{
  lib,
  runCommand,
  nix,
  tarballs,
}:

runCommand "installer-script"
  {
    buildInputs = [ nix ];
  }
  ''
    mkdir -p $out/nix-support

    # Converts /nix/store/50p3qk8k...-nix-2.4pre20201102_550e11f/bin/nix to 50p3qk8k.../bin/nix.
    tarballPath() {
      # Remove the store prefix
      local path=''${1#${builtins.storeDir}/}
      # Get the path relative to the derivation root
      local rest=''${path#*/}
      # Get the derivation hash
      local drvHash=''${path%%-*}
      echo "$drvHash/$rest"
    }

<<<<<<< HEAD
  substitute ${./install.in} $out/install \
    ${lib.concatMapStrings
      (tarball: let
          inherit (tarball.stdenv.hostPlatform) system;
        in '' \
        --replace '@tarballHash_${system}@' $(nix hash-file --base16 --type sha256 ${tarball}/*.tar.xz) \
        --replace '@tarballPath_${system}@' $(tarballPath ${tarball}/*.tar.xz) \
        ''
      )
      tarballs
    } --replace '@nixVersion@' ${nix.version}
=======
    substitute ${./install.in} $out/install \
      ${
        lib.concatMapStrings (
          tarball:
          let
            inherit (tarball.stdenv.hostPlatform) system;
          in
          ''
            \
                   --replace '@tarballHash_${system}@' $(nix --experimental-features nix-command hash-file --base16 --type sha256 ${tarball}/*.tar.xz) \
                   --replace '@tarballPath_${system}@' $(tarballPath ${tarball}/*.tar.xz) \
          ''
        ) tarballs
      } --replace '@nixVersion@' ${nix.version}
>>>>>>> b3e92048

    echo "file installer $out/install" >> $out/nix-support/hydra-build-products
  ''<|MERGE_RESOLUTION|>--- conflicted
+++ resolved
@@ -23,19 +23,6 @@
       echo "$drvHash/$rest"
     }
 
-<<<<<<< HEAD
-  substitute ${./install.in} $out/install \
-    ${lib.concatMapStrings
-      (tarball: let
-          inherit (tarball.stdenv.hostPlatform) system;
-        in '' \
-        --replace '@tarballHash_${system}@' $(nix hash-file --base16 --type sha256 ${tarball}/*.tar.xz) \
-        --replace '@tarballPath_${system}@' $(tarballPath ${tarball}/*.tar.xz) \
-        ''
-      )
-      tarballs
-    } --replace '@nixVersion@' ${nix.version}
-=======
     substitute ${./install.in} $out/install \
       ${
         lib.concatMapStrings (
@@ -45,12 +32,11 @@
           in
           ''
             \
-                   --replace '@tarballHash_${system}@' $(nix --experimental-features nix-command hash-file --base16 --type sha256 ${tarball}/*.tar.xz) \
+                   --replace '@tarballHash_${system}@' $(nix hash-file --base16 --type sha256 ${tarball}/*.tar.xz) \
                    --replace '@tarballPath_${system}@' $(tarballPath ${tarball}/*.tar.xz) \
           ''
         ) tarballs
       } --replace '@nixVersion@' ${nix.version}
->>>>>>> b3e92048
 
     echo "file installer $out/install" >> $out/nix-support/hydra-build-products
   ''