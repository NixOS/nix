--- conflicted
+++ resolved
@@ -847,11 +847,7 @@
     (
         cd "$EXTRACTED_NIX_PATH"
 
-<<<<<<< HEAD
-        if is_os_darwin; then
-=======
         if is_os_darwin || is_os_freebsd; then
->>>>>>> ec6ba866
             _sudo "to copy the basic Nix files to the new store at $NIX_ROOT/store" \
                   cp -RPp ./store/* "$NIX_ROOT/store/"
         else
