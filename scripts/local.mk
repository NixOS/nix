--- conflicted
+++ resolved
@@ -9,11 +9,6 @@
 
 nix_noinst_scripts := \
   $(d)/build-remote.pl \
-<<<<<<< HEAD
-  $(d)/find-runtime-roots.pl \
-=======
-  $(d)/resolve-system-dependencies.pl \
->>>>>>> 3c46fe62
   $(d)/nix-http-export.cgi \
   $(d)/nix-profile.sh \
   $(d)/nix-reduce-build
