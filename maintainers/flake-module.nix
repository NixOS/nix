--- conflicted
+++ resolved
@@ -106,12 +106,6 @@
             enable = true;
             excludes = [
               # We haven't linted these files yet
-<<<<<<< HEAD
-              ''^scripts/install-multi-user\.sh$''
-              ''^tests/functional/completions\.sh$''
-=======
-              ''^scripts/install-systemd-multi-user\.sh$''
->>>>>>> bc131304
               ''^tests/functional/compute-levels\.sh$''
               ''^tests/functional/db-migration\.sh$''
               ''^tests/functional/dependencies\.builder0\.sh$''
