--- conflicted
+++ resolved
@@ -112,11 +112,6 @@
               ''^tests/functional/dependencies\.builder0\.sh$''
               ''^tests/functional/dump-db\.sh$''
               ''^tests/functional/dyn-drv/build-built-drv\.sh$''
-<<<<<<< HEAD
-              ''^tests/functional/dyn-drv/common\.sh$''
-=======
-              ''^tests/functional/dyn-drv/dep-built-drv\.sh$''
->>>>>>> d1958e1b
               ''^tests/functional/dyn-drv/eval-outputOf\.sh$''
               ''^tests/functional/dyn-drv/old-daemon-error-hack\.sh$''
               ''^tests/functional/dyn-drv/recursive-mod-json\.sh$''
