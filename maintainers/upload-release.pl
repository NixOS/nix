--- conflicted
+++ resolved
@@ -237,7 +237,6 @@
     }
 }
 
-<<<<<<< HEAD
 # Upload nix-fallback-paths.nix.
 write_file("$tmpDir/fallback-paths.nix",
     "{\n" .
@@ -248,10 +247,9 @@
     "  x86_64-darwin = \"" . getStorePath("build.nix-everything.x86_64-darwin") . "\";\n" .
     "  aarch64-darwin = \"" . getStorePath("build.nix-everything.aarch64-darwin") . "\";\n" .
     "}\n");
-=======
+
 # Allows Nixpkgs to assemble nix-fallback-paths.nix from the Hydra release builds
 write_file("$tmpDir/hydra-eval-id", "$evalId");
->>>>>>> 68c8be37
 
 # Upload release files to S3.
 for my $fn (glob "$tmpDir/*") {
