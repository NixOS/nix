--- conflicted
+++ resolved
@@ -136,199 +136,9 @@
     'SYSTEM', system,
     description : 'platform identifier (`cpu-os`)')
 
-<<<<<<< HEAD
-
-
-
-# checking headers
-#============================================================================
-
-if (cpp.has_header('sys/stat.h'))
-    config_h.set(
-        'HAVE_SYS_STAT_H', 1,
-        description : 'Define to 1 if you have the <sys/stat.h> header file.')
-endif
-
-if (cpp.has_header('sys/types.h'))
-    config_h.set(
-        'HAVE_SYS_TYPES_H', 1,
-        description : 'Define to 1 if you have the <sys/types.h> header file.')
-endif
-
-if (cpp.has_header('sys/dir.h'))
-    config_h.set(
-        'HAVE_DIR_H', 1,
-        description : 'Define to 1 if you have the <sys/dir.h> header file, and it defines `DIR`')
-endif
-
-if (cpp.has_header('sys/ndir.h'))
-    config_h.set(
-        'HAVE_NDIR_H', 1,
-        description : 'Define to 1 if you have the <sys/ndir.h> header file, and it defines `DIR`')
-endif
-
-has_dirent_h = cpp.has_header('dirent.h')
-if (has_dirent_h)
-    config_h.set(
-        'HAVE_DIRENT_H', 1,
-        description : 'Define to 1 if you have the <dirent.h> header file, and it defines `DIR`')
-endif
-
-if (cpp.has_header('locale.h'))
-    config_h.set(
-        'HAVE_LOCALE', 1,
-        description : 'Define to 1 if you have the <locale.h> header file.')
-endif
-
-if (cpp.has_header('unistd.h'))
-    config_h.set(
-        'HAVE_UNISTD_H', 1,
-        description: 'Define to 1 if you have the <unistd.h> header file.')
-endif
-
-if (cpp.has_header('stdint.h'))
-    config_h.set(
-        'HAVE_STDINT_H', 1,
-        description: 'Define to 1 if you have the <stdint.h> header file.')
-endif
-
-if (cpp.has_header('stdlib.h'))
-    config_h.set(
-        'HAVE_STDLIB_H', 1,
-        description: 'Define to 1 if you have the <stdlib.h> header file.')
-endif
-
-if (cpp.has_header('strings.h'))
-    config_h.set(
-        'HAVE_STRINGS_H', 1,
-        description: 'Define to 1 if you have the <strings.h> header file.')
-endif
-
-if (cpp.has_header('string.h'))
-    config_h.set(
-        'HAVE_STRING_H', 1,
-        description: 'Define to 1 if you have the <strings.h> header file.')
-endif
-
-if (cpp.has_header('bzlib.h'))
-    config_h.set(
-        'HAVE_BZLIB_H', 1,
-        description : 'Define to 1 if you have the <bzlib.h> header file.')
-endif
-
-if (cpp.has_header('inttypes.h'))
-    config_h.set(
-        'HAVE_INTTYPES_H', 1,
-        description : 'Define to 1 if you have the <inttypes.h> header file.')
-endif
-
-if (cpp.has_header('memory.h'))
-    config_h.set(
-        'HAVE_MEMORY_H', 1,
-        description : 'Define to 1 if you have the <memory.h> header file.')
-endif
-
-if (cpp.has_header('editline.h'))
-    config_h.set(
-        'HAVE_EDITLINE_H', 1,
-        description : 'Define to 1 if you have the <editline.h> header file.')
-endif
-
-
-
-
-# checking functions
-#============================================================================
-
-
-if (cpp.has_function('lutimes'))
-    config_h.set(
-        'HAVE_LUTIMES', 1,
-        description : 'Define to 1 if you have the `lutimes` function.')
-endif
-
-if (cpp.has_function('lchown'))
-    config_h.set(
-        'HAVE_LCHOWN', 1,
-        description : 'Define to 1 if you have the `lchown` function.')
-endif
-
-if (cpp.has_function('pipe2'))
-    config_h.set(
-        'HAVE_PIPE2', 1,
-        description : 'Define to 1 if you have the `pipe2` function.')
-endif
-
-if (cpp.has_function('posix_fallocate'))
-    config_h.set(
-        'HAVE_POSIX_FALLOCATE', 1,
-        description : 'Define to 1 if you have the `posix_fallocate` function.')
-endif
-
-if (cpp.has_function('setresuid'))
-    config_h.set(
-        'HAVE_SETRESUID', 1,
-        description : 'Define to 1 if you have the `setresuid` function.')
-endif
-
-if (cpp.has_function('setreuid'))
-    config_h.set(
-        'HAVE_SETREUID', 1,
-        description : 'Define to 1 if you have the `setreuid` function.')
-endif
-
-if (cpp.has_function('statvfs'))
-    config_h.set(
-        'HAVE_STATVFS', 1,
-        description : 'Define to 1 if you have the `statvfs` function.')
-endif
-
-if (cpp.has_function('strsignal'))
-    config_h.set(
-        'HAVE_STRSIGNAL', 1,
-        description : 'Define to 1 if you have the `strsignal` function.')
-endif
-
-if (cpp.has_function('sysconf'))
-    config_h.set(
-        'HAVE_SYSCONF', 1,
-        description : 'Define to 1 if you have the `sysconf` function.')
-endif
-
-pubsetbuff_c = '''
-    #include <iostream>
-    using namespace std;
-    static char buf[1024];
-    void func() {
-    cerr.rdbuf()->pubsetbuf(buf, sizeof(buf));
-    }'''
-
-if meson.get_compiler('cpp').compiles(
-    pubsetbuff_c,
-    name : 'pubsetbuf'
-  )
-    config_h.set(
-        'HAVE_PUBSETBUF', 1,
-        description : 'Define to 1 if you have the `pubsetbuf` function.')
-endif
-
-
-
-# checking data types
-#============================================================================
-
-
-dirent_h_prefix = '''
-  #include <sys/types.h>
-  #include <dirent.h>
-'''
-
-if has_dirent_h and meson.get_compiler('cpp').has_member('struct dirent', 'd_type', prefix: dirent_h_prefix)
-  config_h.set('HAVE_STRUCT_DIRENT_D_TYPE', 1)
-endif
-
-=======
->>>>>>> 02fd211b
+
+
+
 # required dependancies
 #============================================================================
 
@@ -457,33 +267,6 @@
     link_args :  get_option('bz2_link_args'))
 
 
-<<<<<<< HEAD
-=======
-# Look for editline, a required dependency.
-#--------------------------------------------------
-# NOTE: The the libeditline.pc file was added only in libeditline >= 1.15.2, see 
-# https://github.com/troglobit/editline/commit/0a8f2ef4203c3a4a4726b9dd1336869cd0da8607,
-# but e.g. Ubuntu 16.04 has an older version, so we fall back to searching for
-# editline.h when the pkg-config approach fails.
-
-editline_dep = dependency(
-  'libeditline',
-  include_type : 'system' # force -isystem so we don't forget to use <..>
-)
-
-if not (
-    cpp.has_function(
-        'read_history',
-        prefix : '#include <stdio.h>\n#include "editline.h"',
-        args : '-lreadline'))
-    warning('Nix requires libeditline; However, required functions do not work. Maybe ' +\
-    'it is too old? >= 1.14 is required.')
-endif
-
-
->>>>>>> 02fd211b
-
-
 # Optional dependancies
 #============================================================================
 
@@ -531,20 +314,18 @@
 endif
 
 
-# Look for editline, a required dependency.
+# Look for editline, a dependency required just by nix-repl.
 #--------------------------------------------------
 # NOTE: The the libeditline.pc file was added only in libeditline >= 1.15.2, see 
 # https://github.com/troglobit/editline/commit/0a8f2ef4203c3a4a4726b9dd1336869cd0da8607,
 # but e.g. Ubuntu 16.04 has an older version, so we fall back to searching for
 # editline.h when the pkg-config approach fails.
-editline_dep_raw = cpp.find_library('editline', required: get_option('with_editline'))
-if (editline_dep_raw.found())
-    editline_dep = declare_dependency(
-        dependencies : editline_dep_raw,
-        link_args :  get_option('editline_link_args'))
-else
-    editline_dep = dependency('', required : false)
-endif
+
+editline_dep = dependency(
+  'libeditline',
+  include_type : 'system', # force -isystem so we don't forget to use <..>
+  required : get_option('with_editline'),
+)
 
 if (editline_dep.found() and not cpp.has_function(
         'read_history',
@@ -678,8 +459,6 @@
     config_h.set(
         'HAVE_EDITLINE_H', 1,
         description : 'Define to 1 if you have the <editline.h> header file.')
-else
-    error('Nix requires editline.h; however the header was not found.')
 endif
 
 
