nix_tests = \
  test-infra.sh \
  init.sh \
  flakes/flakes.sh \
  flakes/develop.sh \
  flakes/run.sh \
  flakes/mercurial.sh \
  flakes/circular.sh \
  flakes/init.sh \
  flakes/inputs.sh \
  flakes/follow-paths.sh \
  flakes/bundle.sh \
  flakes/check.sh \
  flakes/unlocked-override.sh \
  flakes/absolute-paths.sh \
  flakes/absolute-attr-paths.sh \
  flakes/build-paths.sh \
  flakes/flake-in-submodule.sh \
  gc.sh \
  nix-collect-garbage-d.sh \
  remote-store.sh \
  legacy-ssh-store.sh \
  lang.sh \
  lang-test-infra.sh \
  experimental-features.sh \
  fetchMercurial.sh \
  gc-auto.sh \
  user-envs.sh \
  user-envs-migration.sh \
  binary-cache.sh \
  multiple-outputs.sh \
  nix-build.sh \
  gc-concurrent.sh \
  repair.sh \
  fixed.sh \
  export-graph.sh \
  timeout.sh \
  fetchGitRefs.sh \
  gc-runtime.sh \
  tarball.sh \
  fetchGit.sh \
  fetchurl.sh \
  fetchPath.sh \
  fetchTree-file.sh \
  simple.sh \
  referrers.sh \
  optimise-store.sh \
  substitute-with-invalid-ca.sh \
  signing.sh \
  hash-convert.sh \
  hash-path.sh \
  gc-non-blocking.sh \
  check.sh \
  nix-shell.sh \
  check-refs.sh \
  build-remote-input-addressed.sh \
  secure-drv-outputs.sh \
  restricted.sh \
  fetchGitSubmodules.sh \
  fetchGitVerification.sh \
  flakes/search-root.sh \
  readfile-context.sh \
  nix-channel.sh \
  recursive.sh \
  dependencies.sh \
  check-reqs.sh \
  build-remote-content-addressed-fixed.sh \
  build-remote-content-addressed-floating.sh \
  build-remote-trustless-should-pass-0.sh \
  build-remote-trustless-should-pass-1.sh \
  build-remote-trustless-should-pass-2.sh \
  build-remote-trustless-should-pass-3.sh \
  build-remote-trustless-should-fail-0.sh \
  build-remote-with-mounted-ssh-ng.sh \
  nar-access.sh \
  impure-eval.sh \
  pure-eval.sh \
  eval.sh \
  repl.sh \
  binary-cache-build-remote.sh \
  search.sh \
  logging.sh \
  export.sh \
  config.sh \
  add.sh \
  local-store.sh \
  filter-source.sh \
  misc.sh \
  dump-db.sh \
  linux-sandbox.sh \
  supplementary-groups.sh \
  build-dry.sh \
  structured-attrs.sh \
  shell.sh \
  brotli.sh \
  zstd.sh \
  compression-levels.sh \
  nix-copy-ssh.sh \
  nix-copy-ssh-ng.sh \
  post-hook.sh \
  function-trace.sh \
  flakes/config.sh \
  fmt.sh \
  eval-store.sh \
  why-depends.sh \
  derivation-json.sh \
  import-derivation.sh \
  nix_path.sh \
  case-hack.sh \
  placeholders.sh \
  ssh-relay.sh \
  build.sh \
  build-delete.sh \
  output-normalization.sh \
  selfref-gc.sh \
  db-migration.sh \
  bash-profile.sh \
  pass-as-file.sh \
  nix-profile.sh \
  suggestions.sh \
  store-info.sh \
  fetchClosure.sh \
  completions.sh \
  flakes/show.sh \
  impure-derivations.sh \
  path-from-hash-part.sh \
  path-info.sh \
  toString-path.sh \
  read-only-store.sh \
  nested-sandboxing.sh \
  impure-env.sh \
  debugger.sh \
<<<<<<< HEAD
  auth.sh
=======
  help.sh
>>>>>>> 67f95755

ifeq ($(HAVE_LIBCPUID), 1)
  nix_tests += compute-levels.sh
endif

ifeq ($(ENABLE_BUILD), yes)
  nix_tests += test-libstoreconsumer.sh

  ifeq ($(BUILD_SHARED_LIBS), 1)
    nix_tests += plugins.sh
  endif
endif

$(d)/test-libstoreconsumer.sh.test $(d)/test-libstoreconsumer.sh.test-debug: \
  $(buildprefix)$(d)/test-libstoreconsumer/test-libstoreconsumer
$(d)/plugins.sh.test $(d)/plugins.sh.test-debug: \
  $(buildprefix)$(d)/plugins/libplugintest.$(SO_EXT)

install-tests += $(foreach x, $(nix_tests), $(d)/$(x))

test-clean-files := \
  $(d)/common/vars-and-functions.sh \
  $(d)/config.nix

clean-files += $(test-clean-files)
test-deps += $(test-clean-files)<|MERGE_RESOLUTION|>--- conflicted
+++ resolved
@@ -130,11 +130,8 @@
   nested-sandboxing.sh \
   impure-env.sh \
   debugger.sh \
-<<<<<<< HEAD
+  help.sh \
   auth.sh
-=======
-  help.sh
->>>>>>> 67f95755
 
 ifeq ($(HAVE_LIBCPUID), 1)
   nix_tests += compute-levels.sh
