#!/usr/bin/env bash

source ./common.sh

TODO_NixOS

requireGit

clearStore
rm -rf $TEST_HOME/.cache $TEST_HOME/.config

createFlake1
createFlake2

flake3Dir=$TEST_ROOT/flake%20
percentEncodedFlake3Dir=$TEST_ROOT/flake%2520
flake5Dir=$TEST_ROOT/flake5
flake7Dir=$TEST_ROOT/flake7
badFlakeDir=$TEST_ROOT/badFlake
flakeGitBare=$TEST_ROOT/flakeGitBare

for repo in "$flake3Dir" "$flake7Dir"; do
    createGitRepo "$repo" ""
done

# Test symlink handling.
ln -s _flake.nix "$flake3Dir/flake.nix"
cat > "$flake3Dir/_flake.nix" <<EOF
{
  description = "Fnord";

  outputs = { self, flake2 }: rec {
    packages.$system.xyzzy = flake2.packages.$system.bar;

    checks = {
      xyzzy = packages.$system.xyzzy;
    };
  };
}
EOF

cat > "$flake3Dir/default.nix" <<EOF
{ x = 123; }
EOF

git -C "$flake3Dir" add flake.nix _flake.nix default.nix
git -C "$flake3Dir" commit -m 'Initial'

# Construct a custom registry, additionally test the --registry flag
nix registry add --registry "$registry" flake1 "git+file://$flake1Dir"
nix registry add --registry "$registry" flake3 "git+file://$percentEncodedFlake3Dir"
nix registry add --registry "$registry" nixpkgs flake1

# Test 'nix registry list'.
[[ $(nix registry list | wc -l) == 4 ]]
nix registry list | grep        '^global'
nix registry list | grepInverse '^user' # nothing in user registry

# Test 'nix flake metadata'.
nix flake metadata flake1
nix flake metadata flake1 | grepQuiet 'Locked URL:.*flake1.*'

# Test 'nix flake metadata' on a chroot store.
nix flake metadata --store $TEST_ROOT/chroot-store flake1

# Test 'nix flake metadata' on a local flake.
(cd "$flake1Dir" && nix flake metadata) | grepQuiet 'URL:.*flake1.*'
(cd "$flake1Dir" && nix flake metadata .) | grepQuiet 'URL:.*flake1.*'
nix flake metadata "$flake1Dir" | grepQuiet 'URL:.*flake1.*'

# Test 'nix flake metadata --json'.
json=$(nix flake metadata flake1 --json | jq .)
[[ $(echo "$json" | jq -r .description) = 'Bla bla' ]]
[[ $(echo "$json" | jq -r .lastModified) = $(git -C "$flake1Dir" log -n1 --format=%ct) ]]
hash1=$(echo "$json" | jq -r .revision)
[[ -n $(echo "$json" | jq -r .fingerprint) ]]

echo foo > "$flake1Dir/foo"
git -C "$flake1Dir" add $flake1Dir/foo
[[ $(nix flake metadata flake1 --json --refresh | jq -r .dirtyRevision) == "$hash1-dirty" ]]

echo -n '# foo' >> "$flake1Dir/flake.nix"
flake1OriginalCommit=$(git -C "$flake1Dir" rev-parse HEAD)
git -C "$flake1Dir" commit -a -m 'Foo'
flake1NewCommit=$(git -C "$flake1Dir" rev-parse HEAD)
hash2=$(nix flake metadata flake1 --json --refresh | jq -r .revision)
[[ $(nix flake metadata flake1 --json --refresh | jq -r .dirtyRevision) == "null" ]]
[[ $hash1 != $hash2 ]]

# Test 'nix build' on a flake.
nix build -o "$TEST_ROOT/result" flake1#foo
[[ -e "$TEST_ROOT/result/hello" ]]

# Test packages.default.
nix build -o "$TEST_ROOT/result" flake1
[[ -e "$TEST_ROOT/result/hello" ]]

nix build -o "$TEST_ROOT/result" "$flake1Dir"
nix build -o "$TEST_ROOT/result" "git+file://$flake1Dir"

# Test explicit packages.default.
nix build -o "$TEST_ROOT/result" "$flake1Dir#default"
nix build -o "$TEST_ROOT/result" "git+file://$flake1Dir#default"

# Test explicit packages.default with query.
nix build -o "$TEST_ROOT/result" "$flake1Dir?ref=HEAD#default"
nix build -o "$TEST_ROOT/result" "git+file://$flake1Dir?ref=HEAD#default"

# Check that store symlinks inside a flake are not interpreted as flakes.
nix build -o "$flake1Dir/result" "git+file://$flake1Dir"
nix path-info "$flake1Dir/result"

# 'getFlake' on an unlocked flakeref should fail in pure mode, but
# succeed in impure mode.
(! nix build -o "$TEST_ROOT/result" --expr "(builtins.getFlake \"$flake1Dir\").packages.$system.default")
nix build -o "$TEST_ROOT/result" --expr "(builtins.getFlake \"$flake1Dir\").packages.$system.default" --impure

# 'getFlake' on a locked flakeref should succeed even in pure mode.
nix build -o "$TEST_ROOT/result" --expr "(builtins.getFlake \"git+file://$flake1Dir?rev=$hash2\").packages.$system.default"

# Regression test for dirOf on the root of the flake.
[[ $(nix eval --json flake1#parent) = \""$NIX_STORE_DIR"\" ]]

# Regression test for baseNameOf on the root of the flake.
[[ $(nix eval --raw flake1#baseName) =~ ^[a-z0-9]+-source$ ]]

# Test that the root of a tree returns a path named /nix/store/<hash1>-<hash2>-source.
# This behavior is *not* desired, but has existed for a while.
# Issue #10627 what to do about it.
[[ $(nix eval --raw flake1#root) =~ ^.*/[a-z0-9]+-[a-z0-9]+-source$ ]]

# Building a flake with an unlocked dependency should fail in pure mode.
(! nix build -o "$TEST_ROOT/result" flake2#bar --no-registries)
(! nix build -o "$TEST_ROOT/result" flake2#bar --no-use-registries)
(! nix eval --expr "builtins.getFlake \"$flake2Dir\"")

# But should succeed in impure mode.
(! nix build -o "$TEST_ROOT/result" flake2#bar --impure)
nix build -o "$TEST_ROOT/result" flake2#bar --impure --no-write-lock-file
nix eval --expr "builtins.getFlake \"$flake2Dir\"" --impure

# Building a local flake with an unlocked dependency should fail with --no-update-lock-file.
expect 1 nix build -o "$TEST_ROOT/result" "$flake2Dir#bar" --no-update-lock-file 2>&1 | grep 'requires lock file changes'

# But it should succeed without that flag.
nix build -o "$TEST_ROOT/result" "$flake2Dir#bar" --no-write-lock-file
expect 1 nix build -o "$TEST_ROOT/result" "$flake2Dir#bar" --no-update-lock-file 2>&1 | grep 'requires lock file changes'
nix build -o "$TEST_ROOT/result" "$flake2Dir#bar" --commit-lock-file
[[ -e "$flake2Dir/flake.lock" ]]
[[ -z $(git -C "$flake2Dir" diff main || echo failed) ]]

# Rerunning the build should not change the lockfile.
nix build -o "$TEST_ROOT/result" "$flake2Dir#bar"
[[ -z $(git -C "$flake2Dir" diff main || echo failed) ]]

# Building with a lockfile should not require a fetch of the registry.
nix build -o "$TEST_ROOT/result" --flake-registry file:///no-registry.json "$flake2Dir#bar" --refresh
nix build -o "$TEST_ROOT/result" --no-registries "$flake2Dir#bar" --refresh
nix build -o "$TEST_ROOT/result" --no-use-registries "$flake2Dir#bar" --refresh

# Updating the flake should not change the lockfile.
nix flake lock "$flake2Dir"
[[ -z $(git -C "$flake2Dir" diff main || echo failed) ]]

# Now we should be able to build the flake in pure mode.
nix build -o "$TEST_ROOT/result" flake2#bar

# Or without a registry.
nix build -o "$TEST_ROOT/result" --no-registries "git+file://$percentEncodedFlake2Dir#bar" --refresh
nix build -o "$TEST_ROOT/result" --no-use-registries "git+file://$percentEncodedFlake2Dir#bar" --refresh

# Test whether indirect dependencies work.
nix build -o $TEST_ROOT/result git+file://$percentEncodedFlake3Dir?ref=master#xyzzy
git -C "$flake3Dir" add flake.lock

# Add dependency to flake3.
rm "$flake3Dir/flake.nix"

cat > "$flake3Dir/flake.nix" <<EOF
{
  description = "Fnord";

  outputs = { self, flake1, flake2 }: rec {
    packages.$system.xyzzy = flake2.packages.$system.bar;
    packages.$system."sth sth" = flake1.packages.$system.foo;
  };
}
EOF

git -C "$flake3Dir" add flake.nix
git -C "$flake3Dir" commit -m 'Update flake.nix'

# Check whether `nix build` works with an incomplete lockfile
nix build -o $TEST_ROOT/result "$flake3Dir#sth sth"
nix build -o $TEST_ROOT/result "$flake3Dir#sth%20sth"

# Check whether it saved the lockfile
[[ -n $(git -C "$flake3Dir" diff master) ]]

git -C "$flake3Dir" add flake.lock

git -C "$flake3Dir" commit -m 'Add lockfile'

# Test whether registry caching works.
nix registry list --flake-registry "file://$registry" | grepQuiet flake3
mv "$registry" "$registry.tmp"
nix store gc
nix registry list --flake-registry "file://$registry" --refresh | grepQuiet flake3
mv "$registry.tmp" "$registry"

# Test whether flakes are registered as GC roots for offline use.
# FIXME: use tarballs rather than git.
rm -rf "$TEST_HOME/.cache"
nix store gc # get rid of copies in the store to ensure they get fetched to our git cache
_NIX_FORCE_HTTP=1 nix build -o "$TEST_ROOT/result" "git+file://$percentEncodedFlake2Dir#bar"
mv "$flake1Dir" "$flake1Dir.tmp"
mv "$flake2Dir" "$flake2Dir.tmp"
nix store gc
_NIX_FORCE_HTTP=1 nix build -o "$TEST_ROOT/result" "git+file://$percentEncodedFlake2Dir#bar"
_NIX_FORCE_HTTP=1 nix build -o "$TEST_ROOT/result" "git+file://$percentEncodedFlake2Dir#bar" --refresh
mv "$flake1Dir.tmp" "$flake1Dir"
mv "$flake2Dir.tmp" "$flake2Dir"

<<<<<<< HEAD
# Add nonFlakeInputs to flake3.
rm "$flake3Dir/flake.nix"

cat > "$flake3Dir/flake.nix" <<EOF
{
  inputs = {
    flake1 = {};
    flake2 = {};
    nonFlake = {
      url = git+file://$nonFlakeDir;
      flake = false;
    };
    nonFlakeFile = {
      url = path://$nonFlakeDir/README.md?lock=1;
      flake = false;
    };
    #nonFlakeFile2 = {
    #  url = "$nonFlakeDir/README.md";
    #  flake = false;
    #};
  };

  description = "Fnord";

  outputs = inputs: rec {
    packages.$system.xyzzy = inputs.flake2.packages.$system.bar;
    packages.$system.sth = inputs.flake1.packages.$system.foo;
    packages.$system.fnord =
      with import ./config.nix;
      mkDerivation {
        inherit system;
        name = "fnord";
        dummy = builtins.readFile (builtins.path { name = "source"; path = ./.; filter = path: type: baseNameOf path == "config.nix"; } + "/config.nix");
        dummy2 = builtins.readFile (builtins.path { name = "source"; path = inputs.flake1; filter = path: type: baseNameOf path == "simple.nix"; } + "/simple.nix");
        buildCommand = ''
          cat \${inputs.nonFlake}/README.md > \$out
          [[ \$(cat \${inputs.nonFlake}/README.md) = \$(cat \${inputs.nonFlakeFile}) ]]
        '';
        #  [[ \${inputs.nonFlakeFile} = \${inputs.nonFlakeFile2} ]]
      };
  };
}
EOF

cp "${config_nix}" "$flake3Dir"

git -C "$flake3Dir" add flake.nix config.nix
git -C "$flake3Dir" commit -m 'Add nonFlakeInputs'

# Check whether `nix build` works with a lockfile which is missing a
# nonFlakeInputs.
nix build -o "$TEST_ROOT/result" "$flake3Dir#sth" --commit-lock-file

nix build -o "$TEST_ROOT/result" flake3#fnord
[[ $(cat $TEST_ROOT/result) = FNORD ]]

# Check whether flake input fetching is lazy: flake3#sth does not
# depend on flake2, so this shouldn't fail.
rm -rf "$TEST_HOME/.cache"
clearStore
mv "$flake2Dir" "$flake2Dir.tmp"
mv "$nonFlakeDir" "$nonFlakeDir.tmp"
nix build -o "$TEST_ROOT/result" flake3#sth
(! nix build -o "$TEST_ROOT/result" flake3#xyzzy)
(! nix build -o "$TEST_ROOT/result" flake3#fnord)
mv "$flake2Dir.tmp" "$flake2Dir"
mv "$nonFlakeDir.tmp" "$nonFlakeDir"
nix build -o "$TEST_ROOT/result" flake3#xyzzy flake3#fnord

=======
>>>>>>> feb46688
# Test doing multiple `lookupFlake`s
nix build -o "$TEST_ROOT/result" flake3#xyzzy

# Test 'nix flake update' and --override-flake.
nix flake lock "$flake3Dir"
[[ -z $(git -C "$flake3Dir" diff master || echo failed) ]]

nix flake update --flake "$flake3Dir" --override-flake flake2 nixpkgs
[[ ! -z $(git -C "$flake3Dir" diff master || echo failed) ]]

<<<<<<< HEAD
# Make branch "removeXyzzy" where flake3 doesn't have xyzzy anymore
git -C "$flake3Dir" checkout -b removeXyzzy
rm "$flake3Dir/flake.nix"

cat > "$flake3Dir/flake.nix" <<EOF
{
  inputs = {
    nonFlake = {
      url = "git+file://$nonFlakeDir";
      flake = false;
    };
  };

  description = "Fnord";

  outputs = { self, flake1, flake2, nonFlake }: rec {
    packages.$system.sth = flake1.packages.$system.foo;
    packages.$system.fnord =
      with import ./config.nix;
      mkDerivation {
        inherit system;
        name = "fnord";
        buildCommand = ''
          cat \${nonFlake}/README.md > \$out
        '';
      };
  };
}
EOF
nix flake lock "$flake3Dir"
git -C "$flake3Dir" add flake.nix flake.lock
git -C "$flake3Dir" commit -m 'Remove packages.xyzzy'
git -C "$flake3Dir" checkout master

# Test whether fuzzy-matching works for registry entries.
(! nix build -o "$TEST_ROOT/result" flake4/removeXyzzy#xyzzy)
nix build -o "$TEST_ROOT/result" flake4/removeXyzzy#sth

=======
>>>>>>> feb46688
# Testing the nix CLI
nix registry add flake1 flake3
[[ $(nix registry list | wc -l) == 5 ]]
nix registry pin flake1
[[ $(nix registry list | wc -l) == 5 ]]
nix registry pin flake1 flake3
[[ $(nix registry list | wc -l) == 5 ]]
nix registry remove flake1
[[ $(nix registry list | wc -l) == 4 ]]

# Test 'nix registry list' with a disabled global registry.
nix registry add user-flake1 git+file://$flake1Dir
nix registry add user-flake2 "git+file://$percentEncodedFlake2Dir"
[[ $(nix --flake-registry "" registry list | wc -l) == 2 ]]
nix --flake-registry "" registry list | grepQuietInverse '^global' # nothing in global registry
nix --flake-registry "" registry list | grepQuiet '^user'
nix registry remove user-flake1
nix registry remove user-flake2
[[ $(nix registry list | wc -l) == 4 ]]

# Test 'nix flake clone'.
rm -rf $TEST_ROOT/flake1-v2
nix flake clone flake1 --dest $TEST_ROOT/flake1-v2
[ -e $TEST_ROOT/flake1-v2/flake.nix ]

# Test 'follows' inputs.
cat > "$flake3Dir/flake.nix" <<EOF
{
  inputs.foo = {
    type = "indirect";
    id = "flake1";
  };
  inputs.bar.follows = "foo";

  outputs = { self, foo, bar }: {
  };
}
EOF

nix flake lock "$flake3Dir"
[[ $(jq -c .nodes.root.inputs.bar "$flake3Dir/flake.lock") = '["foo"]' ]]

cat > "$flake3Dir/flake.nix" <<EOF
{
  inputs.bar.follows = "flake2/flake1";

  outputs = { self, flake2, bar }: {
  };
}
EOF

nix flake lock "$flake3Dir"
[[ $(jq -c .nodes.root.inputs.bar "$flake3Dir/flake.lock") = '["flake2","flake1"]' ]]

cat > "$flake3Dir/flake.nix" <<EOF
{
  inputs.bar.follows = "flake2";

  outputs = { self, flake2, bar }: {
  };
}
EOF

nix flake lock "$flake3Dir"
[[ $(jq -c .nodes.root.inputs.bar "$flake3Dir/flake.lock") = '["flake2"]' ]]

# Test overriding inputs of inputs.
writeTrivialFlake $flake7Dir
git -C $flake7Dir add flake.nix
git -C $flake7Dir commit -m 'Initial'

cat > "$flake3Dir/flake.nix" <<EOF
{
  inputs.flake2.inputs.flake1 = {
    type = "git";
    url = file://$flake7Dir;
  };

  outputs = { self, flake2 }: {
  };
}
EOF

nix flake lock "$flake3Dir"
[[ $(jq .nodes.flake1.locked.url "$flake3Dir/flake.lock") =~ flake7 ]]

cat > "$flake3Dir/flake.nix" <<EOF
{
  inputs.flake2.inputs.flake1.follows = "foo";
  inputs.foo.url = git+file://$flake7Dir;

  outputs = { self, flake2 }: {
  };
}
EOF

nix flake update --flake "$flake3Dir"
[[ $(jq -c .nodes.flake2.inputs.flake1 "$flake3Dir/flake.lock") =~ '["foo"]' ]]
[[ $(jq .nodes.foo.locked.url "$flake3Dir/flake.lock") =~ flake7 ]]

# Test git+file with bare repo.
rm -rf $flakeGitBare
git clone --bare $flake1Dir $flakeGitBare
nix build -o $TEST_ROOT/result git+file://$flakeGitBare

# Test path flakes.
mkdir -p $flake5Dir
writeDependentFlake $flake5Dir
nix flake lock path://$flake5Dir

# Test tarball flakes.
tar cfz $TEST_ROOT/flake.tar.gz -C $TEST_ROOT flake5

nix build -o $TEST_ROOT/result file://$TEST_ROOT/flake.tar.gz

# Building with a tarball URL containing a SRI hash should also work.
url=$(nix flake metadata --json file://$TEST_ROOT/flake.tar.gz | jq -r .url)
[[ $url =~ sha256- ]]

nix build -o $TEST_ROOT/result $url

# Building with an incorrect SRI hash should fail.
expectStderr 102 nix build -o $TEST_ROOT/result "file://$TEST_ROOT/flake.tar.gz?narHash=sha256-qQ2Zz4DNHViCUrp6gTS7EE4+RMqFQtUfWF2UNUtJKS0=" | grep 'NAR hash mismatch'

# Test --override-input.
git -C "$flake3Dir" reset --hard
nix flake lock "$flake3Dir" --override-input flake2/flake1 file://$TEST_ROOT/flake.tar.gz -vvvvv
[[ $(jq .nodes.flake1_2.locked.url "$flake3Dir/flake.lock") =~ flake.tar.gz ]]

nix flake lock "$flake3Dir" --override-input flake2/flake1 flake1
[[ $(jq -r .nodes.flake1_2.locked.rev "$flake3Dir/flake.lock") =~ $hash2 ]]

nix flake lock "$flake3Dir" --override-input flake2/flake1 flake1/master/$hash1
[[ $(jq -r .nodes.flake1_2.locked.rev "$flake3Dir/flake.lock") =~ $hash1 ]]

# Test --update-input.
nix flake lock "$flake3Dir"
[[ $(jq -r .nodes.flake1_2.locked.rev "$flake3Dir/flake.lock") = $hash1 ]]

nix flake update flake2/flake1 --flake "$flake3Dir"
[[ $(jq -r .nodes.flake1_2.locked.rev "$flake3Dir/flake.lock") =~ $hash2 ]]

# Test updating multiple inputs.
nix flake lock "$flake3Dir" --override-input flake1 flake1/master/$hash1
nix flake lock "$flake3Dir" --override-input flake2/flake1 flake1/master/$hash1
[[ $(jq -r .nodes.flake1.locked.rev "$flake3Dir/flake.lock") =~ $hash1 ]]
[[ $(jq -r .nodes.flake1_2.locked.rev "$flake3Dir/flake.lock") =~ $hash1 ]]

nix flake update flake1 flake2/flake1 --flake "$flake3Dir"
[[ $(jq -r .nodes.flake1.locked.rev "$flake3Dir/flake.lock") =~ $hash2 ]]
[[ $(jq -r .nodes.flake1_2.locked.rev "$flake3Dir/flake.lock") =~ $hash2 ]]

# Test 'nix flake metadata --json'.
nix flake metadata "$flake3Dir" --json | jq .

# Test flake in store does not evaluate.
rm -rf $badFlakeDir
mkdir $badFlakeDir
echo INVALID > $badFlakeDir/flake.nix
nix store delete $(nix store add-path $badFlakeDir)

[[ $(nix path-info      $(nix store add-path $flake1Dir)) =~ flake1 ]]
[[ $(nix path-info path:$(nix store add-path $flake1Dir)) =~ simple ]]

# Test fetching flakerefs in the legacy CLI.
[[ $(nix-instantiate --eval flake:flake3 -A x) = 123 ]]
[[ $(nix-instantiate --eval "flake:git+file://$percentEncodedFlake3Dir" -A x) = 123 ]]
[[ $(nix-instantiate -I flake3=flake:flake3 --eval '<flake3>' -A x) = 123 ]]
[[ $(NIX_PATH=flake3=flake:flake3 nix-instantiate --eval '<flake3>' -A x) = 123 ]]

# Test alternate lockfile paths.
nix flake lock "$flake2Dir" --output-lock-file $TEST_ROOT/flake2.lock
cmp "$flake2Dir/flake.lock" $TEST_ROOT/flake2.lock >/dev/null # lockfiles should be identical, since we're referencing flake2's original one

nix flake lock "$flake2Dir" --output-lock-file $TEST_ROOT/flake2-overridden.lock --override-input flake1 git+file://$flake1Dir?rev=$flake1OriginalCommit
expectStderr 1 cmp "$flake2Dir/flake.lock" $TEST_ROOT/flake2-overridden.lock
nix flake metadata "$flake2Dir" --reference-lock-file $TEST_ROOT/flake2-overridden.lock | grepQuiet $flake1OriginalCommit

# reference-lock-file can only be used if allow-dirty is set.
expectStderr 1 nix flake metadata "$flake2Dir" --no-allow-dirty --reference-lock-file $TEST_ROOT/flake2-overridden.lock<|MERGE_RESOLUTION|>--- conflicted
+++ resolved
@@ -221,78 +221,6 @@
 mv "$flake1Dir.tmp" "$flake1Dir"
 mv "$flake2Dir.tmp" "$flake2Dir"
 
-<<<<<<< HEAD
-# Add nonFlakeInputs to flake3.
-rm "$flake3Dir/flake.nix"
-
-cat > "$flake3Dir/flake.nix" <<EOF
-{
-  inputs = {
-    flake1 = {};
-    flake2 = {};
-    nonFlake = {
-      url = git+file://$nonFlakeDir;
-      flake = false;
-    };
-    nonFlakeFile = {
-      url = path://$nonFlakeDir/README.md?lock=1;
-      flake = false;
-    };
-    #nonFlakeFile2 = {
-    #  url = "$nonFlakeDir/README.md";
-    #  flake = false;
-    #};
-  };
-
-  description = "Fnord";
-
-  outputs = inputs: rec {
-    packages.$system.xyzzy = inputs.flake2.packages.$system.bar;
-    packages.$system.sth = inputs.flake1.packages.$system.foo;
-    packages.$system.fnord =
-      with import ./config.nix;
-      mkDerivation {
-        inherit system;
-        name = "fnord";
-        dummy = builtins.readFile (builtins.path { name = "source"; path = ./.; filter = path: type: baseNameOf path == "config.nix"; } + "/config.nix");
-        dummy2 = builtins.readFile (builtins.path { name = "source"; path = inputs.flake1; filter = path: type: baseNameOf path == "simple.nix"; } + "/simple.nix");
-        buildCommand = ''
-          cat \${inputs.nonFlake}/README.md > \$out
-          [[ \$(cat \${inputs.nonFlake}/README.md) = \$(cat \${inputs.nonFlakeFile}) ]]
-        '';
-        #  [[ \${inputs.nonFlakeFile} = \${inputs.nonFlakeFile2} ]]
-      };
-  };
-}
-EOF
-
-cp "${config_nix}" "$flake3Dir"
-
-git -C "$flake3Dir" add flake.nix config.nix
-git -C "$flake3Dir" commit -m 'Add nonFlakeInputs'
-
-# Check whether `nix build` works with a lockfile which is missing a
-# nonFlakeInputs.
-nix build -o "$TEST_ROOT/result" "$flake3Dir#sth" --commit-lock-file
-
-nix build -o "$TEST_ROOT/result" flake3#fnord
-[[ $(cat $TEST_ROOT/result) = FNORD ]]
-
-# Check whether flake input fetching is lazy: flake3#sth does not
-# depend on flake2, so this shouldn't fail.
-rm -rf "$TEST_HOME/.cache"
-clearStore
-mv "$flake2Dir" "$flake2Dir.tmp"
-mv "$nonFlakeDir" "$nonFlakeDir.tmp"
-nix build -o "$TEST_ROOT/result" flake3#sth
-(! nix build -o "$TEST_ROOT/result" flake3#xyzzy)
-(! nix build -o "$TEST_ROOT/result" flake3#fnord)
-mv "$flake2Dir.tmp" "$flake2Dir"
-mv "$nonFlakeDir.tmp" "$nonFlakeDir"
-nix build -o "$TEST_ROOT/result" flake3#xyzzy flake3#fnord
-
-=======
->>>>>>> feb46688
 # Test doing multiple `lookupFlake`s
 nix build -o "$TEST_ROOT/result" flake3#xyzzy
 
@@ -303,47 +231,6 @@
 nix flake update --flake "$flake3Dir" --override-flake flake2 nixpkgs
 [[ ! -z $(git -C "$flake3Dir" diff master || echo failed) ]]
 
-<<<<<<< HEAD
-# Make branch "removeXyzzy" where flake3 doesn't have xyzzy anymore
-git -C "$flake3Dir" checkout -b removeXyzzy
-rm "$flake3Dir/flake.nix"
-
-cat > "$flake3Dir/flake.nix" <<EOF
-{
-  inputs = {
-    nonFlake = {
-      url = "git+file://$nonFlakeDir";
-      flake = false;
-    };
-  };
-
-  description = "Fnord";
-
-  outputs = { self, flake1, flake2, nonFlake }: rec {
-    packages.$system.sth = flake1.packages.$system.foo;
-    packages.$system.fnord =
-      with import ./config.nix;
-      mkDerivation {
-        inherit system;
-        name = "fnord";
-        buildCommand = ''
-          cat \${nonFlake}/README.md > \$out
-        '';
-      };
-  };
-}
-EOF
-nix flake lock "$flake3Dir"
-git -C "$flake3Dir" add flake.nix flake.lock
-git -C "$flake3Dir" commit -m 'Remove packages.xyzzy'
-git -C "$flake3Dir" checkout master
-
-# Test whether fuzzy-matching works for registry entries.
-(! nix build -o "$TEST_ROOT/result" flake4/removeXyzzy#xyzzy)
-nix build -o "$TEST_ROOT/result" flake4/removeXyzzy#sth
-
-=======
->>>>>>> feb46688
 # Testing the nix CLI
 nix registry add flake1 flake3
 [[ $(nix registry list | wc -l) == 5 ]]
