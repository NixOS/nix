--- conflicted
+++ resolved
@@ -18,36 +18,6 @@
 flake7Dir=$TEST_ROOT/flake7
 badFlakeDir=$TEST_ROOT/badFlake
 flakeGitBare=$TEST_ROOT/flakeGitBare
-<<<<<<< HEAD
-lockfileSummaryFlake=$TEST_ROOT/lockfileSummaryFlake
-
-for repo in "$flake1Dir" "$flake2Dir" "$flake3Dir" "$flake7Dir" "$nonFlakeDir" "$lockfileSummaryFlake"; do
-    # Give one repo a non-main initial branch.
-    extraArgs=
-    if [[ "$repo" == "$flake2Dir" ]]; then
-      extraArgs="--initial-branch=main"
-    fi
-    if [[ "$repo" == "$lockfileSummaryFlake" ]]; then
-      extraArgs="--initial-branch=main"
-    fi
-
-    createGitRepo "$repo" "$extraArgs"
-done
-
-createSimpleGitFlake "$flake1Dir"
-
-cat > "$flake2Dir/flake.nix" <<EOF
-{
-  description = "Fnord";
-
-  outputs = { self, flake1 }: rec {
-    packages.$system.bar = flake1.packages.$system.foo;
-    foo = builtins.pathExists (self + "/..");
-  };
-}
-EOF
-=======
->>>>>>> 92bf150b
 
 for repo in "$flake3Dir" "$flake7Dir"; do
     createGitRepo "$repo" ""
