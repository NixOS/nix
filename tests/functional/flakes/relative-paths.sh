--- conflicted
+++ resolved
@@ -84,17 +84,10 @@
 [[ $(echo "$json" | jq .inputs.sub0.inputs) = {} ]]
 [[ -n $(echo "$json" | jq .path) ]]
 
-<<<<<<< HEAD
-#nix flake prefetch --out-link "$TEST_ROOT/result" "$rootFlake"
-#outPath=$(readlink "$TEST_ROOT/result")
-
-#[ -e "$TEST_ROOT/store2/nix/store/$(basename "$outPath")" ]
-=======
 nix flake prefetch --out-link "$TEST_ROOT/result" "$rootFlake"
 outPath=$(readlink "$TEST_ROOT/result")
 
 [ -e "$TEST_ROOT/store2/nix/store/$(basename "$outPath")" ]
->>>>>>> 9cb662df
 
 # Test circular relative path flakes. FIXME: doesn't work at the moment.
 if false; then
