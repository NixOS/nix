project(
  'nix-functional-tests',
  version : files('.version'),
  default_options : [
    'cpp_std=c++23',
    # TODO(Qyriad): increase the warning level
    'warning_level=1',
    'errorlogs=true', # Please print logs for tests that fail
  ],
  meson_version : '>= 1.3',
  license : 'LGPL-2.1-or-later',
)

fs = import('fs')

nix = find_program('nix')
bash = find_program('bash', native : true)
busybox = find_program('busybox', native : true, required : false)
# Look up `coreutils` package by searching for `ls` binary.
# Previously we looked up `coreutils` on `linux`, but that is not
# guaranteed to exist either.
coreutils = find_program('ls', native : true)
dot = find_program('dot', native : true, required : false)

nix_bin_dir = fs.parent(nix.full_path())

subdir('nix-meson-build-support/default-system-cpu')

test_confdata = {
<<<<<<< HEAD
  'bindir': nix_bin_dir,
  'coreutils': fs.parent(coreutils.full_path()),
  'dot': dot.found() ? dot.full_path() : '',
  'bash': bash.full_path(),
  'sandbox_shell': busybox.found() ? busybox.full_path() : '',
  'PACKAGE_VERSION': meson.project_version(),
  'system': nix_system_cpu + '-' + host_machine.system(),
=======
  'bindir' : nix_bin_dir,
  'coreutils' : fs.parent(coreutils.full_path()),
  'dot' : dot.found() ? dot.full_path() : '',
  'bash' : bash.full_path(),
  'sandbox_shell' : busybox.found() ? busybox.full_path() : '',
  'PACKAGE_VERSION' : meson.project_version(),
  'system' : nix_system_cpu + '-' + host_machine.system(),
>>>>>>> ec6ba866
}

# Just configures `common/vars-and-functions.sh.in`.
# Done as a subdir() so Meson places it under `common` in the build directory as well.
subdir('common')

configure_file(
  input : 'config.nix.in',
  output : 'config.nix',
  configuration : test_confdata,
)

suites = [
  {
    'name' : 'main',
    'deps' : [],
    'tests' : [
      'test-infra.sh',
      'gc.sh',
      'nix-collect-garbage-d.sh',
      'remote-store.sh',
      'legacy-ssh-store.sh',
      'lang.sh',
      'lang-gc.sh',
      'characterisation-test-infra.sh',
      'experimental-features.sh',
      'fetchMercurial.sh',
      'gc-auto.sh',
      'user-envs.sh',
      'user-envs-migration.sh',
      'binary-cache.sh',
      'multiple-outputs.sh',
      'nix-build.sh',
      'gc-concurrent.sh',
      'repair.sh',
      'fixed.sh',
      'export-graph.sh',
      'timeout.sh',
      'fetchGitRefs.sh',
      'gc-runtime.sh',
      'tarball.sh',
      'fetchGit.sh',
      'fetchGitShallow.sh',
      'fetchurl.sh',
      'fetchPath.sh',
      'fetchTree-file.sh',
      'simple.sh',
      'referrers.sh',
      'optimise-store.sh',
      'substitute-with-invalid-ca.sh',
      'signing.sh',
      'hash-convert.sh',
      'hash-path.sh',
      'gc-non-blocking.sh',
      'check.sh',
      'nix-shell.sh',
      'check-refs.sh',
      'build-remote-input-addressed.sh',
      'secure-drv-outputs.sh',
      'restricted.sh',
      'fetchGitSubmodules.sh',
      'fetchGitVerification.sh',
      'readfile-context.sh',
      'nix-channel.sh',
      'recursive.sh',
      'dependencies.sh',
      'check-reqs.sh',
      'build-remote-content-addressed-fixed.sh',
      'build-remote-content-addressed-floating.sh',
      'build-remote-trustless-should-pass-0.sh',
      'build-remote-trustless-should-pass-1.sh',
      'build-remote-trustless-should-pass-2.sh',
      'build-remote-trustless-should-pass-3.sh',
      'build-remote-trustless-should-fail-0.sh',
      'build-remote-with-mounted-ssh-ng.sh',
      'nar-access.sh',
      'impure-eval.sh',
      'pure-eval.sh',
      'eval.sh',
      'short-path-literals.sh',
      'no-url-literals.sh',
      'repl.sh',
      'binary-cache-build-remote.sh',
      'search.sh',
      'logging.sh',
      'export.sh',
      'config.sh',
      'add.sh',
      'chroot-store.sh',
      'filter-source.sh',
      'misc.sh',
      'dump-db.sh',
      'linux-sandbox.sh',
      'supplementary-groups.sh',
      'build-dry.sh',
      'structured-attrs.sh',
      'shell.sh',
      'brotli.sh',
      'zstd.sh',
      'compression-levels.sh',
      'nix-copy-ssh.sh',
      'nix-copy-ssh-ng.sh',
      'post-hook.sh',
      'function-trace.sh',
      'formatter.sh',
      'flamegraph-profiler.sh',
      'eval-store.sh',
      'why-depends.sh',
      'derivation-json.sh',
      'derivation-advanced-attributes.sh',
      'import-from-derivation.sh',
      'nix_path.sh',
      'nars.sh',
      'placeholders.sh',
      'ssh-relay.sh',
      'build.sh',
      'build-cores.sh',
      'build-delete.sh',
      'output-normalization.sh',
      'selfref-gc.sh',
      'db-migration.sh',
      'bash-profile.sh',
      'pass-as-file.sh',
      'nix-profile.sh',
      'suggestions.sh',
      'store-info.sh',
      'fetchClosure.sh',
      'completions.sh',
      'impure-derivations.sh',
      'path-from-hash-part.sh',
      'path-info.sh',
      'json.sh',
      'toString-path.sh',
      'read-only-store.sh',
      'nested-sandboxing.sh',
      'impure-env.sh',
      'debugger.sh',
      'extra-sandbox-profile.sh',
      'help.sh',
      'symlinks.sh',
    ],
    'workdir' : meson.current_source_dir(),
  },
]

nix_store = dependency('nix-store', required : false)
if nix_store.found()
  add_languages('cpp')
  subdir('test-libstoreconsumer')
  suites += {
    'name' : 'libstoreconsumer',
    'deps' : [
      libstoreconsumer_tester,
    ],
    'tests' : [
      'test-libstoreconsumer.sh',
    ],
    'workdir' : meson.current_source_dir(),
  }

endif

# Plugin tests require shared libraries support.
nix_expr = dependency('nix-expr', required : false)
if nix_expr.found() and get_option('default_library') != 'static'
  add_languages('cpp')
  subdir('plugins')
  suites += {
    'name' : 'plugins',
    'deps' : [
      libplugintest,
    ],
    'tests' : [
      'plugins.sh',
    ],
    'workdir' : meson.current_source_dir(),
  }
endif

subdir('ca')
subdir('dyn-drv')
subdir('flakes')
subdir('git')
subdir('git-hashing')
subdir('local-overlay-store')

foreach suite : suites
  workdir = suite['workdir']
  suite_name = suite['name']
  # This is workaround until [1] is resolved. When building in a devshell
  # as a subproject we want the tests to depend on the nix build target, so
  # that it gets automatically rebuilt.
  # However, when the functional test suite is built separately (via componentized
  # builds or in NixOS tests) we can't depend on the nix executable, since it's
  # an external program. The following is a simple heuristic that suffices for now.
  # [1]: https://github.com/mesonbuild/meson/issues/13877
  deps = suite['deps']
  if meson.is_subproject()
    nix_subproject = subproject('nix')
    deps += [ nix ] + nix_subproject.get_variable('nix_symlinks_targets')
  endif
  foreach script : suite['tests']
    # Turns, e.g., `tests/functional/flakes/show.sh` into a Meson test target called
    # `functional-flakes-show`.
    name = fs.replace_suffix(script, '')

    test(
      name,
      bash,
      args : [
        '-x',
        '-e',
        '-u',
        '-o',
        'pipefail',
        script,
      ],
      suite : suite_name,
      env : {
        '_NIX_TEST_SOURCE_DIR' : meson.current_source_dir(),
        '_NIX_TEST_BUILD_DIR' : meson.current_build_dir(),
        'TEST_NAME' : suite_name / name,
        'NIX_REMOTE' : '',
        'PS4' : '+(${BASH_SOURCE[0]-$0}:$LINENO) ',
      },
      # Some tests take 15+ seconds even on an otherwise idle machine;
      # on a loaded machine this can easily drive them to failure. Give
      # them more time than the default of 30 seconds.
      timeout : 300,
      # Used for target dependency/ordering tracking, not adding compiler flags or anything.
      depends : deps,
      workdir : workdir,
    )
  endforeach
endforeach<|MERGE_RESOLUTION|>--- conflicted
+++ resolved
@@ -27,15 +27,6 @@
 subdir('nix-meson-build-support/default-system-cpu')
 
 test_confdata = {
-<<<<<<< HEAD
-  'bindir': nix_bin_dir,
-  'coreutils': fs.parent(coreutils.full_path()),
-  'dot': dot.found() ? dot.full_path() : '',
-  'bash': bash.full_path(),
-  'sandbox_shell': busybox.found() ? busybox.full_path() : '',
-  'PACKAGE_VERSION': meson.project_version(),
-  'system': nix_system_cpu + '-' + host_machine.system(),
-=======
   'bindir' : nix_bin_dir,
   'coreutils' : fs.parent(coreutils.full_path()),
   'dot' : dot.found() ? dot.full_path() : '',
@@ -43,7 +34,6 @@
   'sandbox_shell' : busybox.found() ? busybox.full_path() : '',
   'PACKAGE_VERSION' : meson.project_version(),
   'system' : nix_system_cpu + '-' + host_machine.system(),
->>>>>>> ec6ba866
 }
 
 # Just configures `common/vars-and-functions.sh.in`.
