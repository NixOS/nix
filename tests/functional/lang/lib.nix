with builtins;

rec {

  fold =
    op: nul: list:
    if list == [ ] then nul else op (head list) (fold op nul (tail list));

  concat = fold (x: y: x + y) "";

  and = fold (x: y: x && y) true;

  flatten = x: if isList x then fold (x: y: (flatten x) ++ y) [ ] x else [ x ];

  sum = foldl' (x: y: add x y) 0;

<<<<<<< HEAD
  hasPrefix = pref: str: substring 0 (stringLength pref) str == pref;

  hasSuffix = ext: fileName:
    let lenFileName = stringLength fileName;
        lenExt = stringLength ext;
    in !(lessThan lenFileName lenExt) &&
       substring (sub lenFileName lenExt) lenFileName fileName == ext;
=======
  hasSuffix =
    ext: fileName:
    let
      lenFileName = stringLength fileName;
      lenExt = stringLength ext;
    in
    !(lessThan lenFileName lenExt) && substring (sub lenFileName lenExt) lenFileName fileName == ext;
>>>>>>> 85a3071f

  # Split a list at the given position.
  splitAt =
    pos: list:
    if pos == 0 then
      {
        first = [ ];
        second = list;
      }
    else if list == [ ] then
      {
        first = [ ];
        second = [ ];
      }
    else
      let
        res = splitAt (sub pos 1) (tail list);
      in
      {
        first = [ (head list) ] ++ res.first;
        second = res.second;
      };

  # Stable merge sort.
  sortBy =
    comp: list:
    if lessThan 1 (length list) then
      let
        split = splitAt (div (length list) 2) list;
        first = sortBy comp split.first;
        second = sortBy comp split.second;
      in
      mergeLists comp first second
    else
      list;

  mergeLists =
    comp: list1: list2:
    if list1 == [ ] then
      list2
    else if list2 == [ ] then
      list1
    else if comp (head list2) (head list1) then
      [ (head list2) ] ++ mergeLists comp list1 (tail list2)
    else
      [ (head list1) ] ++ mergeLists comp (tail list1) list2;

  id = x: x;

  const = x: y: x;

  range = first: last: if first > last then [ ] else genList (n: first + n) (last - first + 1);

}<|MERGE_RESOLUTION|>--- conflicted
+++ resolved
@@ -14,15 +14,8 @@
 
   sum = foldl' (x: y: add x y) 0;
 
-<<<<<<< HEAD
   hasPrefix = pref: str: substring 0 (stringLength pref) str == pref;
 
-  hasSuffix = ext: fileName:
-    let lenFileName = stringLength fileName;
-        lenExt = stringLength ext;
-    in !(lessThan lenFileName lenExt) &&
-       substring (sub lenFileName lenExt) lenFileName fileName == ext;
-=======
   hasSuffix =
     ext: fileName:
     let
@@ -30,7 +23,6 @@
       lenExt = stringLength ext;
     in
     !(lessThan lenFileName lenExt) && substring (sub lenFileName lenExt) lenFileName fileName == ext;
->>>>>>> 85a3071f
 
   # Split a list at the given position.
   splitAt =
