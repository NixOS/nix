--- conflicted
+++ resolved
@@ -20,11 +20,7 @@
 build-users-group =
 keep-derivations = false
 sandbox = false
-<<<<<<< HEAD
-experimental-features = nix-command flakes acls
-=======
 experimental-features = nix-command
->>>>>>> 9dbfd186
 gc-reserved-space = 0
 substituters =
 flake-registry = $TEST_ROOT/registry.json
@@ -35,7 +31,7 @@
 
 cat > "$NIX_CONF_DIR"/nix.conf.extra <<EOF
 fsync-metadata = false
-extra-experimental-features = flakes
+extra-experimental-features = flakes acls
 !include nix.conf.extra.not-there
 EOF
 
