source common.sh

clearStore

nix-instantiate --restrict-eval --eval -E '1 + 2'
(! nix-instantiate --eval --restrict-eval ./restricted.nix)
(! nix-instantiate --eval --restrict-eval <(echo '1 + 2'))
nix-instantiate --restrict-eval ./simple.nix -I src=.
nix-instantiate --restrict-eval ./simple.nix -I src1=simple.nix -I src2=config.nix -I src3=./simple.builder.sh

(! nix-instantiate --restrict-eval --eval -E 'builtins.readFile ./simple.nix')
nix-instantiate --restrict-eval --eval -E 'builtins.readFile ./simple.nix' -I src=../..

(! nix-instantiate --restrict-eval --eval -E 'builtins.readDir ../../src/nix-channel')
nix-instantiate --restrict-eval --eval -E 'builtins.readDir ../../src/nix-channel' -I src=../../src

<<<<<<< HEAD
(! nix-instantiate --restrict-eval --eval -E 'let __nixPath = [ { prefix = "foo"; path = ./.; } ]; in builtins.readFile <foo/simple.nix>')
=======
expectStderr 1 nix-instantiate --restrict-eval --eval -E 'let __nixPath = [ { prefix = "foo"; path = ./.; } ]; in builtins.readFile <foo/simple.nix>' | grepQuiet "forbidden in restricted mode"
>>>>>>> dfc0cee7
nix-instantiate --restrict-eval --eval -E 'let __nixPath = [ { prefix = "foo"; path = ./.; } ]; in builtins.readFile <foo/simple.nix>' -I src=.

p=$(nix eval --raw --expr "builtins.fetchurl file://$(pwd)/restricted.sh" --impure --restrict-eval --allowed-uris "file://$(pwd)")
cmp $p restricted.sh

(! nix eval --raw --expr "builtins.fetchurl file://$(pwd)/restricted.sh" --impure --restrict-eval)

(! nix eval --raw --expr "builtins.fetchurl file://$(pwd)/restricted.sh" --impure --restrict-eval --allowed-uris "file://$(pwd)/restricted.sh/")

nix eval --raw --expr "builtins.fetchurl file://$(pwd)/restricted.sh" --impure --restrict-eval --allowed-uris "file://$(pwd)/restricted.sh"

(! nix eval --raw --expr "builtins.fetchurl https://github.com/NixOS/patchelf/archive/master.tar.gz" --impure --restrict-eval)
(! nix eval --raw --expr "builtins.fetchTarball https://github.com/NixOS/patchelf/archive/master.tar.gz" --impure --restrict-eval)
(! nix eval --raw --expr "fetchGit git://github.com/NixOS/patchelf.git" --impure --restrict-eval)

ln -sfn $(pwd)/restricted.nix $TEST_ROOT/restricted.nix
[[ $(nix-instantiate --eval $TEST_ROOT/restricted.nix) == 3 ]]
(! nix-instantiate --eval --restrict-eval $TEST_ROOT/restricted.nix)
(! nix-instantiate --eval --restrict-eval $TEST_ROOT/restricted.nix -I $TEST_ROOT)
(! nix-instantiate --eval --restrict-eval $TEST_ROOT/restricted.nix -I .)
nix-instantiate --eval --restrict-eval $TEST_ROOT/restricted.nix -I $TEST_ROOT -I .

[[ $(nix eval --raw --impure --restrict-eval -I . --expr 'builtins.readFile "${import ./simple.nix}/hello"') == 'Hello World!' ]]

# Check that we can't follow a symlink outside of the allowed paths.
mkdir -p $TEST_ROOT/tunnel.d $TEST_ROOT/foo2
ln -sfn .. $TEST_ROOT/tunnel.d/tunnel
echo foo > $TEST_ROOT/bar

expectStderr 1 nix-instantiate --restrict-eval --eval -E "let __nixPath = [ { prefix = \"foo\"; path = $TEST_ROOT/tunnel.d; } ]; in builtins.readFile <foo/tunnel/bar>" -I $TEST_ROOT/tunnel.d | grepQuiet "forbidden in restricted mode"

expectStderr 1 nix-instantiate --restrict-eval --eval -E "let __nixPath = [ { prefix = \"foo\"; path = $TEST_ROOT/tunnel.d; } ]; in builtins.readDir <foo/tunnel/foo2>" -I $TEST_ROOT/tunnel.d | grepQuiet "forbidden in restricted mode"

# Reading the parents of allowed paths should show only the ancestors of the allowed paths.
[[ $(nix-instantiate --restrict-eval --eval -E "let __nixPath = [ { prefix = \"foo\"; path = $TEST_ROOT/tunnel.d; } ]; in builtins.readDir <foo/tunnel>" -I $TEST_ROOT/tunnel.d) == '{ "tunnel.d" = "directory"; }' ]]

# Check whether we can leak symlink information through directory traversal.
traverseDir="$(pwd)/restricted-traverse-me"
ln -sfn "$(pwd)/restricted-secret" "$(pwd)/restricted-innocent"
mkdir -p "$traverseDir"
goUp="..$(echo "$traverseDir" | sed -e 's,[^/]\+,..,g')"
output="$(nix eval --raw --restrict-eval -I "$traverseDir" \
    --expr "builtins.readFile \"$traverseDir/$goUp$(pwd)/restricted-innocent\"" \
    2>&1 || :)"
echo "$output" | grep "is forbidden"
echo "$output" | grepInverse -F restricted-secret

expectStderr 1 nix-instantiate --restrict-eval true ./dependencies.nix | grepQuiet "forbidden in restricted mode"<|MERGE_RESOLUTION|>--- conflicted
+++ resolved
@@ -14,11 +14,7 @@
 (! nix-instantiate --restrict-eval --eval -E 'builtins.readDir ../../src/nix-channel')
 nix-instantiate --restrict-eval --eval -E 'builtins.readDir ../../src/nix-channel' -I src=../../src
 
-<<<<<<< HEAD
-(! nix-instantiate --restrict-eval --eval -E 'let __nixPath = [ { prefix = "foo"; path = ./.; } ]; in builtins.readFile <foo/simple.nix>')
-=======
-expectStderr 1 nix-instantiate --restrict-eval --eval -E 'let __nixPath = [ { prefix = "foo"; path = ./.; } ]; in builtins.readFile <foo/simple.nix>' | grepQuiet "forbidden in restricted mode"
->>>>>>> dfc0cee7
+expectStderr 1 nix-instantiate --restrict-eval --eval -E 'let __nixPath = [ { prefix = "foo"; path = ./.; } ]; in builtins.readFile <foo/simple.nix>' | grepQuiet "was not found in the Nix search path"
 nix-instantiate --restrict-eval --eval -E 'let __nixPath = [ { prefix = "foo"; path = ./.; } ]; in builtins.readFile <foo/simple.nix>' -I src=.
 
 p=$(nix eval --raw --expr "builtins.fetchurl file://$(pwd)/restricted.sh" --impure --restrict-eval --allowed-uris "file://$(pwd)")
@@ -48,9 +44,9 @@
 ln -sfn .. $TEST_ROOT/tunnel.d/tunnel
 echo foo > $TEST_ROOT/bar
 
-expectStderr 1 nix-instantiate --restrict-eval --eval -E "let __nixPath = [ { prefix = \"foo\"; path = $TEST_ROOT/tunnel.d; } ]; in builtins.readFile <foo/tunnel/bar>" -I $TEST_ROOT/tunnel.d | grepQuiet "forbidden in restricted mode"
+expectStderr 1 nix-instantiate --restrict-eval --eval -E "let __nixPath = [ { prefix = \"foo\"; path = $TEST_ROOT/tunnel.d; } ]; in builtins.readFile <foo/tunnel/bar>" -I $TEST_ROOT/tunnel.d | grepQuiet "is a symlink"
 
-expectStderr 1 nix-instantiate --restrict-eval --eval -E "let __nixPath = [ { prefix = \"foo\"; path = $TEST_ROOT/tunnel.d; } ]; in builtins.readDir <foo/tunnel/foo2>" -I $TEST_ROOT/tunnel.d | grepQuiet "forbidden in restricted mode"
+expectStderr 1 nix-instantiate --restrict-eval --eval -E "let __nixPath = [ { prefix = \"foo\"; path = $TEST_ROOT/tunnel.d; } ]; in builtins.readDir <foo/tunnel/foo2>" -I $TEST_ROOT/tunnel.d | grepQuiet "is a symlink"
 
 # Reading the parents of allowed paths should show only the ancestors of the allowed paths.
 [[ $(nix-instantiate --restrict-eval --eval -E "let __nixPath = [ { prefix = \"foo\"; path = $TEST_ROOT/tunnel.d; } ]; in builtins.readDir <foo/tunnel>" -I $TEST_ROOT/tunnel.d) == '{ "tunnel.d" = "directory"; }' ]]
