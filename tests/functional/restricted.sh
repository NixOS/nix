#!/usr/bin/env bash

source common.sh

clearStoreIfPossible

nix-instantiate --restrict-eval --eval -E '1 + 2'
expectStderr 1 nix-instantiate --eval --restrict-eval ./restricted.nix | grepQuiet "forbidden in restricted mode"
expectStderr 1 nix-instantiate --eval --restrict-eval <(echo '1 + 2') | grepQuiet "forbidden in restricted mode"
nix-instantiate --restrict-eval ./simple.nix -I src=.
nix-instantiate --restrict-eval ./simple.nix -I src1=simple.nix -I src2=config.nix -I src3=./simple.builder.sh

<<<<<<< HEAD
expectStderr 1 nix-instantiate --restrict-eval --eval -E 'builtins.readFile ./simple.nix' | grepQuiet "forbidden in restricted mode"
nix-instantiate --restrict-eval --eval -E 'builtins.readFile ./simple.nix' -I src=../..

expectStderr 1 nix-instantiate --restrict-eval --eval -E 'builtins.readDir ../../src/nix-channel' | grepQuiet "forbidden in restricted mode"
nix-instantiate --restrict-eval --eval -E 'builtins.readDir ../../src/nix-channel' -I src=../../src

=======
# no default NIX_PATH
(unset NIX_PATH; ! nix-instantiate --restrict-eval --find-file .)

(! nix-instantiate --restrict-eval --eval -E 'builtins.readFile ./simple.nix')
nix-instantiate --restrict-eval --eval -E 'builtins.readFile ./simple.nix' -I src=../..

>>>>>>> 68ba6ff4
expectStderr 1 nix-instantiate --restrict-eval --eval -E 'let __nixPath = [ { prefix = "foo"; path = ./.; } ]; in builtins.readFile <foo/simple.nix>' | grepQuiet "forbidden in restricted mode"
nix-instantiate --restrict-eval --eval -E 'let __nixPath = [ { prefix = "foo"; path = ./.; } ]; in builtins.readFile <foo/simple.nix>' -I src=.

p=$(nix eval --raw --expr "builtins.fetchurl file://$(pwd)/restricted.sh" --impure --restrict-eval --allowed-uris "file://$(pwd)")
cmp $p restricted.sh

expectStderr 1 nix eval --raw --expr "builtins.fetchurl file://$(pwd)/restricted.sh" --impure --restrict-eval | grepQuiet "forbidden in restricted mode"

expectStderr 1 nix eval --raw --expr "builtins.fetchurl file://$(pwd)/restricted.sh" --impure --restrict-eval --allowed-uris "file://$(pwd)/restricted.sh/" | grepQuiet "forbidden in restricted mode"

nix eval --raw --expr "builtins.fetchurl file://$(pwd)/restricted.sh" --impure --restrict-eval --allowed-uris "file://$(pwd)/restricted.sh"

expectStderr 1 nix eval --raw --expr "builtins.fetchurl https://github.com/NixOS/patchelf/archive/master.tar.gz" --impure --restrict-eval | grepQuiet "forbidden in restricted mode"
expectStderr 1 nix eval --raw --expr "builtins.fetchTarball https://github.com/NixOS/patchelf/archive/master.tar.gz" --impure --restrict-eval | grepQuiet "forbidden in restricted mode"
expectStderr 1 nix eval --raw --expr "fetchGit git://github.com/NixOS/patchelf.git" --impure --restrict-eval | grepQuiet "forbidden in restricted mode"

ln -sfn $(pwd)/restricted.nix $TEST_ROOT/restricted.nix
[[ $(nix-instantiate --eval $TEST_ROOT/restricted.nix) == 3 ]]
expectStderr 1 nix-instantiate --eval --restrict-eval $TEST_ROOT/restricted.nix | grepQuiet "forbidden in restricted mode"
expectStderr 1 nix-instantiate --eval --restrict-eval $TEST_ROOT/restricted.nix -I $TEST_ROOT | grepQuiet "forbidden in restricted mode"
expectStderr 1 nix-instantiate --eval --restrict-eval $TEST_ROOT/restricted.nix -I . | grepQuiet "forbidden in restricted mode"
nix-instantiate --eval --restrict-eval $TEST_ROOT/restricted.nix -I $TEST_ROOT -I .

[[ $(nix eval --raw --impure --restrict-eval -I . --expr 'builtins.readFile "${import ./simple.nix}/hello"') == 'Hello World!' ]]

# Check that we can't follow a symlink outside of the allowed paths.
mkdir -p $TEST_ROOT/tunnel.d $TEST_ROOT/foo2
ln -sfn .. $TEST_ROOT/tunnel.d/tunnel
echo foo > $TEST_ROOT/bar

expectStderr 1 nix-instantiate --restrict-eval --eval -E "let __nixPath = [ { prefix = \"foo\"; path = $TEST_ROOT/tunnel.d; } ]; in builtins.readFile <foo/tunnel/bar>" -I $TEST_ROOT/tunnel.d | grepQuiet "forbidden in restricted mode"

expectStderr 1 nix-instantiate --restrict-eval --eval -E "let __nixPath = [ { prefix = \"foo\"; path = $TEST_ROOT/tunnel.d; } ]; in builtins.readDir <foo/tunnel/foo2>" -I $TEST_ROOT/tunnel.d | grepQuiet "forbidden in restricted mode"

# Reading the parents of allowed paths is forbidden.
expectStderr 1 nix-instantiate --restrict-eval --eval -E "let __nixPath = [ { prefix = \"foo\"; path = $TEST_ROOT/tunnel.d; } ]; in builtins.readDir <foo/tunnel>" -I $TEST_ROOT/tunnel.d | grepQuiet "forbidden in restricted mode"

# Check whether we can leak symlink information through directory traversal.
traverseDir="$(pwd)/restricted-traverse-me"
ln -sfn "$(pwd)/restricted-secret" "$(pwd)/restricted-innocent"
mkdir -p "$traverseDir"
goUp="..$(echo "$traverseDir" | sed -e 's,[^/]\+,..,g')"
output="$(nix eval --raw --restrict-eval -I "$traverseDir" \
    --expr "builtins.readFile \"$traverseDir/$goUp$(pwd)/restricted-innocent\"" \
    2>&1 || :)"
echo "$output" | grep "is forbidden"
echo "$output" | grepInverse -F restricted-secret<|MERGE_RESOLUTION|>--- conflicted
+++ resolved
@@ -10,21 +10,12 @@
 nix-instantiate --restrict-eval ./simple.nix -I src=.
 nix-instantiate --restrict-eval ./simple.nix -I src1=simple.nix -I src2=config.nix -I src3=./simple.builder.sh
 
-<<<<<<< HEAD
+# no default NIX_PATH
+(unset NIX_PATH; expectStderr 1 nix-instantiate --restrict-eval --find-file . | grepQuiet "file '.' was not found in the Nix search path")
+
 expectStderr 1 nix-instantiate --restrict-eval --eval -E 'builtins.readFile ./simple.nix' | grepQuiet "forbidden in restricted mode"
 nix-instantiate --restrict-eval --eval -E 'builtins.readFile ./simple.nix' -I src=../..
 
-expectStderr 1 nix-instantiate --restrict-eval --eval -E 'builtins.readDir ../../src/nix-channel' | grepQuiet "forbidden in restricted mode"
-nix-instantiate --restrict-eval --eval -E 'builtins.readDir ../../src/nix-channel' -I src=../../src
-
-=======
-# no default NIX_PATH
-(unset NIX_PATH; ! nix-instantiate --restrict-eval --find-file .)
-
-(! nix-instantiate --restrict-eval --eval -E 'builtins.readFile ./simple.nix')
-nix-instantiate --restrict-eval --eval -E 'builtins.readFile ./simple.nix' -I src=../..
-
->>>>>>> 68ba6ff4
 expectStderr 1 nix-instantiate --restrict-eval --eval -E 'let __nixPath = [ { prefix = "foo"; path = ./.; } ]; in builtins.readFile <foo/simple.nix>' | grepQuiet "forbidden in restricted mode"
 nix-instantiate --restrict-eval --eval -E 'let __nixPath = [ { prefix = "foo"; path = ./.; } ]; in builtins.readFile <foo/simple.nix>' -I src=.
 
