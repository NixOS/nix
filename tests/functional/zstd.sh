--- conflicted
+++ resolved
@@ -18,14 +18,10 @@
 clearStore
 clearCacheCache
 
-<<<<<<< HEAD
-nix copy --from $cacheURI $outPath --no-check-sigs --profile $TEST_ROOT/profile --out-link $TEST_ROOT/result
+nix copy --from "$cacheURI" "$outPath" --no-check-sigs --profile "$TEST_ROOT/profile" --out-link "$TEST_ROOT/result"
 
 [[ -e $TEST_ROOT/profile ]]
 [[ -e $TEST_ROOT/result ]]
-=======
-nix copy --from "$cacheURI" "$outPath" --no-check-sigs
->>>>>>> 655bfa6b
 
 if ls "$cacheDir/nar/"*.zst &> /dev/null; then
     echo "files do exist"
