--- conflicted
+++ resolved
@@ -32,10 +32,6 @@
 EOF
 nix fmt ./file ./folder | grep 'Formatting: ./file ./folder'
 nix flake check
-<<<<<<< HEAD
-nix flake show | grep -P "package.*\[formatter\]"
 
 clearStore
-=======
-nix flake show | grep -P "package 'formatter'"
->>>>>>> 5e4e3345
+nix flake show | grep -P "package.*\[formatter\]"