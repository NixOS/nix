--- conflicted
+++ resolved
@@ -111,11 +111,8 @@
   fetchClosure.sh \
   completions.sh \
   impure-derivations.sh \
-<<<<<<< HEAD
+  path-from-hash-part.sh \
   toString-path.sh
-=======
-  path-from-hash-part.sh
->>>>>>> 74cc24f4
 
 ifeq ($(HAVE_LIBCPUID), 1)
 	nix_tests += compute-levels.sh
