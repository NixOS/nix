nix_tests = \
  hash.sh lang.sh add.sh simple.sh dependencies.sh \
  config.sh \
  gc.sh \
  gc-concurrent.sh \
  gc-auto.sh \
  referrers.sh user-envs.sh logging.sh nix-build.sh misc.sh fixed.sh \
  gc-runtime.sh check-refs.sh filter-source.sh \
  local-store.sh remote-store.sh export.sh export-graph.sh \
  timeout.sh secure-drv-outputs.sh nix-channel.sh \
  multiple-outputs.sh import-derivation.sh fetchurl.sh optimise-store.sh \
  binary-cache.sh \
  binary-cache-build-remote.sh \
  nix-profile.sh repair.sh dump-db.sh case-hack.sh \
  check-reqs.sh pass-as-file.sh tarball.sh restricted.sh \
  placeholders.sh nix-shell.sh \
  linux-sandbox.sh \
  build-dry.sh \
  build-remote-input-addressed.sh \
  ssh-relay.sh \
  nar-access.sh \
  structured-attrs.sh \
  fetchGit.sh \
  fetchGitRefs.sh \
  fetchGitSubmodules.sh \
  fetchMercurial.sh \
  signing.sh \
  shell.sh \
  brotli.sh \
  pure-eval.sh \
  check.sh \
  plugins.sh \
  search.sh \
  nix-copy-ssh.sh \
  post-hook.sh \
  function-trace.sh \
  recursive.sh \
  describe-stores.sh \
  flakes.sh \
  content-addressed.sh \
<<<<<<< HEAD
  text-hashed-output.sh
=======
  build.sh \
  compute-levels.sh
>>>>>>> ca099481
  # parallel.sh
  # build-remote-content-addressed-fixed.sh \

install-tests += $(foreach x, $(nix_tests), tests/$(x))

tests-environment = NIX_REMOTE= $(bash) -e

clean-files += $(d)/common.sh $(d)/config.nix

test-deps += tests/common.sh tests/config.nix tests/plugins/libplugintest.$(SO_EXT)<|MERGE_RESOLUTION|>--- conflicted
+++ resolved
@@ -38,12 +38,9 @@
   describe-stores.sh \
   flakes.sh \
   content-addressed.sh \
-<<<<<<< HEAD
-  text-hashed-output.sh
-=======
+  text-hashed-output.sh \
   build.sh \
   compute-levels.sh
->>>>>>> ca099481
   # parallel.sh
   # build-remote-content-addressed-fixed.sh \
 
