--- conflicted
+++ resolved
@@ -33,11 +33,8 @@
   post-hook.sh \
   function-trace.sh \
   recursive.sh \
-<<<<<<< HEAD
   ipfs.sh \
-=======
   describe-stores.sh \
->>>>>>> ecc8672a
   flakes.sh \
   content-addressed.sh
   # parallel.sh
