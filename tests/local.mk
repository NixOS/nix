--- conflicted
+++ resolved
@@ -32,13 +32,9 @@
   post-hook.sh \
   function-trace.sh \
   recursive.sh \
-<<<<<<< HEAD
   ipfs.sh \
-  flakes.sh
-=======
   flakes.sh \
   content-addressed.sh
->>>>>>> 609a6d6d
   # parallel.sh
   # build-remote-content-addressed-fixed.sh \
 
