# Test ‘nix-copy-closure’.

<<<<<<< HEAD
{ lib, config, nixpkgs, ... }:
=======
{
  lib,
  config,
  nixpkgs,
  ...
}:
>>>>>>> b3e92048

let
  pkgs = config.nodes.client.nixpkgs.pkgs;

  pkgA = pkgs.cowsay;
  pkgB = pkgs.wget;
  pkgC = pkgs.hello;
  pkgD = pkgs.tmux;

in
{
  name = "nix-copy-closure";

  nodes = {
    client =
      {
        config,
        lib,
        pkgs,
        ...
      }:
      {
        virtualisation.writableStore = true;
        virtualisation.additionalPaths = [
          pkgA
          pkgD.drvPath
        ];
        nix.settings.substituters = lib.mkForce [ ];
      };

    server =
      { config, pkgs, ... }:
      {
        services.openssh.enable = true;
        virtualisation.writableStore = true;
        virtualisation.additionalPaths = [
          pkgB
          pkgC
        ];
      };
  };

  testScript =
    { nodes }:
    ''
      # fmt: off
      import subprocess

      start_all()

      # Create an SSH key on the client.
      subprocess.run([
        "${pkgs.openssh}/bin/ssh-keygen", "-t", "ed25519", "-f", "key", "-N", ""
      ], capture_output=True, check=True)

      client.succeed("mkdir -m 700 /root/.ssh")
      client.copy_from_host("key", "/root/.ssh/id_ed25519")
      client.succeed("chmod 600 /root/.ssh/id_ed25519")

      # Install the SSH key on the server.
      server.succeed("mkdir -m 700 /root/.ssh")
      server.copy_from_host("key.pub", "/root/.ssh/authorized_keys")
      server.wait_for_unit("sshd")
      server.wait_for_unit("multi-user.target")
      server.wait_for_unit("network-online.target")

      client.wait_for_unit("network-online.target")
      client.succeed(f"ssh -o StrictHostKeyChecking=no {server.name} 'echo hello world'")

      # Copy the closure of package A from the client to the server.
      server.fail("nix-store --check-validity ${pkgA}")
      client.succeed("nix-copy-closure --to server --gzip ${pkgA} >&2")
      server.succeed("nix-store --check-validity ${pkgA}")

      # Copy the closure of package B from the server to the client.
      client.fail("nix-store --check-validity ${pkgB}")
      client.succeed("nix-copy-closure --from server --gzip ${pkgB} >&2")
      client.succeed("nix-store --check-validity ${pkgB}")

      # Copy the closure of package C via the SSH substituter.
      client.fail("nix-store -r ${pkgC}")

      # Copy the derivation of package D's derivation from the client to the server.
      server.fail("nix-store --check-validity ${pkgD.drvPath}")
      client.succeed("nix-copy-closure --to server --gzip ${pkgD.drvPath} >&2")
      server.succeed("nix-store --check-validity ${pkgD.drvPath}")

      # FIXME
      # client.succeed(
      #   "nix-store --option use-ssh-substituter true"
      #   " --option ssh-substituter-hosts root\@server"
      #   " -r ${pkgC} >&2"
      # )
      # client.succeed("nix-store --check-validity ${pkgC}")
    '';
}<|MERGE_RESOLUTION|>--- conflicted
+++ resolved
@@ -1,15 +1,11 @@
 # Test ‘nix-copy-closure’.
 
-<<<<<<< HEAD
-{ lib, config, nixpkgs, ... }:
-=======
 {
   lib,
   config,
   nixpkgs,
   ...
 }:
->>>>>>> b3e92048
 
 let
   pkgs = config.nodes.client.nixpkgs.pkgs;
