{
  lib,
  config,
  nixpkgs,
  ...
}:

let
  pkgs = config.nodes.machine.nixpkgs.pkgs;

  root = pkgs.runCommand "nixpkgs-flake" { } ''
    mkdir -p $out/{stable,tags}

    set -x
    dir=nixpkgs-${nixpkgs.shortRev}
    cp -prd ${nixpkgs} $dir
    # Set the correct timestamp in the tarball.
    find $dir -print0 | xargs -0 touch -h -t ${builtins.substring 0 12 nixpkgs.lastModifiedDate}.${
      builtins.substring 12 2 nixpkgs.lastModifiedDate
    } --
    tar cfz $out/stable/${nixpkgs.rev}.tar.gz $dir --hard-dereference

    # Set the "Link" header on the redirect but not the final response to
    # simulate an S3-like serving environment where the final host cannot set
    # arbitrary headers.
    cat >$out/tags/.htaccess <<EOF
    Redirect "/tags/latest.tar.gz" "/stable/${nixpkgs.rev}.tar.gz"
    Header always set Link "<http://localhost/stable/${nixpkgs.rev}.tar.gz?rev=${nixpkgs.rev}&revCount=1234>; rel=\"immutable\""
    EOF
  '';
in

{
  name = "tarball-flakes";

<<<<<<< HEAD
  nodes =
    {
      machine =
        { config, pkgs, ... }:
        { networking.firewall.allowedTCPPorts = [ 80 ];

          services.httpd.enable = true;
          services.httpd.adminAddr = "foo@example.org";
          services.httpd.extraConfig = ''
            ErrorLog syslog:local6
          '';
          services.httpd.virtualHosts."localhost" =
            { servedDirs =
                [ { urlPath = "/";
                    dir = root;
                  }
                ];
            };

          virtualisation.writableStore = true;
          virtualisation.diskSize = 2048;
          virtualisation.additionalPaths = [ pkgs.hello pkgs.fuse ];
          virtualisation.memorySize = 4096;
          nix.settings.substituters = lib.mkForce [ ];
=======
  nodes = {
    machine =
      { config, pkgs, ... }:
      {
        networking.firewall.allowedTCPPorts = [ 80 ];

        services.httpd.enable = true;
        services.httpd.adminAddr = "foo@example.org";
        services.httpd.extraConfig = ''
          ErrorLog syslog:local6
        '';
        services.httpd.virtualHosts."localhost" = {
          servedDirs = [
            {
              urlPath = "/";
              dir = root;
            }
          ];
>>>>>>> b3e92048
        };

        virtualisation.writableStore = true;
        virtualisation.diskSize = 2048;
        virtualisation.additionalPaths = [
          pkgs.hello
          pkgs.fuse
        ];
        virtualisation.memorySize = 4096;
        nix.settings.substituters = lib.mkForce [ ];
        nix.extraOptions = "experimental-features = nix-command flakes";
      };
  };

  testScript =
    { nodes }:
    ''
      # fmt: off
      import json

      start_all()

      machine.wait_for_unit("httpd.service")

      out = machine.succeed("nix flake metadata --json http://localhost/tags/latest.tar.gz")
      print(out)
      info = json.loads(out)

      # Check that we got redirected to the immutable URL.
      assert info["locked"]["url"] == "http://localhost/stable/${nixpkgs.rev}.tar.gz"

      # Check that we got a fingerprint for caching.
      assert info["fingerprint"]

      # Check that we got the rev and revCount attributes.
      assert info["revision"] == "${nixpkgs.rev}"
      assert info["revCount"] == 1234

      # Check that a 0-byte HTTP 304 "Not modified" result works.
      machine.succeed("nix flake metadata --refresh --json http://localhost/tags/latest.tar.gz")

      # Check that fetching with rev/revCount/narHash succeeds.
      machine.succeed("nix flake metadata --json http://localhost/tags/latest.tar.gz?rev=" + info["revision"])
      machine.succeed("nix flake metadata --json http://localhost/tags/latest.tar.gz?revCount=" + str(info["revCount"]))
      machine.succeed("nix flake metadata --json http://localhost/tags/latest.tar.gz?narHash=" + info["locked"]["narHash"])

      # Check that fetching fails if we provide incorrect attributes.
      machine.fail("nix flake metadata --json http://localhost/tags/latest.tar.gz?rev=493300eb13ae6fb387fbd47bf54a85915acc31c0")
      machine.fail("nix flake metadata --json http://localhost/tags/latest.tar.gz?revCount=789")
      machine.fail("nix flake metadata --json http://localhost/tags/latest.tar.gz?narHash=sha256-tbudgBSg+bHWHiHnlteNzN8TUvI80ygS9IULh4rklEw=")
    '';

}<|MERGE_RESOLUTION|>--- conflicted
+++ resolved
@@ -33,32 +33,6 @@
 {
   name = "tarball-flakes";
 
-<<<<<<< HEAD
-  nodes =
-    {
-      machine =
-        { config, pkgs, ... }:
-        { networking.firewall.allowedTCPPorts = [ 80 ];
-
-          services.httpd.enable = true;
-          services.httpd.adminAddr = "foo@example.org";
-          services.httpd.extraConfig = ''
-            ErrorLog syslog:local6
-          '';
-          services.httpd.virtualHosts."localhost" =
-            { servedDirs =
-                [ { urlPath = "/";
-                    dir = root;
-                  }
-                ];
-            };
-
-          virtualisation.writableStore = true;
-          virtualisation.diskSize = 2048;
-          virtualisation.additionalPaths = [ pkgs.hello pkgs.fuse ];
-          virtualisation.memorySize = 4096;
-          nix.settings.substituters = lib.mkForce [ ];
-=======
   nodes = {
     machine =
       { config, pkgs, ... }:
@@ -77,7 +51,6 @@
               dir = root;
             }
           ];
->>>>>>> b3e92048
         };
 
         virtualisation.writableStore = true;
@@ -88,7 +61,6 @@
         ];
         virtualisation.memorySize = 4096;
         nix.settings.substituters = lib.mkForce [ ];
-        nix.extraOptions = "experimental-features = nix-command flakes";
       };
   };
 
