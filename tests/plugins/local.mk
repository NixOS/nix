libraries += libplugintest

libplugintest_DIR := $(d)

libplugintest_SOURCES := $(d)/plugintest.cc

libplugintest_ALLOW_UNDEFINED := 1

libplugintest_EXCLUDE_FROM_LIBRARY_LIST := 1

<<<<<<< HEAD
libplugintest_CXXFLAGS := -I src/libutil -I src/libexpr -I src/libfetchers -I src/libstore
=======
libplugintest_CXXFLAGS := -I src/libutil -I src/libstore -I src/libexpr
>>>>>>> 6dd8b3b4
<|MERGE_RESOLUTION|>--- conflicted
+++ resolved
@@ -8,8 +8,4 @@
 
 libplugintest_EXCLUDE_FROM_LIBRARY_LIST := 1
 
-<<<<<<< HEAD
-libplugintest_CXXFLAGS := -I src/libutil -I src/libexpr -I src/libfetchers -I src/libstore
-=======
-libplugintest_CXXFLAGS := -I src/libutil -I src/libstore -I src/libexpr
->>>>>>> 6dd8b3b4
+libplugintest_CXXFLAGS := -I src/libutil -I src/libstore -I src/libexpr -I src/libfetchers 