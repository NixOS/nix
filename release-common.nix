{ pkgs }:

let
  inherit (pkgs) stdenv lib curl;
<<<<<<< HEAD
  mesonFeature = feature: cond: "-D${feature}=${if cond then "enabled" else "disabled"}";
=======
  # TODO upstream
  mesonFlag = key: value: "-D${key}=${value}";
  mesonBool = feature: cond: mesonFlag feature (if cond then "true" else "false");
  mesonFeature = feature: cond: mesonFlag feature (if cond then "enabled" else "disabled");
>>>>>>> 21185d9f
in

rec {
  # Use "busybox-sandbox-shell" if present,
  # if not (legacy) fallback and hope it's sufficient.
  sh = pkgs.busybox-sandbox-shell or (pkgs.busybox.override {
    useMusl = true;
    enableStatic = true;
    enableMinimal = true;
    extraConfig = ''
      CONFIG_FEATURE_FANCY_ECHO y
      CONFIG_FEATURE_SH_MATH y
      CONFIG_FEATURE_SH_MATH_64 y

      CONFIG_ASH y
      CONFIG_ASH_OPTIMIZE_FOR_SIZE y

      CONFIG_ASH_ALIAS y
      CONFIG_ASH_BASH_COMPAT y
      CONFIG_ASH_CMDCMD y
      CONFIG_ASH_ECHO y
      CONFIG_ASH_GETOPTS y
      CONFIG_ASH_INTERNAL_GLOB y
      CONFIG_ASH_JOB_CONTROL y
      CONFIG_ASH_PRINTF y
      CONFIG_ASH_TEST y
    '';
  });

  mesonFlags = [
<<<<<<< HEAD
    "-Denable-gc=true"
    (mesonFeature "with_libsodium" (!stdenv.hostPlatform.isWindows))
    (mesonFeature "with_editline" (!stdenv.hostPlatform.isWindows))
=======
    (mesonBool "with_gc" true)
    (mesonFeature "with_libsodium" stdenv.hostPlatform.isLinux)
>>>>>>> 21185d9f
  ];

  configureFlags =
    [
      "--enable-gc"
    ] ++ lib.optionals stdenv.isLinux [
      "--with-sandbox-shell=${sh}/bin/busybox"
    ];

  tarballDeps = with pkgs.buildPackages;
    [ bison
      flex
      libxml2
      libxslt
      docbook5
      docbook_xsl_ns
      autoconf-archive
      autoreconfHook
    ];

  nativeBuildDeps = with pkgs.buildPackages; [
    pkgconfig
    meson
    ninja
  ];

<<<<<<< HEAD
  buildDeps = with pkgs; [
    bzip2
    xz
    brotli
    (if stdenv.hostPlatform.isWindows then openssl_1_0_2 else openssl)
    sqlite
    boehmgc
    boost
=======
  buildDeps = with pkgs;
    [
      curl
      bzip2
      xz
      brotli
      editline
      openssl
      sqlite
      boehmgc
      boost
>>>>>>> 21185d9f

    # Tests
    git
    mercurial
  ] ++ lib.optionals (!stdenv.hostPlatform.isWindows) [
    editline
    curl
  ] ++ lib.optionals stdenv.isLinux [libseccomp utillinuxMinimal]
    ++ lib.optional (stdenv.isLinux || stdenv.isDarwin) libsodium
    ++ lib.optional (stdenv.isLinux || stdenv.isDarwin)
      ((aws-sdk-cpp.override {
        apis = ["s3" "transfer"];
        customMemoryManagement = false;
      }).overrideDerivation (args: {
        /*
        patches = args.patches or [] ++ [ (fetchpatch {
          url = https://github.com/edolstra/aws-sdk-cpp/commit/3e07e1f1aae41b4c8b340735ff9e8c735f0c063f.patch;
          sha256 = "1pij0v449p166f9l29x7ppzk8j7g9k9mp15ilh5qxp29c7fnvxy2";
        }) ];
        */
      }));

  perlDeps = with pkgs;
    [ perl
      perlPackages.DBDSQLite
    ];
}<|MERGE_RESOLUTION|>--- conflicted
+++ resolved
@@ -2,14 +2,10 @@
 
 let
   inherit (pkgs) stdenv lib curl;
-<<<<<<< HEAD
-  mesonFeature = feature: cond: "-D${feature}=${if cond then "enabled" else "disabled"}";
-=======
   # TODO upstream
   mesonFlag = key: value: "-D${key}=${value}";
   mesonBool = feature: cond: mesonFlag feature (if cond then "true" else "false");
   mesonFeature = feature: cond: mesonFlag feature (if cond then "enabled" else "disabled");
->>>>>>> 21185d9f
 in
 
 rec {
@@ -40,14 +36,9 @@
   });
 
   mesonFlags = [
-<<<<<<< HEAD
-    "-Denable-gc=true"
-    (mesonFeature "with_libsodium" (!stdenv.hostPlatform.isWindows))
-    (mesonFeature "with_editline" (!stdenv.hostPlatform.isWindows))
-=======
     (mesonBool "with_gc" true)
     (mesonFeature "with_libsodium" stdenv.hostPlatform.isLinux)
->>>>>>> 21185d9f
+    (mesonFeature "with_editline" (!stdenv.hostPlatform.isWindows))
   ];
 
   configureFlags =
@@ -74,7 +65,6 @@
     ninja
   ];
 
-<<<<<<< HEAD
   buildDeps = with pkgs; [
     bzip2
     xz
@@ -83,19 +73,6 @@
     sqlite
     boehmgc
     boost
-=======
-  buildDeps = with pkgs;
-    [
-      curl
-      bzip2
-      xz
-      brotli
-      editline
-      openssl
-      sqlite
-      boehmgc
-      boost
->>>>>>> 21185d9f
 
     # Tests
     git
