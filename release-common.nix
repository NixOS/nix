{ pkgs }:

with pkgs;

rec {
  # Use "busybox-sandbox-shell" if present,
  # if not (legacy) fallback and hope it's sufficient.
  sh = pkgs.busybox-sandbox-shell or (busybox.override {
    useMusl = true;
    enableStatic = true;
    enableMinimal = true;
    extraConfig = ''
      CONFIG_FEATURE_FANCY_ECHO y
      CONFIG_FEATURE_SH_MATH y
      CONFIG_FEATURE_SH_MATH_64 y

      CONFIG_ASH y
      CONFIG_ASH_OPTIMIZE_FOR_SIZE y

      CONFIG_ASH_ALIAS y
      CONFIG_ASH_BASH_COMPAT y
      CONFIG_ASH_CMDCMD y
      CONFIG_ASH_ECHO y
      CONFIG_ASH_GETOPTS y
      CONFIG_ASH_INTERNAL_GLOB y
      CONFIG_ASH_JOB_CONTROL y
      CONFIG_ASH_PRINTF y
      CONFIG_ASH_TEST y
    '';
  });

  configureFlags =
    [
      "--enable-gc"
    ] ++ lib.optionals stdenv.isLinux [
      "--with-sandbox-shell=${sh}/bin/busybox"
    ];

  tarballDeps = with pkgs.buildPackages;
    [ bison
      flex
      libxml2
      libxslt
      docbook5
      docbook_xsl_ns
      autoconf-archive
      autoreconfHook
    ];

  nativeBuildDeps = [
    pkgconfig
    meson
  ];

  buildDeps =
<<<<<<< HEAD
    lib.optionals (!stdenv.hostPlatform.isWindows) [
      curl
    ] ++ [
      bzip2
      xz
      brotli
      editline
      openssl
      sqlite
      boehmgc
=======
    [ curl
      bzip2 xz brotli editline
      meson ninja pkgconfig
      openssl sqlite boehmgc
>>>>>>> 232da760
      boost

      # Tests
      git
      mercurial
    ]
    ++ lib.optionals stdenv.isLinux [libseccomp utillinuxMinimal]
    ++ lib.optional (stdenv.isLinux || stdenv.isDarwin) libsodium
    ++ lib.optional (stdenv.isLinux || stdenv.isDarwin)
      ((aws-sdk-cpp.override {
        apis = ["s3" "transfer"];
        customMemoryManagement = false;
      }).overrideDerivation (args: {
        /*
        patches = args.patches or [] ++ [ (fetchpatch {
          url = https://github.com/edolstra/aws-sdk-cpp/commit/3e07e1f1aae41b4c8b340735ff9e8c735f0c063f.patch;
          sha256 = "1pij0v449p166f9l29x7ppzk8j7g9k9mp15ilh5qxp29c7fnvxy2";
        }) ];
        */
      }));

  perlDeps =
    [ perl
      perlPackages.DBDSQLite
    ];
}<|MERGE_RESOLUTION|>--- conflicted
+++ resolved
@@ -50,10 +50,10 @@
   nativeBuildDeps = [
     pkgconfig
     meson
+    ninja
   ];
 
   buildDeps =
-<<<<<<< HEAD
     lib.optionals (!stdenv.hostPlatform.isWindows) [
       curl
     ] ++ [
@@ -64,12 +64,6 @@
       openssl
       sqlite
       boehmgc
-=======
-    [ curl
-      bzip2 xz brotli editline
-      meson ninja pkgconfig
-      openssl sqlite boehmgc
->>>>>>> 232da760
       boost
 
       # Tests
