{
  "nodes": {
    "flake-compat": {
      "flake": false,
      "locked": {
        "lastModified": 1733328505,
        "narHash": "sha256-NeCCThCEP3eCl2l/+27kNNK7QrwZB1IJCrXfrbv5oqU=",
        "owner": "edolstra",
        "repo": "flake-compat",
        "rev": "ff81ac966bb2cae68946d5ed5fc4994f96d0ffec",
        "type": "github"
      },
      "original": {
        "owner": "edolstra",
        "repo": "flake-compat",
        "type": "github"
      }
    },
    "flake-parts": {
      "inputs": {
        "nixpkgs-lib": [
          "nixpkgs"
        ]
      },
      "locked": {
        "lastModified": 1733312601,
        "narHash": "sha256-4pDvzqnegAfRkPwO3wmwBhVi/Sye1mzps0zHWYnP88c=",
        "owner": "hercules-ci",
        "repo": "flake-parts",
        "rev": "205b12d8b7cd4802fbcb8e8ef6a0f1408781a4f9",
        "type": "github"
      },
      "original": {
        "owner": "hercules-ci",
        "repo": "flake-parts",
        "type": "github"
      }
    },
<<<<<<< HEAD
    "flake-schemas": {
      "locked": {
        "lastModified": 1719857163,
        "narHash": "sha256-wM+8JtoKBkahHiKn+EM1ikurMnitwRQrZ91hipJIJK8=",
        "owner": "DeterminateSystems",
        "repo": "flake-schemas",
        "rev": "61a02d7183d4241962025e6c6307a22a0bb72a21",
        "type": "github"
      },
      "original": {
        "owner": "DeterminateSystems",
        "repo": "flake-schemas",
        "type": "github"
      }
    },
    "flake-utils": {
      "locked": {
        "lastModified": 1667395993,
        "narHash": "sha256-nuEHfE/LcWyuSWnS8t12N1wc105Qtau+/OdUAjtQ0rA=",
        "owner": "numtide",
        "repo": "flake-utils",
        "rev": "5aed5285a952e0b949eb3ba02c12fa4fcfef535f",
        "type": "github"
=======
    "git-hooks-nix": {
      "inputs": {
        "flake-compat": [],
        "gitignore": [],
        "nixpkgs": [
          "nixpkgs"
        ],
        "nixpkgs-stable": [
          "nixpkgs"
        ]
>>>>>>> 43a170a5
      },
      "locked": {
        "lastModified": 1734279981,
        "narHash": "sha256-NdaCraHPp8iYMWzdXAt5Nv6sA3MUzlCiGiR586TCwo0=",
        "owner": "cachix",
        "repo": "git-hooks.nix",
        "rev": "aa9f40c906904ebd83da78e7f328cd8aeaeae785",
        "type": "github"
      },
      "original": {
        "owner": "cachix",
        "repo": "git-hooks.nix",
        "type": "github"
      }
    },
    "nixpkgs": {
      "locked": {
        "lastModified": 1734359947,
        "narHash": "sha256-1Noao/H+N8nFB4Beoy8fgwrcOQLVm9o4zKW1ODaqK9E=",
        "owner": "NixOS",
        "repo": "nixpkgs",
        "rev": "48d12d5e70ee91fe8481378e540433a7303dbf6a",
        "type": "github"
      },
      "original": {
        "owner": "NixOS",
        "ref": "release-24.11",
        "repo": "nixpkgs",
        "type": "github"
      }
    },
    "nixpkgs-23-11": {
      "locked": {
        "lastModified": 1717159533,
        "narHash": "sha256-oamiKNfr2MS6yH64rUn99mIZjc45nGJlj9eGth/3Xuw=",
        "owner": "NixOS",
        "repo": "nixpkgs",
        "rev": "a62e6edd6d5e1fa0329b8653c801147986f8d446",
        "type": "github"
      },
      "original": {
        "owner": "NixOS",
        "repo": "nixpkgs",
        "rev": "a62e6edd6d5e1fa0329b8653c801147986f8d446",
        "type": "github"
      }
    },
    "nixpkgs-regression": {
      "locked": {
        "lastModified": 1643052045,
        "narHash": "sha256-uGJ0VXIhWKGXxkeNnq4TvV3CIOkUJ3PAoLZ3HMzNVMw=",
        "owner": "NixOS",
        "repo": "nixpkgs",
        "rev": "215d4d0fd80ca5163643b03a33fde804a29cc1e2",
        "type": "github"
      },
      "original": {
        "owner": "NixOS",
        "repo": "nixpkgs",
        "rev": "215d4d0fd80ca5163643b03a33fde804a29cc1e2",
        "type": "github"
      }
    },
    "root": {
      "inputs": {
        "flake-compat": "flake-compat",
        "flake-parts": "flake-parts",
<<<<<<< HEAD
        "flake-schemas": "flake-schemas",
        "libgit2": "libgit2",
=======
        "git-hooks-nix": "git-hooks-nix",
>>>>>>> 43a170a5
        "nixpkgs": "nixpkgs",
        "nixpkgs-23-11": "nixpkgs-23-11",
        "nixpkgs-regression": "nixpkgs-regression"
      }
    }
  },
  "root": "root",
  "version": 7
}<|MERGE_RESOLUTION|>--- conflicted
+++ resolved
@@ -36,31 +36,6 @@
         "type": "github"
       }
     },
-<<<<<<< HEAD
-    "flake-schemas": {
-      "locked": {
-        "lastModified": 1719857163,
-        "narHash": "sha256-wM+8JtoKBkahHiKn+EM1ikurMnitwRQrZ91hipJIJK8=",
-        "owner": "DeterminateSystems",
-        "repo": "flake-schemas",
-        "rev": "61a02d7183d4241962025e6c6307a22a0bb72a21",
-        "type": "github"
-      },
-      "original": {
-        "owner": "DeterminateSystems",
-        "repo": "flake-schemas",
-        "type": "github"
-      }
-    },
-    "flake-utils": {
-      "locked": {
-        "lastModified": 1667395993,
-        "narHash": "sha256-nuEHfE/LcWyuSWnS8t12N1wc105Qtau+/OdUAjtQ0rA=",
-        "owner": "numtide",
-        "repo": "flake-utils",
-        "rev": "5aed5285a952e0b949eb3ba02c12fa4fcfef535f",
-        "type": "github"
-=======
     "git-hooks-nix": {
       "inputs": {
         "flake-compat": [],
@@ -71,7 +46,6 @@
         "nixpkgs-stable": [
           "nixpkgs"
         ]
->>>>>>> 43a170a5
       },
       "locked": {
         "lastModified": 1734279981,
@@ -139,12 +113,7 @@
       "inputs": {
         "flake-compat": "flake-compat",
         "flake-parts": "flake-parts",
-<<<<<<< HEAD
-        "flake-schemas": "flake-schemas",
-        "libgit2": "libgit2",
-=======
         "git-hooks-nix": "git-hooks-nix",
->>>>>>> 43a170a5
         "nixpkgs": "nixpkgs",
         "nixpkgs-23-11": "nixpkgs-23-11",
         "nixpkgs-regression": "nixpkgs-regression"
