{
  "nodes": {
<<<<<<< HEAD
    "flake-registry": {
      "flake": false,
      "locked": {
        "lastModified": 1657791189,
        "narHash": "sha256-Z2ckMWqybpJjIdGIPuHcYzTL7DPTbFKpBZJJgGfFUog=",
        "owner": "NixOS",
        "repo": "flake-registry",
        "rev": "7a481cef7e86d6ceb4aec244d9bb085619360ba1",
        "type": "github"
      },
      "original": {
        "owner": "NixOS",
        "repo": "flake-registry",
=======
    "flake-compat": {
      "flake": false,
      "locked": {
        "lastModified": 1673956053,
        "narHash": "sha256-4gtG9iQuiKITOjNQQeQIpoIB6b16fm+504Ch3sNKLd8=",
        "owner": "edolstra",
        "repo": "flake-compat",
        "rev": "35bb57c0c8d8b62bbfd284272c928ceb64ddbde9",
        "type": "github"
      },
      "original": {
        "owner": "edolstra",
        "repo": "flake-compat",
>>>>>>> 006291e5
        "type": "github"
      }
    },
    "lowdown-src": {
      "flake": false,
      "locked": {
        "lastModified": 1633514407,
        "narHash": "sha256-Dw32tiMjdK9t3ETl5fzGrutQTzh2rufgZV4A/BbxuD4=",
        "owner": "kristapsdz",
        "repo": "lowdown",
        "rev": "d2c2b44ff6c27b936ec27358a2653caaef8f73b8",
        "type": "github"
      },
      "original": {
        "owner": "kristapsdz",
        "repo": "lowdown",
        "type": "github"
      }
    },
    "nixpkgs": {
      "locked": {
        "lastModified": 1670461440,
        "narHash": "sha256-jy1LB8HOMKGJEGXgzFRLDU1CBGL0/LlkolgnqIsF0D8=",
        "owner": "NixOS",
        "repo": "nixpkgs",
        "rev": "04a75b2eecc0acf6239acf9dd04485ff8d14f425",
        "type": "github"
      },
      "original": {
        "owner": "NixOS",
        "ref": "nixos-22.11-small",
        "repo": "nixpkgs",
        "type": "github"
      }
    },
    "nixpkgs-regression": {
      "locked": {
        "lastModified": 1643052045,
        "narHash": "sha256-uGJ0VXIhWKGXxkeNnq4TvV3CIOkUJ3PAoLZ3HMzNVMw=",
        "owner": "NixOS",
        "repo": "nixpkgs",
        "rev": "215d4d0fd80ca5163643b03a33fde804a29cc1e2",
        "type": "github"
      },
      "original": {
        "owner": "NixOS",
        "repo": "nixpkgs",
        "rev": "215d4d0fd80ca5163643b03a33fde804a29cc1e2",
        "type": "github"
      }
    },
    "root": {
      "inputs": {
<<<<<<< HEAD
        "flake-registry": "flake-registry",
=======
        "flake-compat": "flake-compat",
>>>>>>> 006291e5
        "lowdown-src": "lowdown-src",
        "nixpkgs": "nixpkgs",
        "nixpkgs-regression": "nixpkgs-regression"
      }
    }
  },
  "root": "root",
  "version": 7
}<|MERGE_RESOLUTION|>--- conflicted
+++ resolved
@@ -1,20 +1,5 @@
 {
   "nodes": {
-<<<<<<< HEAD
-    "flake-registry": {
-      "flake": false,
-      "locked": {
-        "lastModified": 1657791189,
-        "narHash": "sha256-Z2ckMWqybpJjIdGIPuHcYzTL7DPTbFKpBZJJgGfFUog=",
-        "owner": "NixOS",
-        "repo": "flake-registry",
-        "rev": "7a481cef7e86d6ceb4aec244d9bb085619360ba1",
-        "type": "github"
-      },
-      "original": {
-        "owner": "NixOS",
-        "repo": "flake-registry",
-=======
     "flake-compat": {
       "flake": false,
       "locked": {
@@ -28,7 +13,6 @@
       "original": {
         "owner": "edolstra",
         "repo": "flake-compat",
->>>>>>> 006291e5
         "type": "github"
       }
     },
@@ -82,11 +66,7 @@
     },
     "root": {
       "inputs": {
-<<<<<<< HEAD
-        "flake-registry": "flake-registry",
-=======
         "flake-compat": "flake-compat",
->>>>>>> 006291e5
         "lowdown-src": "lowdown-src",
         "nixpkgs": "nixpkgs",
         "nixpkgs-regression": "nixpkgs-regression"
