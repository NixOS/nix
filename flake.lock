{
  "nodes": {
    "flake-compat": {
      "flake": false,
      "locked": {
        "lastModified": 1673956053,
        "narHash": "sha256-4gtG9iQuiKITOjNQQeQIpoIB6b16fm+504Ch3sNKLd8=",
        "owner": "edolstra",
        "repo": "flake-compat",
        "rev": "35bb57c0c8d8b62bbfd284272c928ceb64ddbde9",
        "type": "github"
      },
      "original": {
        "owner": "edolstra",
        "repo": "flake-compat",
        "type": "github"
      }
    },
<<<<<<< HEAD
    "flake-schemas": {
      "locked": {
        "lastModified": 1693392497,
        "narHash": "sha256-/fuUqkWIfRHaZb9cFTWWVHqSxpq/n6NlAvXqBuFTJqs=",
        "owner": "DeterminateSystems",
        "repo": "flake-schemas",
        "rev": "9af39734fcd4813be17cadef98fc47285eaf7888",
        "type": "github"
      },
      "original": {
        "owner": "DeterminateSystems",
        "repo": "flake-schemas",
=======
    "flake-parts": {
      "inputs": {
        "nixpkgs-lib": [
          "nixpkgs"
        ]
      },
      "locked": {
        "lastModified": 1712014858,
        "narHash": "sha256-sB4SWl2lX95bExY2gMFG5HIzvva5AVMJd4Igm+GpZNw=",
        "owner": "hercules-ci",
        "repo": "flake-parts",
        "rev": "9126214d0a59633752a136528f5f3b9aa8565b7d",
        "type": "github"
      },
      "original": {
        "owner": "hercules-ci",
        "repo": "flake-parts",
        "type": "github"
      }
    },
    "flake-utils": {
      "locked": {
        "lastModified": 1667395993,
        "narHash": "sha256-nuEHfE/LcWyuSWnS8t12N1wc105Qtau+/OdUAjtQ0rA=",
        "owner": "numtide",
        "repo": "flake-utils",
        "rev": "5aed5285a952e0b949eb3ba02c12fa4fcfef535f",
        "type": "github"
      },
      "original": {
        "owner": "numtide",
        "repo": "flake-utils",
>>>>>>> 903acc7c
        "type": "github"
      }
    },
    "libgit2": {
      "flake": false,
      "locked": {
        "lastModified": 1697646580,
        "narHash": "sha256-oX4Z3S9WtJlwvj0uH9HlYcWv+x1hqp8mhXl7HsLu2f0=",
        "owner": "libgit2",
        "repo": "libgit2",
        "rev": "45fd9ed7ae1a9b74b957ef4f337bc3c8b3df01b5",
        "type": "github"
      },
      "original": {
        "owner": "libgit2",
        "repo": "libgit2",
        "type": "github"
      }
    },
    "nixpkgs": {
      "locked": {
        "lastModified": 1717432640,
        "narHash": "sha256-+f9c4/ZX5MWDOuB1rKoWj+lBNm0z0rs4CK47HBLxy1o=",
        "owner": "NixOS",
        "repo": "nixpkgs",
        "rev": "88269ab3044128b7c2f4c7d68448b2fb50456870",
        "type": "github"
      },
      "original": {
        "owner": "NixOS",
        "ref": "release-24.05",
        "repo": "nixpkgs",
        "type": "github"
      }
    },
    "nixpkgs-23-11": {
      "locked": {
        "lastModified": 1717159533,
        "narHash": "sha256-oamiKNfr2MS6yH64rUn99mIZjc45nGJlj9eGth/3Xuw=",
        "owner": "NixOS",
        "repo": "nixpkgs",
        "rev": "a62e6edd6d5e1fa0329b8653c801147986f8d446",
        "type": "github"
      },
      "original": {
        "owner": "NixOS",
        "repo": "nixpkgs",
        "rev": "a62e6edd6d5e1fa0329b8653c801147986f8d446",
        "type": "github"
      }
    },
    "nixpkgs-regression": {
      "locked": {
        "lastModified": 1643052045,
        "narHash": "sha256-uGJ0VXIhWKGXxkeNnq4TvV3CIOkUJ3PAoLZ3HMzNVMw=",
        "owner": "NixOS",
        "repo": "nixpkgs",
        "rev": "215d4d0fd80ca5163643b03a33fde804a29cc1e2",
        "type": "github"
      },
      "original": {
        "owner": "NixOS",
        "repo": "nixpkgs",
        "rev": "215d4d0fd80ca5163643b03a33fde804a29cc1e2",
        "type": "github"
      }
    },
    "pre-commit-hooks": {
      "inputs": {
        "flake-compat": [],
        "flake-utils": "flake-utils",
        "gitignore": [],
        "nixpkgs": [
          "nixpkgs"
        ],
        "nixpkgs-stable": [
          "nixpkgs"
        ]
      },
      "locked": {
        "lastModified": 1712897695,
        "narHash": "sha256-nMirxrGteNAl9sWiOhoN5tIHyjBbVi5e2tgZUgZlK3Y=",
        "owner": "cachix",
        "repo": "pre-commit-hooks.nix",
        "rev": "40e6053ecb65fcbf12863338a6dcefb3f55f1bf8",
        "type": "github"
      },
      "original": {
        "owner": "cachix",
        "repo": "pre-commit-hooks.nix",
        "type": "github"
      }
    },
    "root": {
      "inputs": {
        "flake-compat": "flake-compat",
<<<<<<< HEAD
        "flake-schemas": "flake-schemas",
=======
        "flake-parts": "flake-parts",
>>>>>>> 903acc7c
        "libgit2": "libgit2",
        "nixpkgs": "nixpkgs",
        "nixpkgs-23-11": "nixpkgs-23-11",
        "nixpkgs-regression": "nixpkgs-regression",
        "pre-commit-hooks": "pre-commit-hooks"
      }
    }
  },
  "root": "root",
  "version": 7
}<|MERGE_RESOLUTION|>--- conflicted
+++ resolved
@@ -16,20 +16,6 @@
         "type": "github"
       }
     },
-<<<<<<< HEAD
-    "flake-schemas": {
-      "locked": {
-        "lastModified": 1693392497,
-        "narHash": "sha256-/fuUqkWIfRHaZb9cFTWWVHqSxpq/n6NlAvXqBuFTJqs=",
-        "owner": "DeterminateSystems",
-        "repo": "flake-schemas",
-        "rev": "9af39734fcd4813be17cadef98fc47285eaf7888",
-        "type": "github"
-      },
-      "original": {
-        "owner": "DeterminateSystems",
-        "repo": "flake-schemas",
-=======
     "flake-parts": {
       "inputs": {
         "nixpkgs-lib": [
@@ -50,6 +36,20 @@
         "type": "github"
       }
     },
+    "flake-schemas": {
+      "locked": {
+        "lastModified": 1697467827,
+        "owner": "DeterminateSystems",
+        "repo": "flake-schemas",
+        "rev": "764932025c817d4e500a8d2a4d8c565563923d29",
+        "type": "github"
+      },
+      "original": {
+        "owner": "DeterminateSystems",
+        "repo": "flake-schemas",
+        "type": "github"
+      }
+    },
     "flake-utils": {
       "locked": {
         "lastModified": 1667395993,
@@ -62,7 +62,6 @@
       "original": {
         "owner": "numtide",
         "repo": "flake-utils",
->>>>>>> 903acc7c
         "type": "github"
       }
     },
@@ -159,11 +158,8 @@
     "root": {
       "inputs": {
         "flake-compat": "flake-compat",
-<<<<<<< HEAD
+        "flake-parts": "flake-parts",
         "flake-schemas": "flake-schemas",
-=======
-        "flake-parts": "flake-parts",
->>>>>>> 903acc7c
         "libgit2": "libgit2",
         "nixpkgs": "nixpkgs",
         "nixpkgs-23-11": "nixpkgs-23-11",
