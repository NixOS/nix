--- conflicted
+++ resolved
@@ -16,7 +16,6 @@
         "type": "github"
       }
     },
-<<<<<<< HEAD
     "flake-schemas": {
       "locked": {
         "lastModified": 1693392497,
@@ -32,10 +31,7 @@
         "type": "github"
       }
     },
-    "lowdown-src": {
-=======
     "libgit2": {
->>>>>>> 3539172f
       "flake": false,
       "locked": {
         "lastModified": 1697646580,
@@ -86,12 +82,8 @@
     "root": {
       "inputs": {
         "flake-compat": "flake-compat",
-<<<<<<< HEAD
         "flake-schemas": "flake-schemas",
-        "lowdown-src": "lowdown-src",
-=======
         "libgit2": "libgit2",
->>>>>>> 3539172f
         "nixpkgs": "nixpkgs",
         "nixpkgs-regression": "nixpkgs-regression"
       }
