queue_rules:
  - name: default
    # all required tests need to go here
    merge_conditions:
      - check-success=tests on macos
      - check-success=tests on ubuntu
      - check-success=installer test on macos
      - check-success=installer test on ubuntu
      - check-success=vm_tests
    batch_size: 5

pull_request_rules:
  - name: merge using the merge queue
    conditions:
      - base~=master|.+-maintenance
      - label~=merge-queue|dependencies
    actions:
      queue: {}

# The rules below will first create backport pull requests and put those in a merge queue.

  - name: backport patches to 2.18
    conditions:
      - label=backport 2.18-maintenance
    actions:
      backport:
        branches:
          - 2.18-maintenance
        labels:
          - automatic backport
          - merge-queue

  - name: backport patches to 2.19
    conditions:
      - label=backport 2.19-maintenance
    actions:
      backport:
        branches:
          - 2.19-maintenance
        labels:
          - automatic backport
          - merge-queue

  - name: backport patches to 2.20
    conditions:
      - label=backport 2.20-maintenance
    actions:
      backport:
        branches:
          - 2.20-maintenance
        labels:
          - automatic backport
          - merge-queue

  - name: backport patches to 2.21
    conditions:
      - label=backport 2.21-maintenance
    actions:
      backport:
        branches:
          - 2.21-maintenance
        labels:
          - automatic backport
          - merge-queue

  - name: backport patches to 2.22
    conditions:
      - label=backport 2.22-maintenance
    actions:
      backport:
        branches:
          - 2.22-maintenance
        labels:
          - automatic backport
          - merge-queue

  - name: backport patches to 2.23
    conditions:
      - label=backport 2.23-maintenance
    actions:
      backport:
        branches:
          - 2.23-maintenance
        labels:
          - automatic backport
          - merge-queue

  - name: backport patches to 2.24
    conditions:
      - label=backport 2.24-maintenance
    actions:
      backport:
        branches:
          - "2.24-maintenance"
        labels:
          - automatic backport
          - merge-queue

  - name: backport patches to 2.25
    conditions:
      - label=backport 2.25-maintenance
    actions:
      backport:
        branches:
          - "2.25-maintenance"
        labels:
          - automatic backport
          - merge-queue

  - name: backport patches to 2.26
    conditions:
      - label=backport 2.26-maintenance
    actions:
      backport:
        branches:
          - "2.26-maintenance"
        labels:
          - automatic backport
          - merge-queue

  - name: backport patches to 2.27
    conditions:
      - label=backport 2.27-maintenance
    actions:
      backport:
        branches:
          - "2.27-maintenance"
        labels:
          - automatic backport
<<<<<<< HEAD
=======
          - merge-queue

  - name: backport patches to 2.28
    conditions:
      - label=backport 2.28-maintenance
    actions:
      backport:
        branches:
          - "2.28-maintenance"
        labels:
          - automatic backport
>>>>>>> 27932ae6
          - merge-queue<|MERGE_RESOLUTION|>--- conflicted
+++ resolved
@@ -127,8 +127,6 @@
           - "2.27-maintenance"
         labels:
           - automatic backport
-<<<<<<< HEAD
-=======
           - merge-queue
 
   - name: backport patches to 2.28
@@ -140,5 +138,4 @@
           - "2.28-maintenance"
         labels:
           - automatic backport
->>>>>>> 27932ae6
           - merge-queue