{
  lib,
  devFlake,
}:

{ pkgs }:

pkgs.nixComponents2.nix-util.overrideAttrs (
  attrs:

  let
    stdenv = pkgs.nixDependencies2.stdenv;
    buildCanExecuteHost = stdenv.buildPlatform.canExecute stdenv.hostPlatform;
    modular = devFlake.getSystem stdenv.buildPlatform.system;
    transformFlag =
      prefix: flag:
      assert builtins.isString flag;
      let
        rest = builtins.substring 2 (builtins.stringLength flag) flag;
      in
      "-D${prefix}:${rest}";
    havePerl = stdenv.buildPlatform == stdenv.hostPlatform && stdenv.hostPlatform.isUnix;
    ignoreCrossFile = flags: builtins.filter (flag: !(lib.strings.hasInfix "cross-file" flag)) flags;
  in
  {
    pname = "shell-for-" + attrs.pname;

    # Remove the version suffix to avoid unnecessary attempts to substitute in nix develop
    version = lib.fileContents ../.version-determinate;
    name = attrs.pname;

    installFlags = "sysconfdir=$(out)/etc";
    shellHook = ''
      PATH=$prefix/bin:$PATH
      unset PYTHONPATH
      export MANPATH=$out/share/man:$MANPATH

      # Make bash completion work.
      XDG_DATA_DIRS+=:$out/share

      # Make the default phases do the right thing.
      # FIXME: this wouldn't be needed if the ninja package set buildPhase() instead of $buildPhase.
      # FIXME: mesonConfigurePhase shouldn't cd to the build directory. It would be better to pass '-C <dir>' to ninja.

      cdToBuildDir() {
          if [[ ! -e build.ninja ]]; then
              cd build
          fi
      }

      configurePhase() {
          mesonConfigurePhase
      }

      buildPhase() {
          cdToBuildDir
          ninjaBuildPhase
      }

      checkPhase() {
          cdToBuildDir
          mesonCheckPhase
      }

      installPhase() {
          cdToBuildDir
          ninjaInstallPhase
      }
    '';

    # We use this shell with the local checkout, not unpackPhase.
    src = null;

<<<<<<< HEAD
    env = {
      # For `make format`, to work without installing pre-commit
      _NIX_PRE_COMMIT_HOOKS_CONFIG = "${(pkgs.formats.yaml { }).generate "pre-commit-config.yaml"
        modular.pre-commit.settings.rawConfig
      }";
    };
=======
    env =
      {
        # For `make format`, to work without installing pre-commit
        _NIX_PRE_COMMIT_HOOKS_CONFIG = "${(pkgs.formats.yaml { }).generate "pre-commit-config.yaml"
          modular.pre-commit.settings.rawConfig
        }";
      }
      // lib.optionalAttrs stdenv.hostPlatform.isLinux {
        CC_LD = "mold";
        CXX_LD = "mold";
      };
>>>>>>> 27932ae6

    mesonFlags =
      map (transformFlag "libutil") (ignoreCrossFile pkgs.nixComponents2.nix-util.mesonFlags)
      ++ map (transformFlag "libstore") (ignoreCrossFile pkgs.nixComponents2.nix-store.mesonFlags)
      ++ map (transformFlag "libfetchers") (ignoreCrossFile pkgs.nixComponents2.nix-fetchers.mesonFlags)
      ++ lib.optionals havePerl (
        map (transformFlag "perl") (ignoreCrossFile pkgs.nixComponents2.nix-perl-bindings.mesonFlags)
      )
      ++ map (transformFlag "libexpr") (ignoreCrossFile pkgs.nixComponents2.nix-expr.mesonFlags)
      ++ map (transformFlag "libcmd") (ignoreCrossFile pkgs.nixComponents2.nix-cmd.mesonFlags);

    nativeBuildInputs =
      attrs.nativeBuildInputs or [ ]
      ++ pkgs.nixComponents2.nix-util.nativeBuildInputs
      ++ pkgs.nixComponents2.nix-store.nativeBuildInputs
      ++ pkgs.nixComponents2.nix-fetchers.nativeBuildInputs
      ++ pkgs.nixComponents2.nix-expr.nativeBuildInputs
      ++ lib.optionals havePerl pkgs.nixComponents2.nix-perl-bindings.nativeBuildInputs
      ++ lib.optionals buildCanExecuteHost pkgs.nixComponents2.nix-manual.externalNativeBuildInputs
      ++ pkgs.nixComponents2.nix-internal-api-docs.nativeBuildInputs
      ++ pkgs.nixComponents2.nix-external-api-docs.nativeBuildInputs
      ++ pkgs.nixComponents2.nix-functional-tests.externalNativeBuildInputs
      ++ lib.optional (
        !buildCanExecuteHost
        # Hack around https://github.com/nixos/nixpkgs/commit/bf7ad8cfbfa102a90463433e2c5027573b462479
        && !(stdenv.hostPlatform.isWindows && stdenv.buildPlatform.isDarwin)
        && stdenv.hostPlatform.emulatorAvailable pkgs.buildPackages
        && lib.meta.availableOn stdenv.buildPlatform (stdenv.hostPlatform.emulator pkgs.buildPackages)
      ) pkgs.buildPackages.mesonEmulatorHook
      ++ [
        pkgs.buildPackages.cmake
        pkgs.buildPackages.shellcheck
        pkgs.buildPackages.changelog-d
        modular.pre-commit.settings.package
        (pkgs.writeScriptBin "pre-commit-hooks-install" modular.pre-commit.settings.installationScript)
        pkgs.buildPackages.nixfmt-rfc-style
      ]
      # TODO: Remove the darwin check once
      # https://github.com/NixOS/nixpkgs/pull/291814 is available
      ++ lib.optional (stdenv.cc.isClang && !stdenv.buildPlatform.isDarwin) pkgs.buildPackages.bear
      ++ lib.optional (stdenv.cc.isClang && stdenv.hostPlatform == stdenv.buildPlatform) (
        lib.hiPrio pkgs.buildPackages.clang-tools
      )
      ++ lib.optional stdenv.hostPlatform.isLinux pkgs.buildPackages.mold-wrapped;

    buildInputs =
      attrs.buildInputs or [ ]
      ++ pkgs.nixComponents2.nix-util.buildInputs
      ++ pkgs.nixComponents2.nix-store.buildInputs
      ++ pkgs.nixComponents2.nix-store-tests.externalBuildInputs
      ++ pkgs.nixComponents2.nix-fetchers.buildInputs
      ++ pkgs.nixComponents2.nix-expr.buildInputs
      ++ pkgs.nixComponents2.nix-expr.externalPropagatedBuildInputs
      ++ pkgs.nixComponents2.nix-cmd.buildInputs
      ++ lib.optionals havePerl pkgs.nixComponents2.nix-perl-bindings.externalBuildInputs
      ++ lib.optional havePerl pkgs.perl;
  }
)<|MERGE_RESOLUTION|>--- conflicted
+++ resolved
@@ -71,14 +71,6 @@
     # We use this shell with the local checkout, not unpackPhase.
     src = null;
 
-<<<<<<< HEAD
-    env = {
-      # For `make format`, to work without installing pre-commit
-      _NIX_PRE_COMMIT_HOOKS_CONFIG = "${(pkgs.formats.yaml { }).generate "pre-commit-config.yaml"
-        modular.pre-commit.settings.rawConfig
-      }";
-    };
-=======
     env =
       {
         # For `make format`, to work without installing pre-commit
@@ -90,7 +82,6 @@
         CC_LD = "mold";
         CXX_LD = "mold";
       };
->>>>>>> 27932ae6
 
     mesonFlags =
       map (transformFlag "libutil") (ignoreCrossFile pkgs.nixComponents2.nix-util.mesonFlags)
