--- conflicted
+++ resolved
@@ -84,11 +84,7 @@
 
 in
 stdenv.mkDerivation (finalAttrs: {
-<<<<<<< HEAD
   pname = "determinate-nix";
-=======
-  pname = "nix";
->>>>>>> 27932ae6
   version = nix-cli.version;
 
   /**
@@ -236,10 +232,7 @@
       "nix-expr"
       "nix-expr-c"
       "nix-fetchers"
-<<<<<<< HEAD
-=======
       "nix-fetchers-c"
->>>>>>> 27932ae6
       "nix-flake"
       "nix-flake-c"
       "nix-main"
