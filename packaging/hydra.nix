{
  inputs,
<<<<<<< HEAD
  binaryTarball,
=======
>>>>>>> 9cb662df
  forAllCrossSystems,
  forAllSystems,
  lib,
  linux64BitSystems,
  nixpkgsFor,
  self,
  officialRelease,
}:
let
  inherit (inputs) nixpkgs nixpkgs-regression;

  installScriptFor =
    tarballs:
<<<<<<< HEAD
    nixpkgsFor.x86_64-linux.native.callPackage ../scripts/installer.nix {
=======
    nixpkgsFor.x86_64-linux.native.callPackage ./installer {
>>>>>>> 9cb662df
      inherit tarballs;
    };

  testNixVersions =
    pkgs: daemon:
    pkgs.nixComponents.nix-functional-tests.override {
      pname = "nix-daemon-compat-tests";
      version = "${pkgs.nix.version}-with-daemon-${daemon.version}";

      test-daemon = daemon;
    };

  # Technically we could just return `pkgs.nixComponents`, but for Hydra it's
  # convention to transpose it, and to transpose it efficiently, we need to
  # enumerate them manually, so that we don't evaluate unnecessary package sets.
  forAllPackages = lib.genAttrs [
    "nix-everything"
    "nix-util"
    "nix-util-c"
    "nix-util-test-support"
    "nix-util-tests"
    "nix-store"
    "nix-store-c"
    "nix-store-test-support"
    "nix-store-tests"
    "nix-fetchers"
    "nix-fetchers-tests"
    "nix-expr"
    "nix-expr-c"
    "nix-expr-test-support"
    "nix-expr-tests"
    "nix-flake"
    "nix-flake-tests"
    "nix-main"
    "nix-main-c"
    "nix-cmd"
    "nix-cli"
    "nix-functional-tests"
  ];
in
{
  # Binary package for various platforms.
  build = forAllPackages (
    pkgName: forAllSystems (system: nixpkgsFor.${system}.native.nixComponents.${pkgName})
  );

  shellInputs = removeAttrs (forAllSystems (
    system: self.devShells.${system}.default.inputDerivation
  )) [ "i686-linux" ];

<<<<<<< HEAD
  /*
    buildStatic = forAllPackages (
      pkgName:
      lib.genAttrs linux64BitSystems (system: nixpkgsFor.${system}.static.nixComponents.${pkgName})
    );

    buildCross = forAllPackages (
      pkgName:
      # Hack to avoid non-evaling package
      (
        if pkgName == "nix-functional-tests" then
          lib.flip builtins.removeAttrs [ "x86_64-w64-mingw32" ]
        else
          lib.id
      )
        (
          forAllCrossSystems (
            crossSystem:
            lib.genAttrs [ "x86_64-linux" ] (
              system: nixpkgsFor.${system}.cross.${crossSystem}.nixComponents.${pkgName}
            )
          )
        )
    );

    buildNoGc =
      let
        components = forAllSystems (
          system:
          nixpkgsFor.${system}.native.nixComponents.overrideScope (
            self: super: {
              nix-expr = super.nix-expr.override { enableGC = false; };
            }
          )
        );
      in
      forAllPackages (pkgName: forAllSystems (system: components.${system}.${pkgName}));

    buildNoTests = forAllSystems (system: nixpkgsFor.${system}.native.nixComponents.nix-cli);

    # Toggles some settings for better coverage. Windows needs these
    # library combinations, and Debian build Nix with GNU readline too.
    buildReadlineNoMarkdown =
      let
        components = forAllSystems (
          system:
          nixpkgsFor.${system}.native.nixComponents.overrideScope (
            self: super: {
              nix-cmd = super.nix-cmd.override {
                enableMarkdown = false;
                readlineFlavor = "readline";
              };
            }
          )
        );
      in
      forAllPackages (pkgName: forAllSystems (system: components.${system}.${pkgName}));
  */
=======
  buildStatic = forAllPackages (
    pkgName:
    lib.genAttrs linux64BitSystems (
      system: nixpkgsFor.${system}.native.pkgsStatic.nixComponents.${pkgName}
    )
  );

  buildCross = forAllPackages (
    pkgName:
    # Hack to avoid non-evaling package
    (
      if pkgName == "nix-functional-tests" then
        lib.flip builtins.removeAttrs [ "x86_64-w64-mingw32" ]
      else
        lib.id
    )
      (
        forAllCrossSystems (
          crossSystem:
          lib.genAttrs [ "x86_64-linux" ] (
            system: nixpkgsFor.${system}.cross.${crossSystem}.nixComponents.${pkgName}
          )
        )
      )
  );

  buildNoGc =
    let
      components = forAllSystems (
        system:
        nixpkgsFor.${system}.native.nixComponents.overrideScope (
          self: super: {
            nix-expr = super.nix-expr.override { enableGC = false; };
          }
        )
      );
    in
    forAllPackages (pkgName: forAllSystems (system: components.${system}.${pkgName}));

  buildNoTests = forAllSystems (system: nixpkgsFor.${system}.native.nixComponents.nix-cli);

  # Toggles some settings for better coverage. Windows needs these
  # library combinations, and Debian build Nix with GNU readline too.
  buildReadlineNoMarkdown =
    let
      components = forAllSystems (
        system:
        nixpkgsFor.${system}.native.nixComponents.overrideScope (
          self: super: {
            nix-cmd = super.nix-cmd.override {
              enableMarkdown = false;
              readlineFlavor = "readline";
            };
          }
        )
      );
    in
    forAllPackages (pkgName: forAllSystems (system: components.${system}.${pkgName}));
>>>>>>> 9cb662df

  # Perl bindings for various platforms.
  perlBindings = forAllSystems (system: nixpkgsFor.${system}.native.nixComponents.nix-perl-bindings);

  # Binary tarball for various platforms, containing a Nix store
  # with the closure of 'nix' package, and the second half of
  # the installation script.
  binaryTarball = forAllSystems (
<<<<<<< HEAD
    system: binaryTarball nixpkgsFor.${system}.native.nix nixpkgsFor.${system}.native
  );

  /*
    binaryTarballCross = lib.genAttrs [ "x86_64-linux" ] (
      system:
      forAllCrossSystems (
        crossSystem:
        binaryTarball nixpkgsFor.${system}.cross.${crossSystem}.nix
          nixpkgsFor.${system}.cross.${crossSystem}
      )
    );

    # The first half of the installation script. This is uploaded
    # to https://nixos.org/nix/install. It downloads the binary
    # tarball for the user's system and calls the second half of the
    # installation script.
    installerScript = installScriptFor [
      # Native
      self.hydraJobs.binaryTarball."x86_64-linux"
      self.hydraJobs.binaryTarball."i686-linux"
      self.hydraJobs.binaryTarball."aarch64-linux"
      self.hydraJobs.binaryTarball."x86_64-darwin"
      self.hydraJobs.binaryTarball."aarch64-darwin"
      # Cross
      self.hydraJobs.binaryTarballCross."x86_64-linux"."armv6l-unknown-linux-gnueabihf"
      self.hydraJobs.binaryTarballCross."x86_64-linux"."armv7l-unknown-linux-gnueabihf"
      self.hydraJobs.binaryTarballCross."x86_64-linux"."riscv64-unknown-linux-gnu"
    ];
  */

  installerScriptForGHA = forAllSystems (
    system:
    nixpkgsFor.${system}.native.callPackage ../scripts/installer.nix {
=======
    system: nixpkgsFor.${system}.native.callPackage ./binary-tarball.nix { }
  );

  binaryTarballCross = lib.genAttrs [ "x86_64-linux" ] (
    system:
    forAllCrossSystems (
      crossSystem: nixpkgsFor.${system}.cross.${crossSystem}.callPackage ./binary-tarball.nix { }
    )
  );

  # The first half of the installation script. This is uploaded
  # to https://nixos.org/nix/install. It downloads the binary
  # tarball for the user's system and calls the second half of the
  # installation script.
  installerScript = installScriptFor [
    # Native
    self.hydraJobs.binaryTarball."x86_64-linux"
    self.hydraJobs.binaryTarball."i686-linux"
    self.hydraJobs.binaryTarball."aarch64-linux"
    self.hydraJobs.binaryTarball."x86_64-darwin"
    self.hydraJobs.binaryTarball."aarch64-darwin"
    # Cross
    self.hydraJobs.binaryTarballCross."x86_64-linux"."armv6l-unknown-linux-gnueabihf"
    self.hydraJobs.binaryTarballCross."x86_64-linux"."armv7l-unknown-linux-gnueabihf"
    self.hydraJobs.binaryTarballCross."x86_64-linux"."riscv64-unknown-linux-gnu"
  ];

  installerScriptForGHA = forAllSystems (
    system:
    nixpkgsFor.${system}.native.callPackage ./installer {
>>>>>>> 9cb662df
      tarballs = [ self.hydraJobs.binaryTarball.${system} ];
    }
  );

  # docker image with Nix inside
  dockerImage = lib.genAttrs linux64BitSystems (system: self.packages.${system}.dockerImage);

  # # Line coverage analysis.
  # coverage = nixpkgsFor.x86_64-linux.native.nix.override {
  #   pname = "nix-coverage";
  #   withCoverageChecks = true;
  # };

  # Nix's manual
  manual = nixpkgsFor.x86_64-linux.native.nixComponents.nix-manual;

  # API docs for Nix's unstable internal C++ interfaces.
  internal-api-docs = nixpkgsFor.x86_64-linux.native.nixComponents.nix-internal-api-docs;

  # API docs for Nix's C bindings.
  external-api-docs = nixpkgsFor.x86_64-linux.native.nixComponents.nix-external-api-docs;

  # System tests.
  tests =
    import ../tests/nixos {
<<<<<<< HEAD
      inherit
        lib
        nixpkgs
        nixpkgsFor
        self
        ;
=======
      inherit lib nixpkgs nixpkgsFor;
      inherit (self.inputs) nixpkgs-23-11;
>>>>>>> 9cb662df
    }
    // {

      # Make sure that nix-env still produces the exact same result
      # on a particular version of Nixpkgs.
      evalNixpkgs =
        let
          inherit (nixpkgsFor.x86_64-linux.native) runCommand nix;
        in
        runCommand "eval-nixos" { buildInputs = [ nix ]; } ''
          type -p nix-env
          # Note: we're filtering out nixos-install-tools because https://github.com/NixOS/nixpkgs/pull/153594#issuecomment-1020530593.
          (
            set -x
            time nix-env --store dummy:// -f ${nixpkgs-regression} -qaP --drv-path | sort | grep -v nixos-install-tools > packages
            [[ $(sha1sum < packages | cut -c1-40) = e01b031fc9785a572a38be6bc473957e3b6faad7 ]]
          )
          mkdir $out
        '';

      nixpkgsLibTests = forAllSystems (
        system:
        import (nixpkgs + "/lib/tests/test-with-nix.nix") {
          lib = nixpkgsFor.${system}.native.lib;
          nix = self.packages.${system}.nix-cli;
          pkgs = nixpkgsFor.${system}.native;
        }
      );
    };

  metrics.nixpkgs = import "${nixpkgs-regression}/pkgs/top-level/metrics.nix" {
    pkgs = nixpkgsFor.x86_64-linux.native;
    nixpkgs = nixpkgs-regression;
  };

<<<<<<< HEAD
  /*
    installTests = forAllSystems (
      system:
      let
        pkgs = nixpkgsFor.${system}.native;
      in
      pkgs.runCommand "install-tests" {
        againstSelf = testNixVersions pkgs pkgs.nix;
        againstCurrentLatest =
          # FIXME: temporarily disable this on macOS because of #3605.
          if system == "x86_64-linux" then testNixVersions pkgs pkgs.nixVersions.latest else null;
        # Disabled because the latest stable version doesn't handle
        # `NIX_DAEMON_SOCKET_PATH` which is required for the tests to work
        # againstLatestStable = testNixVersions pkgs pkgs.nixStable;
      } "touch $out"
    );
=======
  installTests = forAllSystems (
    system:
    let
      pkgs = nixpkgsFor.${system}.native;
    in
    pkgs.runCommand "install-tests" {
      againstSelf = testNixVersions pkgs pkgs.nix;
      againstCurrentLatest =
        # FIXME: temporarily disable this on macOS because of #3605.
        if system == "x86_64-linux" then testNixVersions pkgs pkgs.nixVersions.latest else null;
      # Disabled because the latest stable version doesn't handle
      # `NIX_DAEMON_SOCKET_PATH` which is required for the tests to work
      # againstLatestStable = testNixVersions pkgs pkgs.nixStable;
    } "touch $out"
  );
>>>>>>> 9cb662df

    installerTests = import ../tests/installer {
      binaryTarballs = self.hydraJobs.binaryTarball;
      inherit nixpkgsFor;
    };
  */
}<|MERGE_RESOLUTION|>--- conflicted
+++ resolved
@@ -1,9 +1,5 @@
 {
   inputs,
-<<<<<<< HEAD
-  binaryTarball,
-=======
->>>>>>> 9cb662df
   forAllCrossSystems,
   forAllSystems,
   lib,
@@ -17,11 +13,7 @@
 
   installScriptFor =
     tarballs:
-<<<<<<< HEAD
-    nixpkgsFor.x86_64-linux.native.callPackage ../scripts/installer.nix {
-=======
     nixpkgsFor.x86_64-linux.native.callPackage ./installer {
->>>>>>> 9cb662df
       inherit tarballs;
     };
 
@@ -72,126 +64,6 @@
     system: self.devShells.${system}.default.inputDerivation
   )) [ "i686-linux" ];
 
-<<<<<<< HEAD
-  /*
-    buildStatic = forAllPackages (
-      pkgName:
-      lib.genAttrs linux64BitSystems (system: nixpkgsFor.${system}.static.nixComponents.${pkgName})
-    );
-
-    buildCross = forAllPackages (
-      pkgName:
-      # Hack to avoid non-evaling package
-      (
-        if pkgName == "nix-functional-tests" then
-          lib.flip builtins.removeAttrs [ "x86_64-w64-mingw32" ]
-        else
-          lib.id
-      )
-        (
-          forAllCrossSystems (
-            crossSystem:
-            lib.genAttrs [ "x86_64-linux" ] (
-              system: nixpkgsFor.${system}.cross.${crossSystem}.nixComponents.${pkgName}
-            )
-          )
-        )
-    );
-
-    buildNoGc =
-      let
-        components = forAllSystems (
-          system:
-          nixpkgsFor.${system}.native.nixComponents.overrideScope (
-            self: super: {
-              nix-expr = super.nix-expr.override { enableGC = false; };
-            }
-          )
-        );
-      in
-      forAllPackages (pkgName: forAllSystems (system: components.${system}.${pkgName}));
-
-    buildNoTests = forAllSystems (system: nixpkgsFor.${system}.native.nixComponents.nix-cli);
-
-    # Toggles some settings for better coverage. Windows needs these
-    # library combinations, and Debian build Nix with GNU readline too.
-    buildReadlineNoMarkdown =
-      let
-        components = forAllSystems (
-          system:
-          nixpkgsFor.${system}.native.nixComponents.overrideScope (
-            self: super: {
-              nix-cmd = super.nix-cmd.override {
-                enableMarkdown = false;
-                readlineFlavor = "readline";
-              };
-            }
-          )
-        );
-      in
-      forAllPackages (pkgName: forAllSystems (system: components.${system}.${pkgName}));
-  */
-=======
-  buildStatic = forAllPackages (
-    pkgName:
-    lib.genAttrs linux64BitSystems (
-      system: nixpkgsFor.${system}.native.pkgsStatic.nixComponents.${pkgName}
-    )
-  );
-
-  buildCross = forAllPackages (
-    pkgName:
-    # Hack to avoid non-evaling package
-    (
-      if pkgName == "nix-functional-tests" then
-        lib.flip builtins.removeAttrs [ "x86_64-w64-mingw32" ]
-      else
-        lib.id
-    )
-      (
-        forAllCrossSystems (
-          crossSystem:
-          lib.genAttrs [ "x86_64-linux" ] (
-            system: nixpkgsFor.${system}.cross.${crossSystem}.nixComponents.${pkgName}
-          )
-        )
-      )
-  );
-
-  buildNoGc =
-    let
-      components = forAllSystems (
-        system:
-        nixpkgsFor.${system}.native.nixComponents.overrideScope (
-          self: super: {
-            nix-expr = super.nix-expr.override { enableGC = false; };
-          }
-        )
-      );
-    in
-    forAllPackages (pkgName: forAllSystems (system: components.${system}.${pkgName}));
-
-  buildNoTests = forAllSystems (system: nixpkgsFor.${system}.native.nixComponents.nix-cli);
-
-  # Toggles some settings for better coverage. Windows needs these
-  # library combinations, and Debian build Nix with GNU readline too.
-  buildReadlineNoMarkdown =
-    let
-      components = forAllSystems (
-        system:
-        nixpkgsFor.${system}.native.nixComponents.overrideScope (
-          self: super: {
-            nix-cmd = super.nix-cmd.override {
-              enableMarkdown = false;
-              readlineFlavor = "readline";
-            };
-          }
-        )
-      );
-    in
-    forAllPackages (pkgName: forAllSystems (system: components.${system}.${pkgName}));
->>>>>>> 9cb662df
-
   # Perl bindings for various platforms.
   perlBindings = forAllSystems (system: nixpkgsFor.${system}.native.nixComponents.nix-perl-bindings);
 
@@ -199,73 +71,12 @@
   # with the closure of 'nix' package, and the second half of
   # the installation script.
   binaryTarball = forAllSystems (
-<<<<<<< HEAD
-    system: binaryTarball nixpkgsFor.${system}.native.nix nixpkgsFor.${system}.native
-  );
-
-  /*
-    binaryTarballCross = lib.genAttrs [ "x86_64-linux" ] (
-      system:
-      forAllCrossSystems (
-        crossSystem:
-        binaryTarball nixpkgsFor.${system}.cross.${crossSystem}.nix
-          nixpkgsFor.${system}.cross.${crossSystem}
-      )
-    );
-
-    # The first half of the installation script. This is uploaded
-    # to https://nixos.org/nix/install. It downloads the binary
-    # tarball for the user's system and calls the second half of the
-    # installation script.
-    installerScript = installScriptFor [
-      # Native
-      self.hydraJobs.binaryTarball."x86_64-linux"
-      self.hydraJobs.binaryTarball."i686-linux"
-      self.hydraJobs.binaryTarball."aarch64-linux"
-      self.hydraJobs.binaryTarball."x86_64-darwin"
-      self.hydraJobs.binaryTarball."aarch64-darwin"
-      # Cross
-      self.hydraJobs.binaryTarballCross."x86_64-linux"."armv6l-unknown-linux-gnueabihf"
-      self.hydraJobs.binaryTarballCross."x86_64-linux"."armv7l-unknown-linux-gnueabihf"
-      self.hydraJobs.binaryTarballCross."x86_64-linux"."riscv64-unknown-linux-gnu"
-    ];
-  */
-
-  installerScriptForGHA = forAllSystems (
-    system:
-    nixpkgsFor.${system}.native.callPackage ../scripts/installer.nix {
-=======
     system: nixpkgsFor.${system}.native.callPackage ./binary-tarball.nix { }
   );
-
-  binaryTarballCross = lib.genAttrs [ "x86_64-linux" ] (
-    system:
-    forAllCrossSystems (
-      crossSystem: nixpkgsFor.${system}.cross.${crossSystem}.callPackage ./binary-tarball.nix { }
-    )
-  );
-
-  # The first half of the installation script. This is uploaded
-  # to https://nixos.org/nix/install. It downloads the binary
-  # tarball for the user's system and calls the second half of the
-  # installation script.
-  installerScript = installScriptFor [
-    # Native
-    self.hydraJobs.binaryTarball."x86_64-linux"
-    self.hydraJobs.binaryTarball."i686-linux"
-    self.hydraJobs.binaryTarball."aarch64-linux"
-    self.hydraJobs.binaryTarball."x86_64-darwin"
-    self.hydraJobs.binaryTarball."aarch64-darwin"
-    # Cross
-    self.hydraJobs.binaryTarballCross."x86_64-linux"."armv6l-unknown-linux-gnueabihf"
-    self.hydraJobs.binaryTarballCross."x86_64-linux"."armv7l-unknown-linux-gnueabihf"
-    self.hydraJobs.binaryTarballCross."x86_64-linux"."riscv64-unknown-linux-gnu"
-  ];
 
   installerScriptForGHA = forAllSystems (
     system:
     nixpkgsFor.${system}.native.callPackage ./installer {
->>>>>>> 9cb662df
       tarballs = [ self.hydraJobs.binaryTarball.${system} ];
     }
   );
@@ -291,17 +102,8 @@
   # System tests.
   tests =
     import ../tests/nixos {
-<<<<<<< HEAD
-      inherit
-        lib
-        nixpkgs
-        nixpkgsFor
-        self
-        ;
-=======
       inherit lib nixpkgs nixpkgsFor;
       inherit (self.inputs) nixpkgs-23-11;
->>>>>>> 9cb662df
     }
     // {
 
@@ -336,45 +138,4 @@
     pkgs = nixpkgsFor.x86_64-linux.native;
     nixpkgs = nixpkgs-regression;
   };
-
-<<<<<<< HEAD
-  /*
-    installTests = forAllSystems (
-      system:
-      let
-        pkgs = nixpkgsFor.${system}.native;
-      in
-      pkgs.runCommand "install-tests" {
-        againstSelf = testNixVersions pkgs pkgs.nix;
-        againstCurrentLatest =
-          # FIXME: temporarily disable this on macOS because of #3605.
-          if system == "x86_64-linux" then testNixVersions pkgs pkgs.nixVersions.latest else null;
-        # Disabled because the latest stable version doesn't handle
-        # `NIX_DAEMON_SOCKET_PATH` which is required for the tests to work
-        # againstLatestStable = testNixVersions pkgs pkgs.nixStable;
-      } "touch $out"
-    );
-=======
-  installTests = forAllSystems (
-    system:
-    let
-      pkgs = nixpkgsFor.${system}.native;
-    in
-    pkgs.runCommand "install-tests" {
-      againstSelf = testNixVersions pkgs pkgs.nix;
-      againstCurrentLatest =
-        # FIXME: temporarily disable this on macOS because of #3605.
-        if system == "x86_64-linux" then testNixVersions pkgs pkgs.nixVersions.latest else null;
-      # Disabled because the latest stable version doesn't handle
-      # `NIX_DAEMON_SOCKET_PATH` which is required for the tests to work
-      # againstLatestStable = testNixVersions pkgs pkgs.nixStable;
-    } "touch $out"
-  );
->>>>>>> 9cb662df
-
-    installerTests = import ../tests/installer {
-      binaryTarballs = self.hydraJobs.binaryTarball;
-      inherit nixpkgsFor;
-    };
-  */
 }