--- conflicted
+++ resolved
@@ -24,11 +24,7 @@
 	 -e "s^@xmllint\@^$(xmllint)^g" \
 	 -e "s^@xmlflags\@^$(xmlflags)^g" \
 	 -e "s^@xsltproc\@^$(xsltproc)^g" \
-<<<<<<< HEAD
-	 -e "s^@aterm_bin\@^$(aterm_bin)^g" \
 	 -e "s^@sqlite_bin\@^$(sqlite_bin)^g" \
-=======
->>>>>>> 8032f26c
 	 -e "s^@version\@^$(VERSION)^g" \
 	 -e "s^@testPath\@^$(coreutils):$$(dirname $$(type -P expr))^g" \
 	 < $< > $@ || rm $@
