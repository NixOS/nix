# Derivation JSON Format

<<<<<<< HEAD
> **Warning**
>
> This JSON format is currently
> [**experimental**](@docroot@/development/experimental-features.md#xp-feature-nix-command)
> and subject to change.

=======
>>>>>>> bbd2c17f
The JSON serialization of a
[derivations](@docroot@/glossary.md#gloss-store-derivation)
is a JSON object with the following fields:

* `name`:
  The name of the derivation.
  This is used when calculating the store paths of the derivation's outputs.

* `outputs`:
  Information about the output paths of the derivation.
  This is a JSON object with one member per output, where the key is the output name and the value is a JSON object with these fields:

  * `path`:
    The output path, if it is known in advanced.
    Otherwise, `null`.


  * `method`:
    For an output which will be [content addresed], a string representing the [method](@docroot@/store/store-object/content-address.md) of content addressing that is chosen.
    Valid method strings are:

    - [`flat`](@docroot@/store/store-object/content-address.md#method-flat)
    - [`nar`](@docroot@/store/store-object/content-address.md#method-nix-archive)
    - [`text`](@docroot@/store/store-object/content-address.md#method-text)
    - [`git`](@docroot@/store/store-object/content-address.md#method-git)

    Otherwise, `null`.

  * `hashAlgo`:
    For an output which will be [content addresed], the name of the hash algorithm used.
    Valid algorithm strings are:

    - `md5`
    - `sha1`
    - `sha256`
    - `sha512`

  * `hash`:
    For fixed-output derivations, the expected content hash in base-16.

  > **Example**
  >
  > ```json
  > "outputs": {
  >   "out": {
  >     "path": "/nix/store/2543j7c6jn75blc3drf4g5vhb1rhdq29-source",
  >     "method": "nar",
  >     "hashAlgo": "sha256",
  >     "hash": "6fc80dcc62179dbc12fc0b5881275898f93444833d21b89dfe5f7fbcbb1d0d62"
  >   }
  > }
  > ```

* `inputSrcs`:
  A list of store paths on which this derivation depends.

* `inputDrvs`:
  A JSON object specifying the derivations on which this derivation depends, and what outputs of those derivations.

  > **Example**
  >
  > ```json
  > "inputDrvs": {
  >   "/nix/store/6lkh5yi7nlb7l6dr8fljlli5zfd9hq58-curl-7.73.0.drv": ["dev"],
  >   "/nix/store/fn3kgnfzl5dzym26j8g907gq3kbm8bfh-unzip-6.0.drv": ["out"]
  > }
  > ```

  specifies that this derivation depends on the `dev` output of `curl`, and the `out` output of `unzip`.

* `system`:
  The system type on which this derivation is to be built
  (e.g. `x86_64-linux`).

* `builder`:
  The absolute path of the program to be executed to run the build.
  Typically this is the `bash` shell
  (e.g. `/nix/store/r3j288vpmczbl500w6zz89gyfa4nr0b1-bash-4.4-p23/bin/bash`).

* `args`:
  The command-line arguments passed to the `builder`.

* `env`:
  The environment passed to the `builder`.<|MERGE_RESOLUTION|>--- conflicted
+++ resolved
@@ -1,14 +1,5 @@
 # Derivation JSON Format
 
-<<<<<<< HEAD
-> **Warning**
->
-> This JSON format is currently
-> [**experimental**](@docroot@/development/experimental-features.md#xp-feature-nix-command)
-> and subject to change.
-
-=======
->>>>>>> bbd2c17f
 The JSON serialization of a
 [derivations](@docroot@/glossary.md#gloss-store-derivation)
 is a JSON object with the following fields:
