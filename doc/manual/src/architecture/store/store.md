--- conflicted
+++ resolved
@@ -25,31 +25,10 @@
 [ input addressing ] [ content addressing ]
 ```
 
-<<<<<<< HEAD
 These store objects can hold arbitrary data.
 Store objects can be build inputs, build results, or build tasks.
 
-## Operations {#operations}
-=======
-## Store Object
-
-A store object can hold
-
-- arbitrary *data*
-- *references* to other store objects.
-
-Store objects can be build inputs, build results, or build tasks.
-
-Store objects are [immutable][immutable-object]: once created, they do not change until they are deleted.
-
-## Reference
-
-A store object reference is an [opaque][opaque-data-type], [unique identifier][unique-identifier]:
-The only way to obtain references is by adding or building store objects.
-A reference will always point to exactly one store object.
-
 ## Operations
->>>>>>> 81e10134
 
 A Nix store can *add*, *retrieve*, and *delete* store objects.
 
@@ -96,61 +75,7 @@
 
     [ store ] --> collect garbage --> [ store' ]
 
-<<<<<<< HEAD
 [garbage-collection]: https://en.m.wikipedia.org/wiki/Garbage_collection_(computer_science)
-=======
-## Files and Processes
-
-Nix maps between its store model and the [Unix paradigm][unix-paradigm] of [files and processes][file-descriptor], by encoding immutable store objects and opaque identifiers as file system primitives: files and directories, and paths.
-That allows processes to resolve references contained in files and thus access the contents of store objects.
-
-Store objects are therefore implemented as the pair of
-
-  - a [file system object](fso.md) for data
-  - a set of [store paths](path.md) for references.
-
-[unix-paradigm]: https://en.m.wikipedia.org/wiki/Everything_is_a_file
-[file-descriptor]: https://en.m.wikipedia.org/wiki/File_descriptor
-
-The following diagram shows a radical simplification of how Nix interacts with the operating system:
-It uses files as build inputs, and build outputs are files again.
-On the operating system, files can be run as processes, which in turn operate on files.
-A build function also amounts to an operating system process (not depicted).
-
-```
-+-----------------------------------------------------------------+
-| Nix                                                             |
-|                  [ commmand line interface ]------,             |
-|                               |                   |             |
-|                           evaluates               |             |
-|                               |                manages          |
-|                               V                   |             |
-|                  [ configuration language  ]      |             |
-|                               |                   |             |
-| +-----------------------------|-------------------V-----------+ |
-| | store                  evaluates to                         | |
-| |                             |                               | |
-| |             referenced by   V       builds                  | |
-| |  [ build input ] ---> [ build plan ] ---> [ build result ]  | |
-| |         ^                                        |          | |
-| +---------|----------------------------------------|----------+ |
-+-----------|----------------------------------------|------------+
-            |                                        |
-    file system object                          store path
-            |                                        |
-+-----------|----------------------------------------|------------+
-| operating system        +------------+             |            |
-|           '------------ |            | <-----------'            |
-|                         |    file    |                          |
-|                     ,-- |            | <-,                      |
-|                     |   +------------+   |                      |
-|          execute as |                    | read, write, execute |
-|                     |   +------------+   |                      |
-|                     '-> |  process   | --'                      |
-|                         +------------+                          |
-+-----------------------------------------------------------------+
-```
->>>>>>> 81e10134
 
 ## Two models, abstract and concrete
 
