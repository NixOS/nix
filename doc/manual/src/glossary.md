# Glossary

- [derivation]{#gloss-derivation}

  A description of a build task. The result of a derivation is a
  store object. Derivations declared in Nix expressions are specified
  using the [`derivation` primitive](./language/derivations.md). These are
  translated into low-level *store derivations* (implicitly by
  `nix-build`, or explicitly by `nix-instantiate`).

  [derivation]: #gloss-derivation

- [store derivation]{#gloss-store-derivation}

  A [derivation] represented as a `.drv` file in the [store].
  It has a [store path], like any [store object].
  It is the [instantiated][instantiate] form of a derivation.

  Example: `/nix/store/g946hcz4c8mdvq2g8vxx42z51qb71rvp-git-2.38.1.drv`

  See [`nix derivation show`](./command-ref/new-cli/nix3-derivation-show.md) (experimental) for displaying the contents of store derivations.

  [store derivation]: #gloss-store-derivation

- [instantiate]{#gloss-instantiate}, instantiation

  Save an evaluated [derivation] as a [store derivation] in the Nix [store].

  See [`nix-instantiate`](./command-ref/nix-instantiate.md), which produces a store derivation from a Nix expression that evaluates to a derivation.

  [instantiate]: #gloss-instantiate

- [realise]{#gloss-realise}, realisation

  Ensure a [store path] is [valid][validity].

  This can be achieved by:
  - Fetching a pre-built [store object] from a [substituter]
  - Running the [`builder`](@docroot@/language/derivations.md#attr-builder) executable as specified in the corresponding [derivation]
  - Delegating to a [remote machine](@docroot@/command-ref/conf-file.md#conf-builders) and retrieving the outputs
  <!-- TODO: link [running] to build process page, #8888 -->

  See [`nix-store --realise`](@docroot@/command-ref/nix-store/realise.md) for a detailed description of the algorithm.

  See also [`nix-build`](./command-ref/nix-build.md) and [`nix build`](./command-ref/new-cli/nix3-build.md) (experimental).

  [realise]: #gloss-realise

- [content-addressed derivation]{#gloss-content-addressed-derivation}

  A derivation which has the
  [`__contentAddressed`](./language/advanced-attributes.md#adv-attr-__contentAddressed)
  attribute set to `true`.

- [fixed-output derivation]{#gloss-fixed-output-derivation}

  A derivation which includes the
  [`outputHash`](./language/advanced-attributes.md#adv-attr-outputHash) attribute.

- [store]{#gloss-store}

  A collection of [store objects][store object], with operations to manipulate that collection.
  See [Nix Store](./store/index.md) for details.

  There are many types of stores, see [Store Types](./store/types/index.md) for details.

  [store]: #gloss-store

- [binary cache]{#gloss-binary-cache}

  A *binary cache* is a Nix store which uses a different format: its
  metadata and signatures are kept in `.narinfo` files rather than in a
  [Nix database]. This different format simplifies serving store objects
  over the network, but cannot host builds. Examples of binary caches
  include S3 buckets and the [NixOS binary cache](https://cache.nixos.org).

- [store path]{#gloss-store-path}

  The location of a [store object] in the file system, i.e., an immediate child of the Nix store directory.

  > **Example**
  >
  > `/nix/store/a040m110amc4h71lds2jmr8qrkj2jhxd-git-2.38.1`

  See [Store Path](@docroot@/store/store-path.md) for details.

  [store path]: #gloss-store-path

- [file system object]{#gloss-file-system-object}

  The Nix data model for representing simplified file system data.

  See [File System Object](@docroot@/store/file-system-object.md) for details.

  [file system object]: #gloss-file-system-object

- [store object]{#gloss-store-object}

  Part of the contents of a [store].

  A store object consists of a [file system object], [references][reference] to other store objects, and other metadata.
  It can be referred to by a [store path].

  See [Store Object](@docroot@/store/index.md#store-object) for details.

  [store object]: #gloss-store-object

- [IFD]{#gloss-ifd}

  [Import From Derivation](./language/import-from-derivation.md)

- [input-addressed store object]{#gloss-input-addressed-store-object}

  A store object produced by building a
  non-[content-addressed](#gloss-content-addressed-derivation),
  non-[fixed-output](#gloss-fixed-output-derivation)
  derivation.

- [content-addressed store object]{#gloss-content-addressed-store-object}

  A [store object] whose [store path] is determined by its contents.
  This includes derivations, the outputs of [content-addressed derivations](#gloss-content-addressed-derivation), and the outputs of [fixed-output derivations](#gloss-fixed-output-derivation).

- [substitute]{#gloss-substitute}

  A substitute is a command invocation stored in the [Nix database] that
  describes how to build a store object, bypassing the normal build
  mechanism (i.e., derivations). Typically, the substitute builds the
  store object by downloading a pre-built version of the store object
  from some server.

- [substituter]{#gloss-substituter}

  An additional [store]{#gloss-store} from which Nix can obtain store objects instead of building them.
  Often the substituter is a [binary cache](#gloss-binary-cache), but any store can serve as substituter.

  See the [`substituters` configuration option](./command-ref/conf-file.md#conf-substituters) for details.

  [substituter]: #gloss-substituter

- [purity]{#gloss-purity}

  The assumption that equal Nix derivations when run always produce
  the same output. This cannot be guaranteed in general (e.g., a
  builder can rely on external inputs such as the network or the
  system time) but the Nix model assumes it.

- [impure derivation]{#gloss-impure-derivation}

  [An experimental feature](#@docroot@/contributing/experimental-features.md#xp-feature-impure-derivations) that allows derivations to be explicitly marked as impure,
  so that they are always rebuilt, and their outputs not reused by subsequent calls to realise them.

- [Nix database]{#gloss-nix-database}

  An SQlite database to track [reference]s between [store object]s.
  This is an implementation detail of the [local store].

  Default location: `/nix/var/nix/db`.

  [Nix database]: #gloss-nix-database

- [Nix expression]{#gloss-nix-expression}

  1. Commonly, a high-level description of software packages and compositions
    thereof. Deploying software using Nix entails writing Nix
    expressions for your packages. Nix expressions specify [derivations][derivation],
    which are [instantiated][instantiate] into the Nix store as [store derivations][store derivation].
    These derivations can then be [realised][realise] to produce [outputs][output].

  2. A syntactically valid use of the [Nix language]. For example, the contents of a `.nix` file form an expression.

- [reference]{#gloss-reference}

  A [store object] `O` is said to have a *reference* to a store object `P` if a [store path] to `P` appears in the contents of `O`.

  Store objects can refer to both other store objects and themselves.
  References from a store object to itself are called *self-references*.
  References other than a self-reference must not form a cycle.

  [reference]: #gloss-reference

- [reachable]{#gloss-reachable}

  A store path `Q` is reachable from another store path `P` if `Q`
  is in the *closure* of the *references* relation.

- [closure]{#gloss-closure}

  The closure of a store path is the set of store paths that are
  directly or indirectly “reachable” from that store path; that is,
  it’s the closure of the path under the *references* relation. For
  a package, the closure of its derivation is equivalent to the
  build-time dependencies, while the closure of its output path is
  equivalent to its runtime dependencies. For correct deployment it
  is necessary to deploy whole closures, since otherwise at runtime
  files could be missing. The command `nix-store --query --requisites ` prints out
  closures of store paths.

  As an example, if the [store object] at path `P` contains a [reference]
  to a store object at path `Q`, then `Q` is in the closure of `P`. Further, if `Q`
  references `R` then `R` is also in the closure of `P`.

  [closure]: #gloss-closure

- [output]{#gloss-output}

  A [store object] produced by a [derivation].
  See [the `outputs` argument to the `derivation` function](@docroot@/language/derivations.md#attr-outputs) for details.

  [output]: #gloss-output

- [output path]{#gloss-output-path}

  The [store path] to the [output] of a [derivation].

  [output path]: #gloss-output-path

<<<<<<< HEAD
- [deriving path]{#gloss-deriving-path}

  Deriving paths are a way to refer to [store objects][store object] that ar not yet [realised][realise].
  This is necessary because, in general and particularly for [content-addressed derivations][content-addressed derivation], the [output path] of an [output] is not known in advance.
  There are two forms:

  - *constant*: just a [store path]
    It can be made [valid][validity] by copying it into the store: from the evaluator, command line interface or another store.

  - *output*: a pair of a [store path] to a [derivation] and an [output] name.
=======
- [output closure]{#gloss-output-closure}\
  The [closure] of an [output path]. It only contains what is [reachable] from the output.
>>>>>>> d8d20307

- [deriver]{#gloss-deriver}

  The [store derivation] that produced an [output path].

  The deriver for an output path can be queried with the `--deriver` option to
  [`nix-store --query`](@docroot@/command-ref/nix-store/query.md).

- [validity]{#gloss-validity}

  A store path is valid if all [store object]s in its [closure] can be read from the [store].

  For a [local store], this means:
  - The store path leads to an existing [store object] in that [store].
  - The store path is listed in the [Nix database] as being valid.
  - All paths in the store path's [closure] are valid.

  [validity]: #gloss-validity
  [local store]: @docroot@/store/types/local-store.md

- [user environment]{#gloss-user-env}

  An automatically generated store object that consists of a set of
  symlinks to “active” applications, i.e., other store paths. These
  are generated automatically by
  [`nix-env`](./command-ref/nix-env.md). See *profiles*.

- [profile]{#gloss-profile}

  A symlink to the current *user environment* of a user, e.g.,
  `/nix/var/nix/profiles/default`.

- [installable]{#gloss-installable}

  Something that can be realised in the Nix store.

  See [installables](./command-ref/new-cli/nix.md#installables) for [`nix` commands](./command-ref/new-cli/nix.md) (experimental) for details.

- [NAR]{#gloss-nar}

  A *N*ix *AR*chive. This is a serialisation of a path in the Nix
  store. It can contain regular files, directories and symbolic
  links.  NARs are generated and unpacked using `nix-store --dump`
  and `nix-store --restore`.

- [`∅`]{#gloss-emtpy-set}

  The empty set symbol. In the context of profile history, this denotes a package is not present in a particular version of the profile.

- [`ε`]{#gloss-epsilon}

  The epsilon symbol. In the context of a package, this means the version is empty. More precisely, the derivation does not have a version attribute.

- [package]{#package}

  1. A software package; a collection of files and other data.

  2. A [package attribute set].

- [package attribute set]{#package-attribute-set}

  An [attribute set](@docroot@/language/values.md#attribute-set) containing the attribute `type = "derivation";` (derivation for historical reasons), as well as other attributes, such as
  - attributes that refer to the files of a [package], typically in the form of [derivation outputs](#output),
  - attributes that declare something about how the package is supposed to be installed or used,
  - other metadata or arbitrary attributes.

  [package attribute set]: #package-attribute-set

- [string interpolation]{#gloss-string-interpolation}

  Expanding expressions enclosed in `${ }` within a [string], [path], or [attribute name].

  See [String interpolation](./language/string-interpolation.md) for details.

  [string]: ./language/values.md#type-string
  [path]: ./language/values.md#type-path
  [attribute name]: ./language/values.md#attribute-set

- [base directory]{#gloss-base-directory}

  The location from which relative paths are resolved.

  - For expressions in a file, the base directory is the directory containing that file.
    This is analogous to the directory of a [base URL](https://datatracker.ietf.org/doc/html/rfc1808#section-3.3).
    <!-- which is sufficient for resolving non-empty URLs -->

  <!--
    The wording here may look awkward, but it's for these reasons:
      * "with --expr": it's a flag, and not an option with an accompanying value
      * "written in": the expression itself must be written as an argument,
        whereas the more natural "passed as an argument" allows an interpretation
        where the expression could be passed by file name.
    -->
  - For expressions written in command line arguments with [`--expr`](@docroot@/command-ref/opt-common.html#opt-expr), the base directory is the current working directory.

  [base directory]: #gloss-base-directory

- [experimental feature]{#gloss-experimental-feature}

  Not yet stabilized functionality guarded by named experimental feature flags.
  These flags are enabled or disabled with the [`experimental-features`](./command-ref/conf-file.html#conf-experimental-features) setting.

  See the contribution guide on the [purpose and lifecycle of experimental feaures](@docroot@/contributing/experimental-features.md).


[Nix language]: ./language/index.md<|MERGE_RESOLUTION|>--- conflicted
+++ resolved
@@ -215,7 +215,9 @@
 
   [output path]: #gloss-output-path
 
-<<<<<<< HEAD
+- [output closure]{#gloss-output-closure}\
+  The [closure] of an [output path]. It only contains what is [reachable] from the output.
+
 - [deriving path]{#gloss-deriving-path}
 
   Deriving paths are a way to refer to [store objects][store object] that ar not yet [realised][realise].
@@ -226,10 +228,6 @@
     It can be made [valid][validity] by copying it into the store: from the evaluator, command line interface or another store.
 
   - *output*: a pair of a [store path] to a [derivation] and an [output] name.
-=======
-- [output closure]{#gloss-output-closure}\
-  The [closure] of an [output path]. It only contains what is [reachable] from the output.
->>>>>>> d8d20307
 
 - [deriver]{#gloss-deriver}
 
