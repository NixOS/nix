--- conflicted
+++ resolved
@@ -2,8 +2,7 @@
 
 The *Nix store* is an abstraction to store immutable file system data (such as software packages) that can have dependencies on other such data.
 
-<<<<<<< HEAD
-There are multiple implementations of Nix stores with different capabilities, such as the actual filesystem (`/nix/store`) or binary caches.
+There are [multiple types of Nix stores](./types/index.md) with different capabilities, such as the default one on the [local filesystem](./types/local-store.md) (`/nix/store`) or [binary caches](./types/http-binary-cache-store.md).
 
 ## Two models, abstract and concrete
 
@@ -13,7 +12,4 @@
 This still describes how Nix works, so this section still serves as a spec, but it also demonstrates with Nix's authors believe is a good way to think* about Nix.
 If one tries to learn the concrete specifics before learning the abstract model, the following text might come across as a wall of details without sufficient motivation.
 Conversely, if one learns the abstract model first, many of the concrete specifics will make more sense as miscellaneous details placed in the "slots" where the abstract model expects.
-The hope is that makes the material far less daunting, and helps it make sense in the mind of the reader.
-=======
-There are [multiple types of Nix stores](./types/index.md) with different capabilities, such as the default one on the [local filesystem](./types/local-store.md) (`/nix/store`) or [binary caches](./types/http-binary-cache-store.md).
->>>>>>> c313394a
+The hope is that makes the material far less daunting, and helps it make sense in the mind of the reader.