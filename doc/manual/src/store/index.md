# Nix Store

<<<<<<< HEAD
The *Nix store* is an abstraction used by Nix to store immutable filesystem artifacts (such as software packages) that can have dependencies (*references*) between them.
There are multiple implementations of the Nix store, such as the actual filesystem (`/nix/store`) and binary caches.

The following concept map is a graphical outline of this chapter.
Arrows indicate suggested reading order.

```
                      ,--------------[ store ]----------------,
                      |                  |                    |
                      v                  v                    v
               [ store object ]     [ closure ]--,      [ operations ]
                      |               |   |      |        |        |
                      v               |   |      v        v        |
           [ files and processes ]    |   | [ garbage collection ] |
               /          \           |   |                        |
              v            v          |   v                        v
[ file system object ] [ store path ] | [ derivation ]--->[ building ]
                  |        ^      |   |                         |
                  v        |      v   v                         |
             [ digest ]----' [ reference scanning ]<------------'
              /      \
             v        v
[ input addressing ] [ content addressing ]
```

These store objects can hold arbitrary data.
Store objects can be build inputs, build results, or build tasks.

## Operations

A Nix store can *add*, *retrieve*, and *delete* store objects.

                [ data ]
                    |
                    V
    [ store ] ---> add ----> [ store' ]
                    |
                    V
              [ reference ]

<!-- -->

              [ reference ]
                    |
                    V
    [ store ] ---> get
                    |
                    V
             [ store object ]

<!-- -->

              [ reference ]
                    |
                    V
    [ store ] --> delete --> [ store' ]


It can *perform builds*, that is, create new store objects by transforming build inputs into build outputs, using instructions from the build tasks.


              [ reference ]
                    |
                    V
    [ store ] --> build --(maybe)--> [ store' ]
                             |
                             V
                       [ reference ]


As it keeps track of references, it can [garbage-collect][garbage-collection] unused store objects.


    [ store ] --> collect garbage --> [ store' ]

[garbage-collection]: https://en.m.wikipedia.org/wiki/Garbage_collection_(computer_science)

## Two models, abstract and concrete

The Nix store layer is the heart of Nix, the cornerstone of its design.
It comes from two basic insights: a vision for build systems in the abstract based on functional programming, and an application of the vision to conventional software for conventional operating system.
We could just present the combination of those two in the form of the current design of the Nix store, but we believe there is value introducing them separately.
This still describes how Nix works, so this section still serves as a spec, but it also demonstrates with Nix's authors believe is a good way to think* about Nix.
If one tries to learn the concrete specifics before learning the abstract model, the following text might come across as a wall of details without sufficient motivation.
Conversely, if one learns the abstract model first, many of the concrete specifics will make more sense as miscellaneous details placed in the "slots" where the abstract model expects.
The hope is that makes the material far less daunting, and helps it make sense in the mind of the reader.
=======
The *Nix store* is an abstraction to store immutable file system data (such as software packages) that can have dependencies on other such data.

There are multiple implementations of Nix stores with different capabilities, such as the actual filesystem (`/nix/store`) or binary caches.
>>>>>>> 8e222fbb
<|MERGE_RESOLUTION|>--- conflicted
+++ resolved
@@ -1,82 +1,8 @@
 # Nix Store
 
-<<<<<<< HEAD
-The *Nix store* is an abstraction used by Nix to store immutable filesystem artifacts (such as software packages) that can have dependencies (*references*) between them.
-There are multiple implementations of the Nix store, such as the actual filesystem (`/nix/store`) and binary caches.
+The *Nix store* is an abstraction to store immutable file system data (such as software packages) that can have dependencies on other such data.
 
-The following concept map is a graphical outline of this chapter.
-Arrows indicate suggested reading order.
-
-```
-                      ,--------------[ store ]----------------,
-                      |                  |                    |
-                      v                  v                    v
-               [ store object ]     [ closure ]--,      [ operations ]
-                      |               |   |      |        |        |
-                      v               |   |      v        v        |
-           [ files and processes ]    |   | [ garbage collection ] |
-               /          \           |   |                        |
-              v            v          |   v                        v
-[ file system object ] [ store path ] | [ derivation ]--->[ building ]
-                  |        ^      |   |                         |
-                  v        |      v   v                         |
-             [ digest ]----' [ reference scanning ]<------------'
-              /      \
-             v        v
-[ input addressing ] [ content addressing ]
-```
-
-These store objects can hold arbitrary data.
-Store objects can be build inputs, build results, or build tasks.
-
-## Operations
-
-A Nix store can *add*, *retrieve*, and *delete* store objects.
-
-                [ data ]
-                    |
-                    V
-    [ store ] ---> add ----> [ store' ]
-                    |
-                    V
-              [ reference ]
-
-<!-- -->
-
-              [ reference ]
-                    |
-                    V
-    [ store ] ---> get
-                    |
-                    V
-             [ store object ]
-
-<!-- -->
-
-              [ reference ]
-                    |
-                    V
-    [ store ] --> delete --> [ store' ]
-
-
-It can *perform builds*, that is, create new store objects by transforming build inputs into build outputs, using instructions from the build tasks.
-
-
-              [ reference ]
-                    |
-                    V
-    [ store ] --> build --(maybe)--> [ store' ]
-                             |
-                             V
-                       [ reference ]
-
-
-As it keeps track of references, it can [garbage-collect][garbage-collection] unused store objects.
-
-
-    [ store ] --> collect garbage --> [ store' ]
-
-[garbage-collection]: https://en.m.wikipedia.org/wiki/Garbage_collection_(computer_science)
+There are multiple implementations of Nix stores with different capabilities, such as the actual filesystem (`/nix/store`) or binary caches.
 
 ## Two models, abstract and concrete
 
@@ -86,9 +12,4 @@
 This still describes how Nix works, so this section still serves as a spec, but it also demonstrates with Nix's authors believe is a good way to think* about Nix.
 If one tries to learn the concrete specifics before learning the abstract model, the following text might come across as a wall of details without sufficient motivation.
 Conversely, if one learns the abstract model first, many of the concrete specifics will make more sense as miscellaneous details placed in the "slots" where the abstract model expects.
-The hope is that makes the material far less daunting, and helps it make sense in the mind of the reader.
-=======
-The *Nix store* is an abstraction to store immutable file system data (such as software packages) that can have dependencies on other such data.
-
-There are multiple implementations of Nix stores with different capabilities, such as the actual filesystem (`/nix/store`) or binary caches.
->>>>>>> 8e222fbb
+The hope is that makes the material far less daunting, and helps it make sense in the mind of the reader.