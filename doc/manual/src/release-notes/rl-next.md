# Release X.Y (202?-??-??)

- Fixed a bug where `nix-env --query` ignored `--drv-path` when `--json` was set.

<<<<<<< HEAD
- [`builtins.toJSON`](@docroot@/language/builtins.md#builtins-parseFlakeRef) now prints [--show-trace](@docroot@/command-ref/conf-file.html#conf-show-trace) items for the path in which it finds an evaluation error.

- Error messages regarding malformed input to [`derivation add`](@docroot@/command-ref/new-cli/nix3-derivation-add.md) are now clearer and more detailed.

- The `discard-references` feature has been stabilized.
  This means that the
  [unsafeDiscardReferences](@docroot@/contributing/experimental-features.md#xp-feature-discard-references)
  attribute is no longer guarded by an experimental flag and can be used
  freely.

- `nix search` now omits `{packages.legacyPackages}.${system}` from the attribute path
  Specifically, those attribute path prefixes will no longer match the search
  query, nor will they show up in the search results.
=======
- Introduced the store [`mounted-ssh-ng://`](@docroot@/command-ref/new-cli/nix3-help-stores.md).
  This store allows full access to a Nix store on a remote machine and additionally requires that the store be mounted in the local filesystem.
>>>>>>> fdac6e38
<|MERGE_RESOLUTION|>--- conflicted
+++ resolved
@@ -2,21 +2,9 @@
 
 - Fixed a bug where `nix-env --query` ignored `--drv-path` when `--json` was set.
 
-<<<<<<< HEAD
-- [`builtins.toJSON`](@docroot@/language/builtins.md#builtins-parseFlakeRef) now prints [--show-trace](@docroot@/command-ref/conf-file.html#conf-show-trace) items for the path in which it finds an evaluation error.
-
-- Error messages regarding malformed input to [`derivation add`](@docroot@/command-ref/new-cli/nix3-derivation-add.md) are now clearer and more detailed.
-
-- The `discard-references` feature has been stabilized.
-  This means that the
-  [unsafeDiscardReferences](@docroot@/contributing/experimental-features.md#xp-feature-discard-references)
-  attribute is no longer guarded by an experimental flag and can be used
-  freely.
+- Introduced the store [`mounted-ssh-ng://`](@docroot@/command-ref/new-cli/nix3-help-stores.md).
+  This store allows full access to a Nix store on a remote machine and additionally requires that the store be mounted in the local filesystem.
 
 - `nix search` now omits `{packages.legacyPackages}.${system}` from the attribute path
   Specifically, those attribute path prefixes will no longer match the search
-  query, nor will they show up in the search results.
-=======
-- Introduced the store [`mounted-ssh-ng://`](@docroot@/command-ref/new-cli/nix3-help-stores.md).
-  This store allows full access to a Nix store on a remote machine and additionally requires that the store be mounted in the local filesystem.
->>>>>>> fdac6e38
+  query, nor will they show up in the search results.