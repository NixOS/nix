# Release X.Y (202?-??-??)

- [`nix-channel`](../command-ref/nix-channel.md) now supports a `--list-generations` subcommand

* The function [`builtins.fetchClosure`](../language/builtins.md#builtins-fetchClosure) can now fetch input-addressed paths in [pure evaluation mode](../command-ref/conf-file.md#conf-pure-eval), as those are not impure.

- Nix now allows unprivileged/[`allowed-users`](../command-ref/conf-file.md#conf-allowed-users) to sign paths.
  Previously, only [`trusted-users`](../command-ref/conf-file.md#conf-trusted-users) users could sign paths.
<<<<<<< HEAD
  
- Two new builtin functions, `builtins.parseFlakeRef` and `builtins.flakeRefToString`, have been added.
  These functions are useful for converting between flake references encoded
  as attribute sets and URLs.
=======

- Nested dynamic attributes are now merged correctly by the parser. For example:

  ```nix
  {
    nested = { foo = 1; };
    nested = { ${"ba" + "r"} = 2; };
  }
  ```

  This used to silently discard `nested.bar`, but now behaves as one would expect and evaluates to:

  ```nix
  { nested = { bar = 2; foo = 1; }; }
  ```

  Note that the feature of merging multiple attribute set declarations is of questionable value.
  It allows writing expressions that are very hard to read, for instance when there are many lines of code between two declarations of the same attribute.
  This has been around for a long time and is therefore supported for backwards compatibility, but should not be relied upon.
>>>>>>> 4685c9b5
<|MERGE_RESOLUTION|>--- conflicted
+++ resolved
@@ -5,13 +5,10 @@
 * The function [`builtins.fetchClosure`](../language/builtins.md#builtins-fetchClosure) can now fetch input-addressed paths in [pure evaluation mode](../command-ref/conf-file.md#conf-pure-eval), as those are not impure.
 
 - Nix now allows unprivileged/[`allowed-users`](../command-ref/conf-file.md#conf-allowed-users) to sign paths.
-  Previously, only [`trusted-users`](../command-ref/conf-file.md#conf-trusted-users) users could sign paths.
-<<<<<<< HEAD
-  
+
 - Two new builtin functions, `builtins.parseFlakeRef` and `builtins.flakeRefToString`, have been added.
   These functions are useful for converting between flake references encoded
   as attribute sets and URLs.
-=======
 
 - Nested dynamic attributes are now merged correctly by the parser. For example:
 
@@ -30,5 +27,4 @@
 
   Note that the feature of merging multiple attribute set declarations is of questionable value.
   It allows writing expressions that are very hard to read, for instance when there are many lines of code between two declarations of the same attribute.
-  This has been around for a long time and is therefore supported for backwards compatibility, but should not be relied upon.
->>>>>>> 4685c9b5
+  This has been around for a long time and is therefore supported for backwards compatibility, but should not be relied upon.