# Release X.Y (202?-??-??)

<<<<<<< HEAD
* You can control when to use colorful output with the command line option `--color` set to either `always`, `auto` or `never`.
  The default behaviour is `auto`, which checks, if stderr is an actual terminal and respects `NO_COLOR=1` and `TERM=dumb`.
=======
* A new function `builtins.readFileType` is available. It is similar to
  `builtins.readDir` but acts on a single file or directory.

* The `builtins.readDir` function has been optimized when encountering not-yet-known
  file types from POSIX's `readdir`. In such cases the type of each file is/was
  discovered by making multiple syscalls. This change makes these operations
  lazy such that these lookups will only be performed if the attribute is used.
  This optimization affects a minority of filesystems and operating systems.
>>>>>>> f503ba1b
<|MERGE_RESOLUTION|>--- conflicted
+++ resolved
@@ -1,9 +1,5 @@
 # Release X.Y (202?-??-??)
 
-<<<<<<< HEAD
-* You can control when to use colorful output with the command line option `--color` set to either `always`, `auto` or `never`.
-  The default behaviour is `auto`, which checks, if stderr is an actual terminal and respects `NO_COLOR=1` and `TERM=dumb`.
-=======
 * A new function `builtins.readFileType` is available. It is similar to
   `builtins.readDir` but acts on a single file or directory.
 
@@ -12,4 +8,6 @@
   discovered by making multiple syscalls. This change makes these operations
   lazy such that these lookups will only be performed if the attribute is used.
   This optimization affects a minority of filesystems and operating systems.
->>>>>>> f503ba1b
+
+* You can control when to use colorful output with the command line option `--color` set to either `always`, `auto` or `never`.
+  The default behaviour is `auto`, which checks, if stderr is an actual terminal and respects `NO_COLOR=1` and `TERM=dumb`.