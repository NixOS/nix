--- conflicted
+++ resolved
@@ -1,14 +1,4 @@
-<<<<<<< HEAD
-# Release 2.5 (2021-XX-XX)
-
-* Binary cache stores now have a setting `compression-level`.
-
-* `nix develop` now has a flag `--unpack` to run `unpackPhase`.
+# Release X.Y (202?-??-??)
 
 * nix subcommands operating on a Flake will search for a flake.nix in a parent
-  directory if no path is explicitly given.
-
-* Lists can now be compared lexicographically using the `<` operator.
-=======
-# Release X.Y (202?-??-??)
->>>>>>> 18e48517
+  directory if no path is explicitly given.