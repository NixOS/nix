--- conflicted
+++ resolved
@@ -1,58 +1,4 @@
 # Release X.Y (202?-??-??)
-<<<<<<< HEAD
-
-* `<nix/fetchurl.nix>` now accepts an additional argument `impure` which
-  defaults to `false`.  If it is set to `true`, the `hash` and `sha256`
-  arguments will be ignored and the resulting derivation will have
-  `__impure` set to `true`, making it an impure derivation.
-
-* If `builtins.readFile` is called on a file with context, then only the parts
-  of that context that appear in the content of the file are retained.
-  This avoids a lot of spurious errors where some benign strings end-up having
-  a context just because they are read from a store path
-  ([#7260](https://github.com/NixOS/nix/pull/7260)).
-
-* Nix can now automatically pick UIDs for builds, removing the need to
-  create `nixbld*` user accounts. These UIDs are allocated starting at
-  872415232 (0x34000000) on Linux and 56930 on macOS.
-
-  This is an experimental feature. To enable it, add the following to
-  `nix.conf`:
-
-  ```
-  extra-experimental-features = auto-allocate-uids
-  auto-allocate-uids = true
-  ```
-
-* On Linux, Nix can now run builds in a user namespace where the build
-  runs as root (UID 0) and has 65,536 UIDs available. This is
-  primarily useful for running containers such as `systemd-nspawn`
-  inside a Nix build. For an example, see
-  https://github.com/NixOS/nix/blob/67bcb99700a0da1395fa063d7c6586740b304598/tests/systemd-nspawn.nix.
-
-  A build can enable this by requiring the `uid-range` system feature,
-  i.e. by setting the derivation attribute
-
-  ```
-  requiredSystemFeatures = [ "uid-range" ];
-  ```
-
-  The `uid-range` system feature requires the `auto-allocate-uids`
-  setting to be enabled (see above).
-
-* On Linux, Nix has experimental support for running builds inside a
-  cgroup. It can be enabled by adding
-
-  ```
-  extra-experimental-features = cgroups
-  use-cgroups = true
-  ```
-
-  to `nix.conf`. Cgroups are required for derivations that require the
-  `uid-range` system feature.
-
-* `nix build --json` now prints some statistics about top-level
-  derivations, such as CPU statistics when cgroups are enabled.
 
 * You can now use flake references in the old CLI, e.g.
 
@@ -61,6 +7,4 @@
   # nix-build -I nixpkgs=flake:github:NixOS/nixpkgs/nixos-22.05 \
       '<nixpkgs>' -A hello
   # NIX_PATH=nixpkgs=flake:nixpkgs nix-build '<nixpkgs>' -A hello
-  ```
-=======
->>>>>>> c4a61138
+  ```