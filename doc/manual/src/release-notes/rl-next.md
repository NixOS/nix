<<<<<<< HEAD
# Release X.Y (202?-??-??)

- Two new builtin functions, `builtins.parseFlakeRef` and `builtins.flakeRefToString`, have been added.
  These functions are useful for converting between flake references encoded
  as attribute sets and URLs.
  
=======
# Release X.Y (202?-??-??)
>>>>>>> ae3a7d6e
<|MERGE_RESOLUTION|>--- conflicted
+++ resolved
@@ -1,10 +1,4 @@
-<<<<<<< HEAD
 # Release X.Y (202?-??-??)
 
 - Two new builtin functions, `builtins.parseFlakeRef` and `builtins.flakeRefToString`, have been added.
-  These functions are useful for converting between flake references encoded
-  as attribute sets and URLs.
-  
-=======
-# Release X.Y (202?-??-??)
->>>>>>> ae3a7d6e
+  These functions are useful for converting between flake references encoded as attribute sets and URLs.