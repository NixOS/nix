# Release X.Y (202?-??-??)

<<<<<<< HEAD
* The `repeat` and `enforce-determinism` options have been removed
  since they had been broken under many circumstances for a long time.

* You can now use [flake references] in the [old command line interface], e.g.

   [flake references]: ../command-ref/new-cli/nix3-flake.md#flake-references
   [old command line interface]: ../command-ref/main-commands.md

  ```
  # nix-build flake:nixpkgs -A hello
  # nix-build -I nixpkgs=flake:github:NixOS/nixpkgs/nixos-22.05 \
      '<nixpkgs>' -A hello
  # NIX_PATH=nixpkgs=flake:nixpkgs nix-build '<nixpkgs>' -A hello
  ```

* Instead of "antiquotation", the more common term [string interpolation](../language/string-interpolation.md) is now used consistently.
  Historical release notes were not changed.

* Error traces have been reworked to provide detailed explanations and more
  accurate error locations. A short excerpt of the trace is now shown by
  default when an error occurs.

* In derivations that use structured attributes, you can now use `unsafeDiscardReferences`
  to disable scanning a given output for runtime dependencies:
  ```nix
  __structuredAttrs = true;
  unsafeDiscardReferences.out = true;
  ```
  This is useful e.g. when generating self-contained filesystem images with
  their own embedded Nix store: hashes found inside such an image refer
  to the embedded store and not to the host's Nix store.

  This requires the `discard-references` experimental feature.
=======
* A new function `builtins.readFileType` is available. It is similar to
  `builtins.readDir` but acts on a single file or directory.

* The `builtins.readDir` function has been optimized when encountering not-yet-known
  file types from POSIX's `readdir`. In such cases the type of each file is/was
  discovered by making multiple syscalls. This change makes these operations
  lazy such that these lookups will only be performed if the attribute is used.
  This optimization affects a minority of filesystems and operating systems.
>>>>>>> d70b8904
<|MERGE_RESOLUTION|>--- conflicted
+++ resolved
@@ -1,28 +1,12 @@
-# Release X.Y (202?-??-??)
+* A new function `builtins.readFileType` is available. It is similar to
+  `builtins.readDir` but acts on a single file or directory.
 
-<<<<<<< HEAD
-* The `repeat` and `enforce-determinism` options have been removed
-  since they had been broken under many circumstances for a long time.
-
-* You can now use [flake references] in the [old command line interface], e.g.
-
-   [flake references]: ../command-ref/new-cli/nix3-flake.md#flake-references
-   [old command line interface]: ../command-ref/main-commands.md
-
-  ```
-  # nix-build flake:nixpkgs -A hello
-  # nix-build -I nixpkgs=flake:github:NixOS/nixpkgs/nixos-22.05 \
-      '<nixpkgs>' -A hello
-  # NIX_PATH=nixpkgs=flake:nixpkgs nix-build '<nixpkgs>' -A hello
-  ```
-
-* Instead of "antiquotation", the more common term [string interpolation](../language/string-interpolation.md) is now used consistently.
-  Historical release notes were not changed.
-
-* Error traces have been reworked to provide detailed explanations and more
-  accurate error locations. A short excerpt of the trace is now shown by
-  default when an error occurs.
-
+* The `builtins.readDir` function has been optimized when encountering not-yet-known
+  file types from POSIX's `readdir`. In such cases the type of each file is/was
+  discovered by making multiple syscalls. This change makes these operations
+  lazy such that these lookups will only be performed if the attribute is used.
+  This optimization affects a minority of filesystems and operating systems.
+  
 * In derivations that use structured attributes, you can now use `unsafeDiscardReferences`
   to disable scanning a given output for runtime dependencies:
   ```nix
@@ -33,14 +17,4 @@
   their own embedded Nix store: hashes found inside such an image refer
   to the embedded store and not to the host's Nix store.
 
-  This requires the `discard-references` experimental feature.
-=======
-* A new function `builtins.readFileType` is available. It is similar to
-  `builtins.readDir` but acts on a single file or directory.
-
-* The `builtins.readDir` function has been optimized when encountering not-yet-known
-  file types from POSIX's `readdir`. In such cases the type of each file is/was
-  discovered by making multiple syscalls. This change makes these operations
-  lazy such that these lookups will only be performed if the attribute is used.
-  This optimization affects a minority of filesystems and operating systems.
->>>>>>> d70b8904
+  This requires the `discard-references` experimental feature.