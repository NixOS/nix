--- conflicted
+++ resolved
@@ -436,11 +436,7 @@
         <title>Fetching a repository's specific commit on an arbitrary branch</title>
         <para>
           If the revision you're looking for is in the default branch
-<<<<<<< HEAD
-          of the gift repository you don't strictly need to specify
-=======
           of the git repository you don't strictly need to specify
->>>>>>> 806291d1
           the branch name in the <varname>ref</varname> attribute.
         </para>
         <para>
@@ -469,11 +465,7 @@
         <title>Fetching a repository's specific commit on the default branch</title>
         <para>
           If the revision you're looking for is in the default branch
-<<<<<<< HEAD
-          of the gift repository you may omit the
-=======
           of the git repository you may omit the
->>>>>>> 806291d1
           <varname>ref</varname> attribute.
         </para>
         <programlisting>builtins.fetchGit {
