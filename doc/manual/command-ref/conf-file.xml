<refentry xmlns="http://docbook.org/ns/docbook"
          xmlns:xlink="http://www.w3.org/1999/xlink"
          xmlns:xi="http://www.w3.org/2001/XInclude"
          xml:id="sec-conf-file">

<refmeta>
  <refentrytitle>nix.conf</refentrytitle>
  <manvolnum>5</manvolnum>
  <refmiscinfo class="source">Nix</refmiscinfo>
  <refmiscinfo class="version"><xi:include href="../version.txt" parse="text"/></refmiscinfo>
</refmeta>

<refnamediv>
  <refname>nix.conf</refname>
  <refpurpose>Nix configuration file</refpurpose>
</refnamediv>

<refsection><title>Description</title>

<para>Nix reads settings from two configuration files:</para>

<itemizedlist>

  <listitem>
    <para>The system-wide configuration file
    <filename><replaceable>sysconfdir</replaceable>/nix/nix.conf</filename>
    (i.e. <filename>/etc/nix/nix.conf</filename> on most systems), or
    <filename>$NIX_CONF_DIR/nix.conf</filename> if
    <envar>NIX_CONF_DIR</envar> is set.</para>
  </listitem>

  <listitem>
    <para>The user configuration file
    <filename>$XDG_CONFIG_HOME/nix/nix.conf</filename>, or
    <filename>~/.config/nix/nix.conf</filename> if
    <envar>XDG_CONFIG_HOME</envar> is not set.</para>
  </listitem>

</itemizedlist>

<para>The configuration files consist of
<literal><replaceable>name</replaceable> =
<replaceable>value</replaceable></literal> pairs, one per line. Other
files can be included with a line like <literal>include
<replaceable>path</replaceable></literal>, where
<replaceable>path</replaceable> is interpreted relative to the current
conf file and a missing file is an error unless
<literal>!include</literal> is used instead.
Comments start with a <literal>#</literal> character.  Here is an
example configuration file:</para>

<programlisting>
keep-outputs = true       # Nice for developers
keep-derivations = true   # Idem
</programlisting>

<para>You can override settings on the command line using the
<option>--option</option> flag, e.g. <literal>--option keep-outputs
false</literal>.</para>

<para>The following settings are currently available:

<variablelist>


  <varlistentry xml:id="conf-allowed-uris"><term><literal>allowed-uris</literal></term>

    <listitem>

      <para>A list of URI prefixes to which access is allowed in
      restricted evaluation mode. For example, when set to
      <literal>https://github.com/NixOS</literal>, builtin functions
      such as <function>fetchGit</function> are allowed to access
      <literal>https://github.com/NixOS/patchelf.git</literal>.</para>

    </listitem>

  </varlistentry>


  <varlistentry xml:id="conf-allow-import-from-derivation"><term><literal>allow-import-from-derivation</literal></term>

    <listitem><para>By default, Nix allows you to <function>import</function> from a derivation,
    allowing building at evaluation time. With this option set to false, Nix will throw an error
    when evaluating an expression that uses this feature, allowing users to ensure their evaluation
    will not require any builds to take place.</para></listitem>

  </varlistentry>


  <varlistentry xml:id="conf-allow-new-privileges"><term><literal>allow-new-privileges</literal></term>

    <listitem><para>(Linux-specific.) By default, builders on Linux
    cannot acquire new privileges by calling setuid/setgid programs or
    programs that have file capabilities. For example, programs such
    as <command>sudo</command> or <command>ping</command> will
    fail. (Note that in sandbox builds, no such programs are available
    unless you bind-mount them into the sandbox via the
    <option>sandbox-paths</option> option.) You can allow the
    use of such programs by enabling this option. This is impure and
    usually undesirable, but may be useful in certain scenarios
    (e.g. to spin up containers or set up userspace network interfaces
    in tests).</para></listitem>

  </varlistentry>


  <varlistentry xml:id="conf-allowed-users"><term><literal>allowed-users</literal></term>

    <listitem>

      <para>A list of names of users (separated by whitespace) that
      are allowed to connect to the Nix daemon. As with the
      <option>trusted-users</option> option, you can specify groups by
      prefixing them with <literal>@</literal>. Also, you can allow
      all users by specifying <literal>*</literal>. The default is
      <literal>*</literal>.</para>

      <para>Note that trusted users are always allowed to connect.</para>

    </listitem>

  </varlistentry>


  <varlistentry xml:id="conf-auto-optimise-store"><term><literal>auto-optimise-store</literal></term>

    <listitem><para>If set to <literal>true</literal>, Nix
    automatically detects files in the store that have identical
    contents, and replaces them with hard links to a single copy.
    This saves disk space.  If set to <literal>false</literal> (the
    default), you can still run <command>nix-store
    --optimise</command> to get rid of duplicate
    files.</para></listitem>

  </varlistentry>

  <varlistentry xml:id="conf-builders">
    <term><literal>builders</literal></term>
    <listitem>
      <para>A list of machines on which to perform builds. <phrase
      condition="manual">See <xref linkend="chap-distributed-builds"
      /> for details.</phrase></para>
    </listitem>
  </varlistentry>


  <varlistentry xml:id="conf-builders-use-substitutes"><term><literal>builders-use-substitutes</literal></term>

    <listitem><para>If set to <literal>true</literal>, Nix will instruct
    remote build machines to use their own binary substitutes if available. In
    practical terms, this means that remote hosts will fetch as many build
    dependencies as possible from their own substitutes (e.g, from
    <literal>cache.nixos.org</literal>), instead of waiting for this host to
    upload them all. This can drastically reduce build times if the network
    connection between this computer and the remote build host is slow. Defaults
    to <literal>false</literal>.</para></listitem>

  </varlistentry>

  <varlistentry xml:id="conf-build-users-group"><term><literal>build-users-group</literal></term>

    <listitem><para>This options specifies the Unix group containing
    the Nix build user accounts.  In multi-user Nix installations,
    builds should not be performed by the Nix account since that would
    allow users to arbitrarily modify the Nix store and database by
    supplying specially crafted builders; and they cannot be performed
    by the calling user since that would allow him/her to influence
    the build result.</para>

    <para>Therefore, if this option is non-empty and specifies a valid
    group, builds will be performed under the user accounts that are a
    member of the group specified here (as listed in
    <filename>/etc/group</filename>).  Those user accounts should not
    be used for any other purpose!</para>

    <para>Nix will never run two builds under the same user account at
    the same time.  This is to prevent an obvious security hole: a
    malicious user writing a Nix expression that modifies the build
    result of a legitimate Nix expression being built by another user.
    Therefore it is good to have as many Nix build user accounts as
    you can spare.  (Remember: uids are cheap.)</para>

    <para>The build users should have permission to create files in
    the Nix store, but not delete them.  Therefore,
    <filename>/nix/store</filename> should be owned by the Nix
    account, its group should be the group specified here, and its
    mode should be <literal>1775</literal>.</para>

    <para>If the build users group is empty, builds will be performed
    under the uid of the Nix process (that is, the uid of the caller
    if <envar>NIX_REMOTE</envar> is empty, the uid under which the Nix
    daemon runs if <envar>NIX_REMOTE</envar> is
    <literal>daemon</literal>).  Obviously, this should not be used in
    multi-user settings with untrusted users.</para>

    </listitem>

  </varlistentry>


  <varlistentry xml:id="conf-compress-build-log"><term><literal>compress-build-log</literal></term>

    <listitem><para>If set to <literal>true</literal> (the default),
    build logs written to <filename>/nix/var/log/nix/drvs</filename>
    will be compressed on the fly using bzip2.  Otherwise, they will
    not be compressed.</para></listitem>

  </varlistentry>

  <varlistentry xml:id="conf-connect-timeout"><term><literal>connect-timeout</literal></term>

    <listitem>

      <para>The timeout (in seconds) for establishing connections in
      the binary cache substituter.  It corresponds to
      <command>curl</command>’s <option>--connect-timeout</option>
      option.</para>

    </listitem>

  </varlistentry>


  <varlistentry xml:id="conf-cores"><term><literal>cores</literal></term>

    <listitem><para>Sets the value of the
    <envar>NIX_BUILD_CORES</envar> environment variable in the
    invocation of builders.  Builders can use this variable at their
    discretion to control the maximum amount of parallelism.  For
    instance, in Nixpkgs, if the derivation attribute
    <varname>enableParallelBuilding</varname> is set to
    <literal>true</literal>, the builder passes the
    <option>-j<replaceable>N</replaceable></option> flag to GNU Make.
    It can be overridden using the <option
    linkend='opt-cores'>--cores</option> command line switch and
    defaults to <literal>1</literal>.  The value <literal>0</literal>
    means that the builder should use all available CPU cores in the
    system.</para></listitem>

  </varlistentry>

  <varlistentry xml:id="conf-extra-sandbox-paths">
    <term><literal>extra-sandbox-paths</literal></term>

    <listitem><para>A list of additional paths appended to
    <option>sandbox-paths</option>. Useful if you want to extend
    its default value.</para></listitem>

  </varlistentry>


  <varlistentry xml:id="conf-extra-platforms"><term><literal>extra-platforms</literal></term>

    <listitem><para>Platforms other than the native one which
    this machine is capable of building for. This can be useful for
    supporting additional architectures on compatible machines:
    i686-linux can be built on x86_64-linux machines (and the default
    for this setting reflects this); armv7 is backwards-compatible with
    armv6 and armv5tel; some aarch64 machines can also natively run
    32-bit ARM code; and qemu-user may be used to support non-native
    platforms (though this may be slow and buggy). Most values for this
    are not enabled by default because build systems will often
    misdetect the target platform and generate incompatible code, so you
    may wish to cross-check the results of using this option against
    proper natively-built versions of your
    derivations.</para></listitem>

  </varlistentry>


  <varlistentry xml:id="conf-extra-substituters"><term><literal>extra-substituters</literal></term>

    <listitem><para>Additional binary caches appended to those
    specified in <option>substituters</option>.  When used by
    unprivileged users, untrusted substituters (i.e. those not listed
    in <option>trusted-substituters</option>) are silently
    ignored.</para></listitem>

  </varlistentry>

  <varlistentry xml:id="conf-fallback"><term><literal>fallback</literal></term>

    <listitem><para>If set to <literal>true</literal>, Nix will fall
    back to building from source if a binary substitute fails.  This
    is equivalent to the <option>--fallback</option> flag.  The
    default is <literal>false</literal>.</para></listitem>

  </varlistentry>

  <varlistentry xml:id="conf-fsync-metadata"><term><literal>fsync-metadata</literal></term>

    <listitem><para>If set to <literal>true</literal>, changes to the
    Nix store metadata (in <filename>/nix/var/nix/db</filename>) are
    synchronously flushed to disk.  This improves robustness in case
    of system crashes, but reduces performance.  The default is
    <literal>true</literal>.</para></listitem>

  </varlistentry>

  <varlistentry xml:id="conf-hashed-mirrors"><term><literal>hashed-mirrors</literal></term>

    <listitem><para>A list of web servers used by
    <function>builtins.fetchurl</function> to obtain files by
    hash. The default is
    <literal>http://tarballs.nixos.org/</literal>. Given a hash type
    <replaceable>ht</replaceable> and a base-16 hash
    <replaceable>h</replaceable>, Nix will try to download the file
    from
    <literal>hashed-mirror/<replaceable>ht</replaceable>/<replaceable>h</replaceable></literal>.
    This allows files to be downloaded even if they have disappeared
    from their original URI. For example, given the default mirror
    <literal>http://tarballs.nixos.org/</literal>, when building the derivation

<programlisting>
builtins.fetchurl {
  url = https://example.org/foo-1.2.3.tar.xz;
  sha256 = "2c26b46b68ffc68ff99b453c1d30413413422d706483bfa0f98a5e886266e7ae";
}
</programlisting>

    Nix will attempt to download this file from
    <literal>http://tarballs.nixos.org/sha256/2c26b46b68ffc68ff99b453c1d30413413422d706483bfa0f98a5e886266e7ae</literal>
    first. If it is not available there, if will try the original URI.</para></listitem>

  </varlistentry>


  <varlistentry xml:id="conf-http-connections"><term><literal>http-connections</literal></term>

    <listitem><para>The maximum number of parallel TCP connections
    used to fetch files from binary caches and by other downloads. It
    defaults to 25. 0 means no limit.</para></listitem>

  </varlistentry>


  <varlistentry xml:id="conf-keep-build-log"><term><literal>keep-build-log</literal></term>

    <listitem><para>If set to <literal>true</literal> (the default),
    Nix will write the build log of a derivation (i.e. the standard
    output and error of its builder) to the directory
    <filename>/nix/var/log/nix/drvs</filename>.  The build log can be
    retrieved using the command <command>nix-store -l
    <replaceable>path</replaceable></command>.</para></listitem>

  </varlistentry>


  <varlistentry xml:id="conf-keep-derivations"><term><literal>keep-derivations</literal></term>

    <listitem><para>If <literal>true</literal> (default), the garbage
    collector will keep the derivations from which non-garbage store
    paths were built.  If <literal>false</literal>, they will be
    deleted unless explicitly registered as a root (or reachable from
    other roots).</para>

    <para>Keeping derivation around is useful for querying and
    traceability (e.g., it allows you to ask with what dependencies or
    options a store path was built), so by default this option is on.
    Turn it off to save a bit of disk space (or a lot if
    <literal>keep-outputs</literal> is also turned on).</para></listitem>
  </varlistentry>

  <varlistentry xml:id="conf-keep-env-derivations"><term><literal>keep-env-derivations</literal></term>

    <listitem><para>If <literal>false</literal> (default), derivations
    are not stored in Nix user environments.  That is, the derivation
    any build-time-only dependencies may be garbage-collected.</para>

    <para>If <literal>true</literal>, when you add a Nix derivation to
    a user environment, the path of the derivation is stored in the
    user environment.  Thus, the derivation will not be
    garbage-collected until the user environment generation is deleted
    (<command>nix-env --delete-generations</command>).  To prevent
    build-time-only dependencies from being collected, you should also
    turn on <literal>keep-outputs</literal>.</para>

    <para>The difference between this option and
    <literal>keep-derivations</literal> is that this one is
    “sticky”: it applies to any user environment created while this
    option was enabled, while <literal>keep-derivations</literal>
    only applies at the moment the garbage collector is
    run.</para></listitem>

  </varlistentry>

  <varlistentry xml:id="conf-keep-outputs"><term><literal>keep-outputs</literal></term>

    <listitem><para>If <literal>true</literal>, the garbage collector
    will keep the outputs of non-garbage derivations.  If
    <literal>false</literal> (default), outputs will be deleted unless
    they are GC roots themselves (or reachable from other roots).</para>

    <para>In general, outputs must be registered as roots separately.
    However, even if the output of a derivation is registered as a
    root, the collector will still delete store paths that are used
    only at build time (e.g., the C compiler, or source tarballs
    downloaded from the network).  To prevent it from doing so, set
    this option to <literal>true</literal>.</para></listitem>
  </varlistentry>

  <varlistentry xml:id="conf-max-build-log-size"><term><literal>max-build-log-size</literal></term>

    <listitem>

      <para>This option defines the maximum number of bytes that a
      builder can write to its stdout/stderr.  If the builder exceeds
      this limit, it’s killed.  A value of <literal>0</literal> (the
      default) means that there is no limit.</para>

    </listitem>

  </varlistentry>

  <varlistentry xml:id="conf-max-free"><term><literal>max-free</literal></term>

    <listitem><para>This option defines after how many free bytes to stop collecting
    garbage once the <literal>min-free</literal> condition gets triggered.</para></listitem>

  </varlistentry>

  <varlistentry xml:id="conf-max-jobs"><term><literal>max-jobs</literal></term>

    <listitem><para>This option defines the maximum number of jobs
    that Nix will try to build in parallel.  The default is
    <literal>1</literal>. The special value <literal>auto</literal>
    causes Nix to use the number of CPUs in your system.  <literal>0</literal>
    is useful when using remote builders to prevent any local builds (except for
    <literal>preferLocalBuild</literal> derivation attribute which executes locally
    regardless).  It can be
    overridden using the <option
    linkend='opt-max-jobs'>--max-jobs</option> (<option>-j</option>)
    command line switch.</para></listitem>
  </varlistentry>

  <varlistentry xml:id="conf-max-silent-time"><term><literal>max-silent-time</literal></term>

    <listitem>

      <para>This option defines the maximum number of seconds that a
      builder can go without producing any data on standard output or
      standard error.  This is useful (for instance in an automated
      build system) to catch builds that are stuck in an infinite
      loop, or to catch remote builds that are hanging due to network
      problems.  It can be overridden using the <option
      linkend="opt-max-silent-time">--max-silent-time</option> command
      line switch.</para>

      <para>The value <literal>0</literal> means that there is no
      timeout.  This is also the default.</para>

    </listitem>

  </varlistentry>

  <varlistentry xml:id="conf-min-free"><term><literal>min-free</literal></term>

    <listitem>
      <para>When the disk reaches <literal>min-free</literal> bytes of free disk space during a build, nix
        will start to garbage-collection until <literal>max-free</literal> bytes are available on the disk.
        A value of <literal>0</literal> (the default) means that this feature is disabled.</para>
    </listitem>

  </varlistentry>

  <varlistentry xml:id="conf-narinfo-cache-negative-ttl"><term><literal>narinfo-cache-negative-ttl</literal></term>

    <listitem>

      <para>The TTL in seconds for negative lookups. If a store path is
      queried from a substituter but was not found, there will be a
      negative lookup cached in the local disk cache database for the
      specified duration.</para>

    </listitem>

  </varlistentry>

  <varlistentry xml:id="conf-narinfo-cache-positive-ttl"><term><literal>narinfo-cache-positive-ttl</literal></term>

    <listitem>

      <para>The TTL in seconds for positive lookups. If a store path is
      queried from a substituter, the result of the query will be cached
      in the local disk cache database including some of the NAR
      metadata. The default TTL is a month, setting a shorter TTL for
      positive lookups can be useful for binary caches that have
      frequent garbage collection, in which case having a more frequent
      cache invalidation would prevent trying to pull the path again and
      failing with a hash mismatch if the build isn't reproducible.
      </para>

    </listitem>

  </varlistentry>

  <varlistentry xml:id="conf-netrc-file"><term><literal>netrc-file</literal></term>

    <listitem><para>If set to an absolute path to a <filename>netrc</filename>
    file, Nix will use the HTTP authentication credentials in this file when
    trying to download from a remote host through HTTP or HTTPS. Defaults to
    <filename>$NIX_CONF_DIR/netrc</filename>.</para>

    <para>The <filename>netrc</filename> file consists of a list of
    accounts in the following format:

<screen>
machine <replaceable>my-machine</replaceable>
login <replaceable>my-username</replaceable>
password <replaceable>my-password</replaceable>
</screen>

    For the exact syntax, see <link
    xlink:href="https://ec.haxx.se/usingcurl-netrc.html">the
    <literal>curl</literal> documentation.</link></para>

    <note><para>This must be an absolute path, and <literal>~</literal>
    is not resolved. For example, <filename>~/.netrc</filename> won't
    resolve to your home directory's <filename>.netrc</filename>.</para></note>
    </listitem>

  </varlistentry>


  <varlistentry xml:id="conf-plugin-files">
    <term><literal>plugin-files</literal></term>
    <listitem>
      <para>
        A list of plugin files to be loaded by Nix. Each of these
        files will be dlopened by Nix, allowing them to affect
        execution through static initialization. In particular, these
        plugins may construct static instances of RegisterPrimOp to
        add new primops or constants to the expression language,
        RegisterStoreImplementation to add new store implementations,
        RegisterCommand to add new subcommands to the
        <literal>nix</literal> command, and RegisterSetting to add new
        nix config settings. See the constructors for those types for
        more details.
      </para>
      <para>
        Since these files are loaded into the same address space as
        Nix itself, they must be DSOs compatible with the instance of
        Nix running at the time (i.e. compiled against the same
        headers, not linked to any incompatible libraries). They
        should not be linked to any Nix libs directly, as those will
        be available already at load time.
      </para>
      <para>
        If an entry in the list is a directory, all files in the
        directory are loaded as plugins (non-recursively).
      </para>
    </listitem>

  </varlistentry>

  <varlistentry xml:id="conf-pre-build-hook"><term><literal>pre-build-hook</literal></term>

    <listitem>


      <para>If set, the path to a program that can set extra
      derivation-specific settings for this system. This is used for settings
      that can't be captured by the derivation model itself and are too variable
      between different versions of the same system to be hard-coded into nix.
      </para>

      <para>The hook is passed the derivation path and, if sandboxes are enabled,
      the sandbox directory. It can then modify the sandbox and send a series of
      commands to modify various settings to stdout. The currently recognized
      commands are:</para>

      <variablelist>
        <varlistentry xml:id="extra-sandbox-paths">
          <term><literal>extra-sandbox-paths</literal></term>

          <listitem>

            <para>Pass a list of files and directories to be included in the
            sandbox for this build. One entry per line, terminated by an empty
            line. Entries have the same format as
            <literal>sandbox-paths</literal>.</para>

          </listitem>

        </varlistentry>
      </variablelist>
    </listitem>

  </varlistentry>

  <varlistentry xml:id="conf-repeat"><term><literal>repeat</literal></term>

    <listitem><para>How many times to repeat builds to check whether
    they are deterministic. The default value is 0. If the value is
    non-zero, every build is repeated the specified number of
    times. If the contents of any of the runs differs from the
    previous ones, the build is rejected and the resulting store paths
    are not registered as “valid” in Nix’s database.</para></listitem>

  </varlistentry>

  <varlistentry xml:id="conf-require-sigs"><term><literal>require-sigs</literal></term>

    <listitem><para>If set to <literal>true</literal> (the default),
    any non-content-addressed path added or copied to the Nix store
    (e.g. when substituting from a binary cache) must have a valid
    signature, that is, be signed using one of the keys listed in
    <option>trusted-public-keys</option> or
    <option>secret-key-files</option>. Set to <literal>false</literal>
    to disable signature checking.</para></listitem>

  </varlistentry>


  <varlistentry xml:id="conf-restrict-eval"><term><literal>restrict-eval</literal></term>

    <listitem>

      <para>If set to <literal>true</literal>, the Nix evaluator will
      not allow access to any files outside of the Nix search path (as
      set via the <envar>NIX_PATH</envar> environment variable or the
      <option>-I</option> option), or to URIs outside of
      <option>allowed-uri</option>. The default is
      <literal>false</literal>.</para>

    </listitem>

  </varlistentry>


  <varlistentry xml:id="conf-sandbox"><term><literal>sandbox</literal></term>

    <listitem><para>If set to <literal>true</literal>, builds will be
    performed in a <emphasis>sandboxed environment</emphasis>, i.e.,
    they’re isolated from the normal file system hierarchy and will
    only see their dependencies in the Nix store, the temporary build
    directory, private versions of <filename>/proc</filename>,
    <filename>/dev</filename>, <filename>/dev/shm</filename> and
    <filename>/dev/pts</filename> (on Linux), and the paths configured with the
    <link linkend='conf-sandbox-paths'><literal>sandbox-paths</literal>
    option</link>. This is useful to prevent undeclared dependencies
    on files in directories such as <filename>/usr/bin</filename>. In
    addition, on Linux, builds run in private PID, mount, network, IPC
    and UTS namespaces to isolate them from other processes in the
    system (except that fixed-output derivations do not run in private
    network namespace to ensure they can access the network).</para>

    <para>Currently, sandboxing only work on Linux and macOS. The use
    of a sandbox requires that Nix is run as root (so you should use
    the <link linkend='conf-build-users-group'>“build users”
    feature</link> to perform the actual builds under different users
    than root).</para>

    <para>If this option is set to <literal>relaxed</literal>, then
    fixed-output derivations and derivations that have the
    <varname>__noChroot</varname> attribute set to
    <literal>true</literal> do not run in sandboxes.</para>

    <para>The default is <literal>true</literal> on Linux and
    <literal>false</literal> on all other platforms.</para>

    </listitem>

  </varlistentry>

  <varlistentry xml:id="conf-sandbox-dev-shm-size"><term><literal>sandbox-dev-shm-size</literal></term>

    <listitem><para>This option determines the maximum size of the
    <literal>tmpfs</literal> filesystem mounted on
    <filename>/dev/shm</filename> in Linux sandboxes. For the format,
    see the description of the <option>size</option> option of
    <literal>tmpfs</literal> in
    <citerefentry><refentrytitle>mount</refentrytitle><manvolnum>8</manvolnum></citerefentry>. The
    default is <literal>50%</literal>.</para></listitem>

  </varlistentry>


  <varlistentry xml:id="conf-sandbox-paths">
    <term><literal>sandbox-paths</literal></term>

    <listitem><para>A list of paths bind-mounted into Nix sandbox
    environments. You can use the syntax
    <literal><replaceable>target</replaceable>=<replaceable>source</replaceable></literal>
    to mount a path in a different location in the sandbox; for
    instance, <literal>/bin=/nix-bin</literal> will mount the path
    <literal>/nix-bin</literal> as <literal>/bin</literal> inside the
    sandbox. If <replaceable>source</replaceable> is followed by
    <literal>?</literal>, then it is not an error if
    <replaceable>source</replaceable> does not exist; for example,
    <literal>/dev/nvidiactl?</literal> specifies that
    <filename>/dev/nvidiactl</filename> will only be mounted in the
    sandbox if it exists in the host filesystem.</para>

    <para>Depending on how Nix was built, the default value for this option
    may be empty or provide <filename>/bin/sh</filename> as a
    bind-mount of <command>bash</command>.</para></listitem>

  </varlistentry>


  <varlistentry xml:id="conf-secret-key-files"><term><literal>secret-key-files</literal></term>

    <listitem><para>A whitespace-separated list of files containing
    secret (private) keys. These are used to sign locally-built
    paths. They can be generated using <command>nix-store
    --generate-binary-cache-key</command>. The corresponding public
    key can be distributed to other users, who can add it to
    <option>trusted-public-keys</option> in their
    <filename>nix.conf</filename>.</para></listitem>

  </varlistentry>


  <varlistentry xml:id="conf-show-trace"><term><literal>show-trace</literal></term>

    <listitem><para>Causes Nix to print out a stack trace in case of Nix
    expression evaluation errors.</para></listitem>

  </varlistentry>


  <varlistentry xml:id="conf-substitute"><term><literal>substitute</literal></term>

    <listitem><para>If set to <literal>true</literal> (default), Nix
    will use binary substitutes if available.  This option can be
    disabled to force building from source.</para></listitem>

  </varlistentry>

  <varlistentry xml:id="conf-substituters"><term><literal>substituters</literal></term>

    <listitem><para>A list of URLs of substituters, separated by
    whitespace.  The default is
    <literal>https://cache.nixos.org</literal>.</para></listitem>

  </varlistentry>

  <varlistentry xml:id="conf-system"><term><literal>system</literal></term>

    <listitem><para>This option specifies the canonical Nix system
    name of the current installation, such as
    <literal>i686-linux</literal> or
    <literal>x86_64-darwin</literal>.  Nix can only build derivations
    whose <literal>system</literal> attribute equals the value
    specified here.  In general, it never makes sense to modify this
    value from its default, since you can use it to ‘lie’ about the
    platform you are building on (e.g., perform a Mac OS build on a
    Linux machine; the result would obviously be wrong).  It only
    makes sense if the Nix binaries can run on multiple platforms,
    e.g., ‘universal binaries’ that run on <literal>x86_64-linux</literal> and
    <literal>i686-linux</literal>.</para>

    <para>It defaults to the canonical Nix system name detected by
    <filename>configure</filename> at build time.</para></listitem>

  </varlistentry>


  <varlistentry xml:id="conf-system-features"><term><literal>system-features</literal></term>

    <listitem><para>A set of system “features” supported by this
    machine, e.g. <literal>kvm</literal>. Derivations can express a
    dependency on such features through the derivation attribute
    <varname>requiredSystemFeatures</varname>. For example, the
    attribute

<programlisting>
requiredSystemFeatures = [ "kvm" ];
</programlisting>

    ensures that the derivation can only be built on a machine with
    the <literal>kvm</literal> feature.</para>

    <para>This setting by default includes <literal>kvm</literal> if
    <filename>/dev/kvm</filename> is accessible, and the
    pseudo-features <literal>nixos-test</literal>,
    <literal>benchmark</literal> and <literal>big-parallel</literal>
    that are used in Nixpkgs to route builds to specific
    machines.</para>

    </listitem>

  </varlistentry>


  <varlistentry xml:id="conf-timeout"><term><literal>timeout</literal></term>

    <listitem>

      <para>This option defines the maximum number of seconds that a
      builder can run.  This is useful (for instance in an automated
      build system) to catch builds that are stuck in an infinite loop
      but keep writing to their standard output or standard error.  It
      can be overridden using the <option
      linkend="opt-timeout">--timeout</option> command line
      switch.</para>

      <para>The value <literal>0</literal> means that there is no
      timeout.  This is also the default.</para>

    </listitem>

  </varlistentry>

  <varlistentry xml:id="conf-trusted-public-keys"><term><literal>trusted-public-keys</literal></term>

    <listitem><para>A whitespace-separated list of public keys. When
    paths are copied from another Nix store (such as a binary cache),
    they must be signed with one of these keys. For example:
    <literal>cache.nixos.org-1:6NCHdD59X431o0gWypbMrAURkbJ16ZPMQFGspcDShjY=
    hydra.nixos.org-1:CNHJZBh9K4tP3EKF6FkkgeVYsS3ohTl+oS0Qa8bezVs=</literal>.</para></listitem>

  </varlistentry>

  <varlistentry xml:id="conf-trusted-substituters"><term><literal>trusted-substituters</literal></term>

    <listitem><para>A list of URLs of substituters, separated by
    whitespace.  These are not used by default, but can be enabled by
    users of the Nix daemon by specifying <literal>--option
    substituters <replaceable>urls</replaceable></literal> on the
    command line.  Unprivileged users are only allowed to pass a
    subset of the URLs listed in <literal>substituters</literal> and
    <literal>trusted-substituters</literal>.</para></listitem>

  </varlistentry>

  <varlistentry xml:id="conf-trusted-users"><term><literal>trusted-users</literal></term>

    <listitem>

      <para>A list of names of users (separated by whitespace) that
      have additional rights when connecting to the Nix daemon, such
      as the ability to specify additional binary caches, or to import
      unsigned NARs. You can also specify groups by prefixing them
      with <literal>@</literal>; for instance,
      <literal>@wheel</literal> means all users in the
      <literal>wheel</literal> group. The default is
      <literal>root</literal>.</para>

      <warning><para>Adding a user to <option>trusted-users</option>
      is essentially equivalent to giving that user root access to the
      system. For example, the user can set
      <option>sandbox-paths</option> and thereby obtain read access to
      directories that are otherwise inacessible to
      them.</para></warning>

    </listitem>

  </varlistentry>

</variablelist>
</para>

<refsection>
  <title>Deprecated Settings</title>

<para>

<variablelist>

  <varlistentry xml:id="conf-binary-caches">
    <term><literal>binary-caches</literal></term>

    <listitem><para><emphasis>Deprecated:</emphasis>
    <literal>binary-caches</literal> is now an alias to
    <xref linkend="conf-substituters" />.</para></listitem>
  </varlistentry>

  <varlistentry xml:id="conf-binary-cache-public-keys">
    <term><literal>binary-cache-public-keys</literal></term>

    <listitem><para><emphasis>Deprecated:</emphasis>
    <literal>binary-cache-public-keys</literal> is now an alias to
    <xref linkend="conf-trusted-public-keys" />.</para></listitem>
  </varlistentry>

  <varlistentry xml:id="conf-build-compress-log">
    <term><literal>build-compress-log</literal></term>

    <listitem><para><emphasis>Deprecated:</emphasis>
    <literal>build-compress-log</literal> is now an alias to
    <xref linkend="conf-compress-build-log" />.</para></listitem>
  </varlistentry>

  <varlistentry xml:id="conf-build-cores">
    <term><literal>build-cores</literal></term>
<<<<<<< HEAD

    <listitem><para><emphasis>Deprecated:</emphasis>
    <literal>build-cores</literal> is now an alias to
    <xref linkend="conf-cores" />.</para></listitem>
  </varlistentry>

  <varlistentry xml:id="conf-build-extra-chroot-dirs">
    <term><literal>build-extra-chroot-dirs</literal></term>

    <listitem><para><emphasis>Deprecated:</emphasis>
    <literal>build-extra-chroot-dirs</literal> is now an alias to
    <xref linkend="conf-extra-sandbox-paths" />.</para></listitem>
  </varlistentry>

  <varlistentry xml:id="conf-build-extra-sandbox-paths">
    <term><literal>build-extra-sandbox-paths</literal></term>

    <listitem><para><emphasis>Deprecated:</emphasis>
=======

    <listitem><para><emphasis>Deprecated:</emphasis>
    <literal>build-cores</literal> is now an alias to
    <xref linkend="conf-cores" />.</para></listitem>
  </varlistentry>

  <varlistentry xml:id="conf-build-extra-chroot-dirs">
    <term><literal>build-extra-chroot-dirs</literal></term>

    <listitem><para><emphasis>Deprecated:</emphasis>
    <literal>build-extra-chroot-dirs</literal> is now an alias to
    <xref linkend="conf-extra-sandbox-paths" />.</para></listitem>
  </varlistentry>

  <varlistentry xml:id="conf-build-extra-sandbox-paths">
    <term><literal>build-extra-sandbox-paths</literal></term>

    <listitem><para><emphasis>Deprecated:</emphasis>
>>>>>>> 806291d1
    <literal>build-extra-sandbox-paths</literal> is now an alias to
    <xref linkend="conf-extra-sandbox-paths" />.</para></listitem>
  </varlistentry>

  <varlistentry xml:id="conf-build-fallback">
    <term><literal>build-fallback</literal></term>

    <listitem><para><emphasis>Deprecated:</emphasis>
    <literal>build-fallback</literal> is now an alias to
    <xref linkend="conf-fallback" />.</para></listitem>
  </varlistentry>

  <varlistentry xml:id="conf-build-max-jobs">
    <term><literal>build-max-jobs</literal></term>

    <listitem><para><emphasis>Deprecated:</emphasis>
    <literal>build-max-jobs</literal> is now an alias to
    <xref linkend="conf-max-jobs" />.</para></listitem>
  </varlistentry>

  <varlistentry xml:id="conf-build-max-log-size">
    <term><literal>build-max-log-size</literal></term>

    <listitem><para><emphasis>Deprecated:</emphasis>
    <literal>build-max-log-size</literal> is now an alias to
    <xref linkend="conf-max-build-log-size" />.</para></listitem>
  </varlistentry>

  <varlistentry xml:id="conf-build-max-silent-time">
    <term><literal>build-max-silent-time</literal></term>

    <listitem><para><emphasis>Deprecated:</emphasis>
    <literal>build-max-silent-time</literal> is now an alias to
    <xref linkend="conf-max-silent-time" />.</para></listitem>
  </varlistentry>

  <varlistentry xml:id="conf-build-repeat">
    <term><literal>build-repeat</literal></term>

    <listitem><para><emphasis>Deprecated:</emphasis>
    <literal>build-repeat</literal> is now an alias to
    <xref linkend="conf-repeat" />.</para></listitem>
  </varlistentry>

  <varlistentry xml:id="conf-build-timeout">
    <term><literal>build-timeout</literal></term>

    <listitem><para><emphasis>Deprecated:</emphasis>
    <literal>build-timeout</literal> is now an alias to
    <xref linkend="conf-timeout" />.</para></listitem>
  </varlistentry>

  <varlistentry xml:id="conf-build-use-chroot">
    <term><literal>build-use-chroot</literal></term>

    <listitem><para><emphasis>Deprecated:</emphasis>
    <literal>build-use-chroot</literal> is now an alias to
    <xref linkend="conf-sandbox" />.</para></listitem>
  </varlistentry>

  <varlistentry xml:id="conf-build-use-sandbox">
    <term><literal>build-use-sandbox</literal></term>

    <listitem><para><emphasis>Deprecated:</emphasis>
    <literal>build-use-sandbox</literal> is now an alias to
    <xref linkend="conf-sandbox" />.</para></listitem>
  </varlistentry>

  <varlistentry xml:id="conf-build-use-substitutes">
    <term><literal>build-use-substitutes</literal></term>

    <listitem><para><emphasis>Deprecated:</emphasis>
    <literal>build-use-substitutes</literal> is now an alias to
    <xref linkend="conf-substitute" />.</para></listitem>
  </varlistentry>

  <varlistentry xml:id="conf-gc-keep-derivations">
    <term><literal>gc-keep-derivations</literal></term>

    <listitem><para><emphasis>Deprecated:</emphasis>
    <literal>gc-keep-derivations</literal> is now an alias to
    <xref linkend="conf-keep-derivations" />.</para></listitem>
  </varlistentry>

  <varlistentry xml:id="conf-gc-keep-outputs">
    <term><literal>gc-keep-outputs</literal></term>

    <listitem><para><emphasis>Deprecated:</emphasis>
    <literal>gc-keep-outputs</literal> is now an alias to
    <xref linkend="conf-keep-outputs" />.</para></listitem>
  </varlistentry>

  <varlistentry xml:id="conf-env-keep-derivations">
    <term><literal>env-keep-derivations</literal></term>

    <listitem><para><emphasis>Deprecated:</emphasis>
    <literal>env-keep-derivations</literal> is now an alias to
    <xref linkend="conf-keep-env-derivations" />.</para></listitem>
  </varlistentry>

  <varlistentry xml:id="conf-extra-binary-caches">
    <term><literal>extra-binary-caches</literal></term>

    <listitem><para><emphasis>Deprecated:</emphasis>
    <literal>extra-binary-caches</literal> is now an alias to
    <xref linkend="conf-extra-substituters" />.</para></listitem>
  </varlistentry>

  <varlistentry xml:id="conf-trusted-binary-caches">
    <term><literal>trusted-binary-caches</literal></term>

    <listitem><para><emphasis>Deprecated:</emphasis>
    <literal>trusted-binary-caches</literal> is now an alias to
    <xref linkend="conf-trusted-substituters" />.</para></listitem>
  </varlistentry>
</variablelist>
</para>
</refsection>

</refsection>

</refentry><|MERGE_RESOLUTION|>--- conflicted
+++ resolved
@@ -886,7 +886,6 @@
 
   <varlistentry xml:id="conf-build-cores">
     <term><literal>build-cores</literal></term>
-<<<<<<< HEAD
 
     <listitem><para><emphasis>Deprecated:</emphasis>
     <literal>build-cores</literal> is now an alias to
@@ -905,26 +904,6 @@
     <term><literal>build-extra-sandbox-paths</literal></term>
 
     <listitem><para><emphasis>Deprecated:</emphasis>
-=======
-
-    <listitem><para><emphasis>Deprecated:</emphasis>
-    <literal>build-cores</literal> is now an alias to
-    <xref linkend="conf-cores" />.</para></listitem>
-  </varlistentry>
-
-  <varlistentry xml:id="conf-build-extra-chroot-dirs">
-    <term><literal>build-extra-chroot-dirs</literal></term>
-
-    <listitem><para><emphasis>Deprecated:</emphasis>
-    <literal>build-extra-chroot-dirs</literal> is now an alias to
-    <xref linkend="conf-extra-sandbox-paths" />.</para></listitem>
-  </varlistentry>
-
-  <varlistentry xml:id="conf-build-extra-sandbox-paths">
-    <term><literal>build-extra-sandbox-paths</literal></term>
-
-    <listitem><para><emphasis>Deprecated:</emphasis>
->>>>>>> 806291d1
     <literal>build-extra-sandbox-paths</literal> is now an alias to
     <xref linkend="conf-extra-sandbox-paths" />.</para></listitem>
   </varlistentry>
