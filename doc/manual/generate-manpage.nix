let
  inherit (builtins)
    attrNames attrValues fromJSON listToAttrs mapAttrs
    concatStringsSep concatMap length lessThan replaceStrings sort;
  inherit (import ./utils.nix) concatStrings optionalString filterAttrs trim squash unique showSettings;
in

<<<<<<< HEAD
with builtins;
with import <nix/utils.nix>;
=======
commandDump:
>>>>>>> 4539ab53

let

  commandInfo = fromJSON commandDump;

  showCommand = { command, details, filename, toplevel }:
    let

      result = ''
        > **Warning** \
        > This program is
        > [**experimental**](@docroot@/contributing/experimental-features.md#xp-feature-nix-command)
        > and its interface is subject to change.

        # Name

        `${command}` - ${details.description}

        # Synopsis

        ${showSynopsis command details.args}

        ${maybeSubcommands}

        ${maybeDocumentation}

        ${maybeOptions}
      '';

      showSynopsis = command: args:
        let
          showArgument = arg: "*${arg.label}*" + optionalString (! arg ? arity) "...";
          arguments = concatStringsSep " " (map showArgument args);
        in ''
         `${command}` [*option*...] ${arguments}
        '';

      maybeSubcommands = optionalString (details ? commands && details.commands != {})
         ''
           where *subcommand* is one of the following:

           ${subcommands}
         '';

      subcommands = if length categories > 1
        then listCategories
        else listSubcommands details.commands;

      categories = sort (x: y: x.id < y.id) (unique (map (cmd: cmd.category) (attrValues details.commands)));

      listCategories = concatStrings (map showCategory categories);

      showCategory = cat: ''
        **${toString cat.description}:**

        ${listSubcommands (filterAttrs (n: v: v.category == cat) details.commands)}
      '';

      listSubcommands = cmds: concatStrings (attrValues (mapAttrs showSubcommand cmds));

      showSubcommand = name: subcmd: ''
        * [`${command} ${name}`](./${appendName filename name}.md) - ${subcmd.description}
      '';

      maybeDocumentation = optionalString
        (details ? doc)
        (replaceStrings ["@stores@"] [storeDocs] details.doc);

      maybeOptions = optionalString (details.flags != {}) ''
        # Options

        ${showOptions details.flags toplevel.flags}
      '';

      showOptions = options: commonOptions:
        let
          allOptions = options // commonOptions;
          showCategory = cat: ''
            ${optionalString (cat != "") "**${cat}:**"}

            ${listOptions (filterAttrs (n: v: v.category == cat) allOptions)}
            '';
          listOptions = opts: concatStringsSep "\n" (attrValues (mapAttrs showOption opts));
          showOption = name: option:
            let
              shortName = optionalString
                (option ? shortName)
                ("/ `-${option.shortName}`");
              labels = optionalString
                (option ? labels)
                (concatStringsSep " " (map (s: "*${s}*") option.labels));
            in trim ''
              - `--${name}` ${shortName} ${labels}

                ${option.description}
            '';
          categories = sort lessThan (unique (map (cmd: cmd.category) (attrValues allOptions)));
        in concatStrings (map showCategory categories);
    in squash result;

  appendName = filename: name: (if filename == "nix" then "nix3" else filename) + "-" + name;

  processCommand = { command, details, filename, toplevel }:
    let
      cmd = {
        inherit command;
        name = filename + ".md";
        value = showCommand { inherit command details filename toplevel; };
      };
      subcommand = subCmd: processCommand {
        command = command + " " + subCmd;
        details = details.commands.${subCmd};
        filename = appendName filename subCmd;
        inherit toplevel;
      };
    in [ cmd ] ++ concatMap subcommand (attrNames details.commands or {});

  manpages = processCommand {
    command = "nix";
    details = commandInfo.args;
    filename = "nix";
    toplevel = commandInfo.args;
  };

  tableOfContents = let
    showEntry = page:
      "    - [${page.command}](command-ref/new-cli/${page.name})";
    in concatStringsSep "\n" (map showEntry manpages) + "\n";

  storeDocs =
    let
      showStore = name: { settings, doc }:
        ''
          ## ${name}

          ${doc}

          **Settings**:

          ${showSettings { useAnchors = false; } settings}
        '';
    in concatStrings (attrValues (mapAttrs showStore commandInfo.stores));

in (listToAttrs manpages) // { "SUMMARY.md" = tableOfContents; }<|MERGE_RESOLUTION|>--- conflicted
+++ resolved
@@ -2,15 +2,10 @@
   inherit (builtins)
     attrNames attrValues fromJSON listToAttrs mapAttrs
     concatStringsSep concatMap length lessThan replaceStrings sort;
-  inherit (import ./utils.nix) concatStrings optionalString filterAttrs trim squash unique showSettings;
+  inherit (import <nix/utils.nix>) concatStrings optionalString filterAttrs trim squash unique showSettings;
 in
 
-<<<<<<< HEAD
-with builtins;
-with import <nix/utils.nix>;
-=======
 commandDump:
->>>>>>> 4539ab53
 
 let
 
