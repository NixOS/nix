let
  inherit (builtins)
    attrNames
    attrValues
    concatMap
    concatStringsSep
    fromJSON
    groupBy
    length
    lessThan
    listToAttrs
    mapAttrs
    match
    replaceStrings
    sort
    ;
  inherit (import <nix/utils.nix>)
    attrsToList
    concatStrings
    filterAttrs
    optionalString
    squash
    trim
    unique
    ;
  showStoreDocs = import <nix/generate-store-info.nix>;
in

inlineHTML: commandDump:

let

  commandInfo = fromJSON commandDump;

  showCommand = { command, details, filename, toplevel }:
    let

      result = ''
<<<<<<< HEAD
        > **Warning** \
        > This program is
        > [**experimental**](@docroot@/development/experimental-features.md#xp-feature-nix-command)
        > and its interface is subject to change.

=======
>>>>>>> bbd2c17f
        # Name

        `${command}` - ${details.description}

        # Synopsis

        ${showSynopsis command details.args}

        ${maybeSubcommands}

        ${maybeProse}

        ${maybeOptions}
      '';

      showSynopsis = command: args:
        let
          showArgument = arg: "*${arg.label}*" + optionalString (! arg ? arity) "...";
          arguments = concatStringsSep " " (map showArgument args);
        in ''
          `${command}` [*option*...] ${arguments}
        '';

      maybeSubcommands = optionalString (details ? commands && details.commands != {})
        ''
          where *subcommand* is one of the following:

          ${subcommands}
        '';

      subcommands = if length categories > 1
        then listCategories
        else listSubcommands details.commands;

      categories = sort (x: y: x.id < y.id) (unique (map (cmd: cmd.category) (attrValues details.commands)));

      listCategories = concatStrings (map showCategory categories);

      showCategory = cat: ''
        **${toString cat.description}:**

        ${listSubcommands (filterAttrs (n: v: v.category == cat) details.commands)}
      '';

      listSubcommands = cmds: concatStrings (attrValues (mapAttrs showSubcommand cmds));

      showSubcommand = name: subcmd: ''
        * [`${command} ${name}`](./${appendName filename name}.md) - ${subcmd.description}
      '';

      maybeProse =
        # FIXME: this is a horrible hack to keep `nix help-stores` working.
        let
          help-stores = ''
            ${index}

            ${allStores}
          '';
          index = replaceStrings
            [ "@store-types@" "./local-store.md" "./local-daemon-store.md" ]
            [ storesOverview "#local-store" "#local-daemon-store" ]
            details.doc;
          storesOverview =
            let
              showEntry = store:
                "- [${store.name}](#${store.slug})";
            in
            concatStringsSep "\n" (map showEntry storesList) + "\n";
          allStores = concatStringsSep "\n" (attrValues storePages);
          storePages = listToAttrs
            (map (s: { name = s.filename; value = s.page; }) storesList);
          storesList = showStoreDocs {
            storeInfo = commandInfo.stores;
            inherit inlineHTML;
          };
          hasInfix = infix: content:
            builtins.stringLength content != builtins.stringLength (replaceStrings [ infix ] [ "" ] content);
        in
        optionalString (details ? doc) (
          # An alternate implementation with builtins.match stack overflowed on some systems.
          if hasInfix "@store-types@" details.doc
          then help-stores
          else details.doc
        );

      maybeOptions =
        let
          allVisibleOptions = filterAttrs
            (_: o: ! o.hiddenCategory)
            (details.flags // toplevel.flags);
        in
        optionalString (allVisibleOptions != { }) ''
          # Options

          ${showOptions inlineHTML allVisibleOptions}

          > **Note**
          >
          > See [`man nix.conf`](@docroot@/command-ref/conf-file.md#command-line-flags) for overriding configuration settings with command line flags.
        '';

      showOptions = inlineHTML: allOptions:
        let
          showCategory = cat: opts: ''
            ${optionalString (cat != "") "## ${cat}"}

            ${concatStringsSep "\n" (attrValues (mapAttrs showOption opts))}
          '';
          showOption = name: option:
            let
              result = trim ''
                - ${item}

                  ${option.description}
              '';
              item = if inlineHTML
                then ''<span id="opt-${name}">[`--${name}`](#opt-${name})</span> ${shortName} ${labels}''
                else "`--${name}` ${shortName} ${labels}";
              shortName = optionalString
                (option ? shortName)
                ("/ `-${option.shortName}`");
              labels = optionalString
                (option ? labels)
                (concatStringsSep " " (map (s: "*${s}*") option.labels));
            in result;
          categories = mapAttrs
            # Convert each group from a list of key-value pairs back to an attrset
            (_: listToAttrs)
            (groupBy
              (cmd: cmd.value.category)
              (attrsToList allOptions));
        in concatStrings (attrValues (mapAttrs showCategory categories));
    in squash result;

  appendName = filename: name: (if filename == "nix" then "nix3" else filename) + "-" + name;

  processCommand = { command, details, filename, toplevel }:
    let
      cmd = {
        inherit command;
        name = filename + ".md";
        value = showCommand { inherit command details filename toplevel; };
      };
      subcommand = subCmd: processCommand {
        command = command + " " + subCmd;
        details = details.commands.${subCmd};
        filename = appendName filename subCmd;
        inherit toplevel;
      };
    in [ cmd ] ++ concatMap subcommand (attrNames details.commands or {});

  manpages = processCommand {
    command = "nix";
    details = commandInfo.args;
    filename = "nix";
    toplevel = commandInfo.args;
  };

  tableOfContents = let
    showEntry = page:
      "    - [${page.command}](command-ref/new-cli/${page.name})";
    in concatStringsSep "\n" (map showEntry manpages) + "\n";

in (listToAttrs manpages) // { "SUMMARY.md" = tableOfContents; }<|MERGE_RESOLUTION|>--- conflicted
+++ resolved
@@ -36,14 +36,6 @@
     let
 
       result = ''
-<<<<<<< HEAD
-        > **Warning** \
-        > This program is
-        > [**experimental**](@docroot@/development/experimental-features.md#xp-feature-nix-command)
-        > and its interface is subject to change.
-
-=======
->>>>>>> bbd2c17f
         # Name
 
         `${command}` - ${details.description}
