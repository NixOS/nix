--- conflicted
+++ resolved
@@ -2,12 +2,8 @@
   inherit (builtins)
     attrNames attrValues fromJSON listToAttrs mapAttrs groupBy
     concatStringsSep concatMap length lessThan replaceStrings sort;
-<<<<<<< HEAD
-  inherit (import <nix/utils.nix>) concatStrings optionalString filterAttrs trim squash unique showSettings;
-=======
-  inherit (import ./utils.nix) attrsToList concatStrings optionalString filterAttrs trim squash unique;
+  inherit (import <nix/utils.nix>) attrsToList concatStrings optionalString filterAttrs trim squash unique;
   showStoreDocs = import ./generate-store-info.nix;
->>>>>>> d070d8b7
 in
 
 inlineHTML: commandDump:
