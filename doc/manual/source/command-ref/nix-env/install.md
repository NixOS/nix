# Name

`nix-env --install` - add packages to user environment

# Synopsis

`nix-env` {`--install` | `-i`} *args…*
  [{`--prebuilt-only` | `-b`}]
  [{`--attr` | `-A`}]
  [`--from-expression`] [`-E`]
  [`--from-profile` *path*]
  [`--preserve-installed` | `-P`]
  [`--remove-all` | `-r`]
  [`--priority` *priority*]

# Description

The `--install` operation creates a new user environment.
It is based on the current generation of the active [profile](@docroot@/command-ref/files/profiles.md), to which a set of [store paths] described by *args* is added.

[store paths]: @docroot@/store/store-path.md

The arguments *args* map to store paths in a number of possible ways:

<<<<<<< HEAD
- By default, *args* is a set of [derivation] names denoting derivations in the default Nix expression.
  These are [realised], and the resulting output paths are installed.
  Currently installed derivations with a name equal to the name of a derivation being added are removed unless the option `--preserve-installed` is specified.

  [derivation]: @docroot@/glossary.md#gloss-derivation
=======
- By default, *args* is a set of names denoting derivations in the [default Nix expression].
  These are [realised], and the resulting output paths are installed.
  Currently installed derivations with a name equal to the name of a derivation being added are removed unless the option `--preserve-installed` is specified.

  [derivation expression]: @docroot@/glossary.md#gloss-derivation-expression
  [default Nix expression]: @docroot@/command-ref/files/default-nix-expression.md
>>>>>>> 9cb662df
  [realised]: @docroot@/glossary.md#gloss-realise

  If there are multiple derivations matching a name in *args* that
  have the same name (e.g., `gcc-3.3.6` and `gcc-4.1.1`), then the
  derivation with the highest *priority* is used. A derivation can
  define a priority by declaring the `meta.priority` attribute. This
  attribute should be a number, with a higher value denoting a lower
  priority. The default priority is `5`.

  If there are multiple matching derivations with the same priority,
  then the derivation with the highest version will be installed.

  You can force the installation of multiple derivations with the same
  name by being specific about the versions. For instance, `nix-env --install
  gcc-3.3.6 gcc-4.1.1` will install both version of GCC (and will
  probably cause a user environment conflict\!).

- If [`--attr`](#opt-attr) / `-A` is specified, the arguments are *attribute paths* that select attributes from the default Nix expression.
  This is faster than using derivation names and unambiguous.
  Show the attribute paths of available packages with [`nix-env --query`](./query.md):

  ```console
  nix-env --query --available --attr-path
  ```

- If `--from-profile` *path* is given, *args* is a set of names
  denoting installed [store paths] in the profile *path*. This is an
  easy way to copy user environment elements from one profile to
  another.

- If `--from-expression` is given, *args* are [Nix language functions](@docroot@/language/syntax.md#functions) that are called with the default Nix expression as their single argument.
  The derivations returned by those function calls are installed.
  This allows derivations to be specified in an unambiguous way, which is necessary if there are multiple derivations with the same name.

- If `--priority` *priority* is given, the priority of the derivations being installed is set to *priority*.
  This can be used to override the priority of the derivations being installed.
  This is useful if *args* are [store paths], which don't have any priority information.

- If *args* are [store paths] that point to [store derivations][store derivation], then those store derivations are [realised], and the resulting output paths are installed.

- If *args* are [store paths] that do not point to store derivations, then these are [realised] and installed.

- By default all [outputs](@docroot@/language/derivations.md#attr-outputs) are installed for each [store derivation].
  This can be overridden by adding a `meta.outputsToInstall` attribute on the derivation listing a subset of the output names.

  Example:

  The file `example.nix` defines a derivation with two outputs `foo` and `bar`, each containing a file.

  ```nix
  # example.nix
  let
    pkgs = import <nixpkgs> {};
    command = ''
      ${pkgs.coreutils}/bin/mkdir -p $foo $bar
      echo foo > $foo/foo-file
      echo bar > $bar/bar-file
    '';
  in
  derivation {
    name = "example";
    builder = "${pkgs.bash}/bin/bash";
    args = [ "-c" command ];
    outputs = [ "foo" "bar" ];
    system = builtins.currentSystem;
  }
  ```

  Installing from this Nix expression will make files from both outputs appear in the current profile.

  ```console
  $ nix-env --install --file example.nix
  installing 'example'
  $ ls ~/.nix-profile
  foo-file
  bar-file
  manifest.nix
  ```

  Adding `meta.outputsToInstall` to that derivation will make `nix-env` only install files from the specified outputs.

  ```nix
  # example-outputs.nix
  import ./example.nix // { meta.outputsToInstall = [ "bar" ]; }
  ```

  ```console
  $ nix-env --install --file example-outputs.nix
  installing 'example'
  $ ls ~/.nix-profile
  bar-file
  manifest.nix
  ```

[store derivation]: @docroot@/glossary.md#gloss-store-derivation

# Options

- `--prebuilt-only` / `-b`

  Use only derivations for which a substitute is registered, i.e.,
  there is a pre-built binary available that can be downloaded in lieu
  of building the derivation. Thus, no packages will be built from
  source.

- `--preserve-installed` / `-P`

  Do not remove derivations with a name matching one of the
  derivations being installed. Usually, trying to have two versions of
  the same package installed in the same generation of a profile will
  lead to an error in building the generation, due to file name
  clashes between the two versions. However, this is not the case for
  all packages.

- `--remove-all` / `-r`

  Remove all previously installed packages first. This is equivalent
  to running `nix-env --uninstall '.*'` first, except that everything happens
  in a single transaction.

{{#include ./opt-common.md}}

{{#include ../opt-common.md}}

{{#include ./env-common.md}}

{{#include ../env-common.md}}

# Examples

To install a package using a specific attribute path from the active Nix expression:

```console
$ nix-env --install --attr gcc40mips
installing `gcc-4.0.2'
$ nix-env --install --attr xorg.xorgserver
installing `xorg-server-1.2.0'
```

To install a specific version of `gcc` using the derivation name:

```console
$ nix-env --install gcc-3.3.2
installing `gcc-3.3.2'
uninstalling `gcc-3.1'
```

Using attribute path for selecting a package is preferred,
as it is much faster and there will not be multiple matches.

Note the previously installed version is removed, since
`--preserve-installed` was not specified.

To install an arbitrary version:

```console
$ nix-env --install gcc
installing `gcc-3.3.2'
```

To install all derivations in the Nix expression `foo.nix`:

```console
$ nix-env --file ~/foo.nix --install '.*'
```

To copy the store path with symbolic name `gcc` from another profile:

```console
$ nix-env --install --from-profile /nix/var/nix/profiles/foo gcc
```

To install a specific [store derivation] (typically created by
`nix-instantiate`):

```console
$ nix-env --install /nix/store/fibjb1bfbpm5mrsxc4mh2d8n37sxh91i-gcc-3.4.3.drv
```

To install a specific output path:

```console
$ nix-env --install /nix/store/y3cgx0xj1p4iv9x0pnnmdhr8iyg741vk-gcc-3.4.3
```

To install from a Nix expression specified on the command-line:

```console
$ nix-env --file ./foo.nix --install --expr \
    'f: (f {system = "i686-linux";}).subversionWithJava'
```

I.e., this evaluates to `(f: (f {system =
"i686-linux";}).subversionWithJava) (import ./foo.nix)`, thus selecting
the `subversionWithJava` attribute from the set returned by calling the
function defined in `./foo.nix`.

A dry-run tells you which paths will be downloaded or built from source:

```console
$ nix-env --file '<nixpkgs>' --install --attr hello --dry-run
(dry run; not doing anything)
installing ‘hello-2.10’
this path will be fetched (0.04 MiB download, 0.19 MiB unpacked):
  /nix/store/wkhdf9jinag5750mqlax6z2zbwhqb76n-hello-2.10
  ...
```

To install Firefox from the latest revision in the Nixpkgs/NixOS 14.12
channel:

```console
$ nix-env --file https://github.com/NixOS/nixpkgs/archive/nixos-14.12.tar.gz --install --attr firefox
```<|MERGE_RESOLUTION|>--- conflicted
+++ resolved
@@ -22,20 +22,11 @@
 
 The arguments *args* map to store paths in a number of possible ways:
 
-<<<<<<< HEAD
-- By default, *args* is a set of [derivation] names denoting derivations in the default Nix expression.
+- By default, *args* is a set of names denoting derivations in the default Nix expression.
   These are [realised], and the resulting output paths are installed.
   Currently installed derivations with a name equal to the name of a derivation being added are removed unless the option `--preserve-installed` is specified.
 
-  [derivation]: @docroot@/glossary.md#gloss-derivation
-=======
-- By default, *args* is a set of names denoting derivations in the [default Nix expression].
-  These are [realised], and the resulting output paths are installed.
-  Currently installed derivations with a name equal to the name of a derivation being added are removed unless the option `--preserve-installed` is specified.
-
   [derivation expression]: @docroot@/glossary.md#gloss-derivation-expression
-  [default Nix expression]: @docroot@/command-ref/files/default-nix-expression.md
->>>>>>> 9cb662df
   [realised]: @docroot@/glossary.md#gloss-realise
 
   If there are multiple derivations matching a name in *args* that
