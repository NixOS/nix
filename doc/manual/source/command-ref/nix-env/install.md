--- conflicted
+++ resolved
@@ -62,15 +62,11 @@
   The derivations returned by those function calls are installed.
   This allows derivations to be specified in an unambiguous way, which is necessary if there are multiple derivations with the same name.
 
-<<<<<<< HEAD
-- If *args* are [store paths] to [derivations](@docroot@/glossary.md#gloss-derivation), then those derivations are [realised], and the resulting output paths are installed.
-=======
 - If `--priority` *priority* is given, the priority of the derivations being installed is set to *priority*.
   This can be used to override the priority of the derivations being installed.
   This is useful if *args* are [store paths], which don't have any priority information.
 
-- If *args* are [store derivations](@docroot@/glossary.md#gloss-store-derivation), then these are [realised], and the resulting output paths are installed.
->>>>>>> bcb92a5f
+- If *args* are [store paths] to [derivations](@docroot@/glossary.md#gloss-derivation), then those derivations are [realised], and the resulting output paths are installed.
 
 - If *args* are [store paths] not to derivations, then these are [realised] and installed.
 
