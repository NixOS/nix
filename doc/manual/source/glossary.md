# Glossary

- [build system]{#gloss-build-system}

  Generic term for software that facilitates the building of software by automating the invocation of compilers, linkers, and other tools.

  Nix can be used as a generic build system.
  It has no knowledge of any particular programming language or toolchain.
  These details are specified in [derivation expressions](#gloss-derivation-expression).

- [content address]{#gloss-content-address}

  A
  [*content address*](https://en.wikipedia.org/wiki/Content-addressable_storage)
  is a secure way to reference immutable data.
  The reference is calculated directly from the content of the data being referenced, which means the reference is
  [*tamper proof*](https://en.wikipedia.org/wiki/Tamperproofing)
  --- variations of the data should always calculate to distinct content addresses.

  For how Nix uses content addresses, see:

    - [Content-Addressing File System Objects](@docroot@/store/file-system-object/content-address.md)
    - [Content-Addressing Store Objects](@docroot@/store/store-object/content-address.md)
    - [content-addressing derivation](#gloss-content-addressing-derivation)

  Software Heritage's writing on [*Intrinsic and Extrinsic identifiers*](https://www.softwareheritage.org/2020/07/09/intrinsic-vs-extrinsic-identifiers) is also a good introduction to the value of content-addressing over other referencing schemes.

  Besides content addressing, the Nix store also uses [input addressing](#gloss-input-addressed-store-object).

<<<<<<< HEAD
- [store derivation]{#gloss-store-derivation}

  A single build task.
  See [Store Derivation](@docroot@/store/drv.md#store-derivation) for details.

  [store derivation]: #gloss-store-derivation
=======
- [content-addressed storage]{#gloss-content-addressed-store}

  The industry term for storage and retrieval systems using [content addressing](#gloss-content-address). A Nix store also has [input addressing](#gloss-input-addressed-store-object), and metadata.
>>>>>>> efbd4c1e

- [derivation path]{#gloss-derivation-path}

<<<<<<< HEAD
  A [store path] which uniquely identifies a [store derivation].

  See [Referencing Store Derivations](@docroot@/store/drv.md#derivation-path) for details.

  Not to be confused with [deriving path].

=======
  A single build task.
  See [Store Derivation](@docroot@/store/derivation/index.md#store-derivation) for details.

  [store derivation]: #gloss-store-derivation

- [derivation path]{#gloss-derivation-path}

  A [store path] which uniquely identifies a [store derivation].

  See [Referencing Store Derivations](@docroot@/store/derivation/index.md#derivation-path) for details.

  Not to be confused with [deriving path].

>>>>>>> efbd4c1e
  [derivation path]: #gloss-derivation-path

- [derivation expression]{#gloss-derivation-expression}

  A description of a [store derivation] in the Nix language.
  The output(s) of a derivation are store objects.
  Derivations are typically specified in Nix expressions using the [`derivation` primitive](./language/derivations.md).
  These are translated into store layer *derivations* (implicitly by `nix-env` and `nix-build`, or explicitly by `nix-instantiate`).

  [derivation expression]: #gloss-derivation-expression

- [instantiate]{#gloss-instantiate}, instantiation

  Translate a [derivation expression] into a [store derivation].

  See [`nix-instantiate`](./command-ref/nix-instantiate.md), which produces a store derivation from a Nix expression that evaluates to a derivation.

  [instantiate]: #gloss-instantiate

- [realise]{#gloss-realise}, realisation

  Ensure a [store path] is [valid][validity].

  This can be achieved by:
  - Fetching a pre-built [store object] from a [substituter]
  - Running the [`builder`](@docroot@/language/derivations.md#attr-builder) executable as specified in the corresponding [store derivation]
  - Delegating to a [remote machine](@docroot@/command-ref/conf-file.md#conf-builders) and retrieving the outputs
  <!-- TODO: link [running] to build process page, #8888 -->

  See [`nix-store --realise`](@docroot@/command-ref/nix-store/realise.md) for a detailed description of the algorithm.

  See also [`nix-build`](./command-ref/nix-build.md) and [`nix build`](./command-ref/new-cli/nix3-build.md) (experimental).

  [realise]: #gloss-realise

- [content-addressing derivation]{#gloss-content-addressing-derivation}

  A derivation which has the
  [`__contentAddressed`](./language/advanced-attributes.md#adv-attr-__contentAddressed)
  attribute set to `true`.

- [fixed-output derivation]{#gloss-fixed-output-derivation} (FOD)

  A [store derivation] where a cryptographic hash of the [output] is determined in advance using the [`outputHash`](./language/advanced-attributes.md#adv-attr-outputHash) attribute, and where the [`builder`](@docroot@/language/derivations.md#attr-builder) executable has access to the network.

- [store]{#gloss-store}

  A collection of [store objects][store object], with operations to manipulate that collection.
  See [Nix Store](./store/index.md) for details.

  There are many types of stores, see [Store Types](./store/types/index.md) for details.

  [store]: #gloss-store

- [Nix instance]{#gloss-nix-instance}
  <!-- ambiguous -->
  1. An installation of Nix, which includes the presence of a [store], and the Nix package manager which operates on that store.
     A local Nix installation and a [remote builder](@docroot@/advanced-topics/distributed-builds.md) are two examples of Nix instances.
  2. A running Nix process, such as the `nix` command.

- [binary cache]{#gloss-binary-cache}

  A *binary cache* is a Nix store which uses a different format: its
  metadata and signatures are kept in `.narinfo` files rather than in a
  [Nix database]. This different format simplifies serving store objects
  over the network, but cannot host builds. Examples of binary caches
  include S3 buckets and the [NixOS binary cache](https://cache.nixos.org).

- [store path]{#gloss-store-path}

  The location of a [store object] in the file system, i.e., an immediate child of the Nix store directory.

  > **Example**
  >
  > `/nix/store/a040m110amc4h71lds2jmr8qrkj2jhxd-git-2.38.1`

  See [Store Path](@docroot@/store/concrete/path.md) for details.

  [store path]: #gloss-store-path

- [file system object]{#gloss-file-system-object}

  The Nix data model for representing simplified file system data.

  See [File System Object](@docroot@/store/concrete/file-system-object.md) for details.

  [file system object]: #gloss-file-system-object

- [store object]{#gloss-store-object}

  Part of the contents of a [store].

  A store object consists of a [file system object], [references][reference] to other store objects, and other metadata.
  It can be referred to by a [store path].

  See [Store Object](@docroot@/store/store-object.md) for details.

  [store object]: #gloss-store-object

- [IFD]{#gloss-ifd}

  [Import From Derivation](./language/import-from-derivation.md)

- [input-addressed store object]{#gloss-input-addressed-store-object}

  A store object produced by building a
  non-[content-addressed](#gloss-content-addressing-derivation),
  non-[fixed-output](#gloss-fixed-output-derivation)
  derivation.

- [content-addressed store object]{#gloss-content-addressed-store-object}

  A [store object] which is [content-addressed](#gloss-content-address),
  i.e. whose [store path] is determined by its contents.
  This includes derivations, the outputs of [content-addressing derivations](#gloss-content-addressing-derivation), and the outputs of [fixed-output derivations](#gloss-fixed-output-derivation).

  See [Content-Addressing Store Objects](@docroot@/store/store-object/content-address.md) for details.

- [substitute]{#gloss-substitute}

  A substitute is a command invocation stored in the [Nix database] that
  describes how to build a store object, bypassing the normal build
  mechanism (i.e., derivations). Typically, the substitute builds the
  store object by downloading a pre-built version of the store object
  from some server.

- [substituter]{#gloss-substituter}

  An additional [store]{#gloss-store} from which Nix can obtain store objects instead of building them.
  Often the substituter is a [binary cache](#gloss-binary-cache), but any store can serve as substituter.

  See the [`substituters` configuration option](./command-ref/conf-file.md#conf-substituters) for details.

  [substituter]: #gloss-substituter

- [purity]{#gloss-purity}

  The assumption that equal Nix derivations when run always produce
  the same output. This cannot be guaranteed in general (e.g., a
  builder can rely on external inputs such as the network or the
  system time) but the Nix model assumes it.

- [impure derivation]{#gloss-impure-derivation}

  [An experimental feature](#@docroot@/development/experimental-features.md#xp-feature-impure-derivations) that allows derivations to be explicitly marked as impure,
  so that they are always rebuilt, and their outputs not reused by subsequent calls to realise them.

- [Nix database]{#gloss-nix-database}

  An SQlite database to track [reference]s between [store object]s.
  This is an implementation detail of the [local store].

  Default location: `/nix/var/nix/db`.

  [Nix database]: #gloss-nix-database

- [Nix expression]{#gloss-nix-expression}

  A syntactically valid use of the [Nix language].

  > **Example**
  >
  > The contents of a `.nix` file form a Nix expression.

  Nix expressions specify [derivation expressions][derivation expression], which are [instantiated][instantiate] into the Nix store as [store derivations][store derivation].
  These derivations can then be [realised][realise] to produce [outputs][output].

  > **Example**
  >
  > Building and deploying software using Nix entails writing Nix expressions as a high-level description of packages and compositions thereof.

- [reference]{#gloss-reference}

  A [store object] `O` is said to have a *reference* to a store object `P` if a [store path] to `P` appears in the contents of `O`.

  Store objects can refer to both other store objects and themselves.
  References from a store object to itself are called *self-references*.
  References other than a self-reference must not form a cycle.

  [reference]: #gloss-reference

- [reachable]{#gloss-reachable}

  A store path `Q` is reachable from another store path `P` if `Q`
  is in the *closure* of the *references* relation.

- [closure]{#gloss-closure}

  The closure of a store path is the set of store paths that are
  directly or indirectly “reachable” from that store path; that is,
  it’s the closure of the path under the *references* relation. For
  a package, the closure of its derivation is equivalent to the
  build-time dependencies, while the closure of its [output path] is
  equivalent to its runtime dependencies. For correct deployment it
  is necessary to deploy whole closures, since otherwise at runtime
  files could be missing. The command `nix-store --query --requisites ` prints out
  closures of store paths.

  As an example, if the [store object] at path `P` contains a [reference]
  to a store object at path `Q`, then `Q` is in the closure of `P`. Further, if `Q`
  references `R` then `R` is also in the closure of `P`.

  [closure]: #gloss-closure

- [output]{#gloss-output}

  A [store object] produced by a [store derivation].
  See [the `outputs` argument to the `derivation` function](@docroot@/language/derivations.md#attr-outputs) for details.

  [output]: #gloss-output

- [output path]{#gloss-output-path}

  The [store path] to the [output] of a [store derivation].

  [output path]: #gloss-output-path

- [output closure]{#gloss-output-closure}\
  The [closure] of an [output path]. It only contains what is [reachable] from the output.

- [deriving path]{#gloss-deriving-path}

  Deriving paths are a way to refer to [store objects][store object] that might not yet be [realised][realise].

<<<<<<< HEAD
  See [Deriving Path](./store/drv.md#deriving-path) for details.
=======
  See [Deriving Path](./store/derivation/index.md#deriving-path) for details.
>>>>>>> efbd4c1e

  Not to be confused with [derivation path].

- [deriver]{#gloss-deriver}

  The [store derivation] that produced an [output path].

  The deriver for an output path can be queried with the `--deriver` option to
  [`nix-store --query`](@docroot@/command-ref/nix-store/query.md).

- [validity]{#gloss-validity}

  A store path is valid if all [store object]s in its [closure] can be read from the [store].

  For a [local store], this means:
  - The store path leads to an existing [store object] in that [store].
  - The store path is listed in the [Nix database] as being valid.
  - All paths in the store path's [closure] are valid.

  [validity]: #gloss-validity
  [local store]: @docroot@/store/types/local-store.md

- [user environment]{#gloss-user-env}

  An automatically generated store object that consists of a set of
  symlinks to “active” applications, i.e., other store paths. These
  are generated automatically by
  [`nix-env`](./command-ref/nix-env.md). See *profiles*.

- [profile]{#gloss-profile}

  A symlink to the current *user environment* of a user, e.g.,
  `/nix/var/nix/profiles/default`.

- [installable]{#gloss-installable}

  Something that can be realised in the Nix store.

  See [installables](./command-ref/new-cli/nix.md#installables) for [`nix` commands](./command-ref/new-cli/nix.md) (experimental) for details.

- [Nix Archive (NAR)]{#gloss-nar}

  A *N*ix *AR*chive. This is a serialisation of a path in the Nix
  store. It can contain regular files, directories and symbolic
  links.  NARs are generated and unpacked using `nix-store --dump`
  and `nix-store --restore`.

  See [Nix Archive](store/file-system-object/content-address.html#serial-nix-archive) for details.

- [`∅`]{#gloss-emtpy-set}

  The empty set symbol. In the context of profile history, this denotes a package is not present in a particular version of the profile.

- [`ε`]{#gloss-epsilon}

  The epsilon symbol. In the context of a package, this means the version is empty. More precisely, the derivation does not have a version attribute.

- [package]{#package}

  1. A software package; a collection of files and other data.

  2. A [package attribute set].

- [package attribute set]{#package-attribute-set}

  An [attribute set](@docroot@/language/types.md#attribute-set) containing the attribute `type = "derivation";` (derivation for historical reasons), as well as other attributes, such as
  - attributes that refer to the files of a [package], typically in the form of [derivation outputs](#output),
  - attributes that declare something about how the package is supposed to be installed or used,
  - other metadata or arbitrary attributes.

  [package attribute set]: #package-attribute-set

- [string interpolation]{#gloss-string-interpolation}

  Expanding expressions enclosed in `${ }` within a [string], [path], or [attribute name].

  See [String interpolation](./language/string-interpolation.md) for details.

  [string]: ./language/types.md#type-string
  [path]: ./language/types.md#type-path
  [attribute name]: ./language/types.md#attribute-set

- [base directory]{#gloss-base-directory}

  The location from which relative paths are resolved.

  - For expressions in a file, the base directory is the directory containing that file.
    This is analogous to the directory of a [base URL](https://datatracker.ietf.org/doc/html/rfc1808#section-3.3).
    <!-- which is sufficient for resolving non-empty URLs -->

  <!--
    The wording here may look awkward, but it's for these reasons:
      * "with --expr": it's a flag, and not an option with an accompanying value
      * "written in": the expression itself must be written as an argument,
        whereas the more natural "passed as an argument" allows an interpretation
        where the expression could be passed by file name.
    -->
  - For expressions written in command line arguments with [`--expr`](@docroot@/command-ref/opt-common.html#opt-expr), the base directory is the current working directory.

  [base directory]: #gloss-base-directory

- [experimental feature]{#gloss-experimental-feature}

  Not yet stabilized functionality guarded by named experimental feature flags.
  These flags are enabled or disabled with the [`experimental-features`](./command-ref/conf-file.html#conf-experimental-features) setting.

  See the contribution guide on the [purpose and lifecycle of experimental feaures](@docroot@/development/experimental-features.md).


[Nix language]: ./language/index.md<|MERGE_RESOLUTION|>--- conflicted
+++ resolved
@@ -27,29 +27,12 @@
 
   Besides content addressing, the Nix store also uses [input addressing](#gloss-input-addressed-store-object).
 
-<<<<<<< HEAD
+- [content-addressed storage]{#gloss-content-addressed-store}
+
+  The industry term for storage and retrieval systems using [content addressing](#gloss-content-address). A Nix store also has [input addressing](#gloss-input-addressed-store-object), and metadata.
+
 - [store derivation]{#gloss-store-derivation}
 
-  A single build task.
-  See [Store Derivation](@docroot@/store/drv.md#store-derivation) for details.
-
-  [store derivation]: #gloss-store-derivation
-=======
-- [content-addressed storage]{#gloss-content-addressed-store}
-
-  The industry term for storage and retrieval systems using [content addressing](#gloss-content-address). A Nix store also has [input addressing](#gloss-input-addressed-store-object), and metadata.
->>>>>>> efbd4c1e
-
-- [derivation path]{#gloss-derivation-path}
-
-<<<<<<< HEAD
-  A [store path] which uniquely identifies a [store derivation].
-
-  See [Referencing Store Derivations](@docroot@/store/drv.md#derivation-path) for details.
-
-  Not to be confused with [deriving path].
-
-=======
   A single build task.
   See [Store Derivation](@docroot@/store/derivation/index.md#store-derivation) for details.
 
@@ -63,7 +46,6 @@
 
   Not to be confused with [deriving path].
 
->>>>>>> efbd4c1e
   [derivation path]: #gloss-derivation-path
 
 - [derivation expression]{#gloss-derivation-expression}
@@ -288,11 +270,7 @@
 
   Deriving paths are a way to refer to [store objects][store object] that might not yet be [realised][realise].
 
-<<<<<<< HEAD
-  See [Deriving Path](./store/drv.md#deriving-path) for details.
-=======
   See [Deriving Path](./store/derivation/index.md#deriving-path) for details.
->>>>>>> efbd4c1e
 
   Not to be confused with [derivation path].
 
