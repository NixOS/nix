# Advanced Attributes

Derivations can declare some infrequently used optional attributes.

## Inputs

  - [`exportReferencesGraph`]{#adv-attr-exportReferencesGraph}\
    This attribute allows builders access to the references graph of
    their inputs. The attribute is a list of inputs in the Nix store
    whose references graph the builder needs to know. The value of
    this attribute should be a list of pairs `[ name1 path1 name2
    path2 ...  ]`. The references graph of each *pathN* will be stored
    in a text file *nameN* in the temporary build directory. The text
    files have the format used by `nix-store --register-validity`
    (with the deriver fields left empty). For example, when the
    following derivation is built:

    ```nix
    derivation {
      ...
      exportReferencesGraph = [ "libfoo-graph" libfoo ];
    };
    ```

    the references graph of `libfoo` is placed in the file
    `libfoo-graph` in the temporary build directory.

    `exportReferencesGraph` is useful for builders that want to do
    something with the closure of a store path. Examples include the
    builders in NixOS that generate the initial ramdisk for booting
    Linux (a `cpio` archive containing the closure of the boot script)
    and the ISO-9660 image for the installation CD (which is populated
    with a Nix store containing the closure of a bootable NixOS
    configuration).

  - [`passAsFile`]{#adv-attr-passAsFile}\
    A list of names of attributes that should be passed via files rather
    than environment variables. For example, if you have

    ```nix
    passAsFile = ["big"];
    big = "a very long string";
    ```

    then when the builder runs, the environment variable `bigPath`
    will contain the absolute path to a temporary file containing `a
    very long string`. That is, for any attribute *x* listed in
    `passAsFile`, Nix will pass an environment variable `xPath`
    holding the path of the file containing the value of attribute
    *x*. This is useful when you need to pass large strings to a
    builder, since most operating systems impose a limit on the size
    of the environment (typically, a few hundred kilobyte).

  - [`__structuredAttrs`]{#adv-attr-structuredAttrs}\
    If the special attribute `__structuredAttrs` is set to `true`, the other derivation
    attributes are serialised into a file in JSON format. The environment variable
    `NIX_ATTRS_JSON_FILE` points to the exact location of that file both in a build
    and a [`nix-shell`](../command-ref/nix-shell.md). This obviates the need for
    [`passAsFile`](#adv-attr-passAsFile) since JSON files have no size restrictions,
    unlike process environments.

    It also makes it possible to tweak derivation settings in a structured way; see
    [`outputChecks`](#adv-attr-outputChecks) for example.

    As a convenience to Bash builders,
    Nix writes a script that initialises shell variables
    corresponding to all attributes that are representable in Bash. The
    environment variable `NIX_ATTRS_SH_FILE` points to the exact
    location of the script, both in a build and a
    [`nix-shell`](../command-ref/nix-shell.md). This includes non-nested
    (associative) arrays. For example, the attribute `hardening.format = true`
    ends up as the Bash associative array element `${hardening[format]}`.

    > **Warning**
    >
    > If set to `true`, other advanced attributes such as [`allowedReferences`](#adv-attr-allowedReferences), [`allowedReferences`](#adv-attr-allowedReferences), [`allowedRequisites`](#adv-attr-allowedRequisites),
    [`disallowedReferences`](#adv-attr-disallowedReferences) and [`disallowedRequisites`](#adv-attr-disallowedRequisites), maxSize, and maxClosureSize.
    will have no effect.

## Output checks

<<<<<<< HEAD
=======
See the [corresponding section in the derivation output page](@docroot@/store/derivation/outputs/index.md).

>>>>>>> 27932ae6
  - [`allowedReferences`]{#adv-attr-allowedReferences}\
    The optional attribute `allowedReferences` specifies a list of legal
    references (dependencies) of the output of the builder. For example,

    ```nix
    allowedReferences = [];
    ```

    enforces that the output of a derivation cannot have any runtime
    dependencies on its inputs. To allow an output to have a runtime
    dependency on itself, use `"out"` as a list item. This is used in
    NixOS to check that generated files such as initial ramdisks for
    booting Linux don’t have accidental dependencies on other paths in
    the Nix store.

  - [`allowedRequisites`]{#adv-attr-allowedRequisites}\
    This attribute is similar to `allowedReferences`, but it specifies
    the legal requisites of the whole closure, so all the dependencies
    recursively. For example,

    ```nix
    allowedRequisites = [ foobar ];
    ```

    enforces that the output of a derivation cannot have any other
    runtime dependency than `foobar`, and in addition it enforces that
    `foobar` itself doesn't introduce any other dependency itself.

  - [`disallowedReferences`]{#adv-attr-disallowedReferences}\
    The optional attribute `disallowedReferences` specifies a list of
    illegal references (dependencies) of the output of the builder. For
    example,

    ```nix
    disallowedReferences = [ foo ];
    ```

    enforces that the output of a derivation cannot have a direct
    runtime dependencies on the derivation `foo`.

  - [`disallowedRequisites`]{#adv-attr-disallowedRequisites}\
    This attribute is similar to `disallowedReferences`, but it
    specifies illegal requisites for the whole closure, so all the
    dependencies recursively. For example,

    ```nix
    disallowedRequisites = [ foobar ];
    ```

    enforces that the output of a derivation cannot have any runtime
    dependency on `foobar` or any other derivation depending recursively
    on `foobar`.

  - [`outputChecks`]{#adv-attr-outputChecks}\
    When using [structured attributes](#adv-attr-structuredAttrs), the `outputChecks`
    attribute allows defining checks per-output.

    In addition to
    [`allowedReferences`](#adv-attr-allowedReferences), [`allowedRequisites`](#adv-attr-allowedRequisites),
    [`disallowedReferences`](#adv-attr-disallowedReferences) and [`disallowedRequisites`](#adv-attr-disallowedRequisites),
    the following attributes are available:

    - `maxSize` defines the maximum size of the resulting [store object](@docroot@/store/store-object.md).
    - `maxClosureSize` defines the maximum size of the output's closure.
    - `ignoreSelfRefs` controls whether self-references should be considered when
      checking for allowed references/requisites.

    Example:

    ```nix
    __structuredAttrs = true;

    outputChecks.out = {
      # The closure of 'out' must not be larger than 256 MiB.
      maxClosureSize = 256 * 1024 * 1024;

      # It must not refer to the C compiler or to the 'dev' output.
      disallowedRequisites = [ stdenv.cc "dev" ];
    };

    outputChecks.dev = {
      # The 'dev' output must not be larger than 128 KiB.
      maxSize = 128 * 1024;
    };
    ```

## Other output modifications

  - [`unsafeDiscardReferences`]{#adv-attr-unsafeDiscardReferences}\

    When using [structured attributes](#adv-attr-structuredAttrs), the
    attribute `unsafeDiscardReferences` is an attribute set with a boolean value for each output name.
    If set to `true`, it disables scanning the output for runtime dependencies.

    Example:

    ```nix
    __structuredAttrs = true;
    unsafeDiscardReferences.out = true;
    ```

    This is useful, for example, when generating self-contained filesystem images with
    their own embedded Nix store: hashes found inside such an image refer
    to the embedded store and not to the host's Nix store.

## Build scheduling

  - [`preferLocalBuild`]{#adv-attr-preferLocalBuild}\
    If this attribute is set to `true` and [distributed building is enabled](@docroot@/command-ref/conf-file.md#conf-builders), then, if possible, the derivation will be built locally instead of being forwarded to a remote machine.
    This is useful for derivations that are cheapest to build locally.

  - [`allowSubstitutes`]{#adv-attr-allowSubstitutes}\
    If this attribute is set to `false`, then Nix will always build this derivation (locally or remotely); it will not try to substitute its outputs.
    This is useful for derivations that are cheaper to build than to substitute.

    This attribute can be ignored by setting [`always-allow-substitutes`](@docroot@/command-ref/conf-file.md#conf-always-allow-substitutes) to `true`.

    > **Note**
    >
    > If set to `false`, the [`builder`] should be able to run on the system type specified in the [`system` attribute](./derivations.md#attr-system), since the derivation cannot be substituted.

    [`builder`]: ./derivations.md#attr-builder

- [`requiredSystemFeatures`]{#adv-attr-requiredSystemFeatures}\

  If a derivation has the `requiredSystemFeatures` attribute, then Nix will only build it on a machine that has the corresponding features set in its [`system-features` configuration](@docroot@/command-ref/conf-file.md#conf-system-features).

  For example, setting

  ```nix
  requiredSystemFeatures = [ "kvm" ];
  ```

  ensures that the derivation can only be built on a machine with the `kvm` feature.

# Impure builder configuration

  - [`impureEnvVars`]{#adv-attr-impureEnvVars}\
    This attribute allows you to specify a list of environment variables
    that should be passed from the environment of the calling user to
    the builder. Usually, the environment is cleared completely when the
    builder is executed, but with this attribute you can allow specific
    environment variables to be passed unmodified. For example,
    `fetchurl` in Nixpkgs has the line

    ```nix
    impureEnvVars = [ "http_proxy" "https_proxy" ... ];
    ```

    to make it use the proxy server configuration specified by the user
    in the environment variables `http_proxy` and friends.

    This attribute is only allowed in [fixed-output derivations][fixed-output derivation],
    where impurities such as these are okay since (the hash
    of) the output is known in advance. It is ignored for all other
    derivations.

    > **Warning**
    >
    > `impureEnvVars` implementation takes environment variables from
    > the current builder process. When a daemon is building its
    > environmental variables are used. Without the daemon, the
    > environmental variables come from the environment of the
    > `nix-build`.

    If the [`configurable-impure-env` experimental
    feature](@docroot@/development/experimental-features.md#xp-feature-configurable-impure-env)
    is enabled, these environment variables can also be controlled
    through the
    [`impure-env`](@docroot@/command-ref/conf-file.md#conf-impure-env)
    configuration setting.

## Setting the derivation type

As discussed in [Derivation Outputs and Types of Derivations](@docroot@/store/derivation/outputs/index.md), there are multiples kinds of derivations / kinds of derivation outputs.
The choice of the following attributes determines which kind of derivation we are making.

- [`__contentAddressed`]

- [`outputHash`]

- [`outputHashAlgo`]

- [`outputHashMode`]

The three types of derivations are chosen based on the following combinations of these attributes.
All other combinations are invalid.

- [Input-addressing derivations](@docroot@/store/derivation/outputs/input-address.md)

  This is the default for `builtins.derivation`.
  Nix only currently supports one kind of input-addressing, so no other information is needed.

  `__contentAddressed = false;` may also be included, but is not needed, and will trigger the experimental feature check.

- [Fixed-output derivations][fixed-output derivation]

  All of [`outputHash`], [`outputHashAlgo`], and [`outputHashMode`].

  <!--

<<<<<<< HEAD
  `__contentAddressed` is ignored, becaused fixed-output derivations always content-address their outputs, by definition.
=======
  `__contentAddressed` is ignored, because fixed-output derivations always content-address their outputs, by definition.
>>>>>>> 27932ae6

  **TODO CHECK**

  -->

- [(Floating) content-addressing derivations](@docroot@/store/derivation/outputs/content-address.md)

  Both [`outputHashAlgo`] and [`outputHashMode`], `__contentAddressed = true;`, and *not* `outputHash`.

  If an output hash was given, then the derivation output would be "fixed" not "floating".

Here is more information on the `output*` attributes, and what values they may be set to:

  - [`outputHashMode`]{#adv-attr-outputHashMode}

    This specifies how the files of a content-addressing derivation output are digested to produce a content address.

    This works in conjunction with [`outputHashAlgo`](#adv-attr-outputHashAlgo).
    Specifying one without the other is an error (unless [`outputHash` is also specified and includes its own hash algorithm as described below).

    The `outputHashMode` attribute determines how the hash is computed.
    It must be one of the following values:

      - [`"flat"`](@docroot@/store/store-object/content-address.md#method-flat)

        This is the default.

      - [`"recursive"` or `"nar"`](@docroot@/store/store-object/content-address.md#method-nix-archive)

        > **Compatibility**
        >
        > `"recursive"` is the traditional way of indicating this,
        > and is supported since 2005 (virtually the entire history of Nix).
        > `"nar"` is more clear, and consistent with other parts of Nix (such as the CLI),
        > however support for it is only added in Nix version 2.21.

      - [`"text"`](@docroot@/store/store-object/content-address.md#method-text)

        > **Warning**
        >
        > The use of this method for derivation outputs is part of the [`dynamic-derivations`][xp-feature-dynamic-derivations] experimental feature.

      - [`"git"`](@docroot@/store/store-object/content-address.md#method-git)

        > **Warning**
        >
        > This method is part of the [`git-hashing`][xp-feature-git-hashing] experimental feature.

    See [content-addressing store objects](@docroot@/store/store-object/content-address.md) for more information about the process this flag controls.

  - [`outputHashAlgo`]{#adv-attr-outputHashAlgo}

<<<<<<< HEAD
    This specifies the hash alorithm used to digest the [file system object] data of a content-addressing derivation output.

    This works in conjunction with [`outputHashMode`](#adv-attr-outputHashAlgo).
    Specifying one without the other is an error (unless [`outputHash` is also specified and includes its own hash algorithm as described below).

    The `outputHashAlgo` attribute specifies the hash algorithm used to compute the hash.
    It can currently be `"blake3"`, "sha1"`, `"sha256"`, `"sha512"`, or `null`.

    `outputHashAlgo` can only be `null` when `outputHash` follows the SRI format, because in that case the choice of hash algorithm is determined by `outputHash`.

  - [`outputHash`]{#adv-attr-outputHashAlgo}; [`outputHash`]{#adv-attr-outputHashMode}\
=======
    This specifies the hash algorithm used to digest the [file system object] data of a content-addressing derivation output.

    This works in conjunction with [`outputHashMode`](#adv-attr-outputHashAlgo).
    Specifying one without the other is an error (unless `outputHash` is also specified and includes its own hash algorithm as described below).

    The `outputHashAlgo` attribute specifies the hash algorithm used to compute the hash.
    It can currently be `"blake3"`, `"sha1"`, `"sha256"`, `"sha512"`, or `null`.

    `outputHashAlgo` can only be `null` when `outputHash` follows the SRI format, because in that case the choice of hash algorithm is determined by `outputHash`.

  - [`outputHash`]{#adv-attr-outputHashAlgo}; [`outputHash`]{#adv-attr-outputHashMode}
>>>>>>> 27932ae6

    This will specify the output hash of the single output of a [fixed-output derivation].

    The `outputHash` attribute must be a string containing the hash in either hexadecimal or "nix32" encoding, or following the format for integrity metadata as defined by [SRI](https://www.w3.org/TR/SRI/).
    The "nix32" encoding is an adaptation of base-32 encoding.

    > **Note**
    >
    > The [`convertHash`](@docroot@/language/builtins.md#builtins-convertHash) function shows how to convert between different encodings.
    > The [`nix-hash` command](../command-ref/nix-hash.md) has information about obtaining the hash for some contents, as well as converting to and from encodings.

  - [`__contentAddressed`]{#adv-attr-__contentAddressed}

    > **Warning**
    >
    > This attribute is part of an [experimental feature](@docroot@/development/experimental-features.md).
    >
    > To use this attribute, you must enable the
    > [`ca-derivations`][xp-feature-ca-derivations] experimental feature.
    > For example, in [nix.conf](../command-ref/conf-file.md) you could add:
    >
    > ```
    > extra-experimental-features = ca-derivations
    > ```

    This is a boolean with a default of `false`.
    It determines whether the derivation is floating content-addressing.

[`__contentAddressed`]: #adv-attr-__contentAddressed
[`outputHash`]: #adv-attr-outputHash
[`outputHashAlgo`]: #adv-attr-outputHashAlgo
[`outputHashMode`]: #adv-attr-outputHashMode

[fixed-output derivation]: @docroot@/glossary.md#gloss-fixed-output-derivation
[file system object]: @docroot@/store/file-system-object.md
[store object]: @docroot@/store/store-object.md
[xp-feature-dynamic-derivations]: @docroot@/development/experimental-features.md#xp-feature-dynamic-derivations
[xp-feature-git-hashing]: @docroot@/development/experimental-features.md#xp-feature-git-hashing<|MERGE_RESOLUTION|>--- conflicted
+++ resolved
@@ -79,11 +79,8 @@
 
 ## Output checks
 
-<<<<<<< HEAD
-=======
 See the [corresponding section in the derivation output page](@docroot@/store/derivation/outputs/index.md).
 
->>>>>>> 27932ae6
   - [`allowedReferences`]{#adv-attr-allowedReferences}\
     The optional attribute `allowedReferences` specifies a list of legal
     references (dependencies) of the output of the builder. For example,
@@ -285,11 +282,7 @@
 
   <!--
 
-<<<<<<< HEAD
-  `__contentAddressed` is ignored, becaused fixed-output derivations always content-address their outputs, by definition.
-=======
   `__contentAddressed` is ignored, because fixed-output derivations always content-address their outputs, by definition.
->>>>>>> 27932ae6
 
   **TODO CHECK**
 
@@ -342,19 +335,6 @@
 
   - [`outputHashAlgo`]{#adv-attr-outputHashAlgo}
 
-<<<<<<< HEAD
-    This specifies the hash alorithm used to digest the [file system object] data of a content-addressing derivation output.
-
-    This works in conjunction with [`outputHashMode`](#adv-attr-outputHashAlgo).
-    Specifying one without the other is an error (unless [`outputHash` is also specified and includes its own hash algorithm as described below).
-
-    The `outputHashAlgo` attribute specifies the hash algorithm used to compute the hash.
-    It can currently be `"blake3"`, "sha1"`, `"sha256"`, `"sha512"`, or `null`.
-
-    `outputHashAlgo` can only be `null` when `outputHash` follows the SRI format, because in that case the choice of hash algorithm is determined by `outputHash`.
-
-  - [`outputHash`]{#adv-attr-outputHashAlgo}; [`outputHash`]{#adv-attr-outputHashMode}\
-=======
     This specifies the hash algorithm used to digest the [file system object] data of a content-addressing derivation output.
 
     This works in conjunction with [`outputHashMode`](#adv-attr-outputHashAlgo).
@@ -366,7 +346,6 @@
     `outputHashAlgo` can only be `null` when `outputHash` follows the SRI format, because in that case the choice of hash algorithm is determined by `outputHash`.
 
   - [`outputHash`]{#adv-attr-outputHashAlgo}; [`outputHash`]{#adv-attr-outputHashMode}
->>>>>>> 27932ae6
 
     This will specify the output hash of the single output of a [fixed-output derivation].
 
