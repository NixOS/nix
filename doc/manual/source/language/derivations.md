# Derivations

The most important built-in function is `derivation`, which is used to describe a single store-layer [store derivation].
<<<<<<< HEAD
Consult the [store chapter](@docroot@/store/drv.md) for what a store derivation is;
=======
Consult the [store chapter](@docroot@/store/derivation/index.md) for what a store derivation is;
>>>>>>> efbd4c1e
this section just concerns how to create one from the Nix language.

This builtin function takes as input an attribute set, the attributes of which specify the inputs to the process.
It outputs an attribute set, and produces a [store derivation] as a side effect of evaluation.

[store derivation]: @docroot@/glossary.md#gloss-store-derivation

## Input attributes

### Required

- [`name`]{#attr-name} ([String](@docroot@/language/types.md#type-string))

  A symbolic name for the derivation.
<<<<<<< HEAD
  See [derivation outputs](@docroot@/store/drv.md#outputs) for what this is affects.
=======
  See [derivation outputs](@docroot@/store/derivation/index.md#outputs) for what this is affects.
>>>>>>> efbd4c1e

  [store path]: @docroot@/store/store-path.md

  > **Example**
  >
  > ```nix
  > derivation {
  >   name = "hello";
  >   # ...
  > }
  > ```
  >
  > The derivation's path will be `/nix/store/<hash>-hello.drv`.
  > The [output](#attr-outputs) paths will be of the form `/nix/store/<hash>-hello[-<output>]`

- [`system`]{#attr-system} ([String](@docroot@/language/types.md#type-string))

<<<<<<< HEAD
  See [system](@docroot@/store/drv.md#system).
=======
  See [system](@docroot@/store/derivation/index.md#system).
>>>>>>> efbd4c1e

  > **Example**
  >
  > Declare a derivation to be built on a specific system type:
  >
  > ```nix
  > derivation {
  >   # ...
  >   system = "x86_64-linux";
  >   # ...
  > }
  > ```

  > **Example**
  >
  > Declare a derivation to be built on the system type that evaluates the expression:
  >
  > ```nix
  > derivation {
  >   # ...
  >   system = builtins.currentSystem;
  >   # ...
  > }
  > ```
  >
  > [`builtins.currentSystem`](@docroot@/language/builtins.md#builtins-currentSystem) has the value of the [`system` configuration option], and defaults to the system type of the current Nix installation.

- [`builder`]{#attr-builder} ([Path](@docroot@/language/types.md#type-path) | [String](@docroot@/language/types.md#type-string))

<<<<<<< HEAD
  See [builder](@docroot@/store/drv.md#builder).
=======
  See [builder](@docroot@/store/derivation/index.md#builder).
>>>>>>> efbd4c1e

  > **Example**
  >
  > Use the file located at `/bin/bash` as the builder executable:
  >
  > ```nix
  > derivation {
  >   # ...
  >   builder = "/bin/bash";
  >   # ...
  > };
  > ```

  <!-- -->

  > **Example**
  >
  > Copy a local file to the Nix store for use as the builder executable:
  >
  > ```nix
  > derivation {
  >   # ...
  >   builder = ./builder.sh;
  >   # ...
  > };
  > ```

  <!-- -->

  > **Example**
  >
  > Use a file from another derivation as the builder executable:
  >
  > ```nix
  > let pkgs = import <nixpkgs> {}; in
  > derivation {
  >   # ...
  >   builder = "${pkgs.python}/bin/python";
  >   # ...
  > };
  > ```

### Optional

- [`args`]{#attr-args} ([List](@docroot@/language/types.md#type-list) of [String](@docroot@/language/types.md#type-string))

  Default: `[ ]`

<<<<<<< HEAD
  See [args](@docroot@/store/drv.md#args).
=======
  See [args](@docroot@/store/derivation/index.md#args).
>>>>>>> efbd4c1e

  > **Example**
  >
  > Pass arguments to Bash to interpret a shell command:
  >
  > ```nix
  > derivation {
  >   # ...
  >   builder = "/bin/bash";
  >   args = [ "-c" "echo hello world > $out" ];
  >   # ...
  > };
  > ```

- [`outputs`]{#attr-outputs} ([List](@docroot@/language/types.md#type-list) of [String](@docroot@/language/types.md#type-string))

  Default: `[ "out" ]`

  Symbolic outputs of the derivation.
  Each output name is passed to the [`builder`](#attr-builder) executable as an environment variable with its value set to the corresponding [store path].

  By default, a derivation produces a single output called `out`.
  However, derivations can produce multiple outputs.
  This allows the associated [store objects](@docroot@/store/store-object.md) and their [closures](@docroot@/glossary.md#gloss-closure) to be copied or garbage-collected separately.

  > **Example**
  >
  > Imagine a library package that provides a dynamic library, header files, and documentation.
  > A program that links against such a library doesn’t need the header files and documentation at runtime, and it doesn’t need the documentation at build time.
  > Thus, the library package could specify:
  >
  > ```nix
  > derivation {
  >   # ...
  >   outputs = [ "lib" "dev" "doc" ];
  >   # ...
  > }
  > ```
  >
  > This will cause Nix to pass environment variables `lib`, `dev`, and `doc` to the builder containing the intended store paths of each output.
  > The builder would typically do something like
  >
  > ```bash
  > ./configure \
  >   --libdir=$lib/lib \
  >   --includedir=$dev/include \
  >   --docdir=$doc/share/doc
  > ```
  >
  > for an Autoconf-style package.

  The name of an output is combined with the name of the derivation to create the name part of the output's store path, unless it is `out`, in which case just the name of the derivation is used.

  > **Example**
  >
  >
  > ```nix
  > derivation {
  >   name = "example";
  >   outputs = [ "lib" "dev" "doc" "out" ];
  >   # ...
  > }
  > ```
  >
  > The store derivation path will be `/nix/store/<hash>-example.drv`.
  > The output paths will be
  > - `/nix/store/<hash>-example-lib`
  > - `/nix/store/<hash>-example-dev`
  > - `/nix/store/<hash>-example-doc`
  > - `/nix/store/<hash>-example`

  You can refer to each output of a derivation by selecting it as an attribute.
  The first element of `outputs` determines the *default output* and ends up at the top-level.

  > **Example**
  >
  > Select an output by attribute name:
  >
  > ```nix
  > let
  >   myPackage = derivation {
  >     name = "example";
  >     outputs = [ "lib" "dev" "doc" "out" ];
  >     # ...
  >   };
  > in myPackage.dev
  > ```
  >
  > Since `lib` is the first output, `myPackage` is equivalent to `myPackage.lib`.

  <!-- FIXME: refer to the output attributes when we have one -->

- See [Advanced Attributes](./advanced-attributes.md) for more, infrequently used, optional attributes.

  <!-- FIXME: This should be moved here -->

- Every other attribute is passed as an environment variable to the builder.
  Attribute values are translated to environment variables as follows:

    - Strings are passed unchanged.

    - Integral numbers are converted to decimal notation.

    - Floating point numbers are converted to simple decimal or scientific notation with a preset precision.

    - A *path* (e.g., `../foo/sources.tar`) causes the referenced file
      to be copied to the store; its location in the store is put in
      the environment variable. The idea is that all sources should
      reside in the Nix store, since all inputs to a derivation should
      reside in the Nix store.

    - A *derivation* causes that derivation to be built prior to the
      present derivation. The environment variable is set to the [store path] of the derivation's default [output](#attr-outputs).

    - Lists of the previous types are also allowed. They are simply
      concatenated, separated by spaces.

    - `true` is passed as the string `1`, `false` and `null` are
      passed as an empty string.

<!-- FIXME: add a section on output attributes --><|MERGE_RESOLUTION|>--- conflicted
+++ resolved
@@ -1,11 +1,7 @@
 # Derivations
 
 The most important built-in function is `derivation`, which is used to describe a single store-layer [store derivation].
-<<<<<<< HEAD
-Consult the [store chapter](@docroot@/store/drv.md) for what a store derivation is;
-=======
 Consult the [store chapter](@docroot@/store/derivation/index.md) for what a store derivation is;
->>>>>>> efbd4c1e
 this section just concerns how to create one from the Nix language.
 
 This builtin function takes as input an attribute set, the attributes of which specify the inputs to the process.
@@ -20,11 +16,7 @@
 - [`name`]{#attr-name} ([String](@docroot@/language/types.md#type-string))
 
   A symbolic name for the derivation.
-<<<<<<< HEAD
-  See [derivation outputs](@docroot@/store/drv.md#outputs) for what this is affects.
-=======
   See [derivation outputs](@docroot@/store/derivation/index.md#outputs) for what this is affects.
->>>>>>> efbd4c1e
 
   [store path]: @docroot@/store/store-path.md
 
@@ -42,11 +34,7 @@
 
 - [`system`]{#attr-system} ([String](@docroot@/language/types.md#type-string))
 
-<<<<<<< HEAD
-  See [system](@docroot@/store/drv.md#system).
-=======
   See [system](@docroot@/store/derivation/index.md#system).
->>>>>>> efbd4c1e
 
   > **Example**
   >
@@ -76,11 +64,7 @@
 
 - [`builder`]{#attr-builder} ([Path](@docroot@/language/types.md#type-path) | [String](@docroot@/language/types.md#type-string))
 
-<<<<<<< HEAD
-  See [builder](@docroot@/store/drv.md#builder).
-=======
   See [builder](@docroot@/store/derivation/index.md#builder).
->>>>>>> efbd4c1e
 
   > **Example**
   >
@@ -129,11 +113,7 @@
 
   Default: `[ ]`
 
-<<<<<<< HEAD
-  See [args](@docroot@/store/drv.md#args).
-=======
   See [args](@docroot@/store/derivation/index.md#args).
->>>>>>> efbd4c1e
 
   > **Example**
   >
