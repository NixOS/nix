{ useClang ? false, crossSystem ? null }:

<<<<<<< HEAD
let
  pkgsSrc = builtins.fetchGit { url = https://github.com/NixOS/nixpkgs-channels.git; ref = "nixos-18.09"; };
in

with import pkgsSrc { inherit crossSystem; };
=======
with import (builtins.fetchTarball https://github.com/NixOS/nixpkgs-channels/archive/nixos-19.03.tar.gz) {};
>>>>>>> 89d51ba6

with import ./release-common.nix { inherit pkgs; };

(if useClang then clangStdenv else stdenv).mkDerivation {
  name = "nix";

  nativeBuildInputs = nativeBuildDeps ++ tarballDeps;

  buildInputs = buildDeps
   ++ lib.optionals (!stdenv.hostPlatform.isWindows) perlDeps;

  inherit configureFlags;

  enableParallelBuilding = true;

  installFlags = "sysconfdir=$(out)/etc";

  shellHook =
    ''
      export prefix=$(pwd)/inst
      configureFlags+=" --prefix=$prefix"
      PKG_CONFIG_PATH=$prefix/lib/pkgconfig:$PKG_CONFIG_PATH
      PATH=$prefix/bin:$PATH
    '';
}<|MERGE_RESOLUTION|>--- conflicted
+++ resolved
@@ -1,14 +1,10 @@
 { useClang ? false, crossSystem ? null }:
 
-<<<<<<< HEAD
 let
-  pkgsSrc = builtins.fetchGit { url = https://github.com/NixOS/nixpkgs-channels.git; ref = "nixos-18.09"; };
+  pkgsSrc = builtins.fetchTarball https://github.com/NixOS/nixpkgs-channels/archive/nixos-19.03.tar.gz;
 in
 
 with import pkgsSrc { inherit crossSystem; };
-=======
-with import (builtins.fetchTarball https://github.com/NixOS/nixpkgs-channels/archive/nixos-19.03.tar.gz) {};
->>>>>>> 89d51ba6
 
 with import ./release-common.nix { inherit pkgs; };
 
