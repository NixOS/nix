#include "config.h"

#include "EXTERN.h"
#include "perl.h"
#include "XSUB.h"

/* Prevent a clash between some Perl and libstdc++ macros. */
#undef do_open
#undef do_close

#include "derivations.hh"
#include "globals.hh"
#include "store-api.hh"
#include "util.hh"
#include "crypto.hh"

#include <sodium.h>


using namespace nix;


static ref<Store> store()
{
    static std::shared_ptr<Store> _store;
    if (!_store) {
        try {
            loadConfFile();
            settings.lockCPU = false;
            _store = openStore();
        } catch (Error & e) {
            croak("%s", e.what());
        }
    }
    return ref<Store>(_store);
}


MODULE = Nix::Store PACKAGE = Nix::Store
PROTOTYPES: ENABLE


#undef dNOOP // Hack to work around "error: declaration of 'Perl___notused' has a different language linkage" error message on clang.
#define dNOOP


void init()
    CODE:
        store();


void setVerbosity(int level)
    CODE:
        verbosity = (Verbosity) level;


int isValidPath(char * path)
    CODE:
        try {
            RETVAL = store()->isValidPath(store()->parseStorePath(path));
        } catch (Error & e) {
            croak("%s", e.what());
        }
    OUTPUT:
        RETVAL


SV * queryReferences(char * path)
    PPCODE:
        try {
            for (auto & i : store()->queryPathInfo(store()->parseStorePath(path))->references)
                XPUSHs(sv_2mortal(newSVpv(store()->printStorePath(i).c_str(), 0)));
        } catch (Error & e) {
            croak("%s", e.what());
        }


SV * queryPathHash(char * path)
    PPCODE:
        try {
            auto s = store()->queryPathInfo(store()->parseStorePath(path))->narHash.to_string(Base32, true);
            XPUSHs(sv_2mortal(newSVpv(s.c_str(), 0)));
        } catch (Error & e) {
            croak("%s", e.what());
        }


SV * queryDeriver(char * path)
    PPCODE:
        try {
            auto info = store()->queryPathInfo(store()->parseStorePath(path));
            if (!info->deriver) XSRETURN_UNDEF;
            XPUSHs(sv_2mortal(newSVpv(store()->printStorePath(*info->deriver).c_str(), 0)));
        } catch (Error & e) {
            croak("%s", e.what());
        }


SV * queryPathInfo(char * path, int base32)
    PPCODE:
        try {
            auto info = store()->queryPathInfo(store()->parseStorePath(path));
            if (!info->deriver)
                XPUSHs(&PL_sv_undef);
            else
                XPUSHs(sv_2mortal(newSVpv(store()->printStorePath(*info->deriver).c_str(), 0)));
            auto s = info->narHash.to_string(base32 ? Base32 : Base16, true);
            XPUSHs(sv_2mortal(newSVpv(s.c_str(), 0)));
            mXPUSHi(info->registrationTime);
            mXPUSHi(info->narSize);
<<<<<<< HEAD
            AV * arr = newAV();
            for (auto & i : info->referencesPossiblyToSelf())
                av_push(arr, newSVpv(store()->printStorePath(i).c_str(), 0));
            XPUSHs(sv_2mortal(newRV((SV *) arr)));
=======
            AV * refs = newAV();
            for (auto & i : info->references)
                av_push(refs, newSVpv(store()->printStorePath(i).c_str(), 0));
            XPUSHs(sv_2mortal(newRV((SV *) refs)));
            AV * sigs = newAV();
            for (auto & i : info->sigs)
                av_push(sigs, newSVpv(i.c_str(), 0));
            XPUSHs(sv_2mortal(newRV((SV *) sigs)));
>>>>>>> c189031e
        } catch (Error & e) {
            croak("%s", e.what());
        }


SV * queryPathFromHashPart(char * hashPart)
    PPCODE:
        try {
            auto path = store()->queryPathFromHashPart(hashPart);
            XPUSHs(sv_2mortal(newSVpv(path ? store()->printStorePath(*path).c_str() : "", 0)));
        } catch (Error & e) {
            croak("%s", e.what());
        }


SV * computeFSClosure(int flipDirection, int includeOutputs, ...)
    PPCODE:
        try {
            StorePathSet paths;
            for (int n = 2; n < items; ++n)
                store()->computeFSClosure(store()->parseStorePath(SvPV_nolen(ST(n))), paths, flipDirection, includeOutputs);
            for (auto & i : paths)
                XPUSHs(sv_2mortal(newSVpv(store()->printStorePath(i).c_str(), 0)));
        } catch (Error & e) {
            croak("%s", e.what());
        }


SV * topoSortPaths(...)
    PPCODE:
        try {
            StorePathSet paths;
            for (int n = 0; n < items; ++n) paths.insert(store()->parseStorePath(SvPV_nolen(ST(n))));
            auto sorted = store()->topoSortPaths(paths);
            for (auto & i : sorted)
                XPUSHs(sv_2mortal(newSVpv(store()->printStorePath(i).c_str(), 0)));
        } catch (Error & e) {
            croak("%s", e.what());
        }


SV * followLinksToStorePath(char * path)
    CODE:
        try {
            RETVAL = newSVpv(store()->printStorePath(store()->followLinksToStorePath(path)).c_str(), 0);
        } catch (Error & e) {
            croak("%s", e.what());
        }
    OUTPUT:
        RETVAL


void exportPaths(int fd, ...)
    PPCODE:
        try {
            StorePathSet paths;
            for (int n = 1; n < items; ++n) paths.insert(store()->parseStorePath(SvPV_nolen(ST(n))));
            FdSink sink(fd);
            store()->exportPaths(paths, sink);
        } catch (Error & e) {
            croak("%s", e.what());
        }


void importPaths(int fd, int dontCheckSigs)
    PPCODE:
        try {
            FdSource source(fd);
            store()->importPaths(source, dontCheckSigs ? NoCheckSigs : CheckSigs);
        } catch (Error & e) {
            croak("%s", e.what());
        }


SV * hashPath(char * algo, int base32, char * path)
    PPCODE:
        try {
            Hash h = hashPath(parseHashType(algo), path).first;
            auto s = h.to_string(base32 ? Base32 : Base16, false);
            XPUSHs(sv_2mortal(newSVpv(s.c_str(), 0)));
        } catch (Error & e) {
            croak("%s", e.what());
        }


SV * hashFile(char * algo, int base32, char * path)
    PPCODE:
        try {
            Hash h = hashFile(parseHashType(algo), path);
            auto s = h.to_string(base32 ? Base32 : Base16, false);
            XPUSHs(sv_2mortal(newSVpv(s.c_str(), 0)));
        } catch (Error & e) {
            croak("%s", e.what());
        }


SV * hashString(char * algo, int base32, char * s)
    PPCODE:
        try {
            Hash h = hashString(parseHashType(algo), s);
            auto s = h.to_string(base32 ? Base32 : Base16, false);
            XPUSHs(sv_2mortal(newSVpv(s.c_str(), 0)));
        } catch (Error & e) {
            croak("%s", e.what());
        }


SV * convertHash(char * algo, char * s, int toBase32)
    PPCODE:
        try {
            auto h = Hash::parseAny(s, parseHashType(algo));
            string s = h.to_string(toBase32 ? Base32 : Base16, false);
            XPUSHs(sv_2mortal(newSVpv(s.c_str(), 0)));
        } catch (Error & e) {
            croak("%s", e.what());
        }


SV * signString(char * secretKey_, char * msg)
    PPCODE:
        try {
            auto sig = SecretKey(secretKey_).signDetached(msg);
            XPUSHs(sv_2mortal(newSVpv(sig.c_str(), sig.size())));
        } catch (Error & e) {
            croak("%s", e.what());
        }


int checkSignature(SV * publicKey_, SV * sig_, char * msg)
    CODE:
        try {
            STRLEN publicKeyLen;
            unsigned char * publicKey = (unsigned char *) SvPV(publicKey_, publicKeyLen);
            if (publicKeyLen != crypto_sign_PUBLICKEYBYTES)
                throw Error("public key is not valid");

            STRLEN sigLen;
            unsigned char * sig = (unsigned char *) SvPV(sig_, sigLen);
            if (sigLen != crypto_sign_BYTES)
                throw Error("signature is not valid");

            RETVAL = crypto_sign_verify_detached(sig, (unsigned char *) msg, strlen(msg), publicKey) == 0;
        } catch (Error & e) {
            croak("%s", e.what());
        }
    OUTPUT:
        RETVAL


SV * addToStore(char * srcPath, int recursive, char * algo)
    PPCODE:
        try {
            auto method = recursive ? FileIngestionMethod::Recursive : FileIngestionMethod::Flat;
            auto path = store()->addToStore(std::string(baseNameOf(srcPath)), srcPath, method, parseHashType(algo));
            XPUSHs(sv_2mortal(newSVpv(store()->printStorePath(path).c_str(), 0)));
        } catch (Error & e) {
            croak("%s", e.what());
        }


SV * makeFixedOutputPath(int recursive, char * algo, char * hash, char * name)
    PPCODE:
        try {
            auto h = Hash::parseAny(hash, parseHashType(algo));
            auto method = recursive ? FileIngestionMethod::Recursive : FileIngestionMethod::Flat;
            auto path = store()->makeFixedOutputPath(name, FixedOutputInfo {
                {
                    .method = method,
                    .hash = h,
                },
                {},
            });
            XPUSHs(sv_2mortal(newSVpv(store()->printStorePath(path).c_str(), 0)));
        } catch (Error & e) {
            croak("%s", e.what());
        }


SV * derivationFromPath(char * drvPath)
    PREINIT:
        HV *hash;
    CODE:
        try {
            Derivation drv = store()->derivationFromPath(store()->parseStorePath(drvPath));
            hash = newHV();

            HV * outputs = newHV();
            for (auto & i : drv.outputsAndOptPaths(*store())) {
                hv_store(
                    outputs, i.first.c_str(), i.first.size(),
                    !i.second.second
                        ? newSV(0) /* null value */
                        : newSVpv(store()->printStorePath(*i.second.second).c_str(), 0),
                    0);
            }
            hv_stores(hash, "outputs", newRV((SV *) outputs));

            AV * inputDrvs = newAV();
            for (auto & i : drv.inputDrvs)
                av_push(inputDrvs, newSVpv(store()->printStorePath(i.first).c_str(), 0)); // !!! ignores i->second
            hv_stores(hash, "inputDrvs", newRV((SV *) inputDrvs));

            AV * inputSrcs = newAV();
            for (auto & i : drv.inputSrcs)
                av_push(inputSrcs, newSVpv(store()->printStorePath(i).c_str(), 0));
            hv_stores(hash, "inputSrcs", newRV((SV *) inputSrcs));

            hv_stores(hash, "platform", newSVpv(drv.platform.c_str(), 0));
            hv_stores(hash, "builder", newSVpv(drv.builder.c_str(), 0));

            AV * args = newAV();
            for (auto & i : drv.args)
                av_push(args, newSVpv(i.c_str(), 0));
            hv_stores(hash, "args", newRV((SV *) args));

            HV * env = newHV();
            for (auto & i : drv.env)
                hv_store(env, i.first.c_str(), i.first.size(), newSVpv(i.second.c_str(), 0), 0);
            hv_stores(hash, "env", newRV((SV *) env));

            RETVAL = newRV_noinc((SV *)hash);
        } catch (Error & e) {
            croak("%s", e.what());
        }
    OUTPUT:
        RETVAL


void addTempRoot(char * storePath)
    PPCODE:
        try {
            store()->addTempRoot(store()->parseStorePath(storePath));
        } catch (Error & e) {
            croak("%s", e.what());
        }


SV * getBinDir()
    PPCODE:
        XPUSHs(sv_2mortal(newSVpv(settings.nixBinDir.c_str(), 0)));


SV * getStoreDir()
    PPCODE:
        XPUSHs(sv_2mortal(newSVpv(settings.nixStore.c_str(), 0)));<|MERGE_RESOLUTION|>--- conflicted
+++ resolved
@@ -108,21 +108,14 @@
             XPUSHs(sv_2mortal(newSVpv(s.c_str(), 0)));
             mXPUSHi(info->registrationTime);
             mXPUSHi(info->narSize);
-<<<<<<< HEAD
-            AV * arr = newAV();
+            AV * refs = newAV();
             for (auto & i : info->referencesPossiblyToSelf())
-                av_push(arr, newSVpv(store()->printStorePath(i).c_str(), 0));
-            XPUSHs(sv_2mortal(newRV((SV *) arr)));
-=======
-            AV * refs = newAV();
-            for (auto & i : info->references)
                 av_push(refs, newSVpv(store()->printStorePath(i).c_str(), 0));
             XPUSHs(sv_2mortal(newRV((SV *) refs)));
             AV * sigs = newAV();
             for (auto & i : info->sigs)
                 av_push(sigs, newSVpv(i.c_str(), 0));
             XPUSHs(sv_2mortal(newRV((SV *) sigs)));
->>>>>>> c189031e
         } catch (Error & e) {
             croak("%s", e.what());
         }
