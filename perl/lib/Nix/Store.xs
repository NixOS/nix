#include "config.h"

#include "EXTERN.h"
#include "perl.h"
#include "XSUB.h"

/* Prevent a clash between some Perl and libstdc++ macros. */
#undef do_open
#undef do_close

#include "derivations.hh"
#include "globals.hh"
#include "store-api.hh"
#include "util.hh"
#include "crypto.hh"

#if HAVE_SODIUM
#include <sodium.h>
#endif


using namespace nix;


static ref<Store> store()
{
    static std::shared_ptr<Store> _store;
    if (!_store) {
        try {
            loadConfFile();
            settings.lockCPU = false;
            _store = openStore();
        } catch (Error & e) {
            croak("%s", e.what());
        }
    }
    return ref<Store>(_store);
}


MODULE = Nix::Store PACKAGE = Nix::Store
PROTOTYPES: ENABLE


#undef dNOOP // Hack to work around "error: declaration of 'Perl___notused' has a different language linkage" error message on clang.
#define dNOOP


void init()
    CODE:
        store();


void setVerbosity(int level)
    CODE:
        verbosity = (Verbosity) level;


int isValidPath(char * path)
    CODE:
        try {
            auto storePath = store()->parseStorePath(path);
            RETVAL = store()->isValidPath(storePath);
        } catch (Error & e) {
            croak("%s", e.what());
        }
    OUTPUT:
        RETVAL


SV * queryReferences(char * path)
    PPCODE:
        try {
            auto storePath = store()->parseStorePath(path);
            for (auto & i : store()->queryPathInfo(storePath)->referencesPossiblyToSelf())
                XPUSHs(sv_2mortal(newSVpv(store()->printStorePath(i).c_str(), 0)));
        } catch (Error & e) {
            croak("%s", e.what());
        }


SV * queryPathHash(char * path)
    PPCODE:
        try {
<<<<<<< HEAD
            auto storePath = store()->parseStorePath(path);
            auto s = store()->queryPathInfo(storePath)->narHash->to_string(Base32, true);
=======
            auto s = store()->queryPathInfo(store()->parseStorePath(path))->narHash.to_string(Base32, true);
>>>>>>> be0d429b
            XPUSHs(sv_2mortal(newSVpv(s.c_str(), 0)));
        } catch (Error & e) {
            croak("%s", e.what());
        }


SV * queryDeriver(char * path)
    PPCODE:
        try {
            auto storePath = store()->parseStorePath(path);
            auto info = store()->queryPathInfo(storePath);
            if (!info->deriver) XSRETURN_UNDEF;
            XPUSHs(sv_2mortal(newSVpv(store()->printStorePath(*info->deriver).c_str(), 0)));
        } catch (Error & e) {
            croak("%s", e.what());
        }


SV * queryPathInfo(char * path, int base32)
    PPCODE:
        try {
            auto storePath = store()->parseStorePath(path);
            auto info = store()->queryPathInfo(storePath);
            if (!info->deriver)
                XPUSHs(&PL_sv_undef);
            else
                XPUSHs(sv_2mortal(newSVpv(store()->printStorePath(*info->deriver).c_str(), 0)));
            auto s = info->narHash.to_string(base32 ? Base32 : Base16, true);
            XPUSHs(sv_2mortal(newSVpv(s.c_str(), 0)));
            mXPUSHi(info->registrationTime);
            mXPUSHi(info->narSize);
            AV * arr = newAV();
            for (auto & i : info->referencesPossiblyToSelf())
                av_push(arr, newSVpv(store()->printStorePath(i).c_str(), 0));
            XPUSHs(sv_2mortal(newRV((SV *) arr)));
        } catch (Error & e) {
            croak("%s", e.what());
        }


SV * queryPathFromHashPart(char * hashPart)
    PPCODE:
        try {
            auto path = store()->queryPathFromHashPart(hashPart);
            XPUSHs(sv_2mortal(newSVpv(path ? store()->printStorePath(*path).c_str() : "", 0)));
        } catch (Error & e) {
            croak("%s", e.what());
        }


SV * computeFSClosure(int flipDirection, int includeOutputs, ...)
    PPCODE:
        try {
            StorePathSet paths;
            for (int n = 2; n < items; ++n)
                store()->computeFSClosure(store()->parseStorePath(SvPV_nolen(ST(n))), paths, flipDirection, includeOutputs);
            for (auto & i : paths)
                XPUSHs(sv_2mortal(newSVpv(store()->printStorePath(i).c_str(), 0)));
        } catch (Error & e) {
            croak("%s", e.what());
        }


SV * topoSortPaths(...)
    PPCODE:
        try {
            StorePathSet paths;
            for (int n = 0; n < items; ++n) paths.insert(store()->parseStorePath(SvPV_nolen(ST(n))));
            auto sorted = store()->topoSortPaths(paths);
            for (auto & i : sorted)
                XPUSHs(sv_2mortal(newSVpv(store()->printStorePath(i).c_str(), 0)));
        } catch (Error & e) {
            croak("%s", e.what());
        }


SV * followLinksToStorePath(char * path)
    CODE:
        try {
            RETVAL = newSVpv(store()->printStorePath(store()->followLinksToStorePath(path)).c_str(), 0);
        } catch (Error & e) {
            croak("%s", e.what());
        }
    OUTPUT:
        RETVAL


void exportPaths(int fd, ...)
    PPCODE:
        try {
            StorePathSet paths;
            for (int n = 1; n < items; ++n) paths.insert(store()->parseStorePath(SvPV_nolen(ST(n))));
            FdSink sink(fd);
            store()->exportPaths(paths, sink);
        } catch (Error & e) {
            croak("%s", e.what());
        }


void importPaths(int fd, int dontCheckSigs)
    PPCODE:
        try {
            FdSource source(fd);
            store()->importPaths(source, dontCheckSigs ? NoCheckSigs : CheckSigs);
        } catch (Error & e) {
            croak("%s", e.what());
        }


SV * hashPath(char * algo, int base32, char * path)
    PPCODE:
        try {
            Hash h = hashPath(parseHashType(algo), path).first;
            auto s = h.to_string(base32 ? Base32 : Base16, false);
            XPUSHs(sv_2mortal(newSVpv(s.c_str(), 0)));
        } catch (Error & e) {
            croak("%s", e.what());
        }


SV * hashFile(char * algo, int base32, char * path)
    PPCODE:
        try {
            Hash h = hashFile(parseHashType(algo), path);
            auto s = h.to_string(base32 ? Base32 : Base16, false);
            XPUSHs(sv_2mortal(newSVpv(s.c_str(), 0)));
        } catch (Error & e) {
            croak("%s", e.what());
        }


SV * hashString(char * algo, int base32, char * s)
    PPCODE:
        try {
            Hash h = hashString(parseHashType(algo), s);
            auto s = h.to_string(base32 ? Base32 : Base16, false);
            XPUSHs(sv_2mortal(newSVpv(s.c_str(), 0)));
        } catch (Error & e) {
            croak("%s", e.what());
        }


SV * convertHash(char * algo, char * s, int toBase32)
    PPCODE:
        try {
            auto h = Hash::parseAny(s, parseHashType(algo));
            string s = h.to_string(toBase32 ? Base32 : Base16, false);
            XPUSHs(sv_2mortal(newSVpv(s.c_str(), 0)));
        } catch (Error & e) {
            croak("%s", e.what());
        }


SV * signString(char * secretKey_, char * msg)
    PPCODE:
        try {
#if HAVE_SODIUM
            auto sig = SecretKey(secretKey_).signDetached(msg);
            XPUSHs(sv_2mortal(newSVpv(sig.c_str(), sig.size())));
#else
            throw Error("Nix was not compiled with libsodium, required for signed binary cache support");
#endif
        } catch (Error & e) {
            croak("%s", e.what());
        }


int checkSignature(SV * publicKey_, SV * sig_, char * msg)
    CODE:
        try {
#if HAVE_SODIUM
            STRLEN publicKeyLen;
            unsigned char * publicKey = (unsigned char *) SvPV(publicKey_, publicKeyLen);
            if (publicKeyLen != crypto_sign_PUBLICKEYBYTES)
                throw Error("public key is not valid");

            STRLEN sigLen;
            unsigned char * sig = (unsigned char *) SvPV(sig_, sigLen);
            if (sigLen != crypto_sign_BYTES)
                throw Error("signature is not valid");

            RETVAL = crypto_sign_verify_detached(sig, (unsigned char *) msg, strlen(msg), publicKey) == 0;
#else
            throw Error("Nix was not compiled with libsodium, required for signed binary cache support");
#endif
        } catch (Error & e) {
            croak("%s", e.what());
        }
    OUTPUT:
        RETVAL


SV * addToStore(char * srcPath, int recursive, char * algo)
    PPCODE:
        try {
            auto method = recursive ? FileIngestionMethod::Recursive : FileIngestionMethod::Flat;
            auto path = store()->addToStore(std::string(baseNameOf(srcPath)), srcPath, method, parseHashType(algo));
            XPUSHs(sv_2mortal(newSVpv(store()->printStorePath(path).c_str(), 0)));
        } catch (Error & e) {
            croak("%s", e.what());
        }


SV * makeFixedOutputPath(int recursive, char * algo, char * hash, char * name)
    PPCODE:
        try {
            auto h = Hash::parseAny(hash, parseHashType(algo));
            auto method = recursive ? FileIngestionMethod::Recursive : FileIngestionMethod::Flat;
            auto path = store()->makeFixedOutputPath(name, FixedOutputInfo {
                {
                    .method = method,
                    .hash = h,
                },
                {},
            });
            XPUSHs(sv_2mortal(newSVpv(store()->printStorePath(path).c_str(), 0)));
        } catch (Error & e) {
            croak("%s", e.what());
        }


SV * derivationFromPath(char * drvPath)
    PREINIT:
        HV *hash;
    CODE:
        try {
            Derivation drv = store()->derivationFromPath(store()->parseStorePath(drvPath));
            hash = newHV();

            HV * outputs = newHV();
            for (auto & i : drv.outputsAndPaths(*store()))
                hv_store(
                    outputs, i.first.c_str(), i.first.size(),
                    newSVpv(store()->printStorePath(i.second.second).c_str(), 0),
                    0);
            hv_stores(hash, "outputs", newRV((SV *) outputs));

            AV * inputDrvs = newAV();
            for (auto & i : drv.inputDrvs)
                av_push(inputDrvs, newSVpv(store()->printStorePath(i.first).c_str(), 0)); // !!! ignores i->second
            hv_stores(hash, "inputDrvs", newRV((SV *) inputDrvs));

            AV * inputSrcs = newAV();
            for (auto & i : drv.inputSrcs)
                av_push(inputSrcs, newSVpv(store()->printStorePath(i).c_str(), 0));
            hv_stores(hash, "inputSrcs", newRV((SV *) inputSrcs));

            hv_stores(hash, "platform", newSVpv(drv.platform.c_str(), 0));
            hv_stores(hash, "builder", newSVpv(drv.builder.c_str(), 0));

            AV * args = newAV();
            for (auto & i : drv.args)
                av_push(args, newSVpv(i.c_str(), 0));
            hv_stores(hash, "args", newRV((SV *) args));

            HV * env = newHV();
            for (auto & i : drv.env)
                hv_store(env, i.first.c_str(), i.first.size(), newSVpv(i.second.c_str(), 0), 0);
            hv_stores(hash, "env", newRV((SV *) env));

            RETVAL = newRV_noinc((SV *)hash);
        } catch (Error & e) {
            croak("%s", e.what());
        }
    OUTPUT:
        RETVAL


void addTempRoot(char * storePath)
    PPCODE:
        try {
            store()->addTempRoot(store()->parseStorePath(storePath));
        } catch (Error & e) {
            croak("%s", e.what());
        }<|MERGE_RESOLUTION|>--- conflicted
+++ resolved
@@ -82,12 +82,8 @@
 SV * queryPathHash(char * path)
     PPCODE:
         try {
-<<<<<<< HEAD
-            auto storePath = store()->parseStorePath(path);
-            auto s = store()->queryPathInfo(storePath)->narHash->to_string(Base32, true);
-=======
-            auto s = store()->queryPathInfo(store()->parseStorePath(path))->narHash.to_string(Base32, true);
->>>>>>> be0d429b
+            auto storePath = store()->parseStorePath(path);
+            auto s = store()->queryPathInfo(storePath)->narHash.to_string(Base32, true);
             XPUSHs(sv_2mortal(newSVpv(s.c_str(), 0)));
         } catch (Error & e) {
             croak("%s", e.what());
