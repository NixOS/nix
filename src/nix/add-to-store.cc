#include "command.hh"
#include "common-args.hh"
#include "store-api.hh"
#include "archive.hh"

using namespace nix;

struct CmdAddToStore : MixDryRun, StoreCommand
{
    Path path;
    std::optional<std::string> namePart;
    FileIngestionMethod ingestionMethod;

    CmdAddToStore()
    {
        // FIXME: completion
        expectArg("path", &path);

        addFlag({
            .longName = "name",
            .shortName = 'n',
            .description = "Override the name component of the store path. It defaults to the base name of *path*.",
            .labels = {"name"},
            .handler = {&namePart},
        });
    }

    void run(ref<Store> store) override
    {
        if (!namePart) namePart = baseNameOf(path);

        StringSink sink;
        dumpPath(path, sink);

        auto narHash = hashString(htSHA256, sink.s);

        Hash hash = narHash;
        if (ingestionMethod == FileIngestionMethod::Flat) {
            HashSink hsink(htSHA256);
            readFile(path, hsink);
            hash = hsink.finish().first;
        }

        ValidPathInfo info {
            *store,
<<<<<<< HEAD
            StorePathDescriptor {
                .name = *namePart,
                .info = FixedOutputInfo {
                    {
                        .method = std::move(ingestionMethod),
                        .hash = std::move(hash),
                    },
                    .references = {},
                },
=======
            std::move(*namePart),
            FixedOutputInfo {
                .method = std::move(ingestionMethod),
                .hash = std::move(hash),
                .references = {},
>>>>>>> 4a8c9bb9
            },
            narHash,
        };
        info.narSize = sink.s.size();

        if (!dryRun) {
            auto source = StringSource(sink.s);
            store->addToStore(info, source);
        }

        logger->cout("%s", store->printStorePath(info.path));
    }
};

struct CmdAddFile : CmdAddToStore
{
    CmdAddFile()
    {
        ingestionMethod = FileIngestionMethod::Flat;
    }

    std::string description() override
    {
        return "add a regular file to the Nix store";
    }

    std::string doc() override
    {
        return
          #include "add-file.md"
          ;
    }
};

struct CmdAddPath : CmdAddToStore
{
    CmdAddPath()
    {
        ingestionMethod = FileIngestionMethod::Recursive;
    }

    std::string description() override
    {
        return "add a path to the Nix store";
    }

    std::string doc() override
    {
        return
          #include "add-path.md"
          ;
    }
};

static auto rCmdAddFile = registerCommand2<CmdAddFile>({"store", "add-file"});
static auto rCmdAddPath = registerCommand2<CmdAddPath>({"store", "add-path"});<|MERGE_RESOLUTION|>--- conflicted
+++ resolved
@@ -43,23 +43,13 @@
 
         ValidPathInfo info {
             *store,
-<<<<<<< HEAD
             StorePathDescriptor {
-                .name = *namePart,
+                .name = std::move(*namePart),
                 .info = FixedOutputInfo {
-                    {
-                        .method = std::move(ingestionMethod),
-                        .hash = std::move(hash),
-                    },
+                    .method = std::move(ingestionMethod),
+                    .hash = std::move(hash),
                     .references = {},
                 },
-=======
-            std::move(*namePart),
-            FixedOutputInfo {
-                .method = std::move(ingestionMethod),
-                .hash = std::move(hash),
-                .references = {},
->>>>>>> 4a8c9bb9
             },
             narHash,
         };
