--- conflicted
+++ resolved
@@ -25,17 +25,17 @@
         });
 
         addFlag({
-<<<<<<< HEAD
+            .longName = "flat",
+            .shortName = 0,
+            .description = "add flat file to the Nix store",
+            .handler = {&ingestionMethod, FileIngestionMethod::Flat},
+        });
+
+        addFlag({
             .longName = "git",
             .shortName = 0,
             .description = "treat path as a git object",
             .handler = {&ingestionMethod, FileIngestionMethod::Git},
-=======
-            .longName = "flat",
-            .shortName = 0,
-            .description = "add flat file to the Nix store",
-            .handler = {&ingestionMethod, FileIngestionMethod::Flat},
->>>>>>> aa9c7629
         });
     }
 
@@ -61,40 +61,24 @@
 
         auto narHash = hashString(htSHA256, *sink.s);
 
-<<<<<<< HEAD
-        Hash hash;
-=======
         Hash hash { htSHA256 }; // throwaway def to appease C++
->>>>>>> aa9c7629
         switch (ingestionMethod) {
         case FileIngestionMethod::Recursive: {
             hash = narHash;
             break;
         }
         case FileIngestionMethod::Flat: {
-<<<<<<< HEAD
-            abort(); // not yet supported above
+            HashSink hsink(htSHA256);
+            readFile(path, hsink);
+            hash = hsink.finish().first;
+            break;
         }
         case FileIngestionMethod::Git: {
             hash = dumpGitHash(htSHA1, path);
-=======
-            HashSink hsink(htSHA256);
-            readFile(path, hsink);
-            hash = hsink.finish().first;
->>>>>>> aa9c7629
             break;
         }
         }
 
-<<<<<<< HEAD
-        ValidPathInfo info(store->makeFixedOutputPath(ingestionMethod, hash, *namePart));
-        info.narHash = narHash;
-        info.narSize = sink.s->size();
-        info.ca = std::optional { FixedOutputHash {
-            .method = ingestionMethod,
-            .hash = hash,
-        } };
-=======
         ValidPathInfo info {
             *store,
             StorePathDescriptor {
@@ -110,7 +94,6 @@
         };
         info.narHash = narHash;
         info.narSize = sink.s->size();
->>>>>>> aa9c7629
 
         if (!dryRun) {
             auto source = StringSource { *sink.s };
