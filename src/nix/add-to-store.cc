--- conflicted
+++ resolved
@@ -53,19 +53,11 @@
 
         auto narHash = hashString(htSHA256, *sink.s);
 
-<<<<<<< HEAD
-        Hash hash { htSHA256 }; // throwaway def to appease C++
-        switch (ingestionMethod) {
-        case FileIngestionMethod::Recursive: {
-            hash = narHash;
-            break;
-        }
-        case FileIngestionMethod::Flat: {
+        Hash hash = narHash;
+        if (ingestionMethod == FileIngestionMethod::Flat) {
             HashSink hsink(htSHA256);
             readFile(path, hsink);
             hash = hsink.finish().first;
-            break;
-        }
         }
 
         ValidPathInfo info {
@@ -83,22 +75,6 @@
         };
         info.narHash = narHash;
         info.narSize = sink.s->size();
-=======
-        Hash hash = narHash;
-        if (ingestionMethod == FileIngestionMethod::Flat) {
-            HashSink hsink(htSHA256);
-            readFile(path, hsink);
-            hash = hsink.finish().first;
-        }
-
-        ValidPathInfo info(store->makeFixedOutputPath(ingestionMethod, hash, *namePart));
-        info.narHash = narHash;
-        info.narSize = sink.s->size();
-        info.ca = std::optional { FixedOutputHash {
-            .method = ingestionMethod,
-            .hash = hash,
-        } };
->>>>>>> e3a2154f
 
         if (!dryRun) {
             auto source = StringSource { *sink.s };
