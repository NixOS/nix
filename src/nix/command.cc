#include "command.hh"
#include "store-api.hh"
#include "derivations.hh"
#include "nixexpr.hh"
#include "eval.hh"
#include "profiles.hh"

extern char * * environ __attribute__((weak));

namespace nix {

Commands * RegisterCommand::commands = nullptr;

StoreCommand::StoreCommand()
{
}

ref<Store> StoreCommand::getStore()
{
    if (!_store)
        _store = createStore();
    return ref<Store>(_store);
}

ref<Store> StoreCommand::createStore()
{
    return openStore();
}

void StoreCommand::run()
{
    run(getStore());
}

StorePathsCommand::StorePathsCommand(bool recursive)
    : recursive(recursive)
{
    if (recursive)
        addFlag({
            .longName = "no-recursive",
            .description = "apply operation to specified paths only",
            .handler = {&this->recursive, false},
        });
    else
        addFlag({
            .longName = "recursive",
            .shortName = 'r',
            .description = "apply operation to closure of the specified paths",
            .handler = {&this->recursive, true},
        });

    mkFlag(0, "all", "apply operation to the entire store", &all);

    mkFlag('b', "build", "include buildtime dependencies of specified path", &includeBuildDeps);
}

void StorePathsCommand::run(ref<Store> store)
{
    StorePaths storePaths;

    if (all) {
        if (installables.size())
            throw UsageError("'--all' does not expect arguments");
        for (auto & p : store->queryAllValidPaths())
            storePaths.push_back(p);
    }

    else {
<<<<<<< HEAD
        if (!recursive && includeBuildDeps)
            throw UsageError("--build requires --recursive");

        for (auto & p : toStorePaths(store, realiseMode, installables))
=======
        for (auto & p : toStorePaths(store, realiseMode, operateOn, installables))
>>>>>>> f1565130
            storePaths.push_back(p);

        if (recursive) {
            if (includeBuildDeps)
                for (auto & i : installables)
                    for (auto & b : i->toBuildables()) {
                        if (!b.drvPath) {
                            auto info = store->queryPathInfo(b.outputs.at("out"));
                            if (info->deriver)
                                storePaths.push_back(*info->deriver);
                            else
                                throw UsageError("Cannot find build references for '%s' without a derivation path", b.what());
                        } else
                            storePaths.push_back(*b.drvPath);
                    }

            StorePathSet closure;
            store->computeFSClosure(StorePathSet(storePaths.begin(), storePaths.end()), closure, false, includeBuildDeps);
            storePaths.clear();
            for (auto & p : closure)
                if (!p.isDerivation())
                    storePaths.push_back(p);
        }
    }

    run(store, std::move(storePaths));
}

void StorePathCommand::run(ref<Store> store)
{
    auto storePaths = toStorePaths(store, Realise::Nothing, operateOn, installables);

    if (storePaths.size() != 1)
        throw UsageError("this command requires exactly one store path");

    run(store, *storePaths.begin());
}

Strings editorFor(const Pos & pos)
{
    auto editor = getEnv("EDITOR").value_or("cat");
    auto args = tokenizeString<Strings>(editor);
    if (pos.line > 0 && (
        editor.find("emacs") != std::string::npos ||
        editor.find("nano") != std::string::npos ||
        editor.find("vim") != std::string::npos))
        args.push_back(fmt("+%d", pos.line));
    args.push_back(pos.file);
    return args;
}

MixProfile::MixProfile()
{
    addFlag({
        .longName = "profile",
        .description = "profile to update",
        .labels = {"path"},
        .handler = {&profile},
        .completer = completePath
    });
}

void MixProfile::updateProfile(const StorePath & storePath)
{
    if (!profile) return;
    auto store = getStore().dynamic_pointer_cast<LocalFSStore>();
    if (!store) throw Error("'--profile' is not supported for this Nix store");
    auto profile2 = absPath(*profile);
    switchLink(profile2,
        createGeneration(
            ref<LocalFSStore>(store),
            profile2, store->printStorePath(storePath)));
}

void MixProfile::updateProfile(const Buildables & buildables)
{
    if (!profile) return;

    std::vector<StorePath> result;

    for (auto & buildable : buildables) {
        std::visit(overloaded {
            [&](BuildableOpaque bo) {
                result.push_back(bo.path);
            },
            [&](BuildableFromDrv bfd) {
                for (auto & output : bfd.outputs) {
                    result.push_back(output.second);
                }
            },
        }, buildable);
    }

    if (result.size() != 1)
        throw Error("'--profile' requires that the arguments produce a single store path, but there are %d", result.size());

    updateProfile(result[0]);
}

MixDefaultProfile::MixDefaultProfile()
{
    profile = getDefaultProfile();
}

MixEnvironment::MixEnvironment() : ignoreEnvironment(false)
{
    addFlag({
        .longName = "ignore-environment",
        .shortName = 'i',
        .description = "clear the entire environment (except those specified with --keep)",
        .handler = {&ignoreEnvironment, true},
    });

    addFlag({
        .longName = "keep",
        .shortName = 'k',
        .description = "keep specified environment variable",
        .labels = {"name"},
        .handler = {[&](std::string s) { keep.insert(s); }},
    });

    addFlag({
        .longName = "unset",
        .shortName = 'u',
        .description = "unset specified environment variable",
        .labels = {"name"},
        .handler = {[&](std::string s) { unset.insert(s); }},
    });
}

void MixEnvironment::setEnviron() {
    if (ignoreEnvironment) {
        if (!unset.empty())
            throw UsageError("--unset does not make sense with --ignore-environment");

        for (const auto & var : keep) {
            auto val = getenv(var.c_str());
            if (val) stringsEnv.emplace_back(fmt("%s=%s", var.c_str(), val));
        }

        vectorEnv = stringsToCharPtrs(stringsEnv);
        environ = vectorEnv.data();
    } else {
        if (!keep.empty())
            throw UsageError("--keep does not make sense without --ignore-environment");

        for (const auto & var : unset)
            unsetenv(var.c_str());
    }
}

}<|MERGE_RESOLUTION|>--- conflicted
+++ resolved
@@ -66,14 +66,10 @@
     }
 
     else {
-<<<<<<< HEAD
         if (!recursive && includeBuildDeps)
             throw UsageError("--build requires --recursive");
 
-        for (auto & p : toStorePaths(store, realiseMode, installables))
-=======
         for (auto & p : toStorePaths(store, realiseMode, operateOn, installables))
->>>>>>> f1565130
             storePaths.push_back(p);
 
         if (recursive) {
