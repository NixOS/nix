#include "command.hh"
#include "store-api.hh"
#include "derivations.hh"
#include "nixexpr.hh"
#include "eval.hh"
#include "profiles.hh"

extern char * * environ __attribute__((weak));

namespace nix {

Commands * RegisterCommand::commands = nullptr;

StoreCommand::StoreCommand()
{
}

ref<Store> StoreCommand::getStore()
{
    if (!_store)
        _store = createStore();
    return ref<Store>(_store);
}

ref<Store> StoreCommand::createStore()
{
    return openStore();
}

void StoreCommand::run()
{
    run(getStore());
}

StorePathsCommand::StorePathsCommand(bool recursive)
    : recursive(recursive)
{
    if (recursive)
        addFlag({
            .longName = "no-recursive",
            .description = "apply operation to specified paths only",
            .handler = {&this->recursive, false},
        });
    else
        addFlag({
            .longName = "recursive",
            .shortName = 'r',
            .description = "apply operation to closure of the specified paths",
            .handler = {&this->recursive, true},
        });

    mkFlag(0, "all", "apply operation to the entire store", &all);

    // these options only make sense when recursing
    mkFlag('e', "eval", "include evaltime dependencies of specified path", &includeEvalDeps);
    mkFlag('b', "build", "include buildtime dependencies of specified path", &includeBuildDeps);
    mkFlag(0, "no-run", "don't include runtime dependencies of specified path", &includeRunDeps, false);
}

void StorePathsCommand::run(ref<Store> store)
{
    StorePaths storePaths;

    if (all) {
        if (installables.size())
            throw UsageError("'--all' does not expect arguments");
        for (auto & p : store->queryAllValidPaths())
            storePaths.push_back(p);
    }

    else {
<<<<<<< HEAD
        if (!recursive && (includeBuildDeps || includeEvalDeps))
            throw UsageError("--build and --eval require --recursive");

        if (includeBuildDeps && !includeRunDeps)
            throw UsageError("--build and --no-run cannot be combined");

        if (includeRunDeps)
          for (auto & p : toStorePaths(store, realiseMode, installables))
              storePaths.push_back(p.clone());
=======
        for (auto & p : toStorePaths(store, realiseMode, installables))
            storePaths.push_back(p);
>>>>>>> b7ccf7ae

        if (recursive) {
            if (includeEvalDeps)
                for (auto & i : installables) {
                    auto state = getEvalState();

                    for (auto & b : i->toBuildables())
                        if (!b.drvPath)
                            throw UsageError("Cannot find eval references for '%s' without a derivation path", b.what());

                    // force evaluation of package argument
                    i->toValue(*state);

                    for (auto & d : state->realisedPaths)
                        storePaths.push_back(d.clone());
                }

            if (includeBuildDeps)
                for (auto & i : installables)
                    for (auto & b : i->toBuildables()) {
                        if (!b.drvPath) {
                            auto info = store->queryPathInfo(b.outputs.at("out"));
                            if (info->deriver)
                                storePaths.push_back(info->deriver->clone());
                            else
                                throw UsageError("Cannot find build references for '%s' without a derivation path", b.what());
                        } else
                            storePaths.push_back(b.drvPath->clone());
                    }

            StorePathSet closure;
<<<<<<< HEAD
            store->computeFSClosure(storePathsToSet(storePaths), closure, false, includeBuildDeps);
            storePaths.clear();
            for (auto & p : closure)
                if (!p.isDerivation())
                    storePaths.push_back(p.clone());
=======
            store->computeFSClosure(StorePathSet(storePaths.begin(), storePaths.end()), closure, false, false);
            storePaths.clear();
            for (auto & p : closure)
                storePaths.push_back(p);
>>>>>>> b7ccf7ae
        }
    }

    run(store, std::move(storePaths));
}

void StorePathCommand::run(ref<Store> store)
{
    auto storePaths = toStorePaths(store, NoBuild, installables);

    if (storePaths.size() != 1)
        throw UsageError("this command requires exactly one store path");

    run(store, *storePaths.begin());
}

Strings editorFor(const Pos & pos)
{
    auto editor = getEnv("EDITOR").value_or("cat");
    auto args = tokenizeString<Strings>(editor);
    if (pos.line > 0 && (
        editor.find("emacs") != std::string::npos ||
        editor.find("nano") != std::string::npos ||
        editor.find("vim") != std::string::npos))
        args.push_back(fmt("+%d", pos.line));
    args.push_back(pos.file);
    return args;
}

MixProfile::MixProfile()
{
    addFlag({
        .longName = "profile",
        .description = "profile to update",
        .labels = {"path"},
        .handler = {&profile},
    });
}

void MixProfile::updateProfile(const StorePath & storePath)
{
    if (!profile) return;
    auto store = getStore().dynamic_pointer_cast<LocalFSStore>();
    if (!store) throw Error("'--profile' is not supported for this Nix store");
    auto profile2 = absPath(*profile);
    switchLink(profile2,
        createGeneration(
            ref<LocalFSStore>(store),
            profile2, store->printStorePath(storePath)));
}

void MixProfile::updateProfile(const Buildables & buildables)
{
    if (!profile) return;

    std::optional<StorePath> result;

    for (auto & buildable : buildables) {
        for (auto & output : buildable.outputs) {
            if (result)
                throw Error("'--profile' requires that the arguments produce a single store path, but there are multiple");
            result = output.second;
        }
    }

    if (!result)
        throw Error("'--profile' requires that the arguments produce a single store path, but there are none");

    updateProfile(*result);
}

MixDefaultProfile::MixDefaultProfile()
{
    profile = getDefaultProfile();
}

MixEnvironment::MixEnvironment() : ignoreEnvironment(false)
{
    addFlag({
        .longName = "ignore-environment",
        .shortName = 'i',
        .description = "clear the entire environment (except those specified with --keep)",
        .handler = {&ignoreEnvironment, true},
    });

    addFlag({
        .longName = "keep",
        .shortName = 'k',
        .description = "keep specified environment variable",
        .labels = {"name"},
        .handler = {[&](std::string s) { keep.insert(s); }},
    });

    addFlag({
        .longName = "unset",
        .shortName = 'u',
        .description = "unset specified environment variable",
        .labels = {"name"},
        .handler = {[&](std::string s) { unset.insert(s); }},
    });
}

void MixEnvironment::setEnviron() {
    if (ignoreEnvironment) {
        if (!unset.empty())
            throw UsageError("--unset does not make sense with --ignore-environment");

        for (const auto & var : keep) {
            auto val = getenv(var.c_str());
            if (val) stringsEnv.emplace_back(fmt("%s=%s", var.c_str(), val));
        }

        vectorEnv = stringsToCharPtrs(stringsEnv);
        environ = vectorEnv.data();
    } else {
        if (!keep.empty())
            throw UsageError("--keep does not make sense without --ignore-environment");

        for (const auto & var : unset)
            unsetenv(var.c_str());
    }
}

}<|MERGE_RESOLUTION|>--- conflicted
+++ resolved
@@ -69,7 +69,6 @@
     }
 
     else {
-<<<<<<< HEAD
         if (!recursive && (includeBuildDeps || includeEvalDeps))
             throw UsageError("--build and --eval require --recursive");
 
@@ -78,11 +77,7 @@
 
         if (includeRunDeps)
           for (auto & p : toStorePaths(store, realiseMode, installables))
-              storePaths.push_back(p.clone());
-=======
-        for (auto & p : toStorePaths(store, realiseMode, installables))
-            storePaths.push_back(p);
->>>>>>> b7ccf7ae
+              storePaths.push_back(p);
 
         if (recursive) {
             if (includeEvalDeps)
@@ -97,7 +92,7 @@
                     i->toValue(*state);
 
                     for (auto & d : state->realisedPaths)
-                        storePaths.push_back(d.clone());
+                        storePaths.push_back(d);
                 }
 
             if (includeBuildDeps)
@@ -106,26 +101,19 @@
                         if (!b.drvPath) {
                             auto info = store->queryPathInfo(b.outputs.at("out"));
                             if (info->deriver)
-                                storePaths.push_back(info->deriver->clone());
+                                storePaths.push_back(*info->deriver);
                             else
                                 throw UsageError("Cannot find build references for '%s' without a derivation path", b.what());
                         } else
-                            storePaths.push_back(b.drvPath->clone());
+                            storePaths.push_back(*b.drvPath);
                     }
 
             StorePathSet closure;
-<<<<<<< HEAD
-            store->computeFSClosure(storePathsToSet(storePaths), closure, false, includeBuildDeps);
+            store->computeFSClosure(StorePathSet(storePaths.begin(), storePaths.end()), closure, false, includeBuildDeps);
             storePaths.clear();
             for (auto & p : closure)
                 if (!p.isDerivation())
-                    storePaths.push_back(p.clone());
-=======
-            store->computeFSClosure(StorePathSet(storePaths.begin(), storePaths.end()), closure, false, false);
-            storePaths.clear();
-            for (auto & p : closure)
-                storePaths.push_back(p);
->>>>>>> b7ccf7ae
+                    storePaths.push_back(p);
         }
     }
 
