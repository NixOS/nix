#include <algorithm>
#ifdef _WIN32
#include <boost/algorithm/string/predicate.hpp>
#endif

#include "command.hh"
#include "common-args.hh"
#include "eval.hh"
#include "globals.hh"
#include "legacy.hh"
#include "shared.hh"
#include "store-api.hh"
#include "progress-bar.hh"
#include "download.hh"
#include "finally.hh"

#include <sys/types.h>
#include <sys/socket.h>
#include <ifaddrs.h>
#include <netdb.h>

extern std::string chrootHelperName;

void chrootHelper(int argc, char * * argv);

namespace nix {

/* Check if we have a non-loopback/link-local network interface. */
static bool haveInternet()
{
    struct ifaddrs * addrs;

    if (getifaddrs(&addrs))
        return true;

    Finally free([&]() { freeifaddrs(addrs); });

    for (auto i = addrs; i; i = i->ifa_next) {
        if (!i->ifa_addr) continue;
        if (i->ifa_addr->sa_family == AF_INET) {
            if (ntohl(((sockaddr_in *) i->ifa_addr)->sin_addr.s_addr) != INADDR_LOOPBACK) {
                return true;
            }
        } else if (i->ifa_addr->sa_family == AF_INET6) {
            if (!IN6_IS_ADDR_LOOPBACK(&((sockaddr_in6 *) i->ifa_addr)->sin6_addr) &&
                !IN6_IS_ADDR_LINKLOCAL(&((sockaddr_in6 *) i->ifa_addr)->sin6_addr))
                return true;
        }
    }

    return false;
}

std::string programPath;

struct NixArgs : virtual MultiCommand, virtual MixCommonArgs
{
    bool printBuildLogs = false;
    bool useNet = true;

    NixArgs() : MultiCommand(*RegisterCommand::commands), MixCommonArgs("nix")
    {
        mkFlag()
            .longName("help")
            .description("show usage information")
            .handler([&]() { showHelpAndExit(); });

        mkFlag()
            .longName("help-config")
            .description("show configuration options")
            .handler([&]() {
                std::cout << "The following configuration options are available:\n\n";
                Table2 tbl;
                std::map<std::string, Config::SettingInfo> settings;
                globalConfig.getSettings(settings);
                for (const auto & s : settings)
                    tbl.emplace_back(s.first, s.second.description);
                printTable(std::cout, tbl);
                throw Exit();
            });

        mkFlag()
            .longName("print-build-logs")
            .shortName('L')
            .description("print full build logs on stderr")
            .set(&printBuildLogs, true);

        mkFlag()
            .longName("version")
            .description("show version information")
            .handler([&]() { printVersion(programName); });

        mkFlag()
            .longName("no-net")
            .description("disable substituters and consider all previously downloaded files up-to-date")
            .handler([&]() { useNet = false; });
    }

    void printFlags(std::ostream & out) override
    {
        Args::printFlags(out);
        std::cout <<
            "\n"
            "In addition, most configuration settings can be overriden using '--<name> <value>'.\n"
            "Boolean settings can be overriden using '--<name>' or '--no-<name>'. See 'nix\n"
            "--help-config' for a list of configuration settings.\n";
    }

    void showHelpAndExit()
    {
        printHelp(programName, std::cout);
        std::cout << "\nNote: this program is EXPERIMENTAL and subject to change.\n";
        throw Exit();
    }
};

void mainWrapped(int argc, char * * argv)
{
    /* The chroot helper needs to be run before any threads have been
       started. */
    if (argc > 0 && argv[0] == chrootHelperName) {
        chrootHelper(argc, argv);
        return;
    }

    initNix();
    initGC();

    programPath = argv[0];
    string programName = baseNameOf(programPath);
#ifdef _WIN32
    if (boost::algorithm::iends_with(programName, ".exe")) {
        programName = programName.substr(0, programName.size()-4);
    }
#endif
    {
        auto legacy = (*RegisterLegacyCommand::commands)[programName];
        if (legacy) return legacy(argc, argv);
    }

    verbosity = lvlWarn;
    settings.verboseBuild = false;

    NixArgs args;

    args.parseCmdline(argvToStrings(argc, argv));

    settings.requireExperimentalFeature("nix-command");

    initPlugins();

    if (!args.command) args.showHelpAndExit();

    Finally f([]() { stopProgressBar(); });
<<<<<<< HEAD
#ifndef _WIN32
    if (isatty(STDERR_FILENO))
        startProgressBar();
#endif
=======

    startProgressBar(args.printBuildLogs);

    if (args.useNet && !haveInternet()) {
        warn("you don't have Internet access; disabling some network-dependent features");
        args.useNet = false;
    }

    if (!args.useNet) {
        // FIXME: should check for command line overrides only.
        if (!settings.useSubstitutes.overriden)
            settings.useSubstitutes = false;
        if (!settings.tarballTtl.overriden)
            settings.tarballTtl = std::numeric_limits<unsigned int>::max();
        if (!downloadSettings.tries.overriden)
            downloadSettings.tries = 0;
        if (!downloadSettings.connectTimeout.overriden)
            downloadSettings.connectTimeout = 1;
    }

>>>>>>> afb464c1
    args.command->prepare();
    args.command->run();
}

}

int main(int argc, char * * argv)
{
//  std::cerr << "argc=" << argc << std::endl;
//  for (auto i = 0; i < argc; i++) {
//      std::cerr << "argv["<<i<<"]='" << argv[i] << "'" << std::endl;
//  }
    return nix::handleExceptions(argv[0], [&]() {
        nix::mainWrapped(argc, argv);
    });
}<|MERGE_RESOLUTION|>--- conflicted
+++ resolved
@@ -152,14 +152,10 @@
     if (!args.command) args.showHelpAndExit();
 
     Finally f([]() { stopProgressBar(); });
-<<<<<<< HEAD
+
 #ifndef _WIN32
-    if (isatty(STDERR_FILENO))
-        startProgressBar();
+    startProgressBar(args.printBuildLogs);
 #endif
-=======
-
-    startProgressBar(args.printBuildLogs);
 
     if (args.useNet && !haveInternet()) {
         warn("you don't have Internet access; disabling some network-dependent features");
@@ -178,7 +174,6 @@
             downloadSettings.connectTimeout = 1;
     }
 
->>>>>>> afb464c1
     args.command->prepare();
     args.command->run();
 }
