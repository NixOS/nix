--- conflicted
+++ resolved
@@ -431,26 +431,7 @@
             b["doc"] = trim(stripIndentation(primOp->doc));
             if (primOp->experimentalFeature)
                 b["experimental-feature"] = primOp->experimentalFeature;
-<<<<<<< HEAD
-                builtinsJson.emplace(state.symbols[builtin.name], std::move(b));
-            }
-            std::move(builtinsJson);
-        });
-        res["constants"] = ({
-            auto constantsJson = nlohmann::json::object();
-            for (auto & [name, info] : state.constantInfos) {
-                auto c = nlohmann::json::object();
-                if (!info.doc) continue;
-                c["doc"] = trim(stripIndentation(info.doc));
-                c["type"] = showType(info.type, false);
-                c["impure-only"] = info.impureOnly;
-                constantsJson[name] = std::move(c);
-            }
-            std::move(constantsJson);
-        });
-        logger->cout("%s", res);
-=======
-            builtinsJson[state.symbols[builtin.name]] = std::move(b);
+            builtinsJson.emplace(state.symbols[builtin.name], std::move(b));
         }
         for (auto & [name, info] : state.constantInfos) {
             auto b = nlohmann::json::object();
@@ -462,7 +443,6 @@
             builtinsJson[name] = std::move(b);
         }
         logger->cout("%s", builtinsJson);
->>>>>>> 426e2af6
         return;
     }
 
