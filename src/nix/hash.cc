--- conflicted
+++ resolved
@@ -64,25 +64,15 @@
 
     std::string description() override
     {
-<<<<<<< HEAD
-        const char *d;
-=======
->>>>>>> 554f006f
         switch (mode) {
         case FileIngestionMethod::Flat:
-            return  "print cryptographic hash of a regular file";
+            return "print cryptographic hash of a regular file";
         case FileIngestionMethod::Recursive:
-<<<<<<< HEAD
-            d = "print cryptographic hash of the NAR serialisation of a path";
-            break;
+            return "print cryptographic hash of the NAR serialisation of a path";
         case FileIngestionMethod::Git:
-            d = "print cryptographic hash of the Git serialisation of a path";
-            break;
-=======
-            return "print cryptographic hash of the NAR serialisation of a path";
+            return "print cryptographic hash of the Git serialisation of a path";
         default:
             assert(false);
->>>>>>> 554f006f
         };
     }
 
@@ -118,13 +108,6 @@
     }
 };
 
-<<<<<<< HEAD
-static RegisterCommand rCmdHashFile("hash-file", [](){ return make_ref<CmdHash>(FileIngestionMethod::Flat); });
-static RegisterCommand rCmdHashPath("hash-path", [](){ return make_ref<CmdHash>(FileIngestionMethod::Recursive); });
-static RegisterCommand rCmdHashGit("hash-git", [](){ return make_ref<CmdHash>(FileIngestionMethod::Git); });
-
-=======
->>>>>>> 554f006f
 struct CmdToBase : Command
 {
     Base base;
@@ -159,6 +142,7 @@
         : MultiCommand({
                 {"file", []() { return make_ref<CmdHashBase>(FileIngestionMethod::Flat);; }},
                 {"path", []() { return make_ref<CmdHashBase>(FileIngestionMethod::Recursive); }},
+                {"git", []() { return make_ref<CmdHashBase>(FileIngestionMethod::Git); }},
                 {"to-base16", []() { return make_ref<CmdToBase>(Base16); }},
                 {"to-base32", []() { return make_ref<CmdToBase>(Base32); }},
                 {"to-base64", []() { return make_ref<CmdToBase>(Base64); }},
