--- conflicted
+++ resolved
@@ -243,7 +243,6 @@
             createDirs(dirOf(jsonCacheFileName));
 #ifndef _WIN32
             Path tmpFile = fmt("%s.tmp.%d", jsonCacheFileName, getpid());
-<<<<<<< HEAD
 #else
             Path tmpFile = fmt("%s.tmp.%d", jsonCacheFileName, GetCurrentProcessId());
 #endif
@@ -265,6 +264,7 @@
                        https://gcc.gnu.org/bugzilla/show_bug.cgi?id=66145 */
                     if (!jsonCacheFile)
                         throw Error("error writing to %s", tmpFile);
+                    throw;
                 }
             }
             if (writeCache) {
@@ -275,27 +275,6 @@
                 if (!MoveFileExW(pathW(tmpFile).c_str(), pathW(jsonCacheFileName).c_str(), MOVEFILE_REPLACE_EXISTING|MOVEFILE_WRITE_THROUGH))
                     throw WinError("MoveFileExW '%1%' '%2%'", tmpFile, jsonCacheFileName);
 #endif
-=======
-
-            std::ofstream jsonCacheFile;
-
-            try {
-                // iostream considered harmful
-                jsonCacheFile.exceptions(std::ofstream::failbit);
-                jsonCacheFile.open(tmpFile);
-
-                auto cache = writeCache ? std::make_unique<JSONObject>(jsonCacheFile, false) : nullptr;
-
-                doExpr(getSourceExpr(*state), "", true, cache.get());
-
-            } catch (std::exception &) {
-                /* Fun fact: catching std::ios::failure does not work
-                   due to C++11 ABI shenanigans.
-                   https://gcc.gnu.org/bugzilla/show_bug.cgi?id=66145 */
-                if (!jsonCacheFile)
-                    throw Error("error writing to %s", tmpFile);
-                throw;
->>>>>>> afb464c1
             }
         }
 
