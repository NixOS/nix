#include "nix/cmd/command.hh"
#include "nix/main/common-args.hh"
#include "nix/main/shared.hh"
#include "nix/expr/eval.hh"
#include "nix/flake/flake.hh"
#include "nix/store/store-api.hh"
#include "nix/fetchers/fetchers.hh"
#include "nix/fetchers/registry.hh"

using namespace nix;
using namespace nix::flake;

class RegistryCommand : virtual Args
{
    std::string registry_path;

    std::shared_ptr<fetchers::Registry> registry;

public:

    RegistryCommand()
    {
        addFlag({
            .longName = "registry",
            .description = "The registry to operate on.",
            .labels = {"registry"},
            .handler = {&registry_path},
        });
    }

    std::shared_ptr<fetchers::Registry> getRegistry()
    {
        if (registry)
            return registry;
        if (registry_path.empty()) {
            registry = fetchers::getUserRegistry(fetchSettings);
        } else {
            registry = fetchers::getCustomRegistry(fetchSettings, registry_path);
        }
        return registry;
    }

    Path getRegistryPath()
    {
        if (registry_path.empty()) {
            return fetchers::getUserRegistryPath();
        } else {
            return registry_path;
        }
    }
};

struct CmdRegistryList : StoreCommand
{
    std::string description() override
    {
        return "list available Nix flakes";
    }

    std::string doc() override
    {
        return
#include "registry-list.md"
            ;
    }

    void run(nix::ref<nix::Store> store) override
    {
        using namespace fetchers;

        auto registries = getRegistries(fetchSettings, store);

        for (auto & registry : registries) {
            for (auto & entry : registry->entries) {
                // FIXME: format nicely
                logger->cout(
                    "%s %s %s",
                    registry->type == Registry::Flag     ? "flags "
                    : registry->type == Registry::User   ? "user  "
                    : registry->type == Registry::System ? "system"
                                                         : "global",
                    entry.from.toURLString(),
                    entry.to.toURLString(attrsToQuery(entry.extraAttrs)));
            }
        }
    }
};

struct CmdRegistryAdd : MixEvalArgs, Command, RegistryCommand
{
    std::string fromUrl, toUrl;

    std::string description() override
    {
        return "add/replace flake in user flake registry";
    }

    std::string doc() override
    {
        return
#include "registry-add.md"
            ;
    }

    CmdRegistryAdd()
    {
        expectArg("from-url", &fromUrl);
        expectArg("to-url", &toUrl);
    }

    void run() override
    {
        auto fromRef = parseFlakeRef(fetchSettings, fromUrl);
        auto toRef = parseFlakeRef(fetchSettings, toUrl);
        auto registry = getRegistry();
        fetchers::Attrs extraAttrs;
        if (toRef.subdir != "")
            extraAttrs["dir"] = toRef.subdir;
        registry->remove(fromRef.input);
        registry->add(fromRef.input, toRef.input, extraAttrs, false);
        registry->write(getRegistryPath());
    }
};

struct CmdRegistryRemove : RegistryCommand, Command
{
    std::string url;

    std::string description() override
    {
        return "remove flake from user flake registry";
    }

    std::string doc() override
    {
        return
#include "registry-remove.md"
            ;
    }

    CmdRegistryRemove()
    {
        expectArg("url", &url);
    }

    void run() override
    {
        auto registry = getRegistry();
        registry->remove(parseFlakeRef(fetchSettings, url).input);
        registry->write(getRegistryPath());
    }
};

struct CmdRegistryPin : RegistryCommand, EvalCommand
{
    std::string url;

    std::string locked;

    std::string description() override
    {
        return "pin a flake to its current version or to the current version of a flake URL";
    }

    std::string doc() override
    {
        return
#include "registry-pin.md"
            ;
    }

    CmdRegistryPin()
    {
        expectArg("url", &url);

        expectArgs(
            {.label = "locked",
             .optional = true,
             .handler = {&locked},
             .completer = {[&](AddCompletions & completions, size_t, std::string_view prefix) {
                 completeFlakeRef(completions, getStore(), prefix);
             }}});
    }

    void run(nix::ref<nix::Store> store) override
    {
        if (locked.empty())
            locked = url;
        auto registry = getRegistry();
        auto ref = parseFlakeRef(fetchSettings, url);
        auto lockedRef = parseFlakeRef(fetchSettings, locked);
        registry->remove(ref.input);
        auto resolved = lockedRef.resolve(store).input.getAccessor(store).second;
        if (!resolved.isLocked())
            warn("flake '%s' is not locked", resolved.to_string());
        fetchers::Attrs extraAttrs;
<<<<<<< HEAD
        if (ref.subdir != "") extraAttrs["dir"] = ref.subdir;
        registry->add(ref.input, resolved, extraAttrs, true);
=======
        if (ref.subdir != "")
            extraAttrs["dir"] = ref.subdir;
        registry->add(ref.input, resolved, extraAttrs);
>>>>>>> b8d223a2
        registry->write(getRegistryPath());
    }
};

struct CmdRegistry : NixMultiCommand
{
    CmdRegistry()
        : NixMultiCommand(
              "registry",
              {
                  {"list", []() { return make_ref<CmdRegistryList>(); }},
                  {"add", []() { return make_ref<CmdRegistryAdd>(); }},
                  {"remove", []() { return make_ref<CmdRegistryRemove>(); }},
                  {"pin", []() { return make_ref<CmdRegistryPin>(); }},
              })
    {
    }

    std::string description() override
    {
        return "manage the flake registry";
    }

    std::string doc() override
    {
        return
#include "registry.md"
            ;
    }

    Category category() override
    {
        return catSecondary;
    }
};

static auto rCmdRegistry = registerCommand<CmdRegistry>("registry");<|MERGE_RESOLUTION|>--- conflicted
+++ resolved
@@ -194,14 +194,9 @@
         if (!resolved.isLocked())
             warn("flake '%s' is not locked", resolved.to_string());
         fetchers::Attrs extraAttrs;
-<<<<<<< HEAD
-        if (ref.subdir != "") extraAttrs["dir"] = ref.subdir;
-        registry->add(ref.input, resolved, extraAttrs, true);
-=======
         if (ref.subdir != "")
             extraAttrs["dir"] = ref.subdir;
-        registry->add(ref.input, resolved, extraAttrs);
->>>>>>> b8d223a2
+        registry->add(ref.input, resolved, extraAttrs, true);
         registry->write(getRegistryPath());
     }
 };
