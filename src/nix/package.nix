--- conflicted
+++ resolved
@@ -53,18 +53,6 @@
       ../../doc/manual/generate-settings.nix
       ../../doc/manual/generate-store-info.nix
 
-<<<<<<< HEAD
-    # Other files to be included as string literals
-    ../nix-channel/unpack-channel.nix
-    ../nix-env/buildenv.nix
-    ./get-env.sh
-    ./help-stores.md
-    ../../doc/manual/source/store/types/index.md.in
-    ./profiles.md
-    ../../doc/manual/source/command-ref/files/profiles.md
-    ./call-flake-schemas.nix
-    ./builtin-flake-schemas.nix
-=======
       # Other files to be included as string literals
       ../nix-channel/unpack-channel.nix
       ../nix-env/buildenv.nix
@@ -73,7 +61,8 @@
       ../../doc/manual/source/store/types/index.md.in
       ./profiles.md
       ../../doc/manual/source/command-ref/files/profiles.md
->>>>>>> 967d7b98
+      ./call-flake-schemas.nix
+      ./builtin-flake-schemas.nix
 
       # Files
     ]
