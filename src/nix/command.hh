--- conflicted
+++ resolved
@@ -12,15 +12,13 @@
 
 extern std::string programPath;
 
-<<<<<<< HEAD
 class EvalState;
 struct Pos;
 class Store;
-=======
+
 static constexpr Command::Category catSecondary = 100;
 static constexpr Command::Category catUtility = 101;
 static constexpr Command::Category catNixInstallation = 102;
->>>>>>> 909b4a88
 
 /* A command that requires a Nix store. */
 struct StoreCommand : virtual Command
