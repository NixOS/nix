--- conflicted
+++ resolved
@@ -904,15 +904,8 @@
 
         StorePathSet sources;
 
-<<<<<<< HEAD
-        auto storePath0 =
-            store->makeFixedOutputPathFromCA(flake.flake.sourceInfo->storePath);
-        sources.insert(storePath0);
-        if (jsonRoot)
-            jsonRoot->attr("path", store->printStorePath(storePath0));
-=======
-        sources.insert(flake.flake.sourceInfo->storePath);
->>>>>>> e9fc1e4f
+        sources.insert(
+            store->makeFixedOutputPathFromCA(flake.flake.sourceInfo->storePath));
 
         // FIXME: use graph output, handle cycles.
         std::function<nlohmann::json(const Node & node)> traverse;
@@ -921,22 +914,11 @@
             nlohmann::json jsonObj2 = json ? json::object() : nlohmann::json(nullptr);
             for (auto & [inputName, input] : node.inputs) {
                 if (auto inputNode = std::get_if<0>(&input)) {
-<<<<<<< HEAD
-                    auto jsonObj3 = jsonObj2 ? jsonObj2->object(inputName) : std::optional<JSONObject>();
                     auto storePathDesc =
                         dryRun
                         ? (*inputNode)->lockedRef.input.computeStorePath(*store)
                         : (*inputNode)->lockedRef.input.fetch(store).first.storePath;
                     auto storePath = store->makeFixedOutputPathFromCA(storePathDesc);
-                    if (jsonObj3)
-                        jsonObj3->attr("path", store->printStorePath(storePath));
-                    sources.insert(std::move(storePath));
-                    traverse(**inputNode, jsonObj3);
-=======
-                    auto storePath =
-                        dryRun
-                        ? (*inputNode)->lockedRef.input.computeStorePath(*store)
-                        : (*inputNode)->lockedRef.input.fetch(store).first.storePath;
                     if (json) {
                         auto& jsonObj3 = jsonObj2[inputName];
                         jsonObj3["path"] = store->printStorePath(storePath);
@@ -946,7 +928,6 @@
                         sources.insert(std::move(storePath));
                         traverse(**inputNode);
                     }
->>>>>>> e9fc1e4f
                 }
             }
             return jsonObj2;
@@ -954,8 +935,16 @@
 
         if (json) {
             nlohmann::json jsonRoot = {
-                {"path", store->printStorePath(flake.flake.sourceInfo->storePath)},
-                {"inputs", traverse(*flake.lockFile.root)},
+                {
+                    "path",
+                    store->printStorePath(
+                        store->makeFixedOutputPathFromCA(
+                            flake.flake.sourceInfo->storePath)),
+                },
+                {
+                    "inputs",
+                    traverse(*flake.lockFile.root),
+                },
             };
             std::cout << jsonRoot.dump() << std::endl;
         } else {
