--- conflicted
+++ resolved
@@ -212,12 +212,6 @@
         auto lockedFlake = lockFlake();
         auto & flake = lockedFlake.flake;
 
-<<<<<<< HEAD
-=======
-        // Currently, all flakes are in the Nix store via the rootFS accessor.
-        auto storePath = store->printStorePath(sourcePathToStorePath(store, flake.path).first);
-
->>>>>>> 4387c5ae
         if (json) {
             nlohmann::json j;
             if (flake.description)
@@ -894,83 +888,48 @@
         NixStringContext context;
         auto templateDir = evalState->coerceToPath(noPos, templateDirAttr, context, "");
 
-        std::vector<CanonPath> changedFiles;
-        std::vector<CanonPath> conflictedFiles;
-
-<<<<<<< HEAD
-        std::function<void(const SourcePath & from, const CanonPath & to)> copyDir;
-        copyDir = [&](const SourcePath & from, const CanonPath & to)
+        std::vector<fs::path> changedFiles;
+        std::vector<fs::path> conflictedFiles;
+
+        std::function<void(const SourcePath & from, const fs::path & to)> copyDir;
+        copyDir = [&](const SourcePath & from, const fs::path & to)
         {
-            createDirs(to.abs());
+            fs::create_directories(to);
 
             for (auto & [name, entry] : from.readDirectory()) {
+                checkInterrupt();
                 auto from2 = from / name;
                 auto to2 = to / name;
                 auto st = from2.lstat();
+                auto to_st = fs::symlink_status(to2);
                 if (st.type == SourceAccessor::tDirectory)
                     copyDir(from2, to2);
                 else if (st.type == SourceAccessor::tRegular) {
                     auto contents = from2.readFile();
-                    if (pathExists(to2.abs())) {
-                        auto contents2 = readFile(to2.abs());
-                        if (contents != contents2) {
-                            printError("refusing to overwrite existing file '%s'\nplease merge it manually with '%s'", to2, from2);
-=======
-        std::vector<fs::path> changedFiles;
-        std::vector<fs::path> conflictedFiles;
-
-        std::function<void(const fs::path & from, const fs::path & to)> copyDir;
-        copyDir = [&](const fs::path & from, const fs::path & to)
-        {
-            fs::create_directories(to);
-
-            for (auto & entry : fs::directory_iterator{from}) {
-                checkInterrupt();
-                auto from2 = entry.path();
-                auto to2 = to / entry.path().filename();
-                auto st = entry.symlink_status();
-                auto to_st = fs::symlink_status(to2);
-                if (fs::is_directory(st))
-                    copyDir(from2, to2);
-                else if (fs::is_regular_file(st)) {
-                    auto contents = readFile(from2.string());
                     if (fs::exists(to_st)) {
                         auto contents2 = readFile(to2.string());
                         if (contents != contents2) {
-                            printError("refusing to overwrite existing file '%s'\n please merge it manually with '%s'", to2.string(), from2.string());
->>>>>>> 4387c5ae
+                            printError("refusing to overwrite existing file '%s'\n please merge it manually with '%s'", to2.string(), from2);
                             conflictedFiles.push_back(to2);
                         } else {
                             notice("skipping identical file: %s", from2);
                         }
                         continue;
                     } else
-                        writeFile(to2.abs(), contents);
-                }
-<<<<<<< HEAD
+                        writeFile(to2, contents);
+                }
                 else if (st.type == SourceAccessor::tSymlink) {
                     auto target = from2.readLink();
-                    if (pathExists(to2.abs())) {
-                        if (readLink(to2.abs()) != target) {
-                            printError("refusing to overwrite existing file '%s'\n please merge it manually with '%s'", to2, from2);
-=======
-                else if (fs::is_symlink(st)) {
-                    auto target = fs::read_symlink(from2);
                     if (fs::exists(to_st)) {
                         if (fs::read_symlink(to2) != target) {
-                            printError("refusing to overwrite existing file '%s'\n please merge it manually with '%s'", to2.string(), from2.string());
->>>>>>> 4387c5ae
+                            printError("refusing to overwrite existing file '%s'\n please merge it manually with '%s'", to2.string(), from2);
                             conflictedFiles.push_back(to2);
                         } else {
                             notice("skipping identical file: %s", from2);
                         }
                         continue;
                     } else
-<<<<<<< HEAD
-                        createSymlink(target, to2.abs());
-=======
-                          fs::create_symlink(target, to2);
->>>>>>> 4387c5ae
+                        fs::create_symlink(target, to2);
                 }
                 else
                     throw Error("file '%s' has unsupported type", from2);
@@ -979,15 +938,11 @@
             }
         };
 
-        copyDir(templateDir, CanonPath(flakeDir));
+        copyDir(templateDir, flakeDir);
 
         if (!changedFiles.empty() && fs::exists(std::filesystem::path{flakeDir} / ".git")) {
             Strings args = { "-C", flakeDir, "add", "--intent-to-add", "--force", "--" };
-<<<<<<< HEAD
-            for (auto & s : changedFiles) args.push_back(s.abs());
-=======
             for (auto & s : changedFiles) args.emplace_back(s.string());
->>>>>>> 4387c5ae
             runProgram("git", true, args);
         }
 
@@ -1113,13 +1068,7 @@
         if (!dstUri.empty())
             dstStore = openStore(dstUri);
 
-<<<<<<< HEAD
         auto flake = lockFlake();
-=======
-        StorePathSet sources;
-
-        auto storePath = sourcePathToStorePath(store, flake.flake.path).first;
->>>>>>> 4387c5ae
 
         auto jsonRoot = json ? std::optional<nlohmann::json>() : std::nullopt;
 
