--- conflicted
+++ resolved
@@ -1090,29 +1090,18 @@
             nlohmann::json jsonObj2 = json ? json::object() : nlohmann::json(nullptr);
             for (auto & [inputName, input] : node.inputs) {
                 if (auto inputNode = std::get_if<0>(&input)) {
-<<<<<<< HEAD
-                    auto storePath =
-                        dryRun
-                        ? (*inputNode)->lockedRef.input.computeStorePath(*store)
-                        : std::get<0>((*inputNode)->lockedRef.input.fetchToStore(store));
-                    if (json) {
-                        auto & jsonObj3 = jsonObj2[inputName];
-                        jsonObj3["path"] = store->printStorePath(storePath);
-                        sources.insert(std::move(storePath));
-=======
                     std::optional<StorePath> storePath;
                     if (!(*inputNode)->lockedRef.input.isRelative()) {
                         storePath =
                             dryRun
                             ? (*inputNode)->lockedRef.input.computeStorePath(*store)
-                            : (*inputNode)->lockedRef.input.fetchToStore(store).first;
+                            : std::get<0>((*inputNode)->lockedRef.input.fetchToStore(store));
                         sources.insert(*storePath);
                     }
                     if (json) {
                         auto & jsonObj3 = jsonObj2[inputName];
                         if (storePath)
                             jsonObj3["path"] = store->printStorePath(*storePath);
->>>>>>> 67aaed7f
                         jsonObj3["inputs"] = traverse(**inputNode);
                     } else
                         traverse(**inputNode);
