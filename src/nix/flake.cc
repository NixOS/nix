#include "command.hh"
#include "common-args.hh"
#include "shared.hh"
#include "eval.hh"
#include "eval-inline.hh"
#include "flake/flake.hh"
#include "get-drvs.hh"
#include "store-api.hh"
#include "derivations.hh"
#include "attr-path.hh"
#include "fetchers.hh"
#include "registry.hh"
#include "json.hh"
#include "eval-cache.hh"

#include <nlohmann/json.hpp>
#include <queue>
#include <iomanip>

using namespace nix;
using namespace nix::flake;

class FlakeCommand : virtual Args, public MixFlakeOptions
{
    std::string flakeUrl = ".";

public:

    FlakeCommand()
    {
        expectArgs({
            .label = "flake-url",
            .optional = true,
            .handler = {&flakeUrl},
            .completer = {[&](size_t, std::string_view prefix) {
                completeFlakeRef(getStore(), prefix);
            }}
        });
    }

    FlakeRef getFlakeRef()
    {
        return parseFlakeRef(flakeUrl, absPath(".")); //FIXME
    }

    Flake getFlake()
    {
        auto evalState = getEvalState();
        return flake::getFlake(*evalState, getFlakeRef(), lockFlags.useRegistries);
    }

    LockedFlake lockFlake()
    {
        return flake::lockFlake(*getEvalState(), getFlakeRef(), lockFlags);
    }

    std::optional<FlakeRef> getFlakeRefForCompletion() override
    {
        return getFlakeRef();
    }
};

static void printFlakeInfo(const Store & store, const Flake & flake)
{
    logger->cout("Resolved URL:  %s", flake.resolvedRef.to_string());
    logger->cout("Locked URL:    %s", flake.lockedRef.to_string());
    if (flake.description)
<<<<<<< HEAD
        logger->stdout("Description:   %s", *flake.description);
    logger->stdout("Path:          %s", store.printStorePath(
        store.makeFixedOutputPathFromCA(flake.sourceInfo->storePath)));
=======
        logger->cout("Description:   %s", *flake.description);
    logger->cout("Path:          %s", store.printStorePath(flake.sourceInfo->storePath));
>>>>>>> 26a0c665
    if (auto rev = flake.lockedRef.input.getRev())
        logger->cout("Revision:      %s", rev->to_string(Base16, false));
    if (auto revCount = flake.lockedRef.input.getRevCount())
        logger->cout("Revisions:     %s", *revCount);
    if (auto lastModified = flake.lockedRef.input.getLastModified())
        logger->cout("Last modified: %s",
            std::put_time(std::localtime(&*lastModified), "%F %T"));
}

static nlohmann::json flakeToJSON(const Store & store, const Flake & flake)
{
    nlohmann::json j;
    if (flake.description)
        j["description"] = *flake.description;
    j["originalUrl"] = flake.originalRef.to_string();
    j["original"] = fetchers::attrsToJSON(flake.originalRef.toAttrs());
    j["resolvedUrl"] = flake.resolvedRef.to_string();
    j["resolved"] = fetchers::attrsToJSON(flake.resolvedRef.toAttrs());
    j["url"] = flake.lockedRef.to_string(); // FIXME: rename to lockedUrl
    j["locked"] = fetchers::attrsToJSON(flake.lockedRef.toAttrs());
    if (auto rev = flake.lockedRef.input.getRev())
        j["revision"] = rev->to_string(Base16, false);
    if (auto revCount = flake.lockedRef.input.getRevCount())
        j["revCount"] = *revCount;
    if (auto lastModified = flake.lockedRef.input.getLastModified())
        j["lastModified"] = *lastModified;
    j["path"] = store.printStorePath(
        store.makeFixedOutputPathFromCA(flake.sourceInfo->storePath));
    return j;
}

struct CmdFlakeUpdate : FlakeCommand
{
    std::string description() override
    {
        return "update flake lock file";
    }

    std::string doc() override
    {
        return
          #include "flake-update.md"
          ;
    }

    void run(nix::ref<nix::Store> store) override
    {
        /* Use --refresh by default for 'nix flake update'. */
        settings.tarballTtl = 0;

        lockFlake();
    }
};

static void enumerateOutputs(EvalState & state, Value & vFlake,
    std::function<void(const std::string & name, Value & vProvide, const Pos & pos)> callback)
{
    state.forceAttrs(vFlake);

    auto aOutputs = vFlake.attrs->get(state.symbols.create("outputs"));
    assert(aOutputs);

    state.forceAttrs(*aOutputs->value);

    for (auto & attr : *aOutputs->value->attrs)
        callback(attr.name, *attr.value, *attr.pos);
}

struct CmdFlakeInfo : FlakeCommand, MixJSON
{
    std::string description() override
    {
        return "list info about a given flake";
    }

    std::string doc() override
    {
        return
          #include "flake-info.md"
          ;
    }

    void run(nix::ref<nix::Store> store) override
    {
        auto flake = getFlake();

        if (json) {
            auto json = flakeToJSON(*store, flake);
            logger->cout("%s", json.dump());
        } else
            printFlakeInfo(*store, flake);
    }
};

struct CmdFlakeListInputs : FlakeCommand, MixJSON
{
    std::string description() override
    {
        return "list flake inputs";
    }

    std::string doc() override
    {
        return
          #include "flake-list-inputs.md"
          ;
    }

    void run(nix::ref<nix::Store> store) override
    {
        auto flake = lockFlake();

        if (json)
            logger->cout("%s", flake.lockFile.toJSON());
        else {
            logger->cout("%s", flake.flake.lockedRef);

            std::unordered_set<std::shared_ptr<Node>> visited;

            std::function<void(const Node & node, const std::string & prefix)> recurse;

            recurse = [&](const Node & node, const std::string & prefix)
            {
                for (const auto & [i, input] : enumerate(node.inputs)) {
                    bool last = i + 1 == node.inputs.size();

                    if (auto lockedNode = std::get_if<0>(&input.second)) {
                        logger->cout("%s" ANSI_BOLD "%s" ANSI_NORMAL ": %s",
                            prefix + (last ? treeLast : treeConn), input.first,
                            *lockedNode ? (*lockedNode)->lockedRef : flake.flake.lockedRef);

                        bool firstVisit = visited.insert(*lockedNode).second;

                        if (firstVisit) recurse(**lockedNode, prefix + (last ? treeNull : treeLine));
                    } else if (auto follows = std::get_if<1>(&input.second)) {
                        logger->cout("%s" ANSI_BOLD "%s" ANSI_NORMAL " follows input '%s'",
                            prefix + (last ? treeLast : treeConn), input.first,
                            printInputPath(*follows));
                    }
                }
            };

            visited.insert(flake.lockFile.root);
            recurse(*flake.lockFile.root, "");
        }
    }
};

struct CmdFlakeCheck : FlakeCommand
{
    bool build = true;

    CmdFlakeCheck()
    {
        addFlag({
            .longName = "no-build",
            .description = "Do not build checks.",
            .handler = {&build, false}
        });
    }

    std::string description() override
    {
        return "check whether the flake evaluates and run its tests";
    }

    std::string doc() override
    {
        return
          #include "flake-check.md"
          ;
    }

    void run(nix::ref<nix::Store> store) override
    {
        settings.readOnlyMode = !build;

        auto state = getEvalState();
        auto flake = lockFlake();

        // FIXME: rewrite to use EvalCache.

        auto checkSystemName = [&](const std::string & system, const Pos & pos) {
            // FIXME: what's the format of "system"?
            if (system.find('-') == std::string::npos)
                throw Error("'%s' is not a valid system type, at %s", system, pos);
        };

        auto checkDerivation = [&](const std::string & attrPath, Value & v, const Pos & pos) {
            try {
                auto drvInfo = getDerivation(*state, v, false);
                if (!drvInfo)
                    throw Error("flake attribute '%s' is not a derivation", attrPath);
                // FIXME: check meta attributes
                return store->parseStorePath(drvInfo->queryDrvPath());
            } catch (Error & e) {
                e.addTrace(pos, hintfmt("while checking the derivation '%s'", attrPath));
                throw;
            }
        };

        std::vector<StorePathWithOutputs> drvPaths;

        auto checkApp = [&](const std::string & attrPath, Value & v, const Pos & pos) {
            try {
                #if 0
                // FIXME
                auto app = App(*state, v);
                for (auto & i : app.context) {
                    auto [drvPathS, outputName] = decodeContext(i);
                    store->parseStorePath(drvPathS);
                }
                #endif
            } catch (Error & e) {
                e.addTrace(pos, hintfmt("while checking the app definition '%s'", attrPath));
                throw;
            }
        };

        auto checkOverlay = [&](const std::string & attrPath, Value & v, const Pos & pos) {
            try {
                state->forceValue(v, pos);
                if (!v.isLambda() || v.lambda.fun->matchAttrs || std::string(v.lambda.fun->arg) != "final")
                    throw Error("overlay does not take an argument named 'final'");
                auto body = dynamic_cast<ExprLambda *>(v.lambda.fun->body);
                if (!body || body->matchAttrs || std::string(body->arg) != "prev")
                    throw Error("overlay does not take an argument named 'prev'");
                // FIXME: if we have a 'nixpkgs' input, use it to
                // evaluate the overlay.
            } catch (Error & e) {
                e.addTrace(pos, hintfmt("while checking the overlay '%s'", attrPath));
                throw;
            }
        };

        auto checkModule = [&](const std::string & attrPath, Value & v, const Pos & pos) {
            try {
                state->forceValue(v, pos);
                if (v.isLambda()) {
                    if (!v.lambda.fun->matchAttrs || !v.lambda.fun->formals->ellipsis)
                        throw Error("module must match an open attribute set ('{ config, ... }')");
                } else if (v.type() == nAttrs) {
                    for (auto & attr : *v.attrs)
                        try {
                            state->forceValue(*attr.value, *attr.pos);
                        } catch (Error & e) {
                            e.addTrace(*attr.pos, hintfmt("while evaluating the option '%s'", attr.name));
                            throw;
                        }
                } else
                    throw Error("module must be a function or an attribute set");
                // FIXME: if we have a 'nixpkgs' input, use it to
                // check the module.
            } catch (Error & e) {
                e.addTrace(pos, hintfmt("while checking the NixOS module '%s'", attrPath));
                throw;
            }
        };

        std::function<void(const std::string & attrPath, Value & v, const Pos & pos)> checkHydraJobs;

        checkHydraJobs = [&](const std::string & attrPath, Value & v, const Pos & pos) {
            try {
                state->forceAttrs(v, pos);

                if (state->isDerivation(v))
                    throw Error("jobset should not be a derivation at top-level");

                for (auto & attr : *v.attrs) {
                    state->forceAttrs(*attr.value, *attr.pos);
                    if (!state->isDerivation(*attr.value))
                        checkHydraJobs(attrPath + "." + (std::string) attr.name,
                            *attr.value, *attr.pos);
                }

            } catch (Error & e) {
                e.addTrace(pos, hintfmt("while checking the Hydra jobset '%s'", attrPath));
                throw;
            }
        };

        auto checkNixOSConfiguration = [&](const std::string & attrPath, Value & v, const Pos & pos) {
            try {
                Activity act(*logger, lvlChatty, actUnknown,
                    fmt("checking NixOS configuration '%s'", attrPath));
                Bindings & bindings(*state->allocBindings(0));
                auto vToplevel = findAlongAttrPath(*state, "config.system.build.toplevel", bindings, v).first;
                state->forceAttrs(*vToplevel, pos);
                if (!state->isDerivation(*vToplevel))
                    throw Error("attribute 'config.system.build.toplevel' is not a derivation");
            } catch (Error & e) {
                e.addTrace(pos, hintfmt("while checking the NixOS configuration '%s'", attrPath));
                throw;
            }
        };

        auto checkTemplate = [&](const std::string & attrPath, Value & v, const Pos & pos) {
            try {
                Activity act(*logger, lvlChatty, actUnknown,
                    fmt("checking template '%s'", attrPath));

                state->forceAttrs(v, pos);

                if (auto attr = v.attrs->get(state->symbols.create("path"))) {
                    if (attr->name == state->symbols.create("path")) {
                        PathSet context;
                        auto path = state->coerceToPath(*attr->pos, *attr->value, context);
                        if (!store->isInStore(path))
                            throw Error("template '%s' has a bad 'path' attribute");
                        // TODO: recursively check the flake in 'path'.
                    }
                } else
                    throw Error("template '%s' lacks attribute 'path'", attrPath);

                if (auto attr = v.attrs->get(state->symbols.create("description")))
                    state->forceStringNoCtx(*attr->value, *attr->pos);
                else
                    throw Error("template '%s' lacks attribute 'description'", attrPath);

                for (auto & attr : *v.attrs) {
                    std::string name(attr.name);
                    if (name != "path" && name != "description")
                        throw Error("template '%s' has unsupported attribute '%s'", attrPath, name);
                }
            } catch (Error & e) {
                e.addTrace(pos, hintfmt("while checking the template '%s'", attrPath));
                throw;
            }
        };

        auto checkBundler = [&](const std::string & attrPath, Value & v, const Pos & pos) {
            try {
                state->forceValue(v, pos);
                if (!v.isLambda())
                    throw Error("bundler must be a function");
                if (!v.lambda.fun->formals ||
                    v.lambda.fun->formals->argNames.find(state->symbols.create("program")) == v.lambda.fun->formals->argNames.end() ||
                    v.lambda.fun->formals->argNames.find(state->symbols.create("system")) == v.lambda.fun->formals->argNames.end())
                    throw Error("bundler must take formal arguments 'program' and 'system'");
            } catch (Error & e) {
                e.addTrace(pos, hintfmt("while checking the template '%s'", attrPath));
                throw;
            }
        };

        {
            Activity act(*logger, lvlInfo, actUnknown, "evaluating flake");

            auto vFlake = state->allocValue();
            flake::callFlake(*state, flake, *vFlake);

            enumerateOutputs(*state,
                *vFlake,
                [&](const std::string & name, Value & vOutput, const Pos & pos) {
                    Activity act(*logger, lvlChatty, actUnknown,
                        fmt("checking flake output '%s'", name));

                    try {
                        state->forceValue(vOutput, pos);

                        if (name == "checks") {
                            state->forceAttrs(vOutput, pos);
                            for (auto & attr : *vOutput.attrs) {
                                checkSystemName(attr.name, *attr.pos);
                                state->forceAttrs(*attr.value, *attr.pos);
                                for (auto & attr2 : *attr.value->attrs) {
                                    auto drvPath = checkDerivation(
                                        fmt("%s.%s.%s", name, attr.name, attr2.name),
                                        *attr2.value, *attr2.pos);
                                    if ((std::string) attr.name == settings.thisSystem.get())
                                        drvPaths.push_back({drvPath});
                                }
                            }
                        }

                        else if (name == "packages") {
                            state->forceAttrs(vOutput, pos);
                            for (auto & attr : *vOutput.attrs) {
                                checkSystemName(attr.name, *attr.pos);
                                state->forceAttrs(*attr.value, *attr.pos);
                                for (auto & attr2 : *attr.value->attrs)
                                    checkDerivation(
                                        fmt("%s.%s.%s", name, attr.name, attr2.name),
                                        *attr2.value, *attr2.pos);
                            }
                        }

                        else if (name == "apps") {
                            state->forceAttrs(vOutput, pos);
                            for (auto & attr : *vOutput.attrs) {
                                checkSystemName(attr.name, *attr.pos);
                                state->forceAttrs(*attr.value, *attr.pos);
                                for (auto & attr2 : *attr.value->attrs)
                                    checkApp(
                                        fmt("%s.%s.%s", name, attr.name, attr2.name),
                                        *attr2.value, *attr2.pos);
                            }
                        }

                        else if (name == "defaultPackage" || name == "devShell") {
                            state->forceAttrs(vOutput, pos);
                            for (auto & attr : *vOutput.attrs) {
                                checkSystemName(attr.name, *attr.pos);
                                checkDerivation(
                                    fmt("%s.%s", name, attr.name),
                                    *attr.value, *attr.pos);
                            }
                        }

                        else if (name == "defaultApp") {
                            state->forceAttrs(vOutput, pos);
                            for (auto & attr : *vOutput.attrs) {
                                checkSystemName(attr.name, *attr.pos);
                                checkApp(
                                    fmt("%s.%s", name, attr.name),
                                    *attr.value, *attr.pos);
                            }
                        }

                        else if (name == "legacyPackages") {
                            state->forceAttrs(vOutput, pos);
                            for (auto & attr : *vOutput.attrs) {
                                checkSystemName(attr.name, *attr.pos);
                                // FIXME: do getDerivations?
                            }
                        }

                        else if (name == "overlay")
                            checkOverlay(name, vOutput, pos);

                        else if (name == "overlays") {
                            state->forceAttrs(vOutput, pos);
                            for (auto & attr : *vOutput.attrs)
                                checkOverlay(fmt("%s.%s", name, attr.name),
                                    *attr.value, *attr.pos);
                        }

                        else if (name == "nixosModule")
                            checkModule(name, vOutput, pos);

                        else if (name == "nixosModules") {
                            state->forceAttrs(vOutput, pos);
                            for (auto & attr : *vOutput.attrs)
                                checkModule(fmt("%s.%s", name, attr.name),
                                    *attr.value, *attr.pos);
                        }

                        else if (name == "nixosConfigurations") {
                            state->forceAttrs(vOutput, pos);
                            for (auto & attr : *vOutput.attrs)
                                checkNixOSConfiguration(fmt("%s.%s", name, attr.name),
                                    *attr.value, *attr.pos);
                        }

                        else if (name == "hydraJobs")
                            checkHydraJobs(name, vOutput, pos);

                        else if (name == "defaultTemplate")
                            checkTemplate(name, vOutput, pos);

                        else if (name == "templates") {
                            state->forceAttrs(vOutput, pos);
                            for (auto & attr : *vOutput.attrs)
                                checkTemplate(fmt("%s.%s", name, attr.name),
                                    *attr.value, *attr.pos);
                        }

                        else if (name == "defaultBundler")
                            checkBundler(name, vOutput, pos);

                        else if (name == "bundlers") {
                            state->forceAttrs(vOutput, pos);
                            for (auto & attr : *vOutput.attrs)
                                checkBundler(fmt("%s.%s", name, attr.name),
                                    *attr.value, *attr.pos);
                        }

                        else
                            warn("unknown flake output '%s'", name);

                    } catch (Error & e) {
                        e.addTrace(pos, hintfmt("while checking flake output '%s'", name));
                        throw;
                    }
                });
        }

        if (build && !drvPaths.empty()) {
            Activity act(*logger, lvlInfo, actUnknown, "running flake checks");
            store->buildPaths(drvPaths);
        }
    }
};

struct CmdFlakeInitCommon : virtual Args, EvalCommand
{
    std::string templateUrl = "templates";
    Path destDir;

    const Strings attrsPathPrefixes{"templates."};
    const LockFlags lockFlags{ .writeLockFile = false };

    CmdFlakeInitCommon()
    {
        addFlag({
            .longName = "template",
            .shortName = 't',
            .description = "The template to use.",
            .labels = {"template"},
            .handler = {&templateUrl},
            .completer = {[&](size_t, std::string_view prefix) {
                completeFlakeRefWithFragment(
                    getEvalState(),
                    lockFlags,
                    attrsPathPrefixes,
                    {"defaultTemplate"},
                    prefix);
            }}
        });
    }

    void run(nix::ref<nix::Store> store) override
    {
        auto flakeDir = absPath(destDir);

        auto evalState = getEvalState();

        auto [templateFlakeRef, templateName] = parseFlakeRefWithFragment(templateUrl, absPath("."));

        auto installable = InstallableFlake(nullptr,
            evalState, std::move(templateFlakeRef),
            Strings{templateName == "" ? "defaultTemplate" : templateName},
            Strings(attrsPathPrefixes), lockFlags);

        auto [cursor, attrPath] = installable.getCursor(*evalState);

        auto templateDir = cursor->getAttr("path")->getString();

        assert(store->isInStore(templateDir));

        std::vector<Path> files;

        std::function<void(const Path & from, const Path & to)> copyDir;
        copyDir = [&](const Path & from, const Path & to)
        {
            createDirs(to);

            for (auto & entry : readDirectory(from)) {
                auto from2 = from + "/" + entry.name;
                auto to2 = to + "/" + entry.name;
                auto st = lstat(from2);
                if (S_ISDIR(st.st_mode))
                    copyDir(from2, to2);
                else if (S_ISREG(st.st_mode)) {
                    auto contents = readFile(from2);
                    if (pathExists(to2)) {
                        auto contents2 = readFile(to2);
                        if (contents != contents2)
                            throw Error("refusing to overwrite existing file '%s'", to2);
                    } else
                        writeFile(to2, contents);
                }
                else if (S_ISLNK(st.st_mode)) {
                    auto target = readLink(from2);
                    if (pathExists(to2)) {
                        if (readLink(to2) != target)
                            throw Error("refusing to overwrite existing symlink '%s'", to2);
                    } else
                          createSymlink(target, to2);
                }
                else
                    throw Error("file '%s' has unsupported type", from2);
                files.push_back(to2);
            }
        };

        copyDir(templateDir, flakeDir);

        if (pathExists(flakeDir + "/.git")) {
            Strings args = { "-C", flakeDir, "add", "--intent-to-add", "--force", "--" };
            for (auto & s : files) args.push_back(s);
            runProgram("git", true, args);
        }
    }
};

struct CmdFlakeInit : CmdFlakeInitCommon
{
    std::string description() override
    {
        return "create a flake in the current directory from a template";
    }

    std::string doc() override
    {
        return
          #include "flake-init.md"
          ;
    }

    CmdFlakeInit()
    {
        destDir = ".";
    }
};

struct CmdFlakeNew : CmdFlakeInitCommon
{
    std::string description() override
    {
        return "create a flake in the specified directory from a template";
    }

    std::string doc() override
    {
        return
          #include "flake-new.md"
          ;
    }

    CmdFlakeNew()
    {
        expectArgs({
            .label = "dest-dir",
            .handler = {&destDir},
            .completer = completePath
        });
    }
};

struct CmdFlakeClone : FlakeCommand
{
    Path destDir;

    std::string description() override
    {
        return "clone flake repository";
    }

    std::string doc() override
    {
        return
          #include "flake-clone.md"
          ;
    }

    CmdFlakeClone()
    {
        addFlag({
            .longName = "dest",
            .shortName = 'f',
            .description = "Clone the flake to path *dest*.",
            .labels = {"path"},
            .handler = {&destDir}
        });
    }

    void run(nix::ref<nix::Store> store) override
    {
        if (destDir.empty())
            throw Error("missing flag '--dest'");

        getFlakeRef().resolve(store).input.clone(destDir);
    }
};

struct CmdFlakeArchive : FlakeCommand, MixJSON, MixDryRun
{
    std::string dstUri;

    CmdFlakeArchive()
    {
        addFlag({
            .longName = "to",
            .description = "URI of the destination Nix store",
            .labels = {"store-uri"},
            .handler = {&dstUri}
        });
    }

    std::string description() override
    {
        return "copy a flake and all its inputs to a store";
    }

    std::string doc() override
    {
        return
          #include "flake-archive.md"
          ;
    }

    void run(nix::ref<nix::Store> store) override
    {
        auto flake = lockFlake();

        auto jsonRoot = json ? std::optional<JSONObject>(std::cout) : std::nullopt;

        StorePathSet sources;

        auto storePath0 =
            store->makeFixedOutputPathFromCA(flake.flake.sourceInfo->storePath);
        sources.insert(storePath0);
        if (jsonRoot)
            jsonRoot->attr("path", store->printStorePath(storePath0));

        // FIXME: use graph output, handle cycles.
        std::function<void(const Node & node, std::optional<JSONObject> & jsonObj)> traverse;
        traverse = [&](const Node & node, std::optional<JSONObject> & jsonObj)
        {
            auto jsonObj2 = jsonObj ? jsonObj->object("inputs") : std::optional<JSONObject>();
            for (auto & [inputName, input] : node.inputs) {
                if (auto inputNode = std::get_if<0>(&input)) {
                    auto jsonObj3 = jsonObj2 ? jsonObj2->object(inputName) : std::optional<JSONObject>();
                    auto storePathDesc =
                        dryRun
                        ? (*inputNode)->lockedRef.input.computeStorePath(*store)
                        : (*inputNode)->lockedRef.input.fetch(store).first.storePath;
                    auto storePath = store->makeFixedOutputPathFromCA(storePathDesc);
                    if (jsonObj3)
                        jsonObj3->attr("path", store->printStorePath(storePath));
                    sources.insert(std::move(storePath));
                    traverse(**inputNode, jsonObj3);
                }
            }
        };

        traverse(*flake.lockFile.root, jsonRoot);

        if (!dryRun && !dstUri.empty()) {
            ref<Store> dstStore = dstUri.empty() ? openStore() : openStore(dstUri);
            copyPaths(store, dstStore, sources);
        }
    }
};

struct CmdFlakeShow : FlakeCommand
{
    bool showLegacy = false;

    CmdFlakeShow()
    {
        addFlag({
            .longName = "legacy",
            .description = "Show the contents of the `legacyPackages` output.",
            .handler = {&showLegacy, true}
        });
    }

    std::string description() override
    {
        return "show the outputs provided by a flake";
    }

    std::string doc() override
    {
        return
          #include "flake-show.md"
          ;
    }

    void run(nix::ref<nix::Store> store) override
    {
        auto state = getEvalState();
        auto flake = std::make_shared<LockedFlake>(lockFlake());

        std::function<void(eval_cache::AttrCursor & visitor, const std::vector<Symbol> & attrPath, const std::string & headerPrefix, const std::string & nextPrefix)> visit;

        visit = [&](eval_cache::AttrCursor & visitor, const std::vector<Symbol> & attrPath, const std::string & headerPrefix, const std::string & nextPrefix)
        {
            Activity act(*logger, lvlInfo, actUnknown,
                fmt("evaluating '%s'", concatStringsSep(".", attrPath)));
            try {
                auto recurse = [&]()
                {
                    logger->cout("%s", headerPrefix);
                    auto attrs = visitor.getAttrs();
                    for (const auto & [i, attr] : enumerate(attrs)) {
                        bool last = i + 1 == attrs.size();
                        auto visitor2 = visitor.getAttr(attr);
                        auto attrPath2(attrPath);
                        attrPath2.push_back(attr);
                        visit(*visitor2, attrPath2,
                            fmt(ANSI_GREEN "%s%s" ANSI_NORMAL ANSI_BOLD "%s" ANSI_NORMAL, nextPrefix, last ? treeLast : treeConn, attr),
                            nextPrefix + (last ? treeNull : treeLine));
                    }
                };

                auto showDerivation = [&]()
                {
                    auto name = visitor.getAttr(state->sName)->getString();

                    /*
                    std::string description;

                    if (auto aMeta = visitor.maybeGetAttr("meta")) {
                        if (auto aDescription = aMeta->maybeGetAttr("description"))
                            description = aDescription->getString();
                    }
                    */

                    logger->cout("%s: %s '%s'",
                        headerPrefix,
                        attrPath.size() == 2 && attrPath[0] == "devShell" ? "development environment" :
                        attrPath.size() == 3 && attrPath[0] == "checks" ? "derivation" :
                        attrPath.size() >= 1 && attrPath[0] == "hydraJobs" ? "derivation" :
                        "package",
                        name);
                };

                if (attrPath.size() == 0
                    || (attrPath.size() == 1 && (
                            attrPath[0] == "defaultPackage"
                            || attrPath[0] == "devShell"
                            || attrPath[0] == "nixosConfigurations"
                            || attrPath[0] == "nixosModules"
                            || attrPath[0] == "defaultApp"
                            || attrPath[0] == "templates"
                            || attrPath[0] == "overlays"))
                    || ((attrPath.size() == 1 || attrPath.size() == 2)
                        && (attrPath[0] == "checks"
                            || attrPath[0] == "packages"
                            || attrPath[0] == "apps"))
                    )
                {
                    recurse();
                }

                else if (
                    (attrPath.size() == 2 && (attrPath[0] == "defaultPackage" || attrPath[0] == "devShell"))
                    || (attrPath.size() == 3 && (attrPath[0] == "checks" || attrPath[0] == "packages"))
                    )
                {
                    if (visitor.isDerivation())
                        showDerivation();
                    else
                        throw Error("expected a derivation");
                }

                else if (attrPath.size() > 0 && attrPath[0] == "hydraJobs") {
                    if (visitor.isDerivation())
                        showDerivation();
                    else
                        recurse();
                }

                else if (attrPath.size() > 0 && attrPath[0] == "legacyPackages") {
                    if (attrPath.size() == 1)
                        recurse();
                    else if (!showLegacy)
                        logger->cout("%s: " ANSI_YELLOW "omitted" ANSI_NORMAL " (use '--legacy' to show)", headerPrefix);
                    else {
                        if (visitor.isDerivation())
                            showDerivation();
                        else if (attrPath.size() <= 2)
                            // FIXME: handle recurseIntoAttrs
                            recurse();
                    }
                }

                else if (
                    (attrPath.size() == 2 && attrPath[0] == "defaultApp") ||
                    (attrPath.size() == 3 && attrPath[0] == "apps"))
                {
                    auto aType = visitor.maybeGetAttr("type");
                    if (!aType || aType->getString() != "app")
                        throw EvalError("not an app definition");
                    logger->cout("%s: app", headerPrefix);
                }

                else if (
                    (attrPath.size() == 1 && attrPath[0] == "defaultTemplate") ||
                    (attrPath.size() == 2 && attrPath[0] == "templates"))
                {
                    auto description = visitor.getAttr("description")->getString();
                    logger->cout("%s: template: " ANSI_BOLD "%s" ANSI_NORMAL, headerPrefix, description);
                }

                else {
                    logger->cout("%s: %s",
                        headerPrefix,
                        (attrPath.size() == 1 && attrPath[0] == "overlay")
                        || (attrPath.size() == 2 && attrPath[0] == "overlays") ? "Nixpkgs overlay" :
                        attrPath.size() == 2 && attrPath[0] == "nixosConfigurations" ? "NixOS configuration" :
                        attrPath.size() == 2 && attrPath[0] == "nixosModules" ? "NixOS module" :
                        ANSI_YELLOW "unknown" ANSI_NORMAL);
                }
            } catch (EvalError & e) {
                if (!(attrPath.size() > 0 && attrPath[0] == "legacyPackages"))
                    throw;
            }
        };

        auto cache = openEvalCache(*state, flake);

        visit(*cache->getRoot(), {}, fmt(ANSI_BOLD "%s" ANSI_NORMAL, flake->flake.lockedRef), "");
    }
};

struct CmdFlakePrefetch : FlakeCommand, MixJSON
{
    CmdFlakePrefetch()
    {
    }

    std::string description() override
    {
        return "download the source tree denoted by a flake reference into the Nix store";
    }

    std::string doc() override
    {
        return
          #include "flake-prefetch.md"
          ;
    }

    void run(ref<Store> store) override
    {
        auto originalRef = getFlakeRef();
        auto resolvedRef = originalRef.resolve(store);
        auto [tree, lockedRef] = resolvedRef.fetchTree(store);
        auto hash = store->queryPathInfo(tree.storePath)->narHash;

        if (json) {
            auto res = nlohmann::json::object();
            res["storePath"] = store->printStorePath(tree.storePath);
            res["hash"] = hash.to_string(SRI, true);
            logger->cout(res.dump());
        } else {
            notice("Downloaded '%s' to '%s' (hash '%s').",
                lockedRef.to_string(),
                store->printStorePath(tree.storePath),
                hash.to_string(SRI, true));
        }
    }
};

struct CmdFlake : NixMultiCommand
{
    CmdFlake()
        : MultiCommand({
                {"update", []() { return make_ref<CmdFlakeUpdate>(); }},
                {"info", []() { return make_ref<CmdFlakeInfo>(); }},
                {"list-inputs", []() { return make_ref<CmdFlakeListInputs>(); }},
                {"check", []() { return make_ref<CmdFlakeCheck>(); }},
                {"init", []() { return make_ref<CmdFlakeInit>(); }},
                {"new", []() { return make_ref<CmdFlakeNew>(); }},
                {"clone", []() { return make_ref<CmdFlakeClone>(); }},
                {"archive", []() { return make_ref<CmdFlakeArchive>(); }},
                {"show", []() { return make_ref<CmdFlakeShow>(); }},
                {"prefetch", []() { return make_ref<CmdFlakePrefetch>(); }},
            })
    {
    }

    std::string description() override
    {
        return "manage Nix flakes";
    }

    std::string doc() override
    {
        return
          #include "flake.md"
          ;
    }

    void run() override
    {
        if (!command)
            throw UsageError("'nix flake' requires a sub-command.");
        settings.requireExperimentalFeature("flakes");
        command->second->prepare();
        command->second->run();
    }
};

static auto rCmdFlake = registerCommand<CmdFlake>("flake");<|MERGE_RESOLUTION|>--- conflicted
+++ resolved
@@ -65,14 +65,9 @@
     logger->cout("Resolved URL:  %s", flake.resolvedRef.to_string());
     logger->cout("Locked URL:    %s", flake.lockedRef.to_string());
     if (flake.description)
-<<<<<<< HEAD
-        logger->stdout("Description:   %s", *flake.description);
-    logger->stdout("Path:          %s", store.printStorePath(
+        logger->cout("Description:   %s", *flake.description);
+    logger->cout("Path:          %s", store.printStorePath(
         store.makeFixedOutputPathFromCA(flake.sourceInfo->storePath)));
-=======
-        logger->cout("Description:   %s", *flake.description);
-    logger->cout("Path:          %s", store.printStorePath(flake.sourceInfo->storePath));
->>>>>>> 26a0c665
     if (auto rev = flake.lockedRef.input.getRev())
         logger->cout("Revision:      %s", rev->to_string(Base16, false));
     if (auto revCount = flake.lockedRef.input.getRevCount())
@@ -997,15 +992,16 @@
         auto [tree, lockedRef] = resolvedRef.fetchTree(store);
         auto hash = store->queryPathInfo(tree.storePath)->narHash;
 
+        auto actualStorePath = store->bakeCaIfNeeded((const OwnedStorePathOrDesc &)tree.storePath);
         if (json) {
             auto res = nlohmann::json::object();
-            res["storePath"] = store->printStorePath(tree.storePath);
+            res["storePath"] = store->printStorePath(actualStorePath);
             res["hash"] = hash.to_string(SRI, true);
             logger->cout(res.dump());
         } else {
             notice("Downloaded '%s' to '%s' (hash '%s').",
                 lockedRef.to_string(),
-                store->printStorePath(tree.storePath),
+                store->printStorePath(actualStorePath),
                 hash.to_string(SRI, true));
         }
     }
