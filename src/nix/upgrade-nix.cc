#include "nix/util/processes.hh"
#include "nix/cmd/command.hh"
#include "nix/main/common-args.hh"
#include "nix/store/store-api.hh"
#include "nix/store/filetransfer.hh"
#include "nix/expr/eval.hh"
#include "nix/expr/eval-settings.hh"
#include "nix/expr/attr-path.hh"
#include "nix/store/names.hh"
#include "nix/util/executable-path.hh"
#include "nix/store/globals.hh"
#include "self-exe.hh"

using namespace nix;

struct CmdUpgradeNix : MixDryRun, StoreCommand
{
<<<<<<< HEAD
=======
    std::filesystem::path profileDir;

    CmdUpgradeNix()
    {
        addFlag({
            .longName = "profile",
            .shortName = 'p',
            .description = "The path to the Nix profile to upgrade.",
            .labels = {"profile-dir"},
            .handler = {&profileDir},
        });

        addFlag({
            .longName = "nix-store-paths-url",
            .description = "The URL of the file that contains the store paths of the latest Nix release.",
            .labels = {"url"},
            .handler = {&(std::string &) settings.upgradeNixStorePathUrl},
        });
    }

>>>>>>> ec6ba866
    /**
     * This command is stable before the others
     */
    std::optional<ExperimentalFeature> experimentalFeature() override
    {
        return std::nullopt;
    }

    std::string description() override
    {
        return "deprecated in favor of determinate-nixd upgrade";
    }

    std::string doc() override
    {
        return
#include "upgrade-nix.md"
            ;
    }

    Category category() override
<<<<<<< HEAD
    {
        return catNixInstallation;
    }

    void run(ref<Store> store) override
    {
        throw Error(
            "The upgrade-nix command isn't available in Determinate Nix; use %s instead",
            "sudo determinate-nixd upgrade");
=======
    {
        return catNixInstallation;
    }

    void run(ref<Store> store) override
    {
        evalSettings.pureEval = true;

        if (profileDir == "")
            profileDir = getProfileDir(store);

        printInfo("upgrading Nix in profile %s", profileDir);

        auto storePath = getLatestNix(store);

        auto version = DrvName(storePath.name()).version;

        if (dryRun) {
            logger->stop();
            warn("would upgrade to version %s", version);
            return;
        }

        {
            Activity act(*logger, lvlInfo, actUnknown, fmt("downloading '%s'...", store->printStorePath(storePath)));
            store->ensurePath(storePath);
        }

        {
            Activity act(
                *logger, lvlInfo, actUnknown, fmt("verifying that '%s' works...", store->printStorePath(storePath)));
            auto program = store->printStorePath(storePath) + "/bin/nix-env";
            auto s = runProgram(program, false, {"--version"});
            if (s.find("Nix") == std::string::npos)
                throw Error("could not verify that '%s' works", program);
        }

        logger->stop();

        {
            Activity act(
                *logger,
                lvlInfo,
                actUnknown,
                fmt("installing '%s' into profile %s...", store->printStorePath(storePath), profileDir));

            // FIXME: don't call an external process.
            runProgram(
                getNixBin("nix-env").string(),
                false,
                {"--profile", profileDir.string(), "-i", store->printStorePath(storePath), "--no-sandbox"});
        }

        printInfo(ANSI_GREEN "upgrade to version %s done" ANSI_NORMAL, version);
    }

    /* Return the profile in which Nix is installed. */
    std::filesystem::path getProfileDir(ref<Store> store)
    {
        auto whereOpt = ExecutablePath::load().findName(OS_STR("nix-env"));
        if (!whereOpt)
            throw Error("couldn't figure out how Nix is installed, so I can't upgrade it");
        const auto & where = whereOpt->parent_path();

        printInfo("found Nix in %s", where);

        if (hasPrefix(where.string(), "/run/current-system"))
            throw Error("Nix on NixOS must be upgraded via 'nixos-rebuild'");

        auto profileDir = where.parent_path();

        // Resolve profile to /nix/var/nix/profiles/<name> link.
        while (canonPath(profileDir.string()).find("/profiles/") == std::string::npos
               && std::filesystem::is_symlink(profileDir))
            profileDir = readLink(profileDir.string());

        printInfo("found profile %s", profileDir);

        Path userEnv = canonPath(profileDir.string(), true);

        if (std::filesystem::exists(profileDir / "manifest.json"))
            throw Error(
                "directory %s is managed by 'nix profile' and currently cannot be upgraded by 'nix upgrade-nix'",
                profileDir);

        if (!std::filesystem::exists(profileDir / "manifest.nix"))
            throw Error("directory %s does not appear to be part of a Nix profile", profileDir);

        if (!store->isValidPath(store->parseStorePath(userEnv)))
            throw Error("directory '%s' is not in the Nix store", userEnv);

        return profileDir;
    }

    /* Return the store path of the latest stable Nix. */
    StorePath getLatestNix(ref<Store> store)
    {
        Activity act(*logger, lvlInfo, actUnknown, "querying latest Nix version");

        // FIXME: use nixos.org?
        auto req = FileTransferRequest((std::string &) settings.upgradeNixStorePathUrl);
        auto res = getFileTransfer()->download(req);

        auto state = std::make_unique<EvalState>(LookupPath{}, store, fetchSettings, evalSettings);
        auto v = state->allocValue();
        state->eval(state->parseExprFromString(res.data, state->rootPath(CanonPath("/no-such-path"))), *v);
        Bindings & bindings(*state->allocBindings(0));
        auto v2 = findAlongAttrPath(*state, settings.thisSystem, bindings, *v).first;

        return store->parseStorePath(
            state->forceString(*v2, noPos, "while evaluating the path tho latest nix version"));
>>>>>>> ec6ba866
    }
};

static auto rCmdUpgradeNix = registerCommand<CmdUpgradeNix>("upgrade-nix");<|MERGE_RESOLUTION|>--- conflicted
+++ resolved
@@ -15,29 +15,6 @@
 
 struct CmdUpgradeNix : MixDryRun, StoreCommand
 {
-<<<<<<< HEAD
-=======
-    std::filesystem::path profileDir;
-
-    CmdUpgradeNix()
-    {
-        addFlag({
-            .longName = "profile",
-            .shortName = 'p',
-            .description = "The path to the Nix profile to upgrade.",
-            .labels = {"profile-dir"},
-            .handler = {&profileDir},
-        });
-
-        addFlag({
-            .longName = "nix-store-paths-url",
-            .description = "The URL of the file that contains the store paths of the latest Nix release.",
-            .labels = {"url"},
-            .handler = {&(std::string &) settings.upgradeNixStorePathUrl},
-        });
-    }
-
->>>>>>> ec6ba866
     /**
      * This command is stable before the others
      */
@@ -59,7 +36,6 @@
     }
 
     Category category() override
-<<<<<<< HEAD
     {
         return catNixInstallation;
     }
@@ -69,119 +45,6 @@
         throw Error(
             "The upgrade-nix command isn't available in Determinate Nix; use %s instead",
             "sudo determinate-nixd upgrade");
-=======
-    {
-        return catNixInstallation;
-    }
-
-    void run(ref<Store> store) override
-    {
-        evalSettings.pureEval = true;
-
-        if (profileDir == "")
-            profileDir = getProfileDir(store);
-
-        printInfo("upgrading Nix in profile %s", profileDir);
-
-        auto storePath = getLatestNix(store);
-
-        auto version = DrvName(storePath.name()).version;
-
-        if (dryRun) {
-            logger->stop();
-            warn("would upgrade to version %s", version);
-            return;
-        }
-
-        {
-            Activity act(*logger, lvlInfo, actUnknown, fmt("downloading '%s'...", store->printStorePath(storePath)));
-            store->ensurePath(storePath);
-        }
-
-        {
-            Activity act(
-                *logger, lvlInfo, actUnknown, fmt("verifying that '%s' works...", store->printStorePath(storePath)));
-            auto program = store->printStorePath(storePath) + "/bin/nix-env";
-            auto s = runProgram(program, false, {"--version"});
-            if (s.find("Nix") == std::string::npos)
-                throw Error("could not verify that '%s' works", program);
-        }
-
-        logger->stop();
-
-        {
-            Activity act(
-                *logger,
-                lvlInfo,
-                actUnknown,
-                fmt("installing '%s' into profile %s...", store->printStorePath(storePath), profileDir));
-
-            // FIXME: don't call an external process.
-            runProgram(
-                getNixBin("nix-env").string(),
-                false,
-                {"--profile", profileDir.string(), "-i", store->printStorePath(storePath), "--no-sandbox"});
-        }
-
-        printInfo(ANSI_GREEN "upgrade to version %s done" ANSI_NORMAL, version);
-    }
-
-    /* Return the profile in which Nix is installed. */
-    std::filesystem::path getProfileDir(ref<Store> store)
-    {
-        auto whereOpt = ExecutablePath::load().findName(OS_STR("nix-env"));
-        if (!whereOpt)
-            throw Error("couldn't figure out how Nix is installed, so I can't upgrade it");
-        const auto & where = whereOpt->parent_path();
-
-        printInfo("found Nix in %s", where);
-
-        if (hasPrefix(where.string(), "/run/current-system"))
-            throw Error("Nix on NixOS must be upgraded via 'nixos-rebuild'");
-
-        auto profileDir = where.parent_path();
-
-        // Resolve profile to /nix/var/nix/profiles/<name> link.
-        while (canonPath(profileDir.string()).find("/profiles/") == std::string::npos
-               && std::filesystem::is_symlink(profileDir))
-            profileDir = readLink(profileDir.string());
-
-        printInfo("found profile %s", profileDir);
-
-        Path userEnv = canonPath(profileDir.string(), true);
-
-        if (std::filesystem::exists(profileDir / "manifest.json"))
-            throw Error(
-                "directory %s is managed by 'nix profile' and currently cannot be upgraded by 'nix upgrade-nix'",
-                profileDir);
-
-        if (!std::filesystem::exists(profileDir / "manifest.nix"))
-            throw Error("directory %s does not appear to be part of a Nix profile", profileDir);
-
-        if (!store->isValidPath(store->parseStorePath(userEnv)))
-            throw Error("directory '%s' is not in the Nix store", userEnv);
-
-        return profileDir;
-    }
-
-    /* Return the store path of the latest stable Nix. */
-    StorePath getLatestNix(ref<Store> store)
-    {
-        Activity act(*logger, lvlInfo, actUnknown, "querying latest Nix version");
-
-        // FIXME: use nixos.org?
-        auto req = FileTransferRequest((std::string &) settings.upgradeNixStorePathUrl);
-        auto res = getFileTransfer()->download(req);
-
-        auto state = std::make_unique<EvalState>(LookupPath{}, store, fetchSettings, evalSettings);
-        auto v = state->allocValue();
-        state->eval(state->parseExprFromString(res.data, state->rootPath(CanonPath("/no-such-path"))), *v);
-        Bindings & bindings(*state->allocBindings(0));
-        auto v2 = findAlongAttrPath(*state, settings.thisSystem, bindings, *v).first;
-
-        return store->parseStorePath(
-            state->forceString(*v2, noPos, "while evaluating the path tho latest nix version"));
->>>>>>> ec6ba866
     }
 };
 
