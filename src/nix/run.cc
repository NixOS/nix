#include "command.hh"
#include "common-args.hh"
#include "shared.hh"
#include "store-api.hh"
#include "derivations.hh"
#include "local-store.hh"
#include "finally.hh"
#include "fs-accessor.hh"
#include "progress-bar.hh"
#include "affinity.hh"
#include "eval.hh"

#if __linux__
#include <sys/mount.h>
#endif

#include <queue>

using namespace nix;

std::string chrootHelperName = "__run_in_chroot";

struct RunCommon : virtual Command
{
    void runProgram(ref<Store> store,
        const std::string & program,
        const Strings & args)
    {
        stopProgressBar();

        restoreSignals();

        restoreAffinity();

        /* If this is a diverted store (i.e. its "logical" location
           (typically /nix/store) differs from its "physical" location
           (e.g. /home/eelco/nix/store), then run the command in a
           chroot. For non-root users, this requires running it in new
           mount and user namespaces. Unfortunately,
           unshare(CLONE_NEWUSER) doesn't work in a multithreaded
           program (which "nix" is), so we exec() a single-threaded
           helper program (chrootHelper() below) to do the work. */
        auto store2 = store.dynamic_pointer_cast<LocalStore>();

        if (store2 && store->storeDir != store2->realStoreDir) {
            Strings helperArgs = { chrootHelperName, store->storeDir, store2->realStoreDir, program };
            for (auto & arg : args) helperArgs.push_back(arg);

            execv(readLink("/proc/self/exe").c_str(), stringsToCharPtrs(helperArgs).data());

            throw SysError("could not execute chroot helper");
        }

        execvp(program.c_str(), stringsToCharPtrs(args).data());

        throw SysError("unable to execute '%s'", program);
    }
};

struct CmdRun : InstallablesCommand, RunCommon, MixEnvironment
{
    std::vector<std::string> command = { "bash" };

    CmdRun()
    {
        mkFlag()
            .longName("command")
            .shortName('c')
            .description("command and arguments to be executed; defaults to 'bash'")
            .labels({"command", "args"})
            .arity(ArityAny)
            .handler([&](std::vector<std::string> ss) {
                if (ss.empty()) throw UsageError("--command requires at least one argument");
                command = ss;
            });
    }

    std::string description() override
    {
        return "run a shell in which the specified packages are available";
    }

    Examples examples() override
    {
        return {
            Example{
                "To start a shell providing GNU Hello from NixOS 17.03:",
                "nix run -f channel:nixos-17.03 hello"
            },
            Example{
                "To start a shell providing youtube-dl from your 'nixpkgs' channel:",
                "nix run nixpkgs#youtube-dl"
            },
            Example{
                "To run GNU Hello:",
                "nix run nixpkgs#hello -c hello --greeting 'Hi everybody!'"
            },
            Example{
                "To run GNU Hello in a chroot store:",
                "nix run --store ~/my-nix nixpkgs#hello -c hello"
            },
        };
    }

    void run(ref<Store> store) override
    {
        auto outPaths = toStorePaths(store, Build, installables);

        auto accessor = store->getFSAccessor();


        std::unordered_set<Path> done;
        std::queue<Path> todo;
        for (auto & path : outPaths) todo.push(path);

<<<<<<< HEAD
        setEnviron();

        auto unixPath = tokenizeString<Strings>(getEnv("PATH"), ":");
=======
        auto unixPath = tokenizeString<Strings>(getEnv("PATH").value_or(""), ":");
>>>>>>> c1d18050

        while (!todo.empty()) {
            Path path = todo.front();
            todo.pop();
            if (!done.insert(path).second) continue;

            if (true)
                unixPath.push_front(path + "/bin");

            auto propPath = path + "/nix-support/propagated-user-env-packages";
            if (accessor->stat(propPath).type == FSAccessor::tRegular) {
                for (auto & p : tokenizeString<Paths>(readFile(propPath)))
                    todo.push(p);
            }
        }

        setenv("PATH", concatStringsSep(":", unixPath).c_str(), 1);

        Strings args;
        for (auto & arg : command) args.push_back(arg);

        runProgram(store, *command.begin(), args);
    }
};

static auto r1 = registerCommand<CmdRun>("run");

struct CmdApp : InstallableCommand, RunCommon
{
    std::vector<std::string> args;

    CmdApp()
    {
        expectArgs("args", &args);
    }

    std::string description() override
    {
        return "run a Nix application";
    }

    Examples examples() override
    {
        return {
            Example{
                "To run Blender:",
                "nix app blender-bin"
            },
        };
    }

    Strings getDefaultFlakeAttrPaths() override
    {
        return {"defaultApp." + settings.thisSystem.get()};
    }

    Strings getDefaultFlakeAttrPathPrefixes() override
    {
        return {"apps." + settings.thisSystem.get() + "."};
    }

    void run(ref<Store> store) override
    {
        auto state = getEvalState();

        auto app = installable->toApp(*state);

        state->realiseContext(app.context);

        Strings allArgs{app.program};
        for (auto & i : args) allArgs.push_back(i);

        runProgram(store, app.program, allArgs);
    }
};

static auto r2 = registerCommand<CmdApp>("app");

void chrootHelper(int argc, char * * argv)
{
    int p = 1;
    std::string storeDir = argv[p++];
    std::string realStoreDir = argv[p++];
    std::string cmd = argv[p++];
    Strings args;
    while (p < argc)
        args.push_back(argv[p++]);

#if __linux__
    uid_t uid = getuid();
    uid_t gid = getgid();

    if (unshare(CLONE_NEWUSER | CLONE_NEWNS) == -1)
        /* Try with just CLONE_NEWNS in case user namespaces are
           specifically disabled. */
        if (unshare(CLONE_NEWNS) == -1)
            throw SysError("setting up a private mount namespace");

    /* Bind-mount realStoreDir on /nix/store. If the latter mount
       point doesn't already exists, we have to create a chroot
       environment containing the mount point and bind mounts for the
       children of /. Would be nice if we could use overlayfs here,
       but that doesn't work in a user namespace yet (Ubuntu has a
       patch for this:
       https://bugs.launchpad.net/ubuntu/+source/linux/+bug/1478578). */
    if (!pathExists(storeDir)) {
        // FIXME: Use overlayfs?

        Path tmpDir = createTempDir();

        createDirs(tmpDir + storeDir);

        if (mount(realStoreDir.c_str(), (tmpDir + storeDir).c_str(), "", MS_BIND, 0) == -1)
            throw SysError("mounting '%s' on '%s'", realStoreDir, storeDir);

        for (auto entry : readDirectory("/")) {
            auto src = "/" + entry.name;
            auto st = lstat(src);
            if (!S_ISDIR(st.st_mode)) continue;
            Path dst = tmpDir + "/" + entry.name;
            if (pathExists(dst)) continue;
            if (mkdir(dst.c_str(), 0700) == -1)
                throw SysError("creating directory '%s'", dst);
            if (mount(src.c_str(), dst.c_str(), "", MS_BIND | MS_REC, 0) == -1)
                throw SysError("mounting '%s' on '%s'", src, dst);
        }

        char * cwd = getcwd(0, 0);
        if (!cwd) throw SysError("getting current directory");
        Finally freeCwd([&]() { free(cwd); });

        if (chroot(tmpDir.c_str()) == -1)
            throw SysError(format("chrooting into '%s'") % tmpDir);

        if (chdir(cwd) == -1)
            throw SysError(format("chdir to '%s' in chroot") % cwd);
    } else
        if (mount(realStoreDir.c_str(), storeDir.c_str(), "", MS_BIND, 0) == -1)
            throw SysError("mounting '%s' on '%s'", realStoreDir, storeDir);

    writeFile("/proc/self/setgroups", "deny");
    writeFile("/proc/self/uid_map", fmt("%d %d %d", uid, uid, 1));
    writeFile("/proc/self/gid_map", fmt("%d %d %d", gid, gid, 1));

    execvp(cmd.c_str(), stringsToCharPtrs(args).data());

    throw SysError("unable to exec '%s'", cmd);

#else
    throw Error("mounting the Nix store on '%s' is not supported on this platform", storeDir);
#endif
}<|MERGE_RESOLUTION|>--- conflicted
+++ resolved
@@ -113,13 +113,9 @@
         std::queue<Path> todo;
         for (auto & path : outPaths) todo.push(path);
 
-<<<<<<< HEAD
         setEnviron();
 
-        auto unixPath = tokenizeString<Strings>(getEnv("PATH"), ":");
-=======
         auto unixPath = tokenizeString<Strings>(getEnv("PATH").value_or(""), ":");
->>>>>>> c1d18050
 
         while (!todo.empty()) {
             Path path = todo.front();
