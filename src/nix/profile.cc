--- conflicted
+++ resolved
@@ -220,28 +220,16 @@
 
         ValidPathInfo info {
             *store,
-<<<<<<< HEAD
             StorePathDescriptor {
                 "profile",
                 FixedOutputInfo {
-                    {
-                        .method = FileIngestionMethod::Recursive,
-                        .hash = narHash,
-                    },
+                    .method = FileIngestionMethod::Recursive,
+                    .hash = narHash,
                     .references = {
                         .others = std::move(references),
+                        // profiles never refer to themselves
                         .self = false,
                     },
-=======
-            "profile",
-            FixedOutputInfo {
-                .method = FileIngestionMethod::Recursive,
-                .hash = narHash,
-                .references = {
-                    .others = std::move(references),
-                    // profiles never refer to themselves
-                    .self = false,
->>>>>>> 4a8c9bb9
                 },
             },
             narHash,
