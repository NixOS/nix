--- conflicted
+++ resolved
@@ -559,11 +559,7 @@
                 assert(infop);
                 auto & info = *infop;
 
-<<<<<<< HEAD
-                if (info.resolvedRef->input.isLocked() && element.source->resolvedRef == info.resolvedRef) continue;
-=======
-                if (element.source->resolvedRef == info.flake.resolvedRef) continue;
->>>>>>> 06d87b95
+                if (info.flake.resolvedRef.input.isLocked() && element.source->resolvedRef == info.flake.resolvedRef) continue;
 
                 printInfo("upgrading '%s' from flake '%s' to '%s'",
                     element.source->attrPath, element.source->resolvedRef, info.flake.resolvedRef);
