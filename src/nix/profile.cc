#include "command.hh"
#include "installable-flake.hh"
#include "common-args.hh"
#include "shared.hh"
#include "store-api.hh"
#include "derivations.hh"
#include "archive.hh"
#include "builtins/buildenv.hh"
#include "flake/flakeref.hh"
#include "../nix-env/user-env.hh"
#include "profiles.hh"
#include "names.hh"
#include "url.hh"
#include "flake/url-name.hh"

#include <nlohmann/json.hpp>
#include <regex>
#include <iomanip>

using namespace nix;

struct ProfileElementSource
{
    FlakeRef originalRef;
    // FIXME: record original attrpath.
    FlakeRef lockedRef;
    std::string attrPath;
    ExtendedOutputsSpec outputs;

    bool operator < (const ProfileElementSource & other) const
    {
        return
            std::tuple(originalRef.to_string(), attrPath, outputs) <
            std::tuple(other.originalRef.to_string(), other.attrPath, other.outputs);
    }

    std::string to_string() const
    {
        return fmt("%s#%s%s", originalRef, attrPath, outputs.to_string());
    }
};

const int defaultPriority = 5;

struct ProfileElement
{
    StorePathSet storePaths;
    std::optional<ProfileElementSource> source;
    bool active = true;
    int priority = defaultPriority;

    std::string identifier() const
    {
        if (source)
            return source->to_string();
        StringSet names;
        for (auto & path : storePaths)
            names.insert(DrvName(path.name()).name);
        return concatStringsSep(", ", names);
    }

    /**
     * Return a string representing an installable corresponding to the current
     * element, either a flakeref or a plain store path
     */
    std::set<std::string> toInstallables(Store & store)
    {
        if (source)
            return {source->to_string()};
        StringSet rawPaths;
        for (auto & path : storePaths)
            rawPaths.insert(store.printStorePath(path));
        return rawPaths;
    }

    std::string versions() const
    {
        StringSet versions;
        for (auto & path : storePaths)
            versions.insert(DrvName(path.name()).version);
        return showVersions(versions);
    }

    void updateStorePaths(
        ref<Store> evalStore,
        ref<Store> store,
        const BuiltPaths & builtPaths)
    {
        storePaths.clear();
        for (auto & buildable : builtPaths) {
            std::visit(overloaded {
                [&](const BuiltPath::Opaque & bo) {
                    storePaths.insert(bo.path);
                },
                [&](const BuiltPath::Built & bfd) {
                    for (auto & output : bfd.outputs)
                        storePaths.insert(output.second);
                },
            }, buildable.raw());
        }
    }
};

struct ProfileManifest
{
    using ProfileElementName = std::string;

    std::map<ProfileElementName, ProfileElement> elements;

    ProfileManifest() { }

    ProfileManifest(EvalState & state, const Path & profile)
    {
        auto manifestPath = profile + "/manifest.json";

        if (pathExists(manifestPath)) {
            auto json = nlohmann::json::parse(readFile(manifestPath));

            auto version = json.value("version", 0);
            std::string sUrl;
            std::string sOriginalUrl;
            switch (version) {
                case 1:
                    sUrl = "uri";
                    sOriginalUrl = "originalUri";
                    break;
                case 2:
                case 3:
                    sUrl = "url";
                    sOriginalUrl = "originalUrl";
                    break;
                default:
                    throw Error("profile manifest '%s' has unsupported version %d", manifestPath, version);
            }

            auto elems = json["elements"];
            for (auto & elem : elems.items()) {
                auto & e = elem.value();
                ProfileElement element;
                for (auto & p : e["storePaths"])
                    element.storePaths.insert(state.store->parseStorePath((std::string) p));
                element.active = e["active"];
                if(e.contains("priority")) {
                    element.priority = e["priority"];
                }
                if (e.value(sUrl, "") != "") {
                    element.source = ProfileElementSource {
                        parseFlakeRef(e[sOriginalUrl]),
                        parseFlakeRef(e[sUrl]),
                        e["attrPath"],
                        e["outputs"].get<ExtendedOutputsSpec>()
                    };
                }

                std::string name =
                    elems.is_object()
                    ? elem.key()
                    : element.source
                    ? getNameFromURL(parseURL(element.source->to_string())).value_or(element.identifier())
                    : element.identifier();

                addElement(name, std::move(element));
            }
        }

        else if (pathExists(profile + "/manifest.nix")) {
            // FIXME: needed because of pure mode; ugly.
            state.allowPath(state.store->followLinksToStore(profile));
            state.allowPath(state.store->followLinksToStore(profile + "/manifest.nix"));

            auto packageInfos = queryInstalled(state, state.store->followLinksToStore(profile));

            for (auto & packageInfo : packageInfos) {
                ProfileElement element;
                element.storePaths = {packageInfo.queryOutPath()};
                addElement(std::move(element));
            }
        }
    }

    void addElement(std::string_view nameCandidate, ProfileElement element)
    {
        std::string finalName(nameCandidate);
        for (int i = 1; elements.contains(finalName); ++i)
            finalName = nameCandidate + "-" + std::to_string(i);

        elements.insert_or_assign(finalName, std::move(element));
    }

    void addElement(ProfileElement element)
    {
        auto name =
            element.source
            ? getNameFromURL(parseURL(element.source->to_string()))
            : std::nullopt;
        auto name2 = name ? *name : element.identifier();
        addElement(name2, std::move(element));
    }

    nlohmann::json toJSON(Store & store) const
    {
        auto es = nlohmann::json::object();
        for (auto & [name, element] : elements) {
            auto paths = nlohmann::json::array();
            for (auto & path : element.storePaths)
                paths.push_back(store.printStorePath(path));
            nlohmann::json obj;
            obj["storePaths"] = paths;
            obj["active"] = element.active;
            obj["priority"] = element.priority;
            if (element.source) {
                obj["originalUrl"] = element.source->originalRef.to_string();
                obj["url"] = element.source->lockedRef.to_string();
                obj["attrPath"] = element.source->attrPath;
                obj["outputs"] = element.source->outputs;
            }
            es[name] = obj;
        }
        nlohmann::json json;
        json["version"] = 3;
        json["elements"] = es;
        return json;
    }

    StorePath build(ref<Store> store)
    {
        auto tempDir = createTempDir();

        StorePathSet references;

        Packages pkgs;
        for (auto & [name, element] : elements) {
            for (auto & path : element.storePaths) {
                if (element.active)
                    pkgs.emplace_back(store->printStorePath(path), true, element.priority);
                references.insert(path);
            }
        }

        buildProfile(tempDir, std::move(pkgs));

        writeFile(tempDir + "/manifest.json", toJSON(*store).dump());

        /* Add the symlink tree to the store. */
        StringSink sink;
        dumpPath(tempDir, sink);

        auto narHash = hashString(HashAlgorithm::SHA256, sink.s);

        ValidPathInfo info {
            *store,
            "profile",
            FixedOutputInfo {
                .method = FileIngestionMethod::Recursive,
                .hash = narHash,
                .references = {
                    .others = std::move(references),
                    // profiles never refer to themselves
                    .self = false,
                },
            },
            narHash,
        };
        info.narSize = sink.s.size();

        StringSource source(sink.s);
        store->addToStore(info, source);

        return std::move(info.path);
    }

    static void printDiff(const ProfileManifest & prev, const ProfileManifest & cur, std::string_view indent)
    {
        auto i = prev.elements.begin();
        auto j = cur.elements.begin();

        bool changes = false;

        while (i != prev.elements.end() || j != cur.elements.end()) {
            if (j != cur.elements.end() && (i == prev.elements.end() || i->first > j->first)) {
                logger->cout("%s%s: ∅ -> %s", indent, j->second.identifier(), j->second.versions());
                changes = true;
                ++j;
            }
            else if (i != prev.elements.end() && (j == cur.elements.end() || i->first < j->first)) {
                logger->cout("%s%s: %s -> ∅", indent, i->second.identifier(), i->second.versions());
                changes = true;
                ++i;
            }
            else {
                auto v1 = i->second.versions();
                auto v2 = j->second.versions();
                if (v1 != v2) {
                    logger->cout("%s%s: %s -> %s", indent, i->second.identifier(), v1, v2);
                    changes = true;
                }
                ++i;
                ++j;
            }
        }

        if (!changes)
            logger->cout("%sNo changes.", indent);
    }
};

static std::map<Installable *, std::pair<BuiltPaths, ref<ExtraPathInfo>>>
builtPathsPerInstallable(
    const std::vector<std::pair<ref<Installable>, BuiltPathWithResult>> & builtPaths)
{
    std::map<Installable *, std::pair<BuiltPaths, ref<ExtraPathInfo>>> res;
    for (auto & [installable, builtPath] : builtPaths) {
        auto & r = res.insert({
            &*installable,
            {
                {},
                make_ref<ExtraPathInfo>(),
            }
        }).first->second;
        /* Note that there could be conflicting info
           (e.g. meta.priority fields) if the installable returned
           multiple derivations. So pick one arbitrarily. FIXME:
           print a warning? */
        r.first.push_back(builtPath.path);
        r.second = builtPath.info;
    }
    return res;
}

struct CmdProfileInstall : InstallablesCommand, MixDefaultProfile
{
    std::optional<int64_t> priority;

    CmdProfileInstall() {
        addFlag({
            .longName = "priority",
            .description = "The priority of the package to install.",
            .labels = {"priority"},
            .handler = {&priority},
        });
    };

    std::string description() override
    {
        return "install a package into a profile";
    }

    std::string doc() override
    {
        return
          #include "profile-install.md"
          ;
    }

    void run(ref<Store> store, Installables && installables) override
    {
        ProfileManifest manifest(*getEvalState(), *profile);

        auto builtPaths = builtPathsPerInstallable(
            Installable::build2(
                getEvalStore(), store, Realise::Outputs, installables, bmNormal));

        for (auto & installable : installables) {
            ProfileElement element;

            auto iter = builtPaths.find(&*installable);
            if (iter == builtPaths.end()) continue;
            auto & [res, info] = iter->second;

            if (auto * info2 = dynamic_cast<ExtraPathInfoFlake *>(&*info)) {
                element.source = ProfileElementSource {
                    .originalRef = info2->flake.originalRef,
                    .lockedRef = info2->flake.lockedRef,
                    .attrPath = info2->value.attrPath,
                    .outputs = info2->value.extendedOutputsSpec,
                };
            }

            // If --priority was specified we want to override the
            // priority of the installable.
            element.priority =
                priority
                ? *priority
                : ({
                    auto * info2 = dynamic_cast<ExtraPathInfoValue *>(&*info);
                    info2
                        ? info2->value.priority.value_or(defaultPriority)
                        : defaultPriority;
                });

            element.updateStorePaths(getEvalStore(), store, res);

            manifest.addElement(std::move(element));
        }

        try {
            updateProfile(manifest.build(store));
        } catch (BuildEnvFileConflictError & conflictError) {
            // FIXME use C++20 std::ranges once macOS has it
            //       See https://github.com/NixOS/nix/compare/3efa476c5439f8f6c1968a6ba20a31d1239c2f04..1fe5d172ece51a619e879c4b86f603d9495cc102
            auto findRefByFilePath = [&]<typename Iterator>(Iterator begin, Iterator end) {
                for (auto it = begin; it != end; it++) {
                    auto & profileElement = it->second;
                    for (auto & storePath : profileElement.storePaths) {
                        if (conflictError.fileA.starts_with(store->printStorePath(storePath))) {
                            return std::pair(conflictError.fileA, profileElement.toInstallables(*store));
                        }
                        if (conflictError.fileB.starts_with(store->printStorePath(storePath))) {
                            return std::pair(conflictError.fileB, profileElement.toInstallables(*store));
                        }
                    }
                }
                throw conflictError;
            };
            // There are 2 conflicting files. We need to find out which one is from the already installed package and
            // which one is the package that is the new package that is being installed.
            // The first matching package is the one that was already installed (original).
            auto [originalConflictingFilePath, originalConflictingRefs] = findRefByFilePath(manifest.elements.begin(), manifest.elements.end());
            // The last matching package is the one that was going to be installed (new).
            auto [newConflictingFilePath, newConflictingRefs] = findRefByFilePath(manifest.elements.rbegin(), manifest.elements.rend());

            throw Error(
                "An existing package already provides the following file:\n"
                "\n"
                "  %1%\n"
                "\n"
                "This is the conflicting file from the new package:\n"
                "\n"
                "  %2%\n"
                "\n"
                "To remove the existing package:\n"
                "\n"
                "  nix profile remove %3%\n"
                "\n"
                "The new package can also be installed next to the existing one by assigning a different priority.\n"
                "The conflicting packages have a priority of %5%.\n"
                "To prioritise the new package:\n"
                "\n"
                "  nix profile install %4% --priority %6%\n"
                "\n"
                "To prioritise the existing package:\n"
                "\n"
                "  nix profile install %4% --priority %7%\n",
                originalConflictingFilePath,
                newConflictingFilePath,
                concatStringsSep(" ", originalConflictingRefs),
                concatStringsSep(" ", newConflictingRefs),
                conflictError.priority,
                conflictError.priority - 1,
                conflictError.priority + 1
            );
        }
    }
};

class MixProfileElementMatchers : virtual Args
{
    std::vector<std::string> _matchers;

public:

    MixProfileElementMatchers()
    {
        expectArgs("elements", &_matchers);
    }

    struct RegexPattern {
        std::string pattern;
        std::regex  reg;
    };
    typedef std::variant<Path, RegexPattern> Matcher;

    std::vector<Matcher> getMatchers(ref<Store> store)
    {
        std::vector<Matcher> res;

        for (auto & s : _matchers) {
            if (auto n = string2Int<size_t>(s))
                throw Error("'nix profile' no longer supports indices ('%d')", *n);
            else if (store->isStorePath(s))
                res.push_back(s);
            else
                res.push_back(RegexPattern{s,std::regex(s, std::regex::extended | std::regex::icase)});
        }

        return res;
    }

    bool matches(
        const Store & store,
        const std::string & name,
        const ProfileElement & element,
        const std::vector<Matcher> & matchers)
    {
        for (auto & matcher : matchers) {
            if (auto path = std::get_if<Path>(&matcher)) {
                if (element.storePaths.count(store.parseStorePath(*path))) return true;
            } else if (auto regex = std::get_if<RegexPattern>(&matcher)) {
                if (std::regex_match(name, regex->reg))
                    return true;
            }
        }

        return false;
    }
};

struct CmdProfileRemove : virtual EvalCommand, MixDefaultProfile, MixProfileElementMatchers
{
    std::string description() override
    {
        return "remove packages from a profile";
    }

    std::string doc() override
    {
        return
          #include "profile-remove.md"
          ;
    }

    void run(ref<Store> store) override
    {
        ProfileManifest oldManifest(*getEvalState(), *profile);

        auto matchers = getMatchers(store);

        ProfileManifest newManifest;

        for (auto & [name, element] : oldManifest.elements) {
            if (!matches(*store, name, element, matchers)) {
                newManifest.elements.insert_or_assign(name, std::move(element));
            } else {
                notice("removing '%s'", element.identifier());
            }
        }

        auto removedCount = oldManifest.elements.size() - newManifest.elements.size();
        printInfo("removed %d packages, kept %d packages",
            removedCount,
            newManifest.elements.size());

        if (removedCount == 0) {
            for (auto matcher: matchers) {
                if (const Path * path = std::get_if<Path>(&matcher)) {
                    warn("'%s' does not match any paths", *path);
                } else if (const RegexPattern * regex = std::get_if<RegexPattern>(&matcher)) {
                    warn("'%s' does not match any packages", regex->pattern);
                }
            }
            warn ("Use 'nix profile list' to see the current profile.");
        }
        updateProfile(newManifest.build(store));
    }
};

struct CmdProfileUpgrade : virtual SourceExprCommand, MixDefaultProfile, MixProfileElementMatchers
{
    std::string description() override
    {
        return "upgrade packages using their most recent flake";
    }

    std::string doc() override
    {
        return
          #include "profile-upgrade.md"
          ;
    }

    void run(ref<Store> store) override
    {
        ProfileManifest manifest(*getEvalState(), *profile);

        auto matchers = getMatchers(store);

        Installables installables;
        std::vector<ProfileElement *> elems;

        auto matchedCount = 0;
        auto upgradedCount = 0;

        for (auto & [name, element] : manifest.elements) {
            if (!matches(*store, name, element, matchers)) {
                continue;
            }

<<<<<<< HEAD
                if (info.flake.lockedRef.input.isLocked() && element.source->lockedRef == info.flake.lockedRef) continue;
=======
            matchedCount++;
>>>>>>> 06be819b

            if (!element.source) {
                warn(
                    "Found package '%s', but it was not installed from a flake, so it can't be checked for upgrades!",
                    element.identifier()
                );
                continue;
            }
            if (element.source->originalRef.input.isLocked()) {
                warn(
                    "Found package '%s', but it was installed from a locked flake reference so it can't be upgraded!",
                    element.identifier()
                );
                continue;
            }

            upgradedCount++;

            Activity act(*logger, lvlChatty, actUnknown,
                fmt("checking '%s' for updates", element.source->attrPath));

            auto installable = make_ref<InstallableFlake>(
                this,
                getEvalState(),
                FlakeRef(element.source->originalRef),
                "",
                element.source->outputs,
                Strings{element.source->attrPath},
                Strings{},
                lockFlags);

            auto derivedPaths = installable->toDerivedPaths();
            if (derivedPaths.empty()) continue;
            auto * infop = dynamic_cast<ExtraPathInfoFlake *>(&*derivedPaths[0].info);
            // `InstallableFlake` should use `ExtraPathInfoFlake`.
            assert(infop);
            auto & info = *infop;

            if (element.source->lockedRef == info.flake.lockedRef) continue;

            printInfo("upgrading '%s' from flake '%s' to '%s'",
                element.source->attrPath, element.source->lockedRef, info.flake.lockedRef);

            element.source = ProfileElementSource {
                .originalRef = installable->flakeRef,
                .lockedRef = info.flake.lockedRef,
                .attrPath = info.value.attrPath,
                .outputs = installable->extendedOutputsSpec,
            };

            installables.push_back(installable);
            elems.push_back(&element);
        }

        if (upgradedCount == 0) {
            if (matchedCount == 0) {
                for (auto & matcher : matchers) {
                    if (const Path * path = std::get_if<Path>(&matcher)) {
                        warn("'%s' does not match any paths", *path);
                    } else if (const RegexPattern * regex = std::get_if<RegexPattern>(&matcher)) {
                        warn("'%s' does not match any packages", regex->pattern);
                    }
                }
            } else {
                warn("Found some packages but none of them could be upgraded.");
            }
            warn ("Use 'nix profile list' to see the current profile.");
        }

        auto builtPaths = builtPathsPerInstallable(
            Installable::build2(
                getEvalStore(), store, Realise::Outputs, installables, bmNormal));

        for (size_t i = 0; i < installables.size(); ++i) {
            auto & installable = installables.at(i);
            auto & element = *elems.at(i);
            element.updateStorePaths(
                getEvalStore(),
                store,
                builtPaths.find(&*installable)->second.first);
        }

        updateProfile(manifest.build(store));
    }
};

struct CmdProfileList : virtual EvalCommand, virtual StoreCommand, MixDefaultProfile, MixJSON
{
    std::string description() override
    {
        return "list installed packages";
    }

    std::string doc() override
    {
        return
          #include "profile-list.md"
          ;
    }

    void run(ref<Store> store) override
    {
        ProfileManifest manifest(*getEvalState(), *profile);

        if (json) {
            std::cout << manifest.toJSON(*store).dump() << "\n";
        } else {
            for (const auto & [i, e] : enumerate(manifest.elements)) {
                auto & [name, element] = e;
                if (i) logger->cout("");
                logger->cout("Name:               " ANSI_BOLD "%s" ANSI_NORMAL "%s",
                    name,
                    element.active ? "" : " " ANSI_RED "(inactive)" ANSI_NORMAL);
                if (element.source) {
                    logger->cout("Flake attribute:    %s%s", element.source->attrPath, element.source->outputs.to_string());
                    logger->cout("Original flake URL: %s", element.source->originalRef.to_string());
                    logger->cout("Locked flake URL:   %s", element.source->lockedRef.to_string());
                }
                logger->cout("Store paths:        %s", concatStringsSep(" ", store->printStorePathSet(element.storePaths)));
            }
        }
    }
};

struct CmdProfileDiffClosures : virtual StoreCommand, MixDefaultProfile
{
    std::string description() override
    {
        return "show the closure difference between each version of a profile";
    }

    std::string doc() override
    {
        return
          #include "profile-diff-closures.md"
          ;
    }

    void run(ref<Store> store) override
    {
        auto [gens, curGen] = findGenerations(*profile);

        std::optional<Generation> prevGen;
        bool first = true;

        for (auto & gen : gens) {
            if (prevGen) {
                if (!first) logger->cout("");
                first = false;
                logger->cout("Version %d -> %d:", prevGen->number, gen.number);
                printClosureDiff(store,
                    store->followLinksToStorePath(prevGen->path),
                    store->followLinksToStorePath(gen.path),
                    "  ");
            }

            prevGen = gen;
        }
    }
};

struct CmdProfileHistory : virtual StoreCommand, EvalCommand, MixDefaultProfile
{
    std::string description() override
    {
        return "show all versions of a profile";
    }

    std::string doc() override
    {
        return
          #include "profile-history.md"
          ;
    }

    void run(ref<Store> store) override
    {
        auto [gens, curGen] = findGenerations(*profile);

        std::optional<std::pair<Generation, ProfileManifest>> prevGen;
        bool first = true;

        for (auto & gen : gens) {
            ProfileManifest manifest(*getEvalState(), gen.path);

            if (!first) logger->cout("");
            first = false;

            logger->cout("Version %s%d" ANSI_NORMAL " (%s)%s:",
                gen.number == curGen ? ANSI_GREEN : ANSI_BOLD,
                gen.number,
                std::put_time(std::gmtime(&gen.creationTime), "%Y-%m-%d"),
                prevGen ? fmt(" <- %d", prevGen->first.number) : "");

            ProfileManifest::printDiff(
                prevGen ? prevGen->second : ProfileManifest(),
                manifest,
                "  ");

            prevGen = {gen, std::move(manifest)};
        }
    }
};

struct CmdProfileRollback : virtual StoreCommand, MixDefaultProfile, MixDryRun
{
    std::optional<GenerationNumber> version;

    CmdProfileRollback()
    {
        addFlag({
            .longName = "to",
            .description = "The profile version to roll back to.",
            .labels = {"version"},
            .handler = {&version},
        });
    }

    std::string description() override
    {
        return "roll back to the previous version or a specified version of a profile";
    }

    std::string doc() override
    {
        return
          #include "profile-rollback.md"
          ;
    }

    void run(ref<Store> store) override
    {
        switchGeneration(*profile, version, dryRun);
    }
};

struct CmdProfileWipeHistory : virtual StoreCommand, MixDefaultProfile, MixDryRun
{
    std::optional<std::string> minAge;

    CmdProfileWipeHistory()
    {
        addFlag({
            .longName = "older-than",
            .description =
                "Delete versions older than the specified age. *age* "
                "must be in the format *N*`d`, where *N* denotes a number "
                "of days.",
            .labels = {"age"},
            .handler = {&minAge},
        });
    }

    std::string description() override
    {
        return "delete non-current versions of a profile";
    }

    std::string doc() override
    {
        return
          #include "profile-wipe-history.md"
          ;
    }

    void run(ref<Store> store) override
    {
        if (minAge) {
            auto t = parseOlderThanTimeSpec(*minAge);
            deleteGenerationsOlderThan(*profile, t, dryRun);
        } else
            deleteOldGenerations(*profile, dryRun);
    }
};

struct CmdProfile : NixMultiCommand
{
    CmdProfile()
        : NixMultiCommand(
            "profile",
            {
              {"install", []() { return make_ref<CmdProfileInstall>(); }},
              {"remove", []() { return make_ref<CmdProfileRemove>(); }},
              {"upgrade", []() { return make_ref<CmdProfileUpgrade>(); }},
              {"list", []() { return make_ref<CmdProfileList>(); }},
              {"diff-closures", []() { return make_ref<CmdProfileDiffClosures>(); }},
              {"history", []() { return make_ref<CmdProfileHistory>(); }},
              {"rollback", []() { return make_ref<CmdProfileRollback>(); }},
              {"wipe-history", []() { return make_ref<CmdProfileWipeHistory>(); }},
          })
    { }

    std::string description() override
    {
        return "manage Nix profiles";
    }

    std::string doc() override
    {
        return
          #include "profile.md"
          ;
    }
};

static auto rCmdProfile = registerCommand<CmdProfile>("profile");<|MERGE_RESOLUTION|>--- conflicted
+++ resolved
@@ -585,11 +585,7 @@
                 continue;
             }
 
-<<<<<<< HEAD
-                if (info.flake.lockedRef.input.isLocked() && element.source->lockedRef == info.flake.lockedRef) continue;
-=======
             matchedCount++;
->>>>>>> 06be819b
 
             if (!element.source) {
                 warn(
@@ -628,7 +624,9 @@
             assert(infop);
             auto & info = *infop;
 
-            if (element.source->lockedRef == info.flake.lockedRef) continue;
+            if (info.flake.lockedRef.input.isLocked()
+                && element.source->lockedRef == info.flake.lockedRef)
+                continue;
 
             printInfo("upgrading '%s' from flake '%s' to '%s'",
                 element.source->attrPath, element.source->lockedRef, info.flake.lockedRef);
