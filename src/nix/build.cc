--- conflicted
+++ resolved
@@ -42,38 +42,6 @@
     return res;
 }
 
-<<<<<<< HEAD
-// TODO deduplicate with other code also setting such out links.
-static void createOutLinks(
-    const std::filesystem::path & outLink,
-    const std::vector<BuiltPathWithResult> & buildables,
-    LocalFSStore & store2,
-    PathSet & symlinks)
-{
-    for (const auto & [_i, buildable] : enumerate(buildables)) {
-        auto i = _i;
-        std::visit(overloaded {
-            [&](const BuiltPath::Opaque & bo) {
-                auto symlink = absPath(outLink.string());
-                if (i) symlink += fmt("-%d", i);
-                store2.addPermRoot(bo.path, symlink);
-                symlinks.insert(symlink);
-            },
-            [&](const BuiltPath::Built & bfd) {
-                for (auto & output : bfd.outputs) {
-                    auto symlink = absPath(outLink.string());
-                    if (i) symlink += fmt("-%d", i);
-                    if (output.first != "out") symlink += fmt("-%s", output.first);
-                    store2.addPermRoot(output.second, symlink);
-                    symlinks.insert(symlink);
-                }
-            },
-        }, buildable.path.raw());
-    }
-}
-
-=======
->>>>>>> 50ba8516
 struct CmdBuild : InstallablesCommand, MixDryRun, MixJSON, MixProfile
 {
     Path outLink = "result";
@@ -151,11 +119,7 @@
 
         if (outLink != "")
             if (auto store2 = store.dynamic_pointer_cast<LocalFSStore>())
-<<<<<<< HEAD
-                createOutLinks(outLink, buildables, *store2, symlinks);
-=======
-                createOutLinks(outLink, toBuiltPaths(buildables), *store2);
->>>>>>> 50ba8516
+                createOutLinks(outLink, toBuiltPaths(buildables), *store2, symlinks);
 
         if (printOutputPaths) {
             stopProgressBar();
