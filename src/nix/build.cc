#include "command.hh"
#include "common-args.hh"
#include "shared.hh"
#include "store-api.hh"
#include "local-fs-store.hh"
#include "progress-bar.hh"

#include <nlohmann/json.hpp>

using namespace nix;

static nlohmann::json derivedPathsToJSON(const DerivedPaths & paths, Store & store)
{
    auto res = nlohmann::json::array();
    for (auto & t : paths) {
        std::visit([&](const auto & t) {
            res.push_back(t.toJSON(store));
        }, t.raw());
    }
    return res;
}

static nlohmann::json builtPathsWithResultToJSON(const std::vector<BuiltPathWithResult> & buildables, const Store & store)
{
    auto res = nlohmann::json::array();
    for (auto & b : buildables) {
        std::visit([&](const auto & t) {
            auto j = t.toJSON(store);
            if (b.result) {
                if (b.result->startTime)
                    j["startTime"] = b.result->startTime;
                if (b.result->stopTime)
                    j["stopTime"] = b.result->stopTime;
                if (b.result->cpuUser)
                    j["cpuUser"] = ((double) b.result->cpuUser->count()) / 1000000;
                if (b.result->cpuSystem)
                    j["cpuSystem"] = ((double) b.result->cpuSystem->count()) / 1000000;
            }
            res.push_back(j);
        }, b.path.raw());
    }
    return res;
}

// TODO deduplicate with other code also setting such out links.
static void createOutLinks(const std::filesystem::path& outLink, const std::vector<BuiltPathWithResult>& buildables, LocalFSStore& store2)
{
    for (const auto & [_i, buildable] : enumerate(buildables)) {
        auto i = _i;
        std::visit(overloaded {
            [&](const BuiltPath::Opaque & bo) {
                auto symlink = outLink;
                if (i) symlink += fmt("-%d", i);
                store2.addPermRoot(bo.path, absPath(symlink.string()));
            },
            [&](const BuiltPath::Built & bfd) {
                for (auto & output : bfd.outputs) {
                    auto symlink = outLink;
                    if (i) symlink += fmt("-%d", i);
                    if (output.first != "out") symlink += fmt("-%s", output.first);
                    store2.addPermRoot(output.second, absPath(symlink.string()));
                }
            },
        }, buildable.path.raw());
    }
}

struct CmdBuild : InstallablesCommand, MixDryRun, MixJSON, MixProfile
{
    Path outLink = "result";
    bool printOutputPaths = false;
    BuildMode buildMode = bmNormal;

    CmdBuild()
    {
        addFlag({
            .longName = "out-link",
            .shortName = 'o',
            .description = "Use *path* as prefix for the symlinks to the build results. It defaults to `result`.",
            .labels = {"path"},
            .handler = {&outLink},
            .completer = completePath
        });

        addFlag({
            .longName = "no-link",
            .description = "Do not create symlinks to the build results.",
            .handler = {&outLink, Path("")},
        });

        addFlag({
            .longName = "print-out-paths",
            .description = "Print the resulting output paths",
            .handler = {&printOutputPaths, true},
        });

        addFlag({
            .longName = "rebuild",
            .description = "Rebuild an already built package and compare the result to the existing store paths.",
            .handler = {&buildMode, bmCheck},
        });
    }

    std::string description() override
    {
        return "build a derivation or fetch a store path";
    }

    std::string doc() override
    {
        return
          #include "build.md"
          ;
    }

    void run(ref<Store> store, Installables && installables) override
    {
        if (dryRun) {
            std::vector<DerivedPath> pathsToBuild;

            for (auto & i : installables)
                for (auto & b : i->toDerivedPaths())
                    pathsToBuild.push_back(b.path);

            printMissing(store, pathsToBuild, lvlError);

            if (json)
                logger->cout("%s", derivedPathsToJSON(pathsToBuild, *store).dump());

            return;
        }

        auto buildables = Installable::build(
            getEvalStore(), store,
            Realise::Outputs,
            installables,
            repair ? bmRepair : buildMode);

        if (json) logger->cout("%s", builtPathsWithResultToJSON(buildables, *store).dump());

        PathSet symlinks;

        if (outLink != "")
            if (auto store2 = store.dynamic_pointer_cast<LocalFSStore>())
<<<<<<< HEAD
                for (const auto & [_i, buildable] : enumerate(buildables)) {
                    auto i = _i;
                    std::visit(overloaded {
                        [&](const BuiltPath::Opaque & bo) {
                            std::string symlink = outLink;
                            if (i) symlink += fmt("-%d", i);
                            symlink = absPath(symlink);
                            store2->addPermRoot(bo.path, symlink);
                            symlinks.insert(symlink);
                        },
                        [&](const BuiltPath::Built & bfd) {
                            for (auto & output : bfd.outputs) {
                                std::string symlink = outLink;
                                if (i) symlink += fmt("-%d", i);
                                if (output.first != "out") symlink += fmt("-%s", output.first);
                                symlink = absPath(symlink);
                                store2->addPermRoot(output.second, symlink);
                                symlinks.insert(symlink);
                            }
                        },
                    }, buildable.raw());
                }
=======
                createOutLinks(outLink, buildables, *store2);
>>>>>>> 1af94bf4

        if (printOutputPaths) {
            stopProgressBar();
            for (auto & buildable : buildables) {
                std::visit(overloaded {
                    [&](const BuiltPath::Opaque & bo) {
                        logger->cout(store->printStorePath(bo.path));
                    },
                    [&](const BuiltPath::Built & bfd) {
                        for (auto & output : bfd.outputs) {
                            logger->cout(store->printStorePath(output.second));
                        }
                    },
                }, buildable.path.raw());
            }
        }

<<<<<<< HEAD
        updateProfile(buildables);

        if (!json)
            notice(
                ANSI_GREEN "Build succeeded." ANSI_NORMAL
                " The result is available through the symlink " ANSI_BOLD "%s" ANSI_NORMAL ".",
                showPaths(symlinks));
=======
        BuiltPaths buildables2;
        for (auto & b : buildables)
            buildables2.push_back(b.path);
        updateProfile(buildables2);
>>>>>>> 1af94bf4
    }
};

static auto rCmdBuild = registerCommand<CmdBuild>("build");<|MERGE_RESOLUTION|>--- conflicted
+++ resolved
@@ -43,22 +43,28 @@
 }
 
 // TODO deduplicate with other code also setting such out links.
-static void createOutLinks(const std::filesystem::path& outLink, const std::vector<BuiltPathWithResult>& buildables, LocalFSStore& store2)
+static void createOutLinks(
+    const std::filesystem::path & outLink,
+    const std::vector<BuiltPathWithResult> & buildables,
+    LocalFSStore & store2,
+    PathSet & symlinks)
 {
     for (const auto & [_i, buildable] : enumerate(buildables)) {
         auto i = _i;
         std::visit(overloaded {
             [&](const BuiltPath::Opaque & bo) {
-                auto symlink = outLink;
+                auto symlink = absPath(outLink.string());
                 if (i) symlink += fmt("-%d", i);
-                store2.addPermRoot(bo.path, absPath(symlink.string()));
+                store2.addPermRoot(bo.path, symlink);
+                symlinks.insert(symlink);
             },
             [&](const BuiltPath::Built & bfd) {
                 for (auto & output : bfd.outputs) {
-                    auto symlink = outLink;
+                    auto symlink = absPath(outLink.string());
                     if (i) symlink += fmt("-%d", i);
                     if (output.first != "out") symlink += fmt("-%s", output.first);
-                    store2.addPermRoot(output.second, absPath(symlink.string()));
+                    store2.addPermRoot(output.second, symlink);
+                    symlinks.insert(symlink);
                 }
             },
         }, buildable.path.raw());
@@ -142,32 +148,7 @@
 
         if (outLink != "")
             if (auto store2 = store.dynamic_pointer_cast<LocalFSStore>())
-<<<<<<< HEAD
-                for (const auto & [_i, buildable] : enumerate(buildables)) {
-                    auto i = _i;
-                    std::visit(overloaded {
-                        [&](const BuiltPath::Opaque & bo) {
-                            std::string symlink = outLink;
-                            if (i) symlink += fmt("-%d", i);
-                            symlink = absPath(symlink);
-                            store2->addPermRoot(bo.path, symlink);
-                            symlinks.insert(symlink);
-                        },
-                        [&](const BuiltPath::Built & bfd) {
-                            for (auto & output : bfd.outputs) {
-                                std::string symlink = outLink;
-                                if (i) symlink += fmt("-%d", i);
-                                if (output.first != "out") symlink += fmt("-%s", output.first);
-                                symlink = absPath(symlink);
-                                store2->addPermRoot(output.second, symlink);
-                                symlinks.insert(symlink);
-                            }
-                        },
-                    }, buildable.raw());
-                }
-=======
-                createOutLinks(outLink, buildables, *store2);
->>>>>>> 1af94bf4
+                createOutLinks(outLink, buildables, *store2, symlinks);
 
         if (printOutputPaths) {
             stopProgressBar();
@@ -185,20 +166,16 @@
             }
         }
 
-<<<<<<< HEAD
-        updateProfile(buildables);
+        BuiltPaths buildables2;
+        for (auto & b : buildables)
+            buildables2.push_back(b.path);
+        updateProfile(buildables2);
 
         if (!json)
             notice(
                 ANSI_GREEN "Build succeeded." ANSI_NORMAL
                 " The result is available through the symlink " ANSI_BOLD "%s" ANSI_NORMAL ".",
                 showPaths(symlinks));
-=======
-        BuiltPaths buildables2;
-        for (auto & b : buildables)
-            buildables2.push_back(b.path);
-        updateProfile(buildables2);
->>>>>>> 1af94bf4
     }
 };
 
