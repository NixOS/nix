--- conflicted
+++ resolved
@@ -117,11 +117,7 @@
                that as the top-level. */
             auto entries = readDirectory(unpacked);
             if (entries.size() == 1)
-<<<<<<< HEAD
-                tmpFile = PathNG { unpacked } / entries[0].name;
-=======
-                tmpFile = entries[0].path().string();
->>>>>>> 9ae6455b
+                tmpFile = entries[0].path();
             else
                 tmpFile = unpacked;
         }
