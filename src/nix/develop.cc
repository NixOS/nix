--- conflicted
+++ resolved
@@ -137,30 +137,21 @@
     drvName += "-env";
     for (auto & output : drv.outputs)
         drv.env.erase(output.first);
-    drv.outputs = {{"out", DerivationOutput { .output = DerivationOutputInputAddressed { .path = StorePath::dummy }}}};
+    drv.outputs = {{"out", {
+        .output = DerivationOutputInputAddressedT<NoPath> { .path = NoPath {} }}
+    }};
     drv.env["out"] = "";
     drv.env["_outputs_saved"] = drv.env["outputs"];
     drv.env["outputs"] = "out";
     drv.inputSrcs.insert(std::move(getEnvShPath));
-<<<<<<< HEAD
     drv.outputs.insert_or_assign("out", DerivationOutputT<NoPath> {});
-    Derivation drvFinal = bakeDerivationPaths(*store, drv, drvName);
-    drv.env.insert_or_assign("out", store->printStorePath(drvFinal.outputs.at("out").path));
+    Derivation drvFinal = bakeDerivationPaths(*store, drv);
     auto shellDrvPath2 = writeDerivation(store, drvFinal, drvName);
-=======
-    Hash h = std::get<0>(hashDerivationModulo(*store, drv, true));
-    auto shellOutPath = store->makeOutputPath("out", h, drvName);
-    drv.outputs.insert_or_assign("out", DerivationOutput { .output = DerivationOutputInputAddressed {
-                .path = shellOutPath
-            } });
-    drv.env["out"] = store->printStorePath(shellOutPath);
-    auto shellDrvPath2 = writeDerivation(store, drv, drvName);
->>>>>>> 659ea7c0
 
     /* Build the derivation. */
     store->buildPaths({{shellDrvPath2}});
 
-    return drvFinal.outputs.at("out").path;
+    return std::get<DerivationOutputInputAddressed>(drvFinal.outputs.at("out").output).path;
 }
 
 struct Common : InstallableCommand, MixProfile
