--- conflicted
+++ resolved
@@ -67,26 +67,21 @@
 
             {
                 auto outputsObj(drvObj.object("outputs"));
-                for (auto & output : drv.outputsAndPaths(*store)) {
-                    auto outputObj(outputsObj.object(output.first));
-<<<<<<< HEAD
-=======
-                    outputObj.attr("path", store->printStorePath(output.second.second));
-
->>>>>>> 13e49be6
+                for (auto & [outputName, output] : drv.outputs) {
+                    auto outputObj { outputsObj.object(outputName) };
                     std::visit(overloaded {
                         [&](DerivationOutputInputAddressed doi) {
                             outputObj.attr("path", store->printStorePath(doi.path));
                         },
                         [&](DerivationOutputCAFixed dof) {
-                            outputObj.attr("path", store->printStorePath(dof.path(*store, drv.name, output.first)));
+                            outputObj.attr("path", store->printStorePath(dof.path(*store, drv.name, outputName)));
                             outputObj.attr("hashAlgo", dof.hash.printMethodAlgo());
                             outputObj.attr("hash", dof.hash.hash.to_string(Base16, false));
                         },
                         [&](DerivationOutputCAFloating dof) {
                             outputObj.attr("hashAlgo", makeFileIngestionPrefix(dof.method) + printHashType(dof.hashType));
                         },
-                    }, output.second.first.output);
+                    }, output.output);
                 }
             }
 
