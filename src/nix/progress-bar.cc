--- conflicted
+++ resolved
@@ -119,19 +119,14 @@
 
     void log(State & state, Verbosity lvl, const std::string & s)
     {
-<<<<<<< HEAD
-        writeToStderr("\r\x1B[K" + s + ANSI_NORMAL "\n");
-        draw(state);
-=======
         if (state.active) {
-            writeToStderr("\r\e[K" + filterANSIEscapes(s, !isTTY) + ANSI_NORMAL "\n");
+            writeToStderr("\r\x1B[K" + filterANSIEscapes(s, !isTTY) + ANSI_NORMAL "\n");
             draw(state);
         } else {
             auto s2 = s + ANSI_NORMAL "\n";
             if (!isTTY) s2 = filterANSIEscapes(s2, true);
             writeToStderr(s2);
         }
->>>>>>> afb464c1
     }
 
     void startActivity(ActivityId act, Verbosity lvl, ActivityType type,
