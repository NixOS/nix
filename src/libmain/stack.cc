#include "types.hh"

#include <cstring>
#include <cstddef>
#include <cstdlib>

#ifndef _MSC_VER
#include <unistd.h>
#endif
#include <signal.h>

namespace nix {

#ifndef _WIN32
static void sigsegvHandler(int signo, siginfo_t * info, void * ctx)
{
    /* Detect stack overflows by comparing the faulting address with
       the stack pointer.  Unfortunately, getting the stack pointer is
       not portable. */
    bool haveSP = true;
    char * sp = 0;
#if defined(__x86_64__) && defined(REG_RSP)
    sp = (char *) ((ucontext_t *) ctx)->uc_mcontext.gregs[REG_RSP];
#elif defined(REG_ESP)
    sp = (char *) ((ucontext_t *) ctx)->uc_mcontext.gregs[REG_ESP];
#else
    haveSP = false;
#endif

    if (haveSP) {
        ptrdiff_t diff = (char *) info->si_addr - sp;
        if (diff < 0) diff = -diff;
        if (diff < 4096) {
            char msg[] = "error: stack overflow (possible infinite recursion)\n";
            [[gnu::unused]] auto res = write(2, msg, strlen(msg));
            _exit(1); // maybe abort instead?
        }
    }

    /* Restore default behaviour (i.e. segfault and dump core). */
    struct sigaction act;
    sigfillset(&act.sa_mask);
    act.sa_handler = SIG_DFL;
    act.sa_flags = 0;
    if (sigaction(SIGSEGV, &act, 0)) abort();
}
#endif

void detectStackOverflow()
{
#if defined(SA_SIGINFO) && defined (SA_ONSTACK)
    /* Install a SIGSEGV handler to detect stack overflows.  This
       requires an alternative stack, otherwise the signal cannot be
       delivered when we're out of stack space. */
    stack_t stack;
    stack.ss_size = 4096 * 4 + MINSIGSTKSZ;
    static auto stackBuf = std::make_unique<std::vector<char>>(stack.ss_size);
    stack.ss_sp = stackBuf->data();
    if (!stack.ss_sp) throw Error("cannot allocate alternative stack");
    stack.ss_flags = 0;
    if (sigaltstack(&stack, 0) == -1) throw PosixError("cannot set alternative stack");

    struct sigaction act;
    sigfillset(&act.sa_mask);
    act.sa_sigaction = sigsegvHandler;
    act.sa_flags = SA_SIGINFO | SA_ONSTACK;
    if (sigaction(SIGSEGV, &act, 0))
<<<<<<< HEAD
        throw PosixError("resetting SIGCHLD");
=======
        throw SysError("resetting SIGSEGV");
>>>>>>> a1a8ccb1
#endif
}


}<|MERGE_RESOLUTION|>--- conflicted
+++ resolved
@@ -65,11 +65,7 @@
     act.sa_sigaction = sigsegvHandler;
     act.sa_flags = SA_SIGINFO | SA_ONSTACK;
     if (sigaction(SIGSEGV, &act, 0))
-<<<<<<< HEAD
-        throw PosixError("resetting SIGCHLD");
-=======
-        throw SysError("resetting SIGSEGV");
->>>>>>> a1a8ccb1
+        throw PosixError("resetting SIGSEGV");
 #endif
 }
 
