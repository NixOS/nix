#include "progress-bar.hh"
#include "terminal.hh"
#include "sync.hh"
#include "store-api.hh"
#include "names.hh"

#include <atomic>
#include <map>
#include <thread>
#include <sstream>
#include <iostream>
#include <chrono>
<<<<<<< HEAD
#include <future>

#include <termios.h>
#include <poll.h>
=======
>>>>>>> 1af94bf4

namespace nix {

ProgressBarSettings progressBarSettings;

static GlobalConfig::Register rProgressBarSettings(&progressBarSettings);

static std::string_view getS(const std::vector<Logger::Field> & fields, size_t n)
{
    assert(n < fields.size());
    assert(fields[n].type == Logger::Field::tString);
    return fields[n].s;
}

static uint64_t getI(const std::vector<Logger::Field> & fields, size_t n)
{
    assert(n < fields.size());
    assert(fields[n].type == Logger::Field::tInt);
    return fields[n].i;
}

static std::string_view storePathToName(std::string_view path)
{
    auto base = baseNameOf(path);
    auto i = base.find('-');
    return i == std::string::npos ? base.substr(0, 0) : base.substr(i + 1);
}

std::string repeat(std::string_view s, size_t n)
{
    std::string res;
    for (size_t i = 0; i < n; ++i)
        res += s;
    return res;
}

auto MiB = 1024.0 * 1024.0;

class ProgressBar : public Logger
{
private:

    struct ActInfo
    {
        std::string s, lastLine;
        std::optional<std::string> phase;
        ActivityType type = actUnknown;
        uint64_t done = 0;
        uint64_t expected = 0;
        uint64_t running = 0;
        uint64_t failed = 0;
        std::map<ActivityType, uint64_t> expectedByType;
        bool visible = true;
        bool ignored = false;
        ActivityId parent;
        std::optional<std::string> name;
<<<<<<< HEAD
        std::optional<std::chrono::time_point<std::chrono::steady_clock>> startTime;
        PathSet buildsRemaining, substitutionsRemaining;
=======
        std::chrono::time_point<std::chrono::steady_clock> startTime;
>>>>>>> 1af94bf4
    };

    struct ActivitiesByType
    {
        std::map<ActivityId, std::list<ActInfo>::iterator> its;
        uint64_t done = 0;
        uint64_t expected = 0;
        uint64_t failed = 0;
    };

    struct ActivityStats
    {
        uint64_t done = 0;
        uint64_t expected = 0;
        uint64_t running = 0;
        uint64_t failed = 0;
        uint64_t left = 0;
        uint64_t active = 0;
    };

    ActivityStats getActivityStats(ActivitiesByType & act)
    {
        ActivityStats stats {
            .done = act.done,
            .expected = act.done,
            .running = 0,
            .failed = act.failed
        };

        for (auto & j : act.its) {
            if (j.second->ignored) continue;
            stats.done += j.second->done;
            stats.expected += j.second->expected;
            stats.running += j.second->running;
            stats.failed += j.second->failed;
            stats.left += j.second->expected > j.second->done ? j.second->expected - j.second->done : 0;
            stats.active++;
        }

        stats.expected = std::max(stats.expected, act.expected);

        return stats;
    }

    enum StatusLineGroup {
        idHelp,
        idLockFlake,
        idDownload,
        idEvaluate,
        idQueryMissing,
        idCopyPaths,
        idBuilds,
        idVerifyPaths,
        idStatus,
        idQuit,
        idPrompt,
    };

    typedef std::pair<StatusLineGroup, uint16_t> LineId;

    struct State
    {
        std::list<ActInfo> activities;
        std::map<ActivityId, std::list<ActInfo>::iterator> its;

        std::map<ActivityType, ActivitiesByType> activitiesByType;

        uint64_t filesLinked = 0, bytesLinked = 0;

        uint64_t corruptedPaths = 0, untrustedPaths = 0;

        bool active = true;
        bool paused = false;
        bool haveUpdate = true;

        std::map<LineId, std::string> statusLines;

        /* How many lines need to be erased when redrawing. */
        size_t prevStatusLines = 0;

        bool helpShown = false;

        std::optional<std::promise<std::optional<char>>> prompt;
    };

<<<<<<< HEAD
    const bool isTTY;
=======
    /** Helps avoid unnecessary redraws, see `redraw()` */
    Sync<std::string> lastOutput_;
>>>>>>> 1af94bf4

    Sync<State> state_;

    std::thread updateThread;
    std::thread inputThread;

    std::condition_variable quitCV, updateCV;

<<<<<<< HEAD
    std::optional<struct termios> savedTermAttrs;

    Pipe inputPipe;

    const std::chrono::time_point<std::chrono::steady_clock> startTime = std::chrono::steady_clock::now();
=======
    bool printBuildLogs = false;
    bool isTTY;
>>>>>>> 1af94bf4

public:

    ProgressBar(bool isTTY)
        : isTTY(isTTY)
<<<<<<< HEAD
        , state_({ .active = isTTY })
=======
>>>>>>> 1af94bf4
    {
        state_.lock()->active = isTTY;

        updateThread = std::thread([&]() {
            auto state(state_.lock());
            auto nextWakeup = std::chrono::milliseconds::max();
            while (state->active) {
                #if 0
                if (!state->haveUpdate)
<<<<<<< HEAD
                    state.wait(updateCV);
                #endif
                updateStatusLine(*state);
                draw(*state);
=======
                    state.wait_for(updateCV, nextWakeup);
                nextWakeup = draw(*state);
>>>>>>> 1af94bf4
                state.wait_for(quitCV, std::chrono::milliseconds(50));
            }
        });

        if (isTTY) {

            struct termios term;
            if (tcgetattr(STDIN_FILENO, &term))
                throw SysError("getting terminal attributes");

            savedTermAttrs = term;

            cfmakeraw(&term);

            if (tcsetattr(STDIN_FILENO, TCSANOW, &term))
                throw SysError("putting terminal into raw mode");

            inputPipe.create();

            inputThread = std::thread([this]() {
                // FIXME: exceptions

                struct pollfd fds[2];
                fds[0] = { .fd = STDIN_FILENO, .events = POLLIN, .revents = 0 };
                fds[1] = { .fd = inputPipe.readSide.get(), .events = POLLIN, .revents = 0 };

                while (true) {
                    if (poll(fds, 2, -1) != 1) {
                        if (errno == EINTR) continue;
                        assert(false);
                    }

                    if (fds[1].revents & POLLIN) break;

                    assert(fds[0].revents & POLLIN);

                    char c;
                    auto n = read(STDIN_FILENO, &c, 1);
                    if (n == 0) break;
                    if (n == -1) {
                        if (errno == EINTR) continue;
                        break;
                    }
                    c = std::tolower(c);

                    if (c == 3 || c == 4 || c == 'q') {
                        auto state(state_.lock());
                        state->statusLines.insert_or_assign({idQuit, 0}, ANSI_RED "Exiting...");
                        draw(*state);
                        triggerInterrupt();
                    }

                    {
                        auto state(state_.lock());
                        if (state->prompt) {
                            state->prompt->set_value(c != '\n' ? c : std::optional<char>());
                            state->prompt.reset();
                            continue;
                        }
                    }

                    if (c == 'l') {
                        auto state(state_.lock());
                        progressBarSettings.printBuildLogs = !progressBarSettings.printBuildLogs;
                        updateStatusLine(*state);
                        draw(*state,
                            progressBarSettings.printBuildLogs
                            ? ANSI_BOLD "Enabling build logs."
                            : ANSI_BOLD "Disabling build logs.");
                    }
                    if (c == '+' || c == '=' || c == 'v') {
                        auto state(state_.lock());
                        verbosity = (Verbosity) (verbosity + 1);;
                        log(*state, lvlError, ANSI_BOLD "Increasing verbosity...");
                    }
                    if (c == '-') {
                        auto state(state_.lock());
                        verbosity = verbosity > lvlError ? (Verbosity) (verbosity - 1) : lvlError;
                        log(*state, lvlError, ANSI_BOLD "Decreasing verbosity...");
                    }
                    if (c == 'h' || c == '?') {
                        auto state(state_.lock());
                        if (state->helpShown) {
                            state->helpShown = false;
                            resetHelp(*state);
                        } else {
                            state->helpShown = true;
                            size_t n = 0;
                            state->statusLines.insert_or_assign({idHelp, n++}, "");
                            state->statusLines.insert_or_assign({idHelp, n++}, ANSI_BOLD "The following keys are available:");
                            state->statusLines.insert_or_assign({idHelp, n++}, ANSI_BOLD "  'v' to increase verbosity.");
                            state->statusLines.insert_or_assign({idHelp, n++}, ANSI_BOLD "  '-' to decrease verbosity.");
                            state->statusLines.insert_or_assign({idHelp, n++}, ANSI_BOLD "  'l' to show build log output.");
                            state->statusLines.insert_or_assign({idHelp, n++}, ANSI_BOLD "  'r' to show what paths remain to be built/substituted.");
                            state->statusLines.insert_or_assign({idHelp, n++}, ANSI_BOLD "  'h' to hide this help message.");
                            state->statusLines.insert_or_assign({idHelp, n++}, ANSI_BOLD "  'q' to quit.");
                            state->statusLines.insert_or_assign({idHelp, n++}, "");
                        }
                        draw(*state);
                    }
                    if (c == 'r') {
                        auto state(state_.lock());

                        PathSet buildsRemaining, substitutionsRemaining;
                        for (auto & act : state->activities) {
                            for (auto & path : act.buildsRemaining) buildsRemaining.insert(path);
                            for (auto & path : act.substitutionsRemaining) substitutionsRemaining.insert(path);
                        }

                        std::string msg;

                        // FIXME: sort by name?

                        if (!buildsRemaining.empty()) {
                            msg += fmt("\n" ANSI_BOLD "%d derivations remaining to be built:\n" ANSI_NORMAL, buildsRemaining.size());
                            for (auto & path : buildsRemaining)
                                msg += fmt("  • %s\n", path);
                        }

                        if (!substitutionsRemaining.empty()) {
                            msg += fmt("\n" ANSI_BOLD "%d paths remaining to be substituted:\n" ANSI_NORMAL, substitutionsRemaining.size());
                            for (auto & path : substitutionsRemaining)
                                msg += fmt("  • %s\n", path);
                        }

                        if (buildsRemaining.empty() && substitutionsRemaining.empty())
                            msg = "\n" ANSI_BOLD "Nothing left to be built or substituted.";

                        draw(*state, chomp(msg));
                    }
                }
            });

            resetHelp(*state_.lock());
        }
    }

    ~ProgressBar()
    {
        stop();
    }

    /* Called by destructor, can't be overridden */
    void stop() override final
    {
        if (inputThread.joinable()) {
            assert(inputPipe.writeSide);
            writeFull(inputPipe.writeSide.get(), "x", false);
            inputThread.join();
        }

        {
            auto state(state_.lock());
            if (!state->active) return;
            state->statusLines.clear();
            draw(*state);
            state->active = false;
            updateCV.notify_one();
            quitCV.notify_one();

            if (savedTermAttrs) {
                tcsetattr(STDIN_FILENO, TCSANOW, &*savedTermAttrs);
                savedTermAttrs.reset();
            }
        }

        updateThread.join();
    }

<<<<<<< HEAD
    bool isVerbose() override
    {
        return progressBarSettings.printBuildLogs;
=======
    void pause() override {
        auto state (state_.lock());
        state->paused = true;
        if (state->active)
            writeToStderr("\r\e[K");
    }

    void resume() override {
        auto state (state_.lock());
        state->paused = false;
        if (state->active)
            writeToStderr("\r\e[K");
        state->haveUpdate = true;
        updateCV.notify_one();
    }

    bool isVerbose() override
    {
        return printBuildLogs;
>>>>>>> 1af94bf4
    }

    void log(Verbosity lvl, std::string_view s) override
    {
        if (lvl > verbosity) return;
        auto state(state_.lock());
        log(*state, lvl, s);
    }

    void logEI(const ErrorInfo & ei) override
    {
        auto state(state_.lock());

        std::ostringstream oss;
        showErrorInfo(oss, ei, loggerSettings.showTrace.get());

        log(*state, ei.level, toView(oss));
    }

    void log(State & state, Verbosity lvl, std::string_view s)
    {
        if (state.active) {
            draw(state, filterANSIEscapes(s, !isTTY));
        } else {
            writeToStderr(filterANSIEscapes(s, !isTTY) + "\n");
        }
    }

    void removeStatusLines(State & state, StatusLineGroup id)
    {
        for (auto i = state.statusLines.lower_bound({id, 0});
             i != state.statusLines.end() && i->first.first == id; )
            i = state.statusLines.erase(i);
    }

    void resetHelp(State & state)
    {
        removeStatusLines(state, idHelp);
        state.statusLines.insert_or_assign({idHelp, 0}, "");
        state.statusLines.insert_or_assign({idHelp, 1}, ANSI_BOLD "Type 'h' for help.");
        state.statusLines.insert_or_assign({idHelp, 2}, "");
    }

    void startActivity(ActivityId act, Verbosity lvl, ActivityType type,
        const std::string & s, const Fields & fields, ActivityId parent) override
    {
        auto state(state_.lock());

        if (lvl <= verbosity && !s.empty() && type != actBuildWaiting)
            log(*state, lvl, s + "...");

        state->activities.emplace_back(ActInfo {
            .s = s,
            .type = type,
            .parent = parent,
            .startTime = std::chrono::steady_clock::now()
        });
        auto i = std::prev(state->activities.end());
        state->its.emplace(act, i);
        state->activitiesByType[type].its.emplace(act, i);

        if (type == actBuild) {
            std::string name(storePathToName(getS(fields, 0)));
            if (hasSuffix(name, ".drv"))
                name = name.substr(0, name.size() - 4);
            i->s = fmt(ANSI_BOLD "%s" ANSI_NORMAL, name);
            auto machineName = getS(fields, 1);
            if (machineName != "")
                i->s += fmt(" on " ANSI_BOLD "%s" ANSI_NORMAL, machineName);

            // Used to be curRound and nrRounds, but the
            // implementation was broken for a long time.
            if (getI(fields, 2) != 1 || getI(fields, 3) != 1) {
                throw Error("log message indicated repeating builds, but this is not currently implemented");
            }
            i->name = DrvName(name).name;
        }

        if (type == actSubstitute) {
            auto name = storePathToName(getS(fields, 0));
            auto sub = getS(fields, 1);
            i->s = fmt(
                hasPrefix(sub, "local")
                ? ANSI_BOLD "%s" ANSI_NORMAL " from %s"
                : ANSI_BOLD "%s" ANSI_NORMAL " from %s",
                name, sub);
        }

        if (type == actPostBuildHook) {
            auto name = storePathToName(getS(fields, 0));
            if (hasSuffix(name, ".drv"))
                name = name.substr(0, name.size() - 4);
            i->s = fmt("post-build " ANSI_BOLD "%s" ANSI_NORMAL, name);
            i->name = DrvName(name).name;
        }

        if (type == actQueryPathInfo) {
            auto name = storePathToName(getS(fields, 0));
            i->s = fmt("querying " ANSI_BOLD "%s" ANSI_NORMAL " on %s", name, getS(fields, 1));
        }

        if (type == actFileTransfer) {
            i->s = getS(fields, 0);
            if (hasAncestor(*state, actCopyPath, parent)
                || hasAncestor(*state, actQueryPathInfo, parent))
                i->ignored = true;
        }

        if (type == actVerifyPath)
            i->s = getS(fields, 0);

        if (type == actFileTransfer
            || (type == actCopyPath && hasAncestor(*state, actSubstitute, parent)) // FIXME?
            || type == actBuild
            || type == actSubstitute
            || type == actLockFlake
            || type == actQueryMissing
            || type == actVerifyPath)
            i->visible = false;

        if (type == actBuild)
            i->startTime = std::chrono::steady_clock::now();

        update(*state);
    }

    /* Check whether an activity has an ancestore with the specified
       type. */
    bool hasAncestor(State & state, ActivityType type, ActivityId act)
    {
        while (act != 0) {
            auto i = state.its.find(act);
            if (i == state.its.end()) break;
            if (i->second->type == type) return true;
            act = i->second->parent;
        }
        return false;
    }

    void stopActivity(ActivityId act) override
    {
        auto state(state_.lock());

        auto i = state->its.find(act);
        if (i != state->its.end()) {

            auto & actByType = state->activitiesByType[i->second->type];

            if (!i->second->ignored) {
                actByType.done += i->second->done;
                actByType.failed += i->second->failed;

                for (auto & j : i->second->expectedByType)
                    state->activitiesByType[j.first].expected -= j.second;
            }

            actByType.its.erase(act);
            state->activities.erase(i->second);
            state->its.erase(i);
        }

        update(*state);
    }

    void result(ActivityId act, ResultType type, const std::vector<Field> & fields) override
    {
        auto state(state_.lock());

        auto i = state->its.find(act);
        assert(i != state->its.end());
        ActInfo & actInfo = *i->second;

        if (type == resFileLinked) {
            state->filesLinked++;
            state->bytesLinked += getI(fields, 0);
            update(*state);
        }

        else if (type == resBuildLogLine || type == resPostBuildLogLine) {
            auto lastLine = chomp(getS(fields, 0));
            if (!lastLine.empty()) {
                i->second->lastLine = lastLine;
                if (progressBarSettings.printBuildLogs) {
                    auto suffix = "> ";
                    if (type == resPostBuildLogLine) {
                        suffix = " (post)> ";
                    }
                    log(*state, lvlInfo, ANSI_FAINT + i->second->name.value_or("unnamed") + suffix + ANSI_NORMAL + lastLine);
                } else
                    update(*state);
            }
        }

        else if (type == resUntrustedPath) {
            state->untrustedPaths++;
            update(*state);
        }

        else if (type == resCorruptedPath) {
            state->corruptedPaths++;
            update(*state);
        }

        else if (type == resSetPhase) {
            i->second->phase = getS(fields, 0);
            update(*state);
        }

        else if (type == resProgress) {
            if (!actInfo.ignored) {
                actInfo.done = getI(fields, 0);
                actInfo.expected = getI(fields, 1);
                actInfo.running = getI(fields, 2);
                actInfo.failed = getI(fields, 3);
                update(*state);
            }
        }

        else if (type == resSetExpected) {
            if (!actInfo.ignored) {
                auto type = (ActivityType) getI(fields, 0);
                auto & j = actInfo.expectedByType[type];
                state->activitiesByType[type].expected -= j;
                j = getI(fields, 1);
                state->activitiesByType[type].expected += j;
                update(*state);
            }
        }

<<<<<<< HEAD
        else if (type == resExpectBuild)
            actInfo.buildsRemaining.insert(std::string { getS(fields, 0) });

        else if (type == resUnexpectBuild)
            actInfo.buildsRemaining.erase(std::string { getS(fields, 0) });

        else if (type == resExpectSubstitution)
            actInfo.substitutionsRemaining.insert(std::string { getS(fields, 0) });

        else if (type == resUnexpectSubstitution)
            actInfo.substitutionsRemaining.erase(std::string { getS(fields, 0) });
=======
        else if (type == resFetchStatus) {
            auto i = state->its.find(act);
            assert(i != state->its.end());
            ActInfo & actInfo = *i->second;
            actInfo.lastLine = getS(fields, 0);
            update(*state);
        }
>>>>>>> 1af94bf4
    }

    void update(State & state)
    {
        state.haveUpdate = true;
        updateCV.notify_one();
    }

<<<<<<< HEAD
    void updateStatusLine(State & state)
    {
        std::string line;

=======
    /**
     * Redraw, if the output has changed.
     *
     * Excessive redrawing is noticable on slow terminals, and it interferes
     * with text selection in some terminals, including libvte-based terminal
     * emulators.
     */
    void redraw(std::string newOutput)
    {
        auto lastOutput(lastOutput_.lock());
        if (newOutput != *lastOutput) {
            writeToStderr(newOutput);
            *lastOutput = std::move(newOutput);
        }
    }

    std::chrono::milliseconds draw(State & state)
    {
        auto nextWakeup = std::chrono::milliseconds::max();

        state.haveUpdate = false;
        if (state.paused || !state.active) return nextWakeup;

        std::string line;

        std::string status = getStatus(state);
        if (!status.empty()) {
            line += '[';
            line += status;
            line += "]";
        }

        auto now = std::chrono::steady_clock::now();

>>>>>>> 1af94bf4
        if (!state.activities.empty()) {
            auto i = state.activities.rbegin();

            while (i != state.activities.rend()) {
                if (i->visible && (!i->s.empty() || !i->lastLine.empty())) {
                    /* Don't show activities until some time has
                       passed, to avoid displaying very short
                       activities. */
                    auto delay = std::chrono::milliseconds(10);
                    if (i->startTime + delay < now)
                        break;
                    else
                        nextWakeup = std::min(nextWakeup, std::chrono::duration_cast<std::chrono::milliseconds>(delay - (now - i->startTime)));
                }
                ++i;
            }

            if (i != state.activities.rend())
                line += i->s;
        }

        removeStatusLines(state, idStatus);
        if (line != "")
            state.statusLines.insert_or_assign({idStatus, 0}, line);

<<<<<<< HEAD
        std::vector<std::string> spinner =
            //{"←", "↖", "↑", "↗", "→", "↘", "↓", "↙"};
            //{"▁", "▂", "▃", "▄", "▅", "▆", "▇", "█", "▇", "▆", "▅", "▄", "▃", "▁"};
            {"⠁", "⠂", "⠄", "⡀", "⢀", "⠠", "⠐", "⠈"};
=======
        redraw("\r" + filterANSIEscapes(line, false, width) + ANSI_NORMAL + "\e[K");

        return nextWakeup;
    }
>>>>>>> 1af94bf4

        auto now = std::chrono::steady_clock::now();

        auto busyMark = ANSI_BOLD + spinner[(std::chrono::duration_cast<std::chrono::milliseconds>(now - startTime).count() / 200) % spinner.size()];

        auto doneMark = ANSI_GREEN "✓";

        auto failMark = ANSI_RED "✗";

        if (state.activitiesByType.count(actEvaluate)) {
            state.statusLines.insert_or_assign({idEvaluate, 0},
                fmt("%s Evaluate",
                    state.activitiesByType[actEvaluate].its.empty()
                    ? doneMark : busyMark));
            state.statusLines.insert_or_assign({idEvaluate, 1}, "");
        }

        if (state.activitiesByType.count(actLockFlake)) {
            state.statusLines.insert_or_assign({idLockFlake, 0},
                fmt("%s Lock flake inputs",
                    state.activitiesByType[actLockFlake].its.empty()
                    ? doneMark : busyMark));
            state.statusLines.insert_or_assign({idLockFlake, 1}, "");
        }

        if (state.activitiesByType.count(actQueryMissing)) {
            state.statusLines.insert_or_assign({idQueryMissing, 0},
                fmt("%s Query missing paths",
                    state.activitiesByType[actQueryMissing].its.empty()
                    ? doneMark : busyMark));
            state.statusLines.insert_or_assign({idQueryMissing, 1}, "");
        }

        auto renderBar = [](uint64_t done, uint64_t failed, uint64_t running, uint64_t expected)
        {
            expected = std::max(expected, (uint64_t) 1);
            auto pct1 = std::min((double) failed / expected, 1.0);
            auto pct2 = std::min((double) (failed + done) / expected, 1.0);
            auto pct3 = std::min((double) (failed + done + running) / expected, 1.0);
            auto barLength = 70;
            size_t chars1 = barLength * pct1;
            size_t chars2 = barLength * pct2;
            size_t chars3 = barLength * pct3;
            assert(chars1 <= chars2);
            assert(chars2 <= chars3);
            return
                ANSI_RED + repeat("█", chars1) +
                ANSI_GREEN + repeat("█", chars2 - chars1) +
                ANSI_WARNING + repeat("▓", chars3 - chars2) +
                ANSI_NORMAL + repeat("▒", barLength - chars3);
        };

        auto fileTransfer = getActivityStats(state.activitiesByType[actFileTransfer]);

        if (fileTransfer.done || fileTransfer.expected) {
            removeStatusLines(state, idDownload);

            size_t n = 0;
            state.statusLines.insert_or_assign({idDownload, n++},
                fmt("%s Download %.1f / %.1f MiB",
                    fileTransfer.active || fileTransfer.done < fileTransfer.expected
                    ? busyMark
                    : doneMark,
                    fileTransfer.done / MiB, fileTransfer.expected / MiB));

            state.statusLines.insert_or_assign({idDownload, n++},
                fmt("  %s", renderBar(fileTransfer.done, 0, fileTransfer.left, fileTransfer.expected)));

            for (auto & build : state.activitiesByType[actFileTransfer].its) {
                if (build.second->ignored) continue;
                state.statusLines.insert_or_assign({idDownload, n++},
                    fmt(ANSI_BOLD "  ‣ %s", build.second->s));
            }

            state.statusLines.insert_or_assign({idDownload, n++}, "");
        }

        auto copyPath = getActivityStats(state.activitiesByType[actCopyPath]);
        auto copyPaths = getActivityStats(state.activitiesByType[actCopyPaths]);

        if (copyPath.done || copyPath.expected) {
            // FIXME: handle failures

            removeStatusLines(state, idCopyPaths);

            size_t n = 0;
            state.statusLines.insert_or_assign({idCopyPaths, n++},
                fmt("%s Fetch %d / %d store paths, %.1f / %.1f MiB",
                    copyPaths.running || copyPaths.done < copyPaths.expected
                    ? busyMark
                    : doneMark,
                    copyPaths.done, copyPaths.expected,
                    copyPath.done / MiB, copyPath.expected / MiB));

            state.statusLines.insert_or_assign({idCopyPaths, n++},
                fmt("  %s", renderBar(copyPath.done, 0, copyPath.left, copyPath.expected)));

            for (auto & build : state.activitiesByType[actSubstitute].its) {
                state.statusLines.insert_or_assign({idCopyPaths, n++},
                    fmt(ANSI_BOLD "  ‣ %s", build.second->s));
            }

            state.statusLines.insert_or_assign({idCopyPaths, n++}, "");
        }

        auto builds = getActivityStats(state.activitiesByType[actBuilds]);

        if (builds.done || builds.expected) {
            removeStatusLines(state, idBuilds);

            size_t n = 0;
            state.statusLines.insert_or_assign(
                {idBuilds, n++},
                fmt("%s Build %d / %d derivations",
                    builds.failed
                    ? failMark
                    : builds.running || builds.done < builds.expected
                    ? busyMark
                    : doneMark,
                    builds.done, builds.expected)
                + (builds.running ? fmt(", %d running", builds.running) : "")
                + (builds.failed ? fmt(", %d failed", builds.failed) : ""));

            state.statusLines.insert_or_assign({idBuilds, n++},
                fmt("  %s",
                    renderBar(builds.done, builds.failed, builds.running, builds.expected)));

            for (auto & build : state.activitiesByType[actBuild].its) {
                state.statusLines.insert_or_assign({idBuilds, n++},
                    fmt(ANSI_BOLD "  ‣ %s (%d s)%s: %s",
                        build.second->s,
                        std::chrono::duration_cast<std::chrono::seconds>(now - *build.second->startTime).count(),
                        build.second->phase ? fmt(" (%s)", *build.second->phase) : "",
                        build.second->lastLine));
            }

            state.statusLines.insert_or_assign({idBuilds, n++}, "");
        }

        auto verify = getActivityStats(state.activitiesByType[actVerifyPaths]);

        if (verify.done || verify.expected) {
            removeStatusLines(state, idVerifyPaths);

            auto bad = state.corruptedPaths + state.untrustedPaths + verify.failed;

            size_t n = 0;
            state.statusLines.insert_or_assign(
                {idVerifyPaths, n++},
                fmt("%s Verify %d / %d paths",
                    verify.done < verify.expected
                    ? busyMark
                    : bad
                    ? failMark
                    : doneMark,
                    verify.done, verify.expected)
                + (state.corruptedPaths ? fmt(", %d corrupted", state.corruptedPaths) : "")
                + (state.untrustedPaths ? fmt(", %d untrusted", state.untrustedPaths) : "")
                + (verify.failed ? fmt(", %d failed", verify.failed) : "")
                );

            state.statusLines.insert_or_assign({idVerifyPaths, n++},
                fmt("  %s", renderBar(verify.done - bad, bad, verify.running, verify.expected)));

            for (auto & build : state.activitiesByType[actVerifyPath].its) {
                state.statusLines.insert_or_assign({idVerifyPaths, n++},
                    fmt(ANSI_BOLD "  ‣ %s", build.second->s));
            }

            state.statusLines.insert_or_assign({idVerifyPaths, n++}, "");
        }
    }

    void draw(State & state, std::optional<std::string_view> msg = {})
    {
        state.haveUpdate = false;
        if (!state.active) return;

        auto width = getWindowSize().second;
        if (width <= 0) width = std::numeric_limits<decltype(width)>::max();

        std::string s;

        for (size_t i = 1; i < state.prevStatusLines; ++i)
            s += "\r\e[K\e[A";

        s += "\r\e[K";

        if (msg) {
            s += replaceStrings(std::string { *msg }, "\n", "\r\n");
            s += ANSI_NORMAL "\e[K\n\r";
        }

        for (const auto & [n, i] : enumerate(state.statusLines)) {
            s += filterANSIEscapes(i.second, false, width) + ANSI_NORMAL + "\e[K";
            if (n + 1 < state.statusLines.size()) s += "\r\n";
        }

        writeToStderr(s);

        state.prevStatusLines = state.statusLines.size();
    }

    void writeToStdout(std::string_view s) override
    {
        auto state(state_.lock());

        if (state->active)
            // Note: this assumes that stdout == stderr == a terminal
            draw(*state, s);
        else
            Logger::writeToStdout(s);
    }

    std::optional<char> ask(std::string_view msg) override
    {
<<<<<<< HEAD
        checkInterrupt();

        std::future<std::optional<char>> fut;

        {
            auto state(state_.lock());
            if (!inputThread.joinable()) return {};
            state->statusLines.insert_or_assign({idPrompt, 0}, fmt(ANSI_BOLD "%s " ANSI_NORMAL, msg));
            draw(*state);
            state->prompt = std::promise<std::optional<char>>();
            fut = state->prompt->get_future();
        }

        auto res = fut.get();

        {
            auto state(state_.lock());
            removeStatusLines(*state, idPrompt);
            draw(*state);
        }

        return res;
=======
        auto state(state_.lock());
        if (!state->active) return {};
        std::cerr << fmt("\r\e[K%s ", msg);
        auto s = trim(readLine(STDIN_FILENO, true));
        if (s.size() != 1) return {};
        draw(*state);
        return s[0];
>>>>>>> 1af94bf4
    }

    void setPrintBuildLogs(bool printBuildLogs) override
    {
        this->printBuildLogs = printBuildLogs;
    }
};

Logger * makeProgressBar()
<<<<<<< HEAD
{
    return new ProgressBar(shouldANSI() && isatty(STDIN_FILENO));
=======
{
    return new ProgressBar(isTTY());
}

void startProgressBar()
{
    logger = makeProgressBar();
>>>>>>> 1af94bf4
}

void stopProgressBar()
{
    auto progressBar = dynamic_cast<ProgressBar *>(logger);
    if (progressBar) progressBar->stop();

}

}<|MERGE_RESOLUTION|>--- conflicted
+++ resolved
@@ -3,6 +3,8 @@
 #include "sync.hh"
 #include "store-api.hh"
 #include "names.hh"
+#include "config-global.hh"
+#include "signals.hh"
 
 #include <atomic>
 #include <map>
@@ -10,13 +12,10 @@
 #include <sstream>
 #include <iostream>
 #include <chrono>
-<<<<<<< HEAD
 #include <future>
 
 #include <termios.h>
 #include <poll.h>
-=======
->>>>>>> 1af94bf4
 
 namespace nix {
 
@@ -73,12 +72,8 @@
         bool ignored = false;
         ActivityId parent;
         std::optional<std::string> name;
-<<<<<<< HEAD
-        std::optional<std::chrono::time_point<std::chrono::steady_clock>> startTime;
+        std::chrono::time_point<std::chrono::steady_clock> startTime;
         PathSet buildsRemaining, substitutionsRemaining;
-=======
-        std::chrono::time_point<std::chrono::steady_clock> startTime;
->>>>>>> 1af94bf4
     };
 
     struct ActivitiesByType
@@ -164,12 +159,10 @@
         std::optional<std::promise<std::optional<char>>> prompt;
     };
 
-<<<<<<< HEAD
     const bool isTTY;
-=======
-    /** Helps avoid unnecessary redraws, see `redraw()` */
+
+    /** Helps avoid unnecessary redraws, see `redraw()`. */
     Sync<std::string> lastOutput_;
->>>>>>> 1af94bf4
 
     Sync<State> state_;
 
@@ -178,25 +171,17 @@
 
     std::condition_variable quitCV, updateCV;
 
-<<<<<<< HEAD
     std::optional<struct termios> savedTermAttrs;
 
     Pipe inputPipe;
 
     const std::chrono::time_point<std::chrono::steady_clock> startTime = std::chrono::steady_clock::now();
-=======
-    bool printBuildLogs = false;
-    bool isTTY;
->>>>>>> 1af94bf4
 
 public:
 
     ProgressBar(bool isTTY)
         : isTTY(isTTY)
-<<<<<<< HEAD
         , state_({ .active = isTTY })
-=======
->>>>>>> 1af94bf4
     {
         state_.lock()->active = isTTY;
 
@@ -206,15 +191,10 @@
             while (state->active) {
                 #if 0
                 if (!state->haveUpdate)
-<<<<<<< HEAD
-                    state.wait(updateCV);
+                    state.wait_for(updateCV, nextWakeup);
                 #endif
                 updateStatusLine(*state);
-                draw(*state);
-=======
-                    state.wait_for(updateCV, nextWakeup);
                 nextWakeup = draw(*state);
->>>>>>> 1af94bf4
                 state.wait_for(quitCV, std::chrono::milliseconds(50));
             }
         });
@@ -264,7 +244,7 @@
                         auto state(state_.lock());
                         state->statusLines.insert_or_assign({idQuit, 0}, ANSI_RED "Exiting...");
                         draw(*state);
-                        triggerInterrupt();
+                        unix::triggerInterrupt();
                     }
 
                     {
@@ -384,11 +364,6 @@
         updateThread.join();
     }
 
-<<<<<<< HEAD
-    bool isVerbose() override
-    {
-        return progressBarSettings.printBuildLogs;
-=======
     void pause() override {
         auto state (state_.lock());
         state->paused = true;
@@ -407,8 +382,7 @@
 
     bool isVerbose() override
     {
-        return printBuildLogs;
->>>>>>> 1af94bf4
+        return progressBarSettings.printBuildLogs;
     }
 
     void log(Verbosity lvl, std::string_view s) override
@@ -638,19 +612,6 @@
             }
         }
 
-<<<<<<< HEAD
-        else if (type == resExpectBuild)
-            actInfo.buildsRemaining.insert(std::string { getS(fields, 0) });
-
-        else if (type == resUnexpectBuild)
-            actInfo.buildsRemaining.erase(std::string { getS(fields, 0) });
-
-        else if (type == resExpectSubstitution)
-            actInfo.substitutionsRemaining.insert(std::string { getS(fields, 0) });
-
-        else if (type == resUnexpectSubstitution)
-            actInfo.substitutionsRemaining.erase(std::string { getS(fields, 0) });
-=======
         else if (type == resFetchStatus) {
             auto i = state->its.find(act);
             assert(i != state->its.end());
@@ -658,7 +619,18 @@
             actInfo.lastLine = getS(fields, 0);
             update(*state);
         }
->>>>>>> 1af94bf4
+
+        else if (type == resExpectBuild)
+            actInfo.buildsRemaining.insert(std::string { getS(fields, 0) });
+
+        else if (type == resUnexpectBuild)
+            actInfo.buildsRemaining.erase(std::string { getS(fields, 0) });
+
+        else if (type == resExpectSubstitution)
+            actInfo.substitutionsRemaining.insert(std::string { getS(fields, 0) });
+
+        else if (type == resUnexpectSubstitution)
+            actInfo.substitutionsRemaining.erase(std::string { getS(fields, 0) });
     }
 
     void update(State & state)
@@ -667,47 +639,12 @@
         updateCV.notify_one();
     }
 
-<<<<<<< HEAD
     void updateStatusLine(State & state)
     {
         std::string line;
 
-=======
-    /**
-     * Redraw, if the output has changed.
-     *
-     * Excessive redrawing is noticable on slow terminals, and it interferes
-     * with text selection in some terminals, including libvte-based terminal
-     * emulators.
-     */
-    void redraw(std::string newOutput)
-    {
-        auto lastOutput(lastOutput_.lock());
-        if (newOutput != *lastOutput) {
-            writeToStderr(newOutput);
-            *lastOutput = std::move(newOutput);
-        }
-    }
-
-    std::chrono::milliseconds draw(State & state)
-    {
-        auto nextWakeup = std::chrono::milliseconds::max();
-
-        state.haveUpdate = false;
-        if (state.paused || !state.active) return nextWakeup;
-
-        std::string line;
-
-        std::string status = getStatus(state);
-        if (!status.empty()) {
-            line += '[';
-            line += status;
-            line += "]";
-        }
-
         auto now = std::chrono::steady_clock::now();
 
->>>>>>> 1af94bf4
         if (!state.activities.empty()) {
             auto i = state.activities.rbegin();
 
@@ -719,8 +656,10 @@
                     auto delay = std::chrono::milliseconds(10);
                     if (i->startTime + delay < now)
                         break;
+                    #if 0
                     else
                         nextWakeup = std::min(nextWakeup, std::chrono::duration_cast<std::chrono::milliseconds>(delay - (now - i->startTime)));
+                    #endif
                 }
                 ++i;
             }
@@ -733,19 +672,10 @@
         if (line != "")
             state.statusLines.insert_or_assign({idStatus, 0}, line);
 
-<<<<<<< HEAD
         std::vector<std::string> spinner =
             //{"←", "↖", "↑", "↗", "→", "↘", "↓", "↙"};
             //{"▁", "▂", "▃", "▄", "▅", "▆", "▇", "█", "▇", "▆", "▅", "▄", "▃", "▁"};
             {"⠁", "⠂", "⠄", "⡀", "⢀", "⠠", "⠐", "⠈"};
-=======
-        redraw("\r" + filterANSIEscapes(line, false, width) + ANSI_NORMAL + "\e[K");
-
-        return nextWakeup;
-    }
->>>>>>> 1af94bf4
-
-        auto now = std::chrono::steady_clock::now();
 
         auto busyMark = ANSI_BOLD + spinner[(std::chrono::duration_cast<std::chrono::milliseconds>(now - startTime).count() / 200) % spinner.size()];
 
@@ -875,7 +805,7 @@
                 state.statusLines.insert_or_assign({idBuilds, n++},
                     fmt(ANSI_BOLD "  ‣ %s (%d s)%s: %s",
                         build.second->s,
-                        std::chrono::duration_cast<std::chrono::seconds>(now - *build.second->startTime).count(),
+                        std::chrono::duration_cast<std::chrono::seconds>(now - build.second->startTime).count(),
                         build.second->phase ? fmt(" (%s)", *build.second->phase) : "",
                         build.second->lastLine));
             }
@@ -917,10 +847,12 @@
         }
     }
 
-    void draw(State & state, std::optional<std::string_view> msg = {})
-    {
+    std::chrono::milliseconds draw(State & state, std::optional<std::string_view> msg = {})
+    {
+        auto nextWakeup = std::chrono::milliseconds::max();
+
         state.haveUpdate = false;
-        if (!state.active) return;
+        if (state.paused || !state.active) return nextWakeup;
 
         auto width = getWindowSize().second;
         if (width <= 0) width = std::numeric_limits<decltype(width)>::max();
@@ -945,6 +877,8 @@
         writeToStderr(s);
 
         state.prevStatusLines = state.statusLines.size();
+
+        return nextWakeup;
     }
 
     void writeToStdout(std::string_view s) override
@@ -960,7 +894,6 @@
 
     std::optional<char> ask(std::string_view msg) override
     {
-<<<<<<< HEAD
         checkInterrupt();
 
         std::future<std::optional<char>> fut;
@@ -983,36 +916,12 @@
         }
 
         return res;
-=======
-        auto state(state_.lock());
-        if (!state->active) return {};
-        std::cerr << fmt("\r\e[K%s ", msg);
-        auto s = trim(readLine(STDIN_FILENO, true));
-        if (s.size() != 1) return {};
-        draw(*state);
-        return s[0];
->>>>>>> 1af94bf4
-    }
-
-    void setPrintBuildLogs(bool printBuildLogs) override
-    {
-        this->printBuildLogs = printBuildLogs;
     }
 };
 
 Logger * makeProgressBar()
-<<<<<<< HEAD
-{
-    return new ProgressBar(shouldANSI() && isatty(STDIN_FILENO));
-=======
 {
     return new ProgressBar(isTTY());
-}
-
-void startProgressBar()
-{
-    logger = makeProgressBar();
->>>>>>> 1af94bf4
 }
 
 void stopProgressBar()
