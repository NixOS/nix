--- conflicted
+++ resolved
@@ -88,19 +88,6 @@
     for (const auto & channel : channels) {
         auto name = channel.first;
         auto url = channel.second;
-<<<<<<< HEAD
-        if (!(channelNames.empty() || channelNames.count(name)))
-            continue;
-
-        // We want to download the url to a file to see if it's a tarball while also checking if we
-        // got redirected in the process, so that we can grab the various parts of a nix channel
-        // definition from a consistent location if the redirect changes mid-download.
-        auto result = fetchers::downloadFile(store, url, std::string(baseNameOf(url)), false);
-        auto filename = store->toRealPath(
-            store->makeFixedOutputPathFromCA(result.storePath));
-        url = result.effectiveUrl;
-=======
->>>>>>> 8ba08959
 
         // If the URL contains a version number, append it to the name
         // attribute (so that "nix-env -q" on the channels profile
@@ -123,7 +110,8 @@
             // got redirected in the process, so that we can grab the various parts of a nix channel
             // definition from a consistent location if the redirect changes mid-download.
             auto result = fetchers::downloadFile(store, url, std::string(baseNameOf(url)), false);
-            auto filename = store->toRealPath(result.storePath);
+            auto filename = store->toRealPath(
+                store->makeFixedOutputPathFromCA(result.storePath));
             url = result.effectiveUrl;
 
             bool unpacked = false;
@@ -133,34 +121,24 @@
                 unpacked = true;
             }
 
-<<<<<<< HEAD
-        if (!unpacked) {
-            StorePathDescriptor storePathDesc {
-                .name = "t e m p",
-                .info = FixedOutputInfo {
-                    { .method = FileIngestionMethod::Flat, .hash = Hash(htSHA256) },
-                    {},
-                },
-            };
-            // Download the channel tarball.
-            try {
-                storePathDesc = fetchers::downloadFile(store, url + "/nixexprs.tar.xz", "nixexprs.tar.xz", false).storePath;
-            } catch (FileTransferError & e) {
-                storePathDesc = fetchers::downloadFile(store, url + "/nixexprs.tar.bz2", "nixexprs.tar.bz2", false).storePath;
-            }
-            filename = store->toRealPath(store->makeFixedOutputPathFromCA(storePathDesc));
-=======
             if (!unpacked) {
+                StorePathDescriptor storePathDesc {
+                    .name = "t e m p",
+                    .info = FixedOutputInfo {
+                        { .method = FileIngestionMethod::Flat, .hash = Hash(htSHA256) },
+                        {},
+                    },
+                };
                 // Download the channel tarball.
                 try {
-                    filename = store->toRealPath(fetchers::downloadFile(store, url + "/nixexprs.tar.xz", "nixexprs.tar.xz", false).storePath);
+                    storePathDesc = fetchers::downloadFile(store, url + "/nixexprs.tar.xz", "nixexprs.tar.xz", false).storePath;
                 } catch (FileTransferError & e) {
-                    filename = store->toRealPath(fetchers::downloadFile(store, url + "/nixexprs.tar.bz2", "nixexprs.tar.bz2", false).storePath);
-                }
+                    storePathDesc = fetchers::downloadFile(store, url + "/nixexprs.tar.bz2", "nixexprs.tar.bz2", false).storePath;
+                }
+                filename = store->toRealPath(store->makeFixedOutputPathFromCA(storePathDesc));
             }
             // Regardless of where it came from, add the expression representing this channel to accumulated expression
             exprs.push_back("f: f { name = \"" + cname + "\"; channelName = \"" + name + "\"; src = builtins.storePath \"" + filename + "\"; " + extraAttrs + " }");
->>>>>>> 8ba08959
         }
     }
 
