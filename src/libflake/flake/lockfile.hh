#pragma once
///@file

#include "flakeref.hh"

#include <nlohmann/json_fwd.hpp>

namespace nix {
class Store;
class StorePath;
}

namespace nix::flake {

typedef std::vector<FlakeId> InputAttrPath;

struct LockedNode;

/**
 * A node in the lock file. It has outgoing edges to other nodes (its
 * inputs). Only the root node has this type; all other nodes have
 * type LockedNode.
 */
struct Node : std::enable_shared_from_this<Node>
{
    typedef std::variant<ref<LockedNode>, InputAttrPath> Edge;

    std::map<FlakeId, Edge> inputs;

    virtual ~Node() { }
};

/**
 * A non-root node in the lock file.
 */
struct LockedNode : Node
{
    FlakeRef lockedRef, originalRef;
    bool isFlake = true;

    /* The node relative to which relative source paths
       (e.g. 'path:../foo') are interpreted. */
    std::optional<InputAttrPath> parentInputAttrPath;

    std::vector<std::string> patchFiles;

    LockedNode(
        const FlakeRef & lockedRef,
        const FlakeRef & originalRef,
        bool isFlake = true,
<<<<<<< HEAD
        std::optional<InputPath> parentPath = {},
        std::vector<std::string> patchFiles = {})
        : lockedRef(lockedRef)
        , originalRef(originalRef)
        , isFlake(isFlake)
        , parentPath(parentPath)
        , patchFiles(std::move(patchFiles))
=======
        std::optional<InputAttrPath> parentInputAttrPath = {})
        : lockedRef(std::move(lockedRef))
        , originalRef(std::move(originalRef))
        , isFlake(isFlake)
        , parentInputAttrPath(std::move(parentInputAttrPath))
>>>>>>> 99dbcca5
    { }

    LockedNode(
        const fetchers::Settings & fetchSettings,
        const nlohmann::json & json);
};

struct LockFile
{
    ref<Node> root = make_ref<Node>();

    LockFile() {};
    LockFile(
        const fetchers::Settings & fetchSettings,
        std::string_view contents, std::string_view path);

    typedef std::map<ref<const Node>, std::string> KeyMap;

    std::pair<nlohmann::json, KeyMap> toJSON() const;

    std::pair<std::string, KeyMap> to_string() const;

    /**
     * Check whether this lock file has any unlocked or non-final
     * inputs. If so, return one.
     */
    std::optional<FlakeRef> isUnlocked(const fetchers::Settings & fetchSettings) const;

    bool operator ==(const LockFile & other) const;

    std::shared_ptr<Node> findInput(const InputAttrPath & path);

    std::map<InputAttrPath, Node::Edge> getAllInputs() const;

    static std::string diff(const LockFile & oldLocks, const LockFile & newLocks);

    /**
     * Check that every 'follows' input target exists.
     */
    void check();
};

std::ostream & operator <<(std::ostream & stream, const LockFile & lockFile);

InputAttrPath parseInputAttrPath(std::string_view s);

std::string printInputAttrPath(const InputAttrPath & path);

}<|MERGE_RESOLUTION|>--- conflicted
+++ resolved
@@ -48,21 +48,13 @@
         const FlakeRef & lockedRef,
         const FlakeRef & originalRef,
         bool isFlake = true,
-<<<<<<< HEAD
-        std::optional<InputPath> parentPath = {},
+        std::optional<InputAttrPath> parentInputAttrPath = {},
         std::vector<std::string> patchFiles = {})
-        : lockedRef(lockedRef)
-        , originalRef(originalRef)
-        , isFlake(isFlake)
-        , parentPath(parentPath)
-        , patchFiles(std::move(patchFiles))
-=======
-        std::optional<InputAttrPath> parentInputAttrPath = {})
         : lockedRef(std::move(lockedRef))
         , originalRef(std::move(originalRef))
         , isFlake(isFlake)
         , parentInputAttrPath(std::move(parentInputAttrPath))
->>>>>>> 99dbcca5
+        , patchFiles(std::move(patchFiles))
     { }
 
     LockedNode(
