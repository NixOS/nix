--- conflicted
+++ resolved
@@ -42,26 +42,19 @@
        (e.g. 'path:../foo') are interpreted. */
     std::optional<InputPath> parentPath;
 
-<<<<<<< HEAD
     std::vector<std::string> patchFiles;
 
-=======
->>>>>>> 17b6557c
     LockedNode(
         const FlakeRef & lockedRef,
         const FlakeRef & originalRef,
         bool isFlake = true,
-<<<<<<< HEAD
         std::optional<InputPath> parentPath = {},
         std::vector<std::string> patchFiles = {})
-        : lockedRef(lockedRef), originalRef(originalRef), isFlake(isFlake), parentPath(parentPath), patchFiles(std::move(patchFiles))
-=======
-        std::optional<InputPath> parentPath = {})
         : lockedRef(lockedRef)
         , originalRef(originalRef)
         , isFlake(isFlake)
         , parentPath(parentPath)
->>>>>>> 17b6557c
+        , patchFiles(std::move(patchFiles))
     { }
 
     LockedNode(
