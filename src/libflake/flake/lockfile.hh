--- conflicted
+++ resolved
@@ -53,15 +53,9 @@
         : lockedRef(lockedRef), originalRef(originalRef), isFlake(isFlake), parentPath(parentPath), patchFiles(std::move(patchFiles))
     { }
 
-<<<<<<< HEAD
-    LockedNode(const nlohmann::json & json);
-=======
     LockedNode(
         const fetchers::Settings & fetchSettings,
         const nlohmann::json & json);
-
-    StorePath computeStorePath(Store & store) const;
->>>>>>> 4387c5ae
 };
 
 struct LockFile
