--- conflicted
+++ resolved
@@ -79,13 +79,8 @@
     std::string fragment;
     std::swap(fragment, parsedURL.fragment);
 
-<<<<<<< HEAD
-    return std::make_pair(FlakeRef(fetchers::Input::fromURL(fetchSettings, parsedURL, isFlake), dir), fragment);
-};
-=======
     return {FlakeRef(fetchers::Input::fromURL(fetchSettings, parsedURL, isFlake), dir), fragment};
 }
->>>>>>> feb46688
 
 std::pair<FlakeRef, std::string> parsePathFlakeRefWithFragment(
     const fetchers::Settings & fetchSettings,
@@ -199,7 +194,6 @@
             throw BadURL("flake reference '%s' is not an absolute path", url);
     }
 
-<<<<<<< HEAD
     return fromParsedURL(fetchSettings, {
         .url = path, // FIXME
         .base = path,
@@ -209,16 +203,7 @@
         .query = query,
         .fragment = fragment
     }, isFlake);
-};
-
-=======
-    fetchers::Attrs attrs;
-    attrs.insert_or_assign("type", "path");
-    attrs.insert_or_assign("path", path);
-
-    return std::make_pair(FlakeRef(fetchers::Input::fromAttrs(fetchSettings, std::move(attrs)), ""), fragment);
-}
->>>>>>> feb46688
+}
 
 /**
  * Check if `url` is a flake ID. This is an abbreviated syntax for
