#include "flakeref.hh"
#include "store-api.hh"
#include "url.hh"
#include "url-parts.hh"
#include "fetchers.hh"
#include "registry.hh"

namespace nix {

#if 0
// 'dir' path elements cannot start with a '.'. We also reject
// potentially dangerous characters like ';'.
const static std::string subDirElemRegex = "(?:[a-zA-Z0-9_-]+[a-zA-Z0-9._-]*)";
const static std::string subDirRegex = subDirElemRegex + "(?:/" + subDirElemRegex + ")*";
#endif

std::string FlakeRef::to_string() const
{
    std::map<std::string, std::string> extraQuery;
    if (subdir != "")
        extraQuery.insert_or_assign("dir", subdir);
    return input.toURLString(extraQuery);
}

fetchers::Attrs FlakeRef::toAttrs() const
{
    auto attrs = input.toAttrs();
    if (subdir != "")
        attrs.emplace("dir", subdir);
    return attrs;
}

std::ostream & operator << (std::ostream & str, const FlakeRef & flakeRef)
{
    str << flakeRef.to_string();
    return str;
}

FlakeRef FlakeRef::resolve(ref<Store> store) const
{
    auto [input2, extraAttrs] = lookupInRegistries(store, input);
    return FlakeRef(std::move(input2), fetchers::maybeGetStrAttr(extraAttrs, "dir").value_or(subdir));
}

FlakeRef parseFlakeRef(
    const fetchers::Settings & fetchSettings,
    const std::string & url,
    const std::optional<Path> & baseDir,
    bool allowMissing,
    bool isFlake,
    bool allowRelative)
{
<<<<<<< HEAD
    auto [flakeRef, fragment] = parseFlakeRefWithFragment(url, baseDir, allowMissing, isFlake, allowRelative);
=======
    auto [flakeRef, fragment] = parseFlakeRefWithFragment(fetchSettings, url, baseDir, allowMissing, isFlake);
>>>>>>> 4387c5ae
    if (fragment != "")
        throw Error("unexpected fragment '%s' in flake reference '%s'", fragment, url);
    return flakeRef;
}

std::optional<FlakeRef> maybeParseFlakeRef(
    const fetchers::Settings & fetchSettings,
    const std::string & url,
    const std::optional<Path> & baseDir)
{
    try {
        return parseFlakeRef(fetchSettings, url, baseDir);
    } catch (Error &) {
        return {};
    }
}

static std::pair<FlakeRef, std::string> fromParsedURL(
    ParsedURL && parsedURL,
    bool isFlake)
{
    auto dir = getOr(parsedURL.query, "dir", "");
    parsedURL.query.erase("dir");

    std::string fragment;
    std::swap(fragment, parsedURL.fragment);

    return std::make_pair(FlakeRef(fetchers::Input::fromURL(parsedURL, isFlake), dir), fragment);
};

std::pair<FlakeRef, std::string> parsePathFlakeRefWithFragment(
    const fetchers::Settings & fetchSettings,
    const std::string & url,
    const std::optional<Path> & baseDir,
    bool allowMissing,
    bool isFlake,
    bool allowRelative)
{
    std::string path = url;
    std::string fragment = "";
    std::map<std::string, std::string> query;
    auto pathEnd = url.find_first_of("#?");
    auto fragmentStart = pathEnd;
    if (pathEnd != std::string::npos && url[pathEnd] == '?') {
        fragmentStart = url.find("#");
    }
    if (pathEnd != std::string::npos) {
        path = url.substr(0, pathEnd);
    }
    if (fragmentStart != std::string::npos) {
        fragment = percentDecode(url.substr(fragmentStart+1));
    }
<<<<<<< HEAD
    if (pathEnd != std::string::npos && fragmentStart != std::string::npos) {
        query = decodeQuery(url.substr(pathEnd + 1, fragmentStart - pathEnd - 1));
=======
    if (pathEnd != std::string::npos && fragmentStart != std::string::npos && url[pathEnd] == '?') {
        query = decodeQuery(url.substr(pathEnd+1, fragmentStart-pathEnd-1));
>>>>>>> 4387c5ae
    }

    if (baseDir) {
        /* Check if 'url' is a path (either absolute or relative
            to 'baseDir'). If so, search upward to the root of the
            repo (i.e. the directory containing .git). */

        path = absPath(path, baseDir);

        if (isFlake) {

            if (!S_ISDIR(lstat(path).st_mode)) {
                if (baseNameOf(path) == "flake.nix") {
                    // Be gentle with people who accidentally write `/foo/bar/flake.nix` instead of `/foo/bar`
                    warn(
                        "Path '%s' should point at the directory containing the 'flake.nix' file, not the file itself. "
                        "Pretending that you meant '%s'"
                        , path, dirOf(path));
                    path = dirOf(path);
                } else {
                    throw BadURL("path '%s' is not a flake (because it's not a directory)", path);
                }
            }

            if (!allowMissing && !pathExists(path + "/flake.nix")){
                notice("path '%s' does not contain a 'flake.nix', searching up",path);

                // Save device to detect filesystem boundary
                dev_t device = lstat(path).st_dev;
                bool found = false;
                while (path != "/") {
                    if (pathExists(path + "/flake.nix")) {
                        found = true;
                        break;
                    } else if (pathExists(path + "/.git"))
                        throw Error("path '%s' is not part of a flake (neither it nor its parent directories contain a 'flake.nix' file)", path);
                    else {
                        if (lstat(path).st_dev != device)
                            throw Error("unable to find a flake before encountering filesystem boundary at '%s'", path);
                    }
                    path = dirOf(path);
                }
                if (!found)
                    throw BadURL("could not find a flake.nix file");
            }

            if (!allowMissing && !pathExists(path + "/flake.nix"))
                throw BadURL("path '%s' is not a flake (because it doesn't contain a 'flake.nix' file)", path);

            auto flakeRoot = path;
            std::string subdir;

            while (flakeRoot != "/") {
                if (pathExists(flakeRoot + "/.git")) {
                    auto base = std::string("git+file://") + flakeRoot;

                    auto parsedURL = ParsedURL{
                        .url = base, // FIXME
                        .base = base,
                        .scheme = "git+file",
                        .authority = "",
                        .path = flakeRoot,
                        .query = query,
                        .fragment = fragment,
                    };

                    if (subdir != "") {
                        if (parsedURL.query.count("dir"))
                            throw Error("flake URL '%s' has an inconsistent 'dir' parameter", url);
                        parsedURL.query.insert_or_assign("dir", subdir);
                    }

                    if (pathExists(flakeRoot + "/.git/shallow"))
                        parsedURL.query.insert_or_assign("shallow", "1");

<<<<<<< HEAD
                    return fromParsedURL(std::move(parsedURL), isFlake);
=======
                    return std::make_pair(
                        FlakeRef(fetchers::Input::fromURL(fetchSettings, parsedURL), getOr(parsedURL.query, "dir", "")),
                        fragment);
>>>>>>> 4387c5ae
                }

                subdir = std::string(baseNameOf(flakeRoot)) + (subdir.empty() ? "" : "/" + subdir);
                flakeRoot = dirOf(flakeRoot);
            }
        }

    } else {
        if (!allowRelative && !hasPrefix(path, "/"))
            throw BadURL("flake reference '%s' is not an absolute path", url);
    }

<<<<<<< HEAD
    return fromParsedURL({
        .url = path, // FIXME
        .base = path,
        .scheme = "path",
        .authority = "",
        .path = path,
        .query = query,
        .fragment = fragment
    }, isFlake);
=======
    fetchers::Attrs attrs;
    attrs.insert_or_assign("type", "path");
    attrs.insert_or_assign("path", path);

    return std::make_pair(FlakeRef(fetchers::Input::fromAttrs(fetchSettings, std::move(attrs)), ""), fragment);
>>>>>>> 4387c5ae
};


/* Check if 'url' is a flake ID. This is an abbreviated syntax for
    'flake:<flake-id>?ref=<ref>&rev=<rev>'. */
static std::optional<std::pair<FlakeRef, std::string>> parseFlakeIdRef(
    const fetchers::Settings & fetchSettings,
    const std::string & url,
    bool isFlake
)
{
    std::smatch match;

    static std::regex flakeRegex(
        "((" + flakeIdRegexS + ")(?:/(?:" + refAndOrRevRegex + "))?)"
        + "(?:#(" + fragmentRegex + "))?",
        std::regex::ECMAScript);

    if (std::regex_match(url, match, flakeRegex)) {
        auto parsedURL = ParsedURL{
            .url = url,
            .base = "flake:" + match.str(1),
            .scheme = "flake",
            .authority = "",
            .path = match[1],
        };

        return std::make_pair(
            FlakeRef(fetchers::Input::fromURL(fetchSettings, parsedURL, isFlake), ""),
            percentDecode(match.str(6)));
    }

    return {};
}

std::optional<std::pair<FlakeRef, std::string>> parseURLFlakeRef(
    const fetchers::Settings & fetchSettings,
    const std::string & url,
    const std::optional<Path> & baseDir,
    bool isFlake
)
{
    try {
        return fromParsedURL(parseURL(url), isFlake);
    } catch (BadURL &) {
        return std::nullopt;
    }
<<<<<<< HEAD
=======

    std::string fragment;
    std::swap(fragment, parsedURL.fragment);

    auto input = fetchers::Input::fromURL(fetchSettings, parsedURL, isFlake);
    input.parent = baseDir;

    return std::make_pair(
        FlakeRef(std::move(input), getOr(parsedURL.query, "dir", "")),
        fragment);
>>>>>>> 4387c5ae
}

std::pair<FlakeRef, std::string> parseFlakeRefWithFragment(
    const fetchers::Settings & fetchSettings,
    const std::string & url,
    const std::optional<Path> & baseDir,
    bool allowMissing,
    bool isFlake,
    bool allowRelative)
{
    using namespace fetchers;

    std::smatch match;

    if (auto res = parseFlakeIdRef(fetchSettings, url, isFlake)) {
        return *res;
    } else if (auto res = parseURLFlakeRef(fetchSettings, url, baseDir, isFlake)) {
        return *res;
    } else {
<<<<<<< HEAD
        return parsePathFlakeRefWithFragment(url, baseDir, allowMissing, isFlake, allowRelative);
=======
        return parsePathFlakeRefWithFragment(fetchSettings, url, baseDir, allowMissing, isFlake);
>>>>>>> 4387c5ae
    }
}

std::optional<std::pair<FlakeRef, std::string>> maybeParseFlakeRefWithFragment(
    const fetchers::Settings & fetchSettings,
    const std::string & url, const std::optional<Path> & baseDir)
{
    try {
        return parseFlakeRefWithFragment(fetchSettings, url, baseDir);
    } catch (Error & e) {
        return {};
    }
}

FlakeRef FlakeRef::fromAttrs(
    const fetchers::Settings & fetchSettings,
    const fetchers::Attrs & attrs)
{
    auto attrs2(attrs);
    attrs2.erase("dir");
    return FlakeRef(
        fetchers::Input::fromAttrs(fetchSettings, std::move(attrs2)),
        fetchers::maybeGetStrAttr(attrs, "dir").value_or(""));
}

std::pair<ref<SourceAccessor>, FlakeRef> FlakeRef::lazyFetch(ref<Store> store) const
{
    auto [accessor, lockedInput] = input.getAccessor(store);
    return {accessor, FlakeRef(std::move(lockedInput), subdir)};
}

std::tuple<FlakeRef, std::string, ExtendedOutputsSpec> parseFlakeRefWithFragmentAndExtendedOutputsSpec(
    const fetchers::Settings & fetchSettings,
    const std::string & url,
    const std::optional<Path> & baseDir,
    bool allowMissing,
    bool isFlake)
{
    auto [prefix, extendedOutputsSpec] = ExtendedOutputsSpec::parse(url);
    auto [flakeRef, fragment] = parseFlakeRefWithFragment(
        fetchSettings,
        std::string { prefix }, baseDir, allowMissing, isFlake);
    return {std::move(flakeRef), fragment, std::move(extendedOutputsSpec)};
}

std::regex flakeIdRegex(flakeIdRegexS, std::regex::ECMAScript);

}<|MERGE_RESOLUTION|>--- conflicted
+++ resolved
@@ -50,11 +50,7 @@
     bool isFlake,
     bool allowRelative)
 {
-<<<<<<< HEAD
-    auto [flakeRef, fragment] = parseFlakeRefWithFragment(url, baseDir, allowMissing, isFlake, allowRelative);
-=======
-    auto [flakeRef, fragment] = parseFlakeRefWithFragment(fetchSettings, url, baseDir, allowMissing, isFlake);
->>>>>>> 4387c5ae
+    auto [flakeRef, fragment] = parseFlakeRefWithFragment(fetchSettings, url, baseDir, allowMissing, isFlake, allowRelative);
     if (fragment != "")
         throw Error("unexpected fragment '%s' in flake reference '%s'", fragment, url);
     return flakeRef;
@@ -73,6 +69,7 @@
 }
 
 static std::pair<FlakeRef, std::string> fromParsedURL(
+    const fetchers::Settings & fetchSettings,
     ParsedURL && parsedURL,
     bool isFlake)
 {
@@ -82,7 +79,7 @@
     std::string fragment;
     std::swap(fragment, parsedURL.fragment);
 
-    return std::make_pair(FlakeRef(fetchers::Input::fromURL(parsedURL, isFlake), dir), fragment);
+    return std::make_pair(FlakeRef(fetchers::Input::fromURL(fetchSettings, parsedURL, isFlake), dir), fragment);
 };
 
 std::pair<FlakeRef, std::string> parsePathFlakeRefWithFragment(
@@ -107,13 +104,8 @@
     if (fragmentStart != std::string::npos) {
         fragment = percentDecode(url.substr(fragmentStart+1));
     }
-<<<<<<< HEAD
-    if (pathEnd != std::string::npos && fragmentStart != std::string::npos) {
+    if (pathEnd != std::string::npos && fragmentStart != std::string::npos && url[pathEnd] == '?') {
         query = decodeQuery(url.substr(pathEnd + 1, fragmentStart - pathEnd - 1));
-=======
-    if (pathEnd != std::string::npos && fragmentStart != std::string::npos && url[pathEnd] == '?') {
-        query = decodeQuery(url.substr(pathEnd+1, fragmentStart-pathEnd-1));
->>>>>>> 4387c5ae
     }
 
     if (baseDir) {
@@ -189,13 +181,7 @@
                     if (pathExists(flakeRoot + "/.git/shallow"))
                         parsedURL.query.insert_or_assign("shallow", "1");
 
-<<<<<<< HEAD
-                    return fromParsedURL(std::move(parsedURL), isFlake);
-=======
-                    return std::make_pair(
-                        FlakeRef(fetchers::Input::fromURL(fetchSettings, parsedURL), getOr(parsedURL.query, "dir", "")),
-                        fragment);
->>>>>>> 4387c5ae
+                    return fromParsedURL(fetchSettings, std::move(parsedURL), isFlake);
                 }
 
                 subdir = std::string(baseNameOf(flakeRoot)) + (subdir.empty() ? "" : "/" + subdir);
@@ -208,8 +194,7 @@
             throw BadURL("flake reference '%s' is not an absolute path", url);
     }
 
-<<<<<<< HEAD
-    return fromParsedURL({
+    return fromParsedURL(fetchSettings, {
         .url = path, // FIXME
         .base = path,
         .scheme = "path",
@@ -218,18 +203,13 @@
         .query = query,
         .fragment = fragment
     }, isFlake);
-=======
-    fetchers::Attrs attrs;
-    attrs.insert_or_assign("type", "path");
-    attrs.insert_or_assign("path", path);
-
-    return std::make_pair(FlakeRef(fetchers::Input::fromAttrs(fetchSettings, std::move(attrs)), ""), fragment);
->>>>>>> 4387c5ae
 };
 
 
-/* Check if 'url' is a flake ID. This is an abbreviated syntax for
-    'flake:<flake-id>?ref=<ref>&rev=<rev>'. */
+/**
+ * Check if `url` is a flake ID. This is an abbreviated syntax for
+ * `flake:<flake-id>?ref=<ref>&rev=<rev>`.
+ */
 static std::optional<std::pair<FlakeRef, std::string>> parseFlakeIdRef(
     const fetchers::Settings & fetchSettings,
     const std::string & url,
@@ -268,23 +248,10 @@
 )
 {
     try {
-        return fromParsedURL(parseURL(url), isFlake);
+        return fromParsedURL(fetchSettings, parseURL(url), isFlake);
     } catch (BadURL &) {
         return std::nullopt;
     }
-<<<<<<< HEAD
-=======
-
-    std::string fragment;
-    std::swap(fragment, parsedURL.fragment);
-
-    auto input = fetchers::Input::fromURL(fetchSettings, parsedURL, isFlake);
-    input.parent = baseDir;
-
-    return std::make_pair(
-        FlakeRef(std::move(input), getOr(parsedURL.query, "dir", "")),
-        fragment);
->>>>>>> 4387c5ae
 }
 
 std::pair<FlakeRef, std::string> parseFlakeRefWithFragment(
@@ -304,11 +271,7 @@
     } else if (auto res = parseURLFlakeRef(fetchSettings, url, baseDir, isFlake)) {
         return *res;
     } else {
-<<<<<<< HEAD
-        return parsePathFlakeRefWithFragment(url, baseDir, allowMissing, isFlake, allowRelative);
-=======
-        return parsePathFlakeRefWithFragment(fetchSettings, url, baseDir, allowMissing, isFlake);
->>>>>>> 4387c5ae
+        return parsePathFlakeRefWithFragment(fetchSettings, url, baseDir, allowMissing, isFlake, allowRelative);
     }
 }
 
