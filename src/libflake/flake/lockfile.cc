--- conflicted
+++ resolved
@@ -44,16 +44,10 @@
     , originalRef(getFlakeRef(fetchSettings, json, "original", nullptr))
     , isFlake(json.find("flake") != json.end() ? (bool) json["flake"] : true)
     , parentPath(json.find("parent") != json.end() ? (std::optional<InputPath>) json["parent"] : std::nullopt)
-<<<<<<< HEAD
     , patchFiles(json.find("patchFiles") != json.end() ? (std::vector<std::string>) json["patchFiles"] : std::vector<std::string>{})
-{
-    if (!lockedRef.input.isLocked() && !lockedRef.input.isRelative())
-        throw Error("lock file contains unlocked input '%s'",
-=======
 {
     if (!lockedRef.input.isConsideredLocked(fetchSettings) && !lockedRef.input.isRelative())
         throw Error("Lock file contains unlocked input '%s'. Use '--allow-dirty-locks' to accept this lock file.",
->>>>>>> 17b6557c
             fetchers::attrsToJSON(lockedRef.input.toAttrs()));
 
     // For backward compatibility, lock file entries are implicitly final.
@@ -206,22 +200,15 @@
             /* For backward compatibility, omit the "__final"
                attribute. We never allow non-final inputs in lock files
                anyway. */
-<<<<<<< HEAD
-            assert(lockedNode->lockedRef.input.isFinal());
+            assert(lockedNode->lockedRef.input.isFinal() || lockedNode->lockedRef.input.isRelative());
             #endif
-=======
-            assert(lockedNode->lockedRef.input.isFinal() || lockedNode->lockedRef.input.isRelative());
->>>>>>> 17b6557c
             n["locked"].erase("__final");
             if (!lockedNode->isFlake)
                 n["flake"] = false;
             if (lockedNode->parentPath)
                 n["parent"] = *lockedNode->parentPath;
-<<<<<<< HEAD
             if (!lockedNode->patchFiles.empty())
                 n["patchFiles"] = lockedNode->patchFiles;
-=======
->>>>>>> 17b6557c
         }
 
         nodes[key] = std::move(n);
@@ -269,14 +256,9 @@
         if (i == ref<const Node>(root)) continue;
         auto node = i.dynamic_pointer_cast<const LockedNode>();
         if (node
-<<<<<<< HEAD
-            && (!node->lockedRef.input.isLocked()
+            && (!node->lockedRef.input.isConsideredLocked(fetchSettings)
                 // FIXME
                 /* || !node->lockedRef.input.isFinal() */)
-=======
-            && (!node->lockedRef.input.isConsideredLocked(fetchSettings)
-                || !node->lockedRef.input.isFinal())
->>>>>>> 17b6557c
             && !node->lockedRef.input.isRelative())
             return node->lockedRef;
     }
