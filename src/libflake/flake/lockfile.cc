#include <unordered_set>

#include "lockfile.hh"
#include "store-api.hh"

#include <algorithm>
#include <iomanip>

#include <iterator>
#include <nlohmann/json.hpp>

#include "strings.hh"
#include "flake/settings.hh"

namespace nix::flake {

static FlakeRef getFlakeRef(
    const fetchers::Settings & fetchSettings,
    const nlohmann::json & json,
    const char * attr,
    const char * info)
{
    auto i = json.find(attr);
    if (i != json.end()) {
        auto attrs = fetchers::jsonToAttrs(*i);
        // FIXME: remove when we drop support for version 5.
        if (info) {
            auto j = json.find(info);
            if (j != json.end()) {
                for (auto k : fetchers::jsonToAttrs(*j))
                    attrs.insert_or_assign(k.first, k.second);
            }
        }
        return FlakeRef::fromAttrs(fetchSettings, attrs);
    }

    throw Error("attribute '%s' missing in lock file", attr);
}

LockedNode::LockedNode(
    const fetchers::Settings & fetchSettings,
    const nlohmann::json & json)
    : lockedRef(getFlakeRef(fetchSettings, json, "locked", "info")) // FIXME: remove "info"
    , originalRef(getFlakeRef(fetchSettings, json, "original", nullptr))
    , isFlake(json.find("flake") != json.end() ? (bool) json["flake"] : true)
<<<<<<< HEAD
    , parentPath(json.find("parent") != json.end() ? (std::optional<InputPath>) json["parent"] : std::nullopt)
    , patchFiles(json.find("patchFiles") != json.end() ? (std::vector<std::string>) json["patchFiles"] : std::vector<std::string>{})
=======
    , parentInputAttrPath(json.find("parent") != json.end() ? (std::optional<InputAttrPath>) json["parent"] : std::nullopt)
>>>>>>> 99dbcca5
{
    if (!lockedRef.input.isConsideredLocked(fetchSettings) && !lockedRef.input.isRelative())
        throw Error("Lock file contains unlocked input '%s'. Use '--allow-dirty-locks' to accept this lock file.",
            fetchers::attrsToJSON(lockedRef.input.toAttrs()));

    // For backward compatibility, lock file entries are implicitly final.
    assert(!lockedRef.input.attrs.contains("__final"));
    lockedRef.input.attrs.insert_or_assign("__final", Explicit<bool>(true));
}

static std::shared_ptr<Node> doFind(
    const ref<Node> & root,
    const InputPath & path,
    std::vector<InputPath> & visited)
{
<<<<<<< HEAD
    std::shared_ptr<Node> pos = root;
=======
    return lockedRef.input.computeStorePath(store);
}

static std::shared_ptr<Node> doFind(const ref<Node> & root, const InputAttrPath & path, std::vector<InputAttrPath> & visited)
{
    auto pos = root;
>>>>>>> 99dbcca5

    auto found = std::find(visited.cbegin(), visited.cend(), path);

    if (found != visited.end()) {
        std::vector<std::string> cycle;
        std::transform(found, visited.cend(), std::back_inserter(cycle), printInputAttrPath);
        cycle.push_back(printInputAttrPath(path));
        throw Error("follow cycle detected: [%s]", concatStringsSep(" -> ", cycle));
    }
    visited.push_back(path);

    for (auto & elem : path) {
        if (auto i = get(pos->inputs, elem)) {
            if (auto node = std::get_if<0>(&*i))
                pos = (std::shared_ptr<LockedNode>) *node;
            else if (auto follows = std::get_if<1>(&*i)) {
                if (auto p = doFind(root, *follows, visited))
                    pos = ref(p);
                else
                    return {};
            }
        } else
            return {};
    }

    return pos;
}

std::shared_ptr<Node> LockFile::findInput(const InputAttrPath & path)
{
    std::vector<InputAttrPath> visited;
    return doFind(root, path, visited);
}

LockFile::LockFile(
    const fetchers::Settings & fetchSettings,
    std::string_view contents, std::string_view path)
{
    auto json = nlohmann::json::parse(contents);

    auto version = json.value("version", 0);
    if (version < 5 || version > 7)
        throw Error("lock file '%s' has unsupported version %d", path, version);

    std::map<std::string, ref<Node>> nodeMap;

    std::function<void(Node & node, const nlohmann::json & jsonNode)> getInputs;

    getInputs = [&](Node & node, const nlohmann::json & jsonNode)
    {
        if (jsonNode.find("inputs") == jsonNode.end()) return;
        for (auto & i : jsonNode["inputs"].items()) {
            if (i.value().is_array()) { // FIXME: remove, obsolete
                InputAttrPath path;
                for (auto & j : i.value())
                    path.push_back(j);
                node.inputs.insert_or_assign(i.key(), path);
            } else {
                std::string inputKey = i.value();
                auto k = nodeMap.find(inputKey);
                if (k == nodeMap.end()) {
                    auto & nodes = json["nodes"];
                    auto jsonNode2 = nodes.find(inputKey);
                    if (jsonNode2 == nodes.end())
                        throw Error("lock file references missing node '%s'", inputKey);
                    auto input = make_ref<LockedNode>(fetchSettings, *jsonNode2);
                    k = nodeMap.insert_or_assign(inputKey, input).first;
                    getInputs(*input, *jsonNode2);
                }
                if (auto child = k->second.dynamic_pointer_cast<LockedNode>())
                    node.inputs.insert_or_assign(i.key(), ref(child));
                else
                    // FIXME: replace by follows node
                    throw Error("lock file contains cycle to root node");
            }
        }
    };

    std::string rootKey = json["root"];
    nodeMap.insert_or_assign(rootKey, root);
    getInputs(*root, json["nodes"][rootKey]);

    // FIXME: check that there are no cycles in version >= 7. Cycles
    // between inputs are only possible using 'follows' indirections.
    // Once we drop support for version <= 6, we can simplify the code
    // a bit since we don't need to worry about cycles.
}

std::pair<nlohmann::json, LockFile::KeyMap> LockFile::toJSON() const
{
    nlohmann::json nodes;
    KeyMap nodeKeys;
    std::unordered_set<std::string> keys;

    std::function<std::string(const std::string & key, ref<const Node> node)> dumpNode;

    dumpNode = [&](std::string key, ref<const Node> node) -> std::string
    {
        auto k = nodeKeys.find(node);
        if (k != nodeKeys.end())
            return k->second;

        if (!keys.insert(key).second) {
            for (int n = 2; ; ++n) {
                auto k = fmt("%s_%d", key, n);
                if (keys.insert(k).second) {
                    key = k;
                    break;
                }
            }
        }

        nodeKeys.insert_or_assign(node, key);

        auto n = nlohmann::json::object();

        if (!node->inputs.empty()) {
            auto inputs = nlohmann::json::object();
            for (auto & i : node->inputs) {
                if (auto child = std::get_if<0>(&i.second)) {
                    inputs[i.first] = dumpNode(i.first, *child);
                } else if (auto follows = std::get_if<1>(&i.second)) {
                    auto arr = nlohmann::json::array();
                    for (auto & x : *follows)
                        arr.push_back(x);
                    inputs[i.first] = std::move(arr);
                }
            }
            n["inputs"] = std::move(inputs);
        }

        if (auto lockedNode = node.dynamic_pointer_cast<const LockedNode>()) {
            n["original"] = fetchers::attrsToJSON(lockedNode->originalRef.toAttrs());
            n["locked"] = fetchers::attrsToJSON(lockedNode->lockedRef.toAttrs());
            // FIXME
            #if 0
            /* For backward compatibility, omit the "__final"
               attribute. We never allow non-final inputs in lock files
               anyway. */
            assert(lockedNode->lockedRef.input.isFinal() || lockedNode->lockedRef.input.isRelative());
            #endif
            n["locked"].erase("__final");
            if (!lockedNode->isFlake)
                n["flake"] = false;
<<<<<<< HEAD
            if (lockedNode->parentPath)
                n["parent"] = *lockedNode->parentPath;
            if (!lockedNode->patchFiles.empty())
                n["patchFiles"] = lockedNode->patchFiles;
=======
            if (lockedNode->parentInputAttrPath)
                n["parent"] = *lockedNode->parentInputAttrPath;
>>>>>>> 99dbcca5
        }

        nodes[key] = std::move(n);

        return key;
    };

    nlohmann::json json;
    json["version"] = 7;
    json["root"] = dumpNode("root", root);
    json["nodes"] = std::move(nodes);

    return {json, std::move(nodeKeys)};
}

std::pair<std::string, LockFile::KeyMap> LockFile::to_string() const
{
    auto [json, nodeKeys] = toJSON();
    return {json.dump(2), std::move(nodeKeys)};
}

std::ostream & operator <<(std::ostream & stream, const LockFile & lockFile)
{
    stream << lockFile.toJSON().first.dump(2);
    return stream;
}

std::optional<FlakeRef> LockFile::isUnlocked(const fetchers::Settings & fetchSettings) const
{
    std::set<ref<const Node>> nodes;

    std::function<void(ref<const Node> node)> visit;

    visit = [&](ref<const Node> node)
    {
        if (!nodes.insert(node).second) return;
        for (auto & i : node->inputs)
            if (auto child = std::get_if<0>(&i.second))
                visit(*child);
    };

    visit(root);

    for (auto & i : nodes) {
        if (i == ref<const Node>(root)) continue;
        auto node = i.dynamic_pointer_cast<const LockedNode>();
        if (node
            && (!node->lockedRef.input.isConsideredLocked(fetchSettings)
                // FIXME
                /* || !node->lockedRef.input.isFinal() */)
            && !node->lockedRef.input.isRelative())
            return node->lockedRef;
    }

    return {};
}

bool LockFile::operator ==(const LockFile & other) const
{
    // FIXME: slow
    return toJSON().first == other.toJSON().first;
}

InputAttrPath parseInputAttrPath(std::string_view s)
{
    InputAttrPath path;

    for (auto & elem : tokenizeString<std::vector<std::string>>(s, "/")) {
        if (!std::regex_match(elem, flakeIdRegex))
            throw UsageError("invalid flake input attribute path element '%s'", elem);
        path.push_back(elem);
    }

    return path;
}

std::map<InputAttrPath, Node::Edge> LockFile::getAllInputs() const
{
    std::set<ref<Node>> done;
    std::map<InputAttrPath, Node::Edge> res;

    std::function<void(const InputAttrPath & prefix, ref<Node> node)> recurse;

    recurse = [&](const InputAttrPath & prefix, ref<Node> node)
    {
        if (!done.insert(node).second) return;

        for (auto &[id, input] : node->inputs) {
            auto inputAttrPath(prefix);
            inputAttrPath.push_back(id);
            res.emplace(inputAttrPath, input);
            if (auto child = std::get_if<0>(&input))
                recurse(inputAttrPath, *child);
        }
    };

    recurse({}, root);

    return res;
}

static std::string describe(const FlakeRef & flakeRef)
{
    auto s = fmt("'%s'", flakeRef.to_string());

    if (auto lastModified = flakeRef.input.getLastModified())
        s += fmt(" (%s)", std::put_time(std::gmtime(&*lastModified), "%Y-%m-%d"));

    return s;
}

std::ostream & operator <<(std::ostream & stream, const Node::Edge & edge)
{
    if (auto node = std::get_if<0>(&edge))
        stream << describe((*node)->lockedRef);
    else if (auto follows = std::get_if<1>(&edge))
        stream << fmt("follows '%s'", printInputAttrPath(*follows));
    return stream;
}

static bool equals(const Node::Edge & e1, const Node::Edge & e2)
{
    if (auto n1 = std::get_if<0>(&e1))
        if (auto n2 = std::get_if<0>(&e2))
            return (*n1)->lockedRef == (*n2)->lockedRef;
    if (auto f1 = std::get_if<1>(&e1))
        if (auto f2 = std::get_if<1>(&e2))
            return *f1 == *f2;
    return false;
}

std::string LockFile::diff(const LockFile & oldLocks, const LockFile & newLocks)
{
    auto oldFlat = oldLocks.getAllInputs();
    auto newFlat = newLocks.getAllInputs();

    auto i = oldFlat.begin();
    auto j = newFlat.begin();
    std::string res;

    while (i != oldFlat.end() || j != newFlat.end()) {
        if (j != newFlat.end() && (i == oldFlat.end() || i->first > j->first)) {
            res += fmt("• " ANSI_GREEN "Added input '%s':" ANSI_NORMAL "\n    %s\n",
                printInputAttrPath(j->first), j->second);
            ++j;
        } else if (i != oldFlat.end() && (j == newFlat.end() || i->first < j->first)) {
            res += fmt("• " ANSI_RED "Removed input '%s'" ANSI_NORMAL "\n", printInputAttrPath(i->first));
            ++i;
        } else {
            if (!equals(i->second, j->second)) {
                res += fmt("• " ANSI_BOLD "Updated input '%s':" ANSI_NORMAL "\n    %s\n  → %s\n",
                    printInputAttrPath(i->first),
                    i->second,
                    j->second);
            }
            ++i;
            ++j;
        }
    }

    return res;
}

void LockFile::check()
{
    auto inputs = getAllInputs();

    for (auto & [inputAttrPath, input] : inputs) {
        if (auto follows = std::get_if<1>(&input)) {
            if (!follows->empty() && !findInput(*follows))
                throw Error("input '%s' follows a non-existent input '%s'",
                    printInputAttrPath(inputAttrPath),
                    printInputAttrPath(*follows));
        }
    }
}

void check();

std::string printInputAttrPath(const InputAttrPath & path)
{
    return concatStringsSep("/", path);
}

}<|MERGE_RESOLUTION|>--- conflicted
+++ resolved
@@ -43,12 +43,8 @@
     : lockedRef(getFlakeRef(fetchSettings, json, "locked", "info")) // FIXME: remove "info"
     , originalRef(getFlakeRef(fetchSettings, json, "original", nullptr))
     , isFlake(json.find("flake") != json.end() ? (bool) json["flake"] : true)
-<<<<<<< HEAD
-    , parentPath(json.find("parent") != json.end() ? (std::optional<InputPath>) json["parent"] : std::nullopt)
+    , parentInputAttrPath(json.find("parent") != json.end() ? (std::optional<InputAttrPath>) json["parent"] : std::nullopt)
     , patchFiles(json.find("patchFiles") != json.end() ? (std::vector<std::string>) json["patchFiles"] : std::vector<std::string>{})
-=======
-    , parentInputAttrPath(json.find("parent") != json.end() ? (std::optional<InputAttrPath>) json["parent"] : std::nullopt)
->>>>>>> 99dbcca5
 {
     if (!lockedRef.input.isConsideredLocked(fetchSettings) && !lockedRef.input.isRelative())
         throw Error("Lock file contains unlocked input '%s'. Use '--allow-dirty-locks' to accept this lock file.",
@@ -61,19 +57,10 @@
 
 static std::shared_ptr<Node> doFind(
     const ref<Node> & root,
-    const InputPath & path,
-    std::vector<InputPath> & visited)
-{
-<<<<<<< HEAD
+    const InputAttrPath & path,
+    std::vector<InputAttrPath> & visited)
+{
     std::shared_ptr<Node> pos = root;
-=======
-    return lockedRef.input.computeStorePath(store);
-}
-
-static std::shared_ptr<Node> doFind(const ref<Node> & root, const InputAttrPath & path, std::vector<InputAttrPath> & visited)
-{
-    auto pos = root;
->>>>>>> 99dbcca5
 
     auto found = std::find(visited.cbegin(), visited.cend(), path);
 
@@ -218,15 +205,10 @@
             n["locked"].erase("__final");
             if (!lockedNode->isFlake)
                 n["flake"] = false;
-<<<<<<< HEAD
-            if (lockedNode->parentPath)
-                n["parent"] = *lockedNode->parentPath;
+            if (lockedNode->parentInputAttrPath)
+                n["parent"] = *lockedNode->parentInputAttrPath;
             if (!lockedNode->patchFiles.empty())
                 n["patchFiles"] = lockedNode->patchFiles;
-=======
-            if (lockedNode->parentInputAttrPath)
-                n["parent"] = *lockedNode->parentInputAttrPath;
->>>>>>> 99dbcca5
         }
 
         nodes[key] = std::move(n);
