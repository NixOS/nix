#include "terminal.hh"
#include "flake.hh"
#include "eval.hh"
#include "eval-settings.hh"
#include "lockfile.hh"
#include "primops.hh"
#include "eval-inline.hh"
#include "store-api.hh"
#include "fetchers.hh"
#include "finally.hh"
#include "fetch-settings.hh"
#include "flake/settings.hh"
#include "value-to-json.hh"
#include "local-fs-store.hh"

namespace nix {

using namespace flake;

namespace flake {

typedef std::pair<StorePath, FlakeRef> FetchedFlake;
typedef std::vector<std::pair<FlakeRef, FetchedFlake>> FlakeCache;

static std::optional<FetchedFlake> lookupInFlakeCache(
    const FlakeCache & flakeCache,
    const FlakeRef & flakeRef)
{
    // FIXME: inefficient.
    for (auto & i : flakeCache) {
        if (flakeRef == i.first) {
            debug("mapping '%s' to previously seen input '%s' -> '%s",
                flakeRef, i.first, i.second.second);
            return i.second;
        }
    }

    return std::nullopt;
}

static std::tuple<StorePath, FlakeRef, FlakeRef> fetchOrSubstituteTree(
    EvalState & state,
    const FlakeRef & originalRef,
    bool allowLookup,
    FlakeCache & flakeCache)
{
    auto fetched = lookupInFlakeCache(flakeCache, originalRef);
    FlakeRef resolvedRef = originalRef;

    if (!fetched) {
        if (originalRef.input.isDirect()) {
            fetched.emplace(originalRef.fetchTree(state.store));
        } else {
            if (allowLookup) {
                resolvedRef = originalRef.resolve(state.store);
                auto fetchedResolved = lookupInFlakeCache(flakeCache, originalRef);
                if (!fetchedResolved) fetchedResolved.emplace(resolvedRef.fetchTree(state.store));
                flakeCache.push_back({resolvedRef, *fetchedResolved});
                fetched.emplace(*fetchedResolved);
            }
            else {
                throw Error("'%s' is an indirect flake reference, but registry lookups are not allowed", originalRef);
            }
        }
        flakeCache.push_back({originalRef, *fetched});
    }

    auto [storePath, lockedRef] = *fetched;

    debug("got tree '%s' from '%s'",
        state.store->printStorePath(storePath), lockedRef);

    state.allowPath(storePath);

    assert(!originalRef.input.getNarHash() || storePath == originalRef.input.computeStorePath(*state.store));

    return {std::move(storePath), resolvedRef, lockedRef};
}

static void forceTrivialValue(EvalState & state, Value & value, const PosIdx pos)
{
    if (value.isThunk() && value.isTrivial())
        state.forceValue(value, pos);
}


static void expectType(EvalState & state, ValueType type,
    Value & value, const PosIdx pos)
{
    forceTrivialValue(state, value, pos);
    if (value.type() != type)
        throw Error("expected %s but got %s at %s",
            showType(type), showType(value.type()), state.positions[pos]);
}

static std::map<FlakeId, FlakeInput> parseFlakeInputs(
    EvalState & state, Value * value, const PosIdx pos,
    const std::optional<Path> & baseDir, InputPath lockRootPath);

static FlakeInput parseFlakeInput(EvalState & state,
    std::string_view inputName, Value * value, const PosIdx pos,
    const std::optional<Path> & baseDir, InputPath lockRootPath)
{
    expectType(state, nAttrs, *value, pos);

    FlakeInput input;

    auto sInputs = state.symbols.create("inputs");
    auto sUrl = state.symbols.create("url");
    auto sFlake = state.symbols.create("flake");
    auto sFollows = state.symbols.create("follows");

    fetchers::Attrs attrs;
    std::optional<std::string> url;

    for (auto & attr : *value->attrs()) {
        try {
            if (attr.name == sUrl) {
                expectType(state, nString, *attr.value, attr.pos);
                url = attr.value->string_view();
                attrs.emplace("url", *url);
            } else if (attr.name == sFlake) {
                expectType(state, nBool, *attr.value, attr.pos);
                input.isFlake = attr.value->boolean();
            } else if (attr.name == sInputs) {
                input.overrides = parseFlakeInputs(state, attr.value, attr.pos, baseDir, lockRootPath);
            } else if (attr.name == sFollows) {
                expectType(state, nString, *attr.value, attr.pos);
                auto follows(parseInputPath(attr.value->c_str()));
                follows.insert(follows.begin(), lockRootPath.begin(), lockRootPath.end());
                input.follows = follows;
            } else {
                // Allow selecting a subset of enum values
                #pragma GCC diagnostic push
                #pragma GCC diagnostic ignored "-Wswitch-enum"
                switch (attr.value->type()) {
                    case nString:
                        attrs.emplace(state.symbols[attr.name], attr.value->c_str());
                        break;
                    case nBool:
                        attrs.emplace(state.symbols[attr.name], Explicit<bool> { attr.value->boolean() });
                        break;
                    case nInt:
                        attrs.emplace(state.symbols[attr.name], (long unsigned int) attr.value->integer());
                        break;
                    default:
                        if (attr.name == state.symbols.create("publicKeys")) {
                            experimentalFeatureSettings.require(Xp::VerifiedFetches);
                            NixStringContext emptyContext = {};
                            attrs.emplace(state.symbols[attr.name], printValueAsJSON(state, true, *attr.value, pos, emptyContext).dump());
                        } else
                            state.error<TypeError>("flake input attribute '%s' is %s while a string, Boolean, or integer is expected",
                                state.symbols[attr.name], showType(*attr.value)).debugThrow();
                }
                #pragma GCC diagnostic pop
            }
        } catch (Error & e) {
            e.addTrace(
                state.positions[attr.pos],
                HintFmt("while evaluating flake attribute '%s'", state.symbols[attr.name]));
            throw;
        }
    }

    if (attrs.count("type"))
        try {
            input.ref = FlakeRef::fromAttrs(state.fetchSettings, attrs);
        } catch (Error & e) {
            e.addTrace(state.positions[pos], HintFmt("while evaluating flake input"));
            throw;
        }
    else {
        attrs.erase("url");
        if (!attrs.empty())
            throw Error("unexpected flake input attribute '%s', at %s", attrs.begin()->first, state.positions[pos]);
        if (url)
            input.ref = parseFlakeRef(state.fetchSettings, *url, baseDir, true, input.isFlake);
    }

    if (!input.follows && !input.ref)
        input.ref = FlakeRef::fromAttrs(state.fetchSettings, {{"type", "indirect"}, {"id", std::string(inputName)}});

    return input;
}

static std::map<FlakeId, FlakeInput> parseFlakeInputs(
    EvalState & state, Value * value, const PosIdx pos,
    const std::optional<Path> & baseDir, InputPath lockRootPath)
{
    std::map<FlakeId, FlakeInput> inputs;

    expectType(state, nAttrs, *value, pos);

    for (auto & inputAttr : *value->attrs()) {
        inputs.emplace(state.symbols[inputAttr.name],
            parseFlakeInput(state,
                state.symbols[inputAttr.name],
                inputAttr.value,
                inputAttr.pos,
                baseDir,
                lockRootPath));
    }

    return inputs;
}

Flake readFlake(
    EvalState & state,
    const FlakeRef & originalRef,
    const FlakeRef & resolvedRef,
    const FlakeRef & lockedRef,
    const SourcePath & rootDir,
    const InputPath & lockRootPath)
{
    auto flakePath = rootDir / CanonPath(resolvedRef.subdir) / "flake.nix";

    // NOTE evalFile forces vInfo to be an attrset because mustBeTrivial is true.
    Value vInfo;
    state.evalFile(flakePath, vInfo, true);

    Flake flake {
        .originalRef = originalRef,
        .resolvedRef = resolvedRef,
        .lockedRef = lockedRef,
        .path = flakePath,
    };

    if (auto description = vInfo.attrs()->get(state.sDescription)) {
        expectType(state, nString, *description->value, description->pos);
        flake.description = description->value->c_str();
    }

    auto sInputs = state.symbols.create("inputs");

    if (auto inputs = vInfo.attrs()->get(sInputs))
        flake.inputs = parseFlakeInputs(state, inputs->value, inputs->pos, flakePath.parent().path.abs(), lockRootPath); // FIXME

    auto sOutputs = state.symbols.create("outputs");

    if (auto outputs = vInfo.attrs()->get(sOutputs)) {
        expectType(state, nFunction, *outputs->value, outputs->pos);

        if (outputs->value->isLambda() && outputs->value->payload.lambda.fun->hasFormals()) {
            for (auto & formal : outputs->value->payload.lambda.fun->formals->formals) {
                if (formal.name != state.sSelf)
                    flake.inputs.emplace(state.symbols[formal.name], FlakeInput {
                        .ref = parseFlakeRef(state.fetchSettings, std::string(state.symbols[formal.name]))
                    });
            }
        }

    } else
        throw Error("flake '%s' lacks attribute 'outputs'", resolvedRef);

    auto sNixConfig = state.symbols.create("nixConfig");

    if (auto nixConfig = vInfo.attrs()->get(sNixConfig)) {
        expectType(state, nAttrs, *nixConfig->value, nixConfig->pos);

        for (auto & setting : *nixConfig->value->attrs()) {
            forceTrivialValue(state, *setting.value, setting.pos);
            if (setting.value->type() == nString)
                flake.config.settings.emplace(
                    state.symbols[setting.name],
                    std::string(state.forceStringNoCtx(*setting.value, setting.pos, "")));
            else if (setting.value->type() == nPath) {
                NixStringContext emptyContext = {};
                flake.config.settings.emplace(
                    state.symbols[setting.name],
                    state.coerceToString(setting.pos, *setting.value, emptyContext, "", false, true, true).toOwned());
            }
            else if (setting.value->type() == nInt)
                flake.config.settings.emplace(
                    state.symbols[setting.name],
                    state.forceInt(*setting.value, setting.pos, ""));
            else if (setting.value->type() == nBool)
                flake.config.settings.emplace(
                    state.symbols[setting.name],
                    Explicit<bool> { state.forceBool(*setting.value, setting.pos, "") });
            else if (setting.value->type() == nList) {
                std::vector<std::string> ss;
                for (auto elem : setting.value->listItems()) {
                    if (elem->type() != nString)
                        state.error<TypeError>("list element in flake configuration setting '%s' is %s while a string is expected",
                            state.symbols[setting.name], showType(*setting.value)).debugThrow();
                    ss.emplace_back(state.forceStringNoCtx(*elem, setting.pos, ""));
                }
                flake.config.settings.emplace(state.symbols[setting.name], ss);
            }
            else
                state.error<TypeError>("flake configuration setting '%s' is %s",
                    state.symbols[setting.name], showType(*setting.value)).debugThrow();
        }
    }

    for (auto & attr : *vInfo.attrs()) {
        if (attr.name != state.sDescription &&
            attr.name != sInputs &&
            attr.name != sOutputs &&
            attr.name != sNixConfig)
            throw Error("flake '%s' has an unsupported attribute '%s', at %s",
                resolvedRef, state.symbols[attr.name], state.positions[attr.pos]);
    }

    return flake;
}

static Flake getFlake(
    EvalState & state,
    const FlakeRef & originalRef,
    bool allowLookup,
    FlakeCache & flakeCache,
    InputPath lockRootPath)
{
    auto [storePath, resolvedRef, lockedRef] = fetchOrSubstituteTree(
        state, originalRef, allowLookup, flakeCache);

    return readFlake(state, originalRef, resolvedRef, lockedRef, state.rootPath(state.store->toRealPath(storePath)), lockRootPath);
}

Flake getFlake(EvalState & state, const FlakeRef & originalRef, bool allowLookup, FlakeCache & flakeCache)
{
    return getFlake(state, originalRef, allowLookup, flakeCache, {});
}

Flake getFlake(EvalState & state, const FlakeRef & originalRef, bool allowLookup)
{
    FlakeCache flakeCache;
    return getFlake(state, originalRef, allowLookup, flakeCache);
}

static LockFile readLockFile(
    const fetchers::Settings & fetchSettings,
    const SourcePath & lockFilePath)
{
    return lockFilePath.pathExists()
        ? LockFile(fetchSettings, lockFilePath.readFile(), fmt("%s", lockFilePath))
        : LockFile();
}

LockedFlake lockFlake(
    const Settings & settings,
    EvalState & state,
    const FlakeRef & topRef,
    const LockFlags & lockFlags,
    Flake flake,
    FlakeCache & flakeCache)
{
    experimentalFeatureSettings.require(Xp::Flakes);

<<<<<<< HEAD
    auto useRegistries = lockFlags.useRegistries.value_or(flakeSettings.useRegistries);
=======
    FlakeCache flakeCache;

    auto useRegistries = lockFlags.useRegistries.value_or(settings.useRegistries);
>>>>>>> dfb169ca

    if (lockFlags.applyNixConfig) {
        flake.config.apply(settings);
        state.store->setOptions();
    }

    try {
        if (!state.fetchSettings.allowDirty && lockFlags.referenceLockFilePath) {
            throw Error("reference lock file was provided, but the `allow-dirty` setting is set to false");
        }

        auto oldLockFile = readLockFile(
            state.fetchSettings,
            lockFlags.referenceLockFilePath.value_or(
                flake.lockFilePath()));

        debug("old lock file: %s", oldLockFile);

        std::map<InputPath, FlakeInput> overrides;
        std::set<InputPath> explicitCliOverrides;
        std::set<InputPath> overridesUsed, updatesUsed;
        std::map<ref<Node>, SourcePath> nodePaths;

        for (auto & i : lockFlags.inputOverrides) {
            overrides.insert_or_assign(i.first, FlakeInput { .ref = i.second });
            explicitCliOverrides.insert(i.first);
        }

        LockFile newLockFile;

        std::vector<FlakeRef> parents;

        std::function<void(
            const FlakeInputs & flakeInputs,
            ref<Node> node,
            const InputPath & inputPathPrefix,
            std::shared_ptr<const Node> oldNode,
            const InputPath & lockRootPath,
            const Path & parentPath,
            bool trustLock)>
            computeLocks;

        computeLocks = [&](
            /* The inputs of this node, either from flake.nix or
               flake.lock. */
            const FlakeInputs & flakeInputs,
            /* The node whose locks are to be updated.*/
            ref<Node> node,
            /* The path to this node in the lock file graph. */
            const InputPath & inputPathPrefix,
            /* The old node, if any, from which locks can be
               copied. */
            std::shared_ptr<const Node> oldNode,
            const InputPath & lockRootPath,
            const Path & parentPath,
            bool trustLock)
        {
            debug("computing lock file node '%s'", printInputPath(inputPathPrefix));

            /* Get the overrides (i.e. attributes of the form
               'inputs.nixops.inputs.nixpkgs.url = ...'). */
            for (auto & [id, input] : flakeInputs) {
                for (auto & [idOverride, inputOverride] : input.overrides) {
                    auto inputPath(inputPathPrefix);
                    inputPath.push_back(id);
                    inputPath.push_back(idOverride);
                    overrides.insert_or_assign(inputPath, inputOverride);
                }
            }

            /* Check whether this input has overrides for a
               non-existent input. */
            for (auto [inputPath, inputOverride] : overrides) {
                auto inputPath2(inputPath);
                auto follow = inputPath2.back();
                inputPath2.pop_back();
                if (inputPath2 == inputPathPrefix && !flakeInputs.count(follow))
                    warn(
                        "input '%s' has an override for a non-existent input '%s'",
                        printInputPath(inputPathPrefix), follow);
            }

            /* Go over the flake inputs, resolve/fetch them if
               necessary (i.e. if they're new or the flakeref changed
               from what's in the lock file). */
            for (auto & [id, input2] : flakeInputs) {
                auto inputPath(inputPathPrefix);
                inputPath.push_back(id);
                auto inputPathS = printInputPath(inputPath);
                debug("computing input '%s'", inputPathS);

                try {

                    /* Do we have an override for this input from one of the
                       ancestors? */
                    auto i = overrides.find(inputPath);
                    bool hasOverride = i != overrides.end();
                    bool hasCliOverride = explicitCliOverrides.contains(inputPath);
                    if (hasOverride) {
                        overridesUsed.insert(inputPath);
                        // Respect the “flakeness” of the input even if we
                        // override it
                        i->second.isFlake = input2.isFlake;
                    }
                    auto & input = hasOverride ? i->second : input2;

                    /* Resolve 'follows' later (since it may refer to an input
                       path we haven't processed yet. */
                    if (input.follows) {
                        InputPath target;

                        target.insert(target.end(), input.follows->begin(), input.follows->end());

                        debug("input '%s' follows '%s'", inputPathS, printInputPath(target));
                        node->inputs.insert_or_assign(id, target);
                        continue;
                    }

                    assert(input.ref);

                    /* Do we have an entry in the existing lock file?
                       And the input is not in updateInputs? */
                    std::shared_ptr<LockedNode> oldLock;

                    updatesUsed.insert(inputPath);

                    if (oldNode && !lockFlags.inputUpdates.count(inputPath))
                        if (auto oldLock2 = get(oldNode->inputs, id))
                            if (auto oldLock3 = std::get_if<0>(&*oldLock2))
                                oldLock = *oldLock3;

                    if (oldLock
                        && oldLock->originalRef == *input.ref
                        && !hasCliOverride)
                    {
                        debug("keeping existing input '%s'", inputPathS);

                        /* Copy the input from the old lock since its flakeref
                           didn't change and there is no override from a
                           higher level flake. */
                        auto childNode = make_ref<LockedNode>(
                            oldLock->lockedRef, oldLock->originalRef, oldLock->isFlake);

                        node->inputs.insert_or_assign(id, childNode);

                        /* If we have this input in updateInputs, then we
                           must fetch the flake to update it. */
                        auto lb = lockFlags.inputUpdates.lower_bound(inputPath);

                        auto mustRefetch =
                            lb != lockFlags.inputUpdates.end()
                            && lb->size() > inputPath.size()
                            && std::equal(inputPath.begin(), inputPath.end(), lb->begin());

                        FlakeInputs fakeInputs;

                        if (!mustRefetch) {
                            /* No need to fetch this flake, we can be
                               lazy. However there may be new overrides on the
                               inputs of this flake, so we need to check
                               those. */
                            for (auto & i : oldLock->inputs) {
                                if (auto lockedNode = std::get_if<0>(&i.second)) {
                                    fakeInputs.emplace(i.first, FlakeInput {
                                        .ref = (*lockedNode)->originalRef,
                                        .isFlake = (*lockedNode)->isFlake,
                                    });
                                } else if (auto follows = std::get_if<1>(&i.second)) {
                                    if (!trustLock) {
                                        // It is possible that the flake has changed,
                                        // so we must confirm all the follows that are in the lock file are also in the flake.
                                        auto overridePath(inputPath);
                                        overridePath.push_back(i.first);
                                        auto o = overrides.find(overridePath);
                                        // If the override disappeared, we have to refetch the flake,
                                        // since some of the inputs may not be present in the lock file.
                                        if (o == overrides.end()) {
                                            mustRefetch = true;
                                            // There's no point populating the rest of the fake inputs,
                                            // since we'll refetch the flake anyways.
                                            break;
                                        }
                                    }
                                    auto absoluteFollows(lockRootPath);
                                    absoluteFollows.insert(absoluteFollows.end(), follows->begin(), follows->end());
                                    fakeInputs.emplace(i.first, FlakeInput {
                                        .follows = absoluteFollows,
                                    });
                                }
                            }
                        }

                        if (mustRefetch) {
                            auto inputFlake = getFlake(state, oldLock->lockedRef, false, flakeCache, inputPath);
                            nodePaths.emplace(childNode, inputFlake.path.parent());
                            computeLocks(inputFlake.inputs, childNode, inputPath, oldLock, lockRootPath, parentPath, false);
                        } else {
                            computeLocks(fakeInputs, childNode, inputPath, oldLock, lockRootPath, parentPath, true);
                        }

                    } else {
                        /* We need to create a new lock file entry. So fetch
                           this input. */
                        debug("creating new input '%s'", inputPathS);

                        if (!lockFlags.allowUnlocked && !input.ref->input.isLocked())
                            throw Error("cannot update unlocked flake input '%s' in pure mode", inputPathS);

                        /* Note: in case of an --override-input, we use
                            the *original* ref (input2.ref) for the
                            "original" field, rather than the
                            override. This ensures that the override isn't
                            nuked the next time we update the lock
                            file. That is, overrides are sticky unless you
                            use --no-write-lock-file. */
                        auto ref = (input2.ref && explicitCliOverrides.contains(inputPath)) ? *input2.ref : *input.ref;

                        if (input.isFlake) {
                            Path localPath = parentPath;
                            FlakeRef localRef = *input.ref;

                            // If this input is a path, recurse it down.
                            // This allows us to resolve path inputs relative to the current flake.
                            if (localRef.input.getType() == "path")
                                localPath = absPath(*input.ref->input.getSourcePath(), parentPath);

                            auto inputFlake = getFlake(state, localRef, useRegistries, flakeCache, inputPath);

                            auto childNode = make_ref<LockedNode>(inputFlake.lockedRef, ref);

                            node->inputs.insert_or_assign(id, childNode);

                            /* Guard against circular flake imports. */
                            for (auto & parent : parents)
                                if (parent == *input.ref)
                                    throw Error("found circular import of flake '%s'", parent);
                            parents.push_back(*input.ref);
                            Finally cleanup([&]() { parents.pop_back(); });

                            /* Recursively process the inputs of this
                               flake. Also, unless we already have this flake
                               in the top-level lock file, use this flake's
                               own lock file. */
                            nodePaths.emplace(childNode, inputFlake.path.parent());
                            computeLocks(
                                inputFlake.inputs, childNode, inputPath,
                                oldLock
                                ? std::dynamic_pointer_cast<const Node>(oldLock)
                                : readLockFile(state.fetchSettings, inputFlake.lockFilePath()).root.get_ptr(),
                                oldLock ? lockRootPath : inputPath,
                                localPath,
                                false);
                        }

                        else {
                            auto [storePath, resolvedRef, lockedRef] = fetchOrSubstituteTree(
                                state, *input.ref, useRegistries, flakeCache);

                            auto childNode = make_ref<LockedNode>(lockedRef, ref, false);

                            nodePaths.emplace(childNode, state.rootPath(state.store->toRealPath(storePath)));

                            node->inputs.insert_or_assign(id, childNode);
                        }
                    }

                } catch (Error & e) {
                    e.addTrace({}, "while updating the flake input '%s'", inputPathS);
                    throw;
                }
            }
        };

        // Bring in the current ref for relative path resolution if we have it
        auto parentPath = flake.path.parent().path.abs();

        nodePaths.emplace(newLockFile.root, flake.path.parent());

        computeLocks(
            flake.inputs,
            newLockFile.root,
            {},
            lockFlags.recreateLockFile ? nullptr : oldLockFile.root.get_ptr(),
            {},
            parentPath,
            false);

        for (auto & i : lockFlags.inputOverrides)
            if (!overridesUsed.count(i.first))
                warn("the flag '--override-input %s %s' does not match any input",
                    printInputPath(i.first), i.second);

        for (auto & i : lockFlags.inputUpdates)
            if (!updatesUsed.count(i))
                warn("'%s' does not match any input of this flake", printInputPath(i));

        /* Check 'follows' inputs. */
        newLockFile.check();

        debug("new lock file: %s", newLockFile);

        auto sourcePath = topRef.input.getSourcePath();

        /* Check whether we need to / can write the new lock file. */
        if (newLockFile != oldLockFile || lockFlags.outputLockFilePath) {

            auto diff = LockFile::diff(oldLockFile, newLockFile);

            if (lockFlags.writeLockFile) {
                if (sourcePath || lockFlags.outputLockFilePath) {
                    if (auto unlockedInput = newLockFile.isUnlocked()) {
                        if (state.fetchSettings.warnDirty)
                            warn("will not write lock file of flake '%s' because it has an unlocked input ('%s')", topRef, *unlockedInput);
                    } else {
                        if (!lockFlags.updateLockFile)
                            throw Error("flake '%s' requires lock file changes but they're not allowed due to '--no-update-lock-file'", topRef);

                        auto newLockFileS = fmt("%s\n", newLockFile);

                        if (lockFlags.outputLockFilePath) {
                            if (lockFlags.commitLockFile)
                                throw Error("'--commit-lock-file' and '--output-lock-file' are incompatible");
                            writeFile(*lockFlags.outputLockFilePath, newLockFileS);
                        } else {
                            auto relPath = (topRef.subdir == "" ? "" : topRef.subdir + "/") + "flake.lock";
                            auto outputLockFilePath = *sourcePath + "/" + relPath;

                            bool lockFileExists = pathExists(outputLockFilePath);

                            auto s = chomp(diff);
                            if (lockFileExists) {
                                if (s.empty())
                                    warn("updating lock file '%s'", outputLockFilePath);
                                else
                                    warn("updating lock file '%s':\n%s", outputLockFilePath, s);
                            } else
                                warn("creating lock file '%s': \n%s", outputLockFilePath, s);

                            std::optional<std::string> commitMessage = std::nullopt;

                            if (lockFlags.commitLockFile) {
                                std::string cm;

                                cm = settings.commitLockFileSummary.get();

                                if (cm == "") {
                                    cm = fmt("%s: %s", relPath, lockFileExists ? "Update" : "Add");
                                }

                                cm += "\n\nFlake lock file updates:\n\n";
                                cm += filterANSIEscapes(diff, true);
                                commitMessage = cm;
                            }

                            topRef.input.putFile(
                                CanonPath((topRef.subdir == "" ? "" : topRef.subdir + "/") + "flake.lock"),
                                newLockFileS, commitMessage);
                        }

                        /* Rewriting the lockfile changed the top-level
                           repo, so we should re-read it. FIXME: we could
                           also just clear the 'rev' field... */
                        auto prevLockedRef = flake.lockedRef;
                        FlakeCache dummyCache;
                        flake = getFlake(state, topRef, useRegistries, dummyCache);

                        if (lockFlags.commitLockFile &&
                            flake.lockedRef.input.getRev() &&
                            prevLockedRef.input.getRev() != flake.lockedRef.input.getRev())
                            warn("committed new revision '%s'", flake.lockedRef.input.getRev()->gitRev());
                    }
                } else
                    throw Error("cannot write modified lock file of flake '%s' (use '--no-write-lock-file' to ignore)", topRef);
            } else {
                warn("not writing modified lock file of flake '%s':\n%s", topRef, chomp(diff));
                flake.forceDirty = true;
            }
        }

        return LockedFlake {
            .flake = std::move(flake),
            .lockFile = std::move(newLockFile),
            .nodePaths = std::move(nodePaths)
        };

    } catch (Error & e) {
        e.addTrace({}, "while updating the lock file of flake '%s'", flake.lockedRef.to_string());
        throw;
    }
}

LockedFlake lockFlake(
    EvalState & state,
    const FlakeRef & topRef,
    const LockFlags & lockFlags)
{
    FlakeCache flakeCache;

    auto useRegistries = lockFlags.useRegistries.value_or(flakeSettings.useRegistries);

    return lockFlake(state, topRef, lockFlags, getFlake(state, topRef, useRegistries, flakeCache), flakeCache);
}

LockedFlake lockFlake(
    EvalState & state,
    const FlakeRef & topRef,
    const LockFlags & lockFlags,
    Flake flake)
{
    FlakeCache flakeCache;
    return lockFlake(state, topRef, lockFlags, std::move(flake), flakeCache);
}

void callFlake(EvalState & state,
    const LockedFlake & lockedFlake,
    Value & vRes)
{
    experimentalFeatureSettings.require(Xp::Flakes);

    auto [lockFileStr, keyMap] = lockedFlake.lockFile.to_string();

    auto overrides = state.buildBindings(lockedFlake.nodePaths.size());

    for (auto & [node, sourcePath] : lockedFlake.nodePaths) {
        auto override = state.buildBindings(2);

        auto & vSourceInfo = override.alloc(state.symbols.create("sourceInfo"));

        auto lockedNode = node.dynamic_pointer_cast<const LockedNode>();

        // FIXME: This is a hack to support chroot stores. Remove this
        // once we can pass a sourcePath rather than a storePath to
        // call-flake.nix.
        auto path = sourcePath.path.abs();
        if (auto store = state.store.dynamic_pointer_cast<LocalFSStore>()) {
            auto realStoreDir = store->getRealStoreDir();
            if (isInDir(path, realStoreDir))
                path = store->storeDir + path.substr(realStoreDir.size());
        }

        auto [storePath, subdir] = state.store->toStorePath(path);

        emitTreeAttrs(
            state,
            storePath,
            lockedNode ? lockedNode->lockedRef.input : lockedFlake.flake.lockedRef.input,
            vSourceInfo,
            false,
            !lockedNode && lockedFlake.flake.forceDirty);

        auto key = keyMap.find(node);
        assert(key != keyMap.end());

        override
            .alloc(state.symbols.create("dir"))
            .mkString(CanonPath(subdir).rel());

        overrides.alloc(state.symbols.create(key->second)).mkAttrs(override);
    }

    auto & vOverrides = state.allocValue()->mkAttrs(overrides);

    auto vCallFlake = state.allocValue();
    state.evalFile(state.callFlakeInternal, *vCallFlake);

    auto vTmp1 = state.allocValue();
    auto vLocks = state.allocValue();
    vLocks->mkString(lockFileStr);
    state.callFunction(*vCallFlake, *vLocks, *vTmp1, noPos);

    state.callFunction(*vTmp1, vOverrides, vRes, noPos);
}

void initLib(const Settings & settings)
{
    auto prim_getFlake = [&settings](EvalState & state, const PosIdx pos, Value * * args, Value & v)
    {
        std::string flakeRefS(state.forceStringNoCtx(*args[0], pos, "while evaluating the argument passed to builtins.getFlake"));
        auto flakeRef = parseFlakeRef(state.fetchSettings, flakeRefS, {}, true);
        if (state.settings.pureEval && !flakeRef.input.isLocked())
            throw Error("cannot call 'getFlake' on unlocked flake reference '%s', at %s (use --impure to override)", flakeRefS, state.positions[pos]);

        callFlake(state,
            lockFlake(settings, state, flakeRef,
                LockFlags {
                    .updateLockFile = false,
                    .writeLockFile = false,
                    .useRegistries = !state.settings.pureEval && settings.useRegistries,
                    .allowUnlocked = !state.settings.pureEval,
                }),
            v);
    };

    RegisterPrimOp::primOps->push_back({
        .name =  "__getFlake",
        .args = {"args"},
        .doc = R"(
          Fetch a flake from a flake reference, and return its output attributes and some metadata. For example:

          ```nix
          (builtins.getFlake "nix/55bc52401966fbffa525c574c14f67b00bc4fb3a").packages.x86_64-linux.nix
          ```

          Unless impure evaluation is allowed (`--impure`), the flake reference
          must be "locked", e.g. contain a Git revision or content hash. An
          example of an unlocked usage is:

          ```nix
          (builtins.getFlake "github:edolstra/dwarffs").rev
          ```
        )",
        .fun = prim_getFlake,
        .experimentalFeature = Xp::Flakes,
    });
}

static void prim_parseFlakeRef(
    EvalState & state,
    const PosIdx pos,
    Value * * args,
    Value & v)
{
    std::string flakeRefS(state.forceStringNoCtx(*args[0], pos,
        "while evaluating the argument passed to builtins.parseFlakeRef"));
    auto attrs = parseFlakeRef(state.fetchSettings, flakeRefS, {}, true).toAttrs();
    auto binds = state.buildBindings(attrs.size());
    for (const auto & [key, value] : attrs) {
        auto s = state.symbols.create(key);
        auto & vv = binds.alloc(s);
        std::visit(overloaded {
            [&vv](const std::string    & value) { vv.mkString(value); },
            [&vv](const uint64_t       & value) { vv.mkInt(value);    },
            [&vv](const Explicit<bool> & value) { vv.mkBool(value.t); }
        }, value);
    }
    v.mkAttrs(binds);
}

static RegisterPrimOp r3({
    .name =  "__parseFlakeRef",
    .args = {"flake-ref"},
    .doc = R"(
      Parse a flake reference, and return its exploded form.

      For example:

      ```nix
      builtins.parseFlakeRef "github:NixOS/nixpkgs/23.05?dir=lib"
      ```

      evaluates to:

      ```nix
      { dir = "lib"; owner = "NixOS"; ref = "23.05"; repo = "nixpkgs"; type = "github"; }
      ```
    )",
    .fun = prim_parseFlakeRef,
    .experimentalFeature = Xp::Flakes,
});


static void prim_flakeRefToString(
    EvalState & state,
    const PosIdx pos,
    Value * * args,
    Value & v)
{
    state.forceAttrs(*args[0], noPos,
        "while evaluating the argument passed to builtins.flakeRefToString");
    fetchers::Attrs attrs;
    for (const auto & attr : *args[0]->attrs()) {
        auto t = attr.value->type();
        if (t == nInt) {
            attrs.emplace(state.symbols[attr.name],
                (uint64_t) attr.value->integer());
        } else if (t == nBool) {
            attrs.emplace(state.symbols[attr.name],
                Explicit<bool> { attr.value->boolean() });
        } else if (t == nString) {
            attrs.emplace(state.symbols[attr.name],
                std::string(attr.value->string_view()));
        } else {
            state.error<EvalError>(
                "flake reference attribute sets may only contain integers, Booleans, "
                "and strings, but attribute '%s' is %s",
                state.symbols[attr.name],
                showType(*attr.value)).debugThrow();
        }
    }
    auto flakeRef = FlakeRef::fromAttrs(state.fetchSettings, attrs);
    v.mkString(flakeRef.to_string());
}

static RegisterPrimOp r4({
    .name =  "__flakeRefToString",
    .args = {"attrs"},
    .doc = R"(
      Convert a flake reference from attribute set format to URL format.

      For example:

      ```nix
      builtins.flakeRefToString {
        dir = "lib"; owner = "NixOS"; ref = "23.05"; repo = "nixpkgs"; type = "github";
      }
      ```

      evaluates to

      ```nix
      "github:NixOS/nixpkgs/23.05?dir=lib"
      ```
    )",
    .fun = prim_flakeRefToString,
    .experimentalFeature = Xp::Flakes,
});

}

std::optional<Fingerprint> LockedFlake::getFingerprint(ref<Store> store) const
{
    if (lockFile.isUnlocked()) return std::nullopt;

    auto fingerprint = flake.lockedRef.input.getFingerprint(store);
    if (!fingerprint) return std::nullopt;

    *fingerprint += fmt(";%s;%s", flake.lockedRef.subdir, lockFile);

    /* Include revCount and lastModified because they're not
       necessarily implied by the content fingerprint (e.g. for
       tarball flakes) but can influence the evaluation result. */
    if (auto revCount = flake.lockedRef.input.getRevCount())
        *fingerprint += fmt(";revCount=%d", *revCount);
    if (auto lastModified = flake.lockedRef.input.getLastModified())
        *fingerprint += fmt(";lastModified=%d", *lastModified);

    // FIXME: as an optimization, if the flake contains a lock file
    // and we haven't changed it, then it's sufficient to use
    // flake.sourceInfo.storePath for the fingerprint.
    return hashString(HashAlgorithm::SHA256, *fingerprint);
}

Flake::~Flake() { }

}<|MERGE_RESOLUTION|>--- conflicted
+++ resolved
@@ -348,13 +348,7 @@
 {
     experimentalFeatureSettings.require(Xp::Flakes);
 
-<<<<<<< HEAD
-    auto useRegistries = lockFlags.useRegistries.value_or(flakeSettings.useRegistries);
-=======
-    FlakeCache flakeCache;
-
     auto useRegistries = lockFlags.useRegistries.value_or(settings.useRegistries);
->>>>>>> dfb169ca
 
     if (lockFlags.applyNixConfig) {
         flake.config.apply(settings);
@@ -747,25 +741,27 @@
 }
 
 LockedFlake lockFlake(
+    const Settings & settings,
     EvalState & state,
     const FlakeRef & topRef,
     const LockFlags & lockFlags)
 {
     FlakeCache flakeCache;
 
-    auto useRegistries = lockFlags.useRegistries.value_or(flakeSettings.useRegistries);
-
-    return lockFlake(state, topRef, lockFlags, getFlake(state, topRef, useRegistries, flakeCache), flakeCache);
+    auto useRegistries = lockFlags.useRegistries.value_or(settings.useRegistries);
+
+    return lockFlake(settings, state, topRef, lockFlags, getFlake(state, topRef, useRegistries, flakeCache), flakeCache);
 }
 
 LockedFlake lockFlake(
+    const Settings & settings,
     EvalState & state,
     const FlakeRef & topRef,
     const LockFlags & lockFlags,
     Flake flake)
 {
     FlakeCache flakeCache;
-    return lockFlake(state, topRef, lockFlags, std::move(flake), flakeCache);
+    return lockFlake(settings, state, topRef, lockFlags, std::move(flake), flakeCache);
 }
 
 void callFlake(EvalState & state,
