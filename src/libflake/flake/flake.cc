#include "terminal.hh"
#include "flake.hh"
#include "eval.hh"
#include "eval-settings.hh"
#include "lockfile.hh"
#include "primops.hh"
#include "eval-inline.hh"
#include "store-api.hh"
#include "fetchers.hh"
#include "finally.hh"
#include "fetch-settings.hh"
#include "flake/settings.hh"
#include "value-to-json.hh"
#include "local-fs-store.hh"

namespace nix {

using namespace flake;

namespace flake {

typedef std::pair<StorePath, FlakeRef> FetchedFlake;
typedef std::vector<std::pair<FlakeRef, FetchedFlake>> FlakeCache;

static std::optional<FetchedFlake> lookupInFlakeCache(
    const FlakeCache & flakeCache,
    const FlakeRef & flakeRef)
{
    // FIXME: inefficient.
    for (auto & i : flakeCache) {
        if (flakeRef == i.first) {
            debug("mapping '%s' to previously seen input '%s' -> '%s",
                flakeRef, i.first, i.second.second);
            return i.second;
        }
    }

    return std::nullopt;
}

static std::tuple<StorePath, FlakeRef, FlakeRef> fetchOrSubstituteTree(
    EvalState & state,
    const FlakeRef & originalRef,
    bool allowLookup,
    FlakeCache & flakeCache)
{
    auto fetched = lookupInFlakeCache(flakeCache, originalRef);
    FlakeRef resolvedRef = originalRef;

    if (!fetched) {
        if (originalRef.input.isDirect()) {
            fetched.emplace(originalRef.fetchTree(state.store));
        } else {
            if (allowLookup) {
                resolvedRef = originalRef.resolve(state.store);
                auto fetchedResolved = lookupInFlakeCache(flakeCache, originalRef);
                if (!fetchedResolved) fetchedResolved.emplace(resolvedRef.fetchTree(state.store));
                flakeCache.push_back({resolvedRef, *fetchedResolved});
                fetched.emplace(*fetchedResolved);
            }
            else {
                throw Error("'%s' is an indirect flake reference, but registry lookups are not allowed", originalRef);
            }
        }
        flakeCache.push_back({originalRef, *fetched});
    }

    auto [storePath, lockedRef] = *fetched;

    debug("got tree '%s' from '%s'",
        state.store->printStorePath(storePath), lockedRef);

    state.allowPath(storePath);

    assert(!originalRef.input.getNarHash() || storePath == originalRef.input.computeStorePath(*state.store));

    return {std::move(storePath), resolvedRef, lockedRef};
}

static void forceTrivialValue(EvalState & state, Value & value, const PosIdx pos)
{
    if (value.isThunk() && value.isTrivial())
        state.forceValue(value, pos);
}


static void expectType(EvalState & state, ValueType type,
    Value & value, const PosIdx pos)
{
    forceTrivialValue(state, value, pos);
    if (value.type() != type)
        throw Error("expected %s but got %s at %s",
            showType(type), showType(value.type()), state.positions[pos]);
}

static std::map<FlakeId, FlakeInput> parseFlakeInputs(
    EvalState & state, Value * value, const PosIdx pos,
    const std::optional<Path> & baseDir, InputPath lockRootPath);

static FlakeInput parseFlakeInput(EvalState & state,
    std::string_view inputName, Value * value, const PosIdx pos,
    const std::optional<Path> & baseDir, InputPath lockRootPath)
{
    expectType(state, nAttrs, *value, pos);

    FlakeInput input;

    auto sInputs = state.symbols.create("inputs");
    auto sUrl = state.symbols.create("url");
    auto sFlake = state.symbols.create("flake");
    auto sFollows = state.symbols.create("follows");

    fetchers::Attrs attrs;
    std::optional<std::string> url;

    for (auto & attr : *value->attrs()) {
        try {
            if (attr.name == sUrl) {
                expectType(state, nString, *attr.value, attr.pos);
                url = attr.value->string_view();
                attrs.emplace("url", *url);
            } else if (attr.name == sFlake) {
                expectType(state, nBool, *attr.value, attr.pos);
                input.isFlake = attr.value->boolean();
            } else if (attr.name == sInputs) {
                input.overrides = parseFlakeInputs(state, attr.value, attr.pos, baseDir, lockRootPath);
            } else if (attr.name == sFollows) {
                expectType(state, nString, *attr.value, attr.pos);
                auto follows(parseInputPath(attr.value->c_str()));
                follows.insert(follows.begin(), lockRootPath.begin(), lockRootPath.end());
                input.follows = follows;
            } else {
                // Allow selecting a subset of enum values
                #pragma GCC diagnostic push
                #pragma GCC diagnostic ignored "-Wswitch-enum"
                switch (attr.value->type()) {
                    case nString:
                        attrs.emplace(state.symbols[attr.name], attr.value->c_str());
                        break;
                    case nBool:
                        attrs.emplace(state.symbols[attr.name], Explicit<bool> { attr.value->boolean() });
                        break;
                    case nInt:
                        attrs.emplace(state.symbols[attr.name], (long unsigned int) attr.value->integer());
                        break;
                    default:
                        if (attr.name == state.symbols.create("publicKeys")) {
                            experimentalFeatureSettings.require(Xp::VerifiedFetches);
                            NixStringContext emptyContext = {};
                            attrs.emplace(state.symbols[attr.name], printValueAsJSON(state, true, *attr.value, pos, emptyContext).dump());
                        } else
                            state.error<TypeError>("flake input attribute '%s' is %s while a string, Boolean, or integer is expected",
                                state.symbols[attr.name], showType(*attr.value)).debugThrow();
                }
                #pragma GCC diagnostic pop
            }
        } catch (Error & e) {
            e.addTrace(
                state.positions[attr.pos],
                HintFmt("while evaluating flake attribute '%s'", state.symbols[attr.name]));
            throw;
        }
    }

    if (attrs.count("type"))
        try {
            input.ref = FlakeRef::fromAttrs(state.fetchSettings, attrs);
        } catch (Error & e) {
            e.addTrace(state.positions[pos], HintFmt("while evaluating flake input"));
            throw;
        }
    else {
        attrs.erase("url");
        if (!attrs.empty())
            throw Error("unexpected flake input attribute '%s', at %s", attrs.begin()->first, state.positions[pos]);
        if (url)
            input.ref = parseFlakeRef(state.fetchSettings, *url, baseDir, true, input.isFlake);
    }

    if (!input.follows && !input.ref)
        input.ref = FlakeRef::fromAttrs(state.fetchSettings, {{"type", "indirect"}, {"id", std::string(inputName)}});

    return input;
}

static std::map<FlakeId, FlakeInput> parseFlakeInputs(
    EvalState & state, Value * value, const PosIdx pos,
    const std::optional<Path> & baseDir, InputPath lockRootPath)
{
    std::map<FlakeId, FlakeInput> inputs;

    expectType(state, nAttrs, *value, pos);

    for (auto & inputAttr : *value->attrs()) {
        inputs.emplace(state.symbols[inputAttr.name],
            parseFlakeInput(state,
                state.symbols[inputAttr.name],
                inputAttr.value,
                inputAttr.pos,
                baseDir,
                lockRootPath));
    }

    return inputs;
}

Flake readFlake(
    EvalState & state,
    const FlakeRef & originalRef,
    const FlakeRef & resolvedRef,
    const FlakeRef & lockedRef,
    const SourcePath & rootDir,
    const InputPath & lockRootPath)
{
    auto flakePath = rootDir / CanonPath(resolvedRef.subdir) / "flake.nix";

    // NOTE evalFile forces vInfo to be an attrset because mustBeTrivial is true.
    Value vInfo;
    state.evalFile(flakePath, vInfo, true);

    Flake flake {
        .originalRef = originalRef,
        .resolvedRef = resolvedRef,
        .lockedRef = lockedRef,
        .path = flakePath,
    };

    if (auto description = vInfo.attrs()->get(state.sDescription)) {
        expectType(state, nString, *description->value, description->pos);
        flake.description = description->value->c_str();
    }

    auto sInputs = state.symbols.create("inputs");

    if (auto inputs = vInfo.attrs()->get(sInputs))
        flake.inputs = parseFlakeInputs(state, inputs->value, inputs->pos, flakePath.parent().path.abs(), lockRootPath); // FIXME

    auto sOutputs = state.symbols.create("outputs");

    if (auto outputs = vInfo.attrs()->get(sOutputs)) {
        expectType(state, nFunction, *outputs->value, outputs->pos);

        if (outputs->value->isLambda() && outputs->value->payload.lambda.fun->hasFormals()) {
            for (auto & formal : outputs->value->payload.lambda.fun->formals->formals) {
                if (formal.name != state.sSelf)
                    flake.inputs.emplace(state.symbols[formal.name], FlakeInput {
                        .ref = parseFlakeRef(state.fetchSettings, std::string(state.symbols[formal.name]))
                    });
            }
        }

    } else
        throw Error("flake '%s' lacks attribute 'outputs'", resolvedRef);

    auto sNixConfig = state.symbols.create("nixConfig");

    if (auto nixConfig = vInfo.attrs()->get(sNixConfig)) {
        expectType(state, nAttrs, *nixConfig->value, nixConfig->pos);

        for (auto & setting : *nixConfig->value->attrs()) {
            forceTrivialValue(state, *setting.value, setting.pos);
            if (setting.value->type() == nString)
                flake.config.settings.emplace(
                    state.symbols[setting.name],
                    std::string(state.forceStringNoCtx(*setting.value, setting.pos, "")));
            else if (setting.value->type() == nPath) {
                NixStringContext emptyContext = {};
                flake.config.settings.emplace(
                    state.symbols[setting.name],
                    state.coerceToString(setting.pos, *setting.value, emptyContext, "", false, true, true).toOwned());
            }
            else if (setting.value->type() == nInt)
                flake.config.settings.emplace(
                    state.symbols[setting.name],
                    state.forceInt(*setting.value, setting.pos, ""));
            else if (setting.value->type() == nBool)
                flake.config.settings.emplace(
                    state.symbols[setting.name],
                    Explicit<bool> { state.forceBool(*setting.value, setting.pos, "") });
            else if (setting.value->type() == nList) {
                std::vector<std::string> ss;
                for (auto elem : setting.value->listItems()) {
                    if (elem->type() != nString)
                        state.error<TypeError>("list element in flake configuration setting '%s' is %s while a string is expected",
                            state.symbols[setting.name], showType(*setting.value)).debugThrow();
                    ss.emplace_back(state.forceStringNoCtx(*elem, setting.pos, ""));
                }
                flake.config.settings.emplace(state.symbols[setting.name], ss);
            }
            else
                state.error<TypeError>("flake configuration setting '%s' is %s",
                    state.symbols[setting.name], showType(*setting.value)).debugThrow();
        }
    }

    for (auto & attr : *vInfo.attrs()) {
        if (attr.name != state.sDescription &&
            attr.name != sInputs &&
            attr.name != sOutputs &&
            attr.name != sNixConfig)
            throw Error("flake '%s' has an unsupported attribute '%s', at %s",
                resolvedRef, state.symbols[attr.name], state.positions[attr.pos]);
    }

    return flake;
}

static Flake getFlake(
    EvalState & state,
    const FlakeRef & originalRef,
    bool allowLookup,
    FlakeCache & flakeCache,
    InputPath lockRootPath)
{
    auto [storePath, resolvedRef, lockedRef] = fetchOrSubstituteTree(
        state, originalRef, allowLookup, flakeCache);

    return readFlake(state, originalRef, resolvedRef, lockedRef, state.rootPath(state.store->toRealPath(storePath)), lockRootPath);
}

Flake getFlake(EvalState & state, const FlakeRef & originalRef, bool allowLookup, FlakeCache & flakeCache)
{
    return getFlake(state, originalRef, allowLookup, flakeCache, {});
}

Flake getFlake(EvalState & state, const FlakeRef & originalRef, bool allowLookup)
{
    FlakeCache flakeCache;
    return getFlake(state, originalRef, allowLookup, flakeCache);
}

static LockFile readLockFile(
    const fetchers::Settings & fetchSettings,
    const SourcePath & lockFilePath)
{
    return lockFilePath.pathExists()
        ? LockFile(fetchSettings, lockFilePath.readFile(), fmt("%s", lockFilePath))
        : LockFile();
}

LockedFlake lockFlake(
    const Settings & settings,
    EvalState & state,
    const FlakeRef & topRef,
    const LockFlags & lockFlags,
    Flake flake,
    FlakeCache & flakeCache)
{
<<<<<<< HEAD
    auto useRegistries = lockFlags.useRegistries.value_or(flakeSettings.useRegistries);
=======
    experimentalFeatureSettings.require(Xp::Flakes);

    FlakeCache flakeCache;

    auto useRegistries = lockFlags.useRegistries.value_or(settings.useRegistries);
>>>>>>> 9c6678da

    if (lockFlags.applyNixConfig) {
        flake.config.apply(settings);
        state.store->setOptions();
    }

    try {
        if (!state.fetchSettings.allowDirty && lockFlags.referenceLockFilePath) {
            throw Error("reference lock file was provided, but the `allow-dirty` setting is set to false");
        }

        auto oldLockFile = readLockFile(
            state.fetchSettings,
            lockFlags.referenceLockFilePath.value_or(
                flake.lockFilePath()));

        debug("old lock file: %s", oldLockFile);

        std::map<InputPath, FlakeInput> overrides;
        std::set<InputPath> explicitCliOverrides;
        std::set<InputPath> overridesUsed, updatesUsed;
        std::map<ref<Node>, SourcePath> nodePaths;

        for (auto & i : lockFlags.inputOverrides) {
            overrides.insert_or_assign(i.first, FlakeInput { .ref = i.second });
            explicitCliOverrides.insert(i.first);
        }

        LockFile newLockFile;

        std::vector<FlakeRef> parents;

        std::function<void(
            const FlakeInputs & flakeInputs,
            ref<Node> node,
            const InputPath & inputPathPrefix,
            std::shared_ptr<const Node> oldNode,
            const InputPath & lockRootPath,
            const Path & parentPath,
            bool trustLock)>
            computeLocks;

        computeLocks = [&](
            /* The inputs of this node, either from flake.nix or
               flake.lock. */
            const FlakeInputs & flakeInputs,
            /* The node whose locks are to be updated.*/
            ref<Node> node,
            /* The path to this node in the lock file graph. */
            const InputPath & inputPathPrefix,
            /* The old node, if any, from which locks can be
               copied. */
            std::shared_ptr<const Node> oldNode,
            const InputPath & lockRootPath,
            const Path & parentPath,
            bool trustLock)
        {
            debug("computing lock file node '%s'", printInputPath(inputPathPrefix));

            /* Get the overrides (i.e. attributes of the form
               'inputs.nixops.inputs.nixpkgs.url = ...'). */
            for (auto & [id, input] : flakeInputs) {
                for (auto & [idOverride, inputOverride] : input.overrides) {
                    auto inputPath(inputPathPrefix);
                    inputPath.push_back(id);
                    inputPath.push_back(idOverride);
                    overrides.insert_or_assign(inputPath, inputOverride);
                }
            }

            /* Check whether this input has overrides for a
               non-existent input. */
            for (auto [inputPath, inputOverride] : overrides) {
                auto inputPath2(inputPath);
                auto follow = inputPath2.back();
                inputPath2.pop_back();
                if (inputPath2 == inputPathPrefix && !flakeInputs.count(follow))
                    warn(
                        "input '%s' has an override for a non-existent input '%s'",
                        printInputPath(inputPathPrefix), follow);
            }

            /* Go over the flake inputs, resolve/fetch them if
               necessary (i.e. if they're new or the flakeref changed
               from what's in the lock file). */
            for (auto & [id, input2] : flakeInputs) {
                auto inputPath(inputPathPrefix);
                inputPath.push_back(id);
                auto inputPathS = printInputPath(inputPath);
                debug("computing input '%s'", inputPathS);

                try {

                    /* Do we have an override for this input from one of the
                       ancestors? */
                    auto i = overrides.find(inputPath);
                    bool hasOverride = i != overrides.end();
                    bool hasCliOverride = explicitCliOverrides.contains(inputPath);
                    if (hasOverride) {
                        overridesUsed.insert(inputPath);
                        // Respect the “flakeness” of the input even if we
                        // override it
                        i->second.isFlake = input2.isFlake;
                    }
                    auto & input = hasOverride ? i->second : input2;

                    /* Resolve 'follows' later (since it may refer to an input
                       path we haven't processed yet. */
                    if (input.follows) {
                        InputPath target;

                        target.insert(target.end(), input.follows->begin(), input.follows->end());

                        debug("input '%s' follows '%s'", inputPathS, printInputPath(target));
                        node->inputs.insert_or_assign(id, target);
                        continue;
                    }

                    assert(input.ref);

                    /* Do we have an entry in the existing lock file?
                       And the input is not in updateInputs? */
                    std::shared_ptr<LockedNode> oldLock;

                    updatesUsed.insert(inputPath);

                    if (oldNode && !lockFlags.inputUpdates.count(inputPath))
                        if (auto oldLock2 = get(oldNode->inputs, id))
                            if (auto oldLock3 = std::get_if<0>(&*oldLock2))
                                oldLock = *oldLock3;

                    if (oldLock
                        && oldLock->originalRef == *input.ref
                        && !hasCliOverride)
                    {
                        debug("keeping existing input '%s'", inputPathS);

                        /* Copy the input from the old lock since its flakeref
                           didn't change and there is no override from a
                           higher level flake. */
                        auto childNode = make_ref<LockedNode>(
                            oldLock->lockedRef, oldLock->originalRef, oldLock->isFlake);

                        node->inputs.insert_or_assign(id, childNode);

                        /* If we have this input in updateInputs, then we
                           must fetch the flake to update it. */
                        auto lb = lockFlags.inputUpdates.lower_bound(inputPath);

                        auto mustRefetch =
                            lb != lockFlags.inputUpdates.end()
                            && lb->size() > inputPath.size()
                            && std::equal(inputPath.begin(), inputPath.end(), lb->begin());

                        FlakeInputs fakeInputs;

                        if (!mustRefetch) {
                            /* No need to fetch this flake, we can be
                               lazy. However there may be new overrides on the
                               inputs of this flake, so we need to check
                               those. */
                            for (auto & i : oldLock->inputs) {
                                if (auto lockedNode = std::get_if<0>(&i.second)) {
                                    fakeInputs.emplace(i.first, FlakeInput {
                                        .ref = (*lockedNode)->originalRef,
                                        .isFlake = (*lockedNode)->isFlake,
                                    });
                                } else if (auto follows = std::get_if<1>(&i.second)) {
                                    if (!trustLock) {
                                        // It is possible that the flake has changed,
                                        // so we must confirm all the follows that are in the lock file are also in the flake.
                                        auto overridePath(inputPath);
                                        overridePath.push_back(i.first);
                                        auto o = overrides.find(overridePath);
                                        // If the override disappeared, we have to refetch the flake,
                                        // since some of the inputs may not be present in the lock file.
                                        if (o == overrides.end()) {
                                            mustRefetch = true;
                                            // There's no point populating the rest of the fake inputs,
                                            // since we'll refetch the flake anyways.
                                            break;
                                        }
                                    }
                                    auto absoluteFollows(lockRootPath);
                                    absoluteFollows.insert(absoluteFollows.end(), follows->begin(), follows->end());
                                    fakeInputs.emplace(i.first, FlakeInput {
                                        .follows = absoluteFollows,
                                    });
                                }
                            }
                        }

                        if (mustRefetch) {
                            auto inputFlake = getFlake(state, oldLock->lockedRef, false, flakeCache, inputPath);
                            nodePaths.emplace(childNode, inputFlake.path.parent());
                            computeLocks(inputFlake.inputs, childNode, inputPath, oldLock, lockRootPath, parentPath, false);
                        } else {
                            computeLocks(fakeInputs, childNode, inputPath, oldLock, lockRootPath, parentPath, true);
                        }

                    } else {
                        /* We need to create a new lock file entry. So fetch
                           this input. */
                        debug("creating new input '%s'", inputPathS);

                        if (!lockFlags.allowUnlocked && !input.ref->input.isLocked())
                            throw Error("cannot update unlocked flake input '%s' in pure mode", inputPathS);

                        /* Note: in case of an --override-input, we use
                            the *original* ref (input2.ref) for the
                            "original" field, rather than the
                            override. This ensures that the override isn't
                            nuked the next time we update the lock
                            file. That is, overrides are sticky unless you
                            use --no-write-lock-file. */
                        auto ref = (input2.ref && explicitCliOverrides.contains(inputPath)) ? *input2.ref : *input.ref;

                        if (input.isFlake) {
                            Path localPath = parentPath;
                            FlakeRef localRef = *input.ref;

                            // If this input is a path, recurse it down.
                            // This allows us to resolve path inputs relative to the current flake.
                            if (localRef.input.getType() == "path")
                                localPath = absPath(*input.ref->input.getSourcePath(), parentPath);

                            auto inputFlake = getFlake(state, localRef, useRegistries, flakeCache, inputPath);

                            auto childNode = make_ref<LockedNode>(inputFlake.lockedRef, ref);

                            node->inputs.insert_or_assign(id, childNode);

                            /* Guard against circular flake imports. */
                            for (auto & parent : parents)
                                if (parent == *input.ref)
                                    throw Error("found circular import of flake '%s'", parent);
                            parents.push_back(*input.ref);
                            Finally cleanup([&]() { parents.pop_back(); });

                            /* Recursively process the inputs of this
                               flake. Also, unless we already have this flake
                               in the top-level lock file, use this flake's
                               own lock file. */
                            nodePaths.emplace(childNode, inputFlake.path.parent());
                            computeLocks(
                                inputFlake.inputs, childNode, inputPath,
                                oldLock
                                ? std::dynamic_pointer_cast<const Node>(oldLock)
                                : readLockFile(state.fetchSettings, inputFlake.lockFilePath()).root.get_ptr(),
                                oldLock ? lockRootPath : inputPath,
                                localPath,
                                false);
                        }

                        else {
                            auto [storePath, resolvedRef, lockedRef] = fetchOrSubstituteTree(
                                state, *input.ref, useRegistries, flakeCache);

                            auto childNode = make_ref<LockedNode>(lockedRef, ref, false);

                            nodePaths.emplace(childNode, state.rootPath(state.store->toRealPath(storePath)));

                            node->inputs.insert_or_assign(id, childNode);
                        }
                    }

                } catch (Error & e) {
                    e.addTrace({}, "while updating the flake input '%s'", inputPathS);
                    throw;
                }
            }
        };

        // Bring in the current ref for relative path resolution if we have it
        auto parentPath = flake.path.parent().path.abs();

        nodePaths.emplace(newLockFile.root, flake.path.parent());

        computeLocks(
            flake.inputs,
            newLockFile.root,
            {},
            lockFlags.recreateLockFile ? nullptr : oldLockFile.root.get_ptr(),
            {},
            parentPath,
            false);

        for (auto & i : lockFlags.inputOverrides)
            if (!overridesUsed.count(i.first))
                warn("the flag '--override-input %s %s' does not match any input",
                    printInputPath(i.first), i.second);

        for (auto & i : lockFlags.inputUpdates)
            if (!updatesUsed.count(i))
                warn("'%s' does not match any input of this flake", printInputPath(i));

        /* Check 'follows' inputs. */
        newLockFile.check();

        debug("new lock file: %s", newLockFile);

        auto sourcePath = topRef.input.getSourcePath();

        /* Check whether we need to / can write the new lock file. */
        if (newLockFile != oldLockFile || lockFlags.outputLockFilePath) {

            auto diff = LockFile::diff(oldLockFile, newLockFile);

            if (lockFlags.writeLockFile) {
                if (sourcePath || lockFlags.outputLockFilePath) {
                    if (auto unlockedInput = newLockFile.isUnlocked()) {
                        if (state.fetchSettings.warnDirty)
                            warn("will not write lock file of flake '%s' because it has an unlocked input ('%s')", topRef, *unlockedInput);
                    } else {
                        if (!lockFlags.updateLockFile)
                            throw Error("flake '%s' requires lock file changes but they're not allowed due to '--no-update-lock-file'", topRef);

                        auto newLockFileS = fmt("%s\n", newLockFile);

                        if (lockFlags.outputLockFilePath) {
                            if (lockFlags.commitLockFile)
                                throw Error("'--commit-lock-file' and '--output-lock-file' are incompatible");
                            writeFile(*lockFlags.outputLockFilePath, newLockFileS);
                        } else {
                            auto relPath = (topRef.subdir == "" ? "" : topRef.subdir + "/") + "flake.lock";
                            auto outputLockFilePath = *sourcePath + "/" + relPath;

                            bool lockFileExists = pathExists(outputLockFilePath);

                            auto s = chomp(diff);
                            if (lockFileExists) {
                                if (s.empty())
                                    warn("updating lock file '%s'", outputLockFilePath);
                                else
                                    warn("updating lock file '%s':\n%s", outputLockFilePath, s);
                            } else
                                warn("creating lock file '%s': \n%s", outputLockFilePath, s);

                            std::optional<std::string> commitMessage = std::nullopt;

                            if (lockFlags.commitLockFile) {
                                std::string cm;

                                cm = settings.commitLockFileSummary.get();

                                if (cm == "") {
                                    cm = fmt("%s: %s", relPath, lockFileExists ? "Update" : "Add");
                                }

                                cm += "\n\nFlake lock file updates:\n\n";
                                cm += filterANSIEscapes(diff, true);
                                commitMessage = cm;
                            }

                            topRef.input.putFile(
                                CanonPath((topRef.subdir == "" ? "" : topRef.subdir + "/") + "flake.lock"),
                                newLockFileS, commitMessage);
                        }

                        /* Rewriting the lockfile changed the top-level
                           repo, so we should re-read it. FIXME: we could
                           also just clear the 'rev' field... */
                        auto prevLockedRef = flake.lockedRef;
                        FlakeCache dummyCache;
                        flake = getFlake(state, topRef, useRegistries, dummyCache);

                        if (lockFlags.commitLockFile &&
                            flake.lockedRef.input.getRev() &&
                            prevLockedRef.input.getRev() != flake.lockedRef.input.getRev())
                            warn("committed new revision '%s'", flake.lockedRef.input.getRev()->gitRev());
                    }
                } else
                    throw Error("cannot write modified lock file of flake '%s' (use '--no-write-lock-file' to ignore)", topRef);
            } else {
                warn("not writing modified lock file of flake '%s':\n%s", topRef, chomp(diff));
                flake.forceDirty = true;
            }
        }

        return LockedFlake {
            .flake = std::move(flake),
            .lockFile = std::move(newLockFile),
            .nodePaths = std::move(nodePaths)
        };

    } catch (Error & e) {
        e.addTrace({}, "while updating the lock file of flake '%s'", flake.lockedRef.to_string());
        throw;
    }
}

LockedFlake lockFlake(
    EvalState & state,
    const FlakeRef & topRef,
    const LockFlags & lockFlags)
{
    FlakeCache flakeCache;

    auto useRegistries = lockFlags.useRegistries.value_or(flakeSettings.useRegistries);

    return lockFlake(state, topRef, lockFlags, getFlake(state, topRef, useRegistries, flakeCache), flakeCache);
}

LockedFlake lockFlake(
    EvalState & state,
    const FlakeRef & topRef,
    const LockFlags & lockFlags,
    Flake flake)
{
    FlakeCache flakeCache;
    return lockFlake(state, topRef, lockFlags, std::move(flake), flakeCache);
}

void callFlake(EvalState & state,
    const LockedFlake & lockedFlake,
    Value & vRes)
{
    auto [lockFileStr, keyMap] = lockedFlake.lockFile.to_string();

    auto overrides = state.buildBindings(lockedFlake.nodePaths.size());

    for (auto & [node, sourcePath] : lockedFlake.nodePaths) {
        auto override = state.buildBindings(2);

        auto & vSourceInfo = override.alloc(state.symbols.create("sourceInfo"));

        auto lockedNode = node.dynamic_pointer_cast<const LockedNode>();

        // FIXME: This is a hack to support chroot stores. Remove this
        // once we can pass a sourcePath rather than a storePath to
        // call-flake.nix.
        auto path = sourcePath.path.abs();
        if (auto store = state.store.dynamic_pointer_cast<LocalFSStore>()) {
            auto realStoreDir = store->getRealStoreDir();
            if (isInDir(path, realStoreDir))
                path = store->storeDir + path.substr(realStoreDir.size());
        }

        auto [storePath, subdir] = state.store->toStorePath(path);

        emitTreeAttrs(
            state,
            storePath,
            lockedNode ? lockedNode->lockedRef.input : lockedFlake.flake.lockedRef.input,
            vSourceInfo,
            false,
            !lockedNode && lockedFlake.flake.forceDirty);

        auto key = keyMap.find(node);
        assert(key != keyMap.end());

        override
            .alloc(state.symbols.create("dir"))
            .mkString(CanonPath(subdir).rel());

        overrides.alloc(state.symbols.create(key->second)).mkAttrs(override);
    }

    auto & vOverrides = state.allocValue()->mkAttrs(overrides);

    auto vCallFlake = state.allocValue();
    state.evalFile(state.callFlakeInternal, *vCallFlake);

    auto vTmp1 = state.allocValue();
    auto vLocks = state.allocValue();
    vLocks->mkString(lockFileStr);
    state.callFunction(*vCallFlake, *vLocks, *vTmp1, noPos);

    state.callFunction(*vTmp1, vOverrides, vRes, noPos);
}

void initLib(const Settings & settings)
{
    auto prim_getFlake = [&settings](EvalState & state, const PosIdx pos, Value * * args, Value & v)
    {
        std::string flakeRefS(state.forceStringNoCtx(*args[0], pos, "while evaluating the argument passed to builtins.getFlake"));
        auto flakeRef = parseFlakeRef(state.fetchSettings, flakeRefS, {}, true);
        if (state.settings.pureEval && !flakeRef.input.isLocked())
            throw Error("cannot call 'getFlake' on unlocked flake reference '%s', at %s (use --impure to override)", flakeRefS, state.positions[pos]);

        callFlake(state,
            lockFlake(settings, state, flakeRef,
                LockFlags {
                    .updateLockFile = false,
                    .writeLockFile = false,
                    .useRegistries = !state.settings.pureEval && settings.useRegistries,
                    .allowUnlocked = !state.settings.pureEval,
                }),
            v);
    };

<<<<<<< HEAD
      ```nix
      (builtins.getFlake "github:edolstra/dwarffs").rev
      ```
    )",
    .fun = prim_getFlake,
});
=======
    RegisterPrimOp::primOps->push_back({
        .name =  "__getFlake",
        .args = {"args"},
        .doc = R"(
          Fetch a flake from a flake reference, and return its output attributes and some metadata. For example:

          ```nix
          (builtins.getFlake "nix/55bc52401966fbffa525c574c14f67b00bc4fb3a").packages.x86_64-linux.nix
          ```

          Unless impure evaluation is allowed (`--impure`), the flake reference
          must be "locked", e.g. contain a Git revision or content hash. An
          example of an unlocked usage is:

          ```nix
          (builtins.getFlake "github:edolstra/dwarffs").rev
          ```
        )",
        .fun = prim_getFlake,
        .experimentalFeature = Xp::Flakes,
    });
}
>>>>>>> 9c6678da

static void prim_parseFlakeRef(
    EvalState & state,
    const PosIdx pos,
    Value * * args,
    Value & v)
{
    std::string flakeRefS(state.forceStringNoCtx(*args[0], pos,
        "while evaluating the argument passed to builtins.parseFlakeRef"));
    auto attrs = parseFlakeRef(state.fetchSettings, flakeRefS, {}, true).toAttrs();
    auto binds = state.buildBindings(attrs.size());
    for (const auto & [key, value] : attrs) {
        auto s = state.symbols.create(key);
        auto & vv = binds.alloc(s);
        std::visit(overloaded {
            [&vv](const std::string    & value) { vv.mkString(value); },
            [&vv](const uint64_t       & value) { vv.mkInt(value);    },
            [&vv](const Explicit<bool> & value) { vv.mkBool(value.t); }
        }, value);
    }
    v.mkAttrs(binds);
}

static RegisterPrimOp r3({
    .name =  "__parseFlakeRef",
    .args = {"flake-ref"},
    .doc = R"(
      Parse a flake reference, and return its exploded form.

      For example:

      ```nix
      builtins.parseFlakeRef "github:NixOS/nixpkgs/23.05?dir=lib"
      ```

      evaluates to:

      ```nix
      { dir = "lib"; owner = "NixOS"; ref = "23.05"; repo = "nixpkgs"; type = "github"; }
      ```
    )",
    .fun = prim_parseFlakeRef,
});


static void prim_flakeRefToString(
    EvalState & state,
    const PosIdx pos,
    Value * * args,
    Value & v)
{
    state.forceAttrs(*args[0], noPos,
        "while evaluating the argument passed to builtins.flakeRefToString");
    fetchers::Attrs attrs;
    for (const auto & attr : *args[0]->attrs()) {
        auto t = attr.value->type();
        if (t == nInt) {
            attrs.emplace(state.symbols[attr.name],
                (uint64_t) attr.value->integer());
        } else if (t == nBool) {
            attrs.emplace(state.symbols[attr.name],
                Explicit<bool> { attr.value->boolean() });
        } else if (t == nString) {
            attrs.emplace(state.symbols[attr.name],
                std::string(attr.value->string_view()));
        } else {
            state.error<EvalError>(
                "flake reference attribute sets may only contain integers, Booleans, "
                "and strings, but attribute '%s' is %s",
                state.symbols[attr.name],
                showType(*attr.value)).debugThrow();
        }
    }
    auto flakeRef = FlakeRef::fromAttrs(state.fetchSettings, attrs);
    v.mkString(flakeRef.to_string());
}

static RegisterPrimOp r4({
    .name =  "__flakeRefToString",
    .args = {"attrs"},
    .doc = R"(
      Convert a flake reference from attribute set format to URL format.

      For example:

      ```nix
      builtins.flakeRefToString {
        dir = "lib"; owner = "NixOS"; ref = "23.05"; repo = "nixpkgs"; type = "github";
      }
      ```

      evaluates to

      ```nix
      "github:NixOS/nixpkgs/23.05?dir=lib"
      ```
    )",
    .fun = prim_flakeRefToString,
});

}

std::optional<Fingerprint> LockedFlake::getFingerprint(ref<Store> store) const
{
    if (lockFile.isUnlocked()) return std::nullopt;

    auto fingerprint = flake.lockedRef.input.getFingerprint(store);
    if (!fingerprint) return std::nullopt;

    *fingerprint += fmt(";%s;%s", flake.lockedRef.subdir, lockFile);

    /* Include revCount and lastModified because they're not
       necessarily implied by the content fingerprint (e.g. for
       tarball flakes) but can influence the evaluation result. */
    if (auto revCount = flake.lockedRef.input.getRevCount())
        *fingerprint += fmt(";revCount=%d", *revCount);
    if (auto lastModified = flake.lockedRef.input.getLastModified())
        *fingerprint += fmt(";lastModified=%d", *lastModified);

    // FIXME: as an optimization, if the flake contains a lock file
    // and we haven't changed it, then it's sufficient to use
    // flake.sourceInfo.storePath for the fingerprint.
    return hashString(HashAlgorithm::SHA256, *fingerprint);
}

Flake::~Flake() { }

}<|MERGE_RESOLUTION|>--- conflicted
+++ resolved
@@ -346,15 +346,7 @@
     Flake flake,
     FlakeCache & flakeCache)
 {
-<<<<<<< HEAD
-    auto useRegistries = lockFlags.useRegistries.value_or(flakeSettings.useRegistries);
-=======
-    experimentalFeatureSettings.require(Xp::Flakes);
-
-    FlakeCache flakeCache;
-
     auto useRegistries = lockFlags.useRegistries.value_or(settings.useRegistries);
->>>>>>> 9c6678da
 
     if (lockFlags.applyNixConfig) {
         flake.config.apply(settings);
@@ -747,25 +739,27 @@
 }
 
 LockedFlake lockFlake(
+    const Settings & settings,
     EvalState & state,
     const FlakeRef & topRef,
     const LockFlags & lockFlags)
 {
     FlakeCache flakeCache;
 
-    auto useRegistries = lockFlags.useRegistries.value_or(flakeSettings.useRegistries);
-
-    return lockFlake(state, topRef, lockFlags, getFlake(state, topRef, useRegistries, flakeCache), flakeCache);
+    auto useRegistries = lockFlags.useRegistries.value_or(settings.useRegistries);
+
+    return lockFlake(settings, state, topRef, lockFlags, getFlake(state, topRef, useRegistries, flakeCache), flakeCache);
 }
 
 LockedFlake lockFlake(
+    const Settings & settings,
     EvalState & state,
     const FlakeRef & topRef,
     const LockFlags & lockFlags,
     Flake flake)
 {
     FlakeCache flakeCache;
-    return lockFlake(state, topRef, lockFlags, std::move(flake), flakeCache);
+    return lockFlake(settings, state, topRef, lockFlags, std::move(flake), flakeCache);
 }
 
 void callFlake(EvalState & state,
@@ -846,14 +840,6 @@
             v);
     };
 
-<<<<<<< HEAD
-      ```nix
-      (builtins.getFlake "github:edolstra/dwarffs").rev
-      ```
-    )",
-    .fun = prim_getFlake,
-});
-=======
     RegisterPrimOp::primOps->push_back({
         .name =  "__getFlake",
         .args = {"args"},
@@ -873,10 +859,8 @@
           ```
         )",
         .fun = prim_getFlake,
-        .experimentalFeature = Xp::Flakes,
     });
 }
->>>>>>> 9c6678da
 
 static void prim_parseFlakeRef(
     EvalState & state,
