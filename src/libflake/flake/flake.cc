#include "terminal.hh"
#include "flake.hh"
#include "eval.hh"
#include "eval-settings.hh"
#include "lockfile.hh"
#include "primops.hh"
#include "eval-inline.hh"
#include "store-api.hh"
#include "fetchers.hh"
#include "finally.hh"
#include "fetch-settings.hh"
#include "flake/settings.hh"
#include "value-to-json.hh"
#include "local-fs-store.hh"

#include <nlohmann/json.hpp>

namespace nix {

using namespace flake;

namespace flake {

struct FetchedFlake
{
    FlakeRef lockedRef;
    StorePath storePath;
};

typedef std::map<FlakeRef, FetchedFlake> FlakeCache;

static std::optional<FetchedFlake> lookupInFlakeCache(
    const FlakeCache & flakeCache,
    const FlakeRef & flakeRef)
{
    auto i = flakeCache.find(flakeRef);
    if (i == flakeCache.end()) return std::nullopt;
    debug("mapping '%s' to previously seen input '%s' -> '%s",
        flakeRef, i->first, i->second.lockedRef);
    return i->second;
}

static std::tuple<StorePath, FlakeRef, FlakeRef> fetchOrSubstituteTree(
    EvalState & state,
    const FlakeRef & originalRef,
    bool useRegistries,
    FlakeCache & flakeCache)
{
    auto fetched = lookupInFlakeCache(flakeCache, originalRef);
    FlakeRef resolvedRef = originalRef;

    if (!fetched) {
        if (originalRef.input.isDirect()) {
            auto [storePath, lockedRef] = originalRef.fetchTree(state.store);
            fetched.emplace(FetchedFlake{.lockedRef = lockedRef, .storePath = storePath});
        } else {
            if (useRegistries) {
                resolvedRef = originalRef.resolve(
                    state.store,
                    [](fetchers::Registry::RegistryType type) {
                        /* Only use the global registry and CLI flags
                           to resolve indirect flakerefs. */
                        return type == fetchers::Registry::Flag || type == fetchers::Registry::Global;
                    });
                fetched = lookupInFlakeCache(flakeCache, originalRef);
                if (!fetched) {
                    auto [storePath, lockedRef] = resolvedRef.fetchTree(state.store);
                    fetched.emplace(FetchedFlake{.lockedRef = lockedRef, .storePath = storePath});
                }
                flakeCache.insert_or_assign(resolvedRef, *fetched);
            }
            else {
                throw Error("'%s' is an indirect flake reference, but registry lookups are not allowed", originalRef);
            }
        }
        flakeCache.insert_or_assign(originalRef, *fetched);
    }

    debug("got tree '%s' from '%s'",
        state.store->printStorePath(fetched->storePath), fetched->lockedRef);

    state.allowPath(fetched->storePath);

    assert(!originalRef.input.getNarHash() || fetched->storePath == originalRef.input.computeStorePath(*state.store));

    return {fetched->storePath, resolvedRef, fetched->lockedRef};
}

static void forceTrivialValue(EvalState & state, Value & value, const PosIdx pos)
{
    if (value.isThunk() && value.isTrivial())
        state.forceValue(value, pos);
}

static void expectType(EvalState & state, ValueType type,
    Value & value, const PosIdx pos)
{
    forceTrivialValue(state, value, pos);
    if (value.type() != type)
        throw Error("expected %s but got %s at %s",
            showType(type), showType(value.type()), state.positions[pos]);
}

static std::map<FlakeId, FlakeInput> parseFlakeInputs(
    EvalState & state,
    Value * value,
    const PosIdx pos,
    const InputPath & lockRootPath,
    const SourcePath & flakeDir);

static FlakeInput parseFlakeInput(
    EvalState & state,
    std::string_view inputName,
    Value * value,
    const PosIdx pos,
    const InputPath & lockRootPath,
    const SourcePath & flakeDir)
{
    expectType(state, nAttrs, *value, pos);

    FlakeInput input;

    auto sInputs = state.symbols.create("inputs");
    auto sUrl = state.symbols.create("url");
    auto sFlake = state.symbols.create("flake");
    auto sFollows = state.symbols.create("follows");

    fetchers::Attrs attrs;
    std::optional<std::string> url;

    for (auto & attr : *value->attrs()) {
        try {
            if (attr.name == sUrl) {
                forceTrivialValue(state, *attr.value, pos);
                if (attr.value->type() == nString)
                    url = attr.value->string_view();
                else if (attr.value->type() == nPath) {
                    auto path = attr.value->path();
                    if (path.accessor != flakeDir.accessor)
                        throw Error("input path '%s' at %s must be in the same source tree as %s",
                            path, state.positions[attr.pos], flakeDir);
                    url = "path:" + flakeDir.path.makeRelative(path.path);
                }
                else
                    throw Error("expected a string or a path but got %s at %s",
                        showType(attr.value->type()), state.positions[attr.pos]);
                attrs.emplace("url", *url);
            } else if (attr.name == sFlake) {
                expectType(state, nBool, *attr.value, attr.pos);
                input.isFlake = attr.value->boolean();
            } else if (attr.name == sInputs) {
                input.overrides = parseFlakeInputs(state, attr.value, attr.pos, lockRootPath, flakeDir);
            } else if (attr.name == sFollows) {
                expectType(state, nString, *attr.value, attr.pos);
                auto follows(parseInputPath(attr.value->c_str()));
                follows.insert(follows.begin(), lockRootPath.begin(), lockRootPath.end());
                input.follows = follows;
            } else {
                // Allow selecting a subset of enum values
                #pragma GCC diagnostic push
                #pragma GCC diagnostic ignored "-Wswitch-enum"
                switch (attr.value->type()) {
                    case nString:
                        attrs.emplace(state.symbols[attr.name], attr.value->c_str());
                        break;
                    case nBool:
                        attrs.emplace(state.symbols[attr.name], Explicit<bool> { attr.value->boolean() });
                        break;
                    case nInt: {
                        auto intValue = attr.value->integer().value;

                        if (intValue < 0) {
                            state.error<EvalError>("negative value given for flake input attribute %1%: %2%", state.symbols[attr.name], intValue).debugThrow();
                        }

                        attrs.emplace(state.symbols[attr.name], uint64_t(intValue));
                        break;
                    }
                    default:
                        if (attr.name == state.symbols.create("publicKeys")) {
                            experimentalFeatureSettings.require(Xp::VerifiedFetches);
                            NixStringContext emptyContext = {};
                            attrs.emplace(state.symbols[attr.name], printValueAsJSON(state, true, *attr.value, pos, emptyContext).dump());
                        } else
                            state.error<TypeError>("flake input attribute '%s' is %s while a string, Boolean, or integer is expected",
                                state.symbols[attr.name], showType(*attr.value)).debugThrow();
                }
                #pragma GCC diagnostic pop
            }
        } catch (Error & e) {
            e.addTrace(
                state.positions[attr.pos],
                HintFmt("while evaluating flake attribute '%s'", state.symbols[attr.name]));
            throw;
        }
    }

    if (attrs.count("type"))
        try {
            input.ref = FlakeRef::fromAttrs(state.fetchSettings, attrs);
        } catch (Error & e) {
            e.addTrace(state.positions[pos], HintFmt("while evaluating flake input"));
            throw;
        }
    else {
        attrs.erase("url");
        if (!attrs.empty())
            throw Error("unexpected flake input attribute '%s', at %s", attrs.begin()->first, state.positions[pos]);
        if (url)
            input.ref = parseFlakeRef(state.fetchSettings, *url, {}, true, input.isFlake, true);
    }

    if (!input.follows && !input.ref)
        input.ref = FlakeRef::fromAttrs(state.fetchSettings, {{"type", "indirect"}, {"id", std::string(inputName)}});

    return input;
}

static std::map<FlakeId, FlakeInput> parseFlakeInputs(
    EvalState & state,
    Value * value,
    const PosIdx pos,
    const InputPath & lockRootPath,
    const SourcePath & flakeDir)
{
    std::map<FlakeId, FlakeInput> inputs;

    expectType(state, nAttrs, *value, pos);

    for (auto & inputAttr : *value->attrs()) {
        inputs.emplace(state.symbols[inputAttr.name],
            parseFlakeInput(state,
                state.symbols[inputAttr.name],
                inputAttr.value,
                inputAttr.pos,
                lockRootPath,
                flakeDir));
    }

    return inputs;
}

Flake readFlake(
    EvalState & state,
    const FlakeRef & originalRef,
    const FlakeRef & resolvedRef,
    const FlakeRef & lockedRef,
    const SourcePath & rootDir,
    const InputPath & lockRootPath)
{
    auto flakeDir = rootDir / CanonPath(resolvedRef.subdir);
    auto flakePath = flakeDir / "flake.nix";

    // NOTE evalFile forces vInfo to be an attrset because mustBeTrivial is true.
    Value vInfo;
    state.evalFile(flakePath, vInfo, true);

    Flake flake {
        .originalRef = originalRef,
        .resolvedRef = resolvedRef,
        .lockedRef = lockedRef,
        .path = flakePath,
    };

    if (auto description = vInfo.attrs()->get(state.sDescription)) {
        expectType(state, nString, *description->value, description->pos);
        flake.description = description->value->c_str();
    }

    auto sInputs = state.symbols.create("inputs");

    if (auto inputs = vInfo.attrs()->get(sInputs))
        flake.inputs = parseFlakeInputs(state, inputs->value, inputs->pos, lockRootPath, flakeDir);

    auto sOutputs = state.symbols.create("outputs");

    if (auto outputs = vInfo.attrs()->get(sOutputs)) {
        expectType(state, nFunction, *outputs->value, outputs->pos);

        if (outputs->value->isLambda() && outputs->value->payload.lambda.fun->hasFormals()) {
            for (auto & formal : outputs->value->payload.lambda.fun->formals->formals) {
                if (formal.name != state.sSelf)
                    flake.inputs.emplace(state.symbols[formal.name], FlakeInput {
                        .ref = parseFlakeRef(state.fetchSettings, std::string(state.symbols[formal.name]))
                    });
            }
        }

    } else
        throw Error("flake '%s' lacks attribute 'outputs'", resolvedRef);

    auto sNixConfig = state.symbols.create("nixConfig");

    if (auto nixConfig = vInfo.attrs()->get(sNixConfig)) {
        expectType(state, nAttrs, *nixConfig->value, nixConfig->pos);

        for (auto & setting : *nixConfig->value->attrs()) {
            forceTrivialValue(state, *setting.value, setting.pos);
            if (setting.value->type() == nString)
                flake.config.settings.emplace(
                    state.symbols[setting.name],
                    std::string(state.forceStringNoCtx(*setting.value, setting.pos, "")));
            else if (setting.value->type() == nPath) {
                NixStringContext emptyContext = {};
                flake.config.settings.emplace(
                    state.symbols[setting.name],
                    state.coerceToString(setting.pos, *setting.value, emptyContext, "", false, true, true).toOwned());
            }
            else if (setting.value->type() == nInt)
                flake.config.settings.emplace(
                    state.symbols[setting.name],
                    state.forceInt(*setting.value, setting.pos, "").value);
            else if (setting.value->type() == nBool)
                flake.config.settings.emplace(
                    state.symbols[setting.name],
                    Explicit<bool> { state.forceBool(*setting.value, setting.pos, "") });
            else if (setting.value->type() == nList) {
                std::vector<std::string> ss;
                for (auto elem : setting.value->listItems()) {
                    if (elem->type() != nString)
                        state.error<TypeError>("list element in flake configuration setting '%s' is %s while a string is expected",
                            state.symbols[setting.name], showType(*setting.value)).debugThrow();
                    ss.emplace_back(state.forceStringNoCtx(*elem, setting.pos, ""));
                }
                flake.config.settings.emplace(state.symbols[setting.name], ss);
            }
            else
                state.error<TypeError>("flake configuration setting '%s' is %s",
                    state.symbols[setting.name], showType(*setting.value)).debugThrow();
        }
    }

    for (auto & attr : *vInfo.attrs()) {
        if (attr.name != state.sDescription &&
            attr.name != sInputs &&
            attr.name != sOutputs &&
            attr.name != sNixConfig)
            throw Error("flake '%s' has an unsupported attribute '%s', at %s",
                resolvedRef, state.symbols[attr.name], state.positions[attr.pos]);
    }

    return flake;
}

static Flake getFlake(
    EvalState & state,
    const FlakeRef & originalRef,
    bool useRegistries,
    FlakeCache & flakeCache,
    const InputPath & lockRootPath)
{
    auto [storePath, resolvedRef, lockedRef] = fetchOrSubstituteTree(
        state, originalRef, useRegistries, flakeCache);

    return readFlake(state, originalRef, resolvedRef, lockedRef, state.rootPath(state.store->toRealPath(storePath)), lockRootPath);
}

Flake getFlake(EvalState & state, const FlakeRef & originalRef, bool useRegistries)
{
    FlakeCache flakeCache;
    return getFlake(state, originalRef, useRegistries, flakeCache, {});
}

static LockFile readLockFile(
    const fetchers::Settings & fetchSettings,
    const SourcePath & lockFilePath)
{
    return lockFilePath.pathExists()
        ? LockFile(fetchSettings, lockFilePath.readFile(), fmt("%s", lockFilePath))
        : LockFile();
}

LockedFlake lockFlake(
    const Settings & settings,
    EvalState & state,
    const FlakeRef & topRef,
    const LockFlags & lockFlags,
    Flake flake,
    FlakeCache & flakeCache)
{
    experimentalFeatureSettings.require(Xp::Flakes);

    auto useRegistries = lockFlags.useRegistries.value_or(settings.useRegistries);

<<<<<<< HEAD
=======
    auto flake = getFlake(state, topRef, useRegistries, flakeCache, {});

>>>>>>> 43a170a5
    if (lockFlags.applyNixConfig) {
        flake.config.apply(settings);
        state.store->setOptions();
    }

    try {
        if (!state.fetchSettings.allowDirty && lockFlags.referenceLockFilePath) {
            throw Error("reference lock file was provided, but the `allow-dirty` setting is set to false");
        }

        auto oldLockFile = readLockFile(
            state.fetchSettings,
            lockFlags.referenceLockFilePath.value_or(
                flake.lockFilePath()));

        debug("old lock file: %s", oldLockFile);

        struct OverrideTarget
        {
            FlakeInput input;
            SourcePath sourcePath;
            std::optional<InputPath> parentInputPath; // FIXME: rename to inputPathPrefix?
        };

        std::map<InputPath, OverrideTarget> overrides;
        std::set<InputPath> explicitCliOverrides;
        std::set<InputPath> overridesUsed, updatesUsed;
        std::map<ref<Node>, SourcePath> nodePaths;

        for (auto & i : lockFlags.inputOverrides) {
            overrides.emplace(
                i.first,
                OverrideTarget {
                    .input = FlakeInput { .ref = i.second },
                    /* Note: any relative overrides
                       (e.g. `--override-input B/C "path:./foo/bar"`)
                       are interpreted relative to the top-level
                       flake. */
                    .sourcePath = flake.path,
                });
            explicitCliOverrides.insert(i.first);
        }

        LockFile newLockFile;

        std::vector<FlakeRef> parents;

        std::function<void(
            const FlakeInputs & flakeInputs,
            ref<Node> node,
            const InputPath & inputPathPrefix,
            std::shared_ptr<const Node> oldNode,
            const InputPath & followsPrefix,
            const SourcePath & sourcePath,
            bool trustLock)>
            computeLocks;

        computeLocks = [&](
            /* The inputs of this node, either from flake.nix or
               flake.lock. */
            const FlakeInputs & flakeInputs,
            /* The node whose locks are to be updated.*/
            ref<Node> node,
            /* The path to this node in the lock file graph. */
            const InputPath & inputPathPrefix,
            /* The old node, if any, from which locks can be
               copied. */
            std::shared_ptr<const Node> oldNode,
            /* The prefix relative to which 'follows' should be
               interpreted. When a node is initially locked, it's
               relative to the node's flake; when it's already locked,
               it's relative to the root of the lock file. */
            const InputPath & followsPrefix,
            /* The source path of this node's flake. */
            const SourcePath & sourcePath,
            bool trustLock)
        {
            debug("computing lock file node '%s'", printInputPath(inputPathPrefix));

            /* Get the overrides (i.e. attributes of the form
               'inputs.nixops.inputs.nixpkgs.url = ...'). */
            for (auto & [id, input] : flakeInputs) {
                for (auto & [idOverride, inputOverride] : input.overrides) {
                    auto inputPath(inputPathPrefix);
                    inputPath.push_back(id);
                    inputPath.push_back(idOverride);
                    overrides.emplace(inputPath,
                        OverrideTarget {
                            .input = inputOverride,
                            .sourcePath = sourcePath,
                            .parentInputPath = inputPathPrefix
                        });
                }
            }

            /* Check whether this input has overrides for a
               non-existent input. */
            for (auto [inputPath, inputOverride] : overrides) {
                auto inputPath2(inputPath);
                auto follow = inputPath2.back();
                inputPath2.pop_back();
                if (inputPath2 == inputPathPrefix && !flakeInputs.count(follow))
                    warn(
                        "input '%s' has an override for a non-existent input '%s'",
                        printInputPath(inputPathPrefix), follow);
            }

            /* Go over the flake inputs, resolve/fetch them if
               necessary (i.e. if they're new or the flakeref changed
               from what's in the lock file). */
            for (auto & [id, input2] : flakeInputs) {
                auto inputPath(inputPathPrefix);
                inputPath.push_back(id);
                auto inputPathS = printInputPath(inputPath);
                debug("computing input '%s'", inputPathS);

                try {

                    /* Do we have an override for this input from one of the
                       ancestors? */
                    auto i = overrides.find(inputPath);
                    bool hasOverride = i != overrides.end();
                    bool hasCliOverride = explicitCliOverrides.contains(inputPath);
                    if (hasOverride)
                        overridesUsed.insert(inputPath);
                    auto input = hasOverride ? i->second.input : input2;

                    /* Resolve relative 'path:' inputs relative to
                       the source path of the overrider. */
                    auto overridenSourcePath = hasOverride ? i->second.sourcePath : sourcePath;

                    /* Respect the "flakeness" of the input even if we
                       override it. */
                    if (hasOverride)
                        input.isFlake = input2.isFlake;

                    /* Resolve 'follows' later (since it may refer to an input
                       path we haven't processed yet. */
                    if (input.follows) {
                        InputPath target;

                        target.insert(target.end(), input.follows->begin(), input.follows->end());

                        debug("input '%s' follows '%s'", inputPathS, printInputPath(target));
                        node->inputs.insert_or_assign(id, target);
                        continue;
                    }

                    assert(input.ref);

                    auto overridenParentPath =
                        input.ref->input.isRelative()
                        ? std::optional<InputPath>(hasOverride ? i->second.parentInputPath : inputPathPrefix)
                        : std::nullopt;

                    auto resolveRelativePath = [&]() -> std::optional<SourcePath>
                    {
                        if (auto relativePath = input.ref->input.isRelative()) {
                            return SourcePath {
                                overridenSourcePath.accessor,
                                CanonPath(*relativePath, overridenSourcePath.path.parent().value())
                            };
                        } else
                            return std::nullopt;
                    };

                    /* Get the input flake, resolve 'path:./...'
                       flakerefs relative to the parent flake. */
                    auto getInputFlake = [&]()
                    {
                        if (auto resolvedPath = resolveRelativePath()) {
                            return readFlake(state, *input.ref, *input.ref, *input.ref, *resolvedPath, inputPath);
                        } else {
                            return getFlake(state, *input.ref, useRegistries, flakeCache, inputPath);
                        }
                    };

                    /* Do we have an entry in the existing lock file?
                       And the input is not in updateInputs? */
                    std::shared_ptr<LockedNode> oldLock;

                    updatesUsed.insert(inputPath);

                    if (oldNode && !lockFlags.inputUpdates.count(inputPath))
                        if (auto oldLock2 = get(oldNode->inputs, id))
                            if (auto oldLock3 = std::get_if<0>(&*oldLock2))
                                oldLock = *oldLock3;

                    if (oldLock
                        && oldLock->originalRef == *input.ref
                        && oldLock->parentPath == overridenParentPath
                        && !hasCliOverride)
                    {
                        debug("keeping existing input '%s'", inputPathS);

                        /* Copy the input from the old lock since its flakeref
                           didn't change and there is no override from a
                           higher level flake. */
                        auto childNode = make_ref<LockedNode>(
                            oldLock->lockedRef,
                            oldLock->originalRef,
                            oldLock->isFlake,
                            oldLock->parentPath);

                        node->inputs.insert_or_assign(id, childNode);

                        /* If we have this input in updateInputs, then we
                           must fetch the flake to update it. */
                        auto lb = lockFlags.inputUpdates.lower_bound(inputPath);

                        auto mustRefetch =
                            lb != lockFlags.inputUpdates.end()
                            && lb->size() > inputPath.size()
                            && std::equal(inputPath.begin(), inputPath.end(), lb->begin());

                        FlakeInputs fakeInputs;

                        if (!mustRefetch) {
                            /* No need to fetch this flake, we can be
                               lazy. However there may be new overrides on the
                               inputs of this flake, so we need to check
                               those. */
                            for (auto & i : oldLock->inputs) {
                                if (auto lockedNode = std::get_if<0>(&i.second)) {
                                    fakeInputs.emplace(i.first, FlakeInput {
                                        .ref = (*lockedNode)->originalRef,
                                        .isFlake = (*lockedNode)->isFlake,
                                    });
                                } else if (auto follows = std::get_if<1>(&i.second)) {
                                    if (!trustLock) {
                                        // It is possible that the flake has changed,
                                        // so we must confirm all the follows that are in the lock file are also in the flake.
                                        auto overridePath(inputPath);
                                        overridePath.push_back(i.first);
                                        auto o = overrides.find(overridePath);
                                        // If the override disappeared, we have to refetch the flake,
                                        // since some of the inputs may not be present in the lock file.
                                        if (o == overrides.end()) {
                                            mustRefetch = true;
                                            // There's no point populating the rest of the fake inputs,
                                            // since we'll refetch the flake anyways.
                                            break;
                                        }
                                    }
                                    auto absoluteFollows(followsPrefix);
                                    absoluteFollows.insert(absoluteFollows.end(), follows->begin(), follows->end());
                                    fakeInputs.emplace(i.first, FlakeInput {
                                        .follows = absoluteFollows,
                                    });
                                }
                            }
                        }

                        if (mustRefetch) {
                            auto inputFlake = getInputFlake();
                            nodePaths.emplace(childNode, inputFlake.path.parent());
                            computeLocks(inputFlake.inputs, childNode, inputPath, oldLock, followsPrefix,
                                inputFlake.path, false);
                        } else {
                            computeLocks(fakeInputs, childNode, inputPath, oldLock, followsPrefix, sourcePath, true);
                        }

                    } else {
                        /* We need to create a new lock file entry. So fetch
                           this input. */
                        debug("creating new input '%s'", inputPathS);

                        if (!lockFlags.allowUnlocked
                            && !input.ref->input.isLocked()
                            && !input.ref->input.isRelative())
                            throw Error("cannot update unlocked flake input '%s' in pure mode", inputPathS);

                        /* Note: in case of an --override-input, we use
                            the *original* ref (input2.ref) for the
                            "original" field, rather than the
                            override. This ensures that the override isn't
                            nuked the next time we update the lock
                            file. That is, overrides are sticky unless you
                            use --no-write-lock-file. */
                        auto ref = (input2.ref && explicitCliOverrides.contains(inputPath)) ? *input2.ref : *input.ref;

                        if (input.isFlake) {
                            auto inputFlake = getInputFlake();

                            auto childNode = make_ref<LockedNode>(
                                inputFlake.lockedRef,
                                ref,
                                true,
                                overridenParentPath);

                            node->inputs.insert_or_assign(id, childNode);

                            /* Guard against circular flake imports. */
                            for (auto & parent : parents)
                                if (parent == *input.ref)
                                    throw Error("found circular import of flake '%s'", parent);
                            parents.push_back(*input.ref);
                            Finally cleanup([&]() { parents.pop_back(); });

                            /* Recursively process the inputs of this
                               flake. Also, unless we already have this flake
                               in the top-level lock file, use this flake's
                               own lock file. */
                            nodePaths.emplace(childNode, inputFlake.path.parent());
                            computeLocks(
                                inputFlake.inputs, childNode, inputPath,
                                oldLock
                                ? std::dynamic_pointer_cast<const Node>(oldLock)
                                : readLockFile(state.fetchSettings, inputFlake.lockFilePath()).root.get_ptr(),
                                oldLock ? followsPrefix : inputPath,
                                inputFlake.path,
                                false);
                        }

                        else {
                            auto [path, lockedRef] = [&]() -> std::tuple<SourcePath, FlakeRef>
                            {
                                // Handle non-flake 'path:./...' inputs.
                                if (auto resolvedPath = resolveRelativePath()) {
                                    return {*resolvedPath, *input.ref};
                                } else {
                                    auto [storePath, resolvedRef, lockedRef] = fetchOrSubstituteTree(
                                        state, *input.ref, useRegistries, flakeCache);
                                    return {state.rootPath(state.store->toRealPath(storePath)), lockedRef};
                                }
                            }();

                            auto childNode = make_ref<LockedNode>(lockedRef, ref, false, overridenParentPath);

                            nodePaths.emplace(childNode, path);

                            node->inputs.insert_or_assign(id, childNode);
                        }
                    }

                } catch (Error & e) {
                    e.addTrace({}, "while updating the flake input '%s'", inputPathS);
                    throw;
                }
            }
        };

        nodePaths.emplace(newLockFile.root, flake.path.parent());

        computeLocks(
            flake.inputs,
            newLockFile.root,
            {},
            lockFlags.recreateLockFile ? nullptr : oldLockFile.root.get_ptr(),
            {},
            flake.path,
            false);

        for (auto & i : lockFlags.inputOverrides)
            if (!overridesUsed.count(i.first))
                warn("the flag '--override-input %s %s' does not match any input",
                    printInputPath(i.first), i.second);

        for (auto & i : lockFlags.inputUpdates)
            if (!updatesUsed.count(i))
                warn("'%s' does not match any input of this flake", printInputPath(i));

        /* Check 'follows' inputs. */
        newLockFile.check();

        debug("new lock file: %s", newLockFile);

        auto sourcePath = topRef.input.getSourcePath();

        /* Check whether we need to / can write the new lock file. */
        if (newLockFile != oldLockFile || lockFlags.outputLockFilePath) {

            auto diff = LockFile::diff(oldLockFile, newLockFile);

            if (lockFlags.writeLockFile) {
                if (sourcePath || lockFlags.outputLockFilePath) {
                    if (auto unlockedInput = newLockFile.isUnlocked(state.fetchSettings)) {
                        if (lockFlags.failOnUnlocked)
                            throw Error(
                                "Will not write lock file of flake '%s' because it has an unlocked input ('%s'). "
                                "Use '--allow-dirty-locks' to allow this anyway.", topRef, *unlockedInput);
                        if (state.fetchSettings.warnDirty)
                            warn("will not write lock file of flake '%s' because it has an unlocked input ('%s')", topRef, *unlockedInput);
                    } else {
                        if (!lockFlags.updateLockFile)
                            throw Error("flake '%s' requires lock file changes but they're not allowed due to '--no-update-lock-file'", topRef);

                        auto newLockFileS = fmt("%s\n", newLockFile);

                        if (lockFlags.outputLockFilePath) {
                            if (lockFlags.commitLockFile)
                                throw Error("'--commit-lock-file' and '--output-lock-file' are incompatible");
                            writeFile(*lockFlags.outputLockFilePath, newLockFileS);
                        } else {
                            auto relPath = (topRef.subdir == "" ? "" : topRef.subdir + "/") + "flake.lock";
                            auto outputLockFilePath = *sourcePath + "/" + relPath;

                            bool lockFileExists = pathExists(outputLockFilePath);

                            auto s = chomp(diff);
                            if (lockFileExists) {
                                if (s.empty())
                                    warn("updating lock file '%s'", outputLockFilePath);
                                else
                                    warn("updating lock file '%s':\n%s", outputLockFilePath, s);
                            } else
                                warn("creating lock file '%s': \n%s", outputLockFilePath, s);

                            std::optional<std::string> commitMessage = std::nullopt;

                            if (lockFlags.commitLockFile) {
                                std::string cm;

                                cm = settings.commitLockFileSummary.get();

                                if (cm == "") {
                                    cm = fmt("%s: %s", relPath, lockFileExists ? "Update" : "Add");
                                }

                                cm += "\n\nFlake lock file updates:\n\n";
                                cm += filterANSIEscapes(diff, true);
                                commitMessage = cm;
                            }

                            topRef.input.putFile(
                                CanonPath((topRef.subdir == "" ? "" : topRef.subdir + "/") + "flake.lock"),
                                newLockFileS, commitMessage);
                        }

                        /* Rewriting the lockfile changed the top-level
                           repo, so we should re-read it. FIXME: we could
                           also just clear the 'rev' field... */
                        auto prevLockedRef = flake.lockedRef;
                        flake = getFlake(state, topRef, useRegistries);

                        if (lockFlags.commitLockFile &&
                            flake.lockedRef.input.getRev() &&
                            prevLockedRef.input.getRev() != flake.lockedRef.input.getRev())
                            warn("committed new revision '%s'", flake.lockedRef.input.getRev()->gitRev());
                    }
                } else
                    throw Error("cannot write modified lock file of flake '%s' (use '--no-write-lock-file' to ignore)", topRef);
            } else {
                warn("not writing modified lock file of flake '%s':\n%s", topRef, chomp(diff));
                flake.forceDirty = true;
            }
        }

        return LockedFlake {
            .flake = std::move(flake),
            .lockFile = std::move(newLockFile),
            .nodePaths = std::move(nodePaths)
        };

    } catch (Error & e) {
        e.addTrace({}, "while updating the lock file of flake '%s'", flake.lockedRef.to_string());
        throw;
    }
}

<<<<<<< HEAD
LockedFlake lockFlake(
    const Settings & settings,
    EvalState & state,
    const FlakeRef & topRef,
    const LockFlags & lockFlags)
{
    FlakeCache flakeCache;

    auto useRegistries = lockFlags.useRegistries.value_or(settings.useRegistries);

    return lockFlake(settings, state, topRef, lockFlags, getFlake(state, topRef, useRegistries, flakeCache), flakeCache);
}

LockedFlake lockFlake(
    const Settings & settings,
    EvalState & state,
    const FlakeRef & topRef,
    const LockFlags & lockFlags,
    Flake flake)
{
    FlakeCache flakeCache;
    return lockFlake(settings, state, topRef, lockFlags, std::move(flake), flakeCache);
=======
std::pair<StorePath, Path> sourcePathToStorePath(
    ref<Store> store,
    const SourcePath & _path)
{
    auto path = _path.path.abs();

    if (auto store2 = store.dynamic_pointer_cast<LocalFSStore>()) {
        auto realStoreDir = store2->getRealStoreDir();
        if (isInDir(path, realStoreDir))
            path = store2->storeDir + path.substr(realStoreDir.size());
    }

    return store->toStorePath(path);
>>>>>>> 43a170a5
}

void callFlake(EvalState & state,
    const LockedFlake & lockedFlake,
    Value & vRes)
{
    experimentalFeatureSettings.require(Xp::Flakes);

    auto [lockFileStr, keyMap] = lockedFlake.lockFile.to_string();

    auto overrides = state.buildBindings(lockedFlake.nodePaths.size());

    for (auto & [node, sourcePath] : lockedFlake.nodePaths) {
        auto override = state.buildBindings(2);

        auto & vSourceInfo = override.alloc(state.symbols.create("sourceInfo"));

        auto lockedNode = node.dynamic_pointer_cast<const LockedNode>();

        auto [storePath, subdir] = sourcePathToStorePath(state.store, sourcePath);

        emitTreeAttrs(
            state,
            storePath,
            lockedNode ? lockedNode->lockedRef.input : lockedFlake.flake.lockedRef.input,
            vSourceInfo,
            false,
            !lockedNode && lockedFlake.flake.forceDirty);

        auto key = keyMap.find(node);
        assert(key != keyMap.end());

        override
            .alloc(state.symbols.create("dir"))
            .mkString(CanonPath(subdir).rel());

        overrides.alloc(state.symbols.create(key->second)).mkAttrs(override);
    }

    auto & vOverrides = state.allocValue()->mkAttrs(overrides);

    auto vCallFlake = state.allocValue();
    state.evalFile(state.callFlakeInternal, *vCallFlake);

    auto vLocks = state.allocValue();
    vLocks->mkString(lockFileStr);

    auto vFetchFinalTree = get(state.internalPrimOps, "fetchFinalTree");
    assert(vFetchFinalTree);

    Value * args[] = {vLocks, &vOverrides, *vFetchFinalTree};
    state.callFunction(*vCallFlake, args, vRes, noPos);
}

void initLib(const Settings & settings)
{
    auto prim_getFlake = [&settings](EvalState & state, const PosIdx pos, Value * * args, Value & v)
    {
        std::string flakeRefS(state.forceStringNoCtx(*args[0], pos, "while evaluating the argument passed to builtins.getFlake"));
        auto flakeRef = parseFlakeRef(state.fetchSettings, flakeRefS, {}, true);
        if (state.settings.pureEval && !flakeRef.input.isLocked())
            throw Error("cannot call 'getFlake' on unlocked flake reference '%s', at %s (use --impure to override)", flakeRefS, state.positions[pos]);

        callFlake(state,
            lockFlake(settings, state, flakeRef,
                LockFlags {
                    .updateLockFile = false,
                    .writeLockFile = false,
                    .useRegistries = !state.settings.pureEval && settings.useRegistries,
                    .allowUnlocked = !state.settings.pureEval,
                }),
            v);
    };

    RegisterPrimOp::primOps->push_back({
        .name =  "__getFlake",
        .args = {"args"},
        .doc = R"(
          Fetch a flake from a flake reference, and return its output attributes and some metadata. For example:

          ```nix
          (builtins.getFlake "nix/55bc52401966fbffa525c574c14f67b00bc4fb3a").packages.x86_64-linux.nix
          ```

          Unless impure evaluation is allowed (`--impure`), the flake reference
          must be "locked", e.g. contain a Git revision or content hash. An
          example of an unlocked usage is:

          ```nix
          (builtins.getFlake "github:edolstra/dwarffs").rev
          ```
        )",
        .fun = prim_getFlake,
        .experimentalFeature = Xp::Flakes,
    });
}

static void prim_parseFlakeRef(
    EvalState & state,
    const PosIdx pos,
    Value * * args,
    Value & v)
{
    std::string flakeRefS(state.forceStringNoCtx(*args[0], pos,
        "while evaluating the argument passed to builtins.parseFlakeRef"));
    auto attrs = parseFlakeRef(state.fetchSettings, flakeRefS, {}, true).toAttrs();
    auto binds = state.buildBindings(attrs.size());
    for (const auto & [key, value] : attrs) {
        auto s = state.symbols.create(key);
        auto & vv = binds.alloc(s);
        std::visit(overloaded {
            [&vv](const std::string    & value) { vv.mkString(value); },
            [&vv](const uint64_t       & value) { vv.mkInt(value);    },
            [&vv](const Explicit<bool> & value) { vv.mkBool(value.t); }
        }, value);
    }
    v.mkAttrs(binds);
}

static RegisterPrimOp r3({
    .name =  "__parseFlakeRef",
    .args = {"flake-ref"},
    .doc = R"(
      Parse a flake reference, and return its exploded form.

      For example:

      ```nix
      builtins.parseFlakeRef "github:NixOS/nixpkgs/23.05?dir=lib"
      ```

      evaluates to:

      ```nix
      { dir = "lib"; owner = "NixOS"; ref = "23.05"; repo = "nixpkgs"; type = "github"; }
      ```
    )",
    .fun = prim_parseFlakeRef,
    .experimentalFeature = Xp::Flakes,
});


static void prim_flakeRefToString(
    EvalState & state,
    const PosIdx pos,
    Value * * args,
    Value & v)
{
    state.forceAttrs(*args[0], noPos,
        "while evaluating the argument passed to builtins.flakeRefToString");
    fetchers::Attrs attrs;
    for (const auto & attr : *args[0]->attrs()) {
        auto t = attr.value->type();
        if (t == nInt) {
            auto intValue = attr.value->integer().value;

            if (intValue < 0) {
                state.error<EvalError>("negative value given for flake ref attr %1%: %2%", state.symbols[attr.name], intValue).atPos(pos).debugThrow();
            }

            attrs.emplace(state.symbols[attr.name], uint64_t(intValue));
        } else if (t == nBool) {
            attrs.emplace(state.symbols[attr.name],
                Explicit<bool> { attr.value->boolean() });
        } else if (t == nString) {
            attrs.emplace(state.symbols[attr.name],
                std::string(attr.value->string_view()));
        } else {
            state.error<EvalError>(
                "flake reference attribute sets may only contain integers, Booleans, "
                "and strings, but attribute '%s' is %s",
                state.symbols[attr.name],
                showType(*attr.value)).debugThrow();
        }
    }
    auto flakeRef = FlakeRef::fromAttrs(state.fetchSettings, attrs);
    v.mkString(flakeRef.to_string());
}

static RegisterPrimOp r4({
    .name =  "__flakeRefToString",
    .args = {"attrs"},
    .doc = R"(
      Convert a flake reference from attribute set format to URL format.

      For example:

      ```nix
      builtins.flakeRefToString {
        dir = "lib"; owner = "NixOS"; ref = "23.05"; repo = "nixpkgs"; type = "github";
      }
      ```

      evaluates to

      ```nix
      "github:NixOS/nixpkgs/23.05?dir=lib"
      ```
    )",
    .fun = prim_flakeRefToString,
    .experimentalFeature = Xp::Flakes,
});

}

std::optional<Fingerprint> LockedFlake::getFingerprint(
    ref<Store> store,
    const fetchers::Settings & fetchSettings) const
{
    if (lockFile.isUnlocked(fetchSettings)) return std::nullopt;

    auto fingerprint = flake.lockedRef.input.getFingerprint(store);
    if (!fingerprint) return std::nullopt;

    *fingerprint += fmt(";%s;%s", flake.lockedRef.subdir, lockFile);

    /* Include revCount and lastModified because they're not
       necessarily implied by the content fingerprint (e.g. for
       tarball flakes) but can influence the evaluation result. */
    if (auto revCount = flake.lockedRef.input.getRevCount())
        *fingerprint += fmt(";revCount=%d", *revCount);
    if (auto lastModified = flake.lockedRef.input.getLastModified())
        *fingerprint += fmt(";lastModified=%d", *lastModified);

    // FIXME: as an optimization, if the flake contains a lock file
    // and we haven't changed it, then it's sufficient to use
    // flake.sourceInfo.storePath for the fingerprint.
    return hashString(HashAlgorithm::SHA256, *fingerprint);
}

Flake::~Flake() { }

}<|MERGE_RESOLUTION|>--- conflicted
+++ resolved
@@ -382,11 +382,6 @@
 
     auto useRegistries = lockFlags.useRegistries.value_or(settings.useRegistries);
 
-<<<<<<< HEAD
-=======
-    auto flake = getFlake(state, topRef, useRegistries, flakeCache, {});
-
->>>>>>> 43a170a5
     if (lockFlags.applyNixConfig) {
         flake.config.apply(settings);
         state.store->setOptions();
@@ -847,7 +842,6 @@
     }
 }
 
-<<<<<<< HEAD
 LockedFlake lockFlake(
     const Settings & settings,
     EvalState & state,
@@ -858,7 +852,7 @@
 
     auto useRegistries = lockFlags.useRegistries.value_or(settings.useRegistries);
 
-    return lockFlake(settings, state, topRef, lockFlags, getFlake(state, topRef, useRegistries, flakeCache), flakeCache);
+    return lockFlake(settings, state, topRef, lockFlags, getFlake(state, topRef, useRegistries, flakeCache, {}), flakeCache);
 }
 
 LockedFlake lockFlake(
@@ -870,7 +864,8 @@
 {
     FlakeCache flakeCache;
     return lockFlake(settings, state, topRef, lockFlags, std::move(flake), flakeCache);
-=======
+}
+
 std::pair<StorePath, Path> sourcePathToStorePath(
     ref<Store> store,
     const SourcePath & _path)
@@ -884,7 +879,6 @@
     }
 
     return store->toStorePath(path);
->>>>>>> 43a170a5
 }
 
 void callFlake(EvalState & state,
