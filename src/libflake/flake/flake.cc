--- conflicted
+++ resolved
@@ -22,12 +22,10 @@
 
 namespace flake {
 
-<<<<<<< HEAD
-=======
 struct FetchedFlake
 {
     FlakeRef lockedRef;
-    StorePath storePath;
+    ref<SourceAccessor> accessor;
 };
 
 typedef std::map<FlakeRef, FetchedFlake> FlakeCache;
@@ -43,10 +41,10 @@
     return i->second;
 }
 
-static std::tuple<StorePath, FlakeRef, FlakeRef> fetchOrSubstituteTree(
+static std::tuple<ref<SourceAccessor>, FlakeRef, FlakeRef> fetchOrSubstituteTree(
     EvalState & state,
     const FlakeRef & originalRef,
-    bool allowLookup,
+    bool useRegistries,
     FlakeCache & flakeCache)
 {
     auto fetched = lookupInFlakeCache(flakeCache, originalRef);
@@ -54,10 +52,10 @@
 
     if (!fetched) {
         if (originalRef.input.isDirect()) {
-            auto [storePath, lockedRef] = originalRef.fetchTree(state.store);
-            fetched.emplace(FetchedFlake{.lockedRef = lockedRef, .storePath = storePath});
+            auto [accessor, lockedRef] = originalRef.lazyFetch(state.store);
+            fetched.emplace(FetchedFlake{.lockedRef = lockedRef, .accessor = accessor});
         } else {
-            if (allowLookup) {
+            if (useRegistries) {
                 resolvedRef = originalRef.resolve(
                     state.store,
                     [](fetchers::Registry::RegistryType type) {
@@ -67,8 +65,8 @@
                     });
                 fetched = lookupInFlakeCache(flakeCache, originalRef);
                 if (!fetched) {
-                    auto [storePath, lockedRef] = resolvedRef.fetchTree(state.store);
-                    fetched.emplace(FetchedFlake{.lockedRef = lockedRef, .storePath = storePath});
+                    auto [accessor, lockedRef] = resolvedRef.lazyFetch(state.store);
+                    fetched.emplace(FetchedFlake{.lockedRef = lockedRef, .accessor = accessor});
                 }
                 flakeCache.insert_or_assign(resolvedRef, *fetched);
             }
@@ -79,17 +77,17 @@
         flakeCache.insert_or_assign(originalRef, *fetched);
     }
 
-    debug("got tree '%s' from '%s'",
-        state.store->printStorePath(fetched->storePath), fetched->lockedRef);
-
-    state.allowPath(fetched->storePath);
-
+    debug("got tree '%s' from '%s'", fetched->accessor, fetched->lockedRef);
+
+    state.registerAccessor(fetched->accessor);
+
+    #if 0
     assert(!originalRef.input.getNarHash() || fetched->storePath == originalRef.input.computeStorePath(*state.store));
-
-    return {fetched->storePath, resolvedRef, fetched->lockedRef};
-}
-
->>>>>>> 17b6557c
+    #endif
+
+    return {fetched->accessor, resolvedRef, fetched->lockedRef};
+}
+
 static void forceTrivialValue(EvalState & state, Value & value, const PosIdx pos)
 {
     if (value.isThunk() && value.isTrivial())
@@ -109,26 +107,16 @@
     EvalState & state,
     Value * value,
     const PosIdx pos,
-<<<<<<< HEAD
     const InputPath & lockRootPath,
-    const SourcePath & flakePath);
-=======
-    InputPath lockRootPath,
     const SourcePath & flakeDir);
->>>>>>> 17b6557c
 
 static FlakeInput parseFlakeInput(
     EvalState & state,
     std::string_view inputName,
     Value * value,
     const PosIdx pos,
-<<<<<<< HEAD
     const InputPath & lockRootPath,
-    const SourcePath & flakePath)
-=======
-    InputPath lockRootPath,
     const SourcePath & flakeDir)
->>>>>>> 17b6557c
 {
     expectType(state, nAttrs, *value, pos);
 
@@ -164,11 +152,7 @@
                 expectType(state, nBool, *attr.value, attr.pos);
                 input.isFlake = attr.value->boolean();
             } else if (attr.name == sInputs) {
-<<<<<<< HEAD
-                input.overrides = parseFlakeInputs(state, attr.value, attr.pos, lockRootPath, flakePath);
-=======
                 input.overrides = parseFlakeInputs(state, attr.value, attr.pos, lockRootPath, flakeDir);
->>>>>>> 17b6557c
             } else if (attr.name == sFollows) {
                 expectType(state, nString, *attr.value, attr.pos);
                 auto follows(parseInputPath(attr.value->c_str()));
@@ -180,9 +164,9 @@
                     if (elem->type() == nString)
                         input.patchFiles.emplace_back(state.forceStringNoCtx(*elem, attr.pos, ""));
                     else if (elem->type() == nPath) {
-                        if (elem->path().accessor != flakePath.accessor)
-                            throw Error("patch '%s' is not in the same source tree as flake '%s'", elem->path(), flakePath);
-                        input.patchFiles.emplace_back(flakePath.parent().path.makeRelative(elem->path().path));
+                        if (elem->path().accessor != flakeDir.accessor)
+                            throw Error("patch '%s' is not in the same source tree as flake '%s'", elem->path(), flakeDir);
+                        input.patchFiles.emplace_back(flakeDir.parent().path.makeRelative(elem->path().path));
                     }
                     else
                         state.error<TypeError>("flake input attribute '%s' is %s while a string or path is expected",
@@ -253,13 +237,8 @@
     EvalState & state,
     Value * value,
     const PosIdx pos,
-<<<<<<< HEAD
     const InputPath & lockRootPath,
-    const SourcePath & flakePath)
-=======
-    InputPath lockRootPath,
     const SourcePath & flakeDir)
->>>>>>> 17b6557c
 {
     std::map<FlakeId, FlakeInput> inputs;
 
@@ -272,11 +251,7 @@
                 inputAttr.value,
                 inputAttr.pos,
                 lockRootPath,
-<<<<<<< HEAD
-                flakePath));
-=======
                 flakeDir));
->>>>>>> 17b6557c
     }
 
     return inputs;
@@ -312,11 +287,7 @@
     auto sInputs = state.symbols.create("inputs");
 
     if (auto inputs = vInfo.attrs()->get(sInputs))
-<<<<<<< HEAD
-        flake.inputs = parseFlakeInputs(state, inputs->value, inputs->pos, lockRootPath, flakePath);
-=======
         flake.inputs = parseFlakeInputs(state, inputs->value, inputs->pos, lockRootPath, flakeDir);
->>>>>>> 17b6557c
 
     auto sOutputs = state.symbols.create("outputs");
 
@@ -388,41 +359,29 @@
     return flake;
 }
 
-static FlakeRef maybeResolve(
-    EvalState & state,
-    const FlakeRef & originalRef,
-    bool useRegistries)
-{
-    if (!originalRef.input.isDirect()) {
-        if (!useRegistries)
-            throw Error("'%s' is an indirect flake reference, but registry lookups are not allowed", originalRef);
-        return originalRef.resolve(state.store);
-    } else
-        return originalRef;
-}
-
 static Flake getFlake(
     EvalState & state,
     const FlakeRef & originalRef,
     bool useRegistries,
+    FlakeCache & flakeCache,
     const InputPath & lockRootPath,
     const std::vector<std::string> & patches)
 {
-    auto resolvedRef = maybeResolve(state, originalRef, useRegistries);
-
-    auto [accessor, lockedRef] = resolvedRef.lazyFetch(state.store);
-
-    if (!patches.empty())
+    auto [accessor, resolvedRef, lockedRef] = fetchOrSubstituteTree(
+        state, originalRef, useRegistries, flakeCache);
+
+    if (!patches.empty()) {
         accessor = makePatchingSourceAccessor(accessor, patches);
-
-    state.registerAccessor(accessor);
+        state.registerAccessor(accessor);
+    }
 
     return readFlake(state, originalRef, resolvedRef, lockedRef, SourcePath {accessor, CanonPath::root}, lockRootPath);
 }
 
 Flake getFlake(EvalState & state, const FlakeRef & originalRef, bool useRegistries)
 {
-    return getFlake(state, originalRef, useRegistries, {}, {});
+    FlakeCache flakeCache;
+    return getFlake(state, originalRef, useRegistries, flakeCache, {}, {});
 }
 
 static LockFile readLockFile(
@@ -445,9 +404,11 @@
 {
     experimentalFeatureSettings.require(Xp::Flakes);
 
+    FlakeCache flakeCache;
+
     auto useRegistries = lockFlags.useRegistries.value_or(settings.useRegistries);
 
-    auto flake = getFlake(state, topRef, useRegistries, {}, {});
+    auto flake = getFlake(state, topRef, useRegistries, flakeCache, {}, {});
 
     if (lockFlags.applyNixConfig) {
         flake.config.apply(settings);
@@ -467,9 +428,6 @@
 
         debug("old lock file: %s", oldLockFile);
 
-<<<<<<< HEAD
-        std::map<InputPath, std::tuple<FlakeInput, SourcePath, std::optional<InputPath>>> overrides;
-=======
         struct OverrideTarget
         {
             FlakeInput input;
@@ -478,7 +436,6 @@
         };
 
         std::map<InputPath, OverrideTarget> overrides;
->>>>>>> 17b6557c
         std::set<InputPath> explicitCliOverrides;
         std::set<InputPath> overridesUsed, updatesUsed;
         std::map<ref<Node>, SourcePath> nodePaths;
@@ -486,16 +443,6 @@
         for (auto & i : lockFlags.inputOverrides) {
             overrides.emplace(
                 i.first,
-<<<<<<< HEAD
-                std::make_tuple(
-                    FlakeInput { .ref = i.second },
-                    // Note: any relative overrides
-                    // (e.g. `--override-input B/C "path:./foo/bar"`)
-                    // are interpreted relative to the top-level
-                    // flake.
-                    flake.path,
-                    std::nullopt));
-=======
                 OverrideTarget {
                     .input = FlakeInput { .ref = i.second },
                     /* Note: any relative overrides
@@ -504,7 +451,6 @@
                        flake. */
                     .sourcePath = flake.path,
                 });
->>>>>>> 17b6557c
             explicitCliOverrides.insert(i.first);
         }
 
@@ -517,11 +463,7 @@
             ref<Node> node,
             const InputPath & inputPathPrefix,
             std::shared_ptr<const Node> oldNode,
-<<<<<<< HEAD
             const InputPath & followsPrefix,
-=======
-            const InputPath & lockRootPath,
->>>>>>> 17b6557c
             const SourcePath & sourcePath,
             bool trustLock)>
             computeLocks;
@@ -537,15 +479,11 @@
             /* The old node, if any, from which locks can be
                copied. */
             std::shared_ptr<const Node> oldNode,
-<<<<<<< HEAD
             /* The prefix relative to which 'follows' should be
                interpreted. When a node is initially locked, it's
                relative to the node's flake; when it's already locked,
                it's relative to the root of the lock file. */
             const InputPath & followsPrefix,
-=======
-            const InputPath & lockRootPath,
->>>>>>> 17b6557c
             /* The source path of this node's flake. */
             const SourcePath & sourcePath,
             bool trustLock)
@@ -560,15 +498,11 @@
                     inputPath.push_back(id);
                     inputPath.push_back(idOverride);
                     overrides.emplace(inputPath,
-<<<<<<< HEAD
-                        std::make_tuple(inputOverride, sourcePath, inputPathPrefix));
-=======
                         OverrideTarget {
                             .input = inputOverride,
                             .sourcePath = sourcePath,
                             .parentInputPath = inputPathPrefix
                         });
->>>>>>> 17b6557c
                 }
             }
 
@@ -602,19 +536,11 @@
                     bool hasCliOverride = explicitCliOverrides.contains(inputPath);
                     if (hasOverride)
                         overridesUsed.insert(inputPath);
-<<<<<<< HEAD
-                    auto input = hasOverride ? std::get<0>(i->second) : input2;
-
-                    /* Resolve relative 'path:' inputs relative to
-                       the source path of the overrider. */
-                    auto overridenSourcePath = hasOverride ? std::get<1>(i->second) : sourcePath;
-=======
                     auto input = hasOverride ? i->second.input : input2;
 
                     /* Resolve relative 'path:' inputs relative to
                        the source path of the overrider. */
                     auto overridenSourcePath = hasOverride ? i->second.sourcePath : sourcePath;
->>>>>>> 17b6557c
 
                     /* Respect the "flakeness" of the input even if we
                        override it. */
@@ -635,18 +561,9 @@
 
                     assert(input.ref);
 
-<<<<<<< HEAD
-                    // FIXME: can there be cases where the "parent"
-                    // for resolving relative paths is different than
-                    // the "parent" for resolving patches?
-                    auto overridenParentPath =
-                        input.ref->input.isRelative() || !input.patchFiles.empty()
-                        ? std::optional<InputPath>(hasOverride ? std::get<2>(i->second) : inputPathPrefix)
-=======
                     auto overridenParentPath =
                         input.ref->input.isRelative()
                         ? std::optional<InputPath>(hasOverride ? i->second.parentInputPath : inputPathPrefix)
->>>>>>> 17b6557c
                         : std::nullopt;
 
                     auto resolveRelativePath = [&]() -> std::optional<SourcePath>
@@ -665,7 +582,6 @@
                     auto getInputFlake = [&]()
                     {
                         if (auto resolvedPath = resolveRelativePath()) {
-<<<<<<< HEAD
                             if (!input.patchFiles.empty())
                                 throw UnimplementedError("patching relative flakes is not implemented");
                             return readFlake(state, *input.ref, *input.ref, *input.ref, *resolvedPath, inputPath);
@@ -673,12 +589,7 @@
                             std::vector<std::string> patches;
                             for (auto & patchFile : input.patchFiles)
                                 patches.push_back(sourcePath.accessor->readFile(CanonPath(patchFile, sourcePath.parent().path)));
-                            return getFlake(state, *input.ref, useRegistries, inputPath, patches);
-=======
-                            return readFlake(state, *input.ref, *input.ref, *input.ref, *resolvedPath, inputPath);
-                        } else {
-                            return getFlake(state, *input.ref, useRegistries, flakeCache, inputPath);
->>>>>>> 17b6557c
+                            return getFlake(state, *input.ref, useRegistries, flakeCache, inputPath, patches);
                         }
                     };
 
@@ -704,15 +615,11 @@
                            didn't change and there is no override from a
                            higher level flake. */
                         auto childNode = make_ref<LockedNode>(
-<<<<<<< HEAD
-                            oldLock->lockedRef, oldLock->originalRef, oldLock->isFlake,
-                            oldLock->parentPath, oldLock->patchFiles);
-=======
                             oldLock->lockedRef,
                             oldLock->originalRef,
                             oldLock->isFlake,
-                            oldLock->parentPath);
->>>>>>> 17b6557c
+                            oldLock->parentPath,
+                            oldLock->patchFiles);
 
                         node->inputs.insert_or_assign(id, childNode);
 
@@ -767,20 +674,10 @@
                         if (mustRefetch) {
                             auto inputFlake = getInputFlake();
                             nodePaths.emplace(childNode, inputFlake.path.parent());
-<<<<<<< HEAD
                             computeLocks(inputFlake.inputs, childNode, inputPath, oldLock, followsPrefix,
                                 inputFlake.path, false);
                         } else {
-                             // FIXME: sourcePath is wrong here, we
-                             // should pass a lambda that lazily
-                             // fetches the parent flake if needed
-                             // (i.e. getInputFlake()).
                             computeLocks(fakeInputs, childNode, inputPath, oldLock, followsPrefix, sourcePath, true);
-=======
-                            computeLocks(inputFlake.inputs, childNode, inputPath, oldLock, lockRootPath, inputFlake.path, false);
-                        } else {
-                            computeLocks(fakeInputs, childNode, inputPath, oldLock, lockRootPath, sourcePath, true);
->>>>>>> 17b6557c
                         }
 
                     } else {
@@ -788,13 +685,9 @@
                            this input. */
                         debug("creating new input '%s'", inputPathS);
 
-<<<<<<< HEAD
-                        if (!lockFlags.allowUnlocked && !input.ref->input.isLocked() && !input.ref->input.isRelative())
-=======
                         if (!lockFlags.allowUnlocked
                             && !input.ref->input.isLocked()
                             && !input.ref->input.isRelative())
->>>>>>> 17b6557c
                             throw Error("cannot update unlocked flake input '%s' in pure mode", inputPathS);
 
                         /* Note: in case of an --override-input, we use
@@ -809,13 +702,12 @@
                         if (input.isFlake) {
                             auto inputFlake = getInputFlake();
 
-<<<<<<< HEAD
                             auto childNode = make_ref<LockedNode>(
-                                inputFlake.lockedRef, ref, true,
-                                overridenParentPath, input.patchFiles);
-=======
-                            auto childNode = make_ref<LockedNode>(inputFlake.lockedRef, ref, true, overridenParentPath);
->>>>>>> 17b6557c
+                                inputFlake.lockedRef,
+                                ref,
+                                true,
+                                overridenParentPath,
+                                input.patchFiles);
 
                             node->inputs.insert_or_assign(id, childNode);
 
@@ -835,13 +727,8 @@
                                 inputFlake.inputs, childNode, inputPath,
                                 oldLock
                                 ? std::dynamic_pointer_cast<const Node>(oldLock)
-<<<<<<< HEAD
-                                : readLockFile(state.fetchSettings, inputFlake.lockFilePath()).root.get_ptr(),
+                                : readLockFile(settings, state.fetchSettings, inputFlake.lockFilePath()).root.get_ptr(),
                                 oldLock ? followsPrefix : inputPath,
-=======
-                                : readLockFile(settings, state.fetchSettings, inputFlake.lockFilePath()).root.get_ptr(),
-                                oldLock ? lockRootPath : inputPath,
->>>>>>> 17b6557c
                                 inputFlake.path,
                                 false);
                         }
@@ -849,34 +736,20 @@
                         else {
                             auto [path, lockedRef] = [&]() -> std::tuple<SourcePath, FlakeRef>
                             {
-<<<<<<< HEAD
                                 if (!input.patchFiles.empty())
                                     throw UnimplementedError("patching non-flake inputs is not implemented");
 
-=======
->>>>>>> 17b6557c
                                 // Handle non-flake 'path:./...' inputs.
                                 if (auto resolvedPath = resolveRelativePath()) {
                                     return {*resolvedPath, *input.ref};
                                 } else {
-<<<<<<< HEAD
-                                    auto resolvedRef = maybeResolve(state, *input.ref, useRegistries);
-                                    auto [accessor, lockedRef] = resolvedRef.lazyFetch(state.store);
-                                    state.registerAccessor(accessor);
+                                    auto [accessor, resolvedRef, lockedRef] = fetchOrSubstituteTree(
+                                        state, *input.ref, useRegistries, flakeCache);
                                     return {SourcePath(accessor), lockedRef};
                                 }
                             }();
 
                             auto childNode = make_ref<LockedNode>(lockedRef, ref, false, overridenParentPath, input.patchFiles);
-=======
-                                    auto [storePath, resolvedRef, lockedRef] = fetchOrSubstituteTree(
-                                        state, *input.ref, useRegistries, flakeCache);
-                                    return {state.rootPath(state.store->toRealPath(storePath)), lockedRef};
-                                }
-                            }();
-
-                            auto childNode = make_ref<LockedNode>(lockedRef, ref, false, overridenParentPath);
->>>>>>> 17b6557c
 
                             nodePaths.emplace(childNode, path);
 
@@ -922,8 +795,11 @@
             auto diff = LockFile::diff(oldLockFile, newLockFile);
 
             if (lockFlags.writeLockFile) {
-<<<<<<< HEAD
-                if (auto unlockedInput = newLockFile.isUnlocked()) {
+                if (auto unlockedInput = newLockFile.isUnlocked(state.fetchSettings)) {
+                    if (lockFlags.failOnUnlocked)
+                        throw Error(
+                            "Will not write lock file of flake '%s' because it has an unlocked input ('%s'). "
+                            "Use '--allow-dirty-locks' to allow this anyway.", topRef, *unlockedInput);
                     if (state.fetchSettings.warnDirty)
                         warn("will not write lock file of flake '%s' because it has an unlocked input ('%s')", topRef, *unlockedInput);
                 } else {
@@ -936,16 +812,6 @@
                         if (lockFlags.commitLockFile)
                             throw Error("'--commit-lock-file' and '--output-lock-file' are incompatible");
                         writeFile(*lockFlags.outputLockFilePath, newLockFileS);
-=======
-                if (sourcePath || lockFlags.outputLockFilePath) {
-                    if (auto unlockedInput = newLockFile.isUnlocked(state.fetchSettings)) {
-                        if (lockFlags.failOnUnlocked)
-                            throw Error(
-                                "Will not write lock file of flake '%s' because it has an unlocked input ('%s'). "
-                                "Use '--allow-dirty-locks' to allow this anyway.", topRef, *unlockedInput);
-                        if (state.fetchSettings.warnDirty)
-                            warn("will not write lock file of flake '%s' because it has an unlocked input ('%s')", topRef, *unlockedInput);
->>>>>>> 17b6557c
                     } else {
                         bool lockFileExists = flake.lockFilePath().pathExists();
 
