#pragma once
///@file

#include <regex>

#include "types.hh"
#include "fetchers.hh"
#include "outputs-spec.hh"
#include "registry.hh"

namespace nix {

class Store;

typedef std::string FlakeId;

/**
 * A flake reference specifies how to fetch a flake or raw source
 * (e.g. from a Git repository).  It is created from a URL-like syntax
 * (e.g. 'github:NixOS/patchelf'), an attrset representation (e.g. '{
 * type="github"; owner = "NixOS"; repo = "patchelf"; }'), or a local
 * path.
 *
 * Each flake will have a number of FlakeRef objects: one for each
 * input to the flake.
 *
 * The normal method of constructing a FlakeRef is by starting with an
 * input description (usually the attrs or a url from the flake file),
 * locating a fetcher for that input, and then capturing the Input
 * object that fetcher generates (usually via
 * FlakeRef::fromAttrs(attrs) or parseFlakeRef(url) calls).
 *
 * The actual fetch may not have been performed yet (i.e. a FlakeRef may
 * be lazy), but the fetcher can be invoked at any time via the
 * FlakeRef to ensure the store is populated with this input.
 */
struct FlakeRef
{
    /**
     * Fetcher-specific representation of the input, sufficient to
     * perform the fetch operation.
     */
    fetchers::Input input;

    /**
     * sub-path within the fetched input that represents this input
     */
    Path subdir;

    bool operator ==(const FlakeRef & other) const = default;

    bool operator <(const FlakeRef & other) const
    {
        return std::tie(input, subdir) < std::tie(other.input, other.subdir);
    }

    FlakeRef(fetchers::Input && input, const Path & subdir)
        : input(std::move(input)), subdir(subdir)
    { }

    // FIXME: change to operator <<.
    std::string to_string() const;

    fetchers::Attrs toAttrs() const;

    FlakeRef resolve(
        ref<Store> store,
        const fetchers::RegistryFilter & filter = {}) const;

    static FlakeRef fromAttrs(
        const fetchers::Settings & fetchSettings,
        const fetchers::Attrs & attrs);

    std::pair<ref<SourceAccessor>, FlakeRef> lazyFetch(ref<Store> store) const;
};

std::ostream & operator << (std::ostream & str, const FlakeRef & flakeRef);

/**
 * @param baseDir Optional [base directory](https://nixos.org/manual/nix/unstable/glossary#gloss-base-directory)
 */
FlakeRef parseFlakeRef(
    const fetchers::Settings & fetchSettings,
    const std::string & url,
    const std::optional<Path> & baseDir = {},
    bool allowMissing = false,
    bool isFlake = true,
<<<<<<< HEAD
    bool allowRelative = false);
=======
    bool preserveRelativePaths = false);
>>>>>>> 17b6557c

/**
 * @param baseDir Optional [base directory](https://nixos.org/manual/nix/unstable/glossary#gloss-base-directory)
 */
std::optional<FlakeRef> maybeParseFlake(
    const fetchers::Settings & fetchSettings,
    const std::string & url,
    const std::optional<Path> & baseDir = {});

/**
 * @param baseDir Optional [base directory](https://nixos.org/manual/nix/unstable/glossary#gloss-base-directory)
 */
std::pair<FlakeRef, std::string> parseFlakeRefWithFragment(
    const fetchers::Settings & fetchSettings,
    const std::string & url,
    const std::optional<Path> & baseDir = {},
    bool allowMissing = false,
    bool isFlake = true,
<<<<<<< HEAD
    bool allowRelative = false);
=======
    bool preserveRelativePaths = false);
>>>>>>> 17b6557c

/**
 * @param baseDir Optional [base directory](https://nixos.org/manual/nix/unstable/glossary#gloss-base-directory)
 */
std::optional<std::pair<FlakeRef, std::string>> maybeParseFlakeRefWithFragment(
    const fetchers::Settings & fetchSettings,
    const std::string & url,
    const std::optional<Path> & baseDir = {});

/**
 * @param baseDir Optional [base directory](https://nixos.org/manual/nix/unstable/glossary#gloss-base-directory)
 */
std::tuple<FlakeRef, std::string, ExtendedOutputsSpec> parseFlakeRefWithFragmentAndExtendedOutputsSpec(
    const fetchers::Settings & fetchSettings,
    const std::string & url,
    const std::optional<Path> & baseDir = {},
    bool allowMissing = false,
    bool isFlake = true);

const static std::string flakeIdRegexS = "[a-zA-Z][a-zA-Z0-9_-]*";
extern std::regex flakeIdRegex;

}<|MERGE_RESOLUTION|>--- conflicted
+++ resolved
@@ -85,11 +85,7 @@
     const std::optional<Path> & baseDir = {},
     bool allowMissing = false,
     bool isFlake = true,
-<<<<<<< HEAD
-    bool allowRelative = false);
-=======
     bool preserveRelativePaths = false);
->>>>>>> 17b6557c
 
 /**
  * @param baseDir Optional [base directory](https://nixos.org/manual/nix/unstable/glossary#gloss-base-directory)
@@ -108,11 +104,7 @@
     const std::optional<Path> & baseDir = {},
     bool allowMissing = false,
     bool isFlake = true,
-<<<<<<< HEAD
-    bool allowRelative = false);
-=======
     bool preserveRelativePaths = false);
->>>>>>> 17b6557c
 
 /**
  * @param baseDir Optional [base directory](https://nixos.org/manual/nix/unstable/glossary#gloss-base-directory)
