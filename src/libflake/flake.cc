--- conflicted
+++ resolved
@@ -716,12 +716,8 @@
                                 inputFlake.lockedRef,
                                 ref,
                                 true,
-<<<<<<< HEAD
                                 input.buildTime,
-                                overridenParentPath);
-=======
                                 overriddenParentPath);
->>>>>>> 47281531
 
                             node->inputs.insert_or_assign(id, childNode);
 
@@ -766,11 +762,7 @@
                                 }
                             }();
 
-<<<<<<< HEAD
-                            auto childNode = make_ref<LockedNode>(lockedRef, ref, false, input.buildTime, overridenParentPath);
-=======
-                            auto childNode = make_ref<LockedNode>(lockedRef, ref, false, overriddenParentPath);
->>>>>>> 47281531
+                            auto childNode = make_ref<LockedNode>(lockedRef, ref, false, input.buildTime, overriddenParentPath);
 
                             nodePaths.emplace(childNode, path);
 
