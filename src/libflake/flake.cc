#include "nix/util/terminal.hh"
#include "nix/flake/flake.hh"
#include "nix/expr/eval.hh"
#include "nix/expr/eval-settings.hh"
#include "nix/flake/lockfile.hh"
#include "nix/expr/primops.hh"
#include "nix/expr/eval-inline.hh"
#include "nix/store/store-api.hh"
#include "nix/fetchers/fetchers.hh"
#include "nix/util/finally.hh"
#include "nix/fetchers/fetch-settings.hh"
#include "nix/flake/settings.hh"
#include "nix/expr/value-to-json.hh"
#include "nix/store/local-fs-store.hh"
#include "nix/fetchers/fetch-to-store.hh"
#include "nix/util/memory-source-accessor.hh"
#include "nix/util/mounted-source-accessor.hh"
#include "nix/fetchers/input-cache.hh"

#include <nlohmann/json.hpp>

namespace nix {

using namespace flake;
using namespace fetchers;

namespace flake {

static void forceTrivialValue(EvalState & state, Value & value, const PosIdx pos)
{
    if (value.isThunk() && value.isTrivial())
        state.forceValue(value, pos);
}

static void expectType(EvalState & state, ValueType type,
    Value & value, const PosIdx pos)
{
    forceTrivialValue(state, value, pos);
    if (value.type() != type)
        throw Error("expected %s but got %s at %s",
            showType(type), showType(value.type()), state.positions[pos]);
}

static std::pair<std::map<FlakeId, FlakeInput>, fetchers::Attrs> parseFlakeInputs(
    EvalState & state,
    Value * value,
    const PosIdx pos,
    const InputAttrPath & lockRootAttrPath,
    const SourcePath & flakeDir,
    bool allowSelf);

static void parseFlakeInputAttr(
    EvalState & state,
    const nix::Attr & attr,
    fetchers::Attrs & attrs)
{
    // Allow selecting a subset of enum values
    #pragma GCC diagnostic push
    #pragma GCC diagnostic ignored "-Wswitch-enum"
    switch (attr.value->type()) {
        case nString:
            attrs.emplace(state.symbols[attr.name], attr.value->c_str());
            break;
        case nBool:
            attrs.emplace(state.symbols[attr.name], Explicit<bool> { attr.value->boolean() });
            break;
        case nInt: {
            auto intValue = attr.value->integer().value;
            if (intValue < 0)
                state.error<EvalError>("negative value given for flake input attribute %1%: %2%", state.symbols[attr.name], intValue).debugThrow();
            attrs.emplace(state.symbols[attr.name], uint64_t(intValue));
            break;
        }
        default:
            if (attr.name == state.symbols.create("publicKeys")) {
                experimentalFeatureSettings.require(Xp::VerifiedFetches);
                NixStringContext emptyContext = {};
                attrs.emplace(state.symbols[attr.name], printValueAsJSON(state, true, *attr.value, attr.pos, emptyContext).dump());
            } else
                state.error<TypeError>("flake input attribute '%s' is %s while a string, Boolean, or integer is expected",
                    state.symbols[attr.name], showType(*attr.value)).debugThrow();
    }
    #pragma GCC diagnostic pop
}

static FlakeInput parseFlakeInput(
    EvalState & state,
    std::string_view inputName,
    Value * value,
    const PosIdx pos,
    const InputAttrPath & lockRootAttrPath,
    const SourcePath & flakeDir)
{
    expectType(state, nAttrs, *value, pos);

    FlakeInput input;

    auto sInputs = state.symbols.create("inputs");
    auto sUrl = state.symbols.create("url");
    auto sFlake = state.symbols.create("flake");
    auto sFollows = state.symbols.create("follows");

    fetchers::Attrs attrs;
    std::optional<std::string> url;

    for (auto & attr : *value->attrs()) {
        try {
            if (attr.name == sUrl) {
                forceTrivialValue(state, *attr.value, pos);
                if (attr.value->type() == nString)
                    url = attr.value->string_view();
                else if (attr.value->type() == nPath) {
                    auto path = attr.value->path();
                    if (path.accessor != flakeDir.accessor)
                        throw Error("input attribute path '%s' at %s must be in the same source tree as %s",
                            path, state.positions[attr.pos], flakeDir);
                    url = "path:" + flakeDir.path.makeRelative(path.path);
                }
                else
                    throw Error("expected a string or a path but got %s at %s",
                        showType(attr.value->type()), state.positions[attr.pos]);
                attrs.emplace("url", *url);
            } else if (attr.name == sFlake) {
                expectType(state, nBool, *attr.value, attr.pos);
                input.isFlake = attr.value->boolean();
            } else if (attr.name == sInputs) {
                input.overrides = parseFlakeInputs(state, attr.value, attr.pos, lockRootAttrPath, flakeDir, false).first;
            } else if (attr.name == sFollows) {
                expectType(state, nString, *attr.value, attr.pos);
                auto follows(parseInputAttrPath(attr.value->c_str()));
                follows.insert(follows.begin(), lockRootAttrPath.begin(), lockRootAttrPath.end());
                input.follows = follows;
            } else
                parseFlakeInputAttr(state, attr, attrs);
        } catch (Error & e) {
            e.addTrace(
                state.positions[attr.pos],
                HintFmt("while evaluating flake attribute '%s'", state.symbols[attr.name]));
            throw;
        }
    }

    if (attrs.count("type"))
        try {
            input.ref = FlakeRef::fromAttrs(state.fetchSettings, attrs);
        } catch (Error & e) {
            e.addTrace(state.positions[pos], HintFmt("while evaluating flake input"));
            throw;
        }
    else {
        attrs.erase("url");
        if (!attrs.empty())
            throw Error("unexpected flake input attribute '%s', at %s", attrs.begin()->first, state.positions[pos]);
        if (url)
            input.ref = parseFlakeRef(state.fetchSettings, *url, {}, true, input.isFlake, true);
    }

    if (!input.follows && !input.ref)
        input.ref = FlakeRef::fromAttrs(state.fetchSettings, {{"type", "indirect"}, {"id", std::string(inputName)}});

    return input;
}

static std::pair<std::map<FlakeId, FlakeInput>, fetchers::Attrs> parseFlakeInputs(
    EvalState & state,
    Value * value,
    const PosIdx pos,
    const InputAttrPath & lockRootAttrPath,
    const SourcePath & flakeDir,
    bool allowSelf)
{
    std::map<FlakeId, FlakeInput> inputs;
    fetchers::Attrs selfAttrs;

    expectType(state, nAttrs, *value, pos);

    for (auto & inputAttr : *value->attrs()) {
        auto inputName = state.symbols[inputAttr.name];
        if (inputName == "self") {
            if (!allowSelf)
                throw Error("'self' input attribute not allowed at %s", state.positions[inputAttr.pos]);
            expectType(state, nAttrs, *inputAttr.value, inputAttr.pos);
            for (auto & attr : *inputAttr.value->attrs())
                parseFlakeInputAttr(state, attr, selfAttrs);
        } else {
            inputs.emplace(inputName,
                parseFlakeInput(state,
                    inputName,
                    inputAttr.value,
                    inputAttr.pos,
                    lockRootAttrPath,
                    flakeDir));
        }
    }

    return {inputs, selfAttrs};
}

static Flake readFlake(
    EvalState & state,
    const FlakeRef & originalRef,
    const FlakeRef & resolvedRef,
    const FlakeRef & lockedRef,
    const SourcePath & rootDir,
    const InputAttrPath & lockRootAttrPath)
{
    auto flakeDir = rootDir / CanonPath(resolvedRef.subdir);
    auto flakePath = flakeDir / "flake.nix";

    // NOTE evalFile forces vInfo to be an attrset because mustBeTrivial is true.
    Value vInfo;
    state.evalFile(flakePath, vInfo, true);

    Flake flake {
        .originalRef = originalRef,
        .resolvedRef = resolvedRef,
        .lockedRef = lockedRef,
        .path = flakePath,
    };

    if (auto description = vInfo.attrs()->get(state.sDescription)) {
        expectType(state, nString, *description->value, description->pos);
        flake.description = description->value->c_str();
    }

    auto sInputs = state.symbols.create("inputs");

    if (auto inputs = vInfo.attrs()->get(sInputs)) {
        auto [flakeInputs, selfAttrs] = parseFlakeInputs(state, inputs->value, inputs->pos, lockRootAttrPath, flakeDir, true);
        flake.inputs = std::move(flakeInputs);
        flake.selfAttrs = std::move(selfAttrs);
    }

    auto sOutputs = state.symbols.create("outputs");

    if (auto outputs = vInfo.attrs()->get(sOutputs)) {
        expectType(state, nFunction, *outputs->value, outputs->pos);

        if (outputs->value->isLambda() && outputs->value->payload.lambda.fun->hasFormals()) {
            for (auto & formal : outputs->value->payload.lambda.fun->formals->formals) {
                if (formal.name != state.sSelf)
                    flake.inputs.emplace(state.symbols[formal.name], FlakeInput {
                        .ref = parseFlakeRef(state.fetchSettings, std::string(state.symbols[formal.name]))
                    });
            }
        }

    } else
        throw Error("flake '%s' lacks attribute 'outputs'", resolvedRef);

    auto sNixConfig = state.symbols.create("nixConfig");

    if (auto nixConfig = vInfo.attrs()->get(sNixConfig)) {
        expectType(state, nAttrs, *nixConfig->value, nixConfig->pos);

        for (auto & setting : *nixConfig->value->attrs()) {
            forceTrivialValue(state, *setting.value, setting.pos);
            if (setting.value->type() == nString)
                flake.config.settings.emplace(
                    state.symbols[setting.name],
                    std::string(state.forceStringNoCtx(*setting.value, setting.pos, "")));
            else if (setting.value->type() == nPath) {
                auto storePath = fetchToStore(*state.store, setting.value->path(), FetchMode::Copy);
                flake.config.settings.emplace(
                    state.symbols[setting.name],
                    state.store->printStorePath(storePath));
            }
            else if (setting.value->type() == nInt)
                flake.config.settings.emplace(
                    state.symbols[setting.name],
                    state.forceInt(*setting.value, setting.pos, "").value);
            else if (setting.value->type() == nBool)
                flake.config.settings.emplace(
                    state.symbols[setting.name],
                    Explicit<bool> { state.forceBool(*setting.value, setting.pos, "") });
            else if (setting.value->type() == nList) {
                std::vector<std::string> ss;
                for (auto elem : setting.value->listItems()) {
                    if (elem->type() != nString)
                        state.error<TypeError>("list element in flake configuration setting '%s' is %s while a string is expected",
                            state.symbols[setting.name], showType(*setting.value)).debugThrow();
                    ss.emplace_back(state.forceStringNoCtx(*elem, setting.pos, ""));
                }
                flake.config.settings.emplace(state.symbols[setting.name], ss);
            }
            else
                state.error<TypeError>("flake configuration setting '%s' is %s",
                    state.symbols[setting.name], showType(*setting.value)).debugThrow();
        }
    }

    for (auto & attr : *vInfo.attrs()) {
        if (attr.name != state.sDescription &&
            attr.name != sInputs &&
            attr.name != sOutputs &&
            attr.name != sNixConfig)
            throw Error("flake '%s' has an unsupported attribute '%s', at %s",
                resolvedRef, state.symbols[attr.name], state.positions[attr.pos]);
    }

    return flake;
}

static FlakeRef applySelfAttrs(
    const FlakeRef & ref,
    const Flake & flake)
{
    auto newRef(ref);

    StringSet allowedAttrs{"submodules", "lfs"};

    for (auto & attr : flake.selfAttrs) {
        if (!allowedAttrs.contains(attr.first))
            throw Error("flake 'self' attribute '%s' is not supported", attr.first);
        newRef.input.attrs.insert_or_assign(attr.first, attr.second);
    }

    return newRef;
}

static Flake getFlake(
    EvalState & state,
    const FlakeRef & originalRef,
    fetchers::UseRegistries useRegistries,
    const InputAttrPath & lockRootAttrPath,
    bool requireLockable)
{
    // Fetch a lazy tree first.
    auto cachedInput = state.inputCache->getAccessor(state.store, originalRef.input, useRegistries);

    auto resolvedRef = FlakeRef(std::move(cachedInput.resolvedInput), originalRef.subdir);
    auto lockedRef = FlakeRef(std::move(cachedInput.lockedInput), originalRef.subdir);

    // Parse/eval flake.nix to get at the input.self attributes.
    auto flake = readFlake(state, originalRef, resolvedRef, lockedRef, {cachedInput.accessor}, lockRootAttrPath);

    // Re-fetch the tree if necessary.
    auto newLockedRef = applySelfAttrs(lockedRef, flake);

    if (lockedRef != newLockedRef) {
        debug("refetching input '%s' due to self attribute", newLockedRef);
        // FIXME: need to remove attrs that are invalidated by the changed input attrs, such as 'narHash'.
        newLockedRef.input.attrs.erase("narHash");
        auto cachedInput2 = state.inputCache->getAccessor(state.store, newLockedRef.input, fetchers::UseRegistries::No);
        cachedInput.accessor = cachedInput2.accessor;
        lockedRef = FlakeRef(std::move(cachedInput2.lockedInput), newLockedRef.subdir);
    }

    // Re-parse flake.nix from the store.
    return readFlake(
        state, originalRef, resolvedRef, lockedRef,
        state.storePath(state.mountInput(lockedRef.input, originalRef.input, cachedInput.accessor, requireLockable)),
        lockRootAttrPath);
}

Flake getFlake(EvalState & state, const FlakeRef & originalRef, fetchers::UseRegistries useRegistries, bool requireLockable)
{
    return getFlake(state, originalRef, useRegistries, {}, requireLockable);
}

static LockFile readLockFile(
    const fetchers::Settings & fetchSettings,
    const SourcePath & lockFilePath)
{
    return lockFilePath.pathExists()
        ? LockFile(fetchSettings, lockFilePath.readFile(), fmt("%s", lockFilePath))
        : LockFile();
}

/* Compute an in-memory lock file for the specified top-level flake,
   and optionally write it to file, if the flake is writable. */
LockedFlake lockFlake(
    const Settings & settings,
    EvalState & state,
    const FlakeRef & topRef,
    const LockFlags & lockFlags)
{
    auto useRegistries = lockFlags.useRegistries.value_or(settings.useRegistries);
    auto useRegistriesTop = useRegistries ? fetchers::UseRegistries::All : fetchers::UseRegistries::No;
    auto useRegistriesInputs = useRegistries ? fetchers::UseRegistries::Limited : fetchers::UseRegistries::No;

    auto flake = getFlake(
        state,
        topRef,
        useRegistriesTop,
        {},
        lockFlags.requireLockable);

    if (lockFlags.applyNixConfig) {
        flake.config.apply(settings);
        state.store->setOptions();
    }

    try {
        if (!state.fetchSettings.allowDirty && lockFlags.referenceLockFilePath) {
            throw Error("reference lock file was provided, but the `allow-dirty` setting is set to false");
        }

        auto oldLockFile = readLockFile(
            state.fetchSettings,
            lockFlags.referenceLockFilePath.value_or(
                flake.lockFilePath()));

        debug("old lock file: %s", oldLockFile);

        struct OverrideTarget
        {
            FlakeInput input;
            SourcePath sourcePath;
            std::optional<InputAttrPath> parentInputAttrPath; // FIXME: rename to inputAttrPathPrefix?
        };

        std::map<InputAttrPath, OverrideTarget> overrides;
        std::set<InputAttrPath> explicitCliOverrides;
        std::set<InputAttrPath> overridesUsed, updatesUsed;
        std::map<ref<Node>, SourcePath> nodePaths;

        for (auto & i : lockFlags.inputOverrides) {
            overrides.emplace(
                i.first,
                OverrideTarget {
                    .input = FlakeInput { .ref = i.second },
                    /* Note: any relative overrides
                       (e.g. `--override-input B/C "path:./foo/bar"`)
                       are interpreted relative to the top-level
                       flake. */
                    .sourcePath = flake.path,
                });
            explicitCliOverrides.insert(i.first);
        }

        LockFile newLockFile;

        std::vector<FlakeRef> parents;

        std::function<void(
            const FlakeInputs & flakeInputs,
            ref<Node> node,
            const InputAttrPath & inputAttrPathPrefix,
            std::shared_ptr<const Node> oldNode,
            const InputAttrPath & followsPrefix,
            const SourcePath & sourcePath,
            bool trustLock)>
            computeLocks;

        computeLocks = [&](
            /* The inputs of this node, either from flake.nix or
               flake.lock. */
            const FlakeInputs & flakeInputs,
            /* The node whose locks are to be updated.*/
            ref<Node> node,
            /* The path to this node in the lock file graph. */
            const InputAttrPath & inputAttrPathPrefix,
            /* The old node, if any, from which locks can be
               copied. */
            std::shared_ptr<const Node> oldNode,
            /* The prefix relative to which 'follows' should be
               interpreted. When a node is initially locked, it's
               relative to the node's flake; when it's already locked,
               it's relative to the root of the lock file. */
            const InputAttrPath & followsPrefix,
            /* The source path of this node's flake. */
            const SourcePath & sourcePath,
            bool trustLock)
        {
            debug("computing lock file node '%s'", printInputAttrPath(inputAttrPathPrefix));

            /* Get the overrides (i.e. attributes of the form
               'inputs.nixops.inputs.nixpkgs.url = ...'). */
            for (auto & [id, input] : flakeInputs) {
                for (auto & [idOverride, inputOverride] : input.overrides) {
                    auto inputAttrPath(inputAttrPathPrefix);
                    inputAttrPath.push_back(id);
                    inputAttrPath.push_back(idOverride);
                    overrides.emplace(inputAttrPath,
                        OverrideTarget {
                            .input = inputOverride,
                            .sourcePath = sourcePath,
                            .parentInputAttrPath = inputAttrPathPrefix
                        });
                }
            }

            /* Check whether this input has overrides for a
               non-existent input. */
            for (auto [inputAttrPath, inputOverride] : overrides) {
                auto inputAttrPath2(inputAttrPath);
                auto follow = inputAttrPath2.back();
                inputAttrPath2.pop_back();
                if (inputAttrPath2 == inputAttrPathPrefix && !flakeInputs.count(follow))
                    warn(
                        "input '%s' has an override for a non-existent input '%s'",
                        printInputAttrPath(inputAttrPathPrefix), follow);
            }

            /* Go over the flake inputs, resolve/fetch them if
               necessary (i.e. if they're new or the flakeref changed
               from what's in the lock file). */
            for (auto & [id, input2] : flakeInputs) {
                auto inputAttrPath(inputAttrPathPrefix);
                inputAttrPath.push_back(id);
                auto inputAttrPathS = printInputAttrPath(inputAttrPath);
                debug("computing input '%s'", inputAttrPathS);

                try {

                    /* Do we have an override for this input from one of the
                       ancestors? */
                    auto i = overrides.find(inputAttrPath);
                    bool hasOverride = i != overrides.end();
                    bool hasCliOverride = explicitCliOverrides.contains(inputAttrPath);
                    if (hasOverride)
                        overridesUsed.insert(inputAttrPath);
                    auto input = hasOverride ? i->second.input : input2;

                    /* Resolve relative 'path:' inputs relative to
                       the source path of the overrider. */
                    auto overridenSourcePath = hasOverride ? i->second.sourcePath : sourcePath;

                    /* Respect the "flakeness" of the input even if we
                       override it. */
                    if (hasOverride)
                        input.isFlake = input2.isFlake;

                    /* Resolve 'follows' later (since it may refer to an input
                       path we haven't processed yet. */
                    if (input.follows) {
                        InputAttrPath target;

                        target.insert(target.end(), input.follows->begin(), input.follows->end());

                        debug("input '%s' follows '%s'", inputAttrPathS, printInputAttrPath(target));
                        node->inputs.insert_or_assign(id, target);
                        continue;
                    }

                    assert(input.ref);

                    auto overridenParentPath =
                        input.ref->input.isRelative()
                        ? std::optional<InputAttrPath>(hasOverride ? i->second.parentInputAttrPath : inputAttrPathPrefix)
                        : std::nullopt;

                    auto resolveRelativePath = [&]() -> std::optional<SourcePath>
                    {
                        if (auto relativePath = input.ref->input.isRelative()) {
                            return SourcePath {
                                overridenSourcePath.accessor,
                                CanonPath(*relativePath, overridenSourcePath.path.parent().value())
                            };
                        } else
                            return std::nullopt;
                    };

                    /* Get the input flake, resolve 'path:./...'
                       flakerefs relative to the parent flake. */
                    auto getInputFlake = [&](const FlakeRef & ref, const fetchers::UseRegistries useRegistries)
                    {
                        if (auto resolvedPath = resolveRelativePath()) {
                            return readFlake(state, ref, ref, ref, *resolvedPath, inputAttrPath);
                        } else {
                            return getFlake(
                                state,
                                ref,
<<<<<<< HEAD
                                useRegistriesInputs,
                                inputAttrPath,
                                true);
=======
                                useRegistries,
                                inputAttrPath);
>>>>>>> b3b137ec
                        }
                    };

                    /* Do we have an entry in the existing lock file?
                       And the input is not in updateInputs? */
                    std::shared_ptr<LockedNode> oldLock;

                    updatesUsed.insert(inputAttrPath);

                    if (oldNode && !lockFlags.inputUpdates.count(inputAttrPath))
                        if (auto oldLock2 = get(oldNode->inputs, id))
                            if (auto oldLock3 = std::get_if<0>(&*oldLock2))
                                oldLock = *oldLock3;

                    if (oldLock
                        && oldLock->originalRef.canonicalize() == input.ref->canonicalize()
                        && oldLock->parentInputAttrPath == overridenParentPath
                        && !hasCliOverride)
                    {
                        debug("keeping existing input '%s'", inputAttrPathS);

                        /* Copy the input from the old lock since its flakeref
                           didn't change and there is no override from a
                           higher level flake. */
                        auto childNode = make_ref<LockedNode>(
                            oldLock->lockedRef,
                            oldLock->originalRef,
                            oldLock->isFlake,
                            oldLock->parentInputAttrPath);

                        node->inputs.insert_or_assign(id, childNode);

                        /* If we have this input in updateInputs, then we
                           must fetch the flake to update it. */
                        auto lb = lockFlags.inputUpdates.lower_bound(inputAttrPath);

                        auto mustRefetch =
                            lb != lockFlags.inputUpdates.end()
                            && lb->size() > inputAttrPath.size()
                            && std::equal(inputAttrPath.begin(), inputAttrPath.end(), lb->begin());

                        FlakeInputs fakeInputs;

                        if (!mustRefetch) {
                            /* No need to fetch this flake, we can be
                               lazy. However there may be new overrides on the
                               inputs of this flake, so we need to check
                               those. */
                            for (auto & i : oldLock->inputs) {
                                if (auto lockedNode = std::get_if<0>(&i.second)) {
                                    fakeInputs.emplace(i.first, FlakeInput {
                                        .ref = (*lockedNode)->originalRef,
                                        .isFlake = (*lockedNode)->isFlake,
                                    });
                                } else if (auto follows = std::get_if<1>(&i.second)) {
                                    if (!trustLock) {
                                        // It is possible that the flake has changed,
                                        // so we must confirm all the follows that are in the lock file are also in the flake.
                                        auto overridePath(inputAttrPath);
                                        overridePath.push_back(i.first);
                                        auto o = overrides.find(overridePath);
                                        // If the override disappeared, we have to refetch the flake,
                                        // since some of the inputs may not be present in the lock file.
                                        if (o == overrides.end()) {
                                            mustRefetch = true;
                                            // There's no point populating the rest of the fake inputs,
                                            // since we'll refetch the flake anyways.
                                            break;
                                        }
                                    }
                                    auto absoluteFollows(followsPrefix);
                                    absoluteFollows.insert(absoluteFollows.end(), follows->begin(), follows->end());
                                    fakeInputs.emplace(i.first, FlakeInput {
                                        .follows = absoluteFollows,
                                    });
                                }
                            }
                        }

                        if (mustRefetch) {
                            auto inputFlake = getInputFlake(oldLock->lockedRef, useRegistriesInputs);
                            nodePaths.emplace(childNode, inputFlake.path.parent());
                            computeLocks(inputFlake.inputs, childNode, inputAttrPath, oldLock, followsPrefix,
                                inputFlake.path, false);
                        } else {
                            computeLocks(fakeInputs, childNode, inputAttrPath, oldLock, followsPrefix, sourcePath, true);
                        }

                    } else {
                        /* We need to create a new lock file entry. So fetch
                           this input. */
                        debug("creating new input '%s'", inputAttrPathS);

                        if (!lockFlags.allowUnlocked
                            && !input.ref->input.isLocked()
                            && !input.ref->input.isRelative())
                            throw Error("cannot update unlocked flake input '%s' in pure mode", inputAttrPathS);

                        /* Note: in case of an --override-input, we use
                            the *original* ref (input2.ref) for the
                            "original" field, rather than the
                            override. This ensures that the override isn't
                            nuked the next time we update the lock
                            file. That is, overrides are sticky unless you
                            use --no-write-lock-file. */
                        auto inputIsOverride = explicitCliOverrides.contains(inputAttrPath);
                        auto ref = (input2.ref && inputIsOverride) ? *input2.ref : *input.ref;

                        /* Warn against the use of indirect flakerefs
                           (but only at top-level since we don't want
                           to annoy users about flakes that are not
                           under their control). */
                        auto warnRegistry = [&](const FlakeRef & resolvedRef)
                        {
                            if (inputAttrPath.size() == 1 && !input.ref->input.isDirect()) {
                                std::ostringstream s;
                                printLiteralString(s, resolvedRef.to_string());
                                warn(
                                    "Flake input '%1%' uses the flake registry. "
                                    "Using the registry in flake inputs is deprecated in Determinate Nix. "
                                    "To make your flake future-proof, add the following to '%2%':\n"
                                    "\n"
                                    "  inputs.%1%.url = %3%;\n"
                                    "\n"
                                    "For more information, see: https://github.com/DeterminateSystems/nix-src/issues/37",
                                    inputAttrPathS,
                                    flake.path,
                                    s.str());
                            }
                        };

                        if (input.isFlake) {
                            auto inputFlake = getInputFlake(*input.ref, inputIsOverride ? fetchers::UseRegistries::All : useRegistriesInputs);

                            auto childNode = make_ref<LockedNode>(
                                inputFlake.lockedRef,
                                ref,
                                true,
                                overridenParentPath);

                            node->inputs.insert_or_assign(id, childNode);

                            /* Guard against circular flake imports. */
                            for (auto & parent : parents)
                                if (parent == *input.ref)
                                    throw Error("found circular import of flake '%s'", parent);
                            parents.push_back(*input.ref);
                            Finally cleanup([&]() { parents.pop_back(); });

                            /* Recursively process the inputs of this
                               flake. Also, unless we already have this flake
                               in the top-level lock file, use this flake's
                               own lock file. */
                            nodePaths.emplace(childNode, inputFlake.path.parent());
                            computeLocks(
                                inputFlake.inputs, childNode, inputAttrPath,
                                oldLock
                                ? std::dynamic_pointer_cast<const Node>(oldLock)
                                : readLockFile(state.fetchSettings, inputFlake.lockFilePath()).root.get_ptr(),
                                oldLock ? followsPrefix : inputAttrPath,
                                inputFlake.path,
                                false);

                            warnRegistry(inputFlake.resolvedRef);
                        }

                        else {
                            auto [path, lockedRef] = [&]() -> std::tuple<SourcePath, FlakeRef>
                            {
                                // Handle non-flake 'path:./...' inputs.
                                if (auto resolvedPath = resolveRelativePath()) {
                                    return {*resolvedPath, *input.ref};
                                } else {
                                    auto cachedInput = state.inputCache->getAccessor(state.store, input.ref->input, useRegistriesTop);

                                    auto resolvedRef = FlakeRef(std::move(cachedInput.resolvedInput), input.ref->subdir);
                                    auto lockedRef = FlakeRef(std::move(cachedInput.lockedInput), input.ref->subdir);

                                    warnRegistry(resolvedRef);

                                    return {
                                        state.storePath(state.mountInput(lockedRef.input, input.ref->input, cachedInput.accessor, true)),
                                        lockedRef
                                    };
                                }
                            }();

                            auto childNode = make_ref<LockedNode>(lockedRef, ref, false, overridenParentPath);

                            nodePaths.emplace(childNode, path);

                            node->inputs.insert_or_assign(id, childNode);
                        }
                    }

                } catch (Error & e) {
                    e.addTrace({}, "while updating the flake input '%s'", inputAttrPathS);
                    throw;
                }
            }
        };

        nodePaths.emplace(newLockFile.root, flake.path.parent());

        computeLocks(
            flake.inputs,
            newLockFile.root,
            {},
            lockFlags.recreateLockFile ? nullptr : oldLockFile.root.get_ptr(),
            {},
            flake.path,
            false);

        for (auto & i : lockFlags.inputOverrides)
            if (!overridesUsed.count(i.first))
                warn("the flag '--override-input %s %s' does not match any input",
                    printInputAttrPath(i.first), i.second);

        for (auto & i : lockFlags.inputUpdates)
            if (!updatesUsed.count(i))
                warn("'%s' does not match any input of this flake", printInputAttrPath(i));

        /* Check 'follows' inputs. */
        newLockFile.check();

        debug("new lock file: %s", newLockFile);

        auto sourcePath = topRef.input.getSourcePath();

        /* Check whether we need to / can write the new lock file. */
        if (newLockFile != oldLockFile || lockFlags.outputLockFilePath) {

            auto diff = LockFile::diff(oldLockFile, newLockFile);

            if (lockFlags.writeLockFile) {
                if (sourcePath || lockFlags.outputLockFilePath) {
                    if (auto unlockedInput = newLockFile.isUnlocked(state.fetchSettings)) {
                        if (lockFlags.failOnUnlocked)
                            throw Error(
                                "Not writing lock file of flake '%s' because it has an unlocked input ('%s'). "
                                "Use '--allow-dirty-locks' to allow this anyway.", topRef, *unlockedInput);
                        if (state.fetchSettings.warnDirty)
                            warn("Not writing lock file of flake '%s' because it has an unlocked input ('%s')", topRef, *unlockedInput);
                    } else {
                        if (!lockFlags.updateLockFile)
                            throw Error("flake '%s' requires lock file changes but they're not allowed due to '--no-update-lock-file'", topRef);

                        auto newLockFileS = fmt("%s\n", newLockFile);

                        if (lockFlags.outputLockFilePath) {
                            if (lockFlags.commitLockFile)
                                throw Error("'--commit-lock-file' and '--output-lock-file' are incompatible");
                            writeFile(*lockFlags.outputLockFilePath, newLockFileS);
                        } else {
                            auto relPath = (topRef.subdir == "" ? "" : topRef.subdir + "/") + "flake.lock";
                            auto outputLockFilePath = *sourcePath / relPath;

                            bool lockFileExists = pathExists(outputLockFilePath);

                            auto s = chomp(diff);
                            if (lockFileExists) {
                                if (s.empty())
                                    warn("updating lock file %s", outputLockFilePath);
                                else
                                    warn("updating lock file %s:\n%s", outputLockFilePath, s);
                            } else
                                warn("creating lock file %s: \n%s", outputLockFilePath, s);

                            std::optional<std::string> commitMessage = std::nullopt;

                            if (lockFlags.commitLockFile) {
                                std::string cm;

                                cm = settings.commitLockFileSummary.get();

                                if (cm == "") {
                                    cm = fmt("%s: %s", relPath, lockFileExists ? "Update" : "Add");
                                }

                                cm += "\n\nFlake lock file updates:\n\n";
                                cm += filterANSIEscapes(diff, true);
                                commitMessage = cm;
                            }

                            topRef.input.putFile(
                                CanonPath((topRef.subdir == "" ? "" : topRef.subdir + "/") + "flake.lock"),
                                newLockFileS, commitMessage);
                        }

                        /* Rewriting the lockfile changed the top-level
                           repo, so we should re-read it. FIXME: we could
                           also just clear the 'rev' field... */
                        auto prevLockedRef = flake.lockedRef;
                        flake = getFlake(
                            state,
                            topRef,
                            useRegistriesTop,
                            lockFlags.requireLockable);

                        if (lockFlags.commitLockFile &&
                            flake.lockedRef.input.getRev() &&
                            prevLockedRef.input.getRev() != flake.lockedRef.input.getRev())
                            warn("committed new revision '%s'", flake.lockedRef.input.getRev()->gitRev());
                    }
                } else
                    throw Error("cannot write modified lock file of flake '%s' (use '--no-write-lock-file' to ignore)", topRef);
            } else {
                warn("not writing modified lock file of flake '%s':\n%s", topRef, chomp(diff));
                flake.forceDirty = true;
            }
        }

        return LockedFlake {
            .flake = std::move(flake),
            .lockFile = std::move(newLockFile),
            .nodePaths = std::move(nodePaths)
        };

    } catch (Error & e) {
        e.addTrace({}, "while updating the lock file of flake '%s'", flake.lockedRef.to_string());
        throw;
    }
}

static ref<SourceAccessor> makeInternalFS() {
    auto internalFS = make_ref<MemorySourceAccessor>(MemorySourceAccessor {});
    internalFS->setPathDisplay("«flakes-internal»", "");
    internalFS->addFile(
        CanonPath("call-flake.nix"),
        #include "call-flake.nix.gen.hh"
    );
    return internalFS;
}

static auto internalFS = makeInternalFS();

static Value * requireInternalFile(EvalState & state, CanonPath path) {
    SourcePath p {internalFS, path};
    auto v = state.allocValue();
    state.evalFile(p, *v); // has caching
    return v;
}

void callFlake(EvalState & state,
    const LockedFlake & lockedFlake,
    Value & vRes)
{
    auto [lockFileStr, keyMap] = lockedFlake.lockFile.to_string();

    auto overrides = state.buildBindings(lockedFlake.nodePaths.size());

    for (auto & [node, sourcePath] : lockedFlake.nodePaths) {
        auto override = state.buildBindings(2);

        auto & vSourceInfo = override.alloc(state.symbols.create("sourceInfo"));

        auto lockedNode = node.dynamic_pointer_cast<const LockedNode>();

        auto [storePath, subdir] = state.store->toStorePath(sourcePath.path.abs());

        emitTreeAttrs(
            state,
            storePath,
            lockedNode ? lockedNode->lockedRef.input : lockedFlake.flake.lockedRef.input,
            vSourceInfo,
            false,
            !lockedNode && lockedFlake.flake.forceDirty);

        auto key = keyMap.find(node);
        assert(key != keyMap.end());

        override
            .alloc(state.symbols.create("dir"))
            .mkString(CanonPath(subdir).rel());

        overrides.alloc(state.symbols.create(key->second)).mkAttrs(override);
    }

    auto & vOverrides = state.allocValue()->mkAttrs(overrides);

    Value * vCallFlake = requireInternalFile(state, CanonPath("call-flake.nix"));

    auto vLocks = state.allocValue();
    vLocks->mkString(lockFileStr);

    auto vFetchFinalTree = get(state.internalPrimOps, "fetchFinalTree");
    assert(vFetchFinalTree);

    Value * args[] = {vLocks, &vOverrides, *vFetchFinalTree};
    state.callFunction(*vCallFlake, args, vRes, noPos);
}

}

std::optional<Fingerprint> LockedFlake::getFingerprint(
    ref<Store> store,
    const fetchers::Settings & fetchSettings) const
{
    if (lockFile.isUnlocked(fetchSettings)) return std::nullopt;

    auto fingerprint = flake.lockedRef.input.getFingerprint(store);
    if (!fingerprint) return std::nullopt;

    *fingerprint += fmt(";%s;%s", flake.lockedRef.subdir, lockFile);

    /* Include revCount and lastModified because they're not
       necessarily implied by the content fingerprint (e.g. for
       tarball flakes) but can influence the evaluation result. */
    if (auto revCount = flake.lockedRef.input.getRevCount())
        *fingerprint += fmt(";revCount=%d", *revCount);
    if (auto lastModified = flake.lockedRef.input.getLastModified())
        *fingerprint += fmt(";lastModified=%d", *lastModified);

    // FIXME: as an optimization, if the flake contains a lock file
    // and we haven't changed it, then it's sufficient to use
    // flake.sourceInfo.storePath for the fingerprint.
    return hashString(HashAlgorithm::SHA256, *fingerprint);
}

Flake::~Flake() { }

}<|MERGE_RESOLUTION|>--- conflicted
+++ resolved
@@ -562,14 +562,9 @@
                             return getFlake(
                                 state,
                                 ref,
-<<<<<<< HEAD
                                 useRegistriesInputs,
                                 inputAttrPath,
                                 true);
-=======
-                                useRegistries,
-                                inputAttrPath);
->>>>>>> b3b137ec
                         }
                     };
 
