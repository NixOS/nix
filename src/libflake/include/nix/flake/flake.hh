--- conflicted
+++ resolved
@@ -115,15 +115,11 @@
     }
 };
 
-<<<<<<< HEAD
 Flake getFlake(
     EvalState & state,
     const FlakeRef & flakeRef,
-    bool useRegistries,
+    fetchers::UseRegistries useRegistries,
     bool requireLockable = true);
-=======
-Flake getFlake(EvalState & state, const FlakeRef & flakeRef, fetchers::UseRegistries useRegistries);
->>>>>>> ac4db6d9
 
 /**
  * Fingerprint of a locked flake; used as a cache key.
