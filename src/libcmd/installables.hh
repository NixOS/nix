--- conflicted
+++ resolved
@@ -16,32 +16,6 @@
 
 namespace eval_cache { class EvalCache; class AttrCursor; }
 
-<<<<<<< HEAD
-struct BuildableOpaque {
-    StorePath path;
-    nlohmann::json toJSON(ref<Store> store) const;
-};
-
-struct BuildableFromDrv {
-    StorePath drvPath;
-    std::map<std::string, std::optional<StorePath>> outputs;
-    nlohmann::json toJSON(ref<Store> store) const;
-
-    std::string what() {
-        return fmt("%s", outputs.at("out") ? outputs.at("out")->name() : "unknown");
-    }
-};
-
-typedef std::variant<
-    BuildableOpaque,
-    BuildableFromDrv
-> Buildable;
-
-typedef std::vector<Buildable> Buildables;
-nlohmann::json buildablesToJSON(const Buildables & buildables, ref<Store> store);
-
-=======
->>>>>>> fe2bf464
 struct App
 {
     std::vector<StorePathWithOutputs> context;
