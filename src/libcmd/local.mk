libraries += libcmd

libcmd_NAME = libnixcmd

libcmd_DIR := $(d)

libcmd_SOURCES := $(wildcard $(d)/*.cc)

<<<<<<< HEAD
libcmd_CXXFLAGS += \
	-Isrc/libcmd/include \
	-Isrc/libexpr/include \
	-Isrc/libfetchers/include \
	-Isrc/libmain/include \
	-Isrc/libstore/include \
	-Isrc/libutil/include \
	-Isrc/nix
=======
libcmd_CXXFLAGS += -I src/libutil -I src/libstore -I src/libexpr -I src/libmain -I src/libfetchers
>>>>>>> 5510daf1

libcmd_LDFLAGS = $(EDITLINE_LIBS) $(LOWDOWN_LIBS) -pthread

libcmd_LIBS = libstore libutil libexpr libmain libfetchers

$(eval $(call install-file-in, $(d)/nix-cmd.pc, $(libdir)/pkgconfig, 0644))

# old include paths

$(foreach i, $(wildcard src/libcmd/include/nix/*.hh), \
	$(eval $(call install-file-in, $(i), $(includedir)/nix, 0644)))

# new include paths

$(foreach i, $(wildcard src/libcmd/include/nix/cmd/*.hh), \
	$(eval $(call install-file-in, $(i), $(includedir)/nix/cmd, 0644)))<|MERGE_RESOLUTION|>--- conflicted
+++ resolved
@@ -6,18 +6,13 @@
 
 libcmd_SOURCES := $(wildcard $(d)/*.cc)
 
-<<<<<<< HEAD
 libcmd_CXXFLAGS += \
 	-Isrc/libcmd/include \
 	-Isrc/libexpr/include \
 	-Isrc/libfetchers/include \
 	-Isrc/libmain/include \
 	-Isrc/libstore/include \
-	-Isrc/libutil/include \
-	-Isrc/nix
-=======
-libcmd_CXXFLAGS += -I src/libutil -I src/libstore -I src/libexpr -I src/libmain -I src/libfetchers
->>>>>>> 5510daf1
+	-Isrc/libutil/include 
 
 libcmd_LDFLAGS = $(EDITLINE_LIBS) $(LOWDOWN_LIBS) -pthread
 
