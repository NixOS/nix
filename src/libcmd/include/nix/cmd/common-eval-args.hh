--- conflicted
+++ resolved
@@ -21,12 +21,6 @@
 
 namespace flake { struct Settings; }
 
-<<<<<<< HEAD
-=======
-/**
- * @todo Get rid of global settings variables
- */
->>>>>>> 47281531
 extern fetchers::Settings fetchSettings;
 
 /**
