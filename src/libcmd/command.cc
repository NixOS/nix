#include "command.hh"
#include "store-api.hh"
#include "local-fs-store.hh"
#include "derivations.hh"
#include "nixexpr.hh"
#include "eval.hh"
#include "profiles.hh"

#include <nlohmann/json.hpp>

extern char * * environ __attribute__((weak));

namespace nix {

RegisterCommand::Commands * RegisterCommand::commands = nullptr;

nix::Commands RegisterCommand::getCommandsFor(const std::vector<std::string> & prefix)
{
    nix::Commands res;
    for (auto & [name, command] : *RegisterCommand::commands)
        if (name.size() == prefix.size() + 1) {
            bool equal = true;
            for (size_t i = 0; i < prefix.size(); ++i)
                if (name[i] != prefix[i]) equal = false;
            if (equal)
                res.insert_or_assign(name[prefix.size()], command);
        }
    return res;
}

nlohmann::json NixMultiCommand::toJSON()
{
    // FIXME: use Command::toJSON() as well.
    return MultiCommand::toJSON();
}

StoreCommand::StoreCommand()
{
}

ref<Store> StoreCommand::getStore()
{
    if (!_store)
        _store = createStore();
    return ref<Store>(_store);
}

ref<Store> StoreCommand::createStore()
{
    return openStore();
}

void StoreCommand::run()
{
    run(getStore());
}

RealisedPathsCommand::RealisedPathsCommand(bool recursive)
    : recursive(recursive)
{
    if (recursive)
        addFlag({
            .longName = "no-recursive",
            .description = "Apply operation to specified paths only.",
            .category = installablesCategory,
            .handler = {&this->recursive, false},
        });
    else
        addFlag({
            .longName = "recursive",
            .shortName = 'r',
            .description = "Apply operation to closure of the specified paths.",
            .category = installablesCategory,
            .handler = {&this->recursive, true},
        });

    addFlag({
        .longName = "all",
        .description = "Apply the operation to every store path.",
        .category = installablesCategory,
        .handler = {&all, true},
    });

    addFlag({
        .longName = "include-build-refs",
        .description = "Include build-time references of specified closure.",
        .category = installablesCategory,
        .handler = {&includeBuildRefs, true},
    });

    addFlag({
        .longName = "include-eval-refs",
        .description = "Include eval-time references of specified closure.",
        .category = installablesCategory,
        .handler = {&includeEvalRefs, true},
    });
}

void RealisedPathsCommand::run(ref<Store> store)
{
    std::vector<RealisedPath> paths;
    if (all) {
        if (installables.size())
            throw UsageError("'--all' does not expect arguments");
        // XXX: Only uses opaque paths, ignores all the realisations
        for (auto & p : store->queryAllValidPaths())
<<<<<<< HEAD
            storePaths.push_back(p);
    }

    else {
        if (!recursive && (includeBuildRefs || includeEvalRefs))
            throw UsageError("--include-build-refs and --include-eval-refs require --recursive");

        for (auto & p : toStorePaths(store, realiseMode, operateOn, installables))
            storePaths.push_back(p);

        if (recursive) {
            if (includeEvalRefs) {
                auto state = getEvalState();

                for (auto & i : installables) {
                    for (auto & b : i->toBuildables()) {
                        if (std::holds_alternative<BuildableOpaque>(b))
                            throw UsageError("Cannot find eval references without a derivation path");
                    }

                    // force evaluation of package argument
                    i->toValue(*state);

                    for (auto & path : state->realisedPaths)
                        storePaths.push_back(path);
                }
            }

            if (includeBuildRefs) {
                for (auto & i : installables) {
                    for (auto & b : i->toBuildables()) {
                        std::visit(overloaded {
                                [&](BuildableOpaque bo) {
                                    auto info = store->queryPathInfo(bo.path);
                                    if (info->deriver)
                                        storePaths.push_back(*info->deriver);
                                    else
                                        throw UsageError("Cannot find build references for '%s' without a derivation path", store->printStorePath(bo.path));
                                },
                                [&](BuildableFromDrv bfd) {
                                    storePaths.push_back(bfd.drvPath);
                                },
                            }, b);
                    }
                }
            }

            StorePathSet closure;
            store->computeFSClosure(StorePathSet(storePaths.begin(), storePaths.end()), closure, false, includeBuildRefs);
            storePaths.clear();
            for (auto & p : closure)
                if (!p.isDerivation())
                    storePaths.push_back(p);
=======
            paths.push_back(p);
    } else {
        auto pathSet = toRealisedPaths(store, realiseMode, operateOn, installables);
        if (recursive) {
            auto roots = std::move(pathSet);
            pathSet = {};
            RealisedPath::closure(*store, roots, pathSet);
>>>>>>> fe2bf464
        }
        for (auto & path : pathSet)
            paths.push_back(path);
    }

    run(store, std::move(paths));
}

StorePathsCommand::StorePathsCommand(bool recursive)
    : RealisedPathsCommand(recursive)
{
}

void StorePathsCommand::run(ref<Store> store, std::vector<RealisedPath> paths)
{
    StorePaths storePaths;
    for (auto & p : paths)
        storePaths.push_back(p.path());

    run(store, std::move(storePaths));
}

void StorePathCommand::run(ref<Store> store, std::vector<StorePath> storePaths)
{
    if (storePaths.size() != 1)
        throw UsageError("this command requires exactly one store path");

    run(store, *storePaths.begin());
}

Strings editorFor(const Pos & pos)
{
    auto editor = getEnv("EDITOR").value_or("cat");
    auto args = tokenizeString<Strings>(editor);
    if (pos.line > 0 && (
        editor.find("emacs") != std::string::npos ||
        editor.find("nano") != std::string::npos ||
        editor.find("vim") != std::string::npos))
        args.push_back(fmt("+%d", pos.line));
    args.push_back(pos.file);
    return args;
}

MixProfile::MixProfile()
{
    addFlag({
        .longName = "profile",
        .description = "The profile to update.",
        .labels = {"path"},
        .handler = {&profile},
        .completer = completePath
    });
}

void MixProfile::updateProfile(const StorePath & storePath)
{
    if (!profile) return;
    auto store = getStore().dynamic_pointer_cast<LocalFSStore>();
    if (!store) throw Error("'--profile' is not supported for this Nix store");
    auto profile2 = absPath(*profile);
    switchLink(profile2,
        createGeneration(
            ref<LocalFSStore>(store),
            profile2, storePath));
}

void MixProfile::updateProfile(const DerivedPathsWithHints & buildables)
{
    if (!profile) return;

    std::vector<StorePath> result;

    for (auto & buildable : buildables) {
        std::visit(overloaded {
            [&](DerivedPathWithHints::Opaque bo) {
                result.push_back(bo.path);
            },
            [&](DerivedPathWithHints::Built bfd) {
                for (auto & output : bfd.outputs) {
                    /* Output path should be known because we just tried to
                       build it. */
                    assert(output.second);
                    result.push_back(*output.second);
                }
            },
        }, buildable.raw());
    }

    if (result.size() != 1)
        throw Error("'--profile' requires that the arguments produce a single store path, but there are %d", result.size());

    updateProfile(result[0]);
}

MixDefaultProfile::MixDefaultProfile()
{
    profile = getDefaultProfile();
}

MixEnvironment::MixEnvironment() : ignoreEnvironment(false)
{
    addFlag({
        .longName = "ignore-environment",
        .shortName = 'i',
        .description = "Clear the entire environment (except those specified with `--keep`).",
        .handler = {&ignoreEnvironment, true},
    });

    addFlag({
        .longName = "keep",
        .shortName = 'k',
        .description = "Keep the environment variable *name*.",
        .labels = {"name"},
        .handler = {[&](std::string s) { keep.insert(s); }},
    });

    addFlag({
        .longName = "unset",
        .shortName = 'u',
        .description = "Unset the environment variable *name*.",
        .labels = {"name"},
        .handler = {[&](std::string s) { unset.insert(s); }},
    });
}

void MixEnvironment::setEnviron() {
    if (ignoreEnvironment) {
        if (!unset.empty())
            throw UsageError("--unset does not make sense with --ignore-environment");

        for (const auto & var : keep) {
            auto val = getenv(var.c_str());
            if (val) stringsEnv.emplace_back(fmt("%s=%s", var.c_str(), val));
        }

        vectorEnv = stringsToCharPtrs(stringsEnv);
        environ = vectorEnv.data();
    } else {
        if (!keep.empty())
            throw UsageError("--keep does not make sense without --ignore-environment");

        for (const auto & var : unset)
            unsetenv(var.c_str());
    }
}

}<|MERGE_RESOLUTION|>--- conflicted
+++ resolved
@@ -104,69 +104,44 @@
             throw UsageError("'--all' does not expect arguments");
         // XXX: Only uses opaque paths, ignores all the realisations
         for (auto & p : store->queryAllValidPaths())
-<<<<<<< HEAD
-            storePaths.push_back(p);
-    }
-
-    else {
-        if (!recursive && (includeBuildRefs || includeEvalRefs))
-            throw UsageError("--include-build-refs and --include-eval-refs require --recursive");
-
-        for (auto & p : toStorePaths(store, realiseMode, operateOn, installables))
-            storePaths.push_back(p);
-
-        if (recursive) {
-            if (includeEvalRefs) {
-                auto state = getEvalState();
-
-                for (auto & i : installables) {
-                    for (auto & b : i->toBuildables()) {
-                        if (std::holds_alternative<BuildableOpaque>(b))
-                            throw UsageError("Cannot find eval references without a derivation path");
-                    }
-
-                    // force evaluation of package argument
-                    i->toValue(*state);
-
-                    for (auto & path : state->realisedPaths)
-                        storePaths.push_back(path);
-                }
-            }
-
-            if (includeBuildRefs) {
-                for (auto & i : installables) {
-                    for (auto & b : i->toBuildables()) {
-                        std::visit(overloaded {
-                                [&](BuildableOpaque bo) {
-                                    auto info = store->queryPathInfo(bo.path);
-                                    if (info->deriver)
-                                        storePaths.push_back(*info->deriver);
-                                    else
-                                        throw UsageError("Cannot find build references for '%s' without a derivation path", store->printStorePath(bo.path));
-                                },
-                                [&](BuildableFromDrv bfd) {
-                                    storePaths.push_back(bfd.drvPath);
-                                },
-                            }, b);
-                    }
-                }
-            }
-
-            StorePathSet closure;
-            store->computeFSClosure(StorePathSet(storePaths.begin(), storePaths.end()), closure, false, includeBuildRefs);
-            storePaths.clear();
-            for (auto & p : closure)
-                if (!p.isDerivation())
-                    storePaths.push_back(p);
-=======
             paths.push_back(p);
     } else {
+        if (!recursive && includeBuildRefs)
+            throw UsageError("--include-build-refs require --recursive");
+
         auto pathSet = toRealisedPaths(store, realiseMode, operateOn, installables);
+
+        if (includeEvalRefs) {
+            auto state = getEvalState();
+
+            for (auto & i : installables) {
+                state->realisedPaths = std::set<StorePath>();
+
+                // force evaluation of package argument
+                i->toValue(*state);
+
+                for (auto & path : *state->realisedPaths)
+                    pathSet.insert(path);
+            }
+
+            state->realisedPaths = std::nullopt;
+        }
+
         if (recursive) {
-            auto roots = std::move(pathSet);
-            pathSet = {};
-            RealisedPath::closure(*store, roots, pathSet);
->>>>>>> fe2bf464
+            if (includeBuildRefs) {
+                auto drvs = toDerivations(store, installables);
+                StorePathSet paths;
+                store->computeFSClosure(drvs, paths, false, true);
+                pathSet = {};
+                for (auto & path : paths)
+                    if (!path.isDerivation())
+                        pathSet.insert(path);
+            } else {
+                auto roots = std::move(pathSet);
+                pathSet = {};
+                RealisedPath::closure(*store, roots, pathSet);
+            }
+
         }
         for (auto & path : pathSet)
             paths.push_back(path);
