--- conflicted
+++ resolved
@@ -6,15 +6,10 @@
 
 namespace nix {
 
-<<<<<<< HEAD
-/* Helper function to generate args that invoke $EDITOR on
-   filename:lineno. */
-=======
 /**
  * Helper function to generate args that invoke $EDITOR on
  * filename:lineno.
  */
->>>>>>> 249ce283
 Strings editorFor(const SourcePath & file, uint32_t line);
 
 }