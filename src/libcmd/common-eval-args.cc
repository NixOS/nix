#include "fetch-settings.hh"
#include "eval-settings.hh"
#include "common-eval-args.hh"
#include "shared.hh"
#include "config-global.hh"
#include "filetransfer.hh"
#include "eval.hh"
#include "fetchers.hh"
#include "registry.hh"
#include "flake/flakeref.hh"
#include "flake/settings.hh"
#include "store-api.hh"
#include "command.hh"
#include "tarball.hh"
#include "fetch-to-store.hh"
#include "compatibility-settings.hh"
#include "eval-settings.hh"

namespace nix {

fetchers::Settings fetchSettings;

static GlobalConfig::Register rFetchSettings(&fetchSettings);

EvalSettings evalSettings {
    settings.readOnlyMode,
    {
        {
            "flake",
            [](ref<Store> store, std::string_view rest) {
                // FIXME `parseFlakeRef` should take a `std::string_view`.
                auto flakeRef = parseFlakeRef(fetchSettings, std::string { rest }, {}, true, false);
                debug("fetching flake search path element '%s''", rest);
                auto storePath = flakeRef.resolve(store).fetchTree(store).first;
                return store->toRealPath(storePath);
            },
        },
    },
};

static GlobalConfig::Register rEvalSettings(&evalSettings);


flake::Settings flakeSettings;

static GlobalConfig::Register rFlakeSettings(&flakeSettings);


CompatibilitySettings compatibilitySettings {};

static GlobalConfig::Register rCompatibilitySettings(&compatibilitySettings);


MixEvalArgs::MixEvalArgs()
{
    addFlag({
        .longName = "arg",
        .description = "Pass the value *expr* as the argument *name* to Nix functions.",
        .category = category,
        .labels = {"name", "expr"},
        .handler = {[&](std::string name, std::string expr) { autoArgs.insert_or_assign(name, AutoArg{AutoArgExpr{expr}}); }}
    });

    addFlag({
        .longName = "argstr",
        .description = "Pass the string *string* as the argument *name* to Nix functions.",
        .category = category,
        .labels = {"name", "string"},
        .handler = {[&](std::string name, std::string s) { autoArgs.insert_or_assign(name, AutoArg{AutoArgString{s}}); }},
    });

    addFlag({
        .longName = "arg-from-file",
        .description = "Pass the contents of file *path* as the argument *name* to Nix functions.",
        .category = category,
        .labels = {"name", "path"},
        .handler = {[&](std::string name, std::string path) { autoArgs.insert_or_assign(name, AutoArg{AutoArgFile{path}}); }},
        .completer = completePath
    });

    addFlag({
        .longName = "arg-from-stdin",
        .description = "Pass the contents of stdin as the argument *name* to Nix functions.",
        .category = category,
        .labels = {"name"},
        .handler = {[&](std::string name) { autoArgs.insert_or_assign(name, AutoArg{AutoArgStdin{}}); }},
    });

    addFlag({
        .longName = "include",
        .shortName = 'I',
        .description = R"(
  Add *path* to the Nix search path. The Nix search path is
  initialized from the colon-separated [`NIX_PATH`](@docroot@/command-ref/env-common.md#env-NIX_PATH) environment
  variable, and is used to look up the location of Nix expressions using [paths](@docroot@/language/types.md#type-path) enclosed in angle
  brackets (i.e., `<nixpkgs>`).

  For instance, passing

  ```
  -I /home/eelco/Dev
  -I /etc/nixos
  ```

  will cause Nix to look for paths relative to `/home/eelco/Dev` and
  `/etc/nixos`, in that order. This is equivalent to setting the
  `NIX_PATH` environment variable to

  ```
  /home/eelco/Dev:/etc/nixos
  ```

  It is also possible to match paths against a prefix. For example,
  passing

  ```
  -I nixpkgs=/home/eelco/Dev/nixpkgs-branch
  -I /etc/nixos
  ```

  will cause Nix to search for `<nixpkgs/path>` in
  `/home/eelco/Dev/nixpkgs-branch/path` and `/etc/nixos/nixpkgs/path`.

  If a path in the Nix search path starts with `http://` or `https://`,
  it is interpreted as the URL of a tarball that will be downloaded and
  unpacked to a temporary location. The tarball must consist of a single
  top-level directory. For example, passing

  ```
  -I nixpkgs=https://github.com/NixOS/nixpkgs/archive/master.tar.gz
  ```

  tells Nix to download and use the current contents of the `master`
  branch in the `nixpkgs` repository.

  The URLs of the tarballs from the official `nixos.org` channels
  (see [the manual page for `nix-channel`](../nix-channel.md)) can be
  abbreviated as `channel:<channel-name>`.  For instance, the
  following two flags are equivalent:

  ```
  -I nixpkgs=channel:nixos-21.05
  -I nixpkgs=https://nixos.org/channels/nixos-21.05/nixexprs.tar.xz
  ```

  You can also fetch source trees using [flake URLs](./nix3-flake.md#url-like-syntax) and add them to the
  search path. For instance,

  ```
  -I nixpkgs=flake:nixpkgs
  ```

  specifies that the prefix `nixpkgs` shall refer to the source tree
  downloaded from the `nixpkgs` entry in the flake registry. Similarly,

  ```
  -I nixpkgs=flake:github:NixOS/nixpkgs/nixos-22.05
  ```

  makes `<nixpkgs>` refer to a particular branch of the
  `NixOS/nixpkgs` repository on GitHub.
  )",
        .category = category,
        .labels = {"path"},
        .handler = {[&](std::string s) {
            lookupPath.elements.emplace_back(LookupPath::Elem::parse(s));
        }}
    });

    addFlag({
        .longName = "impure",
        .description = "Allow access to mutable paths and repositories.",
        .category = category,
        .handler = {[&]() {
            evalSettings.pureEval = false;
        }},
    });

    addFlag({
        .longName = "override-flake",
        .description = "Override the flake registries, redirecting *original-ref* to *resolved-ref*.",
        .category = category,
        .labels = {"original-ref", "resolved-ref"},
        .handler = {[&](std::string _from, std::string _to) {
            auto from = parseFlakeRef(fetchSettings, _from, absPath("."));
            auto to = parseFlakeRef(fetchSettings, _to, absPath("."));
            fetchers::Attrs extraAttrs;
            if (to.subdir != "") extraAttrs["dir"] = to.subdir;
            fetchers::overrideRegistry(from.input, to.input, extraAttrs);
        }},
        .completer = {[&](AddCompletions & completions, size_t, std::string_view prefix) {
            completeFlakeRef(completions, openStore(), prefix);
        }}
    });

    addFlag({
        .longName = "eval-store",
        .description =
          R"(
            The [URL of the Nix store](@docroot@/store/types/index.md#store-url-format)
            to use for evaluation, i.e. to store derivations (`.drv` files) and inputs referenced by them.
          )",
        .category = category,
        .labels = {"store-url"},
        .handler = {&evalStoreUrl},
    });
}

Bindings * MixEvalArgs::getAutoArgs(EvalState & state)
{
    auto res = state.buildBindings(autoArgs.size());
    for (auto & [name, arg] : autoArgs) {
        auto v = state.allocValue();
        std::visit(overloaded {
            [&](const AutoArgExpr & arg) {
                state.mkThunk_(*v, state.parseExprFromString(arg.expr, state.rootPath(".")));
            },
            [&](const AutoArgString & arg) {
                v->mkString(arg.s);
            },
            [&](const AutoArgFile & arg) {
                v->mkString(readFile(arg.path.string()));
            },
            [&](const AutoArgStdin & arg) {
                v->mkString(readFile(STDIN_FILENO));
            }
        }, arg);
        res.insert(state.symbols.create(name), v);
    }
    return res.finish();
}

SourcePath lookupFileArg(EvalState & state, std::string_view s, const Path * baseDir)
{
    if (EvalSettings::isPseudoUrl(s)) {
        auto accessor = fetchers::downloadTarball(
            EvalSettings::resolvePseudoUrl(s)).accessor;
        auto storePath = fetchToStore(*state.store, SourcePath(accessor), FetchMode::Copy);
        return state.rootPath(CanonPath(state.store->toRealPath(storePath)));
    }

    else if (hasPrefix(s, "flake:")) {
<<<<<<< HEAD
        auto flakeRef = parseFlakeRef(std::string(s.substr(6)), {}, true, false);
=======
        experimentalFeatureSettings.require(Xp::Flakes);
        auto flakeRef = parseFlakeRef(fetchSettings, std::string(s.substr(6)), {}, true, false);
>>>>>>> 9c6678da
        auto storePath = flakeRef.resolve(state.store).fetchTree(state.store).first;
        return state.rootPath(CanonPath(state.store->toRealPath(storePath)));
    }

    else if (s.size() > 2 && s.at(0) == '<' && s.at(s.size() - 1) == '>') {
        Path p(s.substr(1, s.size() - 2));
        return state.findFile(p);
    }

    else
        return state.rootPath(baseDir ? absPath(s, *baseDir) : absPath(s));
}

}<|MERGE_RESOLUTION|>--- conflicted
+++ resolved
@@ -240,12 +240,7 @@
     }
 
     else if (hasPrefix(s, "flake:")) {
-<<<<<<< HEAD
-        auto flakeRef = parseFlakeRef(std::string(s.substr(6)), {}, true, false);
-=======
-        experimentalFeatureSettings.require(Xp::Flakes);
         auto flakeRef = parseFlakeRef(fetchSettings, std::string(s.substr(6)), {}, true, false);
->>>>>>> 9c6678da
         auto storePath = flakeRef.resolve(state.store).fetchTree(state.store).first;
         return state.rootPath(CanonPath(state.store->toRealPath(storePath)));
     }
