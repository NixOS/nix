#include "fetch-settings.hh"
#include "eval-settings.hh"
#include "common-eval-args.hh"
#include "shared.hh"
#include "config-global.hh"
#include "filetransfer.hh"
#include "eval.hh"
#include "fetchers.hh"
#include "registry.hh"
#include "flake/flakeref.hh"
#include "flake/settings.hh"
#include "store-api.hh"
#include "command.hh"
#include "tarball.hh"
#include "fetch-to-store.hh"
#include "compatibility-settings.hh"
#include "eval-settings.hh"

namespace nix {

namespace fs { using namespace std::filesystem; }

fetchers::Settings fetchSettings;

static GlobalConfig::Register rFetchSettings(&fetchSettings);

EvalSettings evalSettings {
    settings.readOnlyMode,
    {
        {
            "flake",
<<<<<<< HEAD
            [](ref<Store> store, std::string_view rest) {
=======
            [](EvalState & state, std::string_view rest) {
                experimentalFeatureSettings.require(Xp::Flakes);
>>>>>>> b3e92048
                // FIXME `parseFlakeRef` should take a `std::string_view`.
                auto flakeRef = parseFlakeRef(fetchSettings, std::string { rest }, {}, true, false);
                debug("fetching flake search path element '%s''", rest);
                auto storePath = flakeRef.resolve(state.store).fetchTree(state.store).first;
                return state.rootPath(state.store->toRealPath(storePath));
            },
        },
    },
};

static GlobalConfig::Register rEvalSettings(&evalSettings);


flake::Settings flakeSettings;

static GlobalConfig::Register rFlakeSettings(&flakeSettings);


CompatibilitySettings compatibilitySettings {};

static GlobalConfig::Register rCompatibilitySettings(&compatibilitySettings);


MixEvalArgs::MixEvalArgs()
{
    addFlag({
        .longName = "arg",
        .description = "Pass the value *expr* as the argument *name* to Nix functions.",
        .category = category,
        .labels = {"name", "expr"},
        .handler = {[&](std::string name, std::string expr) { autoArgs.insert_or_assign(name, AutoArg{AutoArgExpr{expr}}); }}
    });

    addFlag({
        .longName = "argstr",
        .description = "Pass the string *string* as the argument *name* to Nix functions.",
        .category = category,
        .labels = {"name", "string"},
        .handler = {[&](std::string name, std::string s) { autoArgs.insert_or_assign(name, AutoArg{AutoArgString{s}}); }},
    });

    addFlag({
        .longName = "arg-from-file",
        .description = "Pass the contents of file *path* as the argument *name* to Nix functions.",
        .category = category,
        .labels = {"name", "path"},
        .handler = {[&](std::string name, std::string path) { autoArgs.insert_or_assign(name, AutoArg{AutoArgFile{path}}); }},
        .completer = completePath
    });

    addFlag({
        .longName = "arg-from-stdin",
        .description = "Pass the contents of stdin as the argument *name* to Nix functions.",
        .category = category,
        .labels = {"name"},
        .handler = {[&](std::string name) { autoArgs.insert_or_assign(name, AutoArg{AutoArgStdin{}}); }},
    });

    addFlag({
        .longName = "include",
        .shortName = 'I',
        .description = R"(
  Add *path* to search path entries used to resolve [lookup paths](@docroot@/language/constructs/lookup-path.md)

  This option may be given multiple times.

  Paths added through `-I` take precedence over the [`nix-path` configuration setting](@docroot@/command-ref/conf-file.md#conf-nix-path) and the [`NIX_PATH` environment variable](@docroot@/command-ref/env-common.md#env-NIX_PATH).
  )",
        .category = category,
        .labels = {"path"},
        .handler = {[&](std::string s) {
            lookupPath.elements.emplace_back(LookupPath::Elem::parse(s));
        }}
    });

    addFlag({
        .longName = "impure",
        .description = "Allow access to mutable paths and repositories.",
        .category = category,
        .handler = {[&]() {
            evalSettings.pureEval = false;
        }},
    });

    addFlag({
        .longName = "override-flake",
        .description = "Override the flake registries, redirecting *original-ref* to *resolved-ref*.",
        .category = category,
        .labels = {"original-ref", "resolved-ref"},
        .handler = {[&](std::string _from, std::string _to) {
            auto from = parseFlakeRef(fetchSettings, _from, fs::current_path().string());
            auto to = parseFlakeRef(fetchSettings, _to, fs::current_path().string());
            fetchers::Attrs extraAttrs;
            if (to.subdir != "") extraAttrs["dir"] = to.subdir;
            fetchers::overrideRegistry(from.input, to.input, extraAttrs);
        }},
        .completer = {[&](AddCompletions & completions, size_t, std::string_view prefix) {
            completeFlakeRef(completions, openStore(), prefix);
        }}
    });

    addFlag({
        .longName = "eval-store",
        .description =
          R"(
            The [URL of the Nix store](@docroot@/store/types/index.md#store-url-format)
            to use for evaluation, i.e. to store derivations (`.drv` files) and inputs referenced by them.
          )",
        .category = category,
        .labels = {"store-url"},
        .handler = {&evalStoreUrl},
    });
}

Bindings * MixEvalArgs::getAutoArgs(EvalState & state)
{
    auto res = state.buildBindings(autoArgs.size());
    for (auto & [name, arg] : autoArgs) {
        auto v = state.allocValue();
        std::visit(overloaded {
            [&](const AutoArgExpr & arg) {
                state.mkThunk_(*v, state.parseExprFromString(arg.expr, compatibilitySettings.nixShellShebangArgumentsRelativeToScript ? state.rootPath(absPath(getCommandBaseDir())) : state.rootPath(".")));
            },
            [&](const AutoArgString & arg) {
                v->mkString(arg.s);
            },
            [&](const AutoArgFile & arg) {
                v->mkString(readFile(arg.path.string()));
            },
            [&](const AutoArgStdin & arg) {
                v->mkString(readFile(STDIN_FILENO));
            }
        }, arg);
        res.insert(state.symbols.create(name), v);
    }
    return res.finish();
}

SourcePath lookupFileArg(EvalState & state, std::string_view s, const Path * baseDir)
{
    if (EvalSettings::isPseudoUrl(s)) {
        auto accessor = fetchers::downloadTarball(
            state.store,
            state.fetchSettings,
            EvalSettings::resolvePseudoUrl(s));
        auto storePath = fetchToStore(*state.store, SourcePath(accessor), FetchMode::Copy);
        return state.rootPath(CanonPath(state.store->toRealPath(storePath)));
    }

    else if (hasPrefix(s, "flake:")) {
        auto flakeRef = parseFlakeRef(fetchSettings, std::string(s.substr(6)), {}, true, false);
        auto storePath = flakeRef.resolve(state.store).fetchTree(state.store).first;
        return state.rootPath(CanonPath(state.store->toRealPath(storePath)));
    }

    else if (s.size() > 2 && s.at(0) == '<' && s.at(s.size() - 1) == '>') {
        Path p(s.substr(1, s.size() - 2));
        return state.findFile(p);
    }

    else
        return state.rootPath(baseDir ? absPath(s, *baseDir) : absPath(s));
}

}<|MERGE_RESOLUTION|>--- conflicted
+++ resolved
@@ -29,12 +29,7 @@
     {
         {
             "flake",
-<<<<<<< HEAD
-            [](ref<Store> store, std::string_view rest) {
-=======
             [](EvalState & state, std::string_view rest) {
-                experimentalFeatureSettings.require(Xp::Flakes);
->>>>>>> b3e92048
                 // FIXME `parseFlakeRef` should take a `std::string_view`.
                 auto flakeRef = parseFlakeRef(fetchSettings, std::string { rest }, {}, true, false);
                 debug("fetching flake search path element '%s''", rest);
