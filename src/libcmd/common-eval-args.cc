--- conflicted
+++ resolved
@@ -18,16 +18,7 @@
 
 namespace nix {
 
-<<<<<<< HEAD
-
-EvalSettings evalSettings {
-=======
-fetchers::Settings fetchSettings;
-
-static GlobalConfig::Register rFetchSettings(&fetchSettings);
-
 EvalSettings evalSettings{
->>>>>>> 09fbe156
     settings.readOnlyMode,
     {
         {
