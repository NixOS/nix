--- conflicted
+++ resolved
@@ -173,30 +173,19 @@
 {
     if (EvalSettings::isPseudoUrl(s)) {
         auto accessor = fetchers::downloadTarball(
-<<<<<<< HEAD
-            EvalSettings::resolvePseudoUrl(s)).accessor;
-        state.registerAccessor(accessor);
-        return SourcePath(accessor);
-=======
             state.store,
             state.fetchSettings,
             EvalSettings::resolvePseudoUrl(s));
-        auto storePath = fetchToStore(*state.store, SourcePath(accessor), FetchMode::Copy);
-        return state.rootPath(CanonPath(state.store->toRealPath(storePath)));
->>>>>>> 4387c5ae
+        state.registerAccessor(accessor);
+        return SourcePath(accessor);
     }
 
     else if (hasPrefix(s, "flake:")) {
         experimentalFeatureSettings.require(Xp::Flakes);
-<<<<<<< HEAD
-        auto flakeRef = parseFlakeRef(std::string(s.substr(6)), {}, true, false);
+        auto flakeRef = parseFlakeRef(fetchSettings, std::string(s.substr(6)), {}, true, false);
         auto [accessor, _] = flakeRef.resolve(state.store).lazyFetch(state.store);
+        state.registerAccessor(accessor);
         return SourcePath(accessor);
-=======
-        auto flakeRef = parseFlakeRef(fetchSettings, std::string(s.substr(6)), {}, true, false);
-        auto storePath = flakeRef.resolve(state.store).fetchTree(state.store).first;
-        return state.rootPath(CanonPath(state.store->toRealPath(storePath)));
->>>>>>> 4387c5ae
     }
 
     else if (s.size() > 2 && s.at(0) == '<' && s.at(s.size() - 1) == '>') {
