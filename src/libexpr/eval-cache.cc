--- conflicted
+++ resolved
@@ -393,15 +393,9 @@
         if (v.type() == nString)
             cachedValue = {root->db->setString(getKey(), v.string.s, v.string.context),
                            string_t{v.string.s, {}}};
-<<<<<<< HEAD
-        else if (v.type == tPath)
+        else if (v.type == nPath)
             cachedValue = {root->db->setString(getKey(), v.path), string_t{v.path, {}}};
-        else if (v.type == tBool)
-=======
-        else if (v.type() == nPath)
-            cachedValue = {root->db->setString(getKey(), v.path), v.path};
-        else if (v.type() == nBool)
->>>>>>> a93916b1
+        else if (v.type == nBool)
             cachedValue = {root->db->setBool(getKey(), v.boolean), v.boolean};
         else if (v.type() == nAttrs)
             ; // FIXME: do something?
