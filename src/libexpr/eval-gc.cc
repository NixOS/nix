#include "nix/util/error.hh"
#include "nix/util/environment-variables.hh"
#include "nix/expr/eval-settings.hh"
#include "nix/util/config-global.hh"
#include "nix/util/serialise.hh"
#include "nix/expr/eval-gc.hh"
#include "nix/expr/value.hh"

#include "expr-config-private.hh"

#if NIX_USE_BOEHMGC

#  include <pthread.h>
#  ifdef __FreeBSD__
#    include <pthread_np.h>
#  endif

#  include <gc/gc_allocator.h>

#  include <boost/coroutine2/coroutine.hpp>
#  include <boost/coroutine2/protected_fixedsize_stack.hpp>
#  include <boost/context/stack_context.hpp>

#endif

namespace nix {

#if NIX_USE_BOEHMGC
/* Called when the Boehm GC runs out of memory. */
static void * oomHandler(size_t requested)
{
    /* Convert this to a proper C++ exception. */
    throw std::bad_alloc();
}

static size_t getFreeMem()
{
    /* On Linux, use the `MemAvailable` or `MemFree` fields from
       /proc/cpuinfo. */
#  ifdef __linux__
    {
        std::unordered_map<std::string, std::string> fields;
        for (auto & line :
             tokenizeString<std::vector<std::string>>(readFile(std::filesystem::path("/proc/meminfo")), "\n")) {
            auto colon = line.find(':');
            if (colon == line.npos)
                continue;
            fields.emplace(line.substr(0, colon), trim(line.substr(colon + 1)));
        }

        auto i = fields.find("MemAvailable");
        if (i == fields.end())
            i = fields.find("MemFree");
        if (i != fields.end()) {
            auto kb = tokenizeString<std::vector<std::string>>(i->second, " ");
            if (kb.size() == 2 && kb[1] == "kB")
                return string2Int<size_t>(kb[0]).value_or(0) * 1024;
        }
    }
#  endif

    /* On non-Linux systems, conservatively assume that 25% of memory is free. */
    long pageSize = sysconf(_SC_PAGESIZE);
    long pages = sysconf(_SC_PHYS_PAGES);
    if (pageSize != -1)
        return (pageSize * pages) / 4;
    return 0;
}

static inline void initGCReal()
{
    /* Initialise the Boehm garbage collector. */

    /* Don't look for interior pointers. This reduces the odds of
       misdetection a bit. */
    GC_set_all_interior_pointers(0);

    /* We don't have any roots in data segments, so don't scan from
       there. */
    GC_set_no_dls(1);

    /* Enable perf measurements. This is just a setting; not much of a
       start of something. */
    GC_start_performance_measurement();

    GC_INIT();

<<<<<<< HEAD
=======
    /* Enable parallel marking. */
>>>>>>> 8c53715a
    GC_allow_register_threads();

    /* Register valid displacements in case we are using alignment niches
       for storing the type information. This way tagged pointers are considered
       to be valid, even when they are not aligned. */
    if constexpr (detail::useBitPackedValueStorage<sizeof(void *)>)
        for (std::size_t i = 1; i < sizeof(std::uintptr_t); ++i)
            GC_register_displacement(i);

    GC_set_oom_fn(oomHandler);

    /* Set the initial heap size to something fairly big (80% of
       free RAM, up to a maximum of 8 GiB) so that in most cases
       we don't need to garbage collect at all.  (Collection has a
       fairly significant overhead.)  The heap size can be overridden
       through libgc's GC_INITIAL_HEAP_SIZE environment variable.  We
       should probably also provide a nix.conf setting for this.  Note
       that GC_expand_hp() causes a lot of virtual, but not physical
       (resident) memory to be allocated.  This might be a problem on
       systems that don't overcommit. */
    if (!getEnv("GC_INITIAL_HEAP_SIZE")) {
        size_t size = 32 * 1024 * 1024;
#  if HAVE_SYSCONF && defined(_SC_PAGESIZE) && defined(_SC_PHYS_PAGES)
        size_t maxSize = 8ULL * 1024 * 1024 * 1024;
        auto free = getFreeMem();
        debug("free memory is %d bytes", free);
        size = std::min((size_t) (free * 0.8), maxSize);
#  endif
        debug("setting initial heap size to %1% bytes", size);
        GC_expand_hp(size);
    }
}

static size_t gcCyclesAfterInit = 0;

size_t getGCCycles()
{
    assertGCInitialized();
    return static_cast<size_t>(GC_get_gc_no()) - gcCyclesAfterInit;
}

#endif

static bool gcInitialised = false;

void initGC()
{
    if (gcInitialised)
        return;

#if NIX_USE_BOEHMGC
    initGCReal();

    gcCyclesAfterInit = GC_get_gc_no();
#endif

    // NIX_PATH must override the regular setting
    // See the comment in applyConfig
    if (auto nixPathEnv = getEnv("NIX_PATH")) {
        globalConfig.set("nix-path", concatStringsSep(" ", EvalSettings::parseNixPath(nixPathEnv.value())));
    }

    gcInitialised = true;
}

void assertGCInitialized()
{
    assert(gcInitialised);
}

} // namespace nix<|MERGE_RESOLUTION|>--- conflicted
+++ resolved
@@ -85,10 +85,7 @@
 
     GC_INIT();
 
-<<<<<<< HEAD
-=======
     /* Enable parallel marking. */
->>>>>>> 8c53715a
     GC_allow_register_threads();
 
     /* Register valid displacements in case we are using alignment niches
