#pragma once

#include "eval.hh"

#define LocalNoInline(f) static f __attribute__((noinline)); f
#define LocalNoInlineNoReturn(f) static f __attribute__((noinline, noreturn)); f

namespace nix {

LocalNoInlineNoReturn(void throwEvalError(const Pos & pos, const char * s))
{
    throw EvalError({
        .msg = hintfmt(s),
        .errPos = pos
    });
}

LocalNoInlineNoReturn(void throwTypeError(const Pos & pos, const char * s, const Value & v))
{
    throw TypeError({
        .msg = hintfmt(s, showType(v)),
        .errPos = pos
    });
}


/* Note: Various places expect the allocated memory to be zeroed. */
[[gnu::always_inline]]
inline void * allocBytes(size_t n)
{
    void * p;
#if HAVE_BOEHMGC
    p = GC_MALLOC(n);
#else
    p = calloc(n, 1);
#endif
    if (!p) throw std::bad_alloc();
    return p;
}


[[gnu::always_inline]]
Value * EvalState::allocValue()
{
#if HAVE_BOEHMGC
    /* We use the boehm batch allocator to speed up allocations of Values (of which there are many).
       GC_malloc_many returns a linked list of objects of the given size, where the first word
       of each object is also the pointer to the next object in the list. This also means that we
       have to explicitly clear the first word of every object we take. */
    if (!*valueAllocCache) {
        *valueAllocCache = GC_malloc_many(sizeof(Value));
        if (!*valueAllocCache) throw std::bad_alloc();
    }

    /* GC_NEXT is a convenience macro for accessing the first word of an object.
       Take the first list item, advance the list to the next item, and clear the next pointer. */
    void * p = *valueAllocCache;
    *valueAllocCache = GC_NEXT(p);
    GC_NEXT(p) = nullptr;
#else
    void * p = allocBytes(sizeof(Value));
#endif

    nrValues++;
    return (Value *) p;
}


[[gnu::always_inline]]
Env & EvalState::allocEnv(size_t size)
{
    nrEnvs++;
    nrValuesInEnvs += size;

    Env * env;

#if HAVE_BOEHMGC
    if (size == 1) {
        /* see allocValue for explanations. */
        if (!*env1AllocCache) {
            *env1AllocCache = GC_malloc_many(sizeof(Env) + sizeof(Value *));
            if (!*env1AllocCache) throw std::bad_alloc();
        }

        void * p = *env1AllocCache;
        *env1AllocCache = GC_NEXT(p);
        GC_NEXT(p) = nullptr;
        env = (Env *) p;
    } else
#endif
        env = (Env *) allocBytes(sizeof(Env) + size * sizeof(Value *));

    env->type = Env::Plain;

    /* We assume that env->values has been cleared by the allocator; maybeThunk() and lookupVar fromWith expect this. */

    return *env;
}


[[gnu::always_inline]]
void EvalState::forceValue(Value & v, const Pos & pos)
{
    forceValue(v, [&]() { return pos; });
}


template<typename Callable>
void EvalState::forceValue(Value & v, Callable getPos)
{
    if (v.isThunk()) {
        Env * env = v.thunk.env;
        Expr * expr = v.thunk.expr;
        try {
            v.mkBlackhole();
            //checkInterrupt();
            expr->eval(*this, *env, v);
        } catch (...) {
            v.mkThunk(env, expr);
            throw;
        }
    }
    else if (v.isApp())
        callFunction(*v.app.left, *v.app.right, v, noPos);
    else if (v.isBlackhole())
        throwEvalError(getPos(), "infinite recursion encountered");
}


<<<<<<< HEAD
inline void EvalState::forceAttrs(Value & v, const Pos & pos, const std::string_view & errorCtx)
=======
[[gnu::always_inline]]
inline void EvalState::forceAttrs(Value & v, const Pos & pos)
>>>>>>> 6afc3617
{
    forceAttrs(v, [&]() { return pos; }, errorCtx);
}


template <typename Callable>
<<<<<<< HEAD
inline void EvalState::forceAttrs(Value & v, Callable getPos, const std::string_view & errorCtx)
=======
[[gnu::always_inline]]
inline void EvalState::forceAttrs(Value & v, Callable getPos)
>>>>>>> 6afc3617
{
    try {
        forceValue(v, noPos);
        if (v.type() != nAttrs) {
            throwTypeError(noPos, "value is %1% while a set was expected", v);
        }
    } catch (Error & e) {
        Pos pos = getPos();
        e.addTrace(pos, errorCtx);
        throw;
    }
}


<<<<<<< HEAD
inline void EvalState::forceList(Value & v, const Pos & pos, const std::string_view & errorCtx)
=======
[[gnu::always_inline]]
inline void EvalState::forceList(Value & v, const Pos & pos)
>>>>>>> 6afc3617
{
    try {
        forceValue(v, noPos);
        if (!v.isList()) {
            throwTypeError(noPos, "value is %1% while a list was expected", v);
        }
    } catch (Error & e) {
        e.addTrace(pos, errorCtx);
        throw;
    }
}


}<|MERGE_RESOLUTION|>--- conflicted
+++ resolved
@@ -127,24 +127,16 @@
 }
 
 
-<<<<<<< HEAD
+[[gnu::always_inline]]
 inline void EvalState::forceAttrs(Value & v, const Pos & pos, const std::string_view & errorCtx)
-=======
-[[gnu::always_inline]]
-inline void EvalState::forceAttrs(Value & v, const Pos & pos)
->>>>>>> 6afc3617
 {
     forceAttrs(v, [&]() { return pos; }, errorCtx);
 }
 
 
 template <typename Callable>
-<<<<<<< HEAD
+[[gnu::always_inline]]
 inline void EvalState::forceAttrs(Value & v, Callable getPos, const std::string_view & errorCtx)
-=======
-[[gnu::always_inline]]
-inline void EvalState::forceAttrs(Value & v, Callable getPos)
->>>>>>> 6afc3617
 {
     try {
         forceValue(v, noPos);
@@ -159,12 +151,8 @@
 }
 
 
-<<<<<<< HEAD
+[[gnu::always_inline]]
 inline void EvalState::forceList(Value & v, const Pos & pos, const std::string_view & errorCtx)
-=======
-[[gnu::always_inline]]
-inline void EvalState::forceList(Value & v, const Pos & pos)
->>>>>>> 6afc3617
 {
     try {
         forceValue(v, noPos);
