--- conflicted
+++ resolved
@@ -295,11 +295,7 @@
 }
 
 
-<<<<<<< HEAD
-optional<DrvInfo> getDerivation(EvalState & state, Value & v,
-=======
 std::optional<DrvInfo> getDerivation(EvalState & state, Value & v,
->>>>>>> a1a8ccb1
     bool ignoreAssertionFailures)
 {
     Done done;
