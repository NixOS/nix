#include "archive.hh"
#include "derivations.hh"
#include "downstream-placeholder.hh"
#include "eval-inline.hh"
#include "eval.hh"
#include "eval-settings.hh"
#include "globals.hh"
#include "json-to-value.hh"
#include "names.hh"
#include "path-references.hh"
#include "store-api.hh"
#include "util.hh"
#include "value-to-json.hh"
#include "value-to-xml.hh"
#include "primops.hh"
#include "fs-input-accessor.hh"

#include <boost/container/small_vector.hpp>
#include <nlohmann/json.hpp>

#include <sys/types.h>
#include <sys/stat.h>
#include <unistd.h>

#include <algorithm>
#include <cstring>
#include <regex>
#include <dlfcn.h>

#include <cmath>


namespace nix {


/*************************************************************
 * Miscellaneous
 *************************************************************/


InvalidPathError::InvalidPathError(const Path & path) :
    EvalError("path '%s' is not valid", path), path(path) {}

StringMap EvalState::realiseContext(const NixStringContext & context)
{
    std::vector<DerivedPath::Built> drvs;
    StringMap res;

    for (auto & c : context) {
        auto ensureValid = [&](const StorePath & p) {
            if (!store->isValidPath(p))
                debugThrowLastTrace(InvalidPathError(store->printStorePath(p)));
        };
        std::visit(overloaded {
            [&](const NixStringContextElem::Built & b) {
                drvs.push_back(DerivedPath::Built {
                    .drvPath = b.drvPath,
                    .outputs = OutputsSpec::Names { b.output },
                });
                ensureValid(b.drvPath->getBaseStorePath());
            },
            [&](const NixStringContextElem::Opaque & o) {
                auto ctxS = store->printStorePath(o.path);
                res.insert_or_assign(ctxS, ctxS);
                ensureValid(o.path);
            },
            [&](const NixStringContextElem::DrvDeep & d) {
                /* Treat same as Opaque */
                auto ctxS = store->printStorePath(d.drvPath);
                res.insert_or_assign(ctxS, ctxS);
                ensureValid(d.drvPath);
            },
        }, c.raw());
    }

    if (drvs.empty()) return {};

    if (!evalSettings.enableImportFromDerivation)
        debugThrowLastTrace(Error(
            "cannot build '%1%' during evaluation because the option 'allow-import-from-derivation' is disabled",
            drvs.begin()->to_string(*store)));

    /* Build/substitute the context. */
    std::vector<DerivedPath> buildReqs;
    for (auto & d : drvs) buildReqs.emplace_back(DerivedPath { d });
    store->buildPaths(buildReqs);

    for (auto & drv : drvs) {
        auto outputs = resolveDerivedPath(*store, drv);
        for (auto & [outputName, outputPath] : outputs) {
<<<<<<< HEAD
            res.insert_or_assign(
                DownstreamPlaceholder::unknownCaOutput(drv.drvPath, outputName).render(),
                store->printStorePath(outputPath)
            );
        }
    }

    /* Add the output of this derivations to the allowed
       paths. */
    if (rootFS->hasAccessControl()) {
        for (auto & [_placeholder, outputPath] : res) {
            allowPath(store->toRealPath(outputPath));
=======
            /* Add the output of this derivations to the allowed
               paths. */
            if (allowedPaths) {
                allowPath(outputPath);
            }
            /* Get all the output paths corresponding to the placeholders we had */
            if (experimentalFeatureSettings.isEnabled(Xp::CaDerivations)) {
                res.insert_or_assign(
                    DownstreamPlaceholder::fromSingleDerivedPathBuilt(
                        SingleDerivedPath::Built {
                            .drvPath = drv.drvPath,
                            .output = outputName,
                        }).render(),
                    store->printStorePath(outputPath)
                );
            }
>>>>>>> 7f8c99c7
        }
    }

    return res;
}

// FIXME: remove?
struct RealisePathFlags {
    // Whether to check that the path is allowed in pure eval mode
    bool checkForPureEval = true;
};

static SourcePath realisePath(EvalState & state, const PosIdx pos, Value & v, const RealisePathFlags flags = {})
{
    NixStringContext context;

    auto path = state.coerceToPath(noPos, v, context, "while realising the context of a path");

    try {
        if (!context.empty()) {
            auto rewrites = state.realiseContext(context);
            auto realPath = state.toRealPath(rewriteStrings(path.path.abs(), rewrites), context);
            return {path.accessor, CanonPath(realPath)};
        } else
            return path;
    } catch (Error & e) {
        e.addTrace(state.positions[pos], "while realising the context of path '%s'", path);
        throw;
    }
}

/**
 * Add and attribute to the given attribute map from the output name to
 * the output path, or a placeholder.
 *
 * Where possible the path is used, but for floating CA derivations we
 * may not know it. For sake of determinism we always assume we don't
 * and instead put in a place holder. In either case, however, the
 * string context will contain the drv path and output name, so
 * downstream derivations will have the proper dependency, and in
 * addition, before building, the placeholder will be rewritten to be
 * the actual path.
 *
 * The 'drv' and 'drvPath' outputs must correspond.
 */
static void mkOutputString(
    EvalState & state,
    BindingsBuilder & attrs,
    const StorePath & drvPath,
    const std::pair<std::string, DerivationOutput> & o)
{
    state.mkOutputString(
        attrs.alloc(o.first),
        SingleDerivedPath::Built {
            .drvPath = makeConstantStorePathRef(drvPath),
            .output = o.first,
        },
        o.second.path(*state.store, Derivation::nameFromPath(drvPath), o.first));
}

/* Load and evaluate an expression from path specified by the
   argument. */
static void import(EvalState & state, const PosIdx pos, Value & vPath, Value * vScope, Value & v)
{
    auto path = realisePath(state, pos, vPath);
    auto path2 = path.path.abs();

#if 0
    // FIXME
    auto isValidDerivationInStore = [&]() -> std::optional<StorePath> {
        if (!state.store->isStorePath(path2))
            return std::nullopt;
        auto storePath = state.store->parseStorePath(path2);
        if (!(state.store->isValidPath(storePath) && isDerivation(path2)))
            return std::nullopt;
        return storePath;
    };

    if (auto storePath = isValidDerivationInStore()) {
        Derivation drv = state.store->readDerivation(*storePath);
        auto attrs = state.buildBindings(3 + drv.outputs.size());
        attrs.alloc(state.sDrvPath).mkString(path2, {
            NixStringContextElem::DrvDeep { .drvPath = *storePath },
        });
        attrs.alloc(state.sName).mkString(drv.env["name"]);
        auto & outputsVal = attrs.alloc(state.sOutputs);
        state.mkList(outputsVal, drv.outputs.size());

        for (const auto & [i, o] : enumerate(drv.outputs)) {
            mkOutputString(state, attrs, *storePath, o);
            (outputsVal.listElems()[i] = state.allocValue())->mkString(o.first);
        }

        auto w = state.allocValue();
        w->mkAttrs(attrs);

        if (!state.vImportedDrvToDerivation) {
            state.vImportedDrvToDerivation = allocRootValue(state.allocValue());
            state.eval(state.parseExprFromString(
                #include "imported-drv-to-derivation.nix.gen.hh"
                , CanonPath::root), **state.vImportedDrvToDerivation);
        }

        state.forceFunction(**state.vImportedDrvToDerivation, pos, "while evaluating imported-drv-to-derivation.nix.gen.hh");
        v.mkApp(*state.vImportedDrvToDerivation, w);
        state.forceAttrs(v, pos, "while calling imported-drv-to-derivation.nix.gen.hh");
    }

    else
#endif
    {
        if (!vScope)
            state.evalFile(path, v);
        else {
            state.forceAttrs(*vScope, pos, "while evaluating the first argument passed to builtins.scopedImport");

            Env * env = &state.allocEnv(vScope->attrs->size());
            env->up = &state.baseEnv;

            auto staticEnv = std::make_shared<StaticEnv>(false, state.staticBaseEnv.get(), vScope->attrs->size());

            unsigned int displ = 0;
            for (auto & attr : *vScope->attrs) {
                staticEnv->vars.emplace_back(attr.name, displ);
                env->values[displ++] = attr.value;
            }

            // No need to call staticEnv.sort(), because
            // args[0]->attrs is already sorted.

            printTalkative("evaluating file '%1%'", path);
            Expr * e = state.parseExprFromFile(resolveExprPath(path), staticEnv);

            e->eval(state, *env, v);
        }
    }
}

static RegisterPrimOp primop_scopedImport(PrimOp {
    .name = "scopedImport",
    .arity = 2,
    .fun = [](EvalState & state, const PosIdx pos, Value * * args, Value & v)
    {
        import(state, pos, *args[1], args[0], v);
    }
});

static RegisterPrimOp primop_import({
    .name = "import",
    .args = {"path"},
    // TODO turn "normal path values" into link below
    .doc = R"(
      Load, parse and return the Nix expression in the file *path*.

      The value *path* can be a path, a string, or an attribute set with an
      `__toString` attribute or a `outPath` attribute (as derivations or flake
      inputs typically have).

      If *path* is a directory, the file `default.nix` in that directory
      is loaded.

      Evaluation aborts if the file doesn’t exist or contains
      an incorrect Nix expression. `import` implements Nix’s module
      system: you can put any Nix expression (such as a set or a
      function) in a separate file, and use it from Nix expressions in
      other files.

      > **Note**
      >
      > Unlike some languages, `import` is a regular function in Nix.
      > Paths using the angle bracket syntax (e.g., `import` *\<foo\>*)
      > are normal [path values](@docroot@/language/values.md#type-path).

      A Nix expression loaded by `import` must not contain any *free
      variables* (identifiers that are not defined in the Nix expression
      itself and are not built-in). Therefore, it cannot refer to
      variables that are in scope at the call site. For instance, if you
      have a calling expression

      ```nix
      rec {
        x = 123;
        y = import ./foo.nix;
      }
      ```

      then the following `foo.nix` will give an error:

      ```nix
      x + 456
      ```

      since `x` is not in scope in `foo.nix`. If you want `x` to be
      available in `foo.nix`, you should pass it as a function argument:

      ```nix
      rec {
        x = 123;
        y = import ./foo.nix x;
      }
      ```

      and

      ```nix
      x: x + 456
      ```

      (The function argument doesn’t have to be called `x` in `foo.nix`;
      any name would work.)
    )",
    .fun = [](EvalState & state, const PosIdx pos, Value * * args, Value & v)
    {
        import(state, pos, *args[0], nullptr, v);
    }
});

/* Want reasonable symbol names, so extern C */
/* !!! Should we pass the Pos or the file name too? */
extern "C" typedef void (*ValueInitializer)(EvalState & state, Value & v);

/* Load a ValueInitializer from a DSO and return whatever it initializes */
void prim_importNative(EvalState & state, const PosIdx pos, Value * * args, Value & v)
{
    throw UnimplementedError("importNative");

    #if 0
    auto path = realisePath(state, pos, *args[0]);

    std::string sym(state.forceStringNoCtx(*args[1], pos, "while evaluating the second argument passed to builtins.importNative"));

    void *handle = dlopen(path.path.c_str(), RTLD_LAZY | RTLD_LOCAL);
    if (!handle)
        state.debugThrowLastTrace(EvalError("could not open '%1%': %2%", path, dlerror()));

    dlerror();
    ValueInitializer func = (ValueInitializer) dlsym(handle, sym.c_str());
    if(!func) {
        char *message = dlerror();
        if (message)
            state.debugThrowLastTrace(EvalError("could not load symbol '%1%' from '%2%': %3%", sym, path, message));
        else
            state.debugThrowLastTrace(EvalError("symbol '%1%' from '%2%' resolved to NULL when a function pointer was expected", sym, path));
    }

    (func)(state, v);

    /* We don't dlclose because v may be a primop referencing a function in the shared object file */
    #endif
}


/* Execute a program and parse its output */
void prim_exec(EvalState & state, const PosIdx pos, Value * * args, Value & v)
{
    state.forceList(*args[0], pos, "while evaluating the first argument passed to builtins.exec");
    auto elems = args[0]->listElems();
    auto count = args[0]->listSize();
    if (count == 0)
        state.error("at least one argument to 'exec' required").atPos(pos).debugThrow<EvalError>();
    NixStringContext context;
    auto program = state.coerceToString(pos, *elems[0], context,
            "while evaluating the first element of the argument passed to builtins.exec",
            false, false).toOwned();
    Strings commandArgs;
    for (unsigned int i = 1; i < args[0]->listSize(); ++i) {
        commandArgs.push_back(
                state.coerceToString(pos, *elems[i], context,
                        "while evaluating an element of the argument passed to builtins.exec",
                        false, false).toOwned());
    }
    try {
        auto _ = state.realiseContext(context); // FIXME: Handle CA derivations
    } catch (InvalidPathError & e) {
        state.error("cannot execute '%1%', since path '%2%' is not valid", program, e.path).atPos(pos).debugThrow<EvalError>();
    }

    auto output = runProgram(program, true, commandArgs);
    Expr * parsed;
    try {
        parsed = state.parseExprFromString(std::move(output), state.rootPath(CanonPath::root));
    } catch (Error & e) {
        e.addTrace(state.positions[pos], "while parsing the output from '%1%'", program);
        throw;
    }
    try {
        state.eval(parsed, v);
    } catch (Error & e) {
        e.addTrace(state.positions[pos], "while evaluating the output from '%1%'", program);
        throw;
    }
}

/* Return a string representing the type of the expression. */
static void prim_typeOf(EvalState & state, const PosIdx pos, Value * * args, Value & v)
{
    state.forceValue(*args[0], pos);
    std::string t;
    switch (args[0]->type()) {
        case nInt: t = "int"; break;
        case nBool: t = "bool"; break;
        case nString: t = "string"; break;
        case nPath: t = "path"; break;
        case nNull: t = "null"; break;
        case nAttrs: t = "set"; break;
        case nList: t = "list"; break;
        case nFunction: t = "lambda"; break;
        case nExternal:
            t = args[0]->external->typeOf();
            break;
        case nFloat: t = "float"; break;
        case nThunk: abort();
    }
    v.mkString(t);
}

static RegisterPrimOp primop_typeOf({
    .name = "__typeOf",
    .args = {"e"},
    .doc = R"(
      Return a string representing the type of the value *e*, namely
      `"int"`, `"bool"`, `"string"`, `"path"`, `"null"`, `"set"`,
      `"list"`, `"lambda"` or `"float"`.
    )",
    .fun = prim_typeOf,
});

/* Determine whether the argument is the null value. */
static void prim_isNull(EvalState & state, const PosIdx pos, Value * * args, Value & v)
{
    state.forceValue(*args[0], pos);
    v.mkBool(args[0]->type() == nNull);
}

static RegisterPrimOp primop_isNull({
    .name = "isNull",
    .args = {"e"},
    .doc = R"(
      Return `true` if *e* evaluates to `null`, and `false` otherwise.

      > **Warning**
      >
      > This function is *deprecated*; just write `e == null` instead.
    )",
    .fun = prim_isNull,
});

/* Determine whether the argument is a function. */
static void prim_isFunction(EvalState & state, const PosIdx pos, Value * * args, Value & v)
{
    state.forceValue(*args[0], pos);
    v.mkBool(args[0]->type() == nFunction);
}

static RegisterPrimOp primop_isFunction({
    .name = "__isFunction",
    .args = {"e"},
    .doc = R"(
      Return `true` if *e* evaluates to a function, and `false` otherwise.
    )",
    .fun = prim_isFunction,
});

/* Determine whether the argument is an integer. */
static void prim_isInt(EvalState & state, const PosIdx pos, Value * * args, Value & v)
{
    state.forceValue(*args[0], pos);
    v.mkBool(args[0]->type() == nInt);
}

static RegisterPrimOp primop_isInt({
    .name = "__isInt",
    .args = {"e"},
    .doc = R"(
      Return `true` if *e* evaluates to an integer, and `false` otherwise.
    )",
    .fun = prim_isInt,
});

/* Determine whether the argument is a float. */
static void prim_isFloat(EvalState & state, const PosIdx pos, Value * * args, Value & v)
{
    state.forceValue(*args[0], pos);
    v.mkBool(args[0]->type() == nFloat);
}

static RegisterPrimOp primop_isFloat({
    .name = "__isFloat",
    .args = {"e"},
    .doc = R"(
      Return `true` if *e* evaluates to a float, and `false` otherwise.
    )",
    .fun = prim_isFloat,
});

/* Determine whether the argument is a string. */
static void prim_isString(EvalState & state, const PosIdx pos, Value * * args, Value & v)
{
    state.forceValue(*args[0], pos);
    v.mkBool(args[0]->type() == nString);
}

static RegisterPrimOp primop_isString({
    .name = "__isString",
    .args = {"e"},
    .doc = R"(
      Return `true` if *e* evaluates to a string, and `false` otherwise.
    )",
    .fun = prim_isString,
});

/* Determine whether the argument is a Boolean. */
static void prim_isBool(EvalState & state, const PosIdx pos, Value * * args, Value & v)
{
    state.forceValue(*args[0], pos);
    v.mkBool(args[0]->type() == nBool);
}

static RegisterPrimOp primop_isBool({
    .name = "__isBool",
    .args = {"e"},
    .doc = R"(
      Return `true` if *e* evaluates to a bool, and `false` otherwise.
    )",
    .fun = prim_isBool,
});

/* Determine whether the argument is a path. */
static void prim_isPath(EvalState & state, const PosIdx pos, Value * * args, Value & v)
{
    state.forceValue(*args[0], pos);
    v.mkBool(args[0]->type() == nPath);
}

static RegisterPrimOp primop_isPath({
    .name = "__isPath",
    .args = {"e"},
    .doc = R"(
      Return `true` if *e* evaluates to a path, and `false` otherwise.
    )",
    .fun = prim_isPath,
});

template<typename Callable>
 static inline void withExceptionContext(Trace trace, Callable&& func)
{
    try
    {
        func();
    }
    catch(Error & e)
    {
        e.pushTrace(trace);
        throw;
    }
}

struct CompareValues
{
    EvalState & state;
    const PosIdx pos;
    const std::string_view errorCtx;

    CompareValues(EvalState & state, const PosIdx pos, const std::string_view && errorCtx) : state(state), pos(pos), errorCtx(errorCtx) { };

    bool operator () (Value * v1, Value * v2) const
    {
        return (*this)(v1, v2, errorCtx);
    }

    bool operator () (Value * v1, Value * v2, std::string_view errorCtx) const
    {
        try {
            if (v1->type() == nFloat && v2->type() == nInt)
                return v1->fpoint < v2->integer;
            if (v1->type() == nInt && v2->type() == nFloat)
                return v1->integer < v2->fpoint;
            if (v1->type() != v2->type())
                state.error("cannot compare %s with %s", showType(*v1), showType(*v2)).debugThrow<EvalError>();
            // Allow selecting a subset of enum values
            #pragma GCC diagnostic push
            #pragma GCC diagnostic ignored "-Wswitch-enum"
            switch (v1->type()) {
                case nInt:
                    return v1->integer < v2->integer;
                case nFloat:
                    return v1->fpoint < v2->fpoint;
                case nString:
                    return strcmp(v1->string.s, v2->string.s) < 0;
                case nPath:
                    // FIXME: handle accessor?
                    return strcmp(v1->_path.path, v2->_path.path) < 0;
                case nList:
                    // Lexicographic comparison
                    for (size_t i = 0;; i++) {
                        if (i == v2->listSize()) {
                            return false;
                        } else if (i == v1->listSize()) {
                            return true;
                        } else if (!state.eqValues(*v1->listElems()[i], *v2->listElems()[i], pos, errorCtx)) {
                            return (*this)(v1->listElems()[i], v2->listElems()[i], "while comparing two list elements");
                        }
                    }
                default:
                    state.error("cannot compare %s with %s; values of that type are incomparable", showType(*v1), showType(*v2)).debugThrow<EvalError>();
            #pragma GCC diagnostic pop
            }
        } catch (Error & e) {
            if (!errorCtx.empty())
                e.addTrace(nullptr, errorCtx);
            throw;
        }
    }
};


#if HAVE_BOEHMGC
typedef std::list<Value *, gc_allocator<Value *>> ValueList;
#else
typedef std::list<Value *> ValueList;
#endif


static Bindings::iterator getAttr(
    EvalState & state,
    Symbol attrSym,
    Bindings * attrSet,
    std::string_view errorCtx)
{
    Bindings::iterator value = attrSet->find(attrSym);
    if (value == attrSet->end()) {
        state.error("attribute '%s' missing", state.symbols[attrSym]).withTrace(noPos, errorCtx).debugThrow<TypeError>();
    }
    return value;
}

static void prim_genericClosure(EvalState & state, const PosIdx pos, Value * * args, Value & v)
{
    state.forceAttrs(*args[0], noPos, "while evaluating the first argument passed to builtins.genericClosure");

    /* Get the start set. */
    Bindings::iterator startSet = getAttr(state, state.sStartSet, args[0]->attrs, "in the attrset passed as argument to builtins.genericClosure");

    state.forceList(*startSet->value, noPos, "while evaluating the 'startSet' attribute passed as argument to builtins.genericClosure");

    ValueList workSet;
    for (auto elem : startSet->value->listItems())
        workSet.push_back(elem);

    if (startSet->value->listSize() == 0) {
        v = *startSet->value;
        return;
    }

    /* Get the operator. */
    Bindings::iterator op = getAttr(state, state.sOperator, args[0]->attrs, "in the attrset passed as argument to builtins.genericClosure");
    state.forceFunction(*op->value, noPos, "while evaluating the 'operator' attribute passed as argument to builtins.genericClosure");

    /* Construct the closure by applying the operator to elements of
       `workSet', adding the result to `workSet', continuing until
       no new elements are found. */
    ValueList res;
    // `doneKeys' doesn't need to be a GC root, because its values are
    // reachable from res.
    auto cmp = CompareValues(state, noPos, "while comparing the `key` attributes of two genericClosure elements");
    std::set<Value *, decltype(cmp)> doneKeys(cmp);
    while (!workSet.empty()) {
        Value * e = *(workSet.begin());
        workSet.pop_front();

        state.forceAttrs(*e, noPos, "while evaluating one of the elements generated by (or initially passed to) builtins.genericClosure");

        Bindings::iterator key = getAttr(state, state.sKey, e->attrs, "in one of the attrsets generated by (or initially passed to) builtins.genericClosure");
        state.forceValue(*key->value, noPos);

        if (!doneKeys.insert(key->value).second) continue;
        res.push_back(e);

        /* Call the `operator' function with `e' as argument. */
        Value newElements;
        state.callFunction(*op->value, 1, &e, newElements, noPos);
        state.forceList(newElements, noPos, "while evaluating the return value of the `operator` passed to builtins.genericClosure");

        /* Add the values returned by the operator to the work set. */
        for (auto elem : newElements.listItems()) {
            state.forceValue(*elem, noPos); // "while evaluating one one of the elements returned by the `operator` passed to builtins.genericClosure");
            workSet.push_back(elem);
        }
    }

    /* Create the result list. */
    state.mkList(v, res.size());
    unsigned int n = 0;
    for (auto & i : res)
        v.listElems()[n++] = i;
}

static RegisterPrimOp primop_genericClosure(PrimOp {
    .name = "__genericClosure",
    .args = {"attrset"},
    .arity = 1,
    .doc = R"(
      Take an *attrset* with values named `startSet` and `operator` in order to
      return a *list of attrsets* by starting with the `startSet` and recursively
      applying the `operator` function to each `item`. The *attrsets* in the
      `startSet` and the *attrsets* produced by `operator` must contain a value
      named `key` which is comparable. The result is produced by calling `operator`
      for each `item` with a value for `key` that has not been called yet including
      newly produced `item`s. The function terminates when no new `item`s are
      produced. The resulting *list of attrsets* contains only *attrsets* with a
      unique key. For example,

      ```
      builtins.genericClosure {
        startSet = [ {key = 5;} ];
        operator = item: [{
          key = if (item.key / 2 ) * 2 == item.key
               then item.key / 2
               else 3 * item.key + 1;
        }];
      }
      ```
      evaluates to
      ```
      [ { key = 5; } { key = 16; } { key = 8; } { key = 4; } { key = 2; } { key = 1; } ]
      ```
      )",
    .fun = prim_genericClosure,
});


static RegisterPrimOp primop_break({
    .name = "break",
    .args = {"v"},
    .doc = R"(
      In debug mode (enabled using `--debugger`), pause Nix expression evaluation and enter the REPL.
      Otherwise, return the argument `v`.
    )",
    .fun = [](EvalState & state, const PosIdx pos, Value * * args, Value & v)
    {
        if (state.debugRepl && !state.debugTraces.empty()) {
            auto error = Error(ErrorInfo {
                .level = lvlInfo,
                .msg = hintfmt("breakpoint reached"),
                .errPos = state.positions[pos],
            });

            auto & dt = state.debugTraces.front();
            state.runDebugRepl(&error, dt.env, dt.expr);

            if (state.debugQuit) {
                // If the user elects to quit the repl, throw an exception.
                throw Error(ErrorInfo{
                    .level = lvlInfo,
                    .msg = hintfmt("quit the debugger"),
                    .errPos = nullptr,
                });
            }
        }

        // Return the value we were passed.
        v = *args[0];
    }
});

static RegisterPrimOp primop_abort({
    .name = "abort",
    .args = {"s"},
    .doc = R"(
      Abort Nix expression evaluation and print the error message *s*.
    )",
    .fun = [](EvalState & state, const PosIdx pos, Value * * args, Value & v)
    {
        NixStringContext context;
        auto s = state.decodePaths(*state.coerceToString(pos, *args[0], context,
                "while evaluating the error message passed to 'builtins.abort'"));
        state.debugThrowLastTrace(Abort("evaluation aborted with the following error message: '%1%'", s));
    }
});

static RegisterPrimOp primop_throw({
    .name = "throw",
    .args = {"s"},
    .doc = R"(
      Throw an error message *s*. This usually aborts Nix expression
      evaluation, but in `nix-env -qa` and other commands that try to
      evaluate a set of derivations to get information about those
      derivations, a derivation that throws an error is silently skipped
      (which is not the case for `abort`).
    )",
    .fun = [](EvalState & state, const PosIdx pos, Value * * args, Value & v)
    {
      NixStringContext context;
      auto s = state.decodePaths(*state.coerceToString(pos, *args[0], context,
              "while evaluating the error message passed to 'builtin.throw'"));
      state.debugThrowLastTrace(ThrownError(s));
    }
});

static void prim_addErrorContext(EvalState & state, const PosIdx pos, Value * * args, Value & v)
{
    try {
        state.forceValue(*args[1], pos);
        v = *args[1];
    } catch (Error & e) {
        NixStringContext context;
        e.addTrace(nullptr, state.decodePaths(*state.coerceToString(pos, *args[0], context,
                    "while evaluating the error message passed to 'builtins.addErrorContext'",
                    false, false)), true);
        throw;
    }
}

static RegisterPrimOp primop_addErrorContext(PrimOp {
    .name = "__addErrorContext",
    .arity = 2,
    .fun = prim_addErrorContext,
});

static void prim_ceil(EvalState & state, const PosIdx pos, Value * * args, Value & v)
{
    auto value = state.forceFloat(*args[0], args[0]->determinePos(pos),
            "while evaluating the first argument passed to builtins.ceil");
    v.mkInt(ceil(value));
}

static RegisterPrimOp primop_ceil({
    .name = "__ceil",
    .args = {"double"},
    .doc = R"(
        Converts an IEEE-754 double-precision floating-point number (*double*) to
        the next higher integer.

        If the datatype is neither an integer nor a "float", an evaluation error will be
        thrown.
    )",
    .fun = prim_ceil,
});

static void prim_floor(EvalState & state, const PosIdx pos, Value * * args, Value & v)
{
    auto value = state.forceFloat(*args[0], args[0]->determinePos(pos), "while evaluating the first argument passed to builtins.floor");
    v.mkInt(floor(value));
}

static RegisterPrimOp primop_floor({
    .name = "__floor",
    .args = {"double"},
    .doc = R"(
        Converts an IEEE-754 double-precision floating-point number (*double*) to
        the next lower integer.

        If the datatype is neither an integer nor a "float", an evaluation error will be
        thrown.
    )",
    .fun = prim_floor,
});

/* Try evaluating the argument. Success => {success=true; value=something;},
 * else => {success=false; value=false;} */
static void prim_tryEval(EvalState & state, const PosIdx pos, Value * * args, Value & v)
{
    auto attrs = state.buildBindings(2);

    /* increment state.trylevel, and decrement it when this function returns. */
    MaintainCount trylevel(state.trylevel);

    void (* savedDebugRepl)(ref<EvalState> es, const ValMap & extraEnv) = nullptr;
    if (state.debugRepl && evalSettings.ignoreExceptionsDuringTry)
    {
        /* to prevent starting the repl from exceptions withing a tryEval, null it. */
        savedDebugRepl = state.debugRepl;
        state.debugRepl = nullptr;
    }

    try {
        state.forceValue(*args[0], pos);
        attrs.insert(state.sValue, args[0]);
        attrs.alloc("success").mkBool(true);
    } catch (AssertionError & e) {
        attrs.alloc(state.sValue).mkBool(false);
        attrs.alloc("success").mkBool(false);
    }

    // restore the debugRepl pointer if we saved it earlier.
    if (savedDebugRepl)
        state.debugRepl = savedDebugRepl;

    v.mkAttrs(attrs);
}

static RegisterPrimOp primop_tryEval({
    .name = "__tryEval",
    .args = {"e"},
    .doc = R"(
      Try to shallowly evaluate *e*. Return a set containing the
      attributes `success` (`true` if *e* evaluated successfully,
      `false` if an error was thrown) and `value`, equalling *e* if
      successful and `false` otherwise. `tryEval` will only prevent
      errors created by `throw` or `assert` from being thrown.
      Errors `tryEval` will not catch are for example those created
      by `abort` and type errors generated by builtins. Also note that
      this doesn't evaluate *e* deeply, so `let e = { x = throw ""; };
      in (builtins.tryEval e).success` will be `true`. Using
      `builtins.deepSeq` one can get the expected result:
      `let e = { x = throw ""; }; in
      (builtins.tryEval (builtins.deepSeq e e)).success` will be
      `false`.
    )",
    .fun = prim_tryEval,
});

/* Return an environment variable.  Use with care. */
static void prim_getEnv(EvalState & state, const PosIdx pos, Value * * args, Value & v)
{
    std::string name(state.forceStringNoCtx(*args[0], pos, "while evaluating the first argument passed to builtins.getEnv"));
    v.mkString(evalSettings.restrictEval || evalSettings.pureEval ? "" : getEnv(name).value_or(""));
}

static RegisterPrimOp primop_getEnv({
    .name = "__getEnv",
    .args = {"s"},
    .doc = R"(
      `getEnv` returns the value of the environment variable *s*, or an
      empty string if the variable doesn’t exist. This function should be
      used with care, as it can introduce all sorts of nasty environment
      dependencies in your Nix expression.

      `getEnv` is used in Nix Packages to locate the file
      `~/.nixpkgs/config.nix`, which contains user-local settings for Nix
      Packages. (That is, it does a `getEnv "HOME"` to locate the user’s
      home directory.)
    )",
    .fun = prim_getEnv,
});

/* Evaluate the first argument, then return the second argument. */
static void prim_seq(EvalState & state, const PosIdx pos, Value * * args, Value & v)
{
    state.forceValue(*args[0], pos);
    state.forceValue(*args[1], pos);
    v = *args[1];
}

static RegisterPrimOp primop_seq({
    .name = "__seq",
    .args = {"e1", "e2"},
    .doc = R"(
      Evaluate *e1*, then evaluate and return *e2*. This ensures that a
      computation is strict in the value of *e1*.
    )",
    .fun = prim_seq,
});

/* Evaluate the first argument deeply (i.e. recursing into lists and
   attrsets), then return the second argument. */
static void prim_deepSeq(EvalState & state, const PosIdx pos, Value * * args, Value & v)
{
    state.forceValueDeep(*args[0]);
    state.forceValue(*args[1], pos);
    v = *args[1];
}

static RegisterPrimOp primop_deepSeq({
    .name = "__deepSeq",
    .args = {"e1", "e2"},
    .doc = R"(
      This is like `seq e1 e2`, except that *e1* is evaluated *deeply*:
      if it’s a list or set, its elements or attributes are also
      evaluated recursively.
    )",
    .fun = prim_deepSeq,
});

/* Evaluate the first expression and print it on standard error.  Then
   return the second expression.  Useful for debugging. */
static void prim_trace(EvalState & state, const PosIdx pos, Value * * args, Value & v)
{
    state.forceValue(*args[0], pos);
    if (args[0]->type() == nString)
        printError("trace: %1%", state.decodePaths(args[0]->string.s));
    else
        printError("trace: %1%", printValue(state, *args[0]));
    state.forceValue(*args[1], pos);
    v = *args[1];
}

static RegisterPrimOp primop_trace({
    .name = "__trace",
    .args = {"e1", "e2"},
    .doc = R"(
      Evaluate *e1* and print its abstract syntax representation on
      standard error. Then return *e2*. This function is useful for
      debugging.
    )",
    .fun = prim_trace,
});


/* Takes two arguments and evaluates to the second one. Used as the
 * builtins.traceVerbose implementation when --trace-verbose is not enabled
 */
static void prim_second(EvalState & state, const PosIdx pos, Value * * args, Value & v)
{
    state.forceValue(*args[1], pos);
    v = *args[1];
}

/*************************************************************
 * Derivations
 *************************************************************/

static void derivationStrictInternal(EvalState & state, const std::string & name, Bindings * attrs, Value & v);

/* Construct (as a unobservable side effect) a Nix derivation
   expression that performs the derivation described by the argument
   set.  Returns the original set extended with the following
   attributes: `outPath' containing the primary output path of the
   derivation; `drvPath' containing the path of the Nix expression;
   and `type' set to `derivation' to indicate that this is a
   derivation. */
static void prim_derivationStrict(EvalState & state, const PosIdx pos, Value * * args, Value & v)
{
    state.forceAttrs(*args[0], pos, "while evaluating the argument passed to builtins.derivationStrict");

    Bindings * attrs = args[0]->attrs;

    /* Figure out the name first (for stack backtraces). */
    Bindings::iterator nameAttr = getAttr(state, state.sName, attrs, "in the attrset passed as argument to builtins.derivationStrict");

    std::string drvName;
    try {
        drvName = state.forceStringNoCtx(*nameAttr->value, pos, "while evaluating the `name` attribute passed to builtins.derivationStrict");
    } catch (Error & e) {
        e.addTrace(state.positions[nameAttr->pos], "while evaluating the derivation attribute 'name'");
        throw;
    }

    try {
        derivationStrictInternal(state, drvName, attrs, v);
    } catch (Error & e) {
        Pos pos = state.positions[nameAttr->pos];
        /*
         * Here we make two abuses of the error system
         *
         * 1. We print the location as a string to avoid a code snippet being
         * printed. While the location of the name attribute is a good hint, the
         * exact code there is irrelevant.
         *
         * 2. We mark this trace as a frame trace, meaning that we stop printing
         * less important traces from now on. In particular, this prevents the
         * display of the automatic "while calling builtins.derivationStrict"
         * trace, which is of little use for the public we target here.
         *
         * Please keep in mind that error reporting is done on a best-effort
         * basis in nix. There is no accurate location for a derivation, as it
         * often results from the composition of several functions
         * (derivationStrict, derivation, mkDerivation, mkPythonModule, etc.)
         */
        e.addTrace(nullptr, hintfmt(
                "while evaluating derivation '%s'\n"
                "  whose name attribute is located at %s",
                drvName, pos), true);
        throw;
    }
}

static void derivationStrictInternal(EvalState & state, const std::string &
drvName, Bindings * attrs, Value & v)
{
    /* Check whether attributes should be passed as a JSON file. */
    using nlohmann::json;
    std::optional<json> jsonObject;
    auto attr = attrs->find(state.sStructuredAttrs);
    if (attr != attrs->end() &&
        state.forceBool(*attr->value, noPos,
                        "while evaluating the `__structuredAttrs` "
                        "attribute passed to builtins.derivationStrict"))
        jsonObject = json::object();

    /* Check whether null attributes should be ignored. */
    bool ignoreNulls = false;
    attr = attrs->find(state.sIgnoreNulls);
    if (attr != attrs->end())
        ignoreNulls = state.forceBool(*attr->value, noPos, "while evaluating the `__ignoreNulls` attribute " "passed to builtins.derivationStrict");

    /* Build the derivation expression by processing the attributes. */
    Derivation drv;
    drv.name = drvName;

    NixStringContext context;

    bool contentAddressed = false;
    bool isImpure = false;
    std::optional<std::string> outputHash;
    std::string outputHashAlgo;
    std::optional<ContentAddressMethod> ingestionMethod;

    StringSet outputs;
    outputs.insert("out");

    for (auto & i : attrs->lexicographicOrder(state.symbols)) {
        if (i->name == state.sIgnoreNulls) continue;
        const std::string & key = state.symbols[i->name];
        vomit("processing attribute '%1%'", key);

        auto handleHashMode = [&](const std::string_view s) {
            if (s == "recursive") ingestionMethod = FileIngestionMethod::Recursive;
            else if (s == "flat") ingestionMethod = FileIngestionMethod::Flat;
            else if (s == "text") {
                experimentalFeatureSettings.require(Xp::DynamicDerivations);
                ingestionMethod = TextIngestionMethod {};
            } else
                state.debugThrowLastTrace(EvalError({
                    .msg = hintfmt("invalid value '%s' for 'outputHashMode' attribute", s),
                    .errPos = state.positions[noPos]
                }));
        };

        auto handleOutputs = [&](const Strings & ss) {
            outputs.clear();
            for (auto & j : ss) {
                if (outputs.find(j) != outputs.end())
                    state.debugThrowLastTrace(EvalError({
                        .msg = hintfmt("duplicate derivation output '%1%'", j),
                        .errPos = state.positions[noPos]
                    }));
                /* !!! Check whether j is a valid attribute
                   name. */
                /* Derivations cannot be named ‘drv’, because
                   then we'd have an attribute ‘drvPath’ in
                   the resulting set. */
                if (j == "drv")
                    state.debugThrowLastTrace(EvalError({
                        .msg = hintfmt("invalid derivation output name 'drv'" ),
                        .errPos = state.positions[noPos]
                    }));
                outputs.insert(j);
            }
            if (outputs.empty())
                state.debugThrowLastTrace(EvalError({
                    .msg = hintfmt("derivation cannot have an empty set of outputs"),
                    .errPos = state.positions[noPos]
                }));
        };

        try {
            // This try-catch block adds context for most errors.
            // Use this empty error context to signify that we defer to it.
            const std::string_view context_below("");

            if (ignoreNulls) {
                state.forceValue(*i->value, noPos);
                if (i->value->type() == nNull) continue;
            }

            if (i->name == state.sContentAddressed && state.forceBool(*i->value, noPos, context_below)) {
                contentAddressed = true;
                experimentalFeatureSettings.require(Xp::CaDerivations);
            }

            else if (i->name == state.sImpure && state.forceBool(*i->value, noPos, context_below)) {
                isImpure = true;
                experimentalFeatureSettings.require(Xp::ImpureDerivations);
            }

            /* The `args' attribute is special: it supplies the
               command-line arguments to the builder. */
            else if (i->name == state.sArgs) {
                state.forceList(*i->value, noPos, context_below);
                for (auto elem : i->value->listItems()) {
                    auto s = state.coerceToString(noPos, *elem, context,
                            "while evaluating an element of the argument list",
                            true).toOwned();
                    drv.args.push_back(s);
                }
            }

            /* All other attributes are passed to the builder through
               the environment. */
            else {

                if (jsonObject) {

                    if (i->name == state.sStructuredAttrs) continue;

                    (*jsonObject)[key] = printValueAsJSON(state, true, *i->value, noPos, context);

                    if (i->name == state.sBuilder)
                        drv.builder = state.forceString(*i->value, context, noPos, context_below);
                    else if (i->name == state.sSystem)
                        drv.platform = state.forceStringNoCtx(*i->value, noPos, context_below);
                    else if (i->name == state.sOutputHash)
                        outputHash = state.forceStringNoCtx(*i->value, noPos, context_below);
                    else if (i->name == state.sOutputHashAlgo)
                        outputHashAlgo = state.forceStringNoCtx(*i->value, noPos, context_below);
                    else if (i->name == state.sOutputHashMode)
                        handleHashMode(state.forceStringNoCtx(*i->value, noPos, context_below));
                    else if (i->name == state.sOutputs) {
                        /* Require ‘outputs’ to be a list of strings. */
                        state.forceList(*i->value, noPos, context_below);
                        Strings ss;
                        for (auto elem : i->value->listItems())
                            ss.emplace_back(state.forceStringNoCtx(*elem, noPos, context_below));
                        handleOutputs(ss);
                    }

                } else {
                    auto s = state.coerceToString(noPos, *i->value, context, context_below, true).toOwned();
                    drv.env.emplace(key, s);
                    if (i->name == state.sBuilder) drv.builder = std::move(s);
                    else if (i->name == state.sSystem) drv.platform = std::move(s);
                    else if (i->name == state.sOutputHash) outputHash = std::move(s);
                    else if (i->name == state.sOutputHashAlgo) outputHashAlgo = std::move(s);
                    else if (i->name == state.sOutputHashMode) handleHashMode(s);
                    else if (i->name == state.sOutputs)
                        handleOutputs(tokenizeString<Strings>(s));
                }

            }

        } catch (Error & e) {
            e.addTrace(state.positions[i->pos],
                hintfmt("while evaluating attribute '%1%' of derivation '%2%'", key, drvName),
                true);
            throw;
        }
    }

    if (jsonObject) {
        drv.env.emplace("__json", jsonObject->dump());
        jsonObject.reset();
    }

    /* Everything in the context of the strings in the derivation
       attributes should be added as dependencies of the resulting
       derivation. */
    for (auto & c : context) {
        std::visit(overloaded {
            /* Since this allows the builder to gain access to every
               path in the dependency graph of the derivation (including
               all outputs), all paths in the graph must be added to
               this derivation's list of inputs to ensure that they are
               available when the builder runs. */
            [&](const NixStringContextElem::DrvDeep & d) {
                /* !!! This doesn't work if readOnlyMode is set. */
                StorePathSet refs;
                state.store->computeFSClosure(d.drvPath, refs);
                for (auto & j : refs) {
                    drv.inputSrcs.insert(j);
                    if (j.isDerivation())
                        drv.inputDrvs[j] = state.store->readDerivation(j).outputNames();
                }
            },
            [&](const NixStringContextElem::Built & b) {
                if (auto * p = std::get_if<DerivedPath::Opaque>(&*b.drvPath))
                    drv.inputDrvs[p->path].insert(b.output);
                else
                    throw UnimplementedError("Dependencies on the outputs of dynamic derivations are not yet supported");
            },
            [&](const NixStringContextElem::Opaque & o) {
                drv.inputSrcs.insert(o.path);
            },
        }, c.raw());
    }

    /* Do we have all required attributes? */
    if (drv.builder == "")
        state.debugThrowLastTrace(EvalError({
            .msg = hintfmt("required attribute 'builder' missing"),
            .errPos = state.positions[noPos]
        }));

    if (drv.platform == "")
        state.debugThrowLastTrace(EvalError({
            .msg = hintfmt("required attribute 'system' missing"),
            .errPos = state.positions[noPos]
        }));

    /* Check whether the derivation name is valid. */
    if (isDerivation(drvName) &&
        !(ingestionMethod == ContentAddressMethod { TextIngestionMethod { } } &&
          outputs.size() == 1 &&
          *(outputs.begin()) == "out"))
    {
        state.debugThrowLastTrace(EvalError({
            .msg = hintfmt("derivation names are allowed to end in '%s' only if they produce a single derivation file", drvExtension),
            .errPos = state.positions[noPos]
        }));
    }

    if (outputHash) {
        /* Handle fixed-output derivations.

           Ignore `__contentAddressed` because fixed output derivations are
           already content addressed. */
        if (outputs.size() != 1 || *(outputs.begin()) != "out")
            state.debugThrowLastTrace(Error({
                .msg = hintfmt("multiple outputs are not supported in fixed-output derivations"),
                .errPos = state.positions[noPos]
            }));

        auto h = newHashAllowEmpty(*outputHash, parseHashTypeOpt(outputHashAlgo));

        auto method = ingestionMethod.value_or(FileIngestionMethod::Flat);

        DerivationOutput::CAFixed dof {
            .ca = ContentAddress {
                .method = std::move(method),
                .hash = std::move(h),
            },
        };

        drv.env["out"] = state.store->printStorePath(dof.path(*state.store, drvName, "out"));
        drv.outputs.insert_or_assign("out", std::move(dof));
    }

    else if (contentAddressed || isImpure) {
        if (contentAddressed && isImpure)
            throw EvalError({
                .msg = hintfmt("derivation cannot be both content-addressed and impure"),
                .errPos = state.positions[noPos]
            });

        auto ht = parseHashTypeOpt(outputHashAlgo).value_or(htSHA256);
        auto method = ingestionMethod.value_or(FileIngestionMethod::Recursive);

        for (auto & i : outputs) {
            drv.env[i] = hashPlaceholder(i);
            if (isImpure)
                drv.outputs.insert_or_assign(i,
                    DerivationOutput::Impure {
                        .method = method.raw,
                        .hashType = ht,
                    });
            else
                drv.outputs.insert_or_assign(i,
                    DerivationOutput::CAFloating {
                        .method = method.raw,
                        .hashType = ht,
                    });
        }
    }

    else {
        /* Compute a hash over the "masked" store derivation, which is
           the final one except that in the list of outputs, the
           output paths are empty strings, and the corresponding
           environment variables have an empty value.  This ensures
           that changes in the set of output names do get reflected in
           the hash. */
        for (auto & i : outputs) {
            drv.env[i] = "";
            drv.outputs.insert_or_assign(i,
                DerivationOutput::Deferred { });
        }

        auto hashModulo = hashDerivationModulo(*state.store, Derivation(drv), true);
        switch (hashModulo.kind) {
        case DrvHash::Kind::Regular:
            for (auto & i : outputs) {
                auto h = get(hashModulo.hashes, i);
                if (!h)
                    throw AssertionError({
                        .msg = hintfmt("derivation produced no hash for output '%s'", i),
                        .errPos = state.positions[noPos],
                    });
                auto outPath = state.store->makeOutputPath(i, *h, drvName);
                drv.env[i] = state.store->printStorePath(outPath);
                drv.outputs.insert_or_assign(
                    i,
                    DerivationOutputInputAddressed {
                        .path = std::move(outPath),
                    });
            }
            break;
            ;
        case DrvHash::Kind::Deferred:
            for (auto & i : outputs) {
                drv.outputs.insert_or_assign(i, DerivationOutputDeferred {});
            }
        }
    }

    /* Write the resulting term into the Nix store directory. */
    auto drvPath = writeDerivation(*state.store, drv, state.repair);
    auto drvPathS = state.store->printStorePath(drvPath);

    printMsg(lvlChatty, "instantiated '%1%' -> '%2%'", drvName, drvPathS);

    /* Optimisation, but required in read-only mode! because in that
       case we don't actually write store derivations, so we can't
       read them later. */
    {
        auto h = hashDerivationModulo(*state.store, drv, false);
        drvHashes.lock()->insert_or_assign(drvPath, h);
    }

    auto result = state.buildBindings(1 + drv.outputs.size());
    result.alloc(state.sDrvPath).mkString(drvPathS, {
        NixStringContextElem::DrvDeep { .drvPath = drvPath },
    });
    for (auto & i : drv.outputs)
        mkOutputString(state, result, drvPath, i);

    v.mkAttrs(result);
}

static RegisterPrimOp primop_derivationStrict(PrimOp {
    .name = "derivationStrict",
    .arity = 1,
    .fun = prim_derivationStrict,
});

/* Return a placeholder string for the specified output that will be
   substituted by the corresponding output path at build time. For
   example, 'placeholder "out"' returns the string
   /1rz4g4znpzjwh1xymhjpm42vipw92pr73vdgl6xs1hycac8kf2n9. At build
   time, any occurrence of this string in an derivation attribute will
   be replaced with the concrete path in the Nix store of the output
   ‘out’. */
static void prim_placeholder(EvalState & state, const PosIdx pos, Value * * args, Value & v)
{
    v.mkString(hashPlaceholder(state.forceStringNoCtx(*args[0], pos, "while evaluating the first argument passed to builtins.placeholder")));
}

static RegisterPrimOp primop_placeholder({
    .name = "placeholder",
    .args = {"output"},
    .doc = R"(
      Return a placeholder string for the specified *output* that will be
      substituted by the corresponding output path at build time. Typical
      outputs would be `"out"`, `"bin"` or `"dev"`.
    )",
    .fun = prim_placeholder,
});


/*************************************************************
 * Paths
 *************************************************************/


/* Convert the argument to a path and then to a string (confusing,
   eh?).  !!! obsolete? */
static void prim_toPath(EvalState & state, const PosIdx pos, Value * * args, Value & v)
{
    NixStringContext context;
    auto path = state.coerceToPath(pos, *args[0], context, "while evaluating the first argument passed to builtins.toPath");
    v.mkString(path.path.abs(), context);
}

static RegisterPrimOp primop_toPath({
    .name = "__toPath",
    .args = {"s"},
    .doc = R"(
      **DEPRECATED.** Use `/. + "/path"` to convert a string into an absolute
      path. For relative paths, use `./. + "/path"`.
    )",
    .fun = prim_toPath,
});

/* Allow a valid store path to be used in an expression.  This is
   useful in some generated expressions such as in nix-push, which
   generates a call to a function with an already existing store path
   as argument.  You don't want to use `toPath' here because it copies
   the path to the Nix store, which yields a copy like
   /nix/store/newhash-oldhash-oldname.  In the past, `toPath' had
   special case behaviour for store paths, but that created weird
   corner cases. */
static void prim_storePath(EvalState & state, const PosIdx pos, Value * * args, Value & v)
{
    if (evalSettings.pureEval)
        state.debugThrowLastTrace(EvalError({
            .msg = hintfmt("'%s' is not allowed in pure evaluation mode", "builtins.storePath"),
            .errPos = state.positions[pos]
        }));

    NixStringContext context;
    // FIXME: check rootPath
    auto path = state.coerceToPath(pos, *args[0], context, "while evaluating the first argument passed to 'builtins.storePath'").path;
    /* Resolve symlinks in ‘path’, unless ‘path’ itself is a symlink
       directly in the store.  The latter condition is necessary so
       e.g. nix-push does the right thing. */
    if (!state.store->isStorePath(path.abs()))
        path = CanonPath(canonPath(path.abs(), true));
    if (!state.store->isInStore(path.abs()))
        state.debugThrowLastTrace(EvalError({
            .msg = hintfmt("path '%1%' is not in the Nix store", path),
            .errPos = state.positions[pos]
        }));
    auto path2 = state.store->toStorePath(path.abs()).first;
    if (!settings.readOnlyMode)
        state.store->ensurePath(path2);
    context.insert(NixStringContextElem::Opaque { .path = path2 });
    v.mkString(path.abs(), context);
}

static RegisterPrimOp primop_storePath({
    .name = "__storePath",
    .args = {"path"},
    .doc = R"(
      This function allows you to define a dependency on an already
      existing store path. For example, the derivation attribute `src
      = builtins.storePath /nix/store/f1d18v1y…-source` causes the
      derivation to depend on the specified path, which must exist or
      be substitutable. Note that this differs from a plain path
      (e.g. `src = /nix/store/f1d18v1y…-source`) in that the latter
      causes the path to be *copied* again to the Nix store, resulting
      in a new path (e.g. `/nix/store/ld01dnzc…-source-source`).

      Not available in [pure evaluation mode](@docroot@/command-ref/conf-file.md#conf-pure-eval).

      See also [`builtins.fetchClosure`](#builtins-fetchClosure).
    )",
    .fun = prim_storePath,
});

static void prim_pathExists(EvalState & state, const PosIdx pos, Value * * args, Value & v)
{
    /* We don’t check the path right now, because we don’t want to
       throw if the path isn’t allowed, but just return false (and we
       can’t just catch the exception here because we still want to
       throw if something in the evaluation of `*args[0]` tries to
       access an unauthorized path). */
    auto path = realisePath(state, pos, *args[0], { .checkForPureEval = false });

    try {
        v.mkBool(path.pathExists());
    } catch (SysError & e) {
        /* Don't give away info from errors while canonicalising
           ‘path’ in restricted mode. */
        v.mkBool(false);
    } catch (RestrictedPathError & e) {
        v.mkBool(false);
    }
}

static RegisterPrimOp primop_pathExists({
    .name = "__pathExists",
    .args = {"path"},
    .doc = R"(
      Return `true` if the path *path* exists at evaluation time, and
      `false` otherwise.
    )",
    .fun = prim_pathExists,
});

/* Return the base name of the given string, i.e., everything
   following the last slash. */
static void prim_baseNameOf(EvalState & state, const PosIdx pos, Value * * args, Value & v)
{
    NixStringContext context;
    v.mkString(baseNameOf(*state.coerceToString(pos, *args[0], context,
            "while evaluating the first argument passed to builtins.baseNameOf",
            false, false)), context);
}

static RegisterPrimOp primop_baseNameOf({
    .name = "baseNameOf",
    .args = {"s"},
    .doc = R"(
      Return the *base name* of the string *s*, that is, everything
      following the final slash in the string. This is similar to the GNU
      `basename` command.
    )",
    .fun = prim_baseNameOf,
});

/* Return the directory of the given path, i.e., everything before the
   last slash.  Return either a path or a string depending on the type
   of the argument. */
static void prim_dirOf(EvalState & state, const PosIdx pos, Value * * args, Value & v)
{
    state.forceValue(*args[0], pos);
    if (args[0]->type() == nPath) {
        auto path = args[0]->path();
        v.mkPath(path.path.isRoot() ? path : path.parent());
    } else {
        NixStringContext context;
        auto path = state.coerceToString(pos, *args[0], context,
            "while evaluating the first argument passed to 'builtins.dirOf'",
            false, false);
        auto dir = dirOf(*path);
        v.mkString(dir, context);
    }
}

static RegisterPrimOp primop_dirOf({
    .name = "dirOf",
    .args = {"s"},
    .doc = R"(
      Return the directory part of the string *s*, that is, everything
      before the final slash in the string. This is similar to the GNU
      `dirname` command.
    )",
    .fun = prim_dirOf,
});

/* Return the contents of a file as a string. */
static void prim_readFile(EvalState & state, const PosIdx pos, Value * * args, Value & v)
{
    auto path = realisePath(state, pos, *args[0]);
    auto s = path.readFile();
    if (s.find((char) 0) != std::string::npos)
        state.debugThrowLastTrace(Error("the contents of the file '%1%' cannot be represented as a Nix string", path));
    StorePathSet refs;
    if (state.store->isInStore(path.path.abs())) {
        try {
            // FIXME: only do queryPathInfo if path.accessor is the store accessor
            refs = state.store->queryPathInfo(state.store->toStorePath(path.path.abs()).first)->references;
        } catch (Error &) { // FIXME: should be InvalidPathError
        }
        // Re-scan references to filter down to just the ones that actually occur in the file.
        auto refsSink = PathRefScanSink::fromPaths(refs);
        refsSink << s;
        refs = refsSink.getResultPaths();
    }
    NixStringContext context;
    for (auto && p : std::move(refs)) {
        context.insert(NixStringContextElem::Opaque {
            .path = std::move((StorePath &&)p),
        });
    }
    v.mkString(s, context);
}

static RegisterPrimOp primop_readFile({
    .name = "__readFile",
    .args = {"path"},
    .doc = R"(
      Return the contents of the file *path* as a string.
    )",
    .fun = prim_readFile,
});

/* Find a file in the Nix search path. Used to implement <x> paths,
   which are desugared to 'findFile __nixPath "x"'. */
static void prim_findFile(EvalState & state, const PosIdx pos, Value * * args, Value & v)
{
    state.forceList(*args[0], pos, "while evaluating the first argument passed to builtins.findFile");

    SearchPath searchPath;

    for (auto v2 : args[0]->listItems()) {
        state.forceAttrs(*v2, pos, "while evaluating an element of the list passed to builtins.findFile");

        std::string prefix;
        Bindings::iterator i = v2->attrs->find(state.sPrefix);
        if (i != v2->attrs->end())
            prefix = state.forceStringNoCtx(*i->value, pos, "while evaluating the `prefix` attribute of an element of the list passed to builtins.findFile");

        i = getAttr(state, state.sPath, v2->attrs, "in an element of the __nixPath");

        NixStringContext context;
        auto path = state.coerceToString(pos, *i->value, context,
                "while evaluating the `path` attribute of an element of the list passed to builtins.findFile",
                false, false).toOwned();

        try {
            auto rewrites = state.realiseContext(context);
            path = rewriteStrings(path, rewrites);
        } catch (InvalidPathError & e) {
            state.debugThrowLastTrace(EvalError({
                .msg = hintfmt("cannot find '%1%', since path '%2%' is not valid", path, e.path),
                .errPos = state.positions[pos]
            }));
        }

        searchPath.elements.emplace_back(SearchPath::Elem {
            .prefix = SearchPath::Prefix { .s = prefix },
            .path = SearchPath::Path { .s = path },
        });
    }

    auto path = state.forceStringNoCtx(*args[1], pos, "while evaluating the second argument passed to builtins.findFile");

    v.mkPath(state.findFile(searchPath, path, pos));
}

static RegisterPrimOp primop_findFile(PrimOp {
    .name = "__findFile",
    .args = {"search path", "lookup path"},
    .doc = R"(
      Look up the given path with the given search path.

      A search path is represented list of [attribute sets](./values.md#attribute-set) with two attributes, `prefix`, and `path`.
      `prefix` is a relative path.
      `path` denotes a file system location; the exact syntax depends on the command line interface.

      Examples of search path attribute sets:

      - ```
        {
          prefix = "nixos-config";
          path = "/etc/nixos/configuration.nix";
        }
        ```

      - ```
        {
          prefix = "";
          path = "/nix/var/nix/profiles/per-user/root/channels";
        }
        ```

      The lookup algorithm checks each entry until a match is found, returning a [path value](@docroot@/language/values.html#type-path) of the match.

      This is the process for each entry:
      If the lookup path matches `prefix`, then the remainder of the lookup path (the "suffix") is searched for within the directory denoted by `patch`.
      Note that the `path` may need to be downloaded at this point to look inside.
      If the suffix is found inside that directory, then the entry is a match;
      the combined absolute path of the directory (now downloaded if need be) and the suffix is returned.

      The syntax

      ```nix
      <nixpkgs>
      ```

      is equivalent to:

      ```nix
      builtins.findFile builtins.nixPath "nixpkgs"
      ```
    )",
    .fun = prim_findFile,
});

/* Return the cryptographic hash of a file in base-16. */
static void prim_hashFile(EvalState & state, const PosIdx pos, Value * * args, Value & v)
{
    auto type = state.forceStringNoCtx(*args[0], pos, "while evaluating the first argument passed to builtins.hashFile");
    std::optional<HashType> ht = parseHashType(type);
    if (!ht)
        state.debugThrowLastTrace(Error({
            .msg = hintfmt("unknown hash type '%1%'", type),
            .errPos = state.positions[pos]
        }));

    auto path = realisePath(state, pos, *args[1]);

    // FIXME: state.toRealPath(path, context)
    v.mkString(hashString(*ht, path.readFile()).to_string(Base16, false));
}

static RegisterPrimOp primop_hashFile({
    .name = "__hashFile",
    .args = {"type", "p"},
    .doc = R"(
      Return a base-16 representation of the cryptographic hash of the
      file at path *p*. The hash algorithm specified by *type* must be one
      of `"md5"`, `"sha1"`, `"sha256"` or `"sha512"`.
    )",
    .fun = prim_hashFile,
});

static std::string_view fileTypeToString(InputAccessor::Type type)
{
    return
        type == InputAccessor::Type::tRegular ? "regular" :
        type == InputAccessor::Type::tDirectory ? "directory" :
        type == InputAccessor::Type::tSymlink ? "symlink" :
        "unknown";
}

static void prim_readFileType(EvalState & state, const PosIdx pos, Value * * args, Value & v)
{
    auto path = realisePath(state, pos, *args[0]);
    /* Retrieve the directory entry type and stringize it. */
    v.mkString(fileTypeToString(path.lstat().type));
}

static RegisterPrimOp primop_readFileType({
    .name = "__readFileType",
    .args = {"p"},
    .doc = R"(
      Determine the directory entry type of a filesystem node, being
      one of "directory", "regular", "symlink", or "unknown".
    )",
    .fun = prim_readFileType,
});

/* Read a directory (without . or ..) */
static void prim_readDir(EvalState & state, const PosIdx pos, Value * * args, Value & v)
{
    auto path = realisePath(state, pos, *args[0]);

    // Retrieve directory entries for all nodes in a directory.
    // This is similar to `getFileType` but is optimized to reduce system calls
    // on many systems.
    auto entries = path.readDirectory();
    auto attrs = state.buildBindings(entries.size());

    // If we hit unknown directory entry types we may need to fallback to
    // using `getFileType` on some systems.
    // In order to reduce system calls we make each lookup lazy by using
    // `builtins.readFileType` application.
    Value * readFileType = nullptr;

    for (auto & [name, type] : entries) {
        auto & attr = attrs.alloc(name);
        if (!type) {
            // Some filesystems or operating systems may not be able to return
            // detailed node info quickly in this case we produce a thunk to
            // query the file type lazily.
            auto epath = state.allocValue();
            epath->mkPath(path + name);
            if (!readFileType)
                readFileType = &state.getBuiltin("readFileType");
            attr.mkApp(readFileType, epath);
        } else {
            // This branch of the conditional is much more likely.
            // Here we just stringize the directory entry type.
            attr.mkString(fileTypeToString(*type));
        }
    }

    v.mkAttrs(attrs);
}

static RegisterPrimOp primop_readDir({
    .name = "__readDir",
    .args = {"path"},
    .doc = R"(
      Return the contents of the directory *path* as a set mapping
      directory entries to the corresponding file type. For instance, if
      directory `A` contains a regular file `B` and another directory
      `C`, then `builtins.readDir ./A` will return the set

      ```nix
      { B = "regular"; C = "directory"; }
      ```

      The possible values for the file type are `"regular"`,
      `"directory"`, `"symlink"` and `"unknown"`.
    )",
    .fun = prim_readDir,
});

/* Extend single element string context with another output. */
static void prim_outputOf(EvalState & state, const PosIdx pos, Value * * args, Value & v)
{
    SingleDerivedPath drvPath = state.coerceToSingleDerivedPath(pos, *args[0], "while evaluating the first argument to builtins.outputOf");

    std::string_view outputName = state.forceStringNoCtx(*args[1], pos, "while evaluating the second argument to builtins.outputOf");

    state.mkSingleDerivedPathString(
        SingleDerivedPath::Built {
            .drvPath = make_ref<SingleDerivedPath>(drvPath),
            .output = std::string { outputName },
        },
        v);
}

static RegisterPrimOp primop_outputOf({
    .name = "__outputOf",
    .args = {"derivation-reference", "output-name"},
    .doc = R"(
      Return the output path of a derivation, literally or using a placeholder if needed.

      If the derivation has a statically-known output path (i.e. the derivation output is input-addressed, or fixed content-addresed), the output path will just be returned.
      But if the derivation is content-addressed or if the derivation is itself not-statically produced (i.e. is the output of another derivation), a placeholder will be returned instead.

      *`derivation reference`* must be a string that may contain a regular store path to a derivation, or may be a placeholder reference. If the derivation is produced by a derivation, you must explicitly select `drv.outPath`.
      This primop can be chained arbitrarily deeply.
      For instance,
      ```nix
      builtins.outputOf
        (builtins.outputOf myDrv "out)
        "out"
      ```
      will return a placeholder for the output of the output of `myDrv`.

      This primop corresponds to the `^` sigil for derivable paths, e.g. as part of installable syntax on the command line.
    )",
    .fun = prim_outputOf,
    .experimentalFeature = Xp::DynamicDerivations,
});

/*************************************************************
 * Creating files
 *************************************************************/


/* Convert the argument (which can be any Nix expression) to an XML
   representation returned in a string.  Not all Nix expressions can
   be sensibly or completely represented (e.g., functions). */
static void prim_toXML(EvalState & state, const PosIdx pos, Value * * args, Value & v)
{
    std::ostringstream out;
    NixStringContext context;
    printValueAsXML(state, true, false, *args[0], out, context, pos);
    v.mkString(out.str(), context);
}

static RegisterPrimOp primop_toXML({
    .name = "__toXML",
    .args = {"e"},
    .doc = R"(
      Return a string containing an XML representation of *e*. The main
      application for `toXML` is to communicate information with the
      builder in a more structured format than plain environment
      variables.

      Here is an example where this is the case:

      ```nix
      { stdenv, fetchurl, libxslt, jira, uberwiki }:

      stdenv.mkDerivation (rec {
        name = "web-server";

        buildInputs = [ libxslt ];

        builder = builtins.toFile "builder.sh" "
          source $stdenv/setup
          mkdir $out
          echo "$servlets" | xsltproc ${stylesheet} - > $out/server-conf.xml ①
        ";

        stylesheet = builtins.toFile "stylesheet.xsl" ②
         "<?xml version='1.0' encoding='UTF-8'?>
          <xsl:stylesheet xmlns:xsl='http://www.w3.org/1999/XSL/Transform' version='1.0'>
            <xsl:template match='/'>
              <Configure>
                <xsl:for-each select='/expr/list/attrs'>
                  <Call name='addWebApplication'>
                    <Arg><xsl:value-of select=\"attr[@name = 'path']/string/@value\" /></Arg>
                    <Arg><xsl:value-of select=\"attr[@name = 'war']/path/@value\" /></Arg>
                  </Call>
                </xsl:for-each>
              </Configure>
            </xsl:template>
          </xsl:stylesheet>
        ";

        servlets = builtins.toXML [ ③
          { path = "/bugtracker"; war = jira + "/lib/atlassian-jira.war"; }
          { path = "/wiki"; war = uberwiki + "/uberwiki.war"; }
        ];
      })
      ```

      The builder is supposed to generate the configuration file for a
      [Jetty servlet container](http://jetty.mortbay.org/). A servlet
      container contains a number of servlets (`*.war` files) each
      exported under a specific URI prefix. So the servlet configuration
      is a list of sets containing the `path` and `war` of the servlet
      (①). This kind of information is difficult to communicate with the
      normal method of passing information through an environment
      variable, which just concatenates everything together into a
      string (which might just work in this case, but wouldn’t work if
      fields are optional or contain lists themselves). Instead the Nix
      expression is converted to an XML representation with `toXML`,
      which is unambiguous and can easily be processed with the
      appropriate tools. For instance, in the example an XSLT stylesheet
      (at point ②) is applied to it (at point ①) to generate the XML
      configuration file for the Jetty server. The XML representation
      produced at point ③ by `toXML` is as follows:

      ```xml
      <?xml version='1.0' encoding='utf-8'?>
      <expr>
        <list>
          <attrs>
            <attr name="path">
              <string value="/bugtracker" />
            </attr>
            <attr name="war">
              <path value="/nix/store/d1jh9pasa7k2...-jira/lib/atlassian-jira.war" />
            </attr>
          </attrs>
          <attrs>
            <attr name="path">
              <string value="/wiki" />
            </attr>
            <attr name="war">
              <path value="/nix/store/y6423b1yi4sx...-uberwiki/uberwiki.war" />
            </attr>
          </attrs>
        </list>
      </expr>
      ```

      Note that we used the `toFile` built-in to write the builder and
      the stylesheet “inline” in the Nix expression. The path of the
      stylesheet is spliced into the builder using the syntax `xsltproc
      ${stylesheet}`.
    )",
    .fun = prim_toXML,
});

/* Convert the argument (which can be any Nix expression) to a JSON
   string.  Not all Nix expressions can be sensibly or completely
   represented (e.g., functions). */
static void prim_toJSON(EvalState & state, const PosIdx pos, Value * * args, Value & v)
{
    std::ostringstream out;
    NixStringContext context;
    printValueAsJSON(state, true, *args[0], pos, out, context);
    v.mkString(out.str(), context);
}

static RegisterPrimOp primop_toJSON({
    .name = "__toJSON",
    .args = {"e"},
    .doc = R"(
      Return a string containing a JSON representation of *e*. Strings,
      integers, floats, booleans, nulls and lists are mapped to their JSON
      equivalents. Sets (except derivations) are represented as objects.
      Derivations are translated to a JSON string containing the
      derivation’s output path. Paths are copied to the store and
      represented as a JSON string of the resulting store path.
    )",
    .fun = prim_toJSON,
});

/* Parse a JSON string to a value. */
static void prim_fromJSON(EvalState & state, const PosIdx pos, Value * * args, Value & v)
{
    auto s = state.forceStringNoCtx(*args[0], pos, "while evaluating the first argument passed to builtins.fromJSON");
    try {
        parseJSON(state, s, v);
    } catch (JSONParseError &e) {
        e.addTrace(state.positions[pos], "while decoding a JSON string");
        throw;
    }
}

static RegisterPrimOp primop_fromJSON({
    .name = "__fromJSON",
    .args = {"e"},
    .doc = R"(
      Convert a JSON string to a Nix value. For example,

      ```nix
      builtins.fromJSON ''{"x": [1, 2, 3], "y": null}''
      ```

      returns the value `{ x = [ 1 2 3 ]; y = null; }`.
    )",
    .fun = prim_fromJSON,
});

/* Store a string in the Nix store as a source file that can be used
   as an input by derivations. */
static void prim_toFile(EvalState & state, const PosIdx pos, Value * * args, Value & v)
{
    NixStringContext context;
    std::string name(state.forceStringNoCtx(*args[0], pos, "while evaluating the first argument passed to builtins.toFile"));
    std::string contents(state.forceString(*args[1], context, pos, "while evaluating the second argument passed to builtins.toFile"));

    StorePathSet refs;

    for (auto c : context) {
        if (auto p = std::get_if<NixStringContextElem::Opaque>(&c))
            refs.insert(p->path);
        else
            state.debugThrowLastTrace(EvalError({
                .msg = hintfmt(
                    "in 'toFile': the file named '%1%' must not contain a reference "
                    "to a derivation but contains (%2%)",
                    name, c.to_string()),
                .errPos = state.positions[pos]
            }));
    }

    auto storePath = settings.readOnlyMode
        ? state.store->computeStorePathForText(name, contents, refs)
        : state.store->addTextToStore(name, contents, refs, state.repair);

    /* Note: we don't need to add `context' to the context of the
       result, since `storePath' itself has references to the paths
       used in args[1]. */

    /* Add the output of this to the allowed paths. */
    state.allowAndSetStorePathString(storePath, v);
}

static RegisterPrimOp primop_toFile({
    .name = "__toFile",
    .args = {"name", "s"},
    .doc = R"(
      Store the string *s* in a file in the Nix store and return its
      path.  The file has suffix *name*. This file can be used as an
      input to derivations. One application is to write builders
      “inline”. For instance, the following Nix expression combines the
      Nix expression for GNU Hello and its build script into one file:

      ```nix
      { stdenv, fetchurl, perl }:

      stdenv.mkDerivation {
        name = "hello-2.1.1";

        builder = builtins.toFile "builder.sh" "
          source $stdenv/setup

          PATH=$perl/bin:$PATH

          tar xvfz $src
          cd hello-*
          ./configure --prefix=$out
          make
          make install
        ";

        src = fetchurl {
          url = "http://ftp.nluug.nl/pub/gnu/hello/hello-2.1.1.tar.gz";
          sha256 = "1md7jsfd8pa45z73bz1kszpp01yw6x5ljkjk2hx7wl800any6465";
        };
        inherit perl;
      }
      ```

      It is even possible for one file to refer to another, e.g.,

      ```nix
      builder = let
        configFile = builtins.toFile "foo.conf" "
          # This is some dummy configuration file.
          ...
        ";
      in builtins.toFile "builder.sh" "
        source $stdenv/setup
        ...
        cp ${configFile} $out/etc/foo.conf
      ";
      ```

      Note that `${configFile}` is a
      [string interpolation](@docroot@/language/values.md#type-string), so the result of the
      expression `configFile`
      (i.e., a path like `/nix/store/m7p7jfny445k...-foo.conf`) will be
      spliced into the resulting string.

      It is however *not* allowed to have files mutually referring to each
      other, like so:

      ```nix
      let
        foo = builtins.toFile "foo" "...${bar}...";
        bar = builtins.toFile "bar" "...${foo}...";
      in foo
      ```

      This is not allowed because it would cause a cyclic dependency in
      the computation of the cryptographic hashes for `foo` and `bar`.

      It is also not possible to reference the result of a derivation. If
      you are using Nixpkgs, the `writeTextFile` function is able to do
      that.
    )",
    .fun = prim_toFile,
});

bool EvalState::callPathFilter(
    Value * filterFun,
    const SourcePath & path,
    std::string_view pathArg,
    PosIdx pos)
{
    auto st = path.lstat();

    /* Call the filter function.  The first argument is the path, the
       second is a string indicating the type of the file. */
    Value arg1;
    arg1.mkString(pathArg);

    Value arg2;
    // assert that type is not "unknown"
    arg2.mkString(fileTypeToString(st.type));

    Value * args []{&arg1, &arg2};
    Value res;
    callFunction(*filterFun, 2, args, res, pos);

    return forceBool(res, pos, "while evaluating the return value of the path filter function");
}

static void addPath(
    EvalState & state,
    const PosIdx pos,
    std::string_view name,
    const SourcePath & path,
    Value * filterFun,
    FileIngestionMethod method,
    const std::optional<Hash> expectedHash,
    Value & v,
    const NixStringContext & context)
{
    try {
        // FIXME
        #if 0
        // FIXME: handle CA derivation outputs (where path needs to
        // be rewritten to the actual output).
        auto rewrites = state.realiseContext(context);
        path = state.toRealPath(rewriteStrings(path, rewrites), context);
        #endif

        StorePathSet refs;

        // FIXME
        #if 0
        if (state.store->isInStore(path)) {
            try {
                auto [storePath, subPath] = state.store->toStorePath(path);
                // FIXME: we should scanForReferences on the path before adding it
                refs = state.store->queryPathInfo(storePath)->references;
                path = state.store->toRealPath(storePath) + subPath;
            } catch (Error &) { // FIXME: should be InvalidPathError
            }
        }
        #endif

        std::unique_ptr<PathFilter> filter;
        if (filterFun)
            filter = std::make_unique<PathFilter>([&](const Path & p) {
                auto p2 = CanonPath(p);
                return state.callPathFilter(filterFun, {path.accessor, p2}, p2.abs(), pos);
            });

        std::optional<StorePath> expectedStorePath;
        if (expectedHash)
            expectedStorePath = state.store->makeFixedOutputPath(name, FixedOutputInfo {
                .method = method,
                .hash = *expectedHash,
                .references = {},
            });

        // FIXME: instead of a store path, we could return a
        // SourcePath that applies the filter lazily and copies to the
        // store on-demand.

        if (!expectedHash || !state.store->isValidPath(*expectedStorePath)) {
            // FIXME
            if (method != FileIngestionMethod::Recursive)
                throw Error("'recursive = false' is not implemented");
            auto dstPath = path.fetchToStore(state.store, name, filter.get(), state.repair);
            if (expectedHash && expectedStorePath != dstPath)
                state.debugThrowLastTrace(Error("store path mismatch in (possibly filtered) path added from '%s'", path));
            state.allowAndSetStorePathString(dstPath, v);
        } else
            state.allowAndSetStorePathString(*expectedStorePath, v);
    } catch (Error & e) {
        e.addTrace(state.positions[pos], "while adding path '%s'", path);
        throw;
    }
}


static void prim_filterSource(EvalState & state, const PosIdx pos, Value * * args, Value & v)
{
    NixStringContext context;
    auto path = state.coerceToPath(pos, *args[1], context,
        "while evaluating the second argument (the path to filter) passed to 'builtins.filterSource'");

    state.forceFunction(*args[0], pos, "while evaluating the first argument passed to builtins.filterSource");

    addPath(state, pos, path.baseName(), path, args[0], FileIngestionMethod::Recursive, std::nullopt, v, context);
}

static RegisterPrimOp primop_filterSource({
    .name = "__filterSource",
    .args = {"e1", "e2"},
    .doc = R"(
      > **Warning**
      >
      > `filterSource` should not be used to filter store paths. Since
      > `filterSource` uses the name of the input directory while naming
      > the output directory, doing so will produce a directory name in
      > the form of `<hash2>-<hash>-<name>`, where `<hash>-<name>` is
      > the name of the input directory. Since `<hash>` depends on the
      > unfiltered directory, the name of the output directory will
      > indirectly depend on files that are filtered out by the
      > function. This will trigger a rebuild even when a filtered out
      > file is changed. Use `builtins.path` instead, which allows
      > specifying the name of the output directory.

      This function allows you to copy sources into the Nix store while
      filtering certain files. For instance, suppose that you want to use
      the directory `source-dir` as an input to a Nix expression, e.g.

      ```nix
      stdenv.mkDerivation {
        ...
        src = ./source-dir;
      }
      ```

      However, if `source-dir` is a Subversion working copy, then all
      those annoying `.svn` subdirectories will also be copied to the
      store. Worse, the contents of those directories may change a lot,
      causing lots of spurious rebuilds. With `filterSource` you can
      filter out the `.svn` directories:

      ```nix
      src = builtins.filterSource
        (path: type: type != "directory" || baseNameOf path != ".svn")
        ./source-dir;
      ```

      Thus, the first argument *e1* must be a predicate function that is
      called for each regular file, directory or symlink in the source
      tree *e2*. If the function returns `true`, the file is copied to the
      Nix store, otherwise it is omitted. The function is called with two
      arguments. The first is the full path of the file. The second is a
      string that identifies the type of the file, which is either
      `"regular"`, `"directory"`, `"symlink"` or `"unknown"` (for other
      kinds of files such as device nodes or fifos — but note that those
      cannot be copied to the Nix store, so if the predicate returns
      `true` for them, the copy will fail). If you exclude a directory,
      the entire corresponding subtree of *e2* will be excluded.
    )",
    .fun = prim_filterSource,
});

static void prim_path(EvalState & state, const PosIdx pos, Value * * args, Value & v)
{
    std::optional<SourcePath> path;
    std::string name;
    Value * filterFun = nullptr;
    auto method = FileIngestionMethod::Recursive;
    std::optional<Hash> expectedHash;
    NixStringContext context;

    state.forceAttrs(*args[0], pos, "while evaluating the argument passed to 'builtins.path'");

    state.forceAttrs(*args[0], pos, "while evaluating the argument passed to 'builtins.path'");

    for (auto & attr : *args[0]->attrs) {
        auto n = state.symbols[attr.name];
        if (n == "path")
            path.emplace(state.coerceToPath(attr.pos, *attr.value, context, "while evaluating the 'path' attribute passed to 'builtins.path'"));
        else if (attr.name == state.sName)
            name = state.forceStringNoCtx(*attr.value, attr.pos, "while evaluating the `name` attribute passed to builtins.path");
        else if (n == "filter")
            state.forceFunction(*(filterFun = attr.value), attr.pos, "while evaluating the `filter` parameter passed to builtins.path");
        else if (n == "recursive")
            method = FileIngestionMethod { state.forceBool(*attr.value, attr.pos, "while evaluating the `recursive` attribute passed to builtins.path") };
        else if (n == "sha256")
            expectedHash = newHashAllowEmpty(state.forceStringNoCtx(*attr.value, attr.pos, "while evaluating the `sha256` attribute passed to builtins.path"), htSHA256);
        else
            state.debugThrowLastTrace(EvalError({
                .msg = hintfmt("unsupported argument '%1%' to 'addPath'", state.symbols[attr.name]),
                .errPos = state.positions[attr.pos]
            }));
    }
    if (!path)
        state.debugThrowLastTrace(EvalError({
            .msg = hintfmt("missing required 'path' attribute in the first argument to builtins.path"),
            .errPos = state.positions[pos]
        }));
    if (name.empty())
        name = path->baseName();

    addPath(state, pos, name, *path, filterFun, method, expectedHash, v, context);
}

static RegisterPrimOp primop_path({
    .name = "__path",
    .args = {"args"},
    .doc = R"(
      An enrichment of the built-in path type, based on the attributes
      present in *args*. All are optional except `path`:

        - path\
          The underlying path.

        - name\
          The name of the path when added to the store. This can used to
          reference paths that have nix-illegal characters in their names,
          like `@`.

        - filter\
          A function of the type expected by `builtins.filterSource`,
          with the same semantics.

        - recursive\
          When `false`, when `path` is added to the store it is with a
          flat hash, rather than a hash of the NAR serialization of the
          file. Thus, `path` must refer to a regular file, not a
          directory. This allows similar behavior to `fetchurl`. Defaults
          to `true`.

        - sha256\
          When provided, this is the expected hash of the file at the
          path. Evaluation will fail if the hash is incorrect, and
          providing a hash allows `builtins.path` to be used even when the
          `pure-eval` nix config option is on.
    )",
    .fun = prim_path,
});


/*************************************************************
 * Sets
 *************************************************************/


/* Return the names of the attributes in a set as a sorted list of
   strings. */
static void prim_attrNames(EvalState & state, const PosIdx pos, Value * * args, Value & v)
{
    state.forceAttrs(*args[0], pos, "while evaluating the argument passed to builtins.attrNames");

    state.mkList(v, args[0]->attrs->size());

    size_t n = 0;
    for (auto & i : *args[0]->attrs)
        (v.listElems()[n++] = state.allocValue())->mkString(state.symbols[i.name]);

    std::sort(v.listElems(), v.listElems() + n,
              [](Value * v1, Value * v2) { return strcmp(v1->string.s, v2->string.s) < 0; });
}

static RegisterPrimOp primop_attrNames({
    .name = "__attrNames",
    .args = {"set"},
    .doc = R"(
      Return the names of the attributes in the set *set* in an
      alphabetically sorted list. For instance, `builtins.attrNames { y
      = 1; x = "foo"; }` evaluates to `[ "x" "y" ]`.
    )",
    .fun = prim_attrNames,
});

/* Return the values of the attributes in a set as a list, in the same
   order as attrNames. */
static void prim_attrValues(EvalState & state, const PosIdx pos, Value * * args, Value & v)
{
    state.forceAttrs(*args[0], pos, "while evaluating the argument passed to builtins.attrValues");

    state.mkList(v, args[0]->attrs->size());

    unsigned int n = 0;
    for (auto & i : *args[0]->attrs)
        v.listElems()[n++] = (Value *) &i;

    std::sort(v.listElems(), v.listElems() + n,
        [&](Value * v1, Value * v2) {
            std::string_view s1 = state.symbols[((Attr *) v1)->name],
                s2 = state.symbols[((Attr *) v2)->name];
            return s1 < s2;
        });

    for (unsigned int i = 0; i < n; ++i)
        v.listElems()[i] = ((Attr *) v.listElems()[i])->value;
}

static RegisterPrimOp primop_attrValues({
    .name = "__attrValues",
    .args = {"set"},
    .doc = R"(
      Return the values of the attributes in the set *set* in the order
      corresponding to the sorted attribute names.
    )",
    .fun = prim_attrValues,
});

/* Dynamic version of the `.' operator. */
void prim_getAttr(EvalState & state, const PosIdx pos, Value * * args, Value & v)
{
    auto attr = state.forceStringNoCtx(*args[0], pos, "while evaluating the first argument passed to builtins.getAttr");
    state.forceAttrs(*args[1], pos, "while evaluating the second argument passed to builtins.getAttr");
    Bindings::iterator i = getAttr(
        state,
        state.symbols.create(attr),
        args[1]->attrs,
        "in the attribute set under consideration"
    );
    // !!! add to stack trace?
    if (state.countCalls && i->pos) state.attrSelects[i->pos]++;
    state.forceValue(*i->value, pos);
    v = *i->value;
}

static RegisterPrimOp primop_getAttr({
    .name = "__getAttr",
    .args = {"s", "set"},
    .doc = R"(
      `getAttr` returns the attribute named *s* from *set*. Evaluation
      aborts if the attribute doesn’t exist. This is a dynamic version of
      the `.` operator, since *s* is an expression rather than an
      identifier.
    )",
    .fun = prim_getAttr,
});

/* Return position information of the specified attribute. */
static void prim_unsafeGetAttrPos(EvalState & state, const PosIdx pos, Value * * args, Value & v)
{
    auto attr = state.forceStringNoCtx(*args[0], pos, "while evaluating the first argument passed to builtins.unsafeGetAttrPos");
    state.forceAttrs(*args[1], pos, "while evaluating the second argument passed to builtins.unsafeGetAttrPos");
    Bindings::iterator i = args[1]->attrs->find(state.symbols.create(attr));
    if (i == args[1]->attrs->end())
        v.mkNull();
    else
        state.mkPos(v, i->pos);
}

static RegisterPrimOp primop_unsafeGetAttrPos(PrimOp {
    .name = "__unsafeGetAttrPos",
    .arity = 2,
    .fun = prim_unsafeGetAttrPos,
});

/* Dynamic version of the `?' operator. */
static void prim_hasAttr(EvalState & state, const PosIdx pos, Value * * args, Value & v)
{
    auto attr = state.forceStringNoCtx(*args[0], pos, "while evaluating the first argument passed to builtins.hasAttr");
    state.forceAttrs(*args[1], pos, "while evaluating the second argument passed to builtins.hasAttr");
    v.mkBool(args[1]->attrs->find(state.symbols.create(attr)) != args[1]->attrs->end());
}

static RegisterPrimOp primop_hasAttr({
    .name = "__hasAttr",
    .args = {"s", "set"},
    .doc = R"(
      `hasAttr` returns `true` if *set* has an attribute named *s*, and
      `false` otherwise. This is a dynamic version of the `?` operator,
      since *s* is an expression rather than an identifier.
    )",
    .fun = prim_hasAttr,
});

/* Determine whether the argument is a set. */
static void prim_isAttrs(EvalState & state, const PosIdx pos, Value * * args, Value & v)
{
    state.forceValue(*args[0], pos);
    v.mkBool(args[0]->type() == nAttrs);
}

static RegisterPrimOp primop_isAttrs({
    .name = "__isAttrs",
    .args = {"e"},
    .doc = R"(
      Return `true` if *e* evaluates to a set, and `false` otherwise.
    )",
    .fun = prim_isAttrs,
});

static void prim_removeAttrs(EvalState & state, const PosIdx pos, Value * * args, Value & v)
{
    state.forceAttrs(*args[0], pos, "while evaluating the first argument passed to builtins.removeAttrs");
    state.forceList(*args[1], pos, "while evaluating the second argument passed to builtins.removeAttrs");

    /* Get the attribute names to be removed.
       We keep them as Attrs instead of Symbols so std::set_difference
       can be used to remove them from attrs[0]. */
    boost::container::small_vector<Attr, 64> names;
    names.reserve(args[1]->listSize());
    for (auto elem : args[1]->listItems()) {
        state.forceStringNoCtx(*elem, pos, "while evaluating the values of the second argument passed to builtins.removeAttrs");
        names.emplace_back(state.symbols.create(elem->string.s), nullptr);
    }
    std::sort(names.begin(), names.end());

    /* Copy all attributes not in that set.  Note that we don't need
       to sort v.attrs because it's a subset of an already sorted
       vector. */
    auto attrs = state.buildBindings(args[0]->attrs->size());
    std::set_difference(
        args[0]->attrs->begin(), args[0]->attrs->end(),
        names.begin(), names.end(),
        std::back_inserter(attrs));
    v.mkAttrs(attrs.alreadySorted());
}

static RegisterPrimOp primop_removeAttrs({
    .name = "removeAttrs",
    .args = {"set", "list"},
    .doc = R"(
      Remove the attributes listed in *list* from *set*. The attributes
      don’t have to exist in *set*. For instance,

      ```nix
      removeAttrs { x = 1; y = 2; z = 3; } [ "a" "x" "z" ]
      ```

      evaluates to `{ y = 2; }`.
    )",
    .fun = prim_removeAttrs,
});

/* Builds a set from a list specifying (name, value) pairs.  To be
   precise, a list [{name = "name1"; value = value1;} ... {name =
   "nameN"; value = valueN;}] is transformed to {name1 = value1;
   ... nameN = valueN;}.  In case of duplicate occurrences of the same
   name, the first takes precedence. */
static void prim_listToAttrs(EvalState & state, const PosIdx pos, Value * * args, Value & v)
{
    state.forceList(*args[0], pos, "while evaluating the argument passed to builtins.listToAttrs");

    auto attrs = state.buildBindings(args[0]->listSize());

    std::set<Symbol> seen;

    for (auto v2 : args[0]->listItems()) {
        state.forceAttrs(*v2, pos, "while evaluating an element of the list passed to builtins.listToAttrs");

        Bindings::iterator j = getAttr(state, state.sName, v2->attrs, "in a {name=...; value=...;} pair");

        auto name = state.forceStringNoCtx(*j->value, j->pos, "while evaluating the `name` attribute of an element of the list passed to builtins.listToAttrs");

        auto sym = state.symbols.create(name);
        if (seen.insert(sym).second) {
            Bindings::iterator j2 = getAttr(state, state.sValue, v2->attrs, "in a {name=...; value=...;} pair");
            attrs.insert(sym, j2->value, j2->pos);
        }
    }

    v.mkAttrs(attrs);
}

static RegisterPrimOp primop_listToAttrs({
    .name = "__listToAttrs",
    .args = {"e"},
    .doc = R"(
      Construct a set from a list specifying the names and values of each
      attribute. Each element of the list should be a set consisting of a
      string-valued attribute `name` specifying the name of the attribute,
      and an attribute `value` specifying its value.

      In case of duplicate occurrences of the same name, the first
      takes precedence.

      Example:

      ```nix
      builtins.listToAttrs
        [ { name = "foo"; value = 123; }
          { name = "bar"; value = 456; }
          { name = "bar"; value = 420; }
        ]
      ```

      evaluates to

      ```nix
      { foo = 123; bar = 456; }
      ```
    )",
    .fun = prim_listToAttrs,
});

static void prim_intersectAttrs(EvalState & state, const PosIdx pos, Value * * args, Value & v)
{
    state.forceAttrs(*args[0], pos, "while evaluating the first argument passed to builtins.intersectAttrs");
    state.forceAttrs(*args[1], pos, "while evaluating the second argument passed to builtins.intersectAttrs");

    Bindings &left = *args[0]->attrs;
    Bindings &right = *args[1]->attrs;

    auto attrs = state.buildBindings(std::min(left.size(), right.size()));

    // The current implementation has good asymptotic complexity and is reasonably
    // simple. Further optimization may be possible, but does not seem productive,
    // considering the state of eval performance in 2022.
    //
    // I have looked for reusable and/or standard solutions and these are my
    // findings:
    //
    // STL
    // ===
    // std::set_intersection is not suitable, as it only performs a simultaneous
    // linear scan; not taking advantage of random access. This is O(n + m), so
    // linear in the largest set, which is not acceptable for callPackage in Nixpkgs.
    //
    // Simultaneous scan, with alternating simple binary search
    // ===
    // One alternative algorithm scans the attrsets simultaneously, jumping
    // forward using `lower_bound` in case of inequality. This should perform
    // well on very similar sets, having a local and predictable access pattern.
    // On dissimilar sets, it seems to need more comparisons than the current
    // algorithm, as few consecutive attrs match. `lower_bound` could take
    // advantage of the decreasing remaining search space, but this causes
    // the medians to move, which can mean that they don't stay in the cache
    // like they would with the current naive `find`.
    //
    // Double binary search
    // ===
    // The optimal algorithm may be "Double binary search", which doesn't
    // scan at all, but rather divides both sets simultaneously.
    // See "Fast Intersection Algorithms for Sorted Sequences" by Baeza-Yates et al.
    // https://cs.uwaterloo.ca/~ajsaling/papers/intersection_alg_app10.pdf
    // The only downsides I can think of are not having a linear access pattern
    // for similar sets, and having to maintain a more intricate algorithm.
    //
    // Adaptive
    // ===
    // Finally one could run try a simultaneous scan, count misses and fall back
    // to double binary search when the counter hit some threshold and/or ratio.

    if (left.size() < right.size()) {
        for (auto & l : left) {
            Bindings::iterator r = right.find(l.name);
            if (r != right.end())
                attrs.insert(*r);
        }
    }
    else {
        for (auto & r : right) {
            Bindings::iterator l = left.find(r.name);
            if (l != left.end())
                attrs.insert(r);
        }
    }

    v.mkAttrs(attrs.alreadySorted());
}

static RegisterPrimOp primop_intersectAttrs({
    .name = "__intersectAttrs",
    .args = {"e1", "e2"},
    .doc = R"(
      Return a set consisting of the attributes in the set *e2* which have the
      same name as some attribute in *e1*.

      Performs in O(*n* log *m*) where *n* is the size of the smaller set and *m* the larger set's size.
    )",
    .fun = prim_intersectAttrs,
});

static void prim_catAttrs(EvalState & state, const PosIdx pos, Value * * args, Value & v)
{
    auto attrName = state.symbols.create(state.forceStringNoCtx(*args[0], pos, "while evaluating the first argument passed to builtins.catAttrs"));
    state.forceList(*args[1], pos, "while evaluating the second argument passed to builtins.catAttrs");

    Value * res[args[1]->listSize()];
    unsigned int found = 0;

    for (auto v2 : args[1]->listItems()) {
        state.forceAttrs(*v2, pos, "while evaluating an element in the list passed as second argument to builtins.catAttrs");
        Bindings::iterator i = v2->attrs->find(attrName);
        if (i != v2->attrs->end())
            res[found++] = i->value;
    }

    state.mkList(v, found);
    for (unsigned int n = 0; n < found; ++n)
        v.listElems()[n] = res[n];
}

static RegisterPrimOp primop_catAttrs({
    .name = "__catAttrs",
    .args = {"attr", "list"},
    .doc = R"(
      Collect each attribute named *attr* from a list of attribute
      sets.  Attrsets that don't contain the named attribute are
      ignored. For example,

      ```nix
      builtins.catAttrs "a" [{a = 1;} {b = 0;} {a = 2;}]
      ```

      evaluates to `[1 2]`.
    )",
    .fun = prim_catAttrs,
});

static void prim_functionArgs(EvalState & state, const PosIdx pos, Value * * args, Value & v)
{
    state.forceValue(*args[0], pos);
    if (args[0]->isPrimOpApp() || args[0]->isPrimOp()) {
        v.mkAttrs(&state.emptyBindings);
        return;
    }
    if (!args[0]->isLambda())
        state.debugThrowLastTrace(TypeError({
            .msg = hintfmt("'functionArgs' requires a function"),
            .errPos = state.positions[pos]
        }));

    if (!args[0]->lambda.fun->hasFormals()) {
        v.mkAttrs(&state.emptyBindings);
        return;
    }

    auto attrs = state.buildBindings(args[0]->lambda.fun->formals->formals.size());
    for (auto & i : args[0]->lambda.fun->formals->formals)
        // !!! should optimise booleans (allocate only once)
        attrs.alloc(i.name, i.pos).mkBool(i.def);
    v.mkAttrs(attrs);
}

static RegisterPrimOp primop_functionArgs({
    .name = "__functionArgs",
    .args = {"f"},
    .doc = R"(
      Return a set containing the names of the formal arguments expected
      by the function *f*. The value of each attribute is a Boolean
      denoting whether the corresponding argument has a default value. For
      instance, `functionArgs ({ x, y ? 123}: ...) = { x = false; y =
      true; }`.

      "Formal argument" here refers to the attributes pattern-matched by
      the function. Plain lambdas are not included, e.g. `functionArgs (x:
      ...) = { }`.
    )",
    .fun = prim_functionArgs,
});

/*  */
static void prim_mapAttrs(EvalState & state, const PosIdx pos, Value * * args, Value & v)
{
    state.forceAttrs(*args[1], pos, "while evaluating the second argument passed to builtins.mapAttrs");

    auto attrs = state.buildBindings(args[1]->attrs->size());

    for (auto & i : *args[1]->attrs) {
        Value * vName = state.allocValue();
        Value * vFun2 = state.allocValue();
        vName->mkString(state.symbols[i.name]);
        vFun2->mkApp(args[0], vName);
        attrs.alloc(i.name).mkApp(vFun2, i.value);
    }

    v.mkAttrs(attrs.alreadySorted());
}

static RegisterPrimOp primop_mapAttrs({
    .name = "__mapAttrs",
    .args = {"f", "attrset"},
    .doc = R"(
      Apply function *f* to every element of *attrset*. For example,

      ```nix
      builtins.mapAttrs (name: value: value * 10) { a = 1; b = 2; }
      ```

      evaluates to `{ a = 10; b = 20; }`.
    )",
    .fun = prim_mapAttrs,
});

static void prim_zipAttrsWith(EvalState & state, const PosIdx pos, Value * * args, Value & v)
{
    // we will first count how many values are present for each given key.
    // we then allocate a single attrset and pre-populate it with lists of
    // appropriate sizes, stash the pointers to the list elements of each,
    // and populate the lists. after that we replace the list in the every
    // attribute with the merge function application. this way we need not
    // use (slightly slower) temporary storage the GC does not know about.

    std::map<Symbol, std::pair<size_t, Value * *>> attrsSeen;

    state.forceFunction(*args[0], pos, "while evaluating the first argument passed to builtins.zipAttrsWith");
    state.forceList(*args[1], pos, "while evaluating the second argument passed to builtins.zipAttrsWith");
    const auto listSize = args[1]->listSize();
    const auto listElems = args[1]->listElems();

    for (unsigned int n = 0; n < listSize; ++n) {
        Value * vElem = listElems[n];
        state.forceAttrs(*vElem, noPos, "while evaluating a value of the list passed as second argument to builtins.zipAttrsWith");
        for (auto & attr : *vElem->attrs)
            attrsSeen[attr.name].first++;
    }

    auto attrs = state.buildBindings(attrsSeen.size());
    for (auto & [sym, elem] : attrsSeen) {
        auto & list = attrs.alloc(sym);
        state.mkList(list, elem.first);
        elem.second = list.listElems();
    }
    v.mkAttrs(attrs.alreadySorted());

    for (unsigned int n = 0; n < listSize; ++n) {
        Value * vElem = listElems[n];
        for (auto & attr : *vElem->attrs)
            *attrsSeen[attr.name].second++ = attr.value;
    }

    for (auto & attr : *v.attrs) {
        auto name = state.allocValue();
        name->mkString(state.symbols[attr.name]);
        auto call1 = state.allocValue();
        call1->mkApp(args[0], name);
        auto call2 = state.allocValue();
        call2->mkApp(call1, attr.value);
        attr.value = call2;
    }
}

static RegisterPrimOp primop_zipAttrsWith({
    .name = "__zipAttrsWith",
    .args = {"f", "list"},
    .doc = R"(
      Transpose a list of attribute sets into an attribute set of lists,
      then apply `mapAttrs`.

      `f` receives two arguments: the attribute name and a non-empty
      list of all values encountered for that attribute name.

      The result is an attribute set where the attribute names are the
      union of the attribute names in each element of `list`. The attribute
      values are the return values of `f`.

      ```nix
      builtins.zipAttrsWith
        (name: values: { inherit name values; })
        [ { a = "x"; } { a = "y"; b = "z"; } ]
      ```

      evaluates to

      ```
      {
        a = { name = "a"; values = [ "x" "y" ]; };
        b = { name = "b"; values = [ "z" ]; };
      }
      ```
    )",
    .fun = prim_zipAttrsWith,
});


/*************************************************************
 * Lists
 *************************************************************/


/* Determine whether the argument is a list. */
static void prim_isList(EvalState & state, const PosIdx pos, Value * * args, Value & v)
{
    state.forceValue(*args[0], pos);
    v.mkBool(args[0]->type() == nList);
}

static RegisterPrimOp primop_isList({
    .name = "__isList",
    .args = {"e"},
    .doc = R"(
      Return `true` if *e* evaluates to a list, and `false` otherwise.
    )",
    .fun = prim_isList,
});

static void elemAt(EvalState & state, const PosIdx pos, Value & list, int n, Value & v)
{
    state.forceList(list, pos, "while evaluating the first argument passed to builtins.elemAt");
    if (n < 0 || (unsigned int) n >= list.listSize())
        state.debugThrowLastTrace(Error({
            .msg = hintfmt("list index %1% is out of bounds", n),
            .errPos = state.positions[pos]
        }));
    state.forceValue(*list.listElems()[n], pos);
    v = *list.listElems()[n];
}

/* Return the n-1'th element of a list. */
static void prim_elemAt(EvalState & state, const PosIdx pos, Value * * args, Value & v)
{
    elemAt(state, pos, *args[0], state.forceInt(*args[1], pos, "while evaluating the second argument passed to builtins.elemAt"), v);
}

static RegisterPrimOp primop_elemAt({
    .name = "__elemAt",
    .args = {"xs", "n"},
    .doc = R"(
      Return element *n* from the list *xs*. Elements are counted starting
      from 0. A fatal error occurs if the index is out of bounds.
    )",
    .fun = prim_elemAt,
});

/* Return the first element of a list. */
static void prim_head(EvalState & state, const PosIdx pos, Value * * args, Value & v)
{
    elemAt(state, pos, *args[0], 0, v);
}

static RegisterPrimOp primop_head({
    .name = "__head",
    .args = {"list"},
    .doc = R"(
      Return the first element of a list; abort evaluation if the argument
      isn’t a list or is an empty list. You can test whether a list is
      empty by comparing it with `[]`.
    )",
    .fun = prim_head,
});

/* Return a list consisting of everything but the first element of
   a list.  Warning: this function takes O(n) time, so you probably
   don't want to use it!  */
static void prim_tail(EvalState & state, const PosIdx pos, Value * * args, Value & v)
{
    state.forceList(*args[0], pos, "while evaluating the first argument passed to builtins.tail");
    if (args[0]->listSize() == 0)
        state.debugThrowLastTrace(Error({
            .msg = hintfmt("'tail' called on an empty list"),
            .errPos = state.positions[pos]
        }));

    state.mkList(v, args[0]->listSize() - 1);
    for (unsigned int n = 0; n < v.listSize(); ++n)
        v.listElems()[n] = args[0]->listElems()[n + 1];
}

static RegisterPrimOp primop_tail({
    .name = "__tail",
    .args = {"list"},
    .doc = R"(
      Return the second to last elements of a list; abort evaluation if
      the argument isn’t a list or is an empty list.

      > **Warning**
      >
      > This function should generally be avoided since it's inefficient:
      > unlike Haskell's `tail`, it takes O(n) time, so recursing over a
      > list by repeatedly calling `tail` takes O(n^2) time.
    )",
    .fun = prim_tail,
});

/* Apply a function to every element of a list. */
static void prim_map(EvalState & state, const PosIdx pos, Value * * args, Value & v)
{
    state.forceList(*args[1], pos, "while evaluating the second argument passed to builtins.map");

    if (args[1]->listSize() == 0) {
        v = *args[1];
        return;
    }

    state.forceFunction(*args[0], pos, "while evaluating the first argument passed to builtins.map");

    state.mkList(v, args[1]->listSize());
    for (unsigned int n = 0; n < v.listSize(); ++n)
        (v.listElems()[n] = state.allocValue())->mkApp(
            args[0], args[1]->listElems()[n]);
}

static RegisterPrimOp primop_map({
    .name = "map",
    .args = {"f", "list"},
    .doc = R"(
      Apply the function *f* to each element in the list *list*. For
      example,

      ```nix
      map (x: "foo" + x) [ "bar" "bla" "abc" ]
      ```

      evaluates to `[ "foobar" "foobla" "fooabc" ]`.
    )",
    .fun = prim_map,
});

/* Filter a list using a predicate; that is, return a list containing
   every element from the list for which the predicate function
   returns true. */
static void prim_filter(EvalState & state, const PosIdx pos, Value * * args, Value & v)
{
    state.forceList(*args[1], pos, "while evaluating the second argument passed to builtins.filter");

    if (args[1]->listSize() == 0) {
        v = *args[1];
        return;
    }

    state.forceFunction(*args[0], pos, "while evaluating the first argument passed to builtins.filter");

    // FIXME: putting this on the stack is risky.
    Value * vs[args[1]->listSize()];
    unsigned int k = 0;

    bool same = true;
    for (unsigned int n = 0; n < args[1]->listSize(); ++n) {
        Value res;
        state.callFunction(*args[0], *args[1]->listElems()[n], res, noPos);
        if (state.forceBool(res, pos, "while evaluating the return value of the filtering function passed to builtins.filter"))
            vs[k++] = args[1]->listElems()[n];
        else
            same = false;
    }

    if (same)
        v = *args[1];
    else {
        state.mkList(v, k);
        for (unsigned int n = 0; n < k; ++n) v.listElems()[n] = vs[n];
    }
}

static RegisterPrimOp primop_filter({
    .name = "__filter",
    .args = {"f", "list"},
    .doc = R"(
      Return a list consisting of the elements of *list* for which the
      function *f* returns `true`.
    )",
    .fun = prim_filter,
});

/* Return true if a list contains a given element. */
static void prim_elem(EvalState & state, const PosIdx pos, Value * * args, Value & v)
{
    bool res = false;
    state.forceList(*args[1], pos, "while evaluating the second argument passed to builtins.elem");
    for (auto elem : args[1]->listItems())
        if (state.eqValues(*args[0], *elem, pos, "while searching for the presence of the given element in the list")) {
            res = true;
            break;
        }
    v.mkBool(res);
}

static RegisterPrimOp primop_elem({
    .name = "__elem",
    .args = {"x", "xs"},
    .doc = R"(
      Return `true` if a value equal to *x* occurs in the list *xs*, and
      `false` otherwise.
    )",
    .fun = prim_elem,
});

/* Concatenate a list of lists. */
static void prim_concatLists(EvalState & state, const PosIdx pos, Value * * args, Value & v)
{
    state.forceList(*args[0], pos, "while evaluating the first argument passed to builtins.concatLists");
    state.concatLists(v, args[0]->listSize(), args[0]->listElems(), pos, "while evaluating a value of the list passed to builtins.concatLists");
}

static RegisterPrimOp primop_concatLists({
    .name = "__concatLists",
    .args = {"lists"},
    .doc = R"(
      Concatenate a list of lists into a single list.
    )",
    .fun = prim_concatLists,
});

/* Return the length of a list.  This is an O(1) time operation. */
static void prim_length(EvalState & state, const PosIdx pos, Value * * args, Value & v)
{
    state.forceList(*args[0], pos, "while evaluating the first argument passed to builtins.length");
    v.mkInt(args[0]->listSize());
}

static RegisterPrimOp primop_length({
    .name = "__length",
    .args = {"e"},
    .doc = R"(
      Return the length of the list *e*.
    )",
    .fun = prim_length,
});

/* Reduce a list by applying a binary operator, from left to
   right. The operator is applied strictly. */
static void prim_foldlStrict(EvalState & state, const PosIdx pos, Value * * args, Value & v)
{
    state.forceFunction(*args[0], pos, "while evaluating the first argument passed to builtins.foldlStrict");
    state.forceList(*args[2], pos, "while evaluating the third argument passed to builtins.foldlStrict");

    if (args[2]->listSize()) {
        Value * vCur = args[1];

        for (auto [n, elem] : enumerate(args[2]->listItems())) {
            Value * vs []{vCur, elem};
            vCur = n == args[2]->listSize() - 1 ? &v : state.allocValue();
            state.callFunction(*args[0], 2, vs, *vCur, pos);
        }
        state.forceValue(v, pos);
    } else {
        state.forceValue(*args[1], pos);
        v = *args[1];
    }
}

static RegisterPrimOp primop_foldlStrict({
    .name = "__foldl'",
    .args = {"op", "nul", "list"},
    .doc = R"(
      Reduce a list by applying a binary operator, from left to right,
      e.g. `foldl' op nul [x0 x1 x2 ...] = op (op (op nul x0) x1) x2)
      ...`. For example, `foldl' (x: y: x + y) 0 [1 2 3]` evaluates to 6.
      The return value of each application of `op` is evaluated immediately,
      even for intermediate values.
    )",
    .fun = prim_foldlStrict,
});

static void anyOrAll(bool any, EvalState & state, const PosIdx pos, Value * * args, Value & v)
{
    state.forceFunction(*args[0], pos, std::string("while evaluating the first argument passed to builtins.") + (any ? "any" : "all"));
    state.forceList(*args[1], pos, std::string("while evaluating the second argument passed to builtins.") + (any ? "any" : "all"));

    Value vTmp;
    for (auto elem : args[1]->listItems()) {
        state.callFunction(*args[0], *elem, vTmp, pos);
        bool res = state.forceBool(vTmp, pos, std::string("while evaluating the return value of the function passed to builtins.") + (any ? "any" : "all"));
        if (res == any) {
            v.mkBool(any);
            return;
        }
    }

    v.mkBool(!any);
}


static void prim_any(EvalState & state, const PosIdx pos, Value * * args, Value & v)
{
    anyOrAll(true, state, pos, args, v);
}

static RegisterPrimOp primop_any({
    .name = "__any",
    .args = {"pred", "list"},
    .doc = R"(
      Return `true` if the function *pred* returns `true` for at least one
      element of *list*, and `false` otherwise.
    )",
    .fun = prim_any,
});

static void prim_all(EvalState & state, const PosIdx pos, Value * * args, Value & v)
{
    anyOrAll(false, state, pos, args, v);
}

static RegisterPrimOp primop_all({
    .name = "__all",
    .args = {"pred", "list"},
    .doc = R"(
      Return `true` if the function *pred* returns `true` for all elements
      of *list*, and `false` otherwise.
    )",
    .fun = prim_all,
});

static void prim_genList(EvalState & state, const PosIdx pos, Value * * args, Value & v)
{
    auto len = state.forceInt(*args[1], pos, "while evaluating the second argument passed to builtins.genList");

    if (len < 0)
        state.error("cannot create list of size %1%", len).debugThrow<EvalError>();

    // More strict than striclty (!) necessary, but acceptable
    // as evaluating map without accessing any values makes little sense.
    state.forceFunction(*args[0], noPos, "while evaluating the first argument passed to builtins.genList");

    state.mkList(v, len);
    for (unsigned int n = 0; n < (unsigned int) len; ++n) {
        auto arg = state.allocValue();
        arg->mkInt(n);
        (v.listElems()[n] = state.allocValue())->mkApp(args[0], arg);
    }
}

static RegisterPrimOp primop_genList({
    .name = "__genList",
    .args = {"generator", "length"},
    .doc = R"(
      Generate list of size *length*, with each element *i* equal to the
      value returned by *generator* `i`. For example,

      ```nix
      builtins.genList (x: x * x) 5
      ```

      returns the list `[ 0 1 4 9 16 ]`.
    )",
    .fun = prim_genList,
});

static void prim_lessThan(EvalState & state, const PosIdx pos, Value * * args, Value & v);


static void prim_sort(EvalState & state, const PosIdx pos, Value * * args, Value & v)
{
    state.forceList(*args[1], pos, "while evaluating the second argument passed to builtins.sort");

    auto len = args[1]->listSize();
    if (len == 0) {
        v = *args[1];
        return;
    }

    state.forceFunction(*args[0], pos, "while evaluating the first argument passed to builtins.sort");

    state.mkList(v, len);
    for (unsigned int n = 0; n < len; ++n) {
        state.forceValue(*args[1]->listElems()[n], pos);
        v.listElems()[n] = args[1]->listElems()[n];
    }

    auto comparator = [&](Value * a, Value * b) {
        /* Optimization: if the comparator is lessThan, bypass
           callFunction. */
        /* TODO: (layus) this is absurd. An optimisation like this
           should be outside the lambda creation */
        if (args[0]->isPrimOp() && args[0]->primOp->fun == prim_lessThan)
            return CompareValues(state, noPos, "while evaluating the ordering function passed to builtins.sort")(a, b);

        Value * vs[] = {a, b};
        Value vBool;
        state.callFunction(*args[0], 2, vs, vBool, noPos);
        return state.forceBool(vBool, pos, "while evaluating the return value of the sorting function passed to builtins.sort");
    };

    /* FIXME: std::sort can segfault if the comparator is not a strict
       weak ordering. What to do? std::stable_sort() seems more
       resilient, but no guarantees... */
    std::stable_sort(v.listElems(), v.listElems() + len, comparator);
}

static RegisterPrimOp primop_sort({
    .name = "__sort",
    .args = {"comparator", "list"},
    .doc = R"(
      Return *list* in sorted order. It repeatedly calls the function
      *comparator* with two elements. The comparator should return `true`
      if the first element is less than the second, and `false` otherwise.
      For example,

      ```nix
      builtins.sort builtins.lessThan [ 483 249 526 147 42 77 ]
      ```

      produces the list `[ 42 77 147 249 483 526 ]`.

      This is a stable sort: it preserves the relative order of elements
      deemed equal by the comparator.
    )",
    .fun = prim_sort,
});

static void prim_partition(EvalState & state, const PosIdx pos, Value * * args, Value & v)
{
    state.forceFunction(*args[0], pos, "while evaluating the first argument passed to builtins.partition");
    state.forceList(*args[1], pos, "while evaluating the second argument passed to builtins.partition");

    auto len = args[1]->listSize();

    ValueVector right, wrong;

    for (unsigned int n = 0; n < len; ++n) {
        auto vElem = args[1]->listElems()[n];
        state.forceValue(*vElem, pos);
        Value res;
        state.callFunction(*args[0], *vElem, res, pos);
        if (state.forceBool(res, pos, "while evaluating the return value of the partition function passed to builtins.partition"))
            right.push_back(vElem);
        else
            wrong.push_back(vElem);
    }

    auto attrs = state.buildBindings(2);

    auto & vRight = attrs.alloc(state.sRight);
    auto rsize = right.size();
    state.mkList(vRight, rsize);
    if (rsize)
        memcpy(vRight.listElems(), right.data(), sizeof(Value *) * rsize);

    auto & vWrong = attrs.alloc(state.sWrong);
    auto wsize = wrong.size();
    state.mkList(vWrong, wsize);
    if (wsize)
        memcpy(vWrong.listElems(), wrong.data(), sizeof(Value *) * wsize);

    v.mkAttrs(attrs);
}

static RegisterPrimOp primop_partition({
    .name = "__partition",
    .args = {"pred", "list"},
    .doc = R"(
      Given a predicate function *pred*, this function returns an
      attrset containing a list named `right`, containing the elements
      in *list* for which *pred* returned `true`, and a list named
      `wrong`, containing the elements for which it returned
      `false`. For example,

      ```nix
      builtins.partition (x: x > 10) [1 23 9 3 42]
      ```

      evaluates to

      ```nix
      { right = [ 23 42 ]; wrong = [ 1 9 3 ]; }
      ```
    )",
    .fun = prim_partition,
});

static void prim_groupBy(EvalState & state, const PosIdx pos, Value * * args, Value & v)
{
    state.forceFunction(*args[0], pos, "while evaluating the first argument passed to builtins.groupBy");
    state.forceList(*args[1], pos, "while evaluating the second argument passed to builtins.groupBy");

    ValueVectorMap attrs;

    for (auto vElem : args[1]->listItems()) {
        Value res;
        state.callFunction(*args[0], *vElem, res, pos);
        auto name = state.forceStringNoCtx(res, pos, "while evaluating the return value of the grouping function passed to builtins.groupBy");
        auto sym = state.symbols.create(name);
        auto vector = attrs.try_emplace(sym, ValueVector()).first;
        vector->second.push_back(vElem);
    }

    auto attrs2 = state.buildBindings(attrs.size());

    for (auto & i : attrs) {
        auto & list = attrs2.alloc(i.first);
        auto size = i.second.size();
        state.mkList(list, size);
        memcpy(list.listElems(), i.second.data(), sizeof(Value *) * size);
    }

    v.mkAttrs(attrs2.alreadySorted());
}

static RegisterPrimOp primop_groupBy({
    .name = "__groupBy",
    .args = {"f", "list"},
    .doc = R"(
      Groups elements of *list* together by the string returned from the
      function *f* called on each element. It returns an attribute set
      where each attribute value contains the elements of *list* that are
      mapped to the same corresponding attribute name returned by *f*.

      For example,

      ```nix
      builtins.groupBy (builtins.substring 0 1) ["foo" "bar" "baz"]
      ```

      evaluates to

      ```nix
      { b = [ "bar" "baz" ]; f = [ "foo" ]; }
      ```
    )",
    .fun = prim_groupBy,
});

static void prim_concatMap(EvalState & state, const PosIdx pos, Value * * args, Value & v)
{
    state.forceFunction(*args[0], pos, "while evaluating the first argument passed to builtins.concatMap");
    state.forceList(*args[1], pos, "while evaluating the second argument passed to builtins.concatMap");
    auto nrLists = args[1]->listSize();

    Value lists[nrLists];
    size_t len = 0;

    for (unsigned int n = 0; n < nrLists; ++n) {
        Value * vElem = args[1]->listElems()[n];
        state.callFunction(*args[0], *vElem, lists[n], pos);
        state.forceList(lists[n], lists[n].determinePos(args[0]->determinePos(pos)), "while evaluating the return value of the function passed to buitlins.concatMap");
        len += lists[n].listSize();
    }

    state.mkList(v, len);
    auto out = v.listElems();
    for (unsigned int n = 0, pos = 0; n < nrLists; ++n) {
        auto l = lists[n].listSize();
        if (l)
            memcpy(out + pos, lists[n].listElems(), l * sizeof(Value *));
        pos += l;
    }
}

static RegisterPrimOp primop_concatMap({
    .name = "__concatMap",
    .args = {"f", "list"},
    .doc = R"(
      This function is equivalent to `builtins.concatLists (map f list)`
      but is more efficient.
    )",
    .fun = prim_concatMap,
});


/*************************************************************
 * Integer arithmetic
 *************************************************************/


static void prim_add(EvalState & state, const PosIdx pos, Value * * args, Value & v)
{
    state.forceValue(*args[0], pos);
    state.forceValue(*args[1], pos);
    if (args[0]->type() == nFloat || args[1]->type() == nFloat)
        v.mkFloat(state.forceFloat(*args[0], pos, "while evaluating the first argument of the addition")
                + state.forceFloat(*args[1], pos, "while evaluating the second argument of the addition"));
    else
        v.mkInt(  state.forceInt(*args[0], pos, "while evaluating the first argument of the addition")
                + state.forceInt(*args[1], pos, "while evaluating the second argument of the addition"));
}

static RegisterPrimOp primop_add({
    .name = "__add",
    .args = {"e1", "e2"},
    .doc = R"(
      Return the sum of the numbers *e1* and *e2*.
    )",
    .fun = prim_add,
});

static void prim_sub(EvalState & state, const PosIdx pos, Value * * args, Value & v)
{
    state.forceValue(*args[0], pos);
    state.forceValue(*args[1], pos);
    if (args[0]->type() == nFloat || args[1]->type() == nFloat)
        v.mkFloat(state.forceFloat(*args[0], pos, "while evaluating the first argument of the subtraction")
                - state.forceFloat(*args[1], pos, "while evaluating the second argument of the subtraction"));
    else
        v.mkInt(  state.forceInt(*args[0], pos, "while evaluating the first argument of the subtraction")
                - state.forceInt(*args[1], pos, "while evaluating the second argument of the subtraction"));
}

static RegisterPrimOp primop_sub({
    .name = "__sub",
    .args = {"e1", "e2"},
    .doc = R"(
      Return the difference between the numbers *e1* and *e2*.
    )",
    .fun = prim_sub,
});

static void prim_mul(EvalState & state, const PosIdx pos, Value * * args, Value & v)
{
    state.forceValue(*args[0], pos);
    state.forceValue(*args[1], pos);
    if (args[0]->type() == nFloat || args[1]->type() == nFloat)
        v.mkFloat(state.forceFloat(*args[0], pos, "while evaluating the first of the multiplication")
                * state.forceFloat(*args[1], pos, "while evaluating the second argument of the multiplication"));
    else
        v.mkInt(  state.forceInt(*args[0], pos, "while evaluating the first argument of the multiplication")
                * state.forceInt(*args[1], pos, "while evaluating the second argument of the multiplication"));
}

static RegisterPrimOp primop_mul({
    .name = "__mul",
    .args = {"e1", "e2"},
    .doc = R"(
      Return the product of the numbers *e1* and *e2*.
    )",
    .fun = prim_mul,
});

static void prim_div(EvalState & state, const PosIdx pos, Value * * args, Value & v)
{
    state.forceValue(*args[0], pos);
    state.forceValue(*args[1], pos);

    NixFloat f2 = state.forceFloat(*args[1], pos, "while evaluating the second operand of the division");
    if (f2 == 0)
        state.debugThrowLastTrace(EvalError({
            .msg = hintfmt("division by zero"),
            .errPos = state.positions[pos]
        }));

    if (args[0]->type() == nFloat || args[1]->type() == nFloat) {
        v.mkFloat(state.forceFloat(*args[0], pos, "while evaluating the first operand of the division") / f2);
    } else {
        NixInt i1 = state.forceInt(*args[0], pos, "while evaluating the first operand of the division");
        NixInt i2 = state.forceInt(*args[1], pos, "while evaluating the second operand of the division");
        /* Avoid division overflow as it might raise SIGFPE. */
        if (i1 == std::numeric_limits<NixInt>::min() && i2 == -1)
            state.debugThrowLastTrace(EvalError({
                .msg = hintfmt("overflow in integer division"),
                .errPos = state.positions[pos]
            }));

        v.mkInt(i1 / i2);
    }
}

static RegisterPrimOp primop_div({
    .name = "__div",
    .args = {"e1", "e2"},
    .doc = R"(
      Return the quotient of the numbers *e1* and *e2*.
    )",
    .fun = prim_div,
});

static void prim_bitAnd(EvalState & state, const PosIdx pos, Value * * args, Value & v)
{
    v.mkInt(state.forceInt(*args[0], pos, "while evaluating the first argument passed to builtins.bitAnd")
            & state.forceInt(*args[1], pos, "while evaluating the second argument passed to builtins.bitAnd"));
}

static RegisterPrimOp primop_bitAnd({
    .name = "__bitAnd",
    .args = {"e1", "e2"},
    .doc = R"(
      Return the bitwise AND of the integers *e1* and *e2*.
    )",
    .fun = prim_bitAnd,
});

static void prim_bitOr(EvalState & state, const PosIdx pos, Value * * args, Value & v)
{
    v.mkInt(state.forceInt(*args[0], pos, "while evaluating the first argument passed to builtins.bitOr")
            | state.forceInt(*args[1], pos, "while evaluating the second argument passed to builtins.bitOr"));
}

static RegisterPrimOp primop_bitOr({
    .name = "__bitOr",
    .args = {"e1", "e2"},
    .doc = R"(
      Return the bitwise OR of the integers *e1* and *e2*.
    )",
    .fun = prim_bitOr,
});

static void prim_bitXor(EvalState & state, const PosIdx pos, Value * * args, Value & v)
{
    v.mkInt(state.forceInt(*args[0], pos, "while evaluating the first argument passed to builtins.bitXor")
            ^ state.forceInt(*args[1], pos, "while evaluating the second argument passed to builtins.bitXor"));
}

static RegisterPrimOp primop_bitXor({
    .name = "__bitXor",
    .args = {"e1", "e2"},
    .doc = R"(
      Return the bitwise XOR of the integers *e1* and *e2*.
    )",
    .fun = prim_bitXor,
});

static void prim_lessThan(EvalState & state, const PosIdx pos, Value * * args, Value & v)
{
    state.forceValue(*args[0], pos);
    state.forceValue(*args[1], pos);
    // pos is exact here, no need for a message.
    CompareValues comp(state, noPos, "");
    v.mkBool(comp(args[0], args[1]));
}

static RegisterPrimOp primop_lessThan({
    .name = "__lessThan",
    .args = {"e1", "e2"},
    .doc = R"(
      Return `true` if the number *e1* is less than the number *e2*, and
      `false` otherwise. Evaluation aborts if either *e1* or *e2* does not
      evaluate to a number.
    )",
    .fun = prim_lessThan,
});


/*************************************************************
 * String manipulation
 *************************************************************/


/* Convert the argument to a string.  Paths are *not* copied to the
   store, so `toString /foo/bar' yields `"/foo/bar"', not
   `"/nix/store/whatever..."'. */
static void prim_toString(EvalState & state, const PosIdx pos, Value * * args, Value & v)
{
    NixStringContext context;
    auto s = state.coerceToString(pos, *args[0], context,
            "while evaluating the first argument passed to builtins.toString",
            true, false);
    v.mkString(*s, context);
}

static RegisterPrimOp primop_toString({
    .name = "toString",
    .args = {"e"},
    .doc = R"(
      Convert the expression *e* to a string. *e* can be:

        - A string (in which case the string is returned unmodified).

        - A path (e.g., `toString /foo/bar` yields `"/foo/bar"`.

        - A set containing `{ __toString = self: ...; }` or `{ outPath = ...; }`.

        - An integer.

        - A list, in which case the string representations of its elements
          are joined with spaces.

        - A Boolean (`false` yields `""`, `true` yields `"1"`).

        - `null`, which yields the empty string.
    )",
    .fun = prim_toString,
});

/* `substring start len str' returns the substring of `str' starting
   at character position `min(start, stringLength str)' inclusive and
   ending at `min(start + len, stringLength str)'.  `start' must be
   non-negative. */
static void prim_substring(EvalState & state, const PosIdx pos, Value * * args, Value & v)
{
    int start = state.forceInt(*args[0], pos, "while evaluating the first argument (the start offset) passed to builtins.substring");
    int len = state.forceInt(*args[1], pos, "while evaluating the second argument (the substring length) passed to builtins.substring");
    NixStringContext context;
    auto s = state.coerceToString(pos, *args[2], context, "while evaluating the third argument (the string) passed to builtins.substring");

    if (start < 0)
        state.debugThrowLastTrace(EvalError({
            .msg = hintfmt("negative start position in 'substring'"),
            .errPos = state.positions[pos]
        }));

    v.mkString((unsigned int) start >= s->size() ? "" : s->substr(start, len), context);
}

static RegisterPrimOp primop_substring({
    .name = "__substring",
    .args = {"start", "len", "s"},
    .doc = R"(
      Return the substring of *s* from character position *start*
      (zero-based) up to but not including *start + len*. If *start* is
      greater than the length of the string, an empty string is returned,
      and if *start + len* lies beyond the end of the string, only the
      substring up to the end of the string is returned. *start* must be
      non-negative. For example,

      ```nix
      builtins.substring 0 3 "nixos"
      ```

      evaluates to `"nix"`.
    )",
    .fun = prim_substring,
});

static void prim_stringLength(EvalState & state, const PosIdx pos, Value * * args, Value & v)
{
    NixStringContext context;
    auto s = state.coerceToString(pos, *args[0], context, "while evaluating the argument passed to builtins.stringLength");
    v.mkInt(s->size());
}

static RegisterPrimOp primop_stringLength({
    .name = "__stringLength",
    .args = {"e"},
    .doc = R"(
      Return the length of the string *e*. If *e* is not a string,
      evaluation is aborted.
    )",
    .fun = prim_stringLength,
});

/* Return the cryptographic hash of a string in base-16. */
static void prim_hashString(EvalState & state, const PosIdx pos, Value * * args, Value & v)
{
    auto type = state.forceStringNoCtx(*args[0], pos, "while evaluating the first argument passed to builtins.hashString");
    std::optional<HashType> ht = parseHashType(type);
    if (!ht)
        state.debugThrowLastTrace(Error({
            .msg = hintfmt("unknown hash type '%1%'", type),
            .errPos = state.positions[pos]
        }));

    NixStringContext context; // discarded
    auto s = state.forceString(*args[1], context, pos, "while evaluating the second argument passed to builtins.hashString");

    v.mkString(hashString(*ht, s).to_string(Base16, false));
}

static RegisterPrimOp primop_hashString({
    .name = "__hashString",
    .args = {"type", "s"},
    .doc = R"(
      Return a base-16 representation of the cryptographic hash of string
      *s*. The hash algorithm specified by *type* must be one of `"md5"`,
      `"sha1"`, `"sha256"` or `"sha512"`.
    )",
    .fun = prim_hashString,
});

struct RegexCache
{
    // TODO use C++20 transparent comparison when available
    std::unordered_map<std::string_view, std::regex> cache;
    std::list<std::string> keys;

    std::regex get(std::string_view re)
    {
        auto it = cache.find(re);
        if (it != cache.end())
            return it->second;
        keys.emplace_back(re);
        return cache.emplace(keys.back(), std::regex(keys.back(), std::regex::extended)).first->second;
    }
};

std::shared_ptr<RegexCache> makeRegexCache()
{
    return std::make_shared<RegexCache>();
}

void prim_match(EvalState & state, const PosIdx pos, Value * * args, Value & v)
{
    auto re = state.forceStringNoCtx(*args[0], pos, "while evaluating the first argument passed to builtins.match");

    try {

        auto regex = state.regexCache->get(re);

        NixStringContext context;
        const auto str = state.forceString(*args[1], context, pos, "while evaluating the second argument passed to builtins.match");

        std::cmatch match;
        if (!std::regex_match(str.begin(), str.end(), match, regex)) {
            v.mkNull();
            return;
        }

        // the first match is the whole string
        const size_t len = match.size() - 1;
        state.mkList(v, len);
        for (size_t i = 0; i < len; ++i) {
            if (!match[i+1].matched)
                (v.listElems()[i] = state.allocValue())->mkNull();
            else
                (v.listElems()[i] = state.allocValue())->mkString(match[i + 1].str());
        }

    } catch (std::regex_error & e) {
        if (e.code() == std::regex_constants::error_space) {
            // limit is _GLIBCXX_REGEX_STATE_LIMIT for libstdc++
            state.debugThrowLastTrace(EvalError({
                .msg = hintfmt("memory limit exceeded by regular expression '%s'", re),
                .errPos = state.positions[pos]
            }));
        } else
            state.debugThrowLastTrace(EvalError({
                .msg = hintfmt("invalid regular expression '%s'", re),
                .errPos = state.positions[pos]
            }));
    }
}

static RegisterPrimOp primop_match({
    .name = "__match",
    .args = {"regex", "str"},
    .doc = R"s(
      Returns a list if the [extended POSIX regular
      expression](http://pubs.opengroup.org/onlinepubs/9699919799/basedefs/V1_chap09.html#tag_09_04)
      *regex* matches *str* precisely, otherwise returns `null`. Each item
      in the list is a regex group.

      ```nix
      builtins.match "ab" "abc"
      ```

      Evaluates to `null`.

      ```nix
      builtins.match "abc" "abc"
      ```

      Evaluates to `[ ]`.

      ```nix
      builtins.match "a(b)(c)" "abc"
      ```

      Evaluates to `[ "b" "c" ]`.

      ```nix
      builtins.match "[[:space:]]+([[:upper:]]+)[[:space:]]+" "  FOO   "
      ```

      Evaluates to `[ "FOO" ]`.
    )s",
    .fun = prim_match,
});

/* Split a string with a regular expression, and return a list of the
   non-matching parts interleaved by the lists of the matching groups. */
void prim_split(EvalState & state, const PosIdx pos, Value * * args, Value & v)
{
    auto re = state.forceStringNoCtx(*args[0], pos, "while evaluating the first argument passed to builtins.split");

    try {

        auto regex = state.regexCache->get(re);

        NixStringContext context;
        const auto str = state.forceString(*args[1], context, pos, "while evaluating the second argument passed to builtins.split");

        auto begin = std::cregex_iterator(str.begin(), str.end(), regex);
        auto end = std::cregex_iterator();

        // Any matches results are surrounded by non-matching results.
        const size_t len = std::distance(begin, end);
        state.mkList(v, 2 * len + 1);
        size_t idx = 0;

        if (len == 0) {
            v.listElems()[idx++] = args[1];
            return;
        }

        for (auto i = begin; i != end; ++i) {
            assert(idx <= 2 * len + 1 - 3);
            auto match = *i;

            // Add a string for non-matched characters.
            (v.listElems()[idx++] = state.allocValue())->mkString(match.prefix().str());

            // Add a list for matched substrings.
            const size_t slen = match.size() - 1;
            auto elem = v.listElems()[idx++] = state.allocValue();

            // Start at 1, beacause the first match is the whole string.
            state.mkList(*elem, slen);
            for (size_t si = 0; si < slen; ++si) {
                if (!match[si + 1].matched)
                    (elem->listElems()[si] = state.allocValue())->mkNull();
                else
                    (elem->listElems()[si] = state.allocValue())->mkString(match[si + 1].str());
            }

            // Add a string for non-matched suffix characters.
            if (idx == 2 * len)
                (v.listElems()[idx++] = state.allocValue())->mkString(match.suffix().str());
        }

        assert(idx == 2 * len + 1);

    } catch (std::regex_error & e) {
        if (e.code() == std::regex_constants::error_space) {
            // limit is _GLIBCXX_REGEX_STATE_LIMIT for libstdc++
            state.debugThrowLastTrace(EvalError({
                .msg = hintfmt("memory limit exceeded by regular expression '%s'", re),
                .errPos = state.positions[pos]
            }));
        } else
            state.debugThrowLastTrace(EvalError({
                .msg = hintfmt("invalid regular expression '%s'", re),
                .errPos = state.positions[pos]
            }));
    }
}

static RegisterPrimOp primop_split({
    .name = "__split",
    .args = {"regex", "str"},
    .doc = R"s(
      Returns a list composed of non matched strings interleaved with the
      lists of the [extended POSIX regular
      expression](http://pubs.opengroup.org/onlinepubs/9699919799/basedefs/V1_chap09.html#tag_09_04)
      *regex* matches of *str*. Each item in the lists of matched
      sequences is a regex group.

      ```nix
      builtins.split "(a)b" "abc"
      ```

      Evaluates to `[ "" [ "a" ] "c" ]`.

      ```nix
      builtins.split "([ac])" "abc"
      ```

      Evaluates to `[ "" [ "a" ] "b" [ "c" ] "" ]`.

      ```nix
      builtins.split "(a)|(c)" "abc"
      ```

      Evaluates to `[ "" [ "a" null ] "b" [ null "c" ] "" ]`.

      ```nix
      builtins.split "([[:upper:]]+)" " FOO "
      ```

      Evaluates to `[ " " [ "FOO" ] " " ]`.
    )s",
    .fun = prim_split,
});

static void prim_concatStringsSep(EvalState & state, const PosIdx pos, Value * * args, Value & v)
{
    NixStringContext context;

    auto sep = state.forceString(*args[0], context, pos, "while evaluating the first argument (the separator string) passed to builtins.concatStringsSep");
    state.forceList(*args[1], pos, "while evaluating the second argument (the list of strings to concat) passed to builtins.concatStringsSep");

    std::string res;
    res.reserve((args[1]->listSize() + 32) * sep.size());
    bool first = true;

    for (auto elem : args[1]->listItems()) {
        if (first) first = false; else res += sep;
        res += *state.coerceToString(pos, *elem, context, "while evaluating one element of the list of strings to concat passed to builtins.concatStringsSep");
    }

    v.mkString(res, context);
}

static RegisterPrimOp primop_concatStringsSep({
    .name = "__concatStringsSep",
    .args = {"separator", "list"},
    .doc = R"(
      Concatenate a list of strings with a separator between each
      element, e.g. `concatStringsSep "/" ["usr" "local" "bin"] ==
      "usr/local/bin"`.
    )",
    .fun = prim_concatStringsSep,
});

static void prim_replaceStrings(EvalState & state, const PosIdx pos, Value * * args, Value & v)
{
    state.forceList(*args[0], pos, "while evaluating the first argument passed to builtins.replaceStrings");
    state.forceList(*args[1], pos, "while evaluating the second argument passed to builtins.replaceStrings");
    if (args[0]->listSize() != args[1]->listSize())
        state.error("'from' and 'to' arguments passed to builtins.replaceStrings have different lengths").atPos(pos).debugThrow<EvalError>();

    std::vector<std::string> from;
    from.reserve(args[0]->listSize());
    for (auto elem : args[0]->listItems())
        from.emplace_back(state.forceString(*elem, pos, "while evaluating one of the strings to replace passed to builtins.replaceStrings"));

    std::unordered_map<size_t, std::string> cache;
    auto to = args[1]->listItems();

    NixStringContext context;
    auto s = state.forceString(*args[2], context, pos, "while evaluating the third argument passed to builtins.replaceStrings");

    std::string res;
    // Loops one past last character to handle the case where 'from' contains an empty string.
    for (size_t p = 0; p <= s.size(); ) {
        bool found = false;
        auto i = from.begin();
        auto j = to.begin();
        size_t j_index = 0;
        for (; i != from.end(); ++i, ++j, ++j_index)
            if (s.compare(p, i->size(), *i) == 0) {
                found = true;
                auto v = cache.find(j_index);
                if (v == cache.end()) {
                    NixStringContext ctx;
                    auto ts = state.forceString(**j, ctx, pos, "while evaluating one of the replacement strings passed to builtins.replaceStrings");
                    v = (cache.emplace(j_index, ts)).first;
                    for (auto& path : ctx)
                        context.insert(path);
                }
                res += v->second;
                if (i->empty()) {
                    if (p < s.size())
                        res += s[p];
                    p++;
                } else {
                    p += i->size();
                }
                break;
            }
        if (!found) {
            if (p < s.size())
                res += s[p];
            p++;
        }
    }

    v.mkString(res, context);
}

static RegisterPrimOp primop_replaceStrings({
    .name = "__replaceStrings",
    .args = {"from", "to", "s"},
    .doc = R"(
      Given string *s*, replace every occurrence of the strings in *from*
      with the corresponding string in *to*.

      The argument *to* is lazy, that is, it is only evaluated when its corresponding pattern in *from* is matched in the string *s*

      Example:

      ```nix
      builtins.replaceStrings ["oo" "a"] ["a" "i"] "foobar"
      ```

      evaluates to `"fabir"`.
    )",
    .fun = prim_replaceStrings,
});


/*************************************************************
 * Versions
 *************************************************************/


static void prim_parseDrvName(EvalState & state, const PosIdx pos, Value * * args, Value & v)
{
    auto name = state.forceStringNoCtx(*args[0], pos, "while evaluating the first argument passed to builtins.parseDrvName");
    DrvName parsed(name);
    auto attrs = state.buildBindings(2);
    attrs.alloc(state.sName).mkString(parsed.name);
    attrs.alloc("version").mkString(parsed.version);
    v.mkAttrs(attrs);
}

static RegisterPrimOp primop_parseDrvName({
    .name = "__parseDrvName",
    .args = {"s"},
    .doc = R"(
      Split the string *s* into a package name and version. The package
      name is everything up to but not including the first dash not followed
      by a letter, and the version is everything following that dash. The
      result is returned in a set `{ name, version }`. Thus,
      `builtins.parseDrvName "nix-0.12pre12876"` returns `{ name =
      "nix"; version = "0.12pre12876"; }`.
    )",
    .fun = prim_parseDrvName,
});

static void prim_compareVersions(EvalState & state, const PosIdx pos, Value * * args, Value & v)
{
    auto version1 = state.forceStringNoCtx(*args[0], pos, "while evaluating the first argument passed to builtins.compareVersions");
    auto version2 = state.forceStringNoCtx(*args[1], pos, "while evaluating the second argument passed to builtins.compareVersions");
    v.mkInt(compareVersions(version1, version2));
}

static RegisterPrimOp primop_compareVersions({
    .name = "__compareVersions",
    .args = {"s1", "s2"},
    .doc = R"(
      Compare two strings representing versions and return `-1` if
      version *s1* is older than version *s2*, `0` if they are the same,
      and `1` if *s1* is newer than *s2*. The version comparison
      algorithm is the same as the one used by [`nix-env
      -u`](../command-ref/nix-env.md#operation---upgrade).
    )",
    .fun = prim_compareVersions,
});

static void prim_splitVersion(EvalState & state, const PosIdx pos, Value * * args, Value & v)
{
    auto version = state.forceStringNoCtx(*args[0], pos, "while evaluating the first argument passed to builtins.splitVersion");
    auto iter = version.cbegin();
    Strings components;
    while (iter != version.cend()) {
        auto component = nextComponent(iter, version.cend());
        if (component.empty())
            break;
        components.emplace_back(component);
    }
    state.mkList(v, components.size());
    for (const auto & [n, component] : enumerate(components))
        (v.listElems()[n] = state.allocValue())->mkString(std::move(component));
}

static RegisterPrimOp primop_splitVersion({
    .name = "__splitVersion",
    .args = {"s"},
    .doc = R"(
      Split a string representing a version into its components, by the
      same version splitting logic underlying the version comparison in
      [`nix-env -u`](../command-ref/nix-env.md#operation---upgrade).
    )",
    .fun = prim_splitVersion,
});


/*************************************************************
 * Primop registration
 *************************************************************/


RegisterPrimOp::PrimOps * RegisterPrimOp::primOps;


RegisterPrimOp::RegisterPrimOp(PrimOp && primOp)
{
    if (!primOps) primOps = new PrimOps;
    primOps->push_back(std::move(primOp));
}


void EvalState::createBaseEnv()
{
    baseEnv.up = 0;

    /* Add global constants such as `true' to the base environment. */
    Value v;

    /* `builtins' must be first! */
    v.mkAttrs(buildBindings(128).finish());
    addConstant("builtins", v, {
        .type = nAttrs,
        .doc = R"(
          Contains all the [built-in functions](@docroot@/language/builtins.md) and values.

          Since built-in functions were added over time, [testing for attributes](./operators.md#has-attribute) in `builtins` can be used for graceful fallback on older Nix installations:

          ```nix
          # if hasContext is not available, we assume `s` has a context
          if builtins ? hasContext then builtins.hasContext s else true
          ```
        )",
    });

    v.mkBool(true);
    addConstant("true", v, {
        .type = nBool,
        .doc = R"(
          Primitive value.

          It can be returned by
          [comparison operators](@docroot@/language/operators.md#Comparison)
          and used in
          [conditional expressions](@docroot@/language/constructs.md#Conditionals).

          The name `true` is not special, and can be shadowed:

          ```nix-repl
          nix-repl> let true = 1; in true
          1
          ```
        )",
    });

    v.mkBool(false);
    addConstant("false", v, {
        .type = nBool,
        .doc = R"(
          Primitive value.

          It can be returned by
          [comparison operators](@docroot@/language/operators.md#Comparison)
          and used in
          [conditional expressions](@docroot@/language/constructs.md#Conditionals).

          The name `false` is not special, and can be shadowed:

          ```nix-repl
          nix-repl> let false = 1; in false
          1
          ```
        )",
    });

    v.mkNull();
    addConstant("null", v, {
        .type = nNull,
        .doc = R"(
          Primitive value.

          The name `null` is not special, and can be shadowed:

          ```nix-repl
          nix-repl> let null = 1; in null
          1
          ```
        )",
    });

    if (!evalSettings.pureEval) {
        v.mkInt(time(0));
    }
    addConstant("__currentTime", v, {
        .type = nInt,
        .doc = R"(
          Return the [Unix time](https://en.wikipedia.org/wiki/Unix_time) at first evaluation.
          Repeated references to that name will re-use the initially obtained value.

          Example:

          ```console
          $ nix repl
          Welcome to Nix 2.15.1 Type :? for help.

          nix-repl> builtins.currentTime
          1683705525

          nix-repl> builtins.currentTime
          1683705525
          ```

          The [store path](@docroot@/glossary.md#gloss-store-path) of a derivation depending on `currentTime` will differ for each evaluation, unless both evaluate `builtins.currentTime` in the same second.
        )",
        .impureOnly = true,
    });

    if (!evalSettings.pureEval) {
        v.mkString(settings.thisSystem.get());
    }
    addConstant("__currentSystem", v, {
        .type = nString,
        .doc = R"(
          The value of the [`system` configuration option](@docroot@/command-ref/conf-file.md#conf-pure-eval).

          It can be used to set the `system` attribute for [`builtins.derivation`](@docroot@/language/derivations.md) such that the resulting derivation can be built on the same system that evaluates the Nix expression:

          ```nix
           builtins.derivation {
             # ...
             system = builtins.currentSystem;
          }
          ```

          It can be overridden in order to create derivations for different system than the current one:

          ```console
          $ nix-instantiate --system "mips64-linux" --eval --expr 'builtins.currentSystem'
          "mips64-linux"
          ```
        )",
        .impureOnly = true,
    });

    v.mkString(nixVersion);
    addConstant("__nixVersion", v, {
        .type = nString,
        .doc = R"(
          The version of Nix.

          For example, where the command line returns the current Nix version,

          ```shell-session
          $ nix --version
          nix (Nix) 2.16.0
          ```

          the Nix language evaluator returns the same value:

          ```nix-repl
          nix-repl> builtins.nixVersion
          "2.16.0"
          ```
        )",
    });

    v.mkString(store->storeDir);
    addConstant("__storeDir", v, {
        .type = nString,
        .doc = R"(
          Logical file system location of the [Nix store](@docroot@/glossary.md#gloss-store) currently in use.

          This value is determined by the `store` parameter in [Store URLs](@docroot@/command-ref/new-cli/nix3-help-stores.md):

          ```shell-session
          $ nix-instantiate --store 'dummy://?store=/blah' --eval --expr builtins.storeDir
          "/blah"
          ```
        )",
    });

    /* Language version.  This should be increased every time a new
       language feature gets added.  It's not necessary to increase it
       when primops get added, because you can just use `builtins ?
       primOp' to check. */
    v.mkInt(6);
    addConstant("__langVersion", v, {
        .type = nInt,
        .doc = R"(
          The current version of the Nix language.
        )",
    });

    // Miscellaneous
    if (evalSettings.enableNativeCode) {
        addPrimOp({
            .name = "__importNative",
            .arity = 2,
            .fun = prim_importNative,
        });
        addPrimOp({
            .name = "__exec",
            .arity = 1,
            .fun = prim_exec,
        });
    }

    addPrimOp({
        .name = "__traceVerbose",
        .args = { "e1", "e2" },
        .arity = 2,
        .doc = R"(
          Evaluate *e1* and print its abstract syntax representation on standard
          error if `--trace-verbose` is enabled. Then return *e2*. This function
          is useful for debugging.
        )",
        .fun = evalSettings.traceVerbose ? prim_trace : prim_second,
    });

    /* Add a value containing the current Nix expression search path. */
    mkList(v, searchPath.elements.size());
    int n = 0;
    for (auto & i : searchPath.elements) {
        auto attrs = buildBindings(2);
        attrs.alloc("path").mkString(i.path.s);
        attrs.alloc("prefix").mkString(i.prefix.s);
        (v.listElems()[n++] = allocValue())->mkAttrs(attrs);
    }
    addConstant("__nixPath", v, {
        .type = nList,
        .doc = R"(
          The search path used to resolve angle bracket path lookups.

          Angle bracket expressions can be
          [desugared](https://en.wikipedia.org/wiki/Syntactic_sugar)
          using this and
          [`builtins.findFile`](./builtins.html#builtins-findFile):

          ```nix
          <nixpkgs>
          ```

          is equivalent to:

          ```nix
          builtins.findFile builtins.nixPath "nixpkgs"
          ```
        )",
    });

    if (RegisterPrimOp::primOps)
        for (auto & primOp : *RegisterPrimOp::primOps)
            if (experimentalFeatureSettings.isEnabled(primOp.experimentalFeature))
            {
                auto primOpAdjusted = primOp;
                primOpAdjusted.arity = std::max(primOp.args.size(), primOp.arity);
                addPrimOp(std::move(primOpAdjusted));
            }

    /* Add a wrapper around the derivation primop that computes the
       `drvPath' and `outPath' attributes lazily.

       Null docs because it is documented separately.
       */
    auto vDerivation = allocValue();
    addConstant("derivation", vDerivation, {
        .type = nFunction,
    });

    /* Now that we've added all primops, sort the `builtins' set,
       because attribute lookups expect it to be sorted. */
    baseEnv.values[0]->attrs->sort();

    staticBaseEnv->sort();

    /* Note: we have to initialize the 'derivation' constant *after*
       building baseEnv/staticBaseEnv because it uses 'builtins'. */
    evalFile(derivationInternal, *vDerivation);
}


}<|MERGE_RESOLUTION|>--- conflicted
+++ resolved
@@ -88,24 +88,10 @@
     for (auto & drv : drvs) {
         auto outputs = resolveDerivedPath(*store, drv);
         for (auto & [outputName, outputPath] : outputs) {
-<<<<<<< HEAD
-            res.insert_or_assign(
-                DownstreamPlaceholder::unknownCaOutput(drv.drvPath, outputName).render(),
-                store->printStorePath(outputPath)
-            );
-        }
-    }
-
-    /* Add the output of this derivations to the allowed
-       paths. */
-    if (rootFS->hasAccessControl()) {
-        for (auto & [_placeholder, outputPath] : res) {
-            allowPath(store->toRealPath(outputPath));
-=======
             /* Add the output of this derivations to the allowed
                paths. */
-            if (allowedPaths) {
-                allowPath(outputPath);
+            if (rootFS->hasAccessControl()) {
+                allowPath(store->toRealPath(outputPath));
             }
             /* Get all the output paths corresponding to the placeholders we had */
             if (experimentalFeatureSettings.isEnabled(Xp::CaDerivations)) {
@@ -118,7 +104,6 @@
                     store->printStorePath(outputPath)
                 );
             }
->>>>>>> 7f8c99c7
         }
     }
 
