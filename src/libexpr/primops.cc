#include "archive.hh"
#include "derivations.hh"
#include "eval-inline.hh"
#include "eval.hh"
#include "globals.hh"
#include "json-to-value.hh"
#include "names.hh"
#include "references.hh"
#include "store-api.hh"
#include "util.hh"
#include "value-to-json.hh"
#include "value-to-xml.hh"
#include "primops.hh"
#include "fs-input-accessor.hh"

#include <boost/container/small_vector.hpp>
#include <nlohmann/json.hpp>

#include <sys/types.h>
#include <sys/stat.h>
#include <unistd.h>

#include <algorithm>
#include <cstring>
#include <regex>
#include <dlfcn.h>

#include <cmath>


namespace nix {


/*************************************************************
 * Miscellaneous
 *************************************************************/


InvalidPathError::InvalidPathError(const Path & path) :
    EvalError("path '%s' is not valid", path), path(path) {}

StringMap EvalState::realiseContext(const NixStringContext & context)
{
    std::vector<DerivedPath::Built> drvs;
    StringMap res;

    for (auto & c : context) {
        auto ensureValid = [&](const StorePath & p) {
            if (!store->isValidPath(p))
                debugThrowLastTrace(InvalidPathError(store->printStorePath(p)));
        };
        std::visit(overloaded {
            [&](const NixStringContextElem::Built & b) {
                drvs.push_back(DerivedPath::Built {
                    .drvPath = b.drvPath,
                    .outputs = OutputsSpec::Names { b.output },
                });
                ensureValid(b.drvPath);
            },
            [&](const NixStringContextElem::Opaque & o) {
                auto ctxS = store->printStorePath(o.path);
                res.insert_or_assign(ctxS, ctxS);
                ensureValid(o.path);
            },
            [&](const NixStringContextElem::DrvDeep & d) {
                /* Treat same as Opaque */
                auto ctxS = store->printStorePath(d.drvPath);
                res.insert_or_assign(ctxS, ctxS);
                ensureValid(d.drvPath);
            },
        }, c.raw());
    }

    if (drvs.empty()) return {};

    if (!evalSettings.enableImportFromDerivation)
        debugThrowLastTrace(Error(
            "cannot build '%1%' during evaluation because the option 'allow-import-from-derivation' is disabled",
            store->printStorePath(drvs.begin()->drvPath)));

    /* Build/substitute the context. */
    std::vector<DerivedPath> buildReqs;
    for (auto & d : drvs) buildReqs.emplace_back(DerivedPath { d });
    store->buildPaths(buildReqs);

    /* Get all the output paths corresponding to the placeholders we had */
    for (auto & drv : drvs) {
        auto outputs = resolveDerivedPath(*store, drv);
        for (auto & [outputName, outputPath] : outputs) {
            res.insert_or_assign(
                downstreamPlaceholder(*store, drv.drvPath, outputName),
                store->printStorePath(outputPath)
            );
        }
    }

    /* Add the output of this derivations to the allowed
       paths. */
    if (rootFS->hasAccessControl()) {
        for (auto & [_placeholder, outputPath] : res) {
            allowPath(store->toRealPath(outputPath));
        }
    }

    return res;
}

// FIXME: remove?
struct RealisePathFlags {
    // Whether to check that the path is allowed in pure eval mode
    bool checkForPureEval = true;
};

static SourcePath realisePath(EvalState & state, const PosIdx pos, Value & v, const RealisePathFlags flags = {})
{
    NixStringContext context;

    auto path = state.coerceToPath(noPos, v, context, "while realising the context of a path");

    try {
<<<<<<< HEAD
        if (!context.empty()) {
            auto rewrites = state.realiseContext(context);
            auto realPath = state.toRealPath(rewriteStrings(path.path.abs(), rewrites), context);
            return {path.accessor, CanonPath(realPath)};
        } else
            return path;
=======
        StringMap rewrites = state.realiseContext(context);

        auto realPath = state.rootPath(CanonPath(state.toRealPath(rewriteStrings(path.path.abs(), rewrites), context)));

        return flags.checkForPureEval
            ? state.checkSourcePath(realPath)
            : realPath;
>>>>>>> 249ce283
    } catch (Error & e) {
        e.addTrace(state.positions[pos], "while realising the context of path '%s'", path);
        throw;
    }
}

/* Add and attribute to the given attribute map from the output name to
   the output path, or a placeholder.

   Where possible the path is used, but for floating CA derivations we
   may not know it. For sake of determinism we always assume we don't
   and instead put in a place holder. In either case, however, the
   string context will contain the drv path and output name, so
   downstream derivations will have the proper dependency, and in
   addition, before building, the placeholder will be rewritten to be
   the actual path.

   The 'drv' and 'drvPath' outputs must correspond. */
static void mkOutputString(
    EvalState & state,
    BindingsBuilder & attrs,
    const StorePath & drvPath,
    const BasicDerivation & drv,
    const std::pair<std::string, DerivationOutput> & o)
{
    auto optOutputPath = o.second.path(*state.store, drv.name, o.first);
    attrs.alloc(o.first).mkString(
        optOutputPath
            ? state.store->printStorePath(*optOutputPath)
            /* Downstream we would substitute this for an actual path once
               we build the floating CA derivation */
            /* FIXME: we need to depend on the basic derivation, not
               derivation */
            : downstreamPlaceholder(*state.store, drvPath, o.first),
        NixStringContext {
            NixStringContextElem::Built {
                .drvPath = drvPath,
                .output = o.first,
            }
        });
}

/* Load and evaluate an expression from path specified by the
   argument. */
static void import(EvalState & state, const PosIdx pos, Value & vPath, Value * vScope, Value & v)
{
    auto path = realisePath(state, pos, vPath);
    auto path2 = path.path.abs();

#if 0
    // FIXME
    auto isValidDerivationInStore = [&]() -> std::optional<StorePath> {
        if (!state.store->isStorePath(path2))
            return std::nullopt;
        auto storePath = state.store->parseStorePath(path2);
        if (!(state.store->isValidPath(storePath) && isDerivation(path2)))
            return std::nullopt;
        return storePath;
    };

    if (auto storePath = isValidDerivationInStore()) {
        Derivation drv = state.store->readDerivation(*storePath);
        auto attrs = state.buildBindings(3 + drv.outputs.size());
        attrs.alloc(state.sDrvPath).mkString(path2, {
            NixStringContextElem::DrvDeep { .drvPath = *storePath },
        });
        attrs.alloc(state.sName).mkString(drv.env["name"]);
        auto & outputsVal = attrs.alloc(state.sOutputs);
        state.mkList(outputsVal, drv.outputs.size());

        for (const auto & [i, o] : enumerate(drv.outputs)) {
            mkOutputString(state, attrs, *storePath, drv, o);
            (outputsVal.listElems()[i] = state.allocValue())->mkString(o.first);
        }

        auto w = state.allocValue();
        w->mkAttrs(attrs);

        if (!state.vImportedDrvToDerivation) {
            state.vImportedDrvToDerivation = allocRootValue(state.allocValue());
            state.eval(state.parseExprFromString(
                #include "imported-drv-to-derivation.nix.gen.hh"
                , CanonPath::root), **state.vImportedDrvToDerivation);
        }

        state.forceFunction(**state.vImportedDrvToDerivation, pos, "while evaluating imported-drv-to-derivation.nix.gen.hh");
        v.mkApp(*state.vImportedDrvToDerivation, w);
        state.forceAttrs(v, pos, "while calling imported-drv-to-derivation.nix.gen.hh");
    }

<<<<<<< HEAD
    else
#endif
    {
=======
    else if (path2 == corepkgsPrefix + "fetchurl.nix") {
        state.eval(state.parseExprFromString(
            #include "fetchurl.nix.gen.hh"
            , CanonPath::root), v);
    }

    else {
>>>>>>> 249ce283
        if (!vScope)
            state.evalFile(path, v);
        else {
            state.forceAttrs(*vScope, pos, "while evaluating the first argument passed to builtins.scopedImport");

            Env * env = &state.allocEnv(vScope->attrs->size());
            env->up = &state.baseEnv;

            auto staticEnv = std::make_shared<StaticEnv>(false, state.staticBaseEnv.get(), vScope->attrs->size());

            unsigned int displ = 0;
            for (auto & attr : *vScope->attrs) {
                staticEnv->vars.emplace_back(attr.name, displ);
                env->values[displ++] = attr.value;
            }

            // No need to call staticEnv.sort(), because
            // args[0]->attrs is already sorted.

            printTalkative("evaluating file '%1%'", path);
            Expr * e = state.parseExprFromFile(resolveExprPath(path), staticEnv);

            e->eval(state, *env, v);
        }
    }
}

static RegisterPrimOp primop_scopedImport(RegisterPrimOp::Info {
    .name = "scopedImport",
    .arity = 2,
    .fun = [](EvalState & state, const PosIdx pos, Value * * args, Value & v)
    {
        import(state, pos, *args[1], args[0], v);
    }
});

static RegisterPrimOp primop_import({
    .name = "import",
    .args = {"path"},
    // TODO turn "normal path values" into link below
    .doc = R"(
      Load, parse and return the Nix expression in the file *path*.

      The value *path* can be a path, a string, or an attribute set with an
      `__toString` attribute or a `outPath` attribute (as derivations or flake
      inputs typically have).

      If *path* is a directory, the file `default.nix` in that directory
      is loaded.

      Evaluation aborts if the file doesn’t exist or contains
      an incorrect Nix expression. `import` implements Nix’s module
      system: you can put any Nix expression (such as a set or a
      function) in a separate file, and use it from Nix expressions in
      other files.

      > **Note**
      >
      > Unlike some languages, `import` is a regular function in Nix.
      > Paths using the angle bracket syntax (e.g., `import` *\<foo\>*)
      > are normal [path values](@docroot@/language/values.md#type-path).

      A Nix expression loaded by `import` must not contain any *free
      variables* (identifiers that are not defined in the Nix expression
      itself and are not built-in). Therefore, it cannot refer to
      variables that are in scope at the call site. For instance, if you
      have a calling expression

      ```nix
      rec {
        x = 123;
        y = import ./foo.nix;
      }
      ```

      then the following `foo.nix` will give an error:

      ```nix
      x + 456
      ```

      since `x` is not in scope in `foo.nix`. If you want `x` to be
      available in `foo.nix`, you should pass it as a function argument:

      ```nix
      rec {
        x = 123;
        y = import ./foo.nix x;
      }
      ```

      and

      ```nix
      x: x + 456
      ```

      (The function argument doesn’t have to be called `x` in `foo.nix`;
      any name would work.)
    )",
    .fun = [](EvalState & state, const PosIdx pos, Value * * args, Value & v)
    {
        import(state, pos, *args[0], nullptr, v);
    }
});

/* Want reasonable symbol names, so extern C */
/* !!! Should we pass the Pos or the file name too? */
extern "C" typedef void (*ValueInitializer)(EvalState & state, Value & v);

/* Load a ValueInitializer from a DSO and return whatever it initializes */
void prim_importNative(EvalState & state, const PosIdx pos, Value * * args, Value & v)
{
    throw UnimplementedError("importNative");

    #if 0
    auto path = realisePath(state, pos, *args[0]);

    std::string sym(state.forceStringNoCtx(*args[1], pos, "while evaluating the second argument passed to builtins.importNative"));

    void *handle = dlopen(path.path.c_str(), RTLD_LAZY | RTLD_LOCAL);
    if (!handle)
        state.debugThrowLastTrace(EvalError("could not open '%1%': %2%", path, dlerror()));

    dlerror();
    ValueInitializer func = (ValueInitializer) dlsym(handle, sym.c_str());
    if(!func) {
        char *message = dlerror();
        if (message)
            state.debugThrowLastTrace(EvalError("could not load symbol '%1%' from '%2%': %3%", sym, path, message));
        else
            state.debugThrowLastTrace(EvalError("symbol '%1%' from '%2%' resolved to NULL when a function pointer was expected", sym, path));
    }

    (func)(state, v);

    /* We don't dlclose because v may be a primop referencing a function in the shared object file */
    #endif
}


/* Execute a program and parse its output */
void prim_exec(EvalState & state, const PosIdx pos, Value * * args, Value & v)
{
    state.forceList(*args[0], pos, "while evaluating the first argument passed to builtins.exec");
    auto elems = args[0]->listElems();
    auto count = args[0]->listSize();
    if (count == 0)
        state.error("at least one argument to 'exec' required").atPos(pos).debugThrow<EvalError>();
    NixStringContext context;
    auto program = state.coerceToString(pos, *elems[0], context,
            "while evaluating the first element of the argument passed to builtins.exec",
            false, false).toOwned();
    Strings commandArgs;
    for (unsigned int i = 1; i < args[0]->listSize(); ++i) {
        commandArgs.push_back(
                state.coerceToString(pos, *elems[i], context,
                        "while evaluating an element of the argument passed to builtins.exec",
                        false, false).toOwned());
    }
    try {
        auto _ = state.realiseContext(context); // FIXME: Handle CA derivations
    } catch (InvalidPathError & e) {
        state.error("cannot execute '%1%', since path '%2%' is not valid", program, e.path).atPos(pos).debugThrow<EvalError>();
    }

    auto output = runProgram(program, true, commandArgs);
    Expr * parsed;
    try {
        parsed = state.parseExprFromString(std::move(output), state.rootPath(CanonPath::root));
    } catch (Error & e) {
        e.addTrace(state.positions[pos], "while parsing the output from '%1%'", program);
        throw;
    }
    try {
        state.eval(parsed, v);
    } catch (Error & e) {
        e.addTrace(state.positions[pos], "while evaluating the output from '%1%'", program);
        throw;
    }
}

/* Return a string representing the type of the expression. */
static void prim_typeOf(EvalState & state, const PosIdx pos, Value * * args, Value & v)
{
    state.forceValue(*args[0], pos);
    std::string t;
    switch (args[0]->type()) {
        case nInt: t = "int"; break;
        case nBool: t = "bool"; break;
        case nString: t = "string"; break;
        case nPath: t = "path"; break;
        case nNull: t = "null"; break;
        case nAttrs: t = "set"; break;
        case nList: t = "list"; break;
        case nFunction: t = "lambda"; break;
        case nExternal:
            t = args[0]->external->typeOf();
            break;
        case nFloat: t = "float"; break;
        case nThunk: abort();
    }
    v.mkString(t);
}

static RegisterPrimOp primop_typeOf({
    .name = "__typeOf",
    .args = {"e"},
    .doc = R"(
      Return a string representing the type of the value *e*, namely
      `"int"`, `"bool"`, `"string"`, `"path"`, `"null"`, `"set"`,
      `"list"`, `"lambda"` or `"float"`.
    )",
    .fun = prim_typeOf,
});

/* Determine whether the argument is the null value. */
static void prim_isNull(EvalState & state, const PosIdx pos, Value * * args, Value & v)
{
    state.forceValue(*args[0], pos);
    v.mkBool(args[0]->type() == nNull);
}

static RegisterPrimOp primop_isNull({
    .name = "isNull",
    .args = {"e"},
    .doc = R"(
      Return `true` if *e* evaluates to `null`, and `false` otherwise.

      > **Warning**
      >
      > This function is *deprecated*; just write `e == null` instead.
    )",
    .fun = prim_isNull,
});

/* Determine whether the argument is a function. */
static void prim_isFunction(EvalState & state, const PosIdx pos, Value * * args, Value & v)
{
    state.forceValue(*args[0], pos);
    v.mkBool(args[0]->type() == nFunction);
}

static RegisterPrimOp primop_isFunction({
    .name = "__isFunction",
    .args = {"e"},
    .doc = R"(
      Return `true` if *e* evaluates to a function, and `false` otherwise.
    )",
    .fun = prim_isFunction,
});

/* Determine whether the argument is an integer. */
static void prim_isInt(EvalState & state, const PosIdx pos, Value * * args, Value & v)
{
    state.forceValue(*args[0], pos);
    v.mkBool(args[0]->type() == nInt);
}

static RegisterPrimOp primop_isInt({
    .name = "__isInt",
    .args = {"e"},
    .doc = R"(
      Return `true` if *e* evaluates to an integer, and `false` otherwise.
    )",
    .fun = prim_isInt,
});

/* Determine whether the argument is a float. */
static void prim_isFloat(EvalState & state, const PosIdx pos, Value * * args, Value & v)
{
    state.forceValue(*args[0], pos);
    v.mkBool(args[0]->type() == nFloat);
}

static RegisterPrimOp primop_isFloat({
    .name = "__isFloat",
    .args = {"e"},
    .doc = R"(
      Return `true` if *e* evaluates to a float, and `false` otherwise.
    )",
    .fun = prim_isFloat,
});

/* Determine whether the argument is a string. */
static void prim_isString(EvalState & state, const PosIdx pos, Value * * args, Value & v)
{
    state.forceValue(*args[0], pos);
    v.mkBool(args[0]->type() == nString);
}

static RegisterPrimOp primop_isString({
    .name = "__isString",
    .args = {"e"},
    .doc = R"(
      Return `true` if *e* evaluates to a string, and `false` otherwise.
    )",
    .fun = prim_isString,
});

/* Determine whether the argument is a Boolean. */
static void prim_isBool(EvalState & state, const PosIdx pos, Value * * args, Value & v)
{
    state.forceValue(*args[0], pos);
    v.mkBool(args[0]->type() == nBool);
}

static RegisterPrimOp primop_isBool({
    .name = "__isBool",
    .args = {"e"},
    .doc = R"(
      Return `true` if *e* evaluates to a bool, and `false` otherwise.
    )",
    .fun = prim_isBool,
});

/* Determine whether the argument is a path. */
static void prim_isPath(EvalState & state, const PosIdx pos, Value * * args, Value & v)
{
    state.forceValue(*args[0], pos);
    v.mkBool(args[0]->type() == nPath);
}

static RegisterPrimOp primop_isPath({
    .name = "__isPath",
    .args = {"e"},
    .doc = R"(
      Return `true` if *e* evaluates to a path, and `false` otherwise.
    )",
    .fun = prim_isPath,
});

template<typename Callable>
 static inline void withExceptionContext(Trace trace, Callable&& func)
{
    try
    {
        func();
    }
    catch(Error & e)
    {
        e.pushTrace(trace);
        throw;
    }
}

struct CompareValues
{
    EvalState & state;
    const PosIdx pos;
    const std::string_view errorCtx;

    CompareValues(EvalState & state, const PosIdx pos, const std::string_view && errorCtx) : state(state), pos(pos), errorCtx(errorCtx) { };

    bool operator () (Value * v1, Value * v2) const
    {
        return (*this)(v1, v2, errorCtx);
    }

    bool operator () (Value * v1, Value * v2, std::string_view errorCtx) const
    {
        try {
            if (v1->type() == nFloat && v2->type() == nInt)
                return v1->fpoint < v2->integer;
            if (v1->type() == nInt && v2->type() == nFloat)
                return v1->integer < v2->fpoint;
            if (v1->type() != v2->type())
                state.error("cannot compare %s with %s", showType(*v1), showType(*v2)).debugThrow<EvalError>();
            // Allow selecting a subset of enum values
            #pragma GCC diagnostic push
            #pragma GCC diagnostic ignored "-Wswitch-enum"
            switch (v1->type()) {
                case nInt:
                    return v1->integer < v2->integer;
                case nFloat:
                    return v1->fpoint < v2->fpoint;
                case nString:
                    return strcmp(v1->string.s, v2->string.s) < 0;
                case nPath:
<<<<<<< HEAD
                    // FIXME: handle accessor?
                    return strcmp(v1->_path.path, v2->_path.path) < 0;
=======
                    return strcmp(v1->_path, v2->_path) < 0;
>>>>>>> 249ce283
                case nList:
                    // Lexicographic comparison
                    for (size_t i = 0;; i++) {
                        if (i == v2->listSize()) {
                            return false;
                        } else if (i == v1->listSize()) {
                            return true;
                        } else if (!state.eqValues(*v1->listElems()[i], *v2->listElems()[i], pos, errorCtx)) {
                            return (*this)(v1->listElems()[i], v2->listElems()[i], "while comparing two list elements");
                        }
                    }
                default:
                    state.error("cannot compare %s with %s; values of that type are incomparable", showType(*v1), showType(*v2)).debugThrow<EvalError>();
            #pragma GCC diagnostic pop
            }
        } catch (Error & e) {
            if (!errorCtx.empty())
                e.addTrace(nullptr, errorCtx);
            throw;
        }
    }
};


#if HAVE_BOEHMGC
typedef std::list<Value *, gc_allocator<Value *>> ValueList;
#else
typedef std::list<Value *> ValueList;
#endif


static Bindings::iterator getAttr(
    EvalState & state,
    Symbol attrSym,
    Bindings * attrSet,
    std::string_view errorCtx)
{
    Bindings::iterator value = attrSet->find(attrSym);
    if (value == attrSet->end()) {
        state.error("attribute '%s' missing", state.symbols[attrSym]).withTrace(noPos, errorCtx).debugThrow<TypeError>();
    }
    return value;
}

static void prim_genericClosure(EvalState & state, const PosIdx pos, Value * * args, Value & v)
{
    state.forceAttrs(*args[0], noPos, "while evaluating the first argument passed to builtins.genericClosure");

    /* Get the start set. */
    Bindings::iterator startSet = getAttr(state, state.sStartSet, args[0]->attrs, "in the attrset passed as argument to builtins.genericClosure");

    state.forceList(*startSet->value, noPos, "while evaluating the 'startSet' attribute passed as argument to builtins.genericClosure");

    ValueList workSet;
    for (auto elem : startSet->value->listItems())
        workSet.push_back(elem);

    if (startSet->value->listSize() == 0) {
        v = *startSet->value;
        return;
    }

    /* Get the operator. */
    Bindings::iterator op = getAttr(state, state.sOperator, args[0]->attrs, "in the attrset passed as argument to builtins.genericClosure");
    state.forceFunction(*op->value, noPos, "while evaluating the 'operator' attribute passed as argument to builtins.genericClosure");

    /* Construct the closure by applying the operator to elements of
       `workSet', adding the result to `workSet', continuing until
       no new elements are found. */
    ValueList res;
    // `doneKeys' doesn't need to be a GC root, because its values are
    // reachable from res.
    auto cmp = CompareValues(state, noPos, "while comparing the `key` attributes of two genericClosure elements");
    std::set<Value *, decltype(cmp)> doneKeys(cmp);
    while (!workSet.empty()) {
        Value * e = *(workSet.begin());
        workSet.pop_front();

        state.forceAttrs(*e, noPos, "while evaluating one of the elements generated by (or initially passed to) builtins.genericClosure");

        Bindings::iterator key = getAttr(state, state.sKey, e->attrs, "in one of the attrsets generated by (or initially passed to) builtins.genericClosure");
        state.forceValue(*key->value, noPos);

        if (!doneKeys.insert(key->value).second) continue;
        res.push_back(e);

        /* Call the `operator' function with `e' as argument. */
        Value newElements;
        state.callFunction(*op->value, 1, &e, newElements, noPos);
        state.forceList(newElements, noPos, "while evaluating the return value of the `operator` passed to builtins.genericClosure");

        /* Add the values returned by the operator to the work set. */
        for (auto elem : newElements.listItems()) {
            state.forceValue(*elem, noPos); // "while evaluating one one of the elements returned by the `operator` passed to builtins.genericClosure");
            workSet.push_back(elem);
        }
    }

    /* Create the result list. */
    state.mkList(v, res.size());
    unsigned int n = 0;
    for (auto & i : res)
        v.listElems()[n++] = i;
}

static RegisterPrimOp primop_genericClosure(RegisterPrimOp::Info {
    .name = "__genericClosure",
    .args = {"attrset"},
    .arity = 1,
    .doc = R"(
      Take an *attrset* with values named `startSet` and `operator` in order to
      return a *list of attrsets* by starting with the `startSet`, recursively
      applying the `operator` function to each element. The *attrsets* in the
      `startSet` and produced by the `operator` must each contain value named
      `key` which are comparable to each other. The result is produced by
      repeatedly calling the operator for each element encountered with a
      unique key, terminating when no new elements are produced. For example,

      ```
      builtins.genericClosure {
        startSet = [ {key = 5;} ];
        operator = item: [{
          key = if (item.key / 2 ) * 2 == item.key
               then item.key / 2
               else 3 * item.key + 1;
        }];
      }
      ```
      evaluates to
      ```
      [ { key = 5; } { key = 16; } { key = 8; } { key = 4; } { key = 2; } { key = 1; } ]
      ```
      )",
    .fun = prim_genericClosure,
});


static RegisterPrimOp primop_break({
    .name = "break",
    .args = {"v"},
    .doc = R"(
      In debug mode (enabled using `--debugger`), pause Nix expression evaluation and enter the REPL.
      Otherwise, return the argument `v`.
    )",
    .fun = [](EvalState & state, const PosIdx pos, Value * * args, Value & v)
    {
        if (state.debugRepl && !state.debugTraces.empty()) {
            auto error = Error(ErrorInfo {
                .level = lvlInfo,
                .msg = hintfmt("breakpoint reached"),
                .errPos = state.positions[pos],
            });

            auto & dt = state.debugTraces.front();
            state.runDebugRepl(&error, dt.env, dt.expr);

            if (state.debugQuit) {
                // If the user elects to quit the repl, throw an exception.
                throw Error(ErrorInfo{
                    .level = lvlInfo,
                    .msg = hintfmt("quit the debugger"),
                    .errPos = nullptr,
                });
            }
        }

        // Return the value we were passed.
        v = *args[0];
    }
});

static RegisterPrimOp primop_abort({
    .name = "abort",
    .args = {"s"},
    .doc = R"(
      Abort Nix expression evaluation and print the error message *s*.
    )",
    .fun = [](EvalState & state, const PosIdx pos, Value * * args, Value & v)
    {
<<<<<<< HEAD
        PathSet context;
        auto s = state.decodePaths(*state.coerceToString(pos, *args[0], context,
                "while evaluating the error message passed to 'builtins.abort'"));
=======
        NixStringContext context;
        auto s = state.coerceToString(pos, *args[0], context,
                "while evaluating the error message passed to builtins.abort").toOwned();
>>>>>>> 249ce283
        state.debugThrowLastTrace(Abort("evaluation aborted with the following error message: '%1%'", s));
    }
});

static RegisterPrimOp primop_throw({
    .name = "throw",
    .args = {"s"},
    .doc = R"(
      Throw an error message *s*. This usually aborts Nix expression
      evaluation, but in `nix-env -qa` and other commands that try to
      evaluate a set of derivations to get information about those
      derivations, a derivation that throws an error is silently skipped
      (which is not the case for `abort`).
    )",
    .fun = [](EvalState & state, const PosIdx pos, Value * * args, Value & v)
    {
<<<<<<< HEAD
      PathSet context;
      auto s = state.decodePaths(*state.coerceToString(pos, *args[0], context,
              "while evaluating the error message passed to 'builtin.throw'"));
=======
      NixStringContext context;
      auto s = state.coerceToString(pos, *args[0], context,
              "while evaluating the error message passed to builtin.throw").toOwned();
>>>>>>> 249ce283
      state.debugThrowLastTrace(ThrownError(s));
    }
});

static void prim_addErrorContext(EvalState & state, const PosIdx pos, Value * * args, Value & v)
{
    try {
        state.forceValue(*args[1], pos);
        v = *args[1];
    } catch (Error & e) {
<<<<<<< HEAD
        PathSet context;
        e.addTrace(nullptr, state.decodePaths(*state.coerceToString(pos, *args[0], context,
                    "while evaluating the error message passed to 'builtins.addErrorContext'",
                    false, false)), true);
=======
        NixStringContext context;
        auto message = state.coerceToString(pos, *args[0], context,
                "while evaluating the error message passed to builtins.addErrorContext",
                false, false).toOwned();
        e.addTrace(nullptr, message, true);
>>>>>>> 249ce283
        throw;
    }
}

static RegisterPrimOp primop_addErrorContext(RegisterPrimOp::Info {
    .name = "__addErrorContext",
    .arity = 2,
    .fun = prim_addErrorContext,
});

static void prim_ceil(EvalState & state, const PosIdx pos, Value * * args, Value & v)
{
    auto value = state.forceFloat(*args[0], args[0]->determinePos(pos),
            "while evaluating the first argument passed to builtins.ceil");
    v.mkInt(ceil(value));
}

static RegisterPrimOp primop_ceil({
    .name = "__ceil",
    .args = {"double"},
    .doc = R"(
        Converts an IEEE-754 double-precision floating-point number (*double*) to
        the next higher integer.

        If the datatype is neither an integer nor a "float", an evaluation error will be
        thrown.
    )",
    .fun = prim_ceil,
});

static void prim_floor(EvalState & state, const PosIdx pos, Value * * args, Value & v)
{
    auto value = state.forceFloat(*args[0], args[0]->determinePos(pos), "while evaluating the first argument passed to builtins.floor");
    v.mkInt(floor(value));
}

static RegisterPrimOp primop_floor({
    .name = "__floor",
    .args = {"double"},
    .doc = R"(
        Converts an IEEE-754 double-precision floating-point number (*double*) to
        the next lower integer.

        If the datatype is neither an integer nor a "float", an evaluation error will be
        thrown.
    )",
    .fun = prim_floor,
});

/* Try evaluating the argument. Success => {success=true; value=something;},
 * else => {success=false; value=false;} */
static void prim_tryEval(EvalState & state, const PosIdx pos, Value * * args, Value & v)
{
    auto attrs = state.buildBindings(2);

    /* increment state.trylevel, and decrement it when this function returns. */
    MaintainCount trylevel(state.trylevel);

    void (* savedDebugRepl)(ref<EvalState> es, const ValMap & extraEnv) = nullptr;
    if (state.debugRepl && evalSettings.ignoreExceptionsDuringTry)
    {
        /* to prevent starting the repl from exceptions withing a tryEval, null it. */
        savedDebugRepl = state.debugRepl;
        state.debugRepl = nullptr;
    }

    try {
        state.forceValue(*args[0], pos);
        attrs.insert(state.sValue, args[0]);
        attrs.alloc("success").mkBool(true);
    } catch (AssertionError & e) {
        attrs.alloc(state.sValue).mkBool(false);
        attrs.alloc("success").mkBool(false);
    }

    // restore the debugRepl pointer if we saved it earlier.
    if (savedDebugRepl)
        state.debugRepl = savedDebugRepl;

    v.mkAttrs(attrs);
}

static RegisterPrimOp primop_tryEval({
    .name = "__tryEval",
    .args = {"e"},
    .doc = R"(
      Try to shallowly evaluate *e*. Return a set containing the
      attributes `success` (`true` if *e* evaluated successfully,
      `false` if an error was thrown) and `value`, equalling *e* if
      successful and `false` otherwise. `tryEval` will only prevent
      errors created by `throw` or `assert` from being thrown.
      Errors `tryEval` will not catch are for example those created
      by `abort` and type errors generated by builtins. Also note that
      this doesn't evaluate *e* deeply, so `let e = { x = throw ""; };
      in (builtins.tryEval e).success` will be `true`. Using
      `builtins.deepSeq` one can get the expected result:
      `let e = { x = throw ""; }; in
      (builtins.tryEval (builtins.deepSeq e e)).success` will be
      `false`.
    )",
    .fun = prim_tryEval,
});

/* Return an environment variable.  Use with care. */
static void prim_getEnv(EvalState & state, const PosIdx pos, Value * * args, Value & v)
{
    std::string name(state.forceStringNoCtx(*args[0], pos, "while evaluating the first argument passed to builtins.getEnv"));
    v.mkString(evalSettings.restrictEval || evalSettings.pureEval ? "" : getEnv(name).value_or(""));
}

static RegisterPrimOp primop_getEnv({
    .name = "__getEnv",
    .args = {"s"},
    .doc = R"(
      `getEnv` returns the value of the environment variable *s*, or an
      empty string if the variable doesn’t exist. This function should be
      used with care, as it can introduce all sorts of nasty environment
      dependencies in your Nix expression.

      `getEnv` is used in Nix Packages to locate the file
      `~/.nixpkgs/config.nix`, which contains user-local settings for Nix
      Packages. (That is, it does a `getEnv "HOME"` to locate the user’s
      home directory.)
    )",
    .fun = prim_getEnv,
});

/* Evaluate the first argument, then return the second argument. */
static void prim_seq(EvalState & state, const PosIdx pos, Value * * args, Value & v)
{
    state.forceValue(*args[0], pos);
    state.forceValue(*args[1], pos);
    v = *args[1];
}

static RegisterPrimOp primop_seq({
    .name = "__seq",
    .args = {"e1", "e2"},
    .doc = R"(
      Evaluate *e1*, then evaluate and return *e2*. This ensures that a
      computation is strict in the value of *e1*.
    )",
    .fun = prim_seq,
});

/* Evaluate the first argument deeply (i.e. recursing into lists and
   attrsets), then return the second argument. */
static void prim_deepSeq(EvalState & state, const PosIdx pos, Value * * args, Value & v)
{
    state.forceValueDeep(*args[0]);
    state.forceValue(*args[1], pos);
    v = *args[1];
}

static RegisterPrimOp primop_deepSeq({
    .name = "__deepSeq",
    .args = {"e1", "e2"},
    .doc = R"(
      This is like `seq e1 e2`, except that *e1* is evaluated *deeply*:
      if it’s a list or set, its elements or attributes are also
      evaluated recursively.
    )",
    .fun = prim_deepSeq,
});

/* Evaluate the first expression and print it on standard error.  Then
   return the second expression.  Useful for debugging. */
static void prim_trace(EvalState & state, const PosIdx pos, Value * * args, Value & v)
{
    state.forceValue(*args[0], pos);
    if (args[0]->type() == nString)
        printError("trace: %1%", state.decodePaths(args[0]->string.s));
    else
        printError("trace: %1%", printValue(state, *args[0]));
    state.forceValue(*args[1], pos);
    v = *args[1];
}

static RegisterPrimOp primop_trace({
    .name = "__trace",
    .args = {"e1", "e2"},
    .doc = R"(
      Evaluate *e1* and print its abstract syntax representation on
      standard error. Then return *e2*. This function is useful for
      debugging.
    )",
    .fun = prim_trace,
});


/* Takes two arguments and evaluates to the second one. Used as the
 * builtins.traceVerbose implementation when --trace-verbose is not enabled
 */
static void prim_second(EvalState & state, const PosIdx pos, Value * * args, Value & v)
{
    state.forceValue(*args[1], pos);
    v = *args[1];
}

/*************************************************************
 * Derivations
 *************************************************************/

static void derivationStrictInternal(EvalState & state, const std::string & name, Bindings * attrs, Value & v);

/* Construct (as a unobservable side effect) a Nix derivation
   expression that performs the derivation described by the argument
   set.  Returns the original set extended with the following
   attributes: `outPath' containing the primary output path of the
   derivation; `drvPath' containing the path of the Nix expression;
   and `type' set to `derivation' to indicate that this is a
   derivation. */
static void prim_derivationStrict(EvalState & state, const PosIdx pos, Value * * args, Value & v)
{
    state.forceAttrs(*args[0], pos, "while evaluating the argument passed to builtins.derivationStrict");

    Bindings * attrs = args[0]->attrs;

    /* Figure out the name first (for stack backtraces). */
    Bindings::iterator nameAttr = getAttr(state, state.sName, attrs, "in the attrset passed as argument to builtins.derivationStrict");

    std::string drvName;
    try {
        drvName = state.forceStringNoCtx(*nameAttr->value, pos, "while evaluating the `name` attribute passed to builtins.derivationStrict");
    } catch (Error & e) {
        e.addTrace(state.positions[nameAttr->pos], "while evaluating the derivation attribute 'name'");
        throw;
    }

    try {
        derivationStrictInternal(state, drvName, attrs, v);
    } catch (Error & e) {
        Pos pos = state.positions[nameAttr->pos];
        /*
         * Here we make two abuses of the error system
         *
         * 1. We print the location as a string to avoid a code snippet being
         * printed. While the location of the name attribute is a good hint, the
         * exact code there is irrelevant.
         *
         * 2. We mark this trace as a frame trace, meaning that we stop printing
         * less important traces from now on. In particular, this prevents the
         * display of the automatic "while calling builtins.derivationStrict"
         * trace, which is of little use for the public we target here.
         *
         * Please keep in mind that error reporting is done on a best-effort
         * basis in nix. There is no accurate location for a derivation, as it
         * often results from the composition of several functions
         * (derivationStrict, derivation, mkDerivation, mkPythonModule, etc.)
         */
        e.addTrace(nullptr, hintfmt(
                "while evaluating derivation '%s'\n"
                "  whose name attribute is located at %s",
                drvName, pos), true);
        throw;
    }
}

static void derivationStrictInternal(EvalState & state, const std::string &
drvName, Bindings * attrs, Value & v)
{
    /* Check whether attributes should be passed as a JSON file. */
    using nlohmann::json;
    std::optional<json> jsonObject;
    auto attr = attrs->find(state.sStructuredAttrs);
    if (attr != attrs->end() &&
        state.forceBool(*attr->value, noPos,
                        "while evaluating the `__structuredAttrs` "
                        "attribute passed to builtins.derivationStrict"))
        jsonObject = json::object();

    /* Check whether null attributes should be ignored. */
    bool ignoreNulls = false;
    attr = attrs->find(state.sIgnoreNulls);
    if (attr != attrs->end())
        ignoreNulls = state.forceBool(*attr->value, noPos, "while evaluating the `__ignoreNulls` attribute " "passed to builtins.derivationStrict");

    /* Build the derivation expression by processing the attributes. */
    Derivation drv;
    drv.name = drvName;

    NixStringContext context;

    bool contentAddressed = false;
    bool isImpure = false;
    std::optional<std::string> outputHash;
    std::string outputHashAlgo;
    std::optional<FileIngestionMethod> ingestionMethod;

    StringSet outputs;
    outputs.insert("out");

    for (auto & i : attrs->lexicographicOrder(state.symbols)) {
        if (i->name == state.sIgnoreNulls) continue;
        const std::string & key = state.symbols[i->name];
        vomit("processing attribute '%1%'", key);

        auto handleHashMode = [&](const std::string_view s) {
            if (s == "recursive") ingestionMethod = FileIngestionMethod::Recursive;
            else if (s == "flat") ingestionMethod = FileIngestionMethod::Flat;
            else
                state.debugThrowLastTrace(EvalError({
                    .msg = hintfmt("invalid value '%s' for 'outputHashMode' attribute", s),
                    .errPos = state.positions[noPos]
                }));
        };

        auto handleOutputs = [&](const Strings & ss) {
            outputs.clear();
            for (auto & j : ss) {
                if (outputs.find(j) != outputs.end())
                    state.debugThrowLastTrace(EvalError({
                        .msg = hintfmt("duplicate derivation output '%1%'", j),
                        .errPos = state.positions[noPos]
                    }));
                /* !!! Check whether j is a valid attribute
                   name. */
                /* Derivations cannot be named ‘drv’, because
                   then we'd have an attribute ‘drvPath’ in
                   the resulting set. */
                if (j == "drv")
                    state.debugThrowLastTrace(EvalError({
                        .msg = hintfmt("invalid derivation output name 'drv'" ),
                        .errPos = state.positions[noPos]
                    }));
                outputs.insert(j);
            }
            if (outputs.empty())
                state.debugThrowLastTrace(EvalError({
                    .msg = hintfmt("derivation cannot have an empty set of outputs"),
                    .errPos = state.positions[noPos]
                }));
        };

        try {
            // This try-catch block adds context for most errors.
            // Use this empty error context to signify that we defer to it.
            const std::string_view context_below("");

            if (ignoreNulls) {
                state.forceValue(*i->value, noPos);
                if (i->value->type() == nNull) continue;
            }

            if (i->name == state.sContentAddressed) {
                contentAddressed = state.forceBool(*i->value, noPos, context_below);
                if (contentAddressed)
                    experimentalFeatureSettings.require(Xp::CaDerivations);
            }

            else if (i->name == state.sImpure) {
                isImpure = state.forceBool(*i->value, noPos, context_below);
                if (isImpure)
                    experimentalFeatureSettings.require(Xp::ImpureDerivations);
            }

            /* The `args' attribute is special: it supplies the
               command-line arguments to the builder. */
            else if (i->name == state.sArgs) {
                state.forceList(*i->value, noPos, context_below);
                for (auto elem : i->value->listItems()) {
                    auto s = state.coerceToString(noPos, *elem, context,
                            "while evaluating an element of the argument list",
                            true).toOwned();
                    drv.args.push_back(s);
                }
            }

            /* All other attributes are passed to the builder through
               the environment. */
            else {

                if (jsonObject) {

                    if (i->name == state.sStructuredAttrs) continue;

                    (*jsonObject)[key] = printValueAsJSON(state, true, *i->value, noPos, context);

                    if (i->name == state.sBuilder)
                        drv.builder = state.forceString(*i->value, context, noPos, context_below);
                    else if (i->name == state.sSystem)
                        drv.platform = state.forceStringNoCtx(*i->value, noPos, context_below);
                    else if (i->name == state.sOutputHash)
                        outputHash = state.forceStringNoCtx(*i->value, noPos, context_below);
                    else if (i->name == state.sOutputHashAlgo)
                        outputHashAlgo = state.forceStringNoCtx(*i->value, noPos, context_below);
                    else if (i->name == state.sOutputHashMode)
                        handleHashMode(state.forceStringNoCtx(*i->value, noPos, context_below));
                    else if (i->name == state.sOutputs) {
                        /* Require ‘outputs’ to be a list of strings. */
                        state.forceList(*i->value, noPos, context_below);
                        Strings ss;
                        for (auto elem : i->value->listItems())
                            ss.emplace_back(state.forceStringNoCtx(*elem, noPos, context_below));
                        handleOutputs(ss);
                    }

                } else {
                    auto s = state.coerceToString(noPos, *i->value, context, context_below, true).toOwned();
                    drv.env.emplace(key, s);
                    if (i->name == state.sBuilder) drv.builder = std::move(s);
                    else if (i->name == state.sSystem) drv.platform = std::move(s);
                    else if (i->name == state.sOutputHash) outputHash = std::move(s);
                    else if (i->name == state.sOutputHashAlgo) outputHashAlgo = std::move(s);
                    else if (i->name == state.sOutputHashMode) handleHashMode(s);
                    else if (i->name == state.sOutputs)
                        handleOutputs(tokenizeString<Strings>(s));
                }

            }

        } catch (Error & e) {
            e.addTrace(state.positions[i->pos],
                hintfmt("while evaluating attribute '%1%' of derivation '%2%'", key, drvName),
                true);
            throw;
        }
    }

    if (jsonObject) {
        drv.env.emplace("__json", jsonObject->dump());
        jsonObject.reset();
    }

    /* Everything in the context of the strings in the derivation
       attributes should be added as dependencies of the resulting
       derivation. */
    for (auto & c : context) {
        std::visit(overloaded {
            /* Since this allows the builder to gain access to every
               path in the dependency graph of the derivation (including
               all outputs), all paths in the graph must be added to
               this derivation's list of inputs to ensure that they are
               available when the builder runs. */
            [&](const NixStringContextElem::DrvDeep & d) {
                /* !!! This doesn't work if readOnlyMode is set. */
                StorePathSet refs;
                state.store->computeFSClosure(d.drvPath, refs);
                for (auto & j : refs) {
                    drv.inputSrcs.insert(j);
                    if (j.isDerivation())
                        drv.inputDrvs[j] = state.store->readDerivation(j).outputNames();
                }
            },
            [&](const NixStringContextElem::Built & b) {
                drv.inputDrvs[b.drvPath].insert(b.output);
            },
            [&](const NixStringContextElem::Opaque & o) {
                drv.inputSrcs.insert(o.path);
            },
        }, c.raw());
    }

    /* Do we have all required attributes? */
    if (drv.builder == "")
        state.debugThrowLastTrace(EvalError({
            .msg = hintfmt("required attribute 'builder' missing"),
            .errPos = state.positions[noPos]
        }));

    if (drv.platform == "")
        state.debugThrowLastTrace(EvalError({
            .msg = hintfmt("required attribute 'system' missing"),
            .errPos = state.positions[noPos]
        }));

    /* Check whether the derivation name is valid. */
    if (isDerivation(drvName))
        state.debugThrowLastTrace(EvalError({
            .msg = hintfmt("derivation names are not allowed to end in '%s'", drvExtension),
            .errPos = state.positions[noPos]
        }));

    if (outputHash) {
        /* Handle fixed-output derivations.

           Ignore `__contentAddressed` because fixed output derivations are
           already content addressed. */
        if (outputs.size() != 1 || *(outputs.begin()) != "out")
            state.debugThrowLastTrace(Error({
                .msg = hintfmt("multiple outputs are not supported in fixed-output derivations"),
                .errPos = state.positions[noPos]
            }));

        auto h = newHashAllowEmpty(*outputHash, parseHashTypeOpt(outputHashAlgo));

        auto method = ingestionMethod.value_or(FileIngestionMethod::Flat);
        auto outPath = state.store->makeFixedOutputPath(drvName, FixedOutputInfo {
            .hash = {
                .method = method,
                .hash = h,
            },
            .references = {},
        });
        drv.env["out"] = state.store->printStorePath(outPath);
        drv.outputs.insert_or_assign("out",
            DerivationOutput::CAFixed {
                .hash = FixedOutputHash {
                    .method = method,
                    .hash = std::move(h),
                },
            });
    }

    else if (contentAddressed || isImpure) {
        if (contentAddressed && isImpure)
            throw EvalError({
                .msg = hintfmt("derivation cannot be both content-addressed and impure"),
                .errPos = state.positions[noPos]
            });

        auto ht = parseHashTypeOpt(outputHashAlgo).value_or(htSHA256);
        auto method = ingestionMethod.value_or(FileIngestionMethod::Recursive);

        for (auto & i : outputs) {
            drv.env[i] = hashPlaceholder(i);
            if (isImpure)
                drv.outputs.insert_or_assign(i,
                    DerivationOutput::Impure {
                        .method = method,
                        .hashType = ht,
                    });
            else
                drv.outputs.insert_or_assign(i,
                    DerivationOutput::CAFloating {
                        .method = method,
                        .hashType = ht,
                    });
        }
    }

    else {
        /* Compute a hash over the "masked" store derivation, which is
           the final one except that in the list of outputs, the
           output paths are empty strings, and the corresponding
           environment variables have an empty value.  This ensures
           that changes in the set of output names do get reflected in
           the hash. */
        for (auto & i : outputs) {
            drv.env[i] = "";
            drv.outputs.insert_or_assign(i,
                DerivationOutput::Deferred { });
        }

        auto hashModulo = hashDerivationModulo(*state.store, Derivation(drv), true);
        switch (hashModulo.kind) {
        case DrvHash::Kind::Regular:
            for (auto & i : outputs) {
                auto h = get(hashModulo.hashes, i);
                if (!h)
                    throw AssertionError({
                        .msg = hintfmt("derivation produced no hash for output '%s'", i),
                        .errPos = state.positions[noPos],
                    });
                auto outPath = state.store->makeOutputPath(i, *h, drvName);
                drv.env[i] = state.store->printStorePath(outPath);
                drv.outputs.insert_or_assign(
                    i,
                    DerivationOutputInputAddressed {
                        .path = std::move(outPath),
                    });
            }
            break;
            ;
        case DrvHash::Kind::Deferred:
            for (auto & i : outputs) {
                drv.outputs.insert_or_assign(i, DerivationOutputDeferred {});
            }
        }
    }

    /* Write the resulting term into the Nix store directory. */
    auto drvPath = writeDerivation(*state.store, drv, state.repair);
    auto drvPathS = state.store->printStorePath(drvPath);

    printMsg(lvlChatty, "instantiated '%1%' -> '%2%'", drvName, drvPathS);

    /* Optimisation, but required in read-only mode! because in that
       case we don't actually write store derivations, so we can't
       read them later. */
    {
        auto h = hashDerivationModulo(*state.store, drv, false);
        drvHashes.lock()->insert_or_assign(drvPath, h);
    }

    auto result = state.buildBindings(1 + drv.outputs.size());
    result.alloc(state.sDrvPath).mkString(drvPathS, {
        NixStringContextElem::DrvDeep { .drvPath = drvPath },
    });
    for (auto & i : drv.outputs)
        mkOutputString(state, result, drvPath, drv, i);

    v.mkAttrs(result);
}

static RegisterPrimOp primop_derivationStrict(RegisterPrimOp::Info {
    .name = "derivationStrict",
    .arity = 1,
    .fun = prim_derivationStrict,
});

/* Return a placeholder string for the specified output that will be
   substituted by the corresponding output path at build time. For
   example, 'placeholder "out"' returns the string
   /1rz4g4znpzjwh1xymhjpm42vipw92pr73vdgl6xs1hycac8kf2n9. At build
   time, any occurrence of this string in an derivation attribute will
   be replaced with the concrete path in the Nix store of the output
   ‘out’. */
static void prim_placeholder(EvalState & state, const PosIdx pos, Value * * args, Value & v)
{
    v.mkString(hashPlaceholder(state.forceStringNoCtx(*args[0], pos, "while evaluating the first argument passed to builtins.placeholder")));
}

static RegisterPrimOp primop_placeholder({
    .name = "placeholder",
    .args = {"output"},
    .doc = R"(
      Return a placeholder string for the specified *output* that will be
      substituted by the corresponding output path at build time. Typical
      outputs would be `"out"`, `"bin"` or `"dev"`.
    )",
    .fun = prim_placeholder,
});


/*************************************************************
 * Paths
 *************************************************************/


/* Convert the argument to a path and then to a string (confusing,
   eh?).  !!! obsolete? */
static void prim_toPath(EvalState & state, const PosIdx pos, Value * * args, Value & v)
{
<<<<<<< HEAD
    PathSet context;
=======
    NixStringContext context;
>>>>>>> 249ce283
    auto path = state.coerceToPath(pos, *args[0], context, "while evaluating the first argument passed to builtins.toPath");
    v.mkString(path.path.abs(), context);
}

static RegisterPrimOp primop_toPath({
    .name = "__toPath",
    .args = {"s"},
    .doc = R"(
      **DEPRECATED.** Use `/. + "/path"` to convert a string into an absolute
      path. For relative paths, use `./. + "/path"`.
    )",
    .fun = prim_toPath,
});

/* Allow a valid store path to be used in an expression.  This is
   useful in some generated expressions such as in nix-push, which
   generates a call to a function with an already existing store path
   as argument.  You don't want to use `toPath' here because it copies
   the path to the Nix store, which yields a copy like
   /nix/store/newhash-oldhash-oldname.  In the past, `toPath' had
   special case behaviour for store paths, but that created weird
   corner cases. */
static void prim_storePath(EvalState & state, const PosIdx pos, Value * * args, Value & v)
{
    if (evalSettings.pureEval)
        state.debugThrowLastTrace(EvalError({
            .msg = hintfmt("'%s' is not allowed in pure evaluation mode", "builtins.storePath"),
            .errPos = state.positions[pos]
        }));

<<<<<<< HEAD
    PathSet context;
    // FIXME: check rootPath
    auto path = state.coerceToPath(pos, *args[0], context, "while evaluating the first argument passed to 'builtins.storePath'").path;
=======
    NixStringContext context;
    auto path = state.checkSourcePath(state.coerceToPath(pos, *args[0], context, "while evaluating the first argument passed to builtins.storePath")).path;
>>>>>>> 249ce283
    /* Resolve symlinks in ‘path’, unless ‘path’ itself is a symlink
       directly in the store.  The latter condition is necessary so
       e.g. nix-push does the right thing. */
    if (!state.store->isStorePath(path.abs()))
        path = CanonPath(canonPath(path.abs(), true));
    if (!state.store->isInStore(path.abs()))
        state.debugThrowLastTrace(EvalError({
            .msg = hintfmt("path '%1%' is not in the Nix store", path),
            .errPos = state.positions[pos]
        }));
    auto path2 = state.store->toStorePath(path.abs()).first;
    if (!settings.readOnlyMode)
        state.store->ensurePath(path2);
<<<<<<< HEAD
    context.insert(state.store->printStorePath(path2));
=======
    context.insert(NixStringContextElem::Opaque { .path = path2 });
>>>>>>> 249ce283
    v.mkString(path.abs(), context);
}

static RegisterPrimOp primop_storePath({
    .name = "__storePath",
    .args = {"path"},
    .doc = R"(
      This function allows you to define a dependency on an already
      existing store path. For example, the derivation attribute `src
      = builtins.storePath /nix/store/f1d18v1y…-source` causes the
      derivation to depend on the specified path, which must exist or
      be substitutable. Note that this differs from a plain path
      (e.g. `src = /nix/store/f1d18v1y…-source`) in that the latter
      causes the path to be *copied* again to the Nix store, resulting
      in a new path (e.g. `/nix/store/ld01dnzc…-source-source`).

      This function is not available in pure evaluation mode.
    )",
    .fun = prim_storePath,
});

static void prim_pathExists(EvalState & state, const PosIdx pos, Value * * args, Value & v)
{
    /* We don’t check the path right now, because we don’t want to
       throw if the path isn’t allowed, but just return false (and we
       can’t just catch the exception here because we still want to
       throw if something in the evaluation of `*args[0]` tries to
       access an unauthorized path). */
    auto path = realisePath(state, pos, *args[0], { .checkForPureEval = false });

    try {
<<<<<<< HEAD
        v.mkBool(path.pathExists());
=======
        v.mkBool(state.checkSourcePath(path).pathExists());
>>>>>>> 249ce283
    } catch (SysError & e) {
        /* Don't give away info from errors while canonicalising
           ‘path’ in restricted mode. */
        v.mkBool(false);
    } catch (RestrictedPathError & e) {
        v.mkBool(false);
    }
}

static RegisterPrimOp primop_pathExists({
    .name = "__pathExists",
    .args = {"path"},
    .doc = R"(
      Return `true` if the path *path* exists at evaluation time, and
      `false` otherwise.
    )",
    .fun = prim_pathExists,
});

/* Return the base name of the given string, i.e., everything
   following the last slash. */
static void prim_baseNameOf(EvalState & state, const PosIdx pos, Value * * args, Value & v)
{
    NixStringContext context;
    v.mkString(baseNameOf(*state.coerceToString(pos, *args[0], context,
            "while evaluating the first argument passed to builtins.baseNameOf",
            false, false)), context);
}

static RegisterPrimOp primop_baseNameOf({
    .name = "baseNameOf",
    .args = {"s"},
    .doc = R"(
      Return the *base name* of the string *s*, that is, everything
      following the final slash in the string. This is similar to the GNU
      `basename` command.
    )",
    .fun = prim_baseNameOf,
});

/* Return the directory of the given path, i.e., everything before the
   last slash.  Return either a path or a string depending on the type
   of the argument. */
static void prim_dirOf(EvalState & state, const PosIdx pos, Value * * args, Value & v)
{
<<<<<<< HEAD
    PathSet context;
=======
>>>>>>> 249ce283
    state.forceValue(*args[0], pos);
    if (args[0]->type() == nPath) {
        auto path = args[0]->path();
        v.mkPath(path.path.isRoot() ? path : path.parent());
    } else {
<<<<<<< HEAD
=======
        NixStringContext context;
>>>>>>> 249ce283
        auto path = state.coerceToString(pos, *args[0], context,
            "while evaluating the first argument passed to 'builtins.dirOf'",
            false, false);
        auto dir = dirOf(*path);
        v.mkString(dir, context);
    }
}

static RegisterPrimOp primop_dirOf({
    .name = "dirOf",
    .args = {"s"},
    .doc = R"(
      Return the directory part of the string *s*, that is, everything
      before the final slash in the string. This is similar to the GNU
      `dirname` command.
    )",
    .fun = prim_dirOf,
});

/* Return the contents of a file as a string. */
static void prim_readFile(EvalState & state, const PosIdx pos, Value * * args, Value & v)
{
    auto path = realisePath(state, pos, *args[0]);
    auto s = path.readFile();
    if (s.find((char) 0) != std::string::npos)
        state.debugThrowLastTrace(Error("the contents of the file '%1%' cannot be represented as a Nix string", path));
    StorePathSet refs;
    if (state.store->isInStore(path.path.abs())) {
        try {
<<<<<<< HEAD
            // FIXME: only do queryPathInfo if path.accessor is the store accessor
=======
>>>>>>> 249ce283
            refs = state.store->queryPathInfo(state.store->toStorePath(path.path.abs()).first)->references;
        } catch (Error &) { // FIXME: should be InvalidPathError
        }
        // Re-scan references to filter down to just the ones that actually occur in the file.
        auto refsSink = PathRefScanSink::fromPaths(refs);
        refsSink << s;
        refs = refsSink.getResultPaths();
    }
    NixStringContext context;
    for (auto && p : std::move(refs)) {
        context.insert(NixStringContextElem::Opaque {
            .path = std::move((StorePath &&)p),
        });
    }
    v.mkString(s, context);
}

static RegisterPrimOp primop_readFile({
    .name = "__readFile",
    .args = {"path"},
    .doc = R"(
      Return the contents of the file *path* as a string.
    )",
    .fun = prim_readFile,
});

/* Find a file in the Nix search path. Used to implement <x> paths,
   which are desugared to 'findFile __nixPath "x"'. */
static void prim_findFile(EvalState & state, const PosIdx pos, Value * * args, Value & v)
{
    state.forceList(*args[0], pos, "while evaluating the first argument passed to builtins.findFile");

    SearchPath searchPath;

    for (auto v2 : args[0]->listItems()) {
        state.forceAttrs(*v2, pos, "while evaluating an element of the list passed to builtins.findFile");

        std::string prefix;
        Bindings::iterator i = v2->attrs->find(state.sPrefix);
        if (i != v2->attrs->end())
            prefix = state.forceStringNoCtx(*i->value, pos, "while evaluating the `prefix` attribute of an element of the list passed to builtins.findFile");

        i = getAttr(state, state.sPath, v2->attrs, "in an element of the __nixPath");

        NixStringContext context;
        auto path = state.coerceToString(pos, *i->value, context,
                "while evaluating the `path` attribute of an element of the list passed to builtins.findFile",
                false, false).toOwned();

        try {
            auto rewrites = state.realiseContext(context);
            path = rewriteStrings(path, rewrites);
        } catch (InvalidPathError & e) {
            state.debugThrowLastTrace(EvalError({
                .msg = hintfmt("cannot find '%1%', since path '%2%' is not valid", path, e.path),
                .errPos = state.positions[pos]
            }));
        }

        searchPath.emplace_back(prefix, path);
    }

    auto path = state.forceStringNoCtx(*args[1], pos, "while evaluating the second argument passed to builtins.findFile");

    v.mkPath(state.findFile(searchPath, path, pos));
}

static RegisterPrimOp primop_findFile(RegisterPrimOp::Info {
    .name = "__findFile",
    .arity = 2,
    .fun = prim_findFile,
});

/* Return the cryptographic hash of a file in base-16. */
static void prim_hashFile(EvalState & state, const PosIdx pos, Value * * args, Value & v)
{
    auto type = state.forceStringNoCtx(*args[0], pos, "while evaluating the first argument passed to builtins.hashFile");
    std::optional<HashType> ht = parseHashType(type);
    if (!ht)
        state.debugThrowLastTrace(Error({
            .msg = hintfmt("unknown hash type '%1%'", type),
            .errPos = state.positions[pos]
        }));

    auto path = realisePath(state, pos, *args[1]);

<<<<<<< HEAD
    // FIXME: state.toRealPath(path, context)
=======
>>>>>>> 249ce283
    v.mkString(hashString(*ht, path.readFile()).to_string(Base16, false));
}

static RegisterPrimOp primop_hashFile({
    .name = "__hashFile",
    .args = {"type", "p"},
    .doc = R"(
      Return a base-16 representation of the cryptographic hash of the
      file at path *p*. The hash algorithm specified by *type* must be one
      of `"md5"`, `"sha1"`, `"sha256"` or `"sha512"`.
    )",
    .fun = prim_hashFile,
});

static std::string_view fileTypeToString(InputAccessor::Type type)
{
    return
        type == InputAccessor::Type::tRegular ? "regular" :
        type == InputAccessor::Type::tDirectory ? "directory" :
        type == InputAccessor::Type::tSymlink ? "symlink" :
        "unknown";
}

static void prim_readFileType(EvalState & state, const PosIdx pos, Value * * args, Value & v)
{
    auto path = realisePath(state, pos, *args[0]);
    /* Retrieve the directory entry type and stringize it. */
    v.mkString(fileTypeToString(path.lstat().type));
}

static RegisterPrimOp primop_readFileType({
    .name = "__readFileType",
    .args = {"p"},
    .doc = R"(
      Determine the directory entry type of a filesystem node, being
      one of "directory", "regular", "symlink", or "unknown".
    )",
    .fun = prim_readFileType,
});

/* Read a directory (without . or ..) */
static void prim_readDir(EvalState & state, const PosIdx pos, Value * * args, Value & v)
{
    auto path = realisePath(state, pos, *args[0]);

    // Retrieve directory entries for all nodes in a directory.
    // This is similar to `getFileType` but is optimized to reduce system calls
    // on many systems.
    auto entries = path.readDirectory();
    auto attrs = state.buildBindings(entries.size());

    // If we hit unknown directory entry types we may need to fallback to
    // using `getFileType` on some systems.
    // In order to reduce system calls we make each lookup lazy by using
    // `builtins.readFileType` application.
    Value * readFileType = nullptr;

    for (auto & [name, type] : entries) {
        auto & attr = attrs.alloc(name);
        if (!type) {
            // Some filesystems or operating systems may not be able to return
            // detailed node info quickly in this case we produce a thunk to
            // query the file type lazily.
            auto epath = state.allocValue();
            epath->mkPath(path + name);
            if (!readFileType)
                readFileType = &state.getBuiltin("readFileType");
            attr.mkApp(readFileType, epath);
        } else {
            // This branch of the conditional is much more likely.
            // Here we just stringize the directory entry type.
            attr.mkString(fileTypeToString(*type));
        }
    }

    v.mkAttrs(attrs);
}

static RegisterPrimOp primop_readDir({
    .name = "__readDir",
    .args = {"path"},
    .doc = R"(
      Return the contents of the directory *path* as a set mapping
      directory entries to the corresponding file type. For instance, if
      directory `A` contains a regular file `B` and another directory
      `C`, then `builtins.readDir ./A` will return the set

      ```nix
      { B = "regular"; C = "directory"; }
      ```

      The possible values for the file type are `"regular"`,
      `"directory"`, `"symlink"` and `"unknown"`.
    )",
    .fun = prim_readDir,
});


/*************************************************************
 * Creating files
 *************************************************************/


/* Convert the argument (which can be any Nix expression) to an XML
   representation returned in a string.  Not all Nix expressions can
   be sensibly or completely represented (e.g., functions). */
static void prim_toXML(EvalState & state, const PosIdx pos, Value * * args, Value & v)
{
    std::ostringstream out;
    NixStringContext context;
    printValueAsXML(state, true, false, *args[0], out, context, pos);
    v.mkString(out.str(), context);
}

static RegisterPrimOp primop_toXML({
    .name = "__toXML",
    .args = {"e"},
    .doc = R"(
      Return a string containing an XML representation of *e*. The main
      application for `toXML` is to communicate information with the
      builder in a more structured format than plain environment
      variables.

      Here is an example where this is the case:

      ```nix
      { stdenv, fetchurl, libxslt, jira, uberwiki }:

      stdenv.mkDerivation (rec {
        name = "web-server";

        buildInputs = [ libxslt ];

        builder = builtins.toFile "builder.sh" "
          source $stdenv/setup
          mkdir $out
          echo "$servlets" | xsltproc ${stylesheet} - > $out/server-conf.xml ①
        ";

        stylesheet = builtins.toFile "stylesheet.xsl" ②
         "<?xml version='1.0' encoding='UTF-8'?>
          <xsl:stylesheet xmlns:xsl='http://www.w3.org/1999/XSL/Transform' version='1.0'>
            <xsl:template match='/'>
              <Configure>
                <xsl:for-each select='/expr/list/attrs'>
                  <Call name='addWebApplication'>
                    <Arg><xsl:value-of select=\"attr[@name = 'path']/string/@value\" /></Arg>
                    <Arg><xsl:value-of select=\"attr[@name = 'war']/path/@value\" /></Arg>
                  </Call>
                </xsl:for-each>
              </Configure>
            </xsl:template>
          </xsl:stylesheet>
        ";

        servlets = builtins.toXML [ ③
          { path = "/bugtracker"; war = jira + "/lib/atlassian-jira.war"; }
          { path = "/wiki"; war = uberwiki + "/uberwiki.war"; }
        ];
      })
      ```

      The builder is supposed to generate the configuration file for a
      [Jetty servlet container](http://jetty.mortbay.org/). A servlet
      container contains a number of servlets (`*.war` files) each
      exported under a specific URI prefix. So the servlet configuration
      is a list of sets containing the `path` and `war` of the servlet
      (①). This kind of information is difficult to communicate with the
      normal method of passing information through an environment
      variable, which just concatenates everything together into a
      string (which might just work in this case, but wouldn’t work if
      fields are optional or contain lists themselves). Instead the Nix
      expression is converted to an XML representation with `toXML`,
      which is unambiguous and can easily be processed with the
      appropriate tools. For instance, in the example an XSLT stylesheet
      (at point ②) is applied to it (at point ①) to generate the XML
      configuration file for the Jetty server. The XML representation
      produced at point ③ by `toXML` is as follows:

      ```xml
      <?xml version='1.0' encoding='utf-8'?>
      <expr>
        <list>
          <attrs>
            <attr name="path">
              <string value="/bugtracker" />
            </attr>
            <attr name="war">
              <path value="/nix/store/d1jh9pasa7k2...-jira/lib/atlassian-jira.war" />
            </attr>
          </attrs>
          <attrs>
            <attr name="path">
              <string value="/wiki" />
            </attr>
            <attr name="war">
              <path value="/nix/store/y6423b1yi4sx...-uberwiki/uberwiki.war" />
            </attr>
          </attrs>
        </list>
      </expr>
      ```

      Note that we used the `toFile` built-in to write the builder and
      the stylesheet “inline” in the Nix expression. The path of the
      stylesheet is spliced into the builder using the syntax `xsltproc
      ${stylesheet}`.
    )",
    .fun = prim_toXML,
});

/* Convert the argument (which can be any Nix expression) to a JSON
   string.  Not all Nix expressions can be sensibly or completely
   represented (e.g., functions). */
static void prim_toJSON(EvalState & state, const PosIdx pos, Value * * args, Value & v)
{
    std::ostringstream out;
    NixStringContext context;
    printValueAsJSON(state, true, *args[0], pos, out, context);
    v.mkString(out.str(), context);
}

static RegisterPrimOp primop_toJSON({
    .name = "__toJSON",
    .args = {"e"},
    .doc = R"(
      Return a string containing a JSON representation of *e*. Strings,
      integers, floats, booleans, nulls and lists are mapped to their JSON
      equivalents. Sets (except derivations) are represented as objects.
      Derivations are translated to a JSON string containing the
      derivation’s output path. Paths are copied to the store and
      represented as a JSON string of the resulting store path.
    )",
    .fun = prim_toJSON,
});

/* Parse a JSON string to a value. */
static void prim_fromJSON(EvalState & state, const PosIdx pos, Value * * args, Value & v)
{
    auto s = state.forceStringNoCtx(*args[0], pos, "while evaluating the first argument passed to builtins.fromJSON");
    try {
        parseJSON(state, s, v);
    } catch (JSONParseError &e) {
        e.addTrace(state.positions[pos], "while decoding a JSON string");
        throw;
    }
}

static RegisterPrimOp primop_fromJSON({
    .name = "__fromJSON",
    .args = {"e"},
    .doc = R"(
      Convert a JSON string to a Nix value. For example,

      ```nix
      builtins.fromJSON ''{"x": [1, 2, 3], "y": null}''
      ```

      returns the value `{ x = [ 1 2 3 ]; y = null; }`.
    )",
    .fun = prim_fromJSON,
});

/* Store a string in the Nix store as a source file that can be used
   as an input by derivations. */
static void prim_toFile(EvalState & state, const PosIdx pos, Value * * args, Value & v)
{
    NixStringContext context;
    std::string name(state.forceStringNoCtx(*args[0], pos, "while evaluating the first argument passed to builtins.toFile"));
    std::string contents(state.forceString(*args[1], context, pos, "while evaluating the second argument passed to builtins.toFile"));

    StorePathSet refs;

    for (auto c : context) {
        if (auto p = std::get_if<NixStringContextElem::Opaque>(&c))
            refs.insert(p->path);
        else
            state.debugThrowLastTrace(EvalError({
                .msg = hintfmt(
                    "in 'toFile': the file named '%1%' must not contain a reference "
                    "to a derivation but contains (%2%)",
                    name, c.to_string()),
                .errPos = state.positions[pos]
            }));
    }

    auto storePath = settings.readOnlyMode
        ? state.store->computeStorePathForText(name, contents, refs)
        : state.store->addTextToStore(name, contents, refs, state.repair);

    /* Note: we don't need to add `context' to the context of the
       result, since `storePath' itself has references to the paths
       used in args[1]. */

    /* Add the output of this to the allowed paths. */
    state.allowAndSetStorePathString(storePath, v);
}

static RegisterPrimOp primop_toFile({
    .name = "__toFile",
    .args = {"name", "s"},
    .doc = R"(
      Store the string *s* in a file in the Nix store and return its
      path.  The file has suffix *name*. This file can be used as an
      input to derivations. One application is to write builders
      “inline”. For instance, the following Nix expression combines the
      Nix expression for GNU Hello and its build script into one file:

      ```nix
      { stdenv, fetchurl, perl }:

      stdenv.mkDerivation {
        name = "hello-2.1.1";

        builder = builtins.toFile "builder.sh" "
          source $stdenv/setup

          PATH=$perl/bin:$PATH

          tar xvfz $src
          cd hello-*
          ./configure --prefix=$out
          make
          make install
        ";

        src = fetchurl {
          url = "http://ftp.nluug.nl/pub/gnu/hello/hello-2.1.1.tar.gz";
          sha256 = "1md7jsfd8pa45z73bz1kszpp01yw6x5ljkjk2hx7wl800any6465";
        };
        inherit perl;
      }
      ```

      It is even possible for one file to refer to another, e.g.,

      ```nix
      builder = let
        configFile = builtins.toFile "foo.conf" "
          # This is some dummy configuration file.
          ...
        ";
      in builtins.toFile "builder.sh" "
        source $stdenv/setup
        ...
        cp ${configFile} $out/etc/foo.conf
      ";
      ```

      Note that `${configFile}` is a
      [string interpolation](@docroot@/language/values.md#type-string), so the result of the
      expression `configFile`
      (i.e., a path like `/nix/store/m7p7jfny445k...-foo.conf`) will be
      spliced into the resulting string.

      It is however *not* allowed to have files mutually referring to each
      other, like so:

      ```nix
      let
        foo = builtins.toFile "foo" "...${bar}...";
        bar = builtins.toFile "bar" "...${foo}...";
      in foo
      ```

      This is not allowed because it would cause a cyclic dependency in
      the computation of the cryptographic hashes for `foo` and `bar`.

      It is also not possible to reference the result of a derivation. If
      you are using Nixpkgs, the `writeTextFile` function is able to do
      that.
    )",
    .fun = prim_toFile,
});

bool EvalState::callPathFilter(
    Value * filterFun,
    const SourcePath & path,
    std::string_view pathArg,
    PosIdx pos)
{
    auto st = path.lstat();

    /* Call the filter function.  The first argument is the path, the
       second is a string indicating the type of the file. */
    Value arg1;
    arg1.mkString(pathArg);

    Value arg2;
    // assert that type is not "unknown"
    arg2.mkString(fileTypeToString(st.type));

    Value * args []{&arg1, &arg2};
    Value res;
    callFunction(*filterFun, 2, args, res, pos);

    return forceBool(res, pos, "while evaluating the return value of the path filter function");
}

static void addPath(
    EvalState & state,
    const PosIdx pos,
    std::string_view name,
<<<<<<< HEAD
    const SourcePath & path,
=======
    Path path,
>>>>>>> 249ce283
    Value * filterFun,
    FileIngestionMethod method,
    const std::optional<Hash> expectedHash,
    Value & v,
    const NixStringContext & context)
{
    try {
        // FIXME
        #if 0
        // FIXME: handle CA derivation outputs (where path needs to
        // be rewritten to the actual output).
        auto rewrites = state.realiseContext(context);
        path = state.toRealPath(rewriteStrings(path, rewrites), context);
        #endif

        StorePathSet refs;

        // FIXME
        #if 0
        if (state.store->isInStore(path)) {
            try {
                auto [storePath, subPath] = state.store->toStorePath(path);
                // FIXME: we should scanForReferences on the path before adding it
                refs = state.store->queryPathInfo(storePath)->references;
                path = state.store->toRealPath(storePath) + subPath;
            } catch (Error &) { // FIXME: should be InvalidPathError
            }
        }
        #endif

<<<<<<< HEAD
        std::unique_ptr<PathFilter> filter;
        if (filterFun)
            filter = std::make_unique<PathFilter>([&](const Path & p) {
                auto p2 = CanonPath(p);
                return state.callPathFilter(filterFun, {path.accessor, p2}, p2.abs(), pos);
            });
=======
        path = evalSettings.pureEval && expectedHash
            ? path
            : state.checkSourcePath(CanonPath(path)).path.abs();

        PathFilter filter = filterFun ? ([&](const Path & path) {
            auto st = lstat(path);

            /* Call the filter function.  The first argument is the path,
               the second is a string indicating the type of the file. */
            Value arg1;
            arg1.mkString(path);

            Value arg2;
            arg2.mkString(
                S_ISREG(st.st_mode) ? "regular" :
                S_ISDIR(st.st_mode) ? "directory" :
                S_ISLNK(st.st_mode) ? "symlink" :
                "unknown" /* not supported, will fail! */);

            Value * args []{&arg1, &arg2};
            Value res;
            state.callFunction(*filterFun, 2, args, res, pos);

            return state.forceBool(res, pos, "while evaluating the return value of the path filter function");
        }) : defaultPathFilter;
>>>>>>> 249ce283

        std::optional<StorePath> expectedStorePath;
        if (expectedHash)
            expectedStorePath = state.store->makeFixedOutputPath(name, FixedOutputInfo {
                .hash = {
                    .method = method,
                    .hash = *expectedHash,
                },
                .references = {},
            });

        // FIXME: instead of a store path, we could return a
        // SourcePath that applies the filter lazily and copies to the
        // store on-demand.

        if (!expectedHash || !state.store->isValidPath(*expectedStorePath)) {
            // FIXME
            if (method != FileIngestionMethod::Recursive)
                throw Error("'recursive = false' is not implemented");
            auto dstPath = path.fetchToStore(state.store, name, filter.get(), state.repair);
            if (expectedHash && expectedStorePath != dstPath)
                state.debugThrowLastTrace(Error("store path mismatch in (possibly filtered) path added from '%s'", path));
            state.allowAndSetStorePathString(dstPath, v);
        } else
            state.allowAndSetStorePathString(*expectedStorePath, v);
    } catch (Error & e) {
        e.addTrace(state.positions[pos], "while adding path '%s'", path);
        throw;
    }
}


static void prim_filterSource(EvalState & state, const PosIdx pos, Value * * args, Value & v)
{
<<<<<<< HEAD
    PathSet context;
    auto path = state.coerceToPath(pos, *args[1], context,
        "while evaluating the second argument (the path to filter) passed to 'builtins.filterSource'");

    state.forceFunction(*args[0], pos, "while evaluating the first argument passed to builtins.filterSource");

    addPath(state, pos, path.baseName(), path, args[0], FileIngestionMethod::Recursive, std::nullopt, v, context);
=======
    NixStringContext context;
    auto path = state.coerceToPath(pos, *args[1], context,
        "while evaluating the second argument (the path to filter) passed to builtins.filterSource");
    state.forceFunction(*args[0], pos, "while evaluating the first argument passed to builtins.filterSource");
    addPath(state, pos, path.baseName(), path.path.abs(), args[0], FileIngestionMethod::Recursive, std::nullopt, v, context);
>>>>>>> 249ce283
}

static RegisterPrimOp primop_filterSource({
    .name = "__filterSource",
    .args = {"e1", "e2"},
    .doc = R"(
      > **Warning**
      >
      > `filterSource` should not be used to filter store paths. Since
      > `filterSource` uses the name of the input directory while naming
      > the output directory, doing so will produce a directory name in
      > the form of `<hash2>-<hash>-<name>`, where `<hash>-<name>` is
      > the name of the input directory. Since `<hash>` depends on the
      > unfiltered directory, the name of the output directory will
      > indirectly depend on files that are filtered out by the
      > function. This will trigger a rebuild even when a filtered out
      > file is changed. Use `builtins.path` instead, which allows
      > specifying the name of the output directory.

      This function allows you to copy sources into the Nix store while
      filtering certain files. For instance, suppose that you want to use
      the directory `source-dir` as an input to a Nix expression, e.g.

      ```nix
      stdenv.mkDerivation {
        ...
        src = ./source-dir;
      }
      ```

      However, if `source-dir` is a Subversion working copy, then all
      those annoying `.svn` subdirectories will also be copied to the
      store. Worse, the contents of those directories may change a lot,
      causing lots of spurious rebuilds. With `filterSource` you can
      filter out the `.svn` directories:

      ```nix
      src = builtins.filterSource
        (path: type: type != "directory" || baseNameOf path != ".svn")
        ./source-dir;
      ```

      Thus, the first argument *e1* must be a predicate function that is
      called for each regular file, directory or symlink in the source
      tree *e2*. If the function returns `true`, the file is copied to the
      Nix store, otherwise it is omitted. The function is called with two
      arguments. The first is the full path of the file. The second is a
      string that identifies the type of the file, which is either
      `"regular"`, `"directory"`, `"symlink"` or `"unknown"` (for other
      kinds of files such as device nodes or fifos — but note that those
      cannot be copied to the Nix store, so if the predicate returns
      `true` for them, the copy will fail). If you exclude a directory,
      the entire corresponding subtree of *e2* will be excluded.
    )",
    .fun = prim_filterSource,
});

static void prim_path(EvalState & state, const PosIdx pos, Value * * args, Value & v)
{
    std::optional<SourcePath> path;
    std::string name;
    Value * filterFun = nullptr;
    auto method = FileIngestionMethod::Recursive;
    std::optional<Hash> expectedHash;
    NixStringContext context;

    state.forceAttrs(*args[0], pos, "while evaluating the argument passed to 'builtins.path'");

    state.forceAttrs(*args[0], pos, "while evaluating the argument passed to 'builtins.path'");

    for (auto & attr : *args[0]->attrs) {
        auto n = state.symbols[attr.name];
        if (n == "path")
            path.emplace(state.coerceToPath(attr.pos, *attr.value, context, "while evaluating the 'path' attribute passed to 'builtins.path'"));
        else if (attr.name == state.sName)
            name = state.forceStringNoCtx(*attr.value, attr.pos, "while evaluating the `name` attribute passed to builtins.path");
        else if (n == "filter")
            state.forceFunction(*(filterFun = attr.value), attr.pos, "while evaluating the `filter` parameter passed to builtins.path");
        else if (n == "recursive")
            method = FileIngestionMethod { state.forceBool(*attr.value, attr.pos, "while evaluating the `recursive` attribute passed to builtins.path") };
        else if (n == "sha256")
            expectedHash = newHashAllowEmpty(state.forceStringNoCtx(*attr.value, attr.pos, "while evaluating the `sha256` attribute passed to builtins.path"), htSHA256);
        else
            state.debugThrowLastTrace(EvalError({
                .msg = hintfmt("unsupported argument '%1%' to 'addPath'", state.symbols[attr.name]),
                .errPos = state.positions[attr.pos]
            }));
    }
    if (!path)
        state.debugThrowLastTrace(EvalError({
            .msg = hintfmt("missing required 'path' attribute in the first argument to builtins.path"),
            .errPos = state.positions[pos]
        }));
    if (name.empty())
        name = path->baseName();

<<<<<<< HEAD
    addPath(state, pos, name, *path, filterFun, method, expectedHash, v, context);
=======
    addPath(state, pos, name, path->path.abs(), filterFun, method, expectedHash, v, context);
>>>>>>> 249ce283
}

static RegisterPrimOp primop_path({
    .name = "__path",
    .args = {"args"},
    .doc = R"(
      An enrichment of the built-in path type, based on the attributes
      present in *args*. All are optional except `path`:

        - path\
          The underlying path.

        - name\
          The name of the path when added to the store. This can used to
          reference paths that have nix-illegal characters in their names,
          like `@`.

        - filter\
          A function of the type expected by `builtins.filterSource`,
          with the same semantics.

        - recursive\
          When `false`, when `path` is added to the store it is with a
          flat hash, rather than a hash of the NAR serialization of the
          file. Thus, `path` must refer to a regular file, not a
          directory. This allows similar behavior to `fetchurl`. Defaults
          to `true`.

        - sha256\
          When provided, this is the expected hash of the file at the
          path. Evaluation will fail if the hash is incorrect, and
          providing a hash allows `builtins.path` to be used even when the
          `pure-eval` nix config option is on.
    )",
    .fun = prim_path,
});


/*************************************************************
 * Sets
 *************************************************************/


/* Return the names of the attributes in a set as a sorted list of
   strings. */
static void prim_attrNames(EvalState & state, const PosIdx pos, Value * * args, Value & v)
{
    state.forceAttrs(*args[0], pos, "while evaluating the argument passed to builtins.attrNames");

    state.mkList(v, args[0]->attrs->size());

    size_t n = 0;
    for (auto & i : *args[0]->attrs)
        (v.listElems()[n++] = state.allocValue())->mkString(state.symbols[i.name]);

    std::sort(v.listElems(), v.listElems() + n,
              [](Value * v1, Value * v2) { return strcmp(v1->string.s, v2->string.s) < 0; });
}

static RegisterPrimOp primop_attrNames({
    .name = "__attrNames",
    .args = {"set"},
    .doc = R"(
      Return the names of the attributes in the set *set* in an
      alphabetically sorted list. For instance, `builtins.attrNames { y
      = 1; x = "foo"; }` evaluates to `[ "x" "y" ]`.
    )",
    .fun = prim_attrNames,
});

/* Return the values of the attributes in a set as a list, in the same
   order as attrNames. */
static void prim_attrValues(EvalState & state, const PosIdx pos, Value * * args, Value & v)
{
    state.forceAttrs(*args[0], pos, "while evaluating the argument passed to builtins.attrValues");

    state.mkList(v, args[0]->attrs->size());

    unsigned int n = 0;
    for (auto & i : *args[0]->attrs)
        v.listElems()[n++] = (Value *) &i;

    std::sort(v.listElems(), v.listElems() + n,
        [&](Value * v1, Value * v2) {
            std::string_view s1 = state.symbols[((Attr *) v1)->name],
                s2 = state.symbols[((Attr *) v2)->name];
            return s1 < s2;
        });

    for (unsigned int i = 0; i < n; ++i)
        v.listElems()[i] = ((Attr *) v.listElems()[i])->value;
}

static RegisterPrimOp primop_attrValues({
    .name = "__attrValues",
    .args = {"set"},
    .doc = R"(
      Return the values of the attributes in the set *set* in the order
      corresponding to the sorted attribute names.
    )",
    .fun = prim_attrValues,
});

/* Dynamic version of the `.' operator. */
void prim_getAttr(EvalState & state, const PosIdx pos, Value * * args, Value & v)
{
    auto attr = state.forceStringNoCtx(*args[0], pos, "while evaluating the first argument passed to builtins.getAttr");
    state.forceAttrs(*args[1], pos, "while evaluating the second argument passed to builtins.getAttr");
    Bindings::iterator i = getAttr(
        state,
        state.symbols.create(attr),
        args[1]->attrs,
        "in the attribute set under consideration"
    );
    // !!! add to stack trace?
    if (state.countCalls && i->pos) state.attrSelects[i->pos]++;
    state.forceValue(*i->value, pos);
    v = *i->value;
}

static RegisterPrimOp primop_getAttr({
    .name = "__getAttr",
    .args = {"s", "set"},
    .doc = R"(
      `getAttr` returns the attribute named *s* from *set*. Evaluation
      aborts if the attribute doesn’t exist. This is a dynamic version of
      the `.` operator, since *s* is an expression rather than an
      identifier.
    )",
    .fun = prim_getAttr,
});

/* Return position information of the specified attribute. */
static void prim_unsafeGetAttrPos(EvalState & state, const PosIdx pos, Value * * args, Value & v)
{
    auto attr = state.forceStringNoCtx(*args[0], pos, "while evaluating the first argument passed to builtins.unsafeGetAttrPos");
    state.forceAttrs(*args[1], pos, "while evaluating the second argument passed to builtins.unsafeGetAttrPos");
    Bindings::iterator i = args[1]->attrs->find(state.symbols.create(attr));
    if (i == args[1]->attrs->end())
        v.mkNull();
    else
        state.mkPos(v, i->pos);
}

static RegisterPrimOp primop_unsafeGetAttrPos(RegisterPrimOp::Info {
    .name = "__unsafeGetAttrPos",
    .arity = 2,
    .fun = prim_unsafeGetAttrPos,
});

/* Dynamic version of the `?' operator. */
static void prim_hasAttr(EvalState & state, const PosIdx pos, Value * * args, Value & v)
{
    auto attr = state.forceStringNoCtx(*args[0], pos, "while evaluating the first argument passed to builtins.hasAttr");
    state.forceAttrs(*args[1], pos, "while evaluating the second argument passed to builtins.hasAttr");
    v.mkBool(args[1]->attrs->find(state.symbols.create(attr)) != args[1]->attrs->end());
}

static RegisterPrimOp primop_hasAttr({
    .name = "__hasAttr",
    .args = {"s", "set"},
    .doc = R"(
      `hasAttr` returns `true` if *set* has an attribute named *s*, and
      `false` otherwise. This is a dynamic version of the `?` operator,
      since *s* is an expression rather than an identifier.
    )",
    .fun = prim_hasAttr,
});

/* Determine whether the argument is a set. */
static void prim_isAttrs(EvalState & state, const PosIdx pos, Value * * args, Value & v)
{
    state.forceValue(*args[0], pos);
    v.mkBool(args[0]->type() == nAttrs);
}

static RegisterPrimOp primop_isAttrs({
    .name = "__isAttrs",
    .args = {"e"},
    .doc = R"(
      Return `true` if *e* evaluates to a set, and `false` otherwise.
    )",
    .fun = prim_isAttrs,
});

static void prim_removeAttrs(EvalState & state, const PosIdx pos, Value * * args, Value & v)
{
    state.forceAttrs(*args[0], pos, "while evaluating the first argument passed to builtins.removeAttrs");
    state.forceList(*args[1], pos, "while evaluating the second argument passed to builtins.removeAttrs");

    /* Get the attribute names to be removed.
       We keep them as Attrs instead of Symbols so std::set_difference
       can be used to remove them from attrs[0]. */
    boost::container::small_vector<Attr, 64> names;
    names.reserve(args[1]->listSize());
    for (auto elem : args[1]->listItems()) {
        state.forceStringNoCtx(*elem, pos, "while evaluating the values of the second argument passed to builtins.removeAttrs");
        names.emplace_back(state.symbols.create(elem->string.s), nullptr);
    }
    std::sort(names.begin(), names.end());

    /* Copy all attributes not in that set.  Note that we don't need
       to sort v.attrs because it's a subset of an already sorted
       vector. */
    auto attrs = state.buildBindings(args[0]->attrs->size());
    std::set_difference(
        args[0]->attrs->begin(), args[0]->attrs->end(),
        names.begin(), names.end(),
        std::back_inserter(attrs));
    v.mkAttrs(attrs.alreadySorted());
}

static RegisterPrimOp primop_removeAttrs({
    .name = "removeAttrs",
    .args = {"set", "list"},
    .doc = R"(
      Remove the attributes listed in *list* from *set*. The attributes
      don’t have to exist in *set*. For instance,

      ```nix
      removeAttrs { x = 1; y = 2; z = 3; } [ "a" "x" "z" ]
      ```

      evaluates to `{ y = 2; }`.
    )",
    .fun = prim_removeAttrs,
});

/* Builds a set from a list specifying (name, value) pairs.  To be
   precise, a list [{name = "name1"; value = value1;} ... {name =
   "nameN"; value = valueN;}] is transformed to {name1 = value1;
   ... nameN = valueN;}.  In case of duplicate occurrences of the same
   name, the first takes precedence. */
static void prim_listToAttrs(EvalState & state, const PosIdx pos, Value * * args, Value & v)
{
    state.forceList(*args[0], pos, "while evaluating the argument passed to builtins.listToAttrs");

    auto attrs = state.buildBindings(args[0]->listSize());

    std::set<Symbol> seen;

    for (auto v2 : args[0]->listItems()) {
        state.forceAttrs(*v2, pos, "while evaluating an element of the list passed to builtins.listToAttrs");

        Bindings::iterator j = getAttr(state, state.sName, v2->attrs, "in a {name=...; value=...;} pair");

        auto name = state.forceStringNoCtx(*j->value, j->pos, "while evaluating the `name` attribute of an element of the list passed to builtins.listToAttrs");

        auto sym = state.symbols.create(name);
        if (seen.insert(sym).second) {
            Bindings::iterator j2 = getAttr(state, state.sValue, v2->attrs, "in a {name=...; value=...;} pair");
            attrs.insert(sym, j2->value, j2->pos);
        }
    }

    v.mkAttrs(attrs);
}

static RegisterPrimOp primop_listToAttrs({
    .name = "__listToAttrs",
    .args = {"e"},
    .doc = R"(
      Construct a set from a list specifying the names and values of each
      attribute. Each element of the list should be a set consisting of a
      string-valued attribute `name` specifying the name of the attribute,
      and an attribute `value` specifying its value.

      In case of duplicate occurrences of the same name, the first
      takes precedence.

      Example:

      ```nix
      builtins.listToAttrs
        [ { name = "foo"; value = 123; }
          { name = "bar"; value = 456; }
          { name = "bar"; value = 420; }
        ]
      ```

      evaluates to

      ```nix
      { foo = 123; bar = 456; }
      ```
    )",
    .fun = prim_listToAttrs,
});

static void prim_intersectAttrs(EvalState & state, const PosIdx pos, Value * * args, Value & v)
{
    state.forceAttrs(*args[0], pos, "while evaluating the first argument passed to builtins.intersectAttrs");
    state.forceAttrs(*args[1], pos, "while evaluating the second argument passed to builtins.intersectAttrs");

    Bindings &left = *args[0]->attrs;
    Bindings &right = *args[1]->attrs;

    auto attrs = state.buildBindings(std::min(left.size(), right.size()));

    // The current implementation has good asymptotic complexity and is reasonably
    // simple. Further optimization may be possible, but does not seem productive,
    // considering the state of eval performance in 2022.
    //
    // I have looked for reusable and/or standard solutions and these are my
    // findings:
    //
    // STL
    // ===
    // std::set_intersection is not suitable, as it only performs a simultaneous
    // linear scan; not taking advantage of random access. This is O(n + m), so
    // linear in the largest set, which is not acceptable for callPackage in Nixpkgs.
    //
    // Simultaneous scan, with alternating simple binary search
    // ===
    // One alternative algorithm scans the attrsets simultaneously, jumping
    // forward using `lower_bound` in case of inequality. This should perform
    // well on very similar sets, having a local and predictable access pattern.
    // On dissimilar sets, it seems to need more comparisons than the current
    // algorithm, as few consecutive attrs match. `lower_bound` could take
    // advantage of the decreasing remaining search space, but this causes
    // the medians to move, which can mean that they don't stay in the cache
    // like they would with the current naive `find`.
    //
    // Double binary search
    // ===
    // The optimal algorithm may be "Double binary search", which doesn't
    // scan at all, but rather divides both sets simultaneously.
    // See "Fast Intersection Algorithms for Sorted Sequences" by Baeza-Yates et al.
    // https://cs.uwaterloo.ca/~ajsaling/papers/intersection_alg_app10.pdf
    // The only downsides I can think of are not having a linear access pattern
    // for similar sets, and having to maintain a more intricate algorithm.
    //
    // Adaptive
    // ===
    // Finally one could run try a simultaneous scan, count misses and fall back
    // to double binary search when the counter hit some threshold and/or ratio.

    if (left.size() < right.size()) {
        for (auto & l : left) {
            Bindings::iterator r = right.find(l.name);
            if (r != right.end())
                attrs.insert(*r);
        }
    }
    else {
        for (auto & r : right) {
            Bindings::iterator l = left.find(r.name);
            if (l != left.end())
                attrs.insert(r);
        }
    }

    v.mkAttrs(attrs.alreadySorted());
}

static RegisterPrimOp primop_intersectAttrs({
    .name = "__intersectAttrs",
    .args = {"e1", "e2"},
    .doc = R"(
      Return a set consisting of the attributes in the set *e2* which have the
      same name as some attribute in *e1*.

      Performs in O(*n* log *m*) where *n* is the size of the smaller set and *m* the larger set's size.
    )",
    .fun = prim_intersectAttrs,
});

static void prim_catAttrs(EvalState & state, const PosIdx pos, Value * * args, Value & v)
{
    auto attrName = state.symbols.create(state.forceStringNoCtx(*args[0], pos, "while evaluating the first argument passed to builtins.catAttrs"));
    state.forceList(*args[1], pos, "while evaluating the second argument passed to builtins.catAttrs");

    Value * res[args[1]->listSize()];
    unsigned int found = 0;

    for (auto v2 : args[1]->listItems()) {
        state.forceAttrs(*v2, pos, "while evaluating an element in the list passed as second argument to builtins.catAttrs");
        Bindings::iterator i = v2->attrs->find(attrName);
        if (i != v2->attrs->end())
            res[found++] = i->value;
    }

    state.mkList(v, found);
    for (unsigned int n = 0; n < found; ++n)
        v.listElems()[n] = res[n];
}

static RegisterPrimOp primop_catAttrs({
    .name = "__catAttrs",
    .args = {"attr", "list"},
    .doc = R"(
      Collect each attribute named *attr* from a list of attribute
      sets.  Attrsets that don't contain the named attribute are
      ignored. For example,

      ```nix
      builtins.catAttrs "a" [{a = 1;} {b = 0;} {a = 2;}]
      ```

      evaluates to `[1 2]`.
    )",
    .fun = prim_catAttrs,
});

static void prim_functionArgs(EvalState & state, const PosIdx pos, Value * * args, Value & v)
{
    state.forceValue(*args[0], pos);
    if (args[0]->isPrimOpApp() || args[0]->isPrimOp()) {
        v.mkAttrs(&state.emptyBindings);
        return;
    }
    if (!args[0]->isLambda())
        state.debugThrowLastTrace(TypeError({
            .msg = hintfmt("'functionArgs' requires a function"),
            .errPos = state.positions[pos]
        }));

    if (!args[0]->lambda.fun->hasFormals()) {
        v.mkAttrs(&state.emptyBindings);
        return;
    }

    auto attrs = state.buildBindings(args[0]->lambda.fun->formals->formals.size());
    for (auto & i : args[0]->lambda.fun->formals->formals)
        // !!! should optimise booleans (allocate only once)
        attrs.alloc(i.name, i.pos).mkBool(i.def);
    v.mkAttrs(attrs);
}

static RegisterPrimOp primop_functionArgs({
    .name = "__functionArgs",
    .args = {"f"},
    .doc = R"(
      Return a set containing the names of the formal arguments expected
      by the function *f*. The value of each attribute is a Boolean
      denoting whether the corresponding argument has a default value. For
      instance, `functionArgs ({ x, y ? 123}: ...) = { x = false; y =
      true; }`.

      "Formal argument" here refers to the attributes pattern-matched by
      the function. Plain lambdas are not included, e.g. `functionArgs (x:
      ...) = { }`.
    )",
    .fun = prim_functionArgs,
});

/*  */
static void prim_mapAttrs(EvalState & state, const PosIdx pos, Value * * args, Value & v)
{
    state.forceAttrs(*args[1], pos, "while evaluating the second argument passed to builtins.mapAttrs");

    auto attrs = state.buildBindings(args[1]->attrs->size());

    for (auto & i : *args[1]->attrs) {
        Value * vName = state.allocValue();
        Value * vFun2 = state.allocValue();
        vName->mkString(state.symbols[i.name]);
        vFun2->mkApp(args[0], vName);
        attrs.alloc(i.name).mkApp(vFun2, i.value);
    }

    v.mkAttrs(attrs.alreadySorted());
}

static RegisterPrimOp primop_mapAttrs({
    .name = "__mapAttrs",
    .args = {"f", "attrset"},
    .doc = R"(
      Apply function *f* to every element of *attrset*. For example,

      ```nix
      builtins.mapAttrs (name: value: value * 10) { a = 1; b = 2; }
      ```

      evaluates to `{ a = 10; b = 20; }`.
    )",
    .fun = prim_mapAttrs,
});

static void prim_zipAttrsWith(EvalState & state, const PosIdx pos, Value * * args, Value & v)
{
    // we will first count how many values are present for each given key.
    // we then allocate a single attrset and pre-populate it with lists of
    // appropriate sizes, stash the pointers to the list elements of each,
    // and populate the lists. after that we replace the list in the every
    // attribute with the merge function application. this way we need not
    // use (slightly slower) temporary storage the GC does not know about.

    std::map<Symbol, std::pair<size_t, Value * *>> attrsSeen;

    state.forceFunction(*args[0], pos, "while evaluating the first argument passed to builtins.zipAttrsWith");
    state.forceList(*args[1], pos, "while evaluating the second argument passed to builtins.zipAttrsWith");
    const auto listSize = args[1]->listSize();
    const auto listElems = args[1]->listElems();

    for (unsigned int n = 0; n < listSize; ++n) {
        Value * vElem = listElems[n];
        state.forceAttrs(*vElem, noPos, "while evaluating a value of the list passed as second argument to builtins.zipAttrsWith");
        for (auto & attr : *vElem->attrs)
            attrsSeen[attr.name].first++;
    }

    auto attrs = state.buildBindings(attrsSeen.size());
    for (auto & [sym, elem] : attrsSeen) {
        auto & list = attrs.alloc(sym);
        state.mkList(list, elem.first);
        elem.second = list.listElems();
    }
    v.mkAttrs(attrs.alreadySorted());

    for (unsigned int n = 0; n < listSize; ++n) {
        Value * vElem = listElems[n];
        for (auto & attr : *vElem->attrs)
            *attrsSeen[attr.name].second++ = attr.value;
    }

    for (auto & attr : *v.attrs) {
        auto name = state.allocValue();
        name->mkString(state.symbols[attr.name]);
        auto call1 = state.allocValue();
        call1->mkApp(args[0], name);
        auto call2 = state.allocValue();
        call2->mkApp(call1, attr.value);
        attr.value = call2;
    }
}

static RegisterPrimOp primop_zipAttrsWith({
    .name = "__zipAttrsWith",
    .args = {"f", "list"},
    .doc = R"(
      Transpose a list of attribute sets into an attribute set of lists,
      then apply `mapAttrs`.

      `f` receives two arguments: the attribute name and a non-empty
      list of all values encountered for that attribute name.

      The result is an attribute set where the attribute names are the
      union of the attribute names in each element of `list`. The attribute
      values are the return values of `f`.

      ```nix
      builtins.zipAttrsWith
        (name: values: { inherit name values; })
        [ { a = "x"; } { a = "y"; b = "z"; } ]
      ```

      evaluates to

      ```
      {
        a = { name = "a"; values = [ "x" "y" ]; };
        b = { name = "b"; values = [ "z" ]; };
      }
      ```
    )",
    .fun = prim_zipAttrsWith,
});


/*************************************************************
 * Lists
 *************************************************************/


/* Determine whether the argument is a list. */
static void prim_isList(EvalState & state, const PosIdx pos, Value * * args, Value & v)
{
    state.forceValue(*args[0], pos);
    v.mkBool(args[0]->type() == nList);
}

static RegisterPrimOp primop_isList({
    .name = "__isList",
    .args = {"e"},
    .doc = R"(
      Return `true` if *e* evaluates to a list, and `false` otherwise.
    )",
    .fun = prim_isList,
});

static void elemAt(EvalState & state, const PosIdx pos, Value & list, int n, Value & v)
{
    state.forceList(list, pos, "while evaluating the first argument passed to builtins.elemAt");
    if (n < 0 || (unsigned int) n >= list.listSize())
        state.debugThrowLastTrace(Error({
            .msg = hintfmt("list index %1% is out of bounds", n),
            .errPos = state.positions[pos]
        }));
    state.forceValue(*list.listElems()[n], pos);
    v = *list.listElems()[n];
}

/* Return the n-1'th element of a list. */
static void prim_elemAt(EvalState & state, const PosIdx pos, Value * * args, Value & v)
{
    elemAt(state, pos, *args[0], state.forceInt(*args[1], pos, "while evaluating the second argument passed to builtins.elemAt"), v);
}

static RegisterPrimOp primop_elemAt({
    .name = "__elemAt",
    .args = {"xs", "n"},
    .doc = R"(
      Return element *n* from the list *xs*. Elements are counted starting
      from 0. A fatal error occurs if the index is out of bounds.
    )",
    .fun = prim_elemAt,
});

/* Return the first element of a list. */
static void prim_head(EvalState & state, const PosIdx pos, Value * * args, Value & v)
{
    elemAt(state, pos, *args[0], 0, v);
}

static RegisterPrimOp primop_head({
    .name = "__head",
    .args = {"list"},
    .doc = R"(
      Return the first element of a list; abort evaluation if the argument
      isn’t a list or is an empty list. You can test whether a list is
      empty by comparing it with `[]`.
    )",
    .fun = prim_head,
});

/* Return a list consisting of everything but the first element of
   a list.  Warning: this function takes O(n) time, so you probably
   don't want to use it!  */
static void prim_tail(EvalState & state, const PosIdx pos, Value * * args, Value & v)
{
    state.forceList(*args[0], pos, "while evaluating the first argument passed to builtins.tail");
    if (args[0]->listSize() == 0)
        state.debugThrowLastTrace(Error({
            .msg = hintfmt("'tail' called on an empty list"),
            .errPos = state.positions[pos]
        }));

    state.mkList(v, args[0]->listSize() - 1);
    for (unsigned int n = 0; n < v.listSize(); ++n)
        v.listElems()[n] = args[0]->listElems()[n + 1];
}

static RegisterPrimOp primop_tail({
    .name = "__tail",
    .args = {"list"},
    .doc = R"(
      Return the second to last elements of a list; abort evaluation if
      the argument isn’t a list or is an empty list.

      > **Warning**
      >
      > This function should generally be avoided since it's inefficient:
      > unlike Haskell's `tail`, it takes O(n) time, so recursing over a
      > list by repeatedly calling `tail` takes O(n^2) time.
    )",
    .fun = prim_tail,
});

/* Apply a function to every element of a list. */
static void prim_map(EvalState & state, const PosIdx pos, Value * * args, Value & v)
{
    state.forceList(*args[1], pos, "while evaluating the second argument passed to builtins.map");

    if (args[1]->listSize() == 0) {
        v = *args[1];
        return;
    }

    state.forceFunction(*args[0], pos, "while evaluating the first argument passed to builtins.map");

    state.mkList(v, args[1]->listSize());
    for (unsigned int n = 0; n < v.listSize(); ++n)
        (v.listElems()[n] = state.allocValue())->mkApp(
            args[0], args[1]->listElems()[n]);
}

static RegisterPrimOp primop_map({
    .name = "map",
    .args = {"f", "list"},
    .doc = R"(
      Apply the function *f* to each element in the list *list*. For
      example,

      ```nix
      map (x: "foo" + x) [ "bar" "bla" "abc" ]
      ```

      evaluates to `[ "foobar" "foobla" "fooabc" ]`.
    )",
    .fun = prim_map,
});

/* Filter a list using a predicate; that is, return a list containing
   every element from the list for which the predicate function
   returns true. */
static void prim_filter(EvalState & state, const PosIdx pos, Value * * args, Value & v)
{
    state.forceList(*args[1], pos, "while evaluating the second argument passed to builtins.filter");

    if (args[1]->listSize() == 0) {
        v = *args[1];
        return;
    }

    state.forceFunction(*args[0], pos, "while evaluating the first argument passed to builtins.filter");

    // FIXME: putting this on the stack is risky.
    Value * vs[args[1]->listSize()];
    unsigned int k = 0;

    bool same = true;
    for (unsigned int n = 0; n < args[1]->listSize(); ++n) {
        Value res;
        state.callFunction(*args[0], *args[1]->listElems()[n], res, noPos);
        if (state.forceBool(res, pos, "while evaluating the return value of the filtering function passed to builtins.filter"))
            vs[k++] = args[1]->listElems()[n];
        else
            same = false;
    }

    if (same)
        v = *args[1];
    else {
        state.mkList(v, k);
        for (unsigned int n = 0; n < k; ++n) v.listElems()[n] = vs[n];
    }
}

static RegisterPrimOp primop_filter({
    .name = "__filter",
    .args = {"f", "list"},
    .doc = R"(
      Return a list consisting of the elements of *list* for which the
      function *f* returns `true`.
    )",
    .fun = prim_filter,
});

/* Return true if a list contains a given element. */
static void prim_elem(EvalState & state, const PosIdx pos, Value * * args, Value & v)
{
    bool res = false;
    state.forceList(*args[1], pos, "while evaluating the second argument passed to builtins.elem");
    for (auto elem : args[1]->listItems())
        if (state.eqValues(*args[0], *elem, pos, "while searching for the presence of the given element in the list")) {
            res = true;
            break;
        }
    v.mkBool(res);
}

static RegisterPrimOp primop_elem({
    .name = "__elem",
    .args = {"x", "xs"},
    .doc = R"(
      Return `true` if a value equal to *x* occurs in the list *xs*, and
      `false` otherwise.
    )",
    .fun = prim_elem,
});

/* Concatenate a list of lists. */
static void prim_concatLists(EvalState & state, const PosIdx pos, Value * * args, Value & v)
{
    state.forceList(*args[0], pos, "while evaluating the first argument passed to builtins.concatLists");
    state.concatLists(v, args[0]->listSize(), args[0]->listElems(), pos, "while evaluating a value of the list passed to builtins.concatLists");
}

static RegisterPrimOp primop_concatLists({
    .name = "__concatLists",
    .args = {"lists"},
    .doc = R"(
      Concatenate a list of lists into a single list.
    )",
    .fun = prim_concatLists,
});

/* Return the length of a list.  This is an O(1) time operation. */
static void prim_length(EvalState & state, const PosIdx pos, Value * * args, Value & v)
{
    state.forceList(*args[0], pos, "while evaluating the first argument passed to builtins.length");
    v.mkInt(args[0]->listSize());
}

static RegisterPrimOp primop_length({
    .name = "__length",
    .args = {"e"},
    .doc = R"(
      Return the length of the list *e*.
    )",
    .fun = prim_length,
});

/* Reduce a list by applying a binary operator, from left to
   right. The operator is applied strictly. */
static void prim_foldlStrict(EvalState & state, const PosIdx pos, Value * * args, Value & v)
{
    state.forceFunction(*args[0], pos, "while evaluating the first argument passed to builtins.foldlStrict");
    state.forceList(*args[2], pos, "while evaluating the third argument passed to builtins.foldlStrict");

    if (args[2]->listSize()) {
        Value * vCur = args[1];

        for (auto [n, elem] : enumerate(args[2]->listItems())) {
            Value * vs []{vCur, elem};
            vCur = n == args[2]->listSize() - 1 ? &v : state.allocValue();
            state.callFunction(*args[0], 2, vs, *vCur, pos);
        }
        state.forceValue(v, pos);
    } else {
        state.forceValue(*args[1], pos);
        v = *args[1];
    }
}

static RegisterPrimOp primop_foldlStrict({
    .name = "__foldl'",
    .args = {"op", "nul", "list"},
    .doc = R"(
      Reduce a list by applying a binary operator, from left to right,
      e.g. `foldl' op nul [x0 x1 x2 ...] = op (op (op nul x0) x1) x2)
      ...`. For example, `foldl' (x: y: x + y) 0 [1 2 3]` evaluates to 6.
      The return value of each application of `op` is evaluated immediately,
      even for intermediate values.
    )",
    .fun = prim_foldlStrict,
});

static void anyOrAll(bool any, EvalState & state, const PosIdx pos, Value * * args, Value & v)
{
    state.forceFunction(*args[0], pos, std::string("while evaluating the first argument passed to builtins.") + (any ? "any" : "all"));
    state.forceList(*args[1], pos, std::string("while evaluating the second argument passed to builtins.") + (any ? "any" : "all"));

    Value vTmp;
    for (auto elem : args[1]->listItems()) {
        state.callFunction(*args[0], *elem, vTmp, pos);
        bool res = state.forceBool(vTmp, pos, std::string("while evaluating the return value of the function passed to builtins.") + (any ? "any" : "all"));
        if (res == any) {
            v.mkBool(any);
            return;
        }
    }

    v.mkBool(!any);
}


static void prim_any(EvalState & state, const PosIdx pos, Value * * args, Value & v)
{
    anyOrAll(true, state, pos, args, v);
}

static RegisterPrimOp primop_any({
    .name = "__any",
    .args = {"pred", "list"},
    .doc = R"(
      Return `true` if the function *pred* returns `true` for at least one
      element of *list*, and `false` otherwise.
    )",
    .fun = prim_any,
});

static void prim_all(EvalState & state, const PosIdx pos, Value * * args, Value & v)
{
    anyOrAll(false, state, pos, args, v);
}

static RegisterPrimOp primop_all({
    .name = "__all",
    .args = {"pred", "list"},
    .doc = R"(
      Return `true` if the function *pred* returns `true` for all elements
      of *list*, and `false` otherwise.
    )",
    .fun = prim_all,
});

static void prim_genList(EvalState & state, const PosIdx pos, Value * * args, Value & v)
{
    auto len = state.forceInt(*args[1], pos, "while evaluating the second argument passed to builtins.genList");

    if (len < 0)
        state.error("cannot create list of size %1%", len).debugThrow<EvalError>();

    // More strict than striclty (!) necessary, but acceptable
    // as evaluating map without accessing any values makes little sense.
    state.forceFunction(*args[0], noPos, "while evaluating the first argument passed to builtins.genList");

    state.mkList(v, len);
    for (unsigned int n = 0; n < (unsigned int) len; ++n) {
        auto arg = state.allocValue();
        arg->mkInt(n);
        (v.listElems()[n] = state.allocValue())->mkApp(args[0], arg);
    }
}

static RegisterPrimOp primop_genList({
    .name = "__genList",
    .args = {"generator", "length"},
    .doc = R"(
      Generate list of size *length*, with each element *i* equal to the
      value returned by *generator* `i`. For example,

      ```nix
      builtins.genList (x: x * x) 5
      ```

      returns the list `[ 0 1 4 9 16 ]`.
    )",
    .fun = prim_genList,
});

static void prim_lessThan(EvalState & state, const PosIdx pos, Value * * args, Value & v);


static void prim_sort(EvalState & state, const PosIdx pos, Value * * args, Value & v)
{
    state.forceList(*args[1], pos, "while evaluating the second argument passed to builtins.sort");

    auto len = args[1]->listSize();
    if (len == 0) {
        v = *args[1];
        return;
    }

    state.forceFunction(*args[0], pos, "while evaluating the first argument passed to builtins.sort");

    state.mkList(v, len);
    for (unsigned int n = 0; n < len; ++n) {
        state.forceValue(*args[1]->listElems()[n], pos);
        v.listElems()[n] = args[1]->listElems()[n];
    }

    auto comparator = [&](Value * a, Value * b) {
        /* Optimization: if the comparator is lessThan, bypass
           callFunction. */
        /* TODO: (layus) this is absurd. An optimisation like this
           should be outside the lambda creation */
        if (args[0]->isPrimOp() && args[0]->primOp->fun == prim_lessThan)
            return CompareValues(state, noPos, "while evaluating the ordering function passed to builtins.sort")(a, b);

        Value * vs[] = {a, b};
        Value vBool;
        state.callFunction(*args[0], 2, vs, vBool, noPos);
        return state.forceBool(vBool, pos, "while evaluating the return value of the sorting function passed to builtins.sort");
    };

    /* FIXME: std::sort can segfault if the comparator is not a strict
       weak ordering. What to do? std::stable_sort() seems more
       resilient, but no guarantees... */
    std::stable_sort(v.listElems(), v.listElems() + len, comparator);
}

static RegisterPrimOp primop_sort({
    .name = "__sort",
    .args = {"comparator", "list"},
    .doc = R"(
      Return *list* in sorted order. It repeatedly calls the function
      *comparator* with two elements. The comparator should return `true`
      if the first element is less than the second, and `false` otherwise.
      For example,

      ```nix
      builtins.sort builtins.lessThan [ 483 249 526 147 42 77 ]
      ```

      produces the list `[ 42 77 147 249 483 526 ]`.

      This is a stable sort: it preserves the relative order of elements
      deemed equal by the comparator.
    )",
    .fun = prim_sort,
});

static void prim_partition(EvalState & state, const PosIdx pos, Value * * args, Value & v)
{
    state.forceFunction(*args[0], pos, "while evaluating the first argument passed to builtins.partition");
    state.forceList(*args[1], pos, "while evaluating the second argument passed to builtins.partition");

    auto len = args[1]->listSize();

    ValueVector right, wrong;

    for (unsigned int n = 0; n < len; ++n) {
        auto vElem = args[1]->listElems()[n];
        state.forceValue(*vElem, pos);
        Value res;
        state.callFunction(*args[0], *vElem, res, pos);
        if (state.forceBool(res, pos, "while evaluating the return value of the partition function passed to builtins.partition"))
            right.push_back(vElem);
        else
            wrong.push_back(vElem);
    }

    auto attrs = state.buildBindings(2);

    auto & vRight = attrs.alloc(state.sRight);
    auto rsize = right.size();
    state.mkList(vRight, rsize);
    if (rsize)
        memcpy(vRight.listElems(), right.data(), sizeof(Value *) * rsize);

    auto & vWrong = attrs.alloc(state.sWrong);
    auto wsize = wrong.size();
    state.mkList(vWrong, wsize);
    if (wsize)
        memcpy(vWrong.listElems(), wrong.data(), sizeof(Value *) * wsize);

    v.mkAttrs(attrs);
}

static RegisterPrimOp primop_partition({
    .name = "__partition",
    .args = {"pred", "list"},
    .doc = R"(
      Given a predicate function *pred*, this function returns an
      attrset containing a list named `right`, containing the elements
      in *list* for which *pred* returned `true`, and a list named
      `wrong`, containing the elements for which it returned
      `false`. For example,

      ```nix
      builtins.partition (x: x > 10) [1 23 9 3 42]
      ```

      evaluates to

      ```nix
      { right = [ 23 42 ]; wrong = [ 1 9 3 ]; }
      ```
    )",
    .fun = prim_partition,
});

static void prim_groupBy(EvalState & state, const PosIdx pos, Value * * args, Value & v)
{
    state.forceFunction(*args[0], pos, "while evaluating the first argument passed to builtins.groupBy");
    state.forceList(*args[1], pos, "while evaluating the second argument passed to builtins.groupBy");

    ValueVectorMap attrs;

    for (auto vElem : args[1]->listItems()) {
        Value res;
        state.callFunction(*args[0], *vElem, res, pos);
        auto name = state.forceStringNoCtx(res, pos, "while evaluating the return value of the grouping function passed to builtins.groupBy");
        auto sym = state.symbols.create(name);
        auto vector = attrs.try_emplace(sym, ValueVector()).first;
        vector->second.push_back(vElem);
    }

    auto attrs2 = state.buildBindings(attrs.size());

    for (auto & i : attrs) {
        auto & list = attrs2.alloc(i.first);
        auto size = i.second.size();
        state.mkList(list, size);
        memcpy(list.listElems(), i.second.data(), sizeof(Value *) * size);
    }

    v.mkAttrs(attrs2.alreadySorted());
}

static RegisterPrimOp primop_groupBy({
    .name = "__groupBy",
    .args = {"f", "list"},
    .doc = R"(
      Groups elements of *list* together by the string returned from the
      function *f* called on each element. It returns an attribute set
      where each attribute value contains the elements of *list* that are
      mapped to the same corresponding attribute name returned by *f*.

      For example,

      ```nix
      builtins.groupBy (builtins.substring 0 1) ["foo" "bar" "baz"]
      ```

      evaluates to

      ```nix
      { b = [ "bar" "baz" ]; f = [ "foo" ]; }
      ```
    )",
    .fun = prim_groupBy,
});

static void prim_concatMap(EvalState & state, const PosIdx pos, Value * * args, Value & v)
{
    state.forceFunction(*args[0], pos, "while evaluating the first argument passed to builtins.concatMap");
    state.forceList(*args[1], pos, "while evaluating the second argument passed to builtins.concatMap");
    auto nrLists = args[1]->listSize();

    Value lists[nrLists];
    size_t len = 0;

    for (unsigned int n = 0; n < nrLists; ++n) {
        Value * vElem = args[1]->listElems()[n];
        state.callFunction(*args[0], *vElem, lists[n], pos);
        state.forceList(lists[n], lists[n].determinePos(args[0]->determinePos(pos)), "while evaluating the return value of the function passed to buitlins.concatMap");
        len += lists[n].listSize();
    }

    state.mkList(v, len);
    auto out = v.listElems();
    for (unsigned int n = 0, pos = 0; n < nrLists; ++n) {
        auto l = lists[n].listSize();
        if (l)
            memcpy(out + pos, lists[n].listElems(), l * sizeof(Value *));
        pos += l;
    }
}

static RegisterPrimOp primop_concatMap({
    .name = "__concatMap",
    .args = {"f", "list"},
    .doc = R"(
      This function is equivalent to `builtins.concatLists (map f list)`
      but is more efficient.
    )",
    .fun = prim_concatMap,
});


/*************************************************************
 * Integer arithmetic
 *************************************************************/


static void prim_add(EvalState & state, const PosIdx pos, Value * * args, Value & v)
{
    state.forceValue(*args[0], pos);
    state.forceValue(*args[1], pos);
    if (args[0]->type() == nFloat || args[1]->type() == nFloat)
        v.mkFloat(state.forceFloat(*args[0], pos, "while evaluating the first argument of the addition")
                + state.forceFloat(*args[1], pos, "while evaluating the second argument of the addition"));
    else
        v.mkInt(  state.forceInt(*args[0], pos, "while evaluating the first argument of the addition")
                + state.forceInt(*args[1], pos, "while evaluating the second argument of the addition"));
}

static RegisterPrimOp primop_add({
    .name = "__add",
    .args = {"e1", "e2"},
    .doc = R"(
      Return the sum of the numbers *e1* and *e2*.
    )",
    .fun = prim_add,
});

static void prim_sub(EvalState & state, const PosIdx pos, Value * * args, Value & v)
{
    state.forceValue(*args[0], pos);
    state.forceValue(*args[1], pos);
    if (args[0]->type() == nFloat || args[1]->type() == nFloat)
        v.mkFloat(state.forceFloat(*args[0], pos, "while evaluating the first argument of the subtraction")
                - state.forceFloat(*args[1], pos, "while evaluating the second argument of the subtraction"));
    else
        v.mkInt(  state.forceInt(*args[0], pos, "while evaluating the first argument of the subtraction")
                - state.forceInt(*args[1], pos, "while evaluating the second argument of the subtraction"));
}

static RegisterPrimOp primop_sub({
    .name = "__sub",
    .args = {"e1", "e2"},
    .doc = R"(
      Return the difference between the numbers *e1* and *e2*.
    )",
    .fun = prim_sub,
});

static void prim_mul(EvalState & state, const PosIdx pos, Value * * args, Value & v)
{
    state.forceValue(*args[0], pos);
    state.forceValue(*args[1], pos);
    if (args[0]->type() == nFloat || args[1]->type() == nFloat)
        v.mkFloat(state.forceFloat(*args[0], pos, "while evaluating the first of the multiplication")
                * state.forceFloat(*args[1], pos, "while evaluating the second argument of the multiplication"));
    else
        v.mkInt(  state.forceInt(*args[0], pos, "while evaluating the first argument of the multiplication")
                * state.forceInt(*args[1], pos, "while evaluating the second argument of the multiplication"));
}

static RegisterPrimOp primop_mul({
    .name = "__mul",
    .args = {"e1", "e2"},
    .doc = R"(
      Return the product of the numbers *e1* and *e2*.
    )",
    .fun = prim_mul,
});

static void prim_div(EvalState & state, const PosIdx pos, Value * * args, Value & v)
{
    state.forceValue(*args[0], pos);
    state.forceValue(*args[1], pos);

    NixFloat f2 = state.forceFloat(*args[1], pos, "while evaluating the second operand of the division");
    if (f2 == 0)
        state.debugThrowLastTrace(EvalError({
            .msg = hintfmt("division by zero"),
            .errPos = state.positions[pos]
        }));

    if (args[0]->type() == nFloat || args[1]->type() == nFloat) {
        v.mkFloat(state.forceFloat(*args[0], pos, "while evaluating the first operand of the division") / f2);
    } else {
        NixInt i1 = state.forceInt(*args[0], pos, "while evaluating the first operand of the division");
        NixInt i2 = state.forceInt(*args[1], pos, "while evaluating the second operand of the division");
        /* Avoid division overflow as it might raise SIGFPE. */
        if (i1 == std::numeric_limits<NixInt>::min() && i2 == -1)
            state.debugThrowLastTrace(EvalError({
                .msg = hintfmt("overflow in integer division"),
                .errPos = state.positions[pos]
            }));

        v.mkInt(i1 / i2);
    }
}

static RegisterPrimOp primop_div({
    .name = "__div",
    .args = {"e1", "e2"},
    .doc = R"(
      Return the quotient of the numbers *e1* and *e2*.
    )",
    .fun = prim_div,
});

static void prim_bitAnd(EvalState & state, const PosIdx pos, Value * * args, Value & v)
{
    v.mkInt(state.forceInt(*args[0], pos, "while evaluating the first argument passed to builtins.bitAnd")
            & state.forceInt(*args[1], pos, "while evaluating the second argument passed to builtins.bitAnd"));
}

static RegisterPrimOp primop_bitAnd({
    .name = "__bitAnd",
    .args = {"e1", "e2"},
    .doc = R"(
      Return the bitwise AND of the integers *e1* and *e2*.
    )",
    .fun = prim_bitAnd,
});

static void prim_bitOr(EvalState & state, const PosIdx pos, Value * * args, Value & v)
{
    v.mkInt(state.forceInt(*args[0], pos, "while evaluating the first argument passed to builtins.bitOr")
            | state.forceInt(*args[1], pos, "while evaluating the second argument passed to builtins.bitOr"));
}

static RegisterPrimOp primop_bitOr({
    .name = "__bitOr",
    .args = {"e1", "e2"},
    .doc = R"(
      Return the bitwise OR of the integers *e1* and *e2*.
    )",
    .fun = prim_bitOr,
});

static void prim_bitXor(EvalState & state, const PosIdx pos, Value * * args, Value & v)
{
    v.mkInt(state.forceInt(*args[0], pos, "while evaluating the first argument passed to builtins.bitXor")
            ^ state.forceInt(*args[1], pos, "while evaluating the second argument passed to builtins.bitXor"));
}

static RegisterPrimOp primop_bitXor({
    .name = "__bitXor",
    .args = {"e1", "e2"},
    .doc = R"(
      Return the bitwise XOR of the integers *e1* and *e2*.
    )",
    .fun = prim_bitXor,
});

static void prim_lessThan(EvalState & state, const PosIdx pos, Value * * args, Value & v)
{
    state.forceValue(*args[0], pos);
    state.forceValue(*args[1], pos);
    // pos is exact here, no need for a message.
    CompareValues comp(state, noPos, "");
    v.mkBool(comp(args[0], args[1]));
}

static RegisterPrimOp primop_lessThan({
    .name = "__lessThan",
    .args = {"e1", "e2"},
    .doc = R"(
      Return `true` if the number *e1* is less than the number *e2*, and
      `false` otherwise. Evaluation aborts if either *e1* or *e2* does not
      evaluate to a number.
    )",
    .fun = prim_lessThan,
});


/*************************************************************
 * String manipulation
 *************************************************************/


/* Convert the argument to a string.  Paths are *not* copied to the
   store, so `toString /foo/bar' yields `"/foo/bar"', not
   `"/nix/store/whatever..."'. */
static void prim_toString(EvalState & state, const PosIdx pos, Value * * args, Value & v)
{
    NixStringContext context;
    auto s = state.coerceToString(pos, *args[0], context,
            "while evaluating the first argument passed to builtins.toString",
            true, false);
    v.mkString(*s, context);
}

static RegisterPrimOp primop_toString({
    .name = "toString",
    .args = {"e"},
    .doc = R"(
      Convert the expression *e* to a string. *e* can be:

        - A string (in which case the string is returned unmodified).

        - A path (e.g., `toString /foo/bar` yields `"/foo/bar"`.

        - A set containing `{ __toString = self: ...; }` or `{ outPath = ...; }`.

        - An integer.

        - A list, in which case the string representations of its elements
          are joined with spaces.

        - A Boolean (`false` yields `""`, `true` yields `"1"`).

        - `null`, which yields the empty string.
    )",
    .fun = prim_toString,
});

/* `substring start len str' returns the substring of `str' starting
   at character position `min(start, stringLength str)' inclusive and
   ending at `min(start + len, stringLength str)'.  `start' must be
   non-negative. */
static void prim_substring(EvalState & state, const PosIdx pos, Value * * args, Value & v)
{
    int start = state.forceInt(*args[0], pos, "while evaluating the first argument (the start offset) passed to builtins.substring");
    int len = state.forceInt(*args[1], pos, "while evaluating the second argument (the substring length) passed to builtins.substring");
    NixStringContext context;
    auto s = state.coerceToString(pos, *args[2], context, "while evaluating the third argument (the string) passed to builtins.substring");

    if (start < 0)
        state.debugThrowLastTrace(EvalError({
            .msg = hintfmt("negative start position in 'substring'"),
            .errPos = state.positions[pos]
        }));

    v.mkString((unsigned int) start >= s->size() ? "" : s->substr(start, len), context);
}

static RegisterPrimOp primop_substring({
    .name = "__substring",
    .args = {"start", "len", "s"},
    .doc = R"(
      Return the substring of *s* from character position *start*
      (zero-based) up to but not including *start + len*. If *start* is
      greater than the length of the string, an empty string is returned,
      and if *start + len* lies beyond the end of the string, only the
      substring up to the end of the string is returned. *start* must be
      non-negative. For example,

      ```nix
      builtins.substring 0 3 "nixos"
      ```

      evaluates to `"nix"`.
    )",
    .fun = prim_substring,
});

static void prim_stringLength(EvalState & state, const PosIdx pos, Value * * args, Value & v)
{
    NixStringContext context;
    auto s = state.coerceToString(pos, *args[0], context, "while evaluating the argument passed to builtins.stringLength");
    v.mkInt(s->size());
}

static RegisterPrimOp primop_stringLength({
    .name = "__stringLength",
    .args = {"e"},
    .doc = R"(
      Return the length of the string *e*. If *e* is not a string,
      evaluation is aborted.
    )",
    .fun = prim_stringLength,
});

/* Return the cryptographic hash of a string in base-16. */
static void prim_hashString(EvalState & state, const PosIdx pos, Value * * args, Value & v)
{
    auto type = state.forceStringNoCtx(*args[0], pos, "while evaluating the first argument passed to builtins.hashString");
    std::optional<HashType> ht = parseHashType(type);
    if (!ht)
        state.debugThrowLastTrace(Error({
            .msg = hintfmt("unknown hash type '%1%'", type),
            .errPos = state.positions[pos]
        }));

    NixStringContext context; // discarded
    auto s = state.forceString(*args[1], context, pos, "while evaluating the second argument passed to builtins.hashString");

    v.mkString(hashString(*ht, s).to_string(Base16, false));
}

static RegisterPrimOp primop_hashString({
    .name = "__hashString",
    .args = {"type", "s"},
    .doc = R"(
      Return a base-16 representation of the cryptographic hash of string
      *s*. The hash algorithm specified by *type* must be one of `"md5"`,
      `"sha1"`, `"sha256"` or `"sha512"`.
    )",
    .fun = prim_hashString,
});

struct RegexCache
{
    // TODO use C++20 transparent comparison when available
    std::unordered_map<std::string_view, std::regex> cache;
    std::list<std::string> keys;

    std::regex get(std::string_view re)
    {
        auto it = cache.find(re);
        if (it != cache.end())
            return it->second;
        keys.emplace_back(re);
        return cache.emplace(keys.back(), std::regex(keys.back(), std::regex::extended)).first->second;
    }
};

std::shared_ptr<RegexCache> makeRegexCache()
{
    return std::make_shared<RegexCache>();
}

void prim_match(EvalState & state, const PosIdx pos, Value * * args, Value & v)
{
    auto re = state.forceStringNoCtx(*args[0], pos, "while evaluating the first argument passed to builtins.match");

    try {

        auto regex = state.regexCache->get(re);

        NixStringContext context;
        const auto str = state.forceString(*args[1], context, pos, "while evaluating the second argument passed to builtins.match");

        std::cmatch match;
        if (!std::regex_match(str.begin(), str.end(), match, regex)) {
            v.mkNull();
            return;
        }

        // the first match is the whole string
        const size_t len = match.size() - 1;
        state.mkList(v, len);
        for (size_t i = 0; i < len; ++i) {
            if (!match[i+1].matched)
                (v.listElems()[i] = state.allocValue())->mkNull();
            else
                (v.listElems()[i] = state.allocValue())->mkString(match[i + 1].str());
        }

    } catch (std::regex_error & e) {
        if (e.code() == std::regex_constants::error_space) {
            // limit is _GLIBCXX_REGEX_STATE_LIMIT for libstdc++
            state.debugThrowLastTrace(EvalError({
                .msg = hintfmt("memory limit exceeded by regular expression '%s'", re),
                .errPos = state.positions[pos]
            }));
        } else
            state.debugThrowLastTrace(EvalError({
                .msg = hintfmt("invalid regular expression '%s'", re),
                .errPos = state.positions[pos]
            }));
    }
}

static RegisterPrimOp primop_match({
    .name = "__match",
    .args = {"regex", "str"},
    .doc = R"s(
      Returns a list if the [extended POSIX regular
      expression](http://pubs.opengroup.org/onlinepubs/9699919799/basedefs/V1_chap09.html#tag_09_04)
      *regex* matches *str* precisely, otherwise returns `null`. Each item
      in the list is a regex group.

      ```nix
      builtins.match "ab" "abc"
      ```

      Evaluates to `null`.

      ```nix
      builtins.match "abc" "abc"
      ```

      Evaluates to `[ ]`.

      ```nix
      builtins.match "a(b)(c)" "abc"
      ```

      Evaluates to `[ "b" "c" ]`.

      ```nix
      builtins.match "[[:space:]]+([[:upper:]]+)[[:space:]]+" "  FOO   "
      ```

      Evaluates to `[ "FOO" ]`.
    )s",
    .fun = prim_match,
});

/* Split a string with a regular expression, and return a list of the
   non-matching parts interleaved by the lists of the matching groups. */
void prim_split(EvalState & state, const PosIdx pos, Value * * args, Value & v)
{
    auto re = state.forceStringNoCtx(*args[0], pos, "while evaluating the first argument passed to builtins.split");

    try {

        auto regex = state.regexCache->get(re);

        NixStringContext context;
        const auto str = state.forceString(*args[1], context, pos, "while evaluating the second argument passed to builtins.split");

        auto begin = std::cregex_iterator(str.begin(), str.end(), regex);
        auto end = std::cregex_iterator();

        // Any matches results are surrounded by non-matching results.
        const size_t len = std::distance(begin, end);
        state.mkList(v, 2 * len + 1);
        size_t idx = 0;

        if (len == 0) {
            v.listElems()[idx++] = args[1];
            return;
        }

        for (auto i = begin; i != end; ++i) {
            assert(idx <= 2 * len + 1 - 3);
            auto match = *i;

            // Add a string for non-matched characters.
            (v.listElems()[idx++] = state.allocValue())->mkString(match.prefix().str());

            // Add a list for matched substrings.
            const size_t slen = match.size() - 1;
            auto elem = v.listElems()[idx++] = state.allocValue();

            // Start at 1, beacause the first match is the whole string.
            state.mkList(*elem, slen);
            for (size_t si = 0; si < slen; ++si) {
                if (!match[si + 1].matched)
                    (elem->listElems()[si] = state.allocValue())->mkNull();
                else
                    (elem->listElems()[si] = state.allocValue())->mkString(match[si + 1].str());
            }

            // Add a string for non-matched suffix characters.
            if (idx == 2 * len)
                (v.listElems()[idx++] = state.allocValue())->mkString(match.suffix().str());
        }

        assert(idx == 2 * len + 1);

    } catch (std::regex_error & e) {
        if (e.code() == std::regex_constants::error_space) {
            // limit is _GLIBCXX_REGEX_STATE_LIMIT for libstdc++
            state.debugThrowLastTrace(EvalError({
                .msg = hintfmt("memory limit exceeded by regular expression '%s'", re),
                .errPos = state.positions[pos]
            }));
        } else
            state.debugThrowLastTrace(EvalError({
                .msg = hintfmt("invalid regular expression '%s'", re),
                .errPos = state.positions[pos]
            }));
    }
}

static RegisterPrimOp primop_split({
    .name = "__split",
    .args = {"regex", "str"},
    .doc = R"s(
      Returns a list composed of non matched strings interleaved with the
      lists of the [extended POSIX regular
      expression](http://pubs.opengroup.org/onlinepubs/9699919799/basedefs/V1_chap09.html#tag_09_04)
      *regex* matches of *str*. Each item in the lists of matched
      sequences is a regex group.

      ```nix
      builtins.split "(a)b" "abc"
      ```

      Evaluates to `[ "" [ "a" ] "c" ]`.

      ```nix
      builtins.split "([ac])" "abc"
      ```

      Evaluates to `[ "" [ "a" ] "b" [ "c" ] "" ]`.

      ```nix
      builtins.split "(a)|(c)" "abc"
      ```

      Evaluates to `[ "" [ "a" null ] "b" [ null "c" ] "" ]`.

      ```nix
      builtins.split "([[:upper:]]+)" " FOO "
      ```

      Evaluates to `[ " " [ "FOO" ] " " ]`.
    )s",
    .fun = prim_split,
});

static void prim_concatStringsSep(EvalState & state, const PosIdx pos, Value * * args, Value & v)
{
    NixStringContext context;

    auto sep = state.forceString(*args[0], context, pos, "while evaluating the first argument (the separator string) passed to builtins.concatStringsSep");
    state.forceList(*args[1], pos, "while evaluating the second argument (the list of strings to concat) passed to builtins.concatStringsSep");

    std::string res;
    res.reserve((args[1]->listSize() + 32) * sep.size());
    bool first = true;

    for (auto elem : args[1]->listItems()) {
        if (first) first = false; else res += sep;
        res += *state.coerceToString(pos, *elem, context, "while evaluating one element of the list of strings to concat passed to builtins.concatStringsSep");
    }

    v.mkString(res, context);
}

static RegisterPrimOp primop_concatStringsSep({
    .name = "__concatStringsSep",
    .args = {"separator", "list"},
    .doc = R"(
      Concatenate a list of strings with a separator between each
      element, e.g. `concatStringsSep "/" ["usr" "local" "bin"] ==
      "usr/local/bin"`.
    )",
    .fun = prim_concatStringsSep,
});

static void prim_replaceStrings(EvalState & state, const PosIdx pos, Value * * args, Value & v)
{
    state.forceList(*args[0], pos, "while evaluating the first argument passed to builtins.replaceStrings");
    state.forceList(*args[1], pos, "while evaluating the second argument passed to builtins.replaceStrings");
    if (args[0]->listSize() != args[1]->listSize())
        state.error("'from' and 'to' arguments passed to builtins.replaceStrings have different lengths").atPos(pos).debugThrow<EvalError>();

    std::vector<std::string> from;
    from.reserve(args[0]->listSize());
    for (auto elem : args[0]->listItems())
        from.emplace_back(state.forceString(*elem, pos, "while evaluating one of the strings to replace passed to builtins.replaceStrings"));

    std::vector<std::pair<std::string, NixStringContext>> to;
    to.reserve(args[1]->listSize());
    for (auto elem : args[1]->listItems()) {
        NixStringContext ctx;
        auto s = state.forceString(*elem, ctx, pos, "while evaluating one of the replacement strings passed to builtins.replaceStrings");
        to.emplace_back(s, std::move(ctx));
    }

    NixStringContext context;
    auto s = state.forceString(*args[2], context, pos, "while evaluating the third argument passed to builtins.replaceStrings");

    std::string res;
    // Loops one past last character to handle the case where 'from' contains an empty string.
    for (size_t p = 0; p <= s.size(); ) {
        bool found = false;
        auto i = from.begin();
        auto j = to.begin();
        for (; i != from.end(); ++i, ++j)
            if (s.compare(p, i->size(), *i) == 0) {
                found = true;
                res += j->first;
                if (i->empty()) {
                    if (p < s.size())
                        res += s[p];
                    p++;
                } else {
                    p += i->size();
                }
                for (auto& path : j->second)
                    context.insert(path);
                j->second.clear();
                break;
            }
        if (!found) {
            if (p < s.size())
                res += s[p];
            p++;
        }
    }

    v.mkString(res, context);
}

static RegisterPrimOp primop_replaceStrings({
    .name = "__replaceStrings",
    .args = {"from", "to", "s"},
    .doc = R"(
      Given string *s*, replace every occurrence of the strings in *from*
      with the corresponding string in *to*. For example,

      ```nix
      builtins.replaceStrings ["oo" "a"] ["a" "i"] "foobar"
      ```

      evaluates to `"fabir"`.
    )",
    .fun = prim_replaceStrings,
});


/*************************************************************
 * Versions
 *************************************************************/


static void prim_parseDrvName(EvalState & state, const PosIdx pos, Value * * args, Value & v)
{
    auto name = state.forceStringNoCtx(*args[0], pos, "while evaluating the first argument passed to builtins.parseDrvName");
    DrvName parsed(name);
    auto attrs = state.buildBindings(2);
    attrs.alloc(state.sName).mkString(parsed.name);
    attrs.alloc("version").mkString(parsed.version);
    v.mkAttrs(attrs);
}

static RegisterPrimOp primop_parseDrvName({
    .name = "__parseDrvName",
    .args = {"s"},
    .doc = R"(
      Split the string *s* into a package name and version. The package
      name is everything up to but not including the first dash not followed
      by a letter, and the version is everything following that dash. The
      result is returned in a set `{ name, version }`. Thus,
      `builtins.parseDrvName "nix-0.12pre12876"` returns `{ name =
      "nix"; version = "0.12pre12876"; }`.
    )",
    .fun = prim_parseDrvName,
});

static void prim_compareVersions(EvalState & state, const PosIdx pos, Value * * args, Value & v)
{
    auto version1 = state.forceStringNoCtx(*args[0], pos, "while evaluating the first argument passed to builtins.compareVersions");
    auto version2 = state.forceStringNoCtx(*args[1], pos, "while evaluating the second argument passed to builtins.compareVersions");
    v.mkInt(compareVersions(version1, version2));
}

static RegisterPrimOp primop_compareVersions({
    .name = "__compareVersions",
    .args = {"s1", "s2"},
    .doc = R"(
      Compare two strings representing versions and return `-1` if
      version *s1* is older than version *s2*, `0` if they are the same,
      and `1` if *s1* is newer than *s2*. The version comparison
      algorithm is the same as the one used by [`nix-env
      -u`](../command-ref/nix-env.md#operation---upgrade).
    )",
    .fun = prim_compareVersions,
});

static void prim_splitVersion(EvalState & state, const PosIdx pos, Value * * args, Value & v)
{
    auto version = state.forceStringNoCtx(*args[0], pos, "while evaluating the first argument passed to builtins.splitVersion");
    auto iter = version.cbegin();
    Strings components;
    while (iter != version.cend()) {
        auto component = nextComponent(iter, version.cend());
        if (component.empty())
            break;
        components.emplace_back(component);
    }
    state.mkList(v, components.size());
    for (const auto & [n, component] : enumerate(components))
        (v.listElems()[n] = state.allocValue())->mkString(std::move(component));
}

static RegisterPrimOp primop_splitVersion({
    .name = "__splitVersion",
    .args = {"s"},
    .doc = R"(
      Split a string representing a version into its components, by the
      same version splitting logic underlying the version comparison in
      [`nix-env -u`](../command-ref/nix-env.md#operation---upgrade).
    )",
    .fun = prim_splitVersion,
});


/*************************************************************
 * Primop registration
 *************************************************************/


RegisterPrimOp::PrimOps * RegisterPrimOp::primOps;


RegisterPrimOp::RegisterPrimOp(std::string name, size_t arity, PrimOpFun fun)
{
    if (!primOps) primOps = new PrimOps;
    primOps->push_back({
        .name = name,
        .args = {},
        .arity = arity,
        .fun = fun,
    });
}


RegisterPrimOp::RegisterPrimOp(Info && info)
{
    if (!primOps) primOps = new PrimOps;
    primOps->push_back(std::move(info));
}


void EvalState::createBaseEnv()
{
    baseEnv.up = 0;

    /* Add global constants such as `true' to the base environment. */
    Value v;

    /* `builtins' must be first! */
    v.mkAttrs(buildBindings(128).finish());
    addConstant("builtins", v);

    v.mkBool(true);
    addConstant("true", v);

    v.mkBool(false);
    addConstant("false", v);

    v.mkNull();
    addConstant("null", v);

    if (!evalSettings.pureEval) {
        v.mkInt(time(0));
        addConstant("__currentTime", v);

        v.mkString(settings.thisSystem.get());
        addConstant("__currentSystem", v);
    }

    v.mkString(nixVersion);
    addConstant("__nixVersion", v);

    v.mkString(store->storeDir);
    addConstant("__storeDir", v);

    /* Language version.  This should be increased every time a new
       language feature gets added.  It's not necessary to increase it
       when primops get added, because you can just use `builtins ?
       primOp' to check. */
    v.mkInt(6);
    addConstant("__langVersion", v);

    // Miscellaneous
    if (evalSettings.enableNativeCode) {
        addPrimOp("__importNative", 2, prim_importNative);
        addPrimOp("__exec", 1, prim_exec);
    }

    addPrimOp({
        .fun = evalSettings.traceVerbose ? prim_trace : prim_second,
        .arity = 2,
        .name = "__traceVerbose",
        .args = { "e1", "e2" },
        .doc = R"(
          Evaluate *e1* and print its abstract syntax representation on standard
          error if `--trace-verbose` is enabled. Then return *e2*. This function
          is useful for debugging.
        )",
    });

    /* Add a value containing the current Nix expression search path. */
    mkList(v, searchPath.size());
    int n = 0;
    for (auto & i : searchPath) {
        auto attrs = buildBindings(2);
        attrs.alloc("path").mkString(i.second);
        attrs.alloc("prefix").mkString(i.first);
        (v.listElems()[n++] = allocValue())->mkAttrs(attrs);
    }
    addConstant("__nixPath", v);

    if (RegisterPrimOp::primOps)
        for (auto & primOp : *RegisterPrimOp::primOps)
            if (!primOp.experimentalFeature
                || experimentalFeatureSettings.isEnabled(*primOp.experimentalFeature))
            {
                addPrimOp({
                    .fun = primOp.fun,
                    .arity = std::max(primOp.args.size(), primOp.arity),
                    .name = primOp.name,
                    .args = primOp.args,
                    .doc = primOp.doc,
                });
            }

    /* Add a wrapper around the derivation primop that computes the
       `drvPath' and `outPath' attributes lazily. */
    auto vDerivation = allocValue();
    addConstant("derivation", vDerivation);

    /* Now that we've added all primops, sort the `builtins' set,
       because attribute lookups expect it to be sorted. */
    baseEnv.values[0]->attrs->sort();

    staticBaseEnv->sort();

    /* Note: we have to initialize the 'derivation' constant *after*
       building baseEnv/staticBaseEnv because it uses 'builtins'. */
<<<<<<< HEAD
    evalFile(derivationInternal, *vDerivation);
=======
    char code[] =
        #include "primops/derivation.nix.gen.hh"
        // the parser needs two NUL bytes as terminators; one of them
        // is implied by being a C string.
        "\0";
    eval(parse(code, sizeof(code), derivationInternal, {CanonPath::root}, staticBaseEnv), *vDerivation);
>>>>>>> 249ce283
}


}<|MERGE_RESOLUTION|>--- conflicted
+++ resolved
@@ -118,22 +118,12 @@
     auto path = state.coerceToPath(noPos, v, context, "while realising the context of a path");
 
     try {
-<<<<<<< HEAD
         if (!context.empty()) {
             auto rewrites = state.realiseContext(context);
             auto realPath = state.toRealPath(rewriteStrings(path.path.abs(), rewrites), context);
             return {path.accessor, CanonPath(realPath)};
         } else
             return path;
-=======
-        StringMap rewrites = state.realiseContext(context);
-
-        auto realPath = state.rootPath(CanonPath(state.toRealPath(rewriteStrings(path.path.abs(), rewrites), context)));
-
-        return flags.checkForPureEval
-            ? state.checkSourcePath(realPath)
-            : realPath;
->>>>>>> 249ce283
     } catch (Error & e) {
         e.addTrace(state.positions[pos], "while realising the context of path '%s'", path);
         throw;
@@ -224,19 +214,9 @@
         state.forceAttrs(v, pos, "while calling imported-drv-to-derivation.nix.gen.hh");
     }
 
-<<<<<<< HEAD
     else
 #endif
     {
-=======
-    else if (path2 == corepkgsPrefix + "fetchurl.nix") {
-        state.eval(state.parseExprFromString(
-            #include "fetchurl.nix.gen.hh"
-            , CanonPath::root), v);
-    }
-
-    else {
->>>>>>> 249ce283
         if (!vScope)
             state.evalFile(path, v);
         else {
@@ -616,12 +596,8 @@
                 case nString:
                     return strcmp(v1->string.s, v2->string.s) < 0;
                 case nPath:
-<<<<<<< HEAD
                     // FIXME: handle accessor?
                     return strcmp(v1->_path.path, v2->_path.path) < 0;
-=======
-                    return strcmp(v1->_path, v2->_path) < 0;
->>>>>>> 249ce283
                 case nList:
                     // Lexicographic comparison
                     for (size_t i = 0;; i++) {
@@ -801,15 +777,9 @@
     )",
     .fun = [](EvalState & state, const PosIdx pos, Value * * args, Value & v)
     {
-<<<<<<< HEAD
-        PathSet context;
+        NixStringContext context;
         auto s = state.decodePaths(*state.coerceToString(pos, *args[0], context,
                 "while evaluating the error message passed to 'builtins.abort'"));
-=======
-        NixStringContext context;
-        auto s = state.coerceToString(pos, *args[0], context,
-                "while evaluating the error message passed to builtins.abort").toOwned();
->>>>>>> 249ce283
         state.debugThrowLastTrace(Abort("evaluation aborted with the following error message: '%1%'", s));
     }
 });
@@ -826,15 +796,9 @@
     )",
     .fun = [](EvalState & state, const PosIdx pos, Value * * args, Value & v)
     {
-<<<<<<< HEAD
-      PathSet context;
+      NixStringContext context;
       auto s = state.decodePaths(*state.coerceToString(pos, *args[0], context,
               "while evaluating the error message passed to 'builtin.throw'"));
-=======
-      NixStringContext context;
-      auto s = state.coerceToString(pos, *args[0], context,
-              "while evaluating the error message passed to builtin.throw").toOwned();
->>>>>>> 249ce283
       state.debugThrowLastTrace(ThrownError(s));
     }
 });
@@ -845,18 +809,10 @@
         state.forceValue(*args[1], pos);
         v = *args[1];
     } catch (Error & e) {
-<<<<<<< HEAD
-        PathSet context;
+        NixStringContext context;
         e.addTrace(nullptr, state.decodePaths(*state.coerceToString(pos, *args[0], context,
                     "while evaluating the error message passed to 'builtins.addErrorContext'",
                     false, false)), true);
-=======
-        NixStringContext context;
-        auto message = state.coerceToString(pos, *args[0], context,
-                "while evaluating the error message passed to builtins.addErrorContext",
-                false, false).toOwned();
-        e.addTrace(nullptr, message, true);
->>>>>>> 249ce283
         throw;
     }
 }
@@ -1491,11 +1447,7 @@
    eh?).  !!! obsolete? */
 static void prim_toPath(EvalState & state, const PosIdx pos, Value * * args, Value & v)
 {
-<<<<<<< HEAD
-    PathSet context;
-=======
     NixStringContext context;
->>>>>>> 249ce283
     auto path = state.coerceToPath(pos, *args[0], context, "while evaluating the first argument passed to builtins.toPath");
     v.mkString(path.path.abs(), context);
 }
@@ -1526,14 +1478,9 @@
             .errPos = state.positions[pos]
         }));
 
-<<<<<<< HEAD
-    PathSet context;
+    NixStringContext context;
     // FIXME: check rootPath
     auto path = state.coerceToPath(pos, *args[0], context, "while evaluating the first argument passed to 'builtins.storePath'").path;
-=======
-    NixStringContext context;
-    auto path = state.checkSourcePath(state.coerceToPath(pos, *args[0], context, "while evaluating the first argument passed to builtins.storePath")).path;
->>>>>>> 249ce283
     /* Resolve symlinks in ‘path’, unless ‘path’ itself is a symlink
        directly in the store.  The latter condition is necessary so
        e.g. nix-push does the right thing. */
@@ -1547,11 +1494,7 @@
     auto path2 = state.store->toStorePath(path.abs()).first;
     if (!settings.readOnlyMode)
         state.store->ensurePath(path2);
-<<<<<<< HEAD
-    context.insert(state.store->printStorePath(path2));
-=======
     context.insert(NixStringContextElem::Opaque { .path = path2 });
->>>>>>> 249ce283
     v.mkString(path.abs(), context);
 }
 
@@ -1583,11 +1526,7 @@
     auto path = realisePath(state, pos, *args[0], { .checkForPureEval = false });
 
     try {
-<<<<<<< HEAD
         v.mkBool(path.pathExists());
-=======
-        v.mkBool(state.checkSourcePath(path).pathExists());
->>>>>>> 249ce283
     } catch (SysError & e) {
         /* Don't give away info from errors while canonicalising
            ‘path’ in restricted mode. */
@@ -1633,19 +1572,12 @@
    of the argument. */
 static void prim_dirOf(EvalState & state, const PosIdx pos, Value * * args, Value & v)
 {
-<<<<<<< HEAD
-    PathSet context;
-=======
->>>>>>> 249ce283
     state.forceValue(*args[0], pos);
     if (args[0]->type() == nPath) {
         auto path = args[0]->path();
         v.mkPath(path.path.isRoot() ? path : path.parent());
     } else {
-<<<<<<< HEAD
-=======
         NixStringContext context;
->>>>>>> 249ce283
         auto path = state.coerceToString(pos, *args[0], context,
             "while evaluating the first argument passed to 'builtins.dirOf'",
             false, false);
@@ -1675,10 +1607,7 @@
     StorePathSet refs;
     if (state.store->isInStore(path.path.abs())) {
         try {
-<<<<<<< HEAD
             // FIXME: only do queryPathInfo if path.accessor is the store accessor
-=======
->>>>>>> 249ce283
             refs = state.store->queryPathInfo(state.store->toStorePath(path.path.abs()).first)->references;
         } catch (Error &) { // FIXME: should be InvalidPathError
         }
@@ -1765,10 +1694,7 @@
 
     auto path = realisePath(state, pos, *args[1]);
 
-<<<<<<< HEAD
     // FIXME: state.toRealPath(path, context)
-=======
->>>>>>> 249ce283
     v.mkString(hashString(*ht, path.readFile()).to_string(Base16, false));
 }
 
@@ -2172,11 +2098,7 @@
     EvalState & state,
     const PosIdx pos,
     std::string_view name,
-<<<<<<< HEAD
     const SourcePath & path,
-=======
-    Path path,
->>>>>>> 249ce283
     Value * filterFun,
     FileIngestionMethod method,
     const std::optional<Hash> expectedHash,
@@ -2207,40 +2129,12 @@
         }
         #endif
 
-<<<<<<< HEAD
         std::unique_ptr<PathFilter> filter;
         if (filterFun)
             filter = std::make_unique<PathFilter>([&](const Path & p) {
                 auto p2 = CanonPath(p);
                 return state.callPathFilter(filterFun, {path.accessor, p2}, p2.abs(), pos);
             });
-=======
-        path = evalSettings.pureEval && expectedHash
-            ? path
-            : state.checkSourcePath(CanonPath(path)).path.abs();
-
-        PathFilter filter = filterFun ? ([&](const Path & path) {
-            auto st = lstat(path);
-
-            /* Call the filter function.  The first argument is the path,
-               the second is a string indicating the type of the file. */
-            Value arg1;
-            arg1.mkString(path);
-
-            Value arg2;
-            arg2.mkString(
-                S_ISREG(st.st_mode) ? "regular" :
-                S_ISDIR(st.st_mode) ? "directory" :
-                S_ISLNK(st.st_mode) ? "symlink" :
-                "unknown" /* not supported, will fail! */);
-
-            Value * args []{&arg1, &arg2};
-            Value res;
-            state.callFunction(*filterFun, 2, args, res, pos);
-
-            return state.forceBool(res, pos, "while evaluating the return value of the path filter function");
-        }) : defaultPathFilter;
->>>>>>> 249ce283
 
         std::optional<StorePath> expectedStorePath;
         if (expectedHash)
@@ -2275,21 +2169,13 @@
 
 static void prim_filterSource(EvalState & state, const PosIdx pos, Value * * args, Value & v)
 {
-<<<<<<< HEAD
-    PathSet context;
+    NixStringContext context;
     auto path = state.coerceToPath(pos, *args[1], context,
         "while evaluating the second argument (the path to filter) passed to 'builtins.filterSource'");
 
     state.forceFunction(*args[0], pos, "while evaluating the first argument passed to builtins.filterSource");
 
     addPath(state, pos, path.baseName(), path, args[0], FileIngestionMethod::Recursive, std::nullopt, v, context);
-=======
-    NixStringContext context;
-    auto path = state.coerceToPath(pos, *args[1], context,
-        "while evaluating the second argument (the path to filter) passed to builtins.filterSource");
-    state.forceFunction(*args[0], pos, "while evaluating the first argument passed to builtins.filterSource");
-    addPath(state, pos, path.baseName(), path.path.abs(), args[0], FileIngestionMethod::Recursive, std::nullopt, v, context);
->>>>>>> 249ce283
 }
 
 static RegisterPrimOp primop_filterSource({
@@ -2386,11 +2272,7 @@
     if (name.empty())
         name = path->baseName();
 
-<<<<<<< HEAD
     addPath(state, pos, name, *path, filterFun, method, expectedHash, v, context);
-=======
-    addPath(state, pos, name, path->path.abs(), filterFun, method, expectedHash, v, context);
->>>>>>> 249ce283
 }
 
 static RegisterPrimOp primop_path({
@@ -4319,16 +4201,7 @@
 
     /* Note: we have to initialize the 'derivation' constant *after*
        building baseEnv/staticBaseEnv because it uses 'builtins'. */
-<<<<<<< HEAD
     evalFile(derivationInternal, *vDerivation);
-=======
-    char code[] =
-        #include "primops/derivation.nix.gen.hh"
-        // the parser needs two NUL bytes as terminators; one of them
-        // is implied by being a C string.
-        "\0";
-    eval(parse(code, sizeof(code), derivationInternal, {CanonPath::root}, staticBaseEnv), *vDerivation);
->>>>>>> 249ce283
 }
 
 
