#include "archive.hh"
#include "derivations.hh"
#include "eval-inline.hh"
#include "eval.hh"
#include "globals.hh"
#include "json-to-value.hh"
#include "names.hh"
#include "references.hh"
#include "store-api.hh"
#include "util.hh"
#include "value-to-json.hh"
#include "value-to-xml.hh"
#include "primops.hh"

#include <boost/container/small_vector.hpp>
#include <nlohmann/json.hpp>

#include <sys/types.h>
#include <sys/stat.h>
#include <unistd.h>

#include <algorithm>
#include <cstring>
#include <regex>
#include <dlfcn.h>

#include <cmath>


namespace nix {


/*************************************************************
 * Miscellaneous
 *************************************************************/


InvalidPathError::InvalidPathError(const Path & path) :
    EvalError("path '%s' is not valid", path), path(path) {}

StringMap EvalState::realiseContext(const PathSet & context)
{
    std::vector<DerivedPath::Built> drvs;
    StringMap res;

    for (auto & i : context) {
        auto [ctx, outputName] = decodeContext(*store, i);
        auto ctxS = store->printStorePath(ctx);
        if (!store->isValidPath(ctx))
            debugThrowLastTrace(InvalidPathError(store->printStorePath(ctx)));
        if (!outputName.empty() && ctx.isDerivation()) {
            drvs.push_back({ctx, {outputName}});
        } else {
            res.insert_or_assign(ctxS, ctxS);
        }
    }

    if (drvs.empty()) return {};

    if (!evalSettings.enableImportFromDerivation)
        debugThrowLastTrace(Error(
            "cannot build '%1%' during evaluation because the option 'allow-import-from-derivation' is disabled",
            store->printStorePath(drvs.begin()->drvPath)));

    /* Build/substitute the context. */
    std::vector<DerivedPath> buildReqs;
    for (auto & d : drvs) buildReqs.emplace_back(DerivedPath { d });
    store->buildPaths(buildReqs);

    /* Get all the output paths corresponding to the placeholders we had */
    for (auto & [drvPath, outputs] : drvs) {
        const auto outputPaths = store->queryDerivationOutputMap(drvPath);
        for (auto & outputName : outputs) {
            auto outputPath = get(outputPaths, outputName);
            if (!outputPath)
                debugThrowLastTrace(Error("derivation '%s' does not have an output named '%s'",
                    store->printStorePath(drvPath), outputName));
            res.insert_or_assign(
                downstreamPlaceholder(*store, drvPath, outputName),
                store->printStorePath(*outputPath)
            );
        }
    }

    /* Add the output of this derivations to the allowed
       paths. */
    if (allowedPaths) {
        for (auto & [_placeholder, outputPath] : res) {
            allowPath(store->toRealPath(outputPath));
        }
    }

    return res;
}

struct RealisePathFlags {
    // Whether to check that the path is allowed in pure eval mode
    bool checkForPureEval = true;
};

static Path realisePath(EvalState & state, const PosIdx pos, Value & v, const RealisePathFlags flags = {})
{
    PathSet context;

    auto path = state.coerceToPath(noPos, v, context, "while realising the context of a path");

    try {
        StringMap rewrites = state.realiseContext(context);

        auto realPath = state.toRealPath(rewriteStrings(path, rewrites), context);

        return flags.checkForPureEval
            ? state.checkSourcePath(realPath)
            : realPath;
    } catch (Error & e) {
        e.addTrace(state.positions[pos], "while realising the context of path '%s'", path);
        throw;
    }
}

/* Add and attribute to the given attribute map from the output name to
   the output path, or a placeholder.

   Where possible the path is used, but for floating CA derivations we
   may not know it. For sake of determinism we always assume we don't
   and instead put in a place holder. In either case, however, the
   string context will contain the drv path and output name, so
   downstream derivations will have the proper dependency, and in
   addition, before building, the placeholder will be rewritten to be
   the actual path.

   The 'drv' and 'drvPath' outputs must correspond. */
static void mkOutputString(
    EvalState & state,
    BindingsBuilder & attrs,
    const StorePath & drvPath,
    const BasicDerivation & drv,
    const std::pair<std::string, DerivationOutput> & o)
{
    auto optOutputPath = o.second.path(*state.store, drv.name, o.first);
    attrs.alloc(o.first).mkString(
        optOutputPath
            ? state.store->printStorePath(*optOutputPath)
            /* Downstream we would substitute this for an actual path once
               we build the floating CA derivation */
            /* FIXME: we need to depend on the basic derivation, not
               derivation */
            : downstreamPlaceholder(*state.store, drvPath, o.first),
        {"!" + o.first + "!" + state.store->printStorePath(drvPath)});
}

/* Load and evaluate an expression from path specified by the
   argument. */
static void import(EvalState & state, const PosIdx pos, Value & vPath, Value * vScope, Value & v)
{
    auto path = realisePath(state, pos, vPath);

    // FIXME
    auto isValidDerivationInStore = [&]() -> std::optional<StorePath> {
        if (!state.store->isStorePath(path))
            return std::nullopt;
        auto storePath = state.store->parseStorePath(path);
        if (!(state.store->isValidPath(storePath) && isDerivation(path)))
            return std::nullopt;
        return storePath;
    };

    if (auto optStorePath = isValidDerivationInStore()) {
        auto storePath = *optStorePath;
        Derivation drv = state.store->readDerivation(storePath);
        auto attrs = state.buildBindings(3 + drv.outputs.size());
        attrs.alloc(state.sDrvPath).mkString(path, {"=" + path});
        attrs.alloc(state.sName).mkString(drv.env["name"]);
        auto & outputsVal = attrs.alloc(state.sOutputs);
        state.mkList(outputsVal, drv.outputs.size());

        for (const auto & [i, o] : enumerate(drv.outputs)) {
            mkOutputString(state, attrs, storePath, drv, o);
            (outputsVal.listElems()[i] = state.allocValue())->mkString(o.first);
        }

        auto w = state.allocValue();
        w->mkAttrs(attrs);

        if (!state.vImportedDrvToDerivation) {
            state.vImportedDrvToDerivation = allocRootValue(state.allocValue());
            state.eval(state.parseExprFromString(
                #include "imported-drv-to-derivation.nix.gen.hh"
                , "/"), **state.vImportedDrvToDerivation);
        }

        state.forceFunction(**state.vImportedDrvToDerivation, pos, "while evaluating imported-drv-to-derivation.nix.gen.hh");
        v.mkApp(*state.vImportedDrvToDerivation, w);
        state.forceAttrs(v, pos, "while calling imported-drv-to-derivation.nix.gen.hh");
    }

    else if (path == corepkgsPrefix + "fetchurl.nix") {
        state.eval(state.parseExprFromString(
            #include "fetchurl.nix.gen.hh"
            , "/"), v);
    }

    else {
        if (!vScope)
            state.evalFile(path, v);
        else {
            state.forceAttrs(*vScope, pos, "while evaluating the first argument passed to builtins.scopedImport");

            Env * env = &state.allocEnv(vScope->attrs->size());
            env->up = &state.baseEnv;

            auto staticEnv = std::make_shared<StaticEnv>(false, state.staticBaseEnv.get(), vScope->attrs->size());

            unsigned int displ = 0;
            for (auto & attr : *vScope->attrs) {
                staticEnv->vars.emplace_back(attr.name, displ);
                env->values[displ++] = attr.value;
            }

            // No need to call staticEnv.sort(), because
            // args[0]->attrs is already sorted.

            printTalkative("evaluating file '%1%'", path);
            Expr * e = state.parseExprFromFile(resolveExprPath(path), staticEnv);

            e->eval(state, *env, v);
        }
    }
}

static RegisterPrimOp primop_scopedImport(RegisterPrimOp::Info {
    .name = "scopedImport",
    .arity = 2,
    .fun = [](EvalState & state, const PosIdx pos, Value * * args, Value & v)
    {
        import(state, pos, *args[1], args[0], v);
    }
});

static RegisterPrimOp primop_import({
    .name = "import",
    .args = {"path"},
    .doc = R"(
      Load, parse and return the Nix expression in the file *path*. If
      *path* is a directory, the file ` default.nix ` in that directory
      is loaded. Evaluation aborts if the file doesn’t exist or contains
      an incorrect Nix expression. `import` implements Nix’s module
      system: you can put any Nix expression (such as a set or a
      function) in a separate file, and use it from Nix expressions in
      other files.

      > **Note**
      >
      > Unlike some languages, `import` is a regular function in Nix.
      > Paths using the angle bracket syntax (e.g., `import` *\<foo\>*)
      > are [normal path values](language-values.md).

      A Nix expression loaded by `import` must not contain any *free
      variables* (identifiers that are not defined in the Nix expression
      itself and are not built-in). Therefore, it cannot refer to
      variables that are in scope at the call site. For instance, if you
      have a calling expression

      ```nix
      rec {
        x = 123;
        y = import ./foo.nix;
      }
      ```

      then the following `foo.nix` will give an error:

      ```nix
      x + 456
      ```

      since `x` is not in scope in `foo.nix`. If you want `x` to be
      available in `foo.nix`, you should pass it as a function argument:

      ```nix
      rec {
        x = 123;
        y = import ./foo.nix x;
      }
      ```

      and

      ```nix
      x: x + 456
      ```

      (The function argument doesn’t have to be called `x` in `foo.nix`;
      any name would work.)
    )",
    .fun = [](EvalState & state, const PosIdx pos, Value * * args, Value & v)
    {
        import(state, pos, *args[0], nullptr, v);
    }
});

/* Want reasonable symbol names, so extern C */
/* !!! Should we pass the Pos or the file name too? */
extern "C" typedef void (*ValueInitializer)(EvalState & state, Value & v);

/* Load a ValueInitializer from a DSO and return whatever it initializes */
void prim_importNative(EvalState & state, const PosIdx pos, Value * * args, Value & v)
{
    auto path = realisePath(state, pos, *args[0]);

    std::string sym(state.forceStringNoCtx(*args[1], pos, "while evaluating the second argument passed to builtins.importNative"));

    void *handle = dlopen(path.c_str(), RTLD_LAZY | RTLD_LOCAL);
    if (!handle)
        state.debugThrowLastTrace(EvalError("could not open '%1%': %2%", path, dlerror()));

    dlerror();
    ValueInitializer func = (ValueInitializer) dlsym(handle, sym.c_str());
    if(!func) {
        char *message = dlerror();
        if (message)
            state.debugThrowLastTrace(EvalError("could not load symbol '%1%' from '%2%': %3%", sym, path, message));
        else
            state.debugThrowLastTrace(EvalError("symbol '%1%' from '%2%' resolved to NULL when a function pointer was expected", sym, path));
    }

    (func)(state, v);

    /* We don't dlclose because v may be a primop referencing a function in the shared object file */
}


/* Execute a program and parse its output */
void prim_exec(EvalState & state, const PosIdx pos, Value * * args, Value & v)
{
    state.forceList(*args[0], pos, "while evaluating the first argument passed to builtins.exec");
    auto elems = args[0]->listElems();
    auto count = args[0]->listSize();
    if (count == 0)
        state.debugThrowLastTrace(EvalError({
            .msg = hintfmt("at least one argument to 'exec' required"),
            .errPos = state.positions[pos]
        }));
    PathSet context;
    auto program = state.coerceToString(pos, *elems[0], context, false, false,
           "while evaluating the first element of the argument passed to builtins.exec").toOwned();
    Strings commandArgs;
    for (unsigned int i = 1; i < args[0]->listSize(); ++i) {
        commandArgs.push_back(state.coerceToString(pos, *elems[i], context, false, false,
                    "while evaluating an element of the argument passed to builtins.exec").toOwned());
    }
    try {
        auto _ = state.realiseContext(context); // FIXME: Handle CA derivations
    } catch (InvalidPathError & e) {
        state.debugThrowLastTrace(EvalError({
            .msg = hintfmt("cannot execute '%1%', since path '%2%' is not valid",
                program, e.path),
            .errPos = state.positions[pos]
        }));
    }

    auto output = runProgram(program, true, commandArgs);
    Expr * parsed;
    try {
        parsed = state.parseExprFromString(std::move(output), "/");
    } catch (Error & e) {
        e.addTrace(state.positions[pos], "while parsing the output from '%1%'", program);
        throw;
    }
    try {
        state.eval(parsed, v);
    } catch (Error & e) {
        e.addTrace(state.positions[pos], "while evaluating the output from '%1%'", program);
        throw;
    }
}

/* Return a string representing the type of the expression. */
static void prim_typeOf(EvalState & state, const PosIdx pos, Value * * args, Value & v)
{
    state.forceValue(*args[0], pos);
    std::string t;
    switch (args[0]->type()) {
        case nInt: t = "int"; break;
        case nBool: t = "bool"; break;
        case nString: t = "string"; break;
        case nPath: t = "path"; break;
        case nNull: t = "null"; break;
        case nAttrs: t = "set"; break;
        case nList: t = "list"; break;
        case nFunction: t = "lambda"; break;
        case nExternal:
            t = args[0]->external->typeOf();
            break;
        case nFloat: t = "float"; break;
        case nThunk: abort();
    }
    v.mkString(t);
}

static RegisterPrimOp primop_typeOf({
    .name = "__typeOf",
    .args = {"e"},
    .doc = R"(
      Return a string representing the type of the value *e*, namely
      `"int"`, `"bool"`, `"string"`, `"path"`, `"null"`, `"set"`,
      `"list"`, `"lambda"` or `"float"`.
    )",
    .fun = prim_typeOf,
});

/* Determine whether the argument is the null value. */
static void prim_isNull(EvalState & state, const PosIdx pos, Value * * args, Value & v)
{
    state.forceValue(*args[0], pos);
    v.mkBool(args[0]->type() == nNull);
}

static RegisterPrimOp primop_isNull({
    .name = "isNull",
    .args = {"e"},
    .doc = R"(
      Return `true` if *e* evaluates to `null`, and `false` otherwise.

      > **Warning**
      >
      > This function is *deprecated*; just write `e == null` instead.
    )",
    .fun = prim_isNull,
});

/* Determine whether the argument is a function. */
static void prim_isFunction(EvalState & state, const PosIdx pos, Value * * args, Value & v)
{
    state.forceValue(*args[0], pos);
    v.mkBool(args[0]->type() == nFunction);
}

static RegisterPrimOp primop_isFunction({
    .name = "__isFunction",
    .args = {"e"},
    .doc = R"(
      Return `true` if *e* evaluates to a function, and `false` otherwise.
    )",
    .fun = prim_isFunction,
});

/* Determine whether the argument is an integer. */
static void prim_isInt(EvalState & state, const PosIdx pos, Value * * args, Value & v)
{
    state.forceValue(*args[0], pos);
    v.mkBool(args[0]->type() == nInt);
}

static RegisterPrimOp primop_isInt({
    .name = "__isInt",
    .args = {"e"},
    .doc = R"(
      Return `true` if *e* evaluates to an integer, and `false` otherwise.
    )",
    .fun = prim_isInt,
});

/* Determine whether the argument is a float. */
static void prim_isFloat(EvalState & state, const PosIdx pos, Value * * args, Value & v)
{
    state.forceValue(*args[0], pos);
    v.mkBool(args[0]->type() == nFloat);
}

static RegisterPrimOp primop_isFloat({
    .name = "__isFloat",
    .args = {"e"},
    .doc = R"(
      Return `true` if *e* evaluates to a float, and `false` otherwise.
    )",
    .fun = prim_isFloat,
});

/* Determine whether the argument is a string. */
static void prim_isString(EvalState & state, const PosIdx pos, Value * * args, Value & v)
{
    state.forceValue(*args[0], pos);
    v.mkBool(args[0]->type() == nString);
}

static RegisterPrimOp primop_isString({
    .name = "__isString",
    .args = {"e"},
    .doc = R"(
      Return `true` if *e* evaluates to a string, and `false` otherwise.
    )",
    .fun = prim_isString,
});

/* Determine whether the argument is a Boolean. */
static void prim_isBool(EvalState & state, const PosIdx pos, Value * * args, Value & v)
{
    state.forceValue(*args[0], pos);
    v.mkBool(args[0]->type() == nBool);
}

static RegisterPrimOp primop_isBool({
    .name = "__isBool",
    .args = {"e"},
    .doc = R"(
      Return `true` if *e* evaluates to a bool, and `false` otherwise.
    )",
    .fun = prim_isBool,
});

/* Determine whether the argument is a path. */
static void prim_isPath(EvalState & state, const PosIdx pos, Value * * args, Value & v)
{
    state.forceValue(*args[0], pos);
    v.mkBool(args[0]->type() == nPath);
}

static RegisterPrimOp primop_isPath({
    .name = "__isPath",
    .args = {"e"},
    .doc = R"(
      Return `true` if *e* evaluates to a path, and `false` otherwise.
    )",
    .fun = prim_isPath,
});

template<typename Callable>
 static inline void withExceptionContext(Trace trace, Callable&& func)
{
    try
    {
        func();
    }
    catch(Error & e)
    {
        e.pushTrace(trace);
        throw;
    }
}

struct CompareValues
{
    EvalState & state;
    const PosIdx pos;
    const std::string_view errorCtx;

    CompareValues(EvalState & state, const PosIdx pos, const std::string_view && errorCtx) : state(state), pos(pos), errorCtx(errorCtx) { };

    bool operator () (Value * v1, Value * v2) const
    {
        return (*this)(v1, v2, errorCtx);
    }

    bool operator () (Value * v1, Value * v2, std::string_view errorCtx) const
    {
        try {
            if (v1->type() == nFloat && v2->type() == nInt)
                return v1->fpoint < v2->integer;
            if (v1->type() == nInt && v2->type() == nFloat)
                return v1->integer < v2->fpoint;
            if (v1->type() != v2->type())
                state.error("cannot compare %s with %s", showType(*v1), showType(*v2)).debugThrow<EvalError>();
            switch (v1->type()) {
                case nInt:
                    return v1->integer < v2->integer;
                case nFloat:
                    return v1->fpoint < v2->fpoint;
                case nString:
                    return strcmp(v1->string.s, v2->string.s) < 0;
                case nPath:
                    return strcmp(v1->path, v2->path) < 0;
                case nList:
                    // Lexicographic comparison
                    for (size_t i = 0;; i++) {
                        if (i == v2->listSize()) {
                            return false;
                        } else if (i == v1->listSize()) {
                            return true;
                        } else if (!state.eqValues(*v1->listElems()[i], *v2->listElems()[i], pos, errorCtx)) {
                            return (*this)(v1->listElems()[i], v2->listElems()[i], "while comparing two list elements");
                        }
                    }
                default:
                    state.error("cannot compare %s with %s; values of that type are incomparable", showType(*v1), showType(*v2)).debugThrow<EvalError>();
            }
        } catch (Error & e) {
            e.addTrace(nullptr, errorCtx);
            throw;
        }
    }
};


#if HAVE_BOEHMGC
typedef std::list<Value *, gc_allocator<Value *>> ValueList;
#else
typedef std::list<Value *> ValueList;
#endif


static Bindings::iterator getAttr(
    EvalState & state,
    Symbol attrSym,
    Bindings * attrSet,
    std::string_view errorCtx)
{
    Bindings::iterator value = attrSet->find(attrSym);
    if (value == attrSet->end()) {
        throw TypeError({
            .msg = hintfmt("attribute '%s' missing %s", state.symbols[attrSym], normaltxt(errorCtx)),
            .errPos = state.positions[attrSet->pos],
        });
        // TODO XXX
        // Adding another trace for the function name to make it clear
        // which call received wrong arguments.
        //e.addTrace(state.positions[pos], hintfmt("while invoking '%s'", funcName));
        //state.debugThrowLastTrace(e);
    }
    return value;
}

static void prim_genericClosure(EvalState & state, const PosIdx pos, Value * * args, Value & v)
{
    state.forceAttrs(*args[0], noPos, "while evaluating the first argument passed to builtins.genericClosure");

    /* Get the start set. */
    Bindings::iterator startSet = getAttr(state, state.sStartSet, args[0]->attrs, "in the attrset passed as argument to builtins.genericClosure");

    state.forceList(*startSet->value, noPos, "while evaluating the 'startSet' attribute passed as argument to builtins.genericClosure");

    ValueList workSet;
    for (auto elem : startSet->value->listItems())
        workSet.push_back(elem);

    if (startSet->value->listSize() == 0) {
        v = *startSet->value;
        return;
    }

    /* Get the operator. */
    Bindings::iterator op = getAttr(state, state.sOperator, args[0]->attrs, "in the attrset passed as argument to builtins.genericClosure");
    state.forceFunction(*op->value, noPos, "while evaluating the 'operator' attribute passed as argument to builtins.genericClosure");

    /* Construct the closure by applying the operator to elements of
       `workSet', adding the result to `workSet', continuing until
       no new elements are found. */
    ValueList res;
    // `doneKeys' doesn't need to be a GC root, because its values are
    // reachable from res.
    auto cmp = CompareValues(state, noPos, "while comparing the `key` attributes of two genericClosure elements");
    std::set<Value *, decltype(cmp)> doneKeys(cmp);
    while (!workSet.empty()) {
        Value * e = *(workSet.begin());
        workSet.pop_front();

        state.forceAttrs(*e, noPos, "while evaluating one of the elements generated by (or initially passed to) builtins.genericClosure");

        Bindings::iterator key = getAttr(state, state.sKey, e->attrs, "in one of the attrsets generated by (or initially passed to) builtins.genericClosure");
        state.forceValue(*key->value, noPos);

        if (!doneKeys.insert(key->value).second) continue;
        res.push_back(e);

        /* Call the `operator' function with `e' as argument. */
        Value newElements;
        state.callFunction(*op->value, 1, &e, newElements, noPos);
        state.forceList(newElements, noPos, "while evaluating the return value of the `operator` passed to builtins.genericClosure");

        /* Add the values returned by the operator to the work set. */
        for (auto elem : newElements.listItems()) {
            state.forceValue(*elem, noPos); // "while evaluating one one of the elements returned by the `operator` passed to builtins.genericClosure");
            workSet.push_back(elem);
        }
    }

    /* Create the result list. */
    state.mkList(v, res.size());
    unsigned int n = 0;
    for (auto & i : res)
        v.listElems()[n++] = i;
}

static RegisterPrimOp primop_genericClosure(RegisterPrimOp::Info {
    .name = "__genericClosure",
    .args = {"attrset"},
    .arity = 1,
    .doc = R"(
      Take an *attrset* with values named `startSet` and `operator` in order to
      return a *list of attrsets* by starting with the `startSet`, recursively
      applying the `operator` function to each element. The *attrsets* in the
      `startSet` and produced by the `operator` must each contain value named
      `key` which are comparable to each other. The result is produced by
      repeatedly calling the operator for each element encountered with a
      unique key, terminating when no new elements are produced. For example,

      ```
      builtins.genericClosure {
        startSet = [ {key = 5;} ];
        operator = item: [{
          key = if (item.key / 2 ) * 2 == item.key
               then item.key / 2
               else 3 * item.key + 1;
        }];
      }
      ```
      evaluates to
      ```
      [ { key = 5; } { key = 16; } { key = 8; } { key = 4; } { key = 2; } { key = 1; } ]
      ```
      )",
    .fun = prim_genericClosure,
});


static RegisterPrimOp primop_break({
    .name = "break",
    .args = {"v"},
    .doc = R"(
      In debug mode (enabled using `--debugger`), pause Nix expression evaluation and enter the REPL.
      Otherwise, return the argument `v`.
    )",
    .fun = [](EvalState & state, const PosIdx pos, Value * * args, Value & v)
    {
        if (state.debugRepl && !state.debugTraces.empty()) {
            auto error = Error(ErrorInfo {
                .level = lvlInfo,
                .msg = hintfmt("breakpoint reached"),
                .errPos = state.positions[pos],
            });

            auto & dt = state.debugTraces.front();
            state.runDebugRepl(&error, dt.env, dt.expr);

            if (state.debugQuit) {
                // If the user elects to quit the repl, throw an exception.
                throw Error(ErrorInfo{
                    .level = lvlInfo,
                    .msg = hintfmt("quit the debugger"),
                    .errPos = nullptr,
                });
            }
        }

        // Return the value we were passed.
        v = *args[0];
    }
});

static RegisterPrimOp primop_abort({
    .name = "abort",
    .args = {"s"},
    .doc = R"(
      Abort Nix expression evaluation and print the error message *s*.
    )",
    .fun = [](EvalState & state, const PosIdx pos, Value * * args, Value & v)
    {
        PathSet context;
        auto s = state.coerceToString(pos, *args[0], context,
                "while evaluating the error message passed to builtins.abort").toOwned();
        state.debugThrowLastTrace(Abort("evaluation aborted with the following error message: '%1%'", s));
    }
});

static RegisterPrimOp primop_throw({
    .name = "throw",
    .args = {"s"},
    .doc = R"(
      Throw an error message *s*. This usually aborts Nix expression
      evaluation, but in `nix-env -qa` and other commands that try to
      evaluate a set of derivations to get information about those
      derivations, a derivation that throws an error is silently skipped
      (which is not the case for `abort`).
    )",
    .fun = [](EvalState & state, const PosIdx pos, Value * * args, Value & v)
    {
      PathSet context;
      auto s = state.coerceToString(pos, *args[0], context,
              "while evaluating the error message passed to builtin.throw").toOwned();
      state.debugThrowLastTrace(ThrownError(s));
    }
});

static void prim_addErrorContext(EvalState & state, const PosIdx pos, Value * * args, Value & v)
{
    try {
        state.forceValue(*args[1], pos);
        v = *args[1];
    } catch (Error & e) {
        PathSet context;
        e.addTrace(nullptr, state.coerceToString(pos, *args[0], context,
                "while evaluating the error message passed to builtins.addErrorContext").toOwned());
        throw;
    }
}

static RegisterPrimOp primop_addErrorContext(RegisterPrimOp::Info {
    .name = "__addErrorContext",
    .arity = 2,
    .fun = prim_addErrorContext,
});

static void prim_ceil(EvalState & state, const PosIdx pos, Value * * args, Value & v)
{
    auto value = state.forceFloat(*args[0], args[0]->determinePos(pos),
            "while evaluating the first argument passed to builtins.ceil");
    v.mkInt(ceil(value));
}

static RegisterPrimOp primop_ceil({
    .name = "__ceil",
    .args = {"double"},
    .doc = R"(
        Converts an IEEE-754 double-precision floating-point number (*double*) to
        the next higher integer.

        If the datatype is neither an integer nor a "float", an evaluation error will be
        thrown.
    )",
    .fun = prim_ceil,
});

static void prim_floor(EvalState & state, const PosIdx pos, Value * * args, Value & v)
{
    auto value = state.forceFloat(*args[0], args[0]->determinePos(pos), "while evaluating the first argument passed to builtins.floor");
    v.mkInt(floor(value));
}

static RegisterPrimOp primop_floor({
    .name = "__floor",
    .args = {"double"},
    .doc = R"(
        Converts an IEEE-754 double-precision floating-point number (*double*) to
        the next lower integer.

        If the datatype is neither an integer nor a "float", an evaluation error will be
        thrown.
    )",
    .fun = prim_floor,
});

/* Try evaluating the argument. Success => {success=true; value=something;},
 * else => {success=false; value=false;} */
static void prim_tryEval(EvalState & state, const PosIdx pos, Value * * args, Value & v)
{
    auto attrs = state.buildBindings(2);

    /* increment state.trylevel, and decrement it when this function returns. */
    MaintainCount trylevel(state.trylevel);

    void (* savedDebugRepl)(ref<EvalState> es, const ValMap & extraEnv) = nullptr;
    if (state.debugRepl && evalSettings.ignoreExceptionsDuringTry)
    {
        /* to prevent starting the repl from exceptions withing a tryEval, null it. */
        savedDebugRepl = state.debugRepl;
        state.debugRepl = nullptr;
    }

    try {
        state.forceValue(*args[0], pos);
        attrs.insert(state.sValue, args[0]);
        attrs.alloc("success").mkBool(true);
    } catch (AssertionError & e) {
        attrs.alloc(state.sValue).mkBool(false);
        attrs.alloc("success").mkBool(false);
    }

    // restore the debugRepl pointer if we saved it earlier.
    if (savedDebugRepl)
        state.debugRepl = savedDebugRepl;

    v.mkAttrs(attrs);
}

static RegisterPrimOp primop_tryEval({
    .name = "__tryEval",
    .args = {"e"},
    .doc = R"(
      Try to shallowly evaluate *e*. Return a set containing the
      attributes `success` (`true` if *e* evaluated successfully,
      `false` if an error was thrown) and `value`, equalling *e* if
      successful and `false` otherwise. `tryEval` will only prevent
      errors created by `throw` or `assert` from being thrown.
      Errors `tryEval` will not catch are for example those created
      by `abort` and type errors generated by builtins. Also note that
      this doesn't evaluate *e* deeply, so `let e = { x = throw ""; };
      in (builtins.tryEval e).success` will be `true`. Using
      `builtins.deepSeq` one can get the expected result:
      `let e = { x = throw ""; }; in
      (builtins.tryEval (builtins.deepSeq e e)).success` will be
      `false`.
    )",
    .fun = prim_tryEval,
});

/* Return an environment variable.  Use with care. */
static void prim_getEnv(EvalState & state, const PosIdx pos, Value * * args, Value & v)
{
    std::string name(state.forceStringNoCtx(*args[0], pos, "while evaluating the first argument passed to builtins.getEnv"));
    v.mkString(evalSettings.restrictEval || evalSettings.pureEval ? "" : getEnv(name).value_or(""));
}

static RegisterPrimOp primop_getEnv({
    .name = "__getEnv",
    .args = {"s"},
    .doc = R"(
      `getEnv` returns the value of the environment variable *s*, or an
      empty string if the variable doesn’t exist. This function should be
      used with care, as it can introduce all sorts of nasty environment
      dependencies in your Nix expression.

      `getEnv` is used in Nix Packages to locate the file
      `~/.nixpkgs/config.nix`, which contains user-local settings for Nix
      Packages. (That is, it does a `getEnv "HOME"` to locate the user’s
      home directory.)
    )",
    .fun = prim_getEnv,
});

/* Evaluate the first argument, then return the second argument. */
static void prim_seq(EvalState & state, const PosIdx pos, Value * * args, Value & v)
{
    state.forceValue(*args[0], pos);
    state.forceValue(*args[1], pos);
    v = *args[1];
}

static RegisterPrimOp primop_seq({
    .name = "__seq",
    .args = {"e1", "e2"},
    .doc = R"(
      Evaluate *e1*, then evaluate and return *e2*. This ensures that a
      computation is strict in the value of *e1*.
    )",
    .fun = prim_seq,
});

/* Evaluate the first argument deeply (i.e. recursing into lists and
   attrsets), then return the second argument. */
static void prim_deepSeq(EvalState & state, const PosIdx pos, Value * * args, Value & v)
{
    state.forceValueDeep(*args[0]);
    state.forceValue(*args[1], pos);
    v = *args[1];
}

static RegisterPrimOp primop_deepSeq({
    .name = "__deepSeq",
    .args = {"e1", "e2"},
    .doc = R"(
      This is like `seq e1 e2`, except that *e1* is evaluated *deeply*:
      if it’s a list or set, its elements or attributes are also
      evaluated recursively.
    )",
    .fun = prim_deepSeq,
});

/* Evaluate the first expression and print it on standard error.  Then
   return the second expression.  Useful for debugging. */
static void prim_trace(EvalState & state, const PosIdx pos, Value * * args, Value & v)
{
    state.forceValue(*args[0], pos);
    if (args[0]->type() == nString)
        printError("trace: %1%", args[0]->string.s);
    else
        printError("trace: %1%", printValue(state, *args[0]));
    state.forceValue(*args[1], pos);
    v = *args[1];
}

static RegisterPrimOp primop_trace({
    .name = "__trace",
    .args = {"e1", "e2"},
    .doc = R"(
      Evaluate *e1* and print its abstract syntax representation on
      standard error. Then return *e2*. This function is useful for
      debugging.
    )",
    .fun = prim_trace,
});


/* Takes two arguments and evaluates to the second one. Used as the
 * builtins.traceVerbose implementation when --trace-verbose is not enabled
 */
static void prim_second(EvalState & state, const PosIdx pos, Value * * args, Value & v)
{
    state.forceValue(*args[1], pos);
    v = *args[1];
}

/*************************************************************
 * Derivations
 *************************************************************/


/* Construct (as a unobservable side effect) a Nix derivation
   expression that performs the derivation described by the argument
   set.  Returns the original set extended with the following
   attributes: `outPath' containing the primary output path of the
   derivation; `drvPath' containing the path of the Nix expression;
   and `type' set to `derivation' to indicate that this is a
   derivation. */
static void prim_derivationStrict(EvalState & state, const PosIdx pos, Value * * args, Value & v)
{
    using nlohmann::json;
    state.forceAttrs(*args[0], pos, "while evaluating the argument passed to builtins.derivationStrict");

    /* Figure out the name first (for stack backtraces). */
    Bindings::iterator attr = getAttr(state, state.sName, args[0]->attrs, "in the attrset passed as argument to builtins.derivationStrict");

    std::string drvName;
    const auto posDrvName = attr->pos;
    try {
        drvName = state.forceStringNoCtx(*attr->value, pos, "while evaluating the `name` attribute passed to builtins.derivationStrict");
    } catch (Error & e) {
        e.addTrace(state.positions[posDrvName], "while evaluating the derivation attribute 'name'");
        throw;
    }

    /* Check whether attributes should be passed as a JSON file. */
    std::optional<json> jsonObject;
    attr = args[0]->attrs->find(state.sStructuredAttrs);
    if (attr != args[0]->attrs->end() && state.forceBool(*attr->value, pos, "while evaluating the `__structuredAttrs` attribute passed to builtins.derivationStrict"))
        jsonObject = json::object();

    /* Check whether null attributes should be ignored. */
    bool ignoreNulls = false;
    attr = args[0]->attrs->find(state.sIgnoreNulls);
    if (attr != args[0]->attrs->end())
        ignoreNulls = state.forceBool(*attr->value, pos, "while evaluating the `__ignoreNulls` attribute passed to builtins.derivationStrict");

    /* Build the derivation expression by processing the attributes. */
    Derivation drv;
    drv.name = drvName;

    PathSet context;

    bool contentAddressed = false;
    bool isImpure = false;
    std::optional<std::string> outputHash;
    std::string outputHashAlgo;
    std::optional<FileIngestionMethod> ingestionMethod;

    StringSet outputs;
    outputs.insert("out");

    for (auto & i : args[0]->attrs->lexicographicOrder(state.symbols)) {
        if (i->name == state.sIgnoreNulls) continue;
        const std::string & key = state.symbols[i->name];
        vomit("processing attribute '%1%'", key);

        auto handleHashMode = [&](const std::string_view s) {
            if (s == "recursive") ingestionMethod = FileIngestionMethod::Recursive;
            else if (s == "flat") ingestionMethod = FileIngestionMethod::Flat;
            else
                state.debugThrowLastTrace(EvalError({
                    .msg = hintfmt("invalid value '%s' for 'outputHashMode' attribute", s),
                    .errPos = state.positions[posDrvName]
                }));
        };

        auto handleOutputs = [&](const Strings & ss) {
            outputs.clear();
            for (auto & j : ss) {
                if (outputs.find(j) != outputs.end())
                    state.debugThrowLastTrace(EvalError({
                        .msg = hintfmt("duplicate derivation output '%1%'", j),
                        .errPos = state.positions[posDrvName]
                    }));
                /* !!! Check whether j is a valid attribute
                   name. */
                /* Derivations cannot be named ‘drv’, because
                   then we'd have an attribute ‘drvPath’ in
                   the resulting set. */
                if (j == "drv")
                    state.debugThrowLastTrace(EvalError({
                        .msg = hintfmt("invalid derivation output name 'drv'" ),
                        .errPos = state.positions[posDrvName]
                    }));
                outputs.insert(j);
            }
            if (outputs.empty())
                state.debugThrowLastTrace(EvalError({
                    .msg = hintfmt("derivation cannot have an empty set of outputs"),
                    .errPos = state.positions[posDrvName]
                }));
        };

        try {

            if (ignoreNulls) {
                state.forceValue(*i->value, pos);
                if (i->value->type() == nNull) continue;
            }

            if (i->name == state.sContentAddressed) {
                contentAddressed = state.forceBool(*i->value, pos,
                        "while evaluating the `__contentAddressed` attribute passed to builtins.derivationStrict");
                if (contentAddressed)
                    settings.requireExperimentalFeature(Xp::CaDerivations);
            }

            else if (i->name == state.sImpure) {
                isImpure = state.forceBool(*i->value, pos,
                        "while evaluating the 'impure' attribute passed to builtins.derivationStrict");
                if (isImpure)
                    settings.requireExperimentalFeature(Xp::ImpureDerivations);
            }

            /* The `args' attribute is special: it supplies the
               command-line arguments to the builder. */
            else if (i->name == state.sArgs) {
                state.forceList(*i->value, pos,
                        "while evaluating the `args` attribute passed to builtins.derivationStrict");
                for (auto elem : i->value->listItems()) {
                    auto s = state.coerceToString(posDrvName, *elem, context, true,
                            "while evaluating an element of the `args` argument passed to builtins.derivationStrict").toOwned();
                    drv.args.push_back(s);
                }
            }

            /* All other attributes are passed to the builder through
               the environment. */
            else {

                if (jsonObject) {

                    if (i->name == state.sStructuredAttrs) continue;

                    (*jsonObject)[key] = printValueAsJSON(state, true, *i->value, pos, context);

                    if (i->name == state.sBuilder)
                        drv.builder = state.forceString(*i->value, context, posDrvName, "while evaluating the `builder` attribute passed to builtins.derivationStrict");
                    else if (i->name == state.sSystem)
                        drv.platform = state.forceStringNoCtx(*i->value, posDrvName, "while evaluating the `system` attribute passed to builtins.derivationStrict");
                    else if (i->name == state.sOutputHash)
                        outputHash = state.forceStringNoCtx(*i->value, posDrvName, "while evaluating the `outputHash` attribute passed to builtins.derivationStrict");
                    else if (i->name == state.sOutputHashAlgo)
                        outputHashAlgo = state.forceStringNoCtx(*i->value, posDrvName, "while evaluating the `outputHashAlgo` attribute passed to builtins.derivationStrict");
                    else if (i->name == state.sOutputHashMode)
                        handleHashMode(state.forceStringNoCtx(*i->value, posDrvName, "while evaluating the `outputHashMode` attribute passed to builtins.derivationStrict"));
                    else if (i->name == state.sOutputs) {
                        /* Require ‘outputs’ to be a list of strings. */
                        state.forceList(*i->value, posDrvName, "while evaluating the `outputs` attribute passed to builtins.derivationStrict");
                        Strings ss;
                        for (auto elem : i->value->listItems())
                            ss.emplace_back(state.forceStringNoCtx(*elem, posDrvName, "while evaluating an element of the `outputs` attribute passed to builtins.derivationStrict"));
                        handleOutputs(ss);
                    }

                } else {
                    auto s = state.coerceToString(i->pos, *i->value, context, true, "while evaluating an attribute passed to builtins.derivationStrict").toOwned();
                    drv.env.emplace(key, s);
                    if (i->name == state.sBuilder) drv.builder = std::move(s);
                    else if (i->name == state.sSystem) drv.platform = std::move(s);
                    else if (i->name == state.sOutputHash) outputHash = std::move(s);
                    else if (i->name == state.sOutputHashAlgo) outputHashAlgo = std::move(s);
                    else if (i->name == state.sOutputHashMode) handleHashMode(s);
                    else if (i->name == state.sOutputs)
                        handleOutputs(tokenizeString<Strings>(s));
                }

            }

        } catch (Error & e) {
            e.addTrace(nullptr,
                hintfmt("while evaluating the attribute '%1%' of the derivation '%2%'", key, drvName),
                true);
            throw;
        }
    }

    if (jsonObject) {
        drv.env.emplace("__json", jsonObject->dump());
        jsonObject.reset();
    }

    /* Everything in the context of the strings in the derivation
       attributes should be added as dependencies of the resulting
       derivation. */
    for (auto & path : context) {

        /* Paths marked with `=' denote that the path of a derivation
           is explicitly passed to the builder.  Since that allows the
           builder to gain access to every path in the dependency
           graph of the derivation (including all outputs), all paths
           in the graph must be added to this derivation's list of
           inputs to ensure that they are available when the builder
           runs. */
        if (path.at(0) == '=') {
            /* !!! This doesn't work if readOnlyMode is set. */
            StorePathSet refs;
            state.store->computeFSClosure(state.store->parseStorePath(std::string_view(path).substr(1)), refs);
            for (auto & j : refs) {
                drv.inputSrcs.insert(j);
                if (j.isDerivation())
                    drv.inputDrvs[j] = state.store->readDerivation(j).outputNames();
            }
        }

        /* Handle derivation outputs of the form ‘!<name>!<path>’. */
        else if (path.at(0) == '!') {
            auto ctx = decodeContext(*state.store, path);
            drv.inputDrvs[ctx.first].insert(ctx.second);
        }

        /* Otherwise it's a source file. */
        else
            drv.inputSrcs.insert(state.store->parseStorePath(path));
    }

    /* Do we have all required attributes? */
    if (drv.builder == "")
        state.debugThrowLastTrace(EvalError({
            .msg = hintfmt("required attribute 'builder' missing"),
            .errPos = state.positions[posDrvName]
        }));

    if (drv.platform == "")
        state.debugThrowLastTrace(EvalError({
            .msg = hintfmt("required attribute 'system' missing"),
            .errPos = state.positions[posDrvName]
        }));

    /* Check whether the derivation name is valid. */
    if (isDerivation(drvName))
        state.debugThrowLastTrace(EvalError({
            .msg = hintfmt("derivation names are not allowed to end in '%s'", drvExtension),
            .errPos = state.positions[posDrvName]
        }));

    if (outputHash) {
        /* Handle fixed-output derivations.

           Ignore `__contentAddressed` because fixed output derivations are
           already content addressed. */
        if (outputs.size() != 1 || *(outputs.begin()) != "out")
            state.debugThrowLastTrace(Error({
                .msg = hintfmt("multiple outputs are not supported in fixed-output derivations"),
                .errPos = state.positions[posDrvName]
            }));

        auto h = newHashAllowEmpty(*outputHash, parseHashTypeOpt(outputHashAlgo));

        auto method = ingestionMethod.value_or(FileIngestionMethod::Flat);
        auto outPath = state.store->makeFixedOutputPath(drvName, FixedOutputInfo {
            {
                .method = method,
                .hash = h,
            },
            .references = {},
        });
        drv.env["out"] = state.store->printStorePath(outPath);
        drv.outputs.insert_or_assign("out",
            DerivationOutput::CAFixed {
                .hash = FixedOutputHash {
                    .method = method,
                    .hash = std::move(h),
                },
            });
    }

    else if (contentAddressed || isImpure) {
        if (contentAddressed && isImpure)
            throw EvalError({
                .msg = hintfmt("derivation cannot be both content-addressed and impure"),
                .errPos = state.positions[posDrvName]
            });

        auto ht = parseHashTypeOpt(outputHashAlgo).value_or(htSHA256);
        auto method = ingestionMethod.value_or(FileIngestionMethod::Recursive);

        for (auto & i : outputs) {
            drv.env[i] = hashPlaceholder(i);
            if (isImpure)
                drv.outputs.insert_or_assign(i,
                    DerivationOutput::Impure {
                        .method = method,
                        .hashType = ht,
                    });
            else
                drv.outputs.insert_or_assign(i,
                    DerivationOutput::CAFloating {
                        .method = method,
                        .hashType = ht,
                    });
        }
    }

    else {
        /* Compute a hash over the "masked" store derivation, which is
           the final one except that in the list of outputs, the
           output paths are empty strings, and the corresponding
           environment variables have an empty value.  This ensures
           that changes in the set of output names do get reflected in
           the hash. */
        for (auto & i : outputs) {
            drv.env[i] = "";
            drv.outputs.insert_or_assign(i,
                DerivationOutput::Deferred { });
        }

        auto hashModulo = hashDerivationModulo(*state.store, Derivation(drv), true);
        switch (hashModulo.kind) {
        case DrvHash::Kind::Regular:
            for (auto & i : outputs) {
                auto h = get(hashModulo.hashes, i);
                if (!h)
                    throw AssertionError({
                        .msg = hintfmt("derivation produced no hash for output '%s'", i),
                        .errPos = state.positions[posDrvName],
                    });
                auto outPath = state.store->makeOutputPath(i, *h, drvName);
                drv.env[i] = state.store->printStorePath(outPath);
                drv.outputs.insert_or_assign(
                    i,
                    DerivationOutputInputAddressed {
                        .path = std::move(outPath),
                    });
            }
            break;
            ;
        case DrvHash::Kind::Deferred:
            for (auto & i : outputs) {
                drv.outputs.insert_or_assign(i, DerivationOutputDeferred {});
            }
        }
    }

    /* Write the resulting term into the Nix store directory. */
    auto drvPath = writeDerivation(*state.store, drv, state.repair);
    auto drvPathS = state.store->printStorePath(drvPath);

    printMsg(lvlChatty, "instantiated '%1%' -> '%2%'", drvName, drvPathS);

    /* Optimisation, but required in read-only mode! because in that
       case we don't actually write store derivations, so we can't
       read them later. */
    {
        auto h = hashDerivationModulo(*state.store, drv, false);
        drvHashes.lock()->insert_or_assign(drvPath, h);
    }

    auto attrs = state.buildBindings(1 + drv.outputs.size());
    attrs.alloc(state.sDrvPath).mkString(drvPathS, {"=" + drvPathS});
    for (auto & i : drv.outputs)
        mkOutputString(state, attrs, drvPath, drv, i);
    v.mkAttrs(attrs);
}

static RegisterPrimOp primop_derivationStrict(RegisterPrimOp::Info {
    .name = "derivationStrict",
    .arity = 1,
    .fun = prim_derivationStrict,
});

/* Return a placeholder string for the specified output that will be
   substituted by the corresponding output path at build time. For
   example, 'placeholder "out"' returns the string
   /1rz4g4znpzjwh1xymhjpm42vipw92pr73vdgl6xs1hycac8kf2n9. At build
   time, any occurrence of this string in an derivation attribute will
   be replaced with the concrete path in the Nix store of the output
   ‘out’. */
static void prim_placeholder(EvalState & state, const PosIdx pos, Value * * args, Value & v)
{
    v.mkString(hashPlaceholder(state.forceStringNoCtx(*args[0], pos, "while evaluating the first argument passed to builtins.placeholder")));
}

static RegisterPrimOp primop_placeholder({
    .name = "placeholder",
    .args = {"output"},
    .doc = R"(
      Return a placeholder string for the specified *output* that will be
      substituted by the corresponding output path at build time. Typical
      outputs would be `"out"`, `"bin"` or `"dev"`.
    )",
    .fun = prim_placeholder,
});


/*************************************************************
 * Paths
 *************************************************************/


/* Convert the argument to a path.  !!! obsolete? */
static void prim_toPath(EvalState & state, const PosIdx pos, Value * * args, Value & v)
{
    PathSet context;
    Path path = state.coerceToPath(pos, *args[0], context, "while evaluating the first argument passed to builtins.toPath");
    v.mkString(canonPath(path), context);
}

static RegisterPrimOp primop_toPath({
    .name = "__toPath",
    .args = {"s"},
    .doc = R"(
      **DEPRECATED.** Use `/. + "/path"` to convert a string into an absolute
      path. For relative paths, use `./. + "/path"`.
    )",
    .fun = prim_toPath,
});

/* Allow a valid store path to be used in an expression.  This is
   useful in some generated expressions such as in nix-push, which
   generates a call to a function with an already existing store path
   as argument.  You don't want to use `toPath' here because it copies
   the path to the Nix store, which yields a copy like
   /nix/store/newhash-oldhash-oldname.  In the past, `toPath' had
   special case behaviour for store paths, but that created weird
   corner cases. */
static void prim_storePath(EvalState & state, const PosIdx pos, Value * * args, Value & v)
{
    if (evalSettings.pureEval)
        state.debugThrowLastTrace(EvalError({
            .msg = hintfmt("'%s' is not allowed in pure evaluation mode", "builtins.storePath"),
            .errPos = state.positions[pos]
        }));

    PathSet context;
    Path path = state.checkSourcePath(state.coerceToPath(pos, *args[0], context, "while evaluating the first argument passed to builtins.storePath"));
    /* Resolve symlinks in ‘path’, unless ‘path’ itself is a symlink
       directly in the store.  The latter condition is necessary so
       e.g. nix-push does the right thing. */
    if (!state.store->isStorePath(path)) path = canonPath(path, true);
    if (!state.store->isInStore(path))
        state.debugThrowLastTrace(EvalError({
            .msg = hintfmt("path '%1%' is not in the Nix store", path),
            .errPos = state.positions[pos]
        }));
    auto path2 = state.store->toStorePath(path).first;
    if (!settings.readOnlyMode)
        state.store->ensurePath(path2);
    context.insert(state.store->printStorePath(path2));
    v.mkString(path, context);
}

static RegisterPrimOp primop_storePath({
    .name = "__storePath",
    .args = {"path"},
    .doc = R"(
      This function allows you to define a dependency on an already
      existing store path. For example, the derivation attribute `src
      = builtins.storePath /nix/store/f1d18v1y…-source` causes the
      derivation to depend on the specified path, which must exist or
      be substitutable. Note that this differs from a plain path
      (e.g. `src = /nix/store/f1d18v1y…-source`) in that the latter
      causes the path to be *copied* again to the Nix store, resulting
      in a new path (e.g. `/nix/store/ld01dnzc…-source-source`).

      This function is not available in pure evaluation mode.
    )",
    .fun = prim_storePath,
});

static void prim_pathExists(EvalState & state, const PosIdx pos, Value * * args, Value & v)
{
    /* We don’t check the path right now, because we don’t want to
       throw if the path isn’t allowed, but just return false (and we
       can’t just catch the exception here because we still want to
       throw if something in the evaluation of `*args[0]` tries to
       access an unauthorized path). */
    auto path = realisePath(state, pos, *args[0], { .checkForPureEval = false });

    try {
        v.mkBool(pathExists(state.checkSourcePath(path)));
    } catch (SysError & e) {
        /* Don't give away info from errors while canonicalising
           ‘path’ in restricted mode. */
        v.mkBool(false);
    } catch (RestrictedPathError & e) {
        v.mkBool(false);
    }
}

static RegisterPrimOp primop_pathExists({
    .name = "__pathExists",
    .args = {"path"},
    .doc = R"(
      Return `true` if the path *path* exists at evaluation time, and
      `false` otherwise.
    )",
    .fun = prim_pathExists,
});

/* Return the base name of the given string, i.e., everything
   following the last slash. */
static void prim_baseNameOf(EvalState & state, const PosIdx pos, Value * * args, Value & v)
{
    PathSet context;
    v.mkString(baseNameOf(*state.coerceToString(pos, *args[0], context, false, false, "while evaluating the first argument passed to builtins.baseNameOf")), context);
}

static RegisterPrimOp primop_baseNameOf({
    .name = "baseNameOf",
    .args = {"s"},
    .doc = R"(
      Return the *base name* of the string *s*, that is, everything
      following the final slash in the string. This is similar to the GNU
      `basename` command.
    )",
    .fun = prim_baseNameOf,
});

/* Return the directory of the given path, i.e., everything before the
   last slash.  Return either a path or a string depending on the type
   of the argument. */
static void prim_dirOf(EvalState & state, const PosIdx pos, Value * * args, Value & v)
{
    PathSet context;
    auto path = state.coerceToString(pos, *args[0], context, false, false, "while evaluating the first argument passed to builtins.dirOf");
    auto dir = dirOf(*path);
    if (args[0]->type() == nPath) v.mkPath(dir); else v.mkString(dir, context);
}

static RegisterPrimOp primop_dirOf({
    .name = "dirOf",
    .args = {"s"},
    .doc = R"(
      Return the directory part of the string *s*, that is, everything
      before the final slash in the string. This is similar to the GNU
      `dirname` command.
    )",
    .fun = prim_dirOf,
});

/* Return the contents of a file as a string. */
static void prim_readFile(EvalState & state, const PosIdx pos, Value * * args, Value & v)
{
    auto path = realisePath(state, pos, *args[0]);
    auto s = readFile(path);
    if (s.find((char) 0) != std::string::npos)
        state.debugThrowLastTrace(Error("the contents of the file '%1%' cannot be represented as a Nix string", path));
    StorePathSet refs;
    if (state.store->isInStore(path)) {
        auto p = state.store->toStorePath(path).first;
        try {
<<<<<<< HEAD
            refs = state.store->queryPathInfo(p)->references;
=======
            // FIXME: Are self references becoming non-self references OK?
            refs = state.store->queryPathInfo(state.store->toStorePath(path).first)->referencesPossiblyToSelf();
>>>>>>> 46e942ff
        } catch (Error &) { // FIXME: should be InvalidPathError
        }
        // Re-scan references to filter down to just the ones that actually occur in the file.
        auto refsSink = PathRefScanSink::fromPaths(refs);
        refsSink << s;
        refs = refsSink.getResultPaths();
    }
    auto context = state.store->printStorePathSet(refs);
    v.mkString(s, context);
}

static RegisterPrimOp primop_readFile({
    .name = "__readFile",
    .args = {"path"},
    .doc = R"(
      Return the contents of the file *path* as a string.
    )",
    .fun = prim_readFile,
});

/* Find a file in the Nix search path. Used to implement <x> paths,
   which are desugared to 'findFile __nixPath "x"'. */
static void prim_findFile(EvalState & state, const PosIdx pos, Value * * args, Value & v)
{
    state.forceList(*args[0], pos, "while evaluating the first argument passed to builtins.findFile");

    SearchPath searchPath;

    for (auto v2 : args[0]->listItems()) {
        state.forceAttrs(*v2, pos, "while evaluating an element of the list passed to builtins.findFile");

        std::string prefix;
        Bindings::iterator i = v2->attrs->find(state.sPrefix);
        if (i != v2->attrs->end())
            prefix = state.forceStringNoCtx(*i->value, pos, "while evaluating the `prefix` attribute of an element of the list passed to builtins.findFile");

        i = getAttr(state, state.sPath, v2->attrs, "in an element of the __nixPath");

        PathSet context;
        auto path = state.coerceToString(pos, *i->value, context, false, false,
                "while evaluating the `path` attribute of an element of the list passed to builtins.findFile").toOwned();

        try {
            auto rewrites = state.realiseContext(context);
            path = rewriteStrings(path, rewrites);
        } catch (InvalidPathError & e) {
            state.debugThrowLastTrace(EvalError({
                .msg = hintfmt("cannot find '%1%', since path '%2%' is not valid", path, e.path),
                .errPos = state.positions[pos]
            }));
        }

        searchPath.emplace_back(prefix, path);
    }

    auto path = state.forceStringNoCtx(*args[1], pos, "while evaluating the second argument passed to builtins.findFile");

    v.mkPath(state.checkSourcePath(state.findFile(searchPath, path, pos)));
}

static RegisterPrimOp primop_findFile(RegisterPrimOp::Info {
    .name = "__findFile",
    .arity = 2,
    .fun = prim_findFile,
});

/* Return the cryptographic hash of a file in base-16. */
static void prim_hashFile(EvalState & state, const PosIdx pos, Value * * args, Value & v)
{
    auto type = state.forceStringNoCtx(*args[0], pos, "while evaluating the first argument passed to builtins.hashFile");
    std::optional<HashType> ht = parseHashType(type);
    if (!ht)
        state.debugThrowLastTrace(Error({
            .msg = hintfmt("unknown hash type '%1%'", type),
            .errPos = state.positions[pos]
        }));

    auto path = realisePath(state, pos, *args[1]);

    v.mkString(hashFile(*ht, path).to_string(Base16, false));
}

static RegisterPrimOp primop_hashFile({
    .name = "__hashFile",
    .args = {"type", "p"},
    .doc = R"(
      Return a base-16 representation of the cryptographic hash of the
      file at path *p*. The hash algorithm specified by *type* must be one
      of `"md5"`, `"sha1"`, `"sha256"` or `"sha512"`.
    )",
    .fun = prim_hashFile,
});

/* Read a directory (without . or ..) */
static void prim_readDir(EvalState & state, const PosIdx pos, Value * * args, Value & v)
{
    auto path = realisePath(state, pos, *args[0]);

    DirEntries entries = readDirectory(path);

    auto attrs = state.buildBindings(entries.size());

    for (auto & ent : entries) {
        if (ent.type == DT_UNKNOWN)
            ent.type = getFileType(path + "/" + ent.name);
        attrs.alloc(ent.name).mkString(
            ent.type == DT_REG ? "regular" :
            ent.type == DT_DIR ? "directory" :
            ent.type == DT_LNK ? "symlink" :
            "unknown");
    }

    v.mkAttrs(attrs);
}

static RegisterPrimOp primop_readDir({
    .name = "__readDir",
    .args = {"path"},
    .doc = R"(
      Return the contents of the directory *path* as a set mapping
      directory entries to the corresponding file type. For instance, if
      directory `A` contains a regular file `B` and another directory
      `C`, then `builtins.readDir ./A` will return the set

      ```nix
      { B = "regular"; C = "directory"; }
      ```

      The possible values for the file type are `"regular"`,
      `"directory"`, `"symlink"` and `"unknown"`.
    )",
    .fun = prim_readDir,
});


/*************************************************************
 * Creating files
 *************************************************************/


/* Convert the argument (which can be any Nix expression) to an XML
   representation returned in a string.  Not all Nix expressions can
   be sensibly or completely represented (e.g., functions). */
static void prim_toXML(EvalState & state, const PosIdx pos, Value * * args, Value & v)
{
    std::ostringstream out;
    PathSet context;
    printValueAsXML(state, true, false, *args[0], out, context, pos);
    v.mkString(out.str(), context);
}

static RegisterPrimOp primop_toXML({
    .name = "__toXML",
    .args = {"e"},
    .doc = R"(
      Return a string containing an XML representation of *e*. The main
      application for `toXML` is to communicate information with the
      builder in a more structured format than plain environment
      variables.

      Here is an example where this is the case:

      ```nix
      { stdenv, fetchurl, libxslt, jira, uberwiki }:

      stdenv.mkDerivation (rec {
        name = "web-server";

        buildInputs = [ libxslt ];

        builder = builtins.toFile "builder.sh" "
          source $stdenv/setup
          mkdir $out
          echo "$servlets" | xsltproc ${stylesheet} - > $out/server-conf.xml ①
        ";

        stylesheet = builtins.toFile "stylesheet.xsl" ②
         "<?xml version='1.0' encoding='UTF-8'?>
          <xsl:stylesheet xmlns:xsl='http://www.w3.org/1999/XSL/Transform' version='1.0'>
            <xsl:template match='/'>
              <Configure>
                <xsl:for-each select='/expr/list/attrs'>
                  <Call name='addWebApplication'>
                    <Arg><xsl:value-of select=\"attr[@name = 'path']/string/@value\" /></Arg>
                    <Arg><xsl:value-of select=\"attr[@name = 'war']/path/@value\" /></Arg>
                  </Call>
                </xsl:for-each>
              </Configure>
            </xsl:template>
          </xsl:stylesheet>
        ";

        servlets = builtins.toXML [ ③
          { path = "/bugtracker"; war = jira + "/lib/atlassian-jira.war"; }
          { path = "/wiki"; war = uberwiki + "/uberwiki.war"; }
        ];
      })
      ```

      The builder is supposed to generate the configuration file for a
      [Jetty servlet container](http://jetty.mortbay.org/). A servlet
      container contains a number of servlets (`*.war` files) each
      exported under a specific URI prefix. So the servlet configuration
      is a list of sets containing the `path` and `war` of the servlet
      (①). This kind of information is difficult to communicate with the
      normal method of passing information through an environment
      variable, which just concatenates everything together into a
      string (which might just work in this case, but wouldn’t work if
      fields are optional or contain lists themselves). Instead the Nix
      expression is converted to an XML representation with `toXML`,
      which is unambiguous and can easily be processed with the
      appropriate tools. For instance, in the example an XSLT stylesheet
      (at point ②) is applied to it (at point ①) to generate the XML
      configuration file for the Jetty server. The XML representation
      produced at point ③ by `toXML` is as follows:

      ```xml
      <?xml version='1.0' encoding='utf-8'?>
      <expr>
        <list>
          <attrs>
            <attr name="path">
              <string value="/bugtracker" />
            </attr>
            <attr name="war">
              <path value="/nix/store/d1jh9pasa7k2...-jira/lib/atlassian-jira.war" />
            </attr>
          </attrs>
          <attrs>
            <attr name="path">
              <string value="/wiki" />
            </attr>
            <attr name="war">
              <path value="/nix/store/y6423b1yi4sx...-uberwiki/uberwiki.war" />
            </attr>
          </attrs>
        </list>
      </expr>
      ```

      Note that we used the `toFile` built-in to write the builder and
      the stylesheet “inline” in the Nix expression. The path of the
      stylesheet is spliced into the builder using the syntax `xsltproc
      ${stylesheet}`.
    )",
    .fun = prim_toXML,
});

/* Convert the argument (which can be any Nix expression) to a JSON
   string.  Not all Nix expressions can be sensibly or completely
   represented (e.g., functions). */
static void prim_toJSON(EvalState & state, const PosIdx pos, Value * * args, Value & v)
{
    std::ostringstream out;
    PathSet context;
    printValueAsJSON(state, true, *args[0], pos, out, context);
    v.mkString(out.str(), context);
}

static RegisterPrimOp primop_toJSON({
    .name = "__toJSON",
    .args = {"e"},
    .doc = R"(
      Return a string containing a JSON representation of *e*. Strings,
      integers, floats, booleans, nulls and lists are mapped to their JSON
      equivalents. Sets (except derivations) are represented as objects.
      Derivations are translated to a JSON string containing the
      derivation’s output path. Paths are copied to the store and
      represented as a JSON string of the resulting store path.
    )",
    .fun = prim_toJSON,
});

/* Parse a JSON string to a value. */
static void prim_fromJSON(EvalState & state, const PosIdx pos, Value * * args, Value & v)
{
    auto s = state.forceStringNoCtx(*args[0], pos, "while evaluating the first argument passed to builtins.fromJSON");
    try {
        parseJSON(state, s, v);
    } catch (JSONParseError &e) {
        e.addTrace(state.positions[pos], "while decoding a JSON string");
        throw;
    }
}

static RegisterPrimOp primop_fromJSON({
    .name = "__fromJSON",
    .args = {"e"},
    .doc = R"(
      Convert a JSON string to a Nix value. For example,

      ```nix
      builtins.fromJSON ''{"x": [1, 2, 3], "y": null}''
      ```

      returns the value `{ x = [ 1 2 3 ]; y = null; }`.
    )",
    .fun = prim_fromJSON,
});

/* Store a string in the Nix store as a source file that can be used
   as an input by derivations. */
static void prim_toFile(EvalState & state, const PosIdx pos, Value * * args, Value & v)
{
    PathSet context;
    std::string name(state.forceStringNoCtx(*args[0], pos, "while evaluating the first argument passed to builtins.toFile"));
    std::string contents(state.forceString(*args[1], context, pos, "while evaluating the second argument passed to builtins.toFile"));

    StorePathSet refs;

    for (auto path : context) {
        if (path.at(0) != '/')
            state.debugThrowLastTrace(EvalError({
                .msg = hintfmt(
                    "in 'toFile': the file named '%1%' must not contain a reference "
                    "to a derivation but contains (%2%)",
                    name, path),
                .errPos = state.positions[pos]
            }));
        refs.insert(state.store->parseStorePath(path));
    }

    auto storePath = settings.readOnlyMode
        ? state.store->computeStorePathForText(name, contents, refs)
        : state.store->addTextToStore(name, contents, refs, state.repair);

    /* Note: we don't need to add `context' to the context of the
       result, since `storePath' itself has references to the paths
       used in args[1]. */

    /* Add the output of this to the allowed paths. */
    state.allowAndSetStorePathString(storePath, v);
}

static RegisterPrimOp primop_toFile({
    .name = "__toFile",
    .args = {"name", "s"},
    .doc = R"(
      Store the string *s* in a file in the Nix store and return its
      path.  The file has suffix *name*. This file can be used as an
      input to derivations. One application is to write builders
      “inline”. For instance, the following Nix expression combines the
      [Nix expression for GNU Hello](expression-syntax.md) and its
      [build script](build-script.md) into one file:

      ```nix
      { stdenv, fetchurl, perl }:

      stdenv.mkDerivation {
        name = "hello-2.1.1";

        builder = builtins.toFile "builder.sh" "
          source $stdenv/setup

          PATH=$perl/bin:$PATH

          tar xvfz $src
          cd hello-*
          ./configure --prefix=$out
          make
          make install
        ";

        src = fetchurl {
          url = "http://ftp.nluug.nl/pub/gnu/hello/hello-2.1.1.tar.gz";
          sha256 = "1md7jsfd8pa45z73bz1kszpp01yw6x5ljkjk2hx7wl800any6465";
        };
        inherit perl;
      }
      ```

      It is even possible for one file to refer to another, e.g.,

      ```nix
      builder = let
        configFile = builtins.toFile "foo.conf" "
          # This is some dummy configuration file.
          ...
        ";
      in builtins.toFile "builder.sh" "
        source $stdenv/setup
        ...
        cp ${configFile} $out/etc/foo.conf
      ";
      ```

      Note that `${configFile}` is a
      [string interpolation](language/values.md#type-string), so the result of the
      expression `configFile`
      (i.e., a path like `/nix/store/m7p7jfny445k...-foo.conf`) will be
      spliced into the resulting string.

      It is however *not* allowed to have files mutually referring to each
      other, like so:

      ```nix
      let
        foo = builtins.toFile "foo" "...${bar}...";
        bar = builtins.toFile "bar" "...${foo}...";
      in foo
      ```

      This is not allowed because it would cause a cyclic dependency in
      the computation of the cryptographic hashes for `foo` and `bar`.

      It is also not possible to reference the result of a derivation. If
      you are using Nixpkgs, the `writeTextFile` function is able to do
      that.
    )",
    .fun = prim_toFile,
});

static void addPath(
    EvalState & state,
    const PosIdx pos,
    const std::string & name,
    Path path,
    Value * filterFun,
    FileIngestionMethod method,
    const std::optional<Hash> expectedHash,
    Value & v,
    const PathSet & context)
{
    try {
        // FIXME: handle CA derivation outputs (where path needs to
        // be rewritten to the actual output).
        auto rewrites = state.realiseContext(context);
        path = state.toRealPath(rewriteStrings(path, rewrites), context);

        StorePathSet refs;

        if (state.store->isInStore(path)) {
            try {
                auto [storePath, subPath] = state.store->toStorePath(path);
                // FIXME: we should scanForReferences on the path before adding it
                refs = state.store->queryPathInfo(storePath)->referencesPossiblyToSelf();
                path = state.store->toRealPath(storePath) + subPath;
            } catch (Error &) { // FIXME: should be InvalidPathError
            }
        }

        path = evalSettings.pureEval && expectedHash
            ? path
            : state.checkSourcePath(path);

        PathFilter filter = filterFun ? ([&](const Path & path) {
            auto st = lstat(path);

            /* Call the filter function.  The first argument is the path,
               the second is a string indicating the type of the file. */
            Value arg1;
            arg1.mkString(path);

            Value arg2;
            arg2.mkString(
                S_ISREG(st.st_mode) ? "regular" :
                S_ISDIR(st.st_mode) ? "directory" :
                S_ISLNK(st.st_mode) ? "symlink" :
                "unknown" /* not supported, will fail! */);

            Value * args []{&arg1, &arg2};
            Value res;
            state.callFunction(*filterFun, 2, args, res, pos);

            return state.forceBool(res, pos, "while evaluating the return value of the path filter function");
        }) : defaultPathFilter;

        std::optional<StorePath> expectedStorePath;
        if (expectedHash)
            expectedStorePath = state.store->makeFixedOutputPath(name, FixedOutputInfo {
                {
                    .method = method,
                    .hash = *expectedHash,
                },
                .references = {},
            });

        if (!expectedHash || !state.store->isValidPath(*expectedStorePath)) {
            StorePath dstPath = settings.readOnlyMode
                ? state.store->computeStorePathForPath(name, path, method, htSHA256, filter).first
                : state.store->addToStore(name, path, method, htSHA256, filter, state.repair, refs);
            if (expectedHash && expectedStorePath != dstPath)
                state.debugThrowLastTrace(Error("store path mismatch in (possibly filtered) path added from '%s'", path));
            state.allowAndSetStorePathString(dstPath, v);
        } else
            state.allowAndSetStorePathString(*expectedStorePath, v);
    } catch (Error & e) {
        e.addTrace(state.positions[pos], "while adding path '%s'", path);
        throw;
    }
}


static void prim_filterSource(EvalState & state, const PosIdx pos, Value * * args, Value & v)
{
    PathSet context;
    Path path = state.coerceToPath(pos, *args[1], context, "while evaluating the second argument (the path to filter) passed to builtins.filterSource");
    state.forceFunction(*args[0], pos, "while evaluating the first argument passed to builtins.filterSource");
    addPath(state, pos, std::string(baseNameOf(path)), path, args[0], FileIngestionMethod::Recursive, std::nullopt, v, context);
}

static RegisterPrimOp primop_filterSource({
    .name = "__filterSource",
    .args = {"e1", "e2"},
    .doc = R"(
      > **Warning**
      >
      > `filterSource` should not be used to filter store paths. Since
      > `filterSource` uses the name of the input directory while naming
      > the output directory, doing so will produce a directory name in
      > the form of `<hash2>-<hash>-<name>`, where `<hash>-<name>` is
      > the name of the input directory. Since `<hash>` depends on the
      > unfiltered directory, the name of the output directory will
      > indirectly depend on files that are filtered out by the
      > function. This will trigger a rebuild even when a filtered out
      > file is changed. Use `builtins.path` instead, which allows
      > specifying the name of the output directory.

      This function allows you to copy sources into the Nix store while
      filtering certain files. For instance, suppose that you want to use
      the directory `source-dir` as an input to a Nix expression, e.g.

      ```nix
      stdenv.mkDerivation {
        ...
        src = ./source-dir;
      }
      ```

      However, if `source-dir` is a Subversion working copy, then all
      those annoying `.svn` subdirectories will also be copied to the
      store. Worse, the contents of those directories may change a lot,
      causing lots of spurious rebuilds. With `filterSource` you can
      filter out the `.svn` directories:

      ```nix
      src = builtins.filterSource
        (path: type: type != "directory" || baseNameOf path != ".svn")
        ./source-dir;
      ```

      Thus, the first argument *e1* must be a predicate function that is
      called for each regular file, directory or symlink in the source
      tree *e2*. If the function returns `true`, the file is copied to the
      Nix store, otherwise it is omitted. The function is called with two
      arguments. The first is the full path of the file. The second is a
      string that identifies the type of the file, which is either
      `"regular"`, `"directory"`, `"symlink"` or `"unknown"` (for other
      kinds of files such as device nodes or fifos — but note that those
      cannot be copied to the Nix store, so if the predicate returns
      `true` for them, the copy will fail). If you exclude a directory,
      the entire corresponding subtree of *e2* will be excluded.
    )",
    .fun = prim_filterSource,
});

static void prim_path(EvalState & state, const PosIdx pos, Value * * args, Value & v)
{
    state.forceAttrs(*args[0], pos, "while evaluating the argument passed to builtins.path");
    Path path;
    std::string name;
    Value * filterFun = nullptr;
    auto method = FileIngestionMethod::Recursive;
    std::optional<Hash> expectedHash;
    PathSet context;

    for (auto & attr : *args[0]->attrs) {
        auto n = state.symbols[attr.name];
        if (n == "path")
            path = state.coerceToPath(attr.pos, *attr.value, context, "while evaluating the `path` attribute passed to builtins.path");
        else if (attr.name == state.sName)
            name = state.forceStringNoCtx(*attr.value, attr.pos, "while evaluating the `name` attribute passed to builtins.path");
        else if (n == "filter")
            state.forceFunction(*(filterFun = attr.value), attr.pos, "while evaluating the `filter` parameter passed to builtins.path");
        else if (n == "recursive")
            method = FileIngestionMethod { state.forceBool(*attr.value, attr.pos, "while evaluating the `recursive` attribute passed to builtins.path") };
        else if (n == "sha256")
            expectedHash = newHashAllowEmpty(state.forceStringNoCtx(*attr.value, attr.pos, "while evaluating the `sha256` attribute passed to builtins.path"), htSHA256);
        else
            state.debugThrowLastTrace(EvalError({
                .msg = hintfmt("unsupported argument '%1%' to 'addPath'", state.symbols[attr.name]),
                .errPos = state.positions[attr.pos]
            }));
    }
    if (path.empty())
        state.debugThrowLastTrace(EvalError({
            .msg = hintfmt("missing required 'path' attribute in the first argument to builtins.path"),
            .errPos = state.positions[pos]
        }));
    if (name.empty())
        name = baseNameOf(path);

    addPath(state, pos, name, path, filterFun, method, expectedHash, v, context);
}

static RegisterPrimOp primop_path({
    .name = "__path",
    .args = {"args"},
    .doc = R"(
      An enrichment of the built-in path type, based on the attributes
      present in *args*. All are optional except `path`:

        - path\
          The underlying path.

        - name\
          The name of the path when added to the store. This can used to
          reference paths that have nix-illegal characters in their names,
          like `@`.

        - filter\
          A function of the type expected by `builtins.filterSource`,
          with the same semantics.

        - recursive\
          When `false`, when `path` is added to the store it is with a
          flat hash, rather than a hash of the NAR serialization of the
          file. Thus, `path` must refer to a regular file, not a
          directory. This allows similar behavior to `fetchurl`. Defaults
          to `true`.

        - sha256\
          When provided, this is the expected hash of the file at the
          path. Evaluation will fail if the hash is incorrect, and
          providing a hash allows `builtins.path` to be used even when the
          `pure-eval` nix config option is on.
    )",
    .fun = prim_path,
});


/*************************************************************
 * Sets
 *************************************************************/


/* Return the names of the attributes in a set as a sorted list of
   strings. */
static void prim_attrNames(EvalState & state, const PosIdx pos, Value * * args, Value & v)
{
    state.forceAttrs(*args[0], pos, "while evaluating the argument passed to builtins.attrNames");

    state.mkList(v, args[0]->attrs->size());

    size_t n = 0;
    for (auto & i : *args[0]->attrs)
        (v.listElems()[n++] = state.allocValue())->mkString(state.symbols[i.name]);

    std::sort(v.listElems(), v.listElems() + n,
              [](Value * v1, Value * v2) { return strcmp(v1->string.s, v2->string.s) < 0; });
}

static RegisterPrimOp primop_attrNames({
    .name = "__attrNames",
    .args = {"set"},
    .doc = R"(
      Return the names of the attributes in the set *set* in an
      alphabetically sorted list. For instance, `builtins.attrNames { y
      = 1; x = "foo"; }` evaluates to `[ "x" "y" ]`.
    )",
    .fun = prim_attrNames,
});

/* Return the values of the attributes in a set as a list, in the same
   order as attrNames. */
static void prim_attrValues(EvalState & state, const PosIdx pos, Value * * args, Value & v)
{
    state.forceAttrs(*args[0], pos, "while evaluating the argument passed to builtins.attrValues");

    state.mkList(v, args[0]->attrs->size());

    unsigned int n = 0;
    for (auto & i : *args[0]->attrs)
        v.listElems()[n++] = (Value *) &i;

    std::sort(v.listElems(), v.listElems() + n,
        [&](Value * v1, Value * v2) {
            std::string_view s1 = state.symbols[((Attr *) v1)->name],
                s2 = state.symbols[((Attr *) v2)->name];
            return s1 < s2;
        });

    for (unsigned int i = 0; i < n; ++i)
        v.listElems()[i] = ((Attr *) v.listElems()[i])->value;
}

static RegisterPrimOp primop_attrValues({
    .name = "__attrValues",
    .args = {"set"},
    .doc = R"(
      Return the values of the attributes in the set *set* in the order
      corresponding to the sorted attribute names.
    )",
    .fun = prim_attrValues,
});

/* Dynamic version of the `.' operator. */
void prim_getAttr(EvalState & state, const PosIdx pos, Value * * args, Value & v)
{
    auto attr = state.forceStringNoCtx(*args[0], pos, "while evaluating the first argument passed to builtins.getAttr");
    state.forceAttrs(*args[1], pos, "while evaluating the second argument passed to builtins.getAttr");
    Bindings::iterator i = getAttr(
        state,
        state.symbols.create(attr),
        args[1]->attrs,
        "in the attribute set under consideration"
    );
    // !!! add to stack trace?
    if (state.countCalls && i->pos) state.attrSelects[i->pos]++;
    state.forceValue(*i->value, pos);
    v = *i->value;
}

static RegisterPrimOp primop_getAttr({
    .name = "__getAttr",
    .args = {"s", "set"},
    .doc = R"(
      `getAttr` returns the attribute named *s* from *set*. Evaluation
      aborts if the attribute doesn’t exist. This is a dynamic version of
      the `.` operator, since *s* is an expression rather than an
      identifier.
    )",
    .fun = prim_getAttr,
});

/* Return position information of the specified attribute. */
static void prim_unsafeGetAttrPos(EvalState & state, const PosIdx pos, Value * * args, Value & v)
{
    auto attr = state.forceStringNoCtx(*args[0], pos, "while evaluating the first argument passed to builtins.unsafeGetAttrPos");
    state.forceAttrs(*args[1], pos, "while evaluating the second argument passed to builtins.unsafeGetAttrPos");
    Bindings::iterator i = args[1]->attrs->find(state.symbols.create(attr));
    if (i == args[1]->attrs->end())
        v.mkNull();
    else
        state.mkPos(v, i->pos);
}

static RegisterPrimOp primop_unsafeGetAttrPos(RegisterPrimOp::Info {
    .name = "__unsafeGetAttrPos",
    .arity = 2,
    .fun = prim_unsafeGetAttrPos,
});

/* Dynamic version of the `?' operator. */
static void prim_hasAttr(EvalState & state, const PosIdx pos, Value * * args, Value & v)
{
    auto attr = state.forceStringNoCtx(*args[0], pos, "while evaluating the first argument passed to builtins.hasAttr");
    state.forceAttrs(*args[1], pos, "while evaluating the second argument passed to builtins.hasAttr");
    v.mkBool(args[1]->attrs->find(state.symbols.create(attr)) != args[1]->attrs->end());
}

static RegisterPrimOp primop_hasAttr({
    .name = "__hasAttr",
    .args = {"s", "set"},
    .doc = R"(
      `hasAttr` returns `true` if *set* has an attribute named *s*, and
      `false` otherwise. This is a dynamic version of the `?` operator,
      since *s* is an expression rather than an identifier.
    )",
    .fun = prim_hasAttr,
});

/* Determine whether the argument is a set. */
static void prim_isAttrs(EvalState & state, const PosIdx pos, Value * * args, Value & v)
{
    state.forceValue(*args[0], pos);
    v.mkBool(args[0]->type() == nAttrs);
}

static RegisterPrimOp primop_isAttrs({
    .name = "__isAttrs",
    .args = {"e"},
    .doc = R"(
      Return `true` if *e* evaluates to a set, and `false` otherwise.
    )",
    .fun = prim_isAttrs,
});

static void prim_removeAttrs(EvalState & state, const PosIdx pos, Value * * args, Value & v)
{
    state.forceAttrs(*args[0], pos, "while evaluating the first argument passed to builtins.removeAttrs");
    state.forceList(*args[1], pos, "while evaluating the second argument passed to builtins.removeAttrs");

    /* Get the attribute names to be removed.
       We keep them as Attrs instead of Symbols so std::set_difference
       can be used to remove them from attrs[0]. */
    boost::container::small_vector<Attr, 64> names;
    names.reserve(args[1]->listSize());
    for (auto elem : args[1]->listItems()) {
        state.forceStringNoCtx(*elem, pos, "while evaluating the values of the second argument passed to builtins.removeAttrs");
        names.emplace_back(state.symbols.create(elem->string.s), nullptr);
    }
    std::sort(names.begin(), names.end());

    /* Copy all attributes not in that set.  Note that we don't need
       to sort v.attrs because it's a subset of an already sorted
       vector. */
    auto attrs = state.buildBindings(args[0]->attrs->size());
    std::set_difference(
        args[0]->attrs->begin(), args[0]->attrs->end(),
        names.begin(), names.end(),
        std::back_inserter(attrs));
    v.mkAttrs(attrs.alreadySorted());
}

static RegisterPrimOp primop_removeAttrs({
    .name = "removeAttrs",
    .args = {"set", "list"},
    .doc = R"(
      Remove the attributes listed in *list* from *set*. The attributes
      don’t have to exist in *set*. For instance,

      ```nix
      removeAttrs { x = 1; y = 2; z = 3; } [ "a" "x" "z" ]
      ```

      evaluates to `{ y = 2; }`.
    )",
    .fun = prim_removeAttrs,
});

/* Builds a set from a list specifying (name, value) pairs.  To be
   precise, a list [{name = "name1"; value = value1;} ... {name =
   "nameN"; value = valueN;}] is transformed to {name1 = value1;
   ... nameN = valueN;}.  In case of duplicate occurrences of the same
   name, the first takes precedence. */
static void prim_listToAttrs(EvalState & state, const PosIdx pos, Value * * args, Value & v)
{
    state.forceList(*args[0], pos, "while evaluating the argument passed to builtins.listToAttrs");

    auto attrs = state.buildBindings(args[0]->listSize());

    std::set<Symbol> seen;

    for (auto v2 : args[0]->listItems()) {
        state.forceAttrs(*v2, pos, "while evaluating an element of the list passed to builtins.listToAttrs");

        Bindings::iterator j = getAttr(state, state.sName, v2->attrs, "in a {name=...; value=...;} pair");

        auto name = state.forceStringNoCtx(*j->value, j->pos, "while evaluating the `name` attribute of an element of the list passed to builtins.listToAttrs");

        auto sym = state.symbols.create(name);
        if (seen.insert(sym).second) {
            Bindings::iterator j2 = getAttr(state, state.sValue, v2->attrs, "in a {name=...; value=...;} pair");
            attrs.insert(sym, j2->value, j2->pos);
        }
    }

    v.mkAttrs(attrs);
}

static RegisterPrimOp primop_listToAttrs({
    .name = "__listToAttrs",
    .args = {"e"},
    .doc = R"(
      Construct a set from a list specifying the names and values of each
      attribute. Each element of the list should be a set consisting of a
      string-valued attribute `name` specifying the name of the attribute,
      and an attribute `value` specifying its value.

      In case of duplicate occurrences of the same name, the first
      takes precedence.

      Example:

      ```nix
      builtins.listToAttrs
        [ { name = "foo"; value = 123; }
          { name = "bar"; value = 456; }
          { name = "bar"; value = 420; }
        ]
      ```

      evaluates to

      ```nix
      { foo = 123; bar = 456; }
      ```
    )",
    .fun = prim_listToAttrs,
});

static void prim_intersectAttrs(EvalState & state, const PosIdx pos, Value * * args, Value & v)
{
    state.forceAttrs(*args[0], pos, "while evaluating the first argument passed to builtins.intersectAttrs");
    state.forceAttrs(*args[1], pos, "while evaluating the second argument passed to builtins.intersectAttrs");

    Bindings &left = *args[0]->attrs;
    Bindings &right = *args[1]->attrs;

    auto attrs = state.buildBindings(std::min(left.size(), right.size()));

    // The current implementation has good asymptotic complexity and is reasonably
    // simple. Further optimization may be possible, but does not seem productive,
    // considering the state of eval performance in 2022.
    //
    // I have looked for reusable and/or standard solutions and these are my
    // findings:
    //
    // STL
    // ===
    // std::set_intersection is not suitable, as it only performs a simultaneous
    // linear scan; not taking advantage of random access. This is O(n + m), so
    // linear in the largest set, which is not acceptable for callPackage in Nixpkgs.
    //
    // Simultaneous scan, with alternating simple binary search
    // ===
    // One alternative algorithm scans the attrsets simultaneously, jumping
    // forward using `lower_bound` in case of inequality. This should perform
    // well on very similar sets, having a local and predictable access pattern.
    // On dissimilar sets, it seems to need more comparisons than the current
    // algorithm, as few consecutive attrs match. `lower_bound` could take
    // advantage of the decreasing remaining search space, but this causes
    // the medians to move, which can mean that they don't stay in the cache
    // like they would with the current naive `find`.
    //
    // Double binary search
    // ===
    // The optimal algorithm may be "Double binary search", which doesn't
    // scan at all, but rather divides both sets simultaneously.
    // See "Fast Intersection Algorithms for Sorted Sequences" by Baeza-Yates et al.
    // https://cs.uwaterloo.ca/~ajsaling/papers/intersection_alg_app10.pdf
    // The only downsides I can think of are not having a linear access pattern
    // for similar sets, and having to maintain a more intricate algorithm.
    //
    // Adaptive
    // ===
    // Finally one could run try a simultaneous scan, count misses and fall back
    // to double binary search when the counter hit some threshold and/or ratio.

    if (left.size() < right.size()) {
        for (auto & l : left) {
            Bindings::iterator r = right.find(l.name);
            if (r != right.end())
                attrs.insert(*r);
        }
    }
    else {
        for (auto & r : right) {
            Bindings::iterator l = left.find(r.name);
            if (l != left.end())
                attrs.insert(r);
        }
    }

    v.mkAttrs(attrs.alreadySorted());
}

static RegisterPrimOp primop_intersectAttrs({
    .name = "__intersectAttrs",
    .args = {"e1", "e2"},
    .doc = R"(
      Return a set consisting of the attributes in the set *e2* which have the
      same name as some attribute in *e1*.

      Performs in O(*n* log *m*) where *n* is the size of the smaller set and *m* the larger set's size.
    )",
    .fun = prim_intersectAttrs,
});

static void prim_catAttrs(EvalState & state, const PosIdx pos, Value * * args, Value & v)
{
    auto attrName = state.symbols.create(state.forceStringNoCtx(*args[0], pos, "while evaluating the first argument passed to builtins.catAttrs"));
    state.forceList(*args[1], pos, "while evaluating the second argument passed to builtins.catAttrs");

    Value * res[args[1]->listSize()];
    unsigned int found = 0;

    for (auto v2 : args[1]->listItems()) {
        state.forceAttrs(*v2, pos, "while evaluating an element in the list passed as second argument to builtins.catAttrs");
        Bindings::iterator i = v2->attrs->find(attrName);
        if (i != v2->attrs->end())
            res[found++] = i->value;
    }

    state.mkList(v, found);
    for (unsigned int n = 0; n < found; ++n)
        v.listElems()[n] = res[n];
}

static RegisterPrimOp primop_catAttrs({
    .name = "__catAttrs",
    .args = {"attr", "list"},
    .doc = R"(
      Collect each attribute named *attr* from a list of attribute
      sets.  Attrsets that don't contain the named attribute are
      ignored. For example,

      ```nix
      builtins.catAttrs "a" [{a = 1;} {b = 0;} {a = 2;}]
      ```

      evaluates to `[1 2]`.
    )",
    .fun = prim_catAttrs,
});

static void prim_functionArgs(EvalState & state, const PosIdx pos, Value * * args, Value & v)
{
    state.forceValue(*args[0], pos);
    if (args[0]->isPrimOpApp() || args[0]->isPrimOp()) {
        v.mkAttrs(&state.emptyBindings);
        return;
    }
    if (!args[0]->isLambda())
        state.debugThrowLastTrace(TypeError({
            .msg = hintfmt("'functionArgs' requires a function"),
            .errPos = state.positions[pos]
        }));

    if (!args[0]->lambda.fun->hasFormals()) {
        v.mkAttrs(&state.emptyBindings);
        return;
    }

    auto attrs = state.buildBindings(args[0]->lambda.fun->formals->formals.size());
    for (auto & i : args[0]->lambda.fun->formals->formals)
        // !!! should optimise booleans (allocate only once)
        attrs.alloc(i.name, i.pos).mkBool(i.def);
    v.mkAttrs(attrs);
}

static RegisterPrimOp primop_functionArgs({
    .name = "__functionArgs",
    .args = {"f"},
    .doc = R"(
      Return a set containing the names of the formal arguments expected
      by the function *f*. The value of each attribute is a Boolean
      denoting whether the corresponding argument has a default value. For
      instance, `functionArgs ({ x, y ? 123}: ...) = { x = false; y =
      true; }`.

      "Formal argument" here refers to the attributes pattern-matched by
      the function. Plain lambdas are not included, e.g. `functionArgs (x:
      ...) = { }`.
    )",
    .fun = prim_functionArgs,
});

/*  */
static void prim_mapAttrs(EvalState & state, const PosIdx pos, Value * * args, Value & v)
{
    state.forceAttrs(*args[1], pos, "while evaluating the second argument passed to builtins.mapAttrs");

    auto attrs = state.buildBindings(args[1]->attrs->size());

    for (auto & i : *args[1]->attrs) {
        Value * vName = state.allocValue();
        Value * vFun2 = state.allocValue();
        vName->mkString(state.symbols[i.name]);
        vFun2->mkApp(args[0], vName);
        attrs.alloc(i.name).mkApp(vFun2, i.value);
    }

    v.mkAttrs(attrs.alreadySorted());
}

static RegisterPrimOp primop_mapAttrs({
    .name = "__mapAttrs",
    .args = {"f", "attrset"},
    .doc = R"(
      Apply function *f* to every element of *attrset*. For example,

      ```nix
      builtins.mapAttrs (name: value: value * 10) { a = 1; b = 2; }
      ```

      evaluates to `{ a = 10; b = 20; }`.
    )",
    .fun = prim_mapAttrs,
});

static void prim_zipAttrsWith(EvalState & state, const PosIdx pos, Value * * args, Value & v)
{
    // we will first count how many values are present for each given key.
    // we then allocate a single attrset and pre-populate it with lists of
    // appropriate sizes, stash the pointers to the list elements of each,
    // and populate the lists. after that we replace the list in the every
    // attribute with the merge function application. this way we need not
    // use (slightly slower) temporary storage the GC does not know about.

    std::map<Symbol, std::pair<size_t, Value * *>> attrsSeen;

    state.forceFunction(*args[0], pos, "while evaluating the first argument passed to builtins.zipAttrsWith");
    state.forceList(*args[1], pos, "while evaluating the second argument passed to builtins.zipAttrsWith");
    const auto listSize = args[1]->listSize();
    const auto listElems = args[1]->listElems();

    for (unsigned int n = 0; n < listSize; ++n) {
        Value * vElem = listElems[n];
        try {
            state.forceAttrs(*vElem, noPos, "while evaluating a value of the list passed as second argument to builtins.zipAttrsWith");
            for (auto & attr : *vElem->attrs)
                attrsSeen[attr.name].first++;
        } catch (TypeError & e) {
            e.addTrace(state.positions[pos], hintfmt("while invoking '%s'", "zipAttrsWith"));
            state.debugThrowLastTrace(e);
        }
    }

    auto attrs = state.buildBindings(attrsSeen.size());
    for (auto & [sym, elem] : attrsSeen) {
        auto & list = attrs.alloc(sym);
        state.mkList(list, elem.first);
        elem.second = list.listElems();
    }
    v.mkAttrs(attrs.alreadySorted());

    for (unsigned int n = 0; n < listSize; ++n) {
        Value * vElem = listElems[n];
        for (auto & attr : *vElem->attrs)
            *attrsSeen[attr.name].second++ = attr.value;
    }

    for (auto & attr : *v.attrs) {
        auto name = state.allocValue();
        name->mkString(state.symbols[attr.name]);
        auto call1 = state.allocValue();
        call1->mkApp(args[0], name);
        auto call2 = state.allocValue();
        call2->mkApp(call1, attr.value);
        attr.value = call2;
    }
}

static RegisterPrimOp primop_zipAttrsWith({
    .name = "__zipAttrsWith",
    .args = {"f", "list"},
    .doc = R"(
      Transpose a list of attribute sets into an attribute set of lists,
      then apply `mapAttrs`.

      `f` receives two arguments: the attribute name and a non-empty
      list of all values encountered for that attribute name.

      The result is an attribute set where the attribute names are the
      union of the attribute names in each element of `list`. The attribute
      values are the return values of `f`.

      ```nix
      builtins.zipAttrsWith
        (name: values: { inherit name values; })
        [ { a = "x"; } { a = "y"; b = "z"; } ]
      ```

      evaluates to

      ```
      {
        a = { name = "a"; values = [ "x" "y" ]; };
        b = { name = "b"; values = [ "z" ]; };
      }
      ```
    )",
    .fun = prim_zipAttrsWith,
});


/*************************************************************
 * Lists
 *************************************************************/


/* Determine whether the argument is a list. */
static void prim_isList(EvalState & state, const PosIdx pos, Value * * args, Value & v)
{
    state.forceValue(*args[0], pos);
    v.mkBool(args[0]->type() == nList);
}

static RegisterPrimOp primop_isList({
    .name = "__isList",
    .args = {"e"},
    .doc = R"(
      Return `true` if *e* evaluates to a list, and `false` otherwise.
    )",
    .fun = prim_isList,
});

static void elemAt(EvalState & state, const PosIdx pos, Value & list, int n, Value & v)
{
    state.forceList(list, pos, "while evaluating the first argument passed to builtins.elemAt");
    if (n < 0 || (unsigned int) n >= list.listSize())
        state.debugThrowLastTrace(Error({
            .msg = hintfmt("list index %1% is out of bounds", n),
            .errPos = state.positions[pos]
        }));
    state.forceValue(*list.listElems()[n], pos);
    v = *list.listElems()[n];
}

/* Return the n-1'th element of a list. */
static void prim_elemAt(EvalState & state, const PosIdx pos, Value * * args, Value & v)
{
    elemAt(state, pos, *args[0], state.forceInt(*args[1], pos, "while evaluating the second argument passed to builtins.elemAt"), v);
}

static RegisterPrimOp primop_elemAt({
    .name = "__elemAt",
    .args = {"xs", "n"},
    .doc = R"(
      Return element *n* from the list *xs*. Elements are counted starting
      from 0. A fatal error occurs if the index is out of bounds.
    )",
    .fun = prim_elemAt,
});

/* Return the first element of a list. */
static void prim_head(EvalState & state, const PosIdx pos, Value * * args, Value & v)
{
    elemAt(state, pos, *args[0], 0, v);
}

static RegisterPrimOp primop_head({
    .name = "__head",
    .args = {"list"},
    .doc = R"(
      Return the first element of a list; abort evaluation if the argument
      isn’t a list or is an empty list. You can test whether a list is
      empty by comparing it with `[]`.
    )",
    .fun = prim_head,
});

/* Return a list consisting of everything but the first element of
   a list.  Warning: this function takes O(n) time, so you probably
   don't want to use it!  */
static void prim_tail(EvalState & state, const PosIdx pos, Value * * args, Value & v)
{
    state.forceList(*args[0], pos, "while evaluating the first argument passed to builtins.tail");
    if (args[0]->listSize() == 0)
        state.debugThrowLastTrace(Error({
            .msg = hintfmt("'tail' called on an empty list"),
            .errPos = state.positions[pos]
        }));

    state.mkList(v, args[0]->listSize() - 1);
    for (unsigned int n = 0; n < v.listSize(); ++n)
        v.listElems()[n] = args[0]->listElems()[n + 1];
}

static RegisterPrimOp primop_tail({
    .name = "__tail",
    .args = {"list"},
    .doc = R"(
      Return the second to last elements of a list; abort evaluation if
      the argument isn’t a list or is an empty list.

      > **Warning**
      >
      > This function should generally be avoided since it's inefficient:
      > unlike Haskell's `tail`, it takes O(n) time, so recursing over a
      > list by repeatedly calling `tail` takes O(n^2) time.
    )",
    .fun = prim_tail,
});

/* Apply a function to every element of a list. */
static void prim_map(EvalState & state, const PosIdx pos, Value * * args, Value & v)
{
    state.forceList(*args[1], pos, "while evaluating the second argument passed to builtins.map");

    if (args[1]->listSize() == 0) {
        v = *args[1];
        return;
    }

    state.forceFunction(*args[0], pos, "while evaluating the first argument passed to builtins.map");

    state.mkList(v, args[1]->listSize());
    for (unsigned int n = 0; n < v.listSize(); ++n)
        (v.listElems()[n] = state.allocValue())->mkApp(
            args[0], args[1]->listElems()[n]);
}

static RegisterPrimOp primop_map({
    .name = "map",
    .args = {"f", "list"},
    .doc = R"(
      Apply the function *f* to each element in the list *list*. For
      example,

      ```nix
      map (x"foo" + x) [ "bar" "bla" "abc" ]
      ```

      evaluates to `[ "foobar" "foobla" "fooabc" ]`.
    )",
    .fun = prim_map,
});

/* Filter a list using a predicate; that is, return a list containing
   every element from the list for which the predicate function
   returns true. */
static void prim_filter(EvalState & state, const PosIdx pos, Value * * args, Value & v)
{
    state.forceList(*args[1], pos, "while evaluating the second argument passed to builtins.filter");

    if (args[1]->listSize() == 0) {
        v = *args[1];
        return;
    }

    state.forceFunction(*args[0], pos, "while evaluating the first argument passed to builtins.filter");

    // FIXME: putting this on the stack is risky.
    Value * vs[args[1]->listSize()];
    unsigned int k = 0;

    bool same = true;
    for (unsigned int n = 0; n < args[1]->listSize(); ++n) {
        Value res;
        state.callFunction(*args[0], *args[1]->listElems()[n], res, noPos);
        if (state.forceBool(res, pos, "while evaluating the return value of the filtering function passed to builtins.filter"))
            vs[k++] = args[1]->listElems()[n];
        else
            same = false;
    }

    if (same)
        v = *args[1];
    else {
        state.mkList(v, k);
        for (unsigned int n = 0; n < k; ++n) v.listElems()[n] = vs[n];
    }
}

static RegisterPrimOp primop_filter({
    .name = "__filter",
    .args = {"f", "list"},
    .doc = R"(
      Return a list consisting of the elements of *list* for which the
      function *f* returns `true`.
    )",
    .fun = prim_filter,
});

/* Return true if a list contains a given element. */
static void prim_elem(EvalState & state, const PosIdx pos, Value * * args, Value & v)
{
    bool res = false;
    state.forceList(*args[1], pos, "while evaluating the second argument passed to builtins.elem");
    for (auto elem : args[1]->listItems())
        if (state.eqValues(*args[0], *elem, pos, "while searching for the presence of the given element in the list")) {
            res = true;
            break;
        }
    v.mkBool(res);
}

static RegisterPrimOp primop_elem({
    .name = "__elem",
    .args = {"x", "xs"},
    .doc = R"(
      Return `true` if a value equal to *x* occurs in the list *xs*, and
      `false` otherwise.
    )",
    .fun = prim_elem,
});

/* Concatenate a list of lists. */
static void prim_concatLists(EvalState & state, const PosIdx pos, Value * * args, Value & v)
{
    state.forceList(*args[0], pos, "while evaluating the first argument passed to builtins.concatLists");
    state.concatLists(v, args[0]->listSize(), args[0]->listElems(), pos, "while evaluating a value of the list passed to builtins.concatLists");
}

static RegisterPrimOp primop_concatLists({
    .name = "__concatLists",
    .args = {"lists"},
    .doc = R"(
      Concatenate a list of lists into a single list.
    )",
    .fun = prim_concatLists,
});

/* Return the length of a list.  This is an O(1) time operation. */
static void prim_length(EvalState & state, const PosIdx pos, Value * * args, Value & v)
{
    state.forceList(*args[0], pos, "while evaluating the first argument passed to builtins.length");
    v.mkInt(args[0]->listSize());
}

static RegisterPrimOp primop_length({
    .name = "__length",
    .args = {"e"},
    .doc = R"(
      Return the length of the list *e*.
    )",
    .fun = prim_length,
});

/* Reduce a list by applying a binary operator, from left to
   right. The operator is applied strictly. */
static void prim_foldlStrict(EvalState & state, const PosIdx pos, Value * * args, Value & v)
{
    state.forceFunction(*args[0], pos, "while evaluating the first argument passed to builtins.foldlStrict");
    state.forceList(*args[2], pos, "while evaluating the third argument passed to builtins.foldlStrict");

    if (args[2]->listSize()) {
        Value * vCur = args[1];

        for (auto [n, elem] : enumerate(args[2]->listItems())) {
            Value * vs []{vCur, elem};
            vCur = n == args[2]->listSize() - 1 ? &v : state.allocValue();
            state.callFunction(*args[0], 2, vs, *vCur, pos);
        }
        state.forceValue(v, pos);
    } else {
        state.forceValue(*args[1], pos);
        v = *args[1];
    }
}

static RegisterPrimOp primop_foldlStrict({
    .name = "__foldl'",
    .args = {"op", "nul", "list"},
    .doc = R"(
      Reduce a list by applying a binary operator, from left to right,
      e.g. `foldl' op nul [x0 x1 x2 ...] = op (op (op nul x0) x1) x2)
      ...`. The operator is applied strictly, i.e., its arguments are
      evaluated first. For example, `foldl' (x: y: x + y) 0 [1 2 3]`
      evaluates to 6.
    )",
    .fun = prim_foldlStrict,
});

static void anyOrAll(bool any, EvalState & state, const PosIdx pos, Value * * args, Value & v)
{
    state.forceFunction(*args[0], pos, std::string("while evaluating the first argument passed to builtins.") + (any ? "any" : "all"));
    state.forceList(*args[1], pos, std::string("while evaluating the second argument passed to builtins.") + (any ? "any" : "all"));

    Value vTmp;
    for (auto elem : args[1]->listItems()) {
        state.callFunction(*args[0], *elem, vTmp, pos);
        bool res = state.forceBool(vTmp, pos, std::string("while evaluating the return value of the function passed to builtins.") + (any ? "any" : "all"));
        if (res == any) {
            v.mkBool(any);
            return;
        }
    }

    v.mkBool(!any);
}


static void prim_any(EvalState & state, const PosIdx pos, Value * * args, Value & v)
{
    anyOrAll(true, state, pos, args, v);
}

static RegisterPrimOp primop_any({
    .name = "__any",
    .args = {"pred", "list"},
    .doc = R"(
      Return `true` if the function *pred* returns `true` for at least one
      element of *list*, and `false` otherwise.
    )",
    .fun = prim_any,
});

static void prim_all(EvalState & state, const PosIdx pos, Value * * args, Value & v)
{
    anyOrAll(false, state, pos, args, v);
}

static RegisterPrimOp primop_all({
    .name = "__all",
    .args = {"pred", "list"},
    .doc = R"(
      Return `true` if the function *pred* returns `true` for all elements
      of *list*, and `false` otherwise.
    )",
    .fun = prim_all,
});

static void prim_genList(EvalState & state, const PosIdx pos, Value * * args, Value & v)
{
    auto len = state.forceInt(*args[1], pos, "while evaluating the second argument passed to builtins.genList");

    if (len < 0)
        state.debugThrowLastTrace(EvalError({
            .msg = hintfmt("cannot create list of size %1%", len),
            .errPos = state.positions[pos]
        }));

    state.mkList(v, len);

    for (unsigned int n = 0; n < (unsigned int) len; ++n) {
        auto arg = state.allocValue();
        arg->mkInt(n);
        (v.listElems()[n] = state.allocValue())->mkApp(args[0], arg);
    }
}

static RegisterPrimOp primop_genList({
    .name = "__genList",
    .args = {"generator", "length"},
    .doc = R"(
      Generate list of size *length*, with each element *i* equal to the
      value returned by *generator* `i`. For example,

      ```nix
      builtins.genList (x: x * x) 5
      ```

      returns the list `[ 0 1 4 9 16 ]`.
    )",
    .fun = prim_genList,
});

static void prim_lessThan(EvalState & state, const PosIdx pos, Value * * args, Value & v);


static void prim_sort(EvalState & state, const PosIdx pos, Value * * args, Value & v)
{
    state.forceList(*args[1], pos, "while evaluating the second argument passed to builtins.sort");

    auto len = args[1]->listSize();
    if (len == 0) {
        v = *args[1];
        return;
    }

    state.forceFunction(*args[0], pos, "while evaluating the first argument passed to builtins.sort");

    state.mkList(v, len);
    for (unsigned int n = 0; n < len; ++n) {
        state.forceValue(*args[1]->listElems()[n], pos);
        v.listElems()[n] = args[1]->listElems()[n];
    }

    auto comparator = [&](Value * a, Value * b) {
        /* Optimization: if the comparator is lessThan, bypass
           callFunction. */
        if (args[0]->isPrimOp() && args[0]->primOp->fun == prim_lessThan)
            return CompareValues(state, noPos, "while evaluating the ordering function passed to builtins.sort")(a, b);

        Value * vs[] = {a, b};
        Value vBool;
        state.callFunction(*args[0], 2, vs, vBool, noPos);
        return state.forceBool(vBool, pos, "while evaluating the return value of the sorting function passed to builtins.sort");
    };

    /* FIXME: std::sort can segfault if the comparator is not a strict
       weak ordering. What to do? std::stable_sort() seems more
       resilient, but no guarantees... */
    std::stable_sort(v.listElems(), v.listElems() + len, comparator);
}

static RegisterPrimOp primop_sort({
    .name = "__sort",
    .args = {"comparator", "list"},
    .doc = R"(
      Return *list* in sorted order. It repeatedly calls the function
      *comparator* with two elements. The comparator should return `true`
      if the first element is less than the second, and `false` otherwise.
      For example,

      ```nix
      builtins.sort builtins.lessThan [ 483 249 526 147 42 77 ]
      ```

      produces the list `[ 42 77 147 249 483 526 ]`.

      This is a stable sort: it preserves the relative order of elements
      deemed equal by the comparator.
    )",
    .fun = prim_sort,
});

static void prim_partition(EvalState & state, const PosIdx pos, Value * * args, Value & v)
{
    state.forceFunction(*args[0], pos, "while evaluating the first argument passed to builtins.partition");
    state.forceList(*args[1], pos, "while evaluating the second argument passed to builtins.partition");

    auto len = args[1]->listSize();

    ValueVector right, wrong;

    for (unsigned int n = 0; n < len; ++n) {
        auto vElem = args[1]->listElems()[n];
        state.forceValue(*vElem, pos);
        Value res;
        state.callFunction(*args[0], *vElem, res, pos);
        if (state.forceBool(res, pos, "while evaluating the return value of the partition function passed to builtins.partition"))
            right.push_back(vElem);
        else
            wrong.push_back(vElem);
    }

    auto attrs = state.buildBindings(2);

    auto & vRight = attrs.alloc(state.sRight);
    auto rsize = right.size();
    state.mkList(vRight, rsize);
    if (rsize)
        memcpy(vRight.listElems(), right.data(), sizeof(Value *) * rsize);

    auto & vWrong = attrs.alloc(state.sWrong);
    auto wsize = wrong.size();
    state.mkList(vWrong, wsize);
    if (wsize)
        memcpy(vWrong.listElems(), wrong.data(), sizeof(Value *) * wsize);

    v.mkAttrs(attrs);
}

static RegisterPrimOp primop_partition({
    .name = "__partition",
    .args = {"pred", "list"},
    .doc = R"(
      Given a predicate function *pred*, this function returns an
      attrset containing a list named `right`, containing the elements
      in *list* for which *pred* returned `true`, and a list named
      `wrong`, containing the elements for which it returned
      `false`. For example,

      ```nix
      builtins.partition (x: x > 10) [1 23 9 3 42]
      ```

      evaluates to

      ```nix
      { right = [ 23 42 ]; wrong = [ 1 9 3 ]; }
      ```
    )",
    .fun = prim_partition,
});

static void prim_groupBy(EvalState & state, const PosIdx pos, Value * * args, Value & v)
{
    state.forceFunction(*args[0], pos, "while evaluating the first argument passed to builtins.groupBy");
    state.forceList(*args[1], pos, "while evaluating the second argument passed to builtins.groupBy");

    ValueVectorMap attrs;

    for (auto vElem : args[1]->listItems()) {
        Value res;
        state.callFunction(*args[0], *vElem, res, pos);
        auto name = state.forceStringNoCtx(res, pos, "while evaluating the return value of the grouping function passed to builtins.groupBy");
        auto sym = state.symbols.create(name);
        auto vector = attrs.try_emplace(sym, ValueVector()).first;
        vector->second.push_back(vElem);
    }

    auto attrs2 = state.buildBindings(attrs.size());

    for (auto & i : attrs) {
        auto & list = attrs2.alloc(i.first);
        auto size = i.second.size();
        state.mkList(list, size);
        memcpy(list.listElems(), i.second.data(), sizeof(Value *) * size);
    }

    v.mkAttrs(attrs2.alreadySorted());
}

static RegisterPrimOp primop_groupBy({
    .name = "__groupBy",
    .args = {"f", "list"},
    .doc = R"(
      Groups elements of *list* together by the string returned from the
      function *f* called on each element. It returns an attribute set
      where each attribute value contains the elements of *list* that are
      mapped to the same corresponding attribute name returned by *f*.

      For example,

      ```nix
      builtins.groupBy (builtins.substring 0 1) ["foo" "bar" "baz"]
      ```

      evaluates to

      ```nix
      { b = [ "bar" "baz" ]; f = [ "foo" ]; }
      ```
    )",
    .fun = prim_groupBy,
});

static void prim_concatMap(EvalState & state, const PosIdx pos, Value * * args, Value & v)
{
    state.forceFunction(*args[0], pos, "while evaluating the first argument passed to builtins.concatMap");
    state.forceList(*args[1], pos, "while evaluating the second argument passed to builtins.concatMap");
    auto nrLists = args[1]->listSize();

    Value lists[nrLists];
    size_t len = 0;

    for (unsigned int n = 0; n < nrLists; ++n) {
        Value * vElem = args[1]->listElems()[n];
        state.callFunction(*args[0], *vElem, lists[n], pos);
        try {
            state.forceList(lists[n], lists[n].determinePos(args[0]->determinePos(pos)), "while evaluating the return value of the function passed to buitlins.concatMap");
        } catch (TypeError &e) {
            e.addTrace(state.positions[pos], hintfmt("while invoking '%s'", "concatMap"));
            state.debugThrowLastTrace(e);
        }
        len += lists[n].listSize();
    }

    state.mkList(v, len);
    auto out = v.listElems();
    for (unsigned int n = 0, pos = 0; n < nrLists; ++n) {
        auto l = lists[n].listSize();
        if (l)
            memcpy(out + pos, lists[n].listElems(), l * sizeof(Value *));
        pos += l;
    }
}

static RegisterPrimOp primop_concatMap({
    .name = "__concatMap",
    .args = {"f", "list"},
    .doc = R"(
      This function is equivalent to `builtins.concatLists (map f list)`
      but is more efficient.
    )",
    .fun = prim_concatMap,
});


/*************************************************************
 * Integer arithmetic
 *************************************************************/


static void prim_add(EvalState & state, const PosIdx pos, Value * * args, Value & v)
{
    state.forceValue(*args[0], pos);
    state.forceValue(*args[1], pos);
    if (args[0]->type() == nFloat || args[1]->type() == nFloat)
        v.mkFloat(state.forceFloat(*args[0], pos, "while evaluating the first argument of the addition")
                + state.forceFloat(*args[1], pos, "while evaluating the second argument of the addition"));
    else
        v.mkInt(  state.forceInt(*args[0], pos, "while evaluating the first argument of the addition")
                + state.forceInt(*args[1], pos, "while evaluating the second argument of the addition"));
}

static RegisterPrimOp primop_add({
    .name = "__add",
    .args = {"e1", "e2"},
    .doc = R"(
      Return the sum of the numbers *e1* and *e2*.
    )",
    .fun = prim_add,
});

static void prim_sub(EvalState & state, const PosIdx pos, Value * * args, Value & v)
{
    state.forceValue(*args[0], pos);
    state.forceValue(*args[1], pos);
    if (args[0]->type() == nFloat || args[1]->type() == nFloat)
        v.mkFloat(state.forceFloat(*args[0], pos, "while evaluating the first argument of the subtraction")
                - state.forceFloat(*args[1], pos, "while evaluating the second argument of the subtraction"));
    else
        v.mkInt(  state.forceInt(*args[0], pos, "while evaluating the first argument of the subtraction")
                - state.forceInt(*args[1], pos, "while evaluating the second argument of the subtraction"));
}

static RegisterPrimOp primop_sub({
    .name = "__sub",
    .args = {"e1", "e2"},
    .doc = R"(
      Return the difference between the numbers *e1* and *e2*.
    )",
    .fun = prim_sub,
});

static void prim_mul(EvalState & state, const PosIdx pos, Value * * args, Value & v)
{
    state.forceValue(*args[0], pos);
    state.forceValue(*args[1], pos);
    if (args[0]->type() == nFloat || args[1]->type() == nFloat)
        v.mkFloat(state.forceFloat(*args[0], pos, "while evaluating the first of the multiplication")
                * state.forceFloat(*args[1], pos, "while evaluating the second argument of the multiplication"));
    else
        v.mkInt(  state.forceInt(*args[0], pos, "while evaluating the first argument of the multiplication")
                * state.forceInt(*args[1], pos, "while evaluating the second argument of the multiplication"));
}

static RegisterPrimOp primop_mul({
    .name = "__mul",
    .args = {"e1", "e2"},
    .doc = R"(
      Return the product of the numbers *e1* and *e2*.
    )",
    .fun = prim_mul,
});

static void prim_div(EvalState & state, const PosIdx pos, Value * * args, Value & v)
{
    state.forceValue(*args[0], pos);
    state.forceValue(*args[1], pos);

    NixFloat f2 = state.forceFloat(*args[1], pos, "while evaluating the second operand of the division");
    if (f2 == 0)
        state.debugThrowLastTrace(EvalError({
            .msg = hintfmt("division by zero"),
            .errPos = state.positions[pos]
        }));

    if (args[0]->type() == nFloat || args[1]->type() == nFloat) {
        v.mkFloat(state.forceFloat(*args[0], pos, "while evaluating the first operand of the division") / f2);
    } else {
        NixInt i1 = state.forceInt(*args[0], pos, "while evaluating the first operand of the division");
        NixInt i2 = state.forceInt(*args[1], pos, "while evaluating the second operand of the division");
        /* Avoid division overflow as it might raise SIGFPE. */
        if (i1 == std::numeric_limits<NixInt>::min() && i2 == -1)
            state.debugThrowLastTrace(EvalError({
                .msg = hintfmt("overflow in integer division"),
                .errPos = state.positions[pos]
            }));

        v.mkInt(i1 / i2);
    }
}

static RegisterPrimOp primop_div({
    .name = "__div",
    .args = {"e1", "e2"},
    .doc = R"(
      Return the quotient of the numbers *e1* and *e2*.
    )",
    .fun = prim_div,
});

static void prim_bitAnd(EvalState & state, const PosIdx pos, Value * * args, Value & v)
{
    v.mkInt(state.forceInt(*args[0], pos, "while evaluating the first argument passed to builtins.bitAnd")
            & state.forceInt(*args[1], pos, "while evaluating the second argument passed to builtins.bitAnd"));
}

static RegisterPrimOp primop_bitAnd({
    .name = "__bitAnd",
    .args = {"e1", "e2"},
    .doc = R"(
      Return the bitwise AND of the integers *e1* and *e2*.
    )",
    .fun = prim_bitAnd,
});

static void prim_bitOr(EvalState & state, const PosIdx pos, Value * * args, Value & v)
{
    v.mkInt(state.forceInt(*args[0], pos, "while evaluating the first argument passed to builtins.bitOr")
            | state.forceInt(*args[1], pos, "while evaluating the second argument passed to builtins.bitOr"));
}

static RegisterPrimOp primop_bitOr({
    .name = "__bitOr",
    .args = {"e1", "e2"},
    .doc = R"(
      Return the bitwise OR of the integers *e1* and *e2*.
    )",
    .fun = prim_bitOr,
});

static void prim_bitXor(EvalState & state, const PosIdx pos, Value * * args, Value & v)
{
    v.mkInt(state.forceInt(*args[0], pos, "while evaluating the first argument passed to builtins.bitXor")
            ^ state.forceInt(*args[1], pos, "while evaluating the second argument passed to builtins.bitXor"));
}

static RegisterPrimOp primop_bitXor({
    .name = "__bitXor",
    .args = {"e1", "e2"},
    .doc = R"(
      Return the bitwise XOR of the integers *e1* and *e2*.
    )",
    .fun = prim_bitXor,
});

static void prim_lessThan(EvalState & state, const PosIdx pos, Value * * args, Value & v)
{
    state.forceValue(*args[0], pos);
    state.forceValue(*args[1], pos);
    // pos is exact here, no need for a message.
    CompareValues comp(state, pos, "");
    v.mkBool(comp(args[0], args[1]));
}

static RegisterPrimOp primop_lessThan({
    .name = "__lessThan",
    .args = {"e1", "e2"},
    .doc = R"(
      Return `true` if the number *e1* is less than the number *e2*, and
      `false` otherwise. Evaluation aborts if either *e1* or *e2* does not
      evaluate to a number.
    )",
    .fun = prim_lessThan,
});


/*************************************************************
 * String manipulation
 *************************************************************/


/* Convert the argument to a string.  Paths are *not* copied to the
   store, so `toString /foo/bar' yields `"/foo/bar"', not
   `"/nix/store/whatever..."'. */
static void prim_toString(EvalState & state, const PosIdx pos, Value * * args, Value & v)
{
    PathSet context;
    auto s = state.coerceToString(pos, *args[0], context, true, false, "while evaluating the first argument passed to builtins.toString");
    v.mkString(*s, context);
}

static RegisterPrimOp primop_toString({
    .name = "toString",
    .args = {"e"},
    .doc = R"(
      Convert the expression *e* to a string. *e* can be:

        - A string (in which case the string is returned unmodified).

        - A path (e.g., `toString /foo/bar` yields `"/foo/bar"`.

        - A set containing `{ __toString = self: ...; }` or `{ outPath = ...; }`.

        - An integer.

        - A list, in which case the string representations of its elements
          are joined with spaces.

        - A Boolean (`false` yields `""`, `true` yields `"1"`).

        - `null`, which yields the empty string.
    )",
    .fun = prim_toString,
});

/* `substring start len str' returns the substring of `str' starting
   at character position `min(start, stringLength str)' inclusive and
   ending at `min(start + len, stringLength str)'.  `start' must be
   non-negative. */
static void prim_substring(EvalState & state, const PosIdx pos, Value * * args, Value & v)
{
    int start = state.forceInt(*args[0], pos, "while evaluating the first argument (the start offset) passed to builtins.substring");
    int len = state.forceInt(*args[1], pos, "while evaluating the second argument (the substring length) passed to builtins.substring");
    PathSet context;
    auto s = state.coerceToString(pos, *args[2], context, "while evaluating the third argument (the string) passed to builtins.substring");

    if (start < 0)
        state.debugThrowLastTrace(EvalError({
            .msg = hintfmt("negative start position in 'substring'"),
            .errPos = state.positions[pos]
        }));

    v.mkString((unsigned int) start >= s->size() ? "" : s->substr(start, len), context);
}

static RegisterPrimOp primop_substring({
    .name = "__substring",
    .args = {"start", "len", "s"},
    .doc = R"(
      Return the substring of *s* from character position *start*
      (zero-based) up to but not including *start + len*. If *start* is
      greater than the length of the string, an empty string is returned,
      and if *start + len* lies beyond the end of the string, only the
      substring up to the end of the string is returned. *start* must be
      non-negative. For example,

      ```nix
      builtins.substring 0 3 "nixos"
      ```

      evaluates to `"nix"`.
    )",
    .fun = prim_substring,
});

static void prim_stringLength(EvalState & state, const PosIdx pos, Value * * args, Value & v)
{
    PathSet context;
    auto s = state.coerceToString(pos, *args[0], context, "while evaluating the argument passed to builtins.stringLength");
    v.mkInt(s->size());
}

static RegisterPrimOp primop_stringLength({
    .name = "__stringLength",
    .args = {"e"},
    .doc = R"(
      Return the length of the string *e*. If *e* is not a string,
      evaluation is aborted.
    )",
    .fun = prim_stringLength,
});

/* Return the cryptographic hash of a string in base-16. */
static void prim_hashString(EvalState & state, const PosIdx pos, Value * * args, Value & v)
{
    auto type = state.forceStringNoCtx(*args[0], pos, "while evaluating the first argument passed to builtins.hashString");
    std::optional<HashType> ht = parseHashType(type);
    if (!ht)
        state.debugThrowLastTrace(Error({
            .msg = hintfmt("unknown hash type '%1%'", type),
            .errPos = state.positions[pos]
        }));

    PathSet context; // discarded
    auto s = state.forceString(*args[1], context, pos, "while evaluating the second argument passed to builtins.hashString");

    v.mkString(hashString(*ht, s).to_string(Base16, false));
}

static RegisterPrimOp primop_hashString({
    .name = "__hashString",
    .args = {"type", "s"},
    .doc = R"(
      Return a base-16 representation of the cryptographic hash of string
      *s*. The hash algorithm specified by *type* must be one of `"md5"`,
      `"sha1"`, `"sha256"` or `"sha512"`.
    )",
    .fun = prim_hashString,
});

struct RegexCache
{
    // TODO use C++20 transparent comparison when available
    std::unordered_map<std::string_view, std::regex> cache;
    std::list<std::string> keys;

    std::regex get(std::string_view re)
    {
        auto it = cache.find(re);
        if (it != cache.end())
            return it->second;
        keys.emplace_back(re);
        return cache.emplace(keys.back(), std::regex(keys.back(), std::regex::extended)).first->second;
    }
};

std::shared_ptr<RegexCache> makeRegexCache()
{
    return std::make_shared<RegexCache>();
}

void prim_match(EvalState & state, const PosIdx pos, Value * * args, Value & v)
{
    auto re = state.forceStringNoCtx(*args[0], pos, "while evaluating the first argument passed to builtins.match");

    try {

        auto regex = state.regexCache->get(re);

        PathSet context;
        const auto str = state.forceString(*args[1], context, pos, "while evaluating the second argument passed to builtins.match");

        std::cmatch match;
        if (!std::regex_match(str.begin(), str.end(), match, regex)) {
            v.mkNull();
            return;
        }

        // the first match is the whole string
        const size_t len = match.size() - 1;
        state.mkList(v, len);
        for (size_t i = 0; i < len; ++i) {
            if (!match[i+1].matched)
                (v.listElems()[i] = state.allocValue())->mkNull();
            else
                (v.listElems()[i] = state.allocValue())->mkString(match[i + 1].str());
        }

    } catch (std::regex_error & e) {
        if (e.code() == std::regex_constants::error_space) {
            // limit is _GLIBCXX_REGEX_STATE_LIMIT for libstdc++
            state.debugThrowLastTrace(EvalError({
                .msg = hintfmt("memory limit exceeded by regular expression '%s'", re),
                .errPos = state.positions[pos]
            }));
        } else
            state.debugThrowLastTrace(EvalError({
                .msg = hintfmt("invalid regular expression '%s'", re),
                .errPos = state.positions[pos]
            }));
    }
}

static RegisterPrimOp primop_match({
    .name = "__match",
    .args = {"regex", "str"},
    .doc = R"s(
      Returns a list if the [extended POSIX regular
      expression](http://pubs.opengroup.org/onlinepubs/9699919799/basedefs/V1_chap09.html#tag_09_04)
      *regex* matches *str* precisely, otherwise returns `null`. Each item
      in the list is a regex group.

      ```nix
      builtins.match "ab" "abc"
      ```

      Evaluates to `null`.

      ```nix
      builtins.match "abc" "abc"
      ```

      Evaluates to `[ ]`.

      ```nix
      builtins.match "a(b)(c)" "abc"
      ```

      Evaluates to `[ "b" "c" ]`.

      ```nix
      builtins.match "[[:space:]]+([[:upper:]]+)[[:space:]]+" "  FOO   "
      ```

      Evaluates to `[ "FOO" ]`.
    )s",
    .fun = prim_match,
});

/* Split a string with a regular expression, and return a list of the
   non-matching parts interleaved by the lists of the matching groups. */
void prim_split(EvalState & state, const PosIdx pos, Value * * args, Value & v)
{
    auto re = state.forceStringNoCtx(*args[0], pos, "while evaluating the first argument passed to builtins.split");

    try {

        auto regex = state.regexCache->get(re);

        PathSet context;
        const auto str = state.forceString(*args[1], context, pos, "while evaluating the second argument passed to builtins.split");

        auto begin = std::cregex_iterator(str.begin(), str.end(), regex);
        auto end = std::cregex_iterator();

        // Any matches results are surrounded by non-matching results.
        const size_t len = std::distance(begin, end);
        state.mkList(v, 2 * len + 1);
        size_t idx = 0;

        if (len == 0) {
            v.listElems()[idx++] = args[1];
            return;
        }

        for (auto i = begin; i != end; ++i) {
            assert(idx <= 2 * len + 1 - 3);
            auto match = *i;

            // Add a string for non-matched characters.
            (v.listElems()[idx++] = state.allocValue())->mkString(match.prefix().str());

            // Add a list for matched substrings.
            const size_t slen = match.size() - 1;
            auto elem = v.listElems()[idx++] = state.allocValue();

            // Start at 1, beacause the first match is the whole string.
            state.mkList(*elem, slen);
            for (size_t si = 0; si < slen; ++si) {
                if (!match[si + 1].matched)
                    (elem->listElems()[si] = state.allocValue())->mkNull();
                else
                    (elem->listElems()[si] = state.allocValue())->mkString(match[si + 1].str());
            }

            // Add a string for non-matched suffix characters.
            if (idx == 2 * len)
                (v.listElems()[idx++] = state.allocValue())->mkString(match.suffix().str());
        }

        assert(idx == 2 * len + 1);

    } catch (std::regex_error & e) {
        if (e.code() == std::regex_constants::error_space) {
            // limit is _GLIBCXX_REGEX_STATE_LIMIT for libstdc++
            state.debugThrowLastTrace(EvalError({
                .msg = hintfmt("memory limit exceeded by regular expression '%s'", re),
                .errPos = state.positions[pos]
            }));
        } else
            state.debugThrowLastTrace(EvalError({
                .msg = hintfmt("invalid regular expression '%s'", re),
                .errPos = state.positions[pos]
            }));
    }
}

static RegisterPrimOp primop_split({
    .name = "__split",
    .args = {"regex", "str"},
    .doc = R"s(
      Returns a list composed of non matched strings interleaved with the
      lists of the [extended POSIX regular
      expression](http://pubs.opengroup.org/onlinepubs/9699919799/basedefs/V1_chap09.html#tag_09_04)
      *regex* matches of *str*. Each item in the lists of matched
      sequences is a regex group.

      ```nix
      builtins.split "(a)b" "abc"
      ```

      Evaluates to `[ "" [ "a" ] "c" ]`.

      ```nix
      builtins.split "([ac])" "abc"
      ```

      Evaluates to `[ "" [ "a" ] "b" [ "c" ] "" ]`.

      ```nix
      builtins.split "(a)|(c)" "abc"
      ```

      Evaluates to `[ "" [ "a" null ] "b" [ null "c" ] "" ]`.

      ```nix
      builtins.split "([[:upper:]]+)" " FOO "
      ```

      Evaluates to `[ " " [ "FOO" ] " " ]`.
    )s",
    .fun = prim_split,
});

static void prim_concatStringsSep(EvalState & state, const PosIdx pos, Value * * args, Value & v)
{
    PathSet context;

    auto sep = state.forceString(*args[0], context, pos, "while evaluating the first argument (the separator string) passed to builtins.concatStringsSep");
    state.forceList(*args[1], pos, "while evaluating the second argument (the list of strings to concat) passed to builtins.concatStringsSep");

    std::string res;
    res.reserve((args[1]->listSize() + 32) * sep.size());
    bool first = true;

    for (auto elem : args[1]->listItems()) {
        if (first) first = false; else res += sep;
        res += *state.coerceToString(pos, *elem, context, "while evaluating one element of the list of strings to concat passed to builtins.concatStringsSep");
    }

    v.mkString(res, context);
}

static RegisterPrimOp primop_concatStringsSep({
    .name = "__concatStringsSep",
    .args = {"separator", "list"},
    .doc = R"(
      Concatenate a list of strings with a separator between each
      element, e.g. `concatStringsSep "/" ["usr" "local" "bin"] ==
      "usr/local/bin"`.
    )",
    .fun = prim_concatStringsSep,
});

static void prim_replaceStrings(EvalState & state, const PosIdx pos, Value * * args, Value & v)
{
    state.forceList(*args[0], pos, "while evaluating the first argument passed to builtins.replaceStrings");
    state.forceList(*args[1], pos, "while evaluating the second argument passed to builtins.replaceStrings");
    if (args[0]->listSize() != args[1]->listSize())
        state.debugThrowLastTrace(EvalError({
            .msg = hintfmt("'from' and 'to' arguments to 'replaceStrings' have different lengths"),
            .errPos = state.positions[pos]
        }));

    std::vector<std::string> from;
    from.reserve(args[0]->listSize());
    for (auto elem : args[0]->listItems())
        from.emplace_back(state.forceString(*elem, pos, "while evaluating one of the strings to replace in builtins.replaceStrings"));

    std::vector<std::pair<std::string, PathSet>> to;
    to.reserve(args[1]->listSize());
    for (auto elem : args[1]->listItems()) {
        PathSet ctx;
        auto s = state.forceString(*elem, ctx, pos, "while evaluating one of the replacement strings of builtins.replaceStrings");
        to.emplace_back(s, std::move(ctx));
    }

    PathSet context;
    auto s = state.forceString(*args[2], context, pos, "while evaluating the third argument passed to builtins.replaceStrings");

    std::string res;
    // Loops one past last character to handle the case where 'from' contains an empty string.
    for (size_t p = 0; p <= s.size(); ) {
        bool found = false;
        auto i = from.begin();
        auto j = to.begin();
        for (; i != from.end(); ++i, ++j)
            if (s.compare(p, i->size(), *i) == 0) {
                found = true;
                res += j->first;
                if (i->empty()) {
                    if (p < s.size())
                        res += s[p];
                    p++;
                } else {
                    p += i->size();
                }
                for (auto& path : j->second)
                    context.insert(path);
                j->second.clear();
                break;
            }
        if (!found) {
            if (p < s.size())
                res += s[p];
            p++;
        }
    }

    v.mkString(res, context);
}

static RegisterPrimOp primop_replaceStrings({
    .name = "__replaceStrings",
    .args = {"from", "to", "s"},
    .doc = R"(
      Given string *s*, replace every occurrence of the strings in *from*
      with the corresponding string in *to*. For example,

      ```nix
      builtins.replaceStrings ["oo" "a"] ["a" "i"] "foobar"
      ```

      evaluates to `"fabir"`.
    )",
    .fun = prim_replaceStrings,
});


/*************************************************************
 * Versions
 *************************************************************/


static void prim_parseDrvName(EvalState & state, const PosIdx pos, Value * * args, Value & v)
{
    auto name = state.forceStringNoCtx(*args[0], pos, "while evaluating the first argument passed to builtins.parseDrvName");
    DrvName parsed(name);
    auto attrs = state.buildBindings(2);
    attrs.alloc(state.sName).mkString(parsed.name);
    attrs.alloc("version").mkString(parsed.version);
    v.mkAttrs(attrs);
}

static RegisterPrimOp primop_parseDrvName({
    .name = "__parseDrvName",
    .args = {"s"},
    .doc = R"(
      Split the string *s* into a package name and version. The package
      name is everything up to but not including the first dash not followed
      by a letter, and the version is everything following that dash. The
      result is returned in a set `{ name, version }`. Thus,
      `builtins.parseDrvName "nix-0.12pre12876"` returns `{ name =
      "nix"; version = "0.12pre12876"; }`.
    )",
    .fun = prim_parseDrvName,
});

static void prim_compareVersions(EvalState & state, const PosIdx pos, Value * * args, Value & v)
{
    auto version1 = state.forceStringNoCtx(*args[0], pos, "while evaluating the first argument passed to builtins.compareVersions");
    auto version2 = state.forceStringNoCtx(*args[1], pos, "while evaluating the second argument passed to builtins.compareVersions");
    v.mkInt(compareVersions(version1, version2));
}

static RegisterPrimOp primop_compareVersions({
    .name = "__compareVersions",
    .args = {"s1", "s2"},
    .doc = R"(
      Compare two strings representing versions and return `-1` if
      version *s1* is older than version *s2*, `0` if they are the same,
      and `1` if *s1* is newer than *s2*. The version comparison
      algorithm is the same as the one used by [`nix-env
      -u`](../command-ref/nix-env.md#operation---upgrade).
    )",
    .fun = prim_compareVersions,
});

static void prim_splitVersion(EvalState & state, const PosIdx pos, Value * * args, Value & v)
{
    auto version = state.forceStringNoCtx(*args[0], pos, "while evaluating the first argument passed to builtins.splitVersion");
    auto iter = version.cbegin();
    Strings components;
    while (iter != version.cend()) {
        auto component = nextComponent(iter, version.cend());
        if (component.empty())
            break;
        components.emplace_back(component);
    }
    state.mkList(v, components.size());
    for (const auto & [n, component] : enumerate(components))
        (v.listElems()[n] = state.allocValue())->mkString(std::move(component));
}

static RegisterPrimOp primop_splitVersion({
    .name = "__splitVersion",
    .args = {"s"},
    .doc = R"(
      Split a string representing a version into its components, by the
      same version splitting logic underlying the version comparison in
      [`nix-env -u`](../command-ref/nix-env.md#operation---upgrade).
    )",
    .fun = prim_splitVersion,
});


/*************************************************************
 * Primop registration
 *************************************************************/


RegisterPrimOp::PrimOps * RegisterPrimOp::primOps;


RegisterPrimOp::RegisterPrimOp(std::string name, size_t arity, PrimOpFun fun)
{
    if (!primOps) primOps = new PrimOps;
    primOps->push_back({
        .name = name,
        .args = {},
        .arity = arity,
        .fun = fun,
    });
}


RegisterPrimOp::RegisterPrimOp(Info && info)
{
    if (!primOps) primOps = new PrimOps;
    primOps->push_back(std::move(info));
}


void EvalState::createBaseEnv()
{
    baseEnv.up = 0;

    /* Add global constants such as `true' to the base environment. */
    Value v;

    /* `builtins' must be first! */
    v.mkAttrs(buildBindings(128).finish());
    addConstant("builtins", v);

    v.mkBool(true);
    addConstant("true", v);

    v.mkBool(false);
    addConstant("false", v);

    v.mkNull();
    addConstant("null", v);

    if (!evalSettings.pureEval) {
        v.mkInt(time(0));
        addConstant("__currentTime", v);

        v.mkString(settings.thisSystem.get());
        addConstant("__currentSystem", v);
    }

    v.mkString(nixVersion);
    addConstant("__nixVersion", v);

    v.mkString(store->storeDir);
    addConstant("__storeDir", v);

    /* Language version.  This should be increased every time a new
       language feature gets added.  It's not necessary to increase it
       when primops get added, because you can just use `builtins ?
       primOp' to check. */
    v.mkInt(6);
    addConstant("__langVersion", v);

    // Miscellaneous
    if (evalSettings.enableNativeCode) {
        addPrimOp("__importNative", 2, prim_importNative);
        addPrimOp("__exec", 1, prim_exec);
    }

    addPrimOp({
        .fun = evalSettings.traceVerbose ? prim_trace : prim_second,
        .arity = 2,
        .name = "__traceVerbose",
        .args = { "e1", "e2" },
        .doc = R"(
          Evaluate *e1* and print its abstract syntax representation on standard
          error if `--trace-verbose` is enabled. Then return *e2*. This function
          is useful for debugging.
        )",
    });

    /* Add a value containing the current Nix expression search path. */
    mkList(v, searchPath.size());
    int n = 0;
    for (auto & i : searchPath) {
        auto attrs = buildBindings(2);
        attrs.alloc("path").mkString(i.second);
        attrs.alloc("prefix").mkString(i.first);
        (v.listElems()[n++] = allocValue())->mkAttrs(attrs);
    }
    addConstant("__nixPath", v);

    if (RegisterPrimOp::primOps)
        for (auto & primOp : *RegisterPrimOp::primOps)
            if (!primOp.experimentalFeature
                || settings.isExperimentalFeatureEnabled(*primOp.experimentalFeature))
            {
                addPrimOp({
                    .fun = primOp.fun,
                    .arity = std::max(primOp.args.size(), primOp.arity),
                    .name = primOp.name,
                    .args = primOp.args,
                    .doc = primOp.doc,
                });
            }

    /* Add a wrapper around the derivation primop that computes the
       `drvPath' and `outPath' attributes lazily. */
    sDerivationNix = symbols.create(derivationNixPath);
    auto vDerivation = allocValue();
    addConstant("derivation", vDerivation);

    /* Now that we've added all primops, sort the `builtins' set,
       because attribute lookups expect it to be sorted. */
    baseEnv.values[0]->attrs->sort();

    staticBaseEnv->sort();

    /* Note: we have to initialize the 'derivation' constant *after*
       building baseEnv/staticBaseEnv because it uses 'builtins'. */
    char code[] =
        #include "primops/derivation.nix.gen.hh"
        // the parser needs two NUL bytes as terminators; one of them
        // is implied by being a C string.
        "\0";
    eval(parse(code, sizeof(code), derivationNixPath, "/", staticBaseEnv), *vDerivation);
}


}<|MERGE_RESOLUTION|>--- conflicted
+++ resolved
@@ -1536,12 +1536,7 @@
     if (state.store->isInStore(path)) {
         auto p = state.store->toStorePath(path).first;
         try {
-<<<<<<< HEAD
-            refs = state.store->queryPathInfo(p)->references;
-=======
-            // FIXME: Are self references becoming non-self references OK?
-            refs = state.store->queryPathInfo(state.store->toStorePath(path).first)->referencesPossiblyToSelf();
->>>>>>> 46e942ff
+            refs = state.store->queryPathInfo(p)->referencesPossiblyToSelf();
         } catch (Error &) { // FIXME: should be InvalidPathError
         }
         // Re-scan references to filter down to just the ones that actually occur in the file.
