--- conflicted
+++ resolved
@@ -50,21 +50,12 @@
     std::vector<StorePathWithOutputs> drvs;
 
     for (auto & i : context) {
-<<<<<<< HEAD
-        std::pair<std::string_view, std::string_view> decoded = decodeContext(i);
-        auto ctx = store->parseStorePath(decoded.first);
-        if (!store->isValidPath(ctx))
-            throw InvalidPathError(store->printStorePath(ctx));
-        if (!decoded.second.empty() && ctx.isDerivation()) {
-            drvs.push_back(StorePathWithOutputs{ctx, { std::string { decoded.second } }});
-=======
         auto [ctxS, outputName] = decodeContext(i);
         auto ctx = store->parseStorePath(ctxS);
         if (!store->isValidPath(ctx))
             throw InvalidPathError(store->printStorePath(ctx));
         if (!outputName.empty() && ctx.isDerivation()) {
-            drvs.push_back(StorePathWithOutputs{ctx, {outputName}});
->>>>>>> c3c7aedb
+            drvs.push_back(StorePathWithOutputs{ctx, {std::string { outputName }}});
 
             /* Add the output of this derivation to the allowed
                paths. */
