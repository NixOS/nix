#include "archive.hh"
#include "derivations.hh"
#include "downstream-placeholder.hh"
#include "eval-inline.hh"
#include "eval.hh"
#include "eval-settings.hh"
#include "globals.hh"
#include "json-to-value.hh"
#include "names.hh"
#include "path-references.hh"
#include "store-api.hh"
#include "util.hh"
#include "value-to-json.hh"
#include "value-to-xml.hh"
#include "primops.hh"

#include <boost/container/small_vector.hpp>
#include <nlohmann/json.hpp>

#include <sys/types.h>
#include <sys/stat.h>
#include <unistd.h>

#include <algorithm>
#include <cstring>
#include <regex>
#include <dlfcn.h>

#include <cmath>


namespace nix {


/*************************************************************
 * Miscellaneous
 *************************************************************/


InvalidPathError::InvalidPathError(const Path & path) :
    EvalError("path '%s' is not valid", path), path(path) {}

StringMap EvalState::realiseContext(const NixStringContext & context)
{
    std::vector<DerivedPath::Built> drvs;
    StringMap res;

    for (auto & c : context) {
        auto ensureValid = [&](const StorePath & p) {
            if (!store->isValidPath(p))
                debugThrowLastTrace(InvalidPathError(store->printStorePath(p)));
        };
        std::visit(overloaded {
            [&](const NixStringContextElem::Built & b) {
                drvs.push_back(DerivedPath::Built {
                    .drvPath = b.drvPath,
                    .outputs = OutputsSpec::Names { b.output },
                });
                ensureValid(b.drvPath->getBaseStorePath());
            },
            [&](const NixStringContextElem::Opaque & o) {
                auto ctxS = store->printStorePath(o.path);
                res.insert_or_assign(ctxS, ctxS);
                ensureValid(o.path);
            },
            [&](const NixStringContextElem::DrvDeep & d) {
                /* Treat same as Opaque */
                auto ctxS = store->printStorePath(d.drvPath);
                res.insert_or_assign(ctxS, ctxS);
                ensureValid(d.drvPath);
            },
        }, c.raw);
    }

    if (drvs.empty()) return {};

    if (!evalSettings.enableImportFromDerivation)
        debugThrowLastTrace(Error(
            "cannot build '%1%' during evaluation because the option 'allow-import-from-derivation' is disabled",
            drvs.begin()->to_string(*store)));

    /* Build/substitute the context. */
    std::vector<DerivedPath> buildReqs;
    for (auto & d : drvs) buildReqs.emplace_back(DerivedPath { d });
    store->buildPaths(buildReqs);

    for (auto & drv : drvs) {
        auto outputs = resolveDerivedPath(*store, drv);
        for (auto & [outputName, outputPath] : outputs) {
            /* Add the output of this derivations to the allowed
               paths. */
            if (allowedPaths) {
                allowPath(outputPath);
            }
            /* Get all the output paths corresponding to the placeholders we had */
            if (experimentalFeatureSettings.isEnabled(Xp::CaDerivations)) {
                res.insert_or_assign(
                    DownstreamPlaceholder::fromSingleDerivedPathBuilt(
                        SingleDerivedPath::Built {
                            .drvPath = drv.drvPath,
                            .output = outputName,
                        }).render(),
                    store->printStorePath(outputPath)
                );
            }
        }
    }

    return res;
}

struct RealisePathFlags {
    // Whether to check that the path is allowed in pure eval mode
    bool checkForPureEval = true;
};

static SourcePath realisePath(EvalState & state, const PosIdx pos, Value & v, const RealisePathFlags flags = {})
{
    NixStringContext context;

    auto path = state.coerceToPath(noPos, v, context, "while realising the context of a path");

    try {
        StringMap rewrites = state.realiseContext(context);

        auto realPath = state.rootPath(CanonPath(state.toRealPath(rewriteStrings(path.path.abs(), rewrites), context)));

        return flags.checkForPureEval
            ? state.checkSourcePath(realPath)
            : realPath;
    } catch (Error & e) {
        e.addTrace(state.positions[pos], "while realising the context of path '%s'", path);
        throw;
    }
}

/**
 * Add and attribute to the given attribute map from the output name to
 * the output path, or a placeholder.
 *
 * Where possible the path is used, but for floating CA derivations we
 * may not know it. For sake of determinism we always assume we don't
 * and instead put in a place holder. In either case, however, the
 * string context will contain the drv path and output name, so
 * downstream derivations will have the proper dependency, and in
 * addition, before building, the placeholder will be rewritten to be
 * the actual path.
 *
 * The 'drv' and 'drvPath' outputs must correspond.
 */
static void mkOutputString(
    EvalState & state,
    BindingsBuilder & attrs,
    const StorePath & drvPath,
    const std::pair<std::string, DerivationOutput> & o)
{
    state.mkOutputString(
        attrs.alloc(o.first),
        SingleDerivedPath::Built {
            .drvPath = makeConstantStorePathRef(drvPath),
            .output = o.first,
        },
        o.second.path(*state.store, Derivation::nameFromPath(drvPath), o.first));
}

/* Load and evaluate an expression from path specified by the
   argument. */
static void import(EvalState & state, const PosIdx pos, Value & vPath, Value * vScope, Value & v)
{
    auto path = realisePath(state, pos, vPath);
    auto path2 = path.path.abs();

    // FIXME
    auto isValidDerivationInStore = [&]() -> std::optional<StorePath> {
        if (!state.store->isStorePath(path2))
            return std::nullopt;
        auto storePath = state.store->parseStorePath(path2);
        if (!(state.store->isValidPath(storePath) && isDerivation(path2)))
            return std::nullopt;
        return storePath;
    };

    if (auto storePath = isValidDerivationInStore()) {
        Derivation drv = state.store->readDerivation(*storePath);
        auto attrs = state.buildBindings(3 + drv.outputs.size());
        attrs.alloc(state.sDrvPath).mkString(path2, {
            NixStringContextElem::DrvDeep { .drvPath = *storePath },
        });
        attrs.alloc(state.sName).mkString(drv.env["name"]);
        auto & outputsVal = attrs.alloc(state.sOutputs);
        state.mkList(outputsVal, drv.outputs.size());

        for (const auto & [i, o] : enumerate(drv.outputs)) {
            mkOutputString(state, attrs, *storePath, o);
            (outputsVal.listElems()[i] = state.allocValue())->mkString(o.first);
        }

        auto w = state.allocValue();
        w->mkAttrs(attrs);

        if (!state.vImportedDrvToDerivation) {
            state.vImportedDrvToDerivation = allocRootValue(state.allocValue());
            state.eval(state.parseExprFromString(
                #include "imported-drv-to-derivation.nix.gen.hh"
                , CanonPath::root), **state.vImportedDrvToDerivation);
        }

        state.forceFunction(**state.vImportedDrvToDerivation, pos, "while evaluating imported-drv-to-derivation.nix.gen.hh");
        v.mkApp(*state.vImportedDrvToDerivation, w);
        state.forceAttrs(v, pos, "while calling imported-drv-to-derivation.nix.gen.hh");
    }

    else if (path2 == corepkgsPrefix + "fetchurl.nix") {
        state.eval(state.parseExprFromString(
            #include "fetchurl.nix.gen.hh"
            , CanonPath::root), v);
    }

    else {
        if (!vScope)
            state.evalFile(path, v);
        else {
            state.forceAttrs(*vScope, pos, "while evaluating the first argument passed to builtins.scopedImport");

            Env * env = &state.allocEnv(vScope->attrs->size());
            env->up = &state.baseEnv;

            auto staticEnv = std::make_shared<StaticEnv>(false, state.staticBaseEnv.get(), vScope->attrs->size());

            unsigned int displ = 0;
            for (auto & attr : *vScope->attrs) {
                staticEnv->vars.emplace_back(attr.name, displ);
                env->values[displ++] = attr.value;
            }

            // No need to call staticEnv.sort(), because
            // args[0]->attrs is already sorted.

            printTalkative("evaluating file '%1%'", path);
            Expr * e = state.parseExprFromFile(resolveExprPath(path), staticEnv);

            e->eval(state, *env, v);
        }
    }
}

static RegisterPrimOp primop_scopedImport(PrimOp {
    .name = "scopedImport",
    .arity = 2,
    .fun = [](EvalState & state, const PosIdx pos, Value * * args, Value & v)
    {
        import(state, pos, *args[1], args[0], v);
    }
});

static RegisterPrimOp primop_import({
    .name = "import",
    .args = {"path"},
    // TODO turn "normal path values" into link below
    .doc = R"(
      Load, parse and return the Nix expression in the file *path*.

      The value *path* can be a path, a string, or an attribute set with an
      `__toString` attribute or a `outPath` attribute (as derivations or flake
      inputs typically have).

      If *path* is a directory, the file `default.nix` in that directory
      is loaded.

      Evaluation aborts if the file doesn’t exist or contains
      an incorrect Nix expression. `import` implements Nix’s module
      system: you can put any Nix expression (such as a set or a
      function) in a separate file, and use it from Nix expressions in
      other files.

      > **Note**
      >
      > Unlike some languages, `import` is a regular function in Nix.
      > Paths using the angle bracket syntax (e.g., `import` *\<foo\>*)
      > are normal [path values](@docroot@/language/values.md#type-path).

      A Nix expression loaded by `import` must not contain any *free
      variables* (identifiers that are not defined in the Nix expression
      itself and are not built-in). Therefore, it cannot refer to
      variables that are in scope at the call site. For instance, if you
      have a calling expression

      ```nix
      rec {
        x = 123;
        y = import ./foo.nix;
      }
      ```

      then the following `foo.nix` will give an error:

      ```nix
      x + 456
      ```

      since `x` is not in scope in `foo.nix`. If you want `x` to be
      available in `foo.nix`, you should pass it as a function argument:

      ```nix
      rec {
        x = 123;
        y = import ./foo.nix x;
      }
      ```

      and

      ```nix
      x: x + 456
      ```

      (The function argument doesn’t have to be called `x` in `foo.nix`;
      any name would work.)
    )",
    .fun = [](EvalState & state, const PosIdx pos, Value * * args, Value & v)
    {
        import(state, pos, *args[0], nullptr, v);
    }
});

/* Want reasonable symbol names, so extern C */
/* !!! Should we pass the Pos or the file name too? */
extern "C" typedef void (*ValueInitializer)(EvalState & state, Value & v);

/* Load a ValueInitializer from a DSO and return whatever it initializes */
void prim_importNative(EvalState & state, const PosIdx pos, Value * * args, Value & v)
{
    auto path = realisePath(state, pos, *args[0]);

    std::string sym(state.forceStringNoCtx(*args[1], pos, "while evaluating the second argument passed to builtins.importNative"));

    void *handle = dlopen(path.path.c_str(), RTLD_LAZY | RTLD_LOCAL);
    if (!handle)
        state.debugThrowLastTrace(EvalError("could not open '%1%': %2%", path, dlerror()));

    dlerror();
    ValueInitializer func = (ValueInitializer) dlsym(handle, sym.c_str());
    if(!func) {
        char *message = dlerror();
        if (message)
            state.debugThrowLastTrace(EvalError("could not load symbol '%1%' from '%2%': %3%", sym, path, message));
        else
            state.debugThrowLastTrace(EvalError("symbol '%1%' from '%2%' resolved to NULL when a function pointer was expected", sym, path));
    }

    (func)(state, v);

    /* We don't dlclose because v may be a primop referencing a function in the shared object file */
}


/* Execute a program and parse its output */
void prim_exec(EvalState & state, const PosIdx pos, Value * * args, Value & v)
{
    state.forceList(*args[0], pos, "while evaluating the first argument passed to builtins.exec");
    auto elems = args[0]->listElems();
    auto count = args[0]->listSize();
    if (count == 0)
        state.error("at least one argument to 'exec' required").atPos(pos).debugThrow<EvalError>();
    NixStringContext context;
    auto program = state.coerceToString(pos, *elems[0], context,
            "while evaluating the first element of the argument passed to builtins.exec",
            false, false).toOwned();
    Strings commandArgs;
    for (unsigned int i = 1; i < args[0]->listSize(); ++i) {
        commandArgs.push_back(
                state.coerceToString(pos, *elems[i], context,
                        "while evaluating an element of the argument passed to builtins.exec",
                        false, false).toOwned());
    }
    try {
        auto _ = state.realiseContext(context); // FIXME: Handle CA derivations
    } catch (InvalidPathError & e) {
        state.error("cannot execute '%1%', since path '%2%' is not valid", program, e.path).atPos(pos).debugThrow<EvalError>();
    }

    auto output = runProgram(program, true, commandArgs);
    Expr * parsed;
    try {
        parsed = state.parseExprFromString(std::move(output), state.rootPath(CanonPath::root));
    } catch (Error & e) {
        e.addTrace(state.positions[pos], "while parsing the output from '%1%'", program);
        throw;
    }
    try {
        state.eval(parsed, v);
    } catch (Error & e) {
        e.addTrace(state.positions[pos], "while evaluating the output from '%1%'", program);
        throw;
    }
}

/* Return a string representing the type of the expression. */
static void prim_typeOf(EvalState & state, const PosIdx pos, Value * * args, Value & v)
{
    state.forceValue(*args[0], pos);
    std::string t;
    switch (args[0]->type()) {
        case nInt: t = "int"; break;
        case nBool: t = "bool"; break;
        case nString: t = "string"; break;
        case nPath: t = "path"; break;
        case nNull: t = "null"; break;
        case nAttrs: t = "set"; break;
        case nList: t = "list"; break;
        case nFunction: t = "lambda"; break;
        case nExternal:
            t = args[0]->external->typeOf();
            break;
        case nFloat: t = "float"; break;
        case nThunk: abort();
    }
    v.mkString(t);
}

static RegisterPrimOp primop_typeOf({
    .name = "__typeOf",
    .args = {"e"},
    .doc = R"(
      Return a string representing the type of the value *e*, namely
      `"int"`, `"bool"`, `"string"`, `"path"`, `"null"`, `"set"`,
      `"list"`, `"lambda"` or `"float"`.
    )",
    .fun = prim_typeOf,
});

/* Determine whether the argument is the null value. */
static void prim_isNull(EvalState & state, const PosIdx pos, Value * * args, Value & v)
{
    state.forceValue(*args[0], pos);
    v.mkBool(args[0]->type() == nNull);
}

static RegisterPrimOp primop_isNull({
    .name = "isNull",
    .args = {"e"},
    .doc = R"(
      Return `true` if *e* evaluates to `null`, and `false` otherwise.

      > **Warning**
      >
      > This function is *deprecated*; just write `e == null` instead.
    )",
    .fun = prim_isNull,
});

/* Determine whether the argument is a function. */
static void prim_isFunction(EvalState & state, const PosIdx pos, Value * * args, Value & v)
{
    state.forceValue(*args[0], pos);
    v.mkBool(args[0]->type() == nFunction);
}

static RegisterPrimOp primop_isFunction({
    .name = "__isFunction",
    .args = {"e"},
    .doc = R"(
      Return `true` if *e* evaluates to a function, and `false` otherwise.
    )",
    .fun = prim_isFunction,
});

/* Determine whether the argument is an integer. */
static void prim_isInt(EvalState & state, const PosIdx pos, Value * * args, Value & v)
{
    state.forceValue(*args[0], pos);
    v.mkBool(args[0]->type() == nInt);
}

static RegisterPrimOp primop_isInt({
    .name = "__isInt",
    .args = {"e"},
    .doc = R"(
      Return `true` if *e* evaluates to an integer, and `false` otherwise.
    )",
    .fun = prim_isInt,
});

/* Determine whether the argument is a float. */
static void prim_isFloat(EvalState & state, const PosIdx pos, Value * * args, Value & v)
{
    state.forceValue(*args[0], pos);
    v.mkBool(args[0]->type() == nFloat);
}

static RegisterPrimOp primop_isFloat({
    .name = "__isFloat",
    .args = {"e"},
    .doc = R"(
      Return `true` if *e* evaluates to a float, and `false` otherwise.
    )",
    .fun = prim_isFloat,
});

/* Determine whether the argument is a string. */
static void prim_isString(EvalState & state, const PosIdx pos, Value * * args, Value & v)
{
    state.forceValue(*args[0], pos);
    v.mkBool(args[0]->type() == nString);
}

static RegisterPrimOp primop_isString({
    .name = "__isString",
    .args = {"e"},
    .doc = R"(
      Return `true` if *e* evaluates to a string, and `false` otherwise.
    )",
    .fun = prim_isString,
});

/* Determine whether the argument is a Boolean. */
static void prim_isBool(EvalState & state, const PosIdx pos, Value * * args, Value & v)
{
    state.forceValue(*args[0], pos);
    v.mkBool(args[0]->type() == nBool);
}

static RegisterPrimOp primop_isBool({
    .name = "__isBool",
    .args = {"e"},
    .doc = R"(
      Return `true` if *e* evaluates to a bool, and `false` otherwise.
    )",
    .fun = prim_isBool,
});

/* Determine whether the argument is a path. */
static void prim_isPath(EvalState & state, const PosIdx pos, Value * * args, Value & v)
{
    state.forceValue(*args[0], pos);
    v.mkBool(args[0]->type() == nPath);
}

static RegisterPrimOp primop_isPath({
    .name = "__isPath",
    .args = {"e"},
    .doc = R"(
      Return `true` if *e* evaluates to a path, and `false` otherwise.
    )",
    .fun = prim_isPath,
});

template<typename Callable>
 static inline void withExceptionContext(Trace trace, Callable&& func)
{
    try
    {
        func();
    }
    catch(Error & e)
    {
        e.pushTrace(trace);
        throw;
    }
}

struct CompareValues
{
    EvalState & state;
    const PosIdx pos;
    const std::string_view errorCtx;

    CompareValues(EvalState & state, const PosIdx pos, const std::string_view && errorCtx) : state(state), pos(pos), errorCtx(errorCtx) { };

    bool operator () (Value * v1, Value * v2) const
    {
        return (*this)(v1, v2, errorCtx);
    }

    bool operator () (Value * v1, Value * v2, std::string_view errorCtx) const
    {
        try {
            if (v1->type() == nFloat && v2->type() == nInt)
                return v1->fpoint < v2->integer;
            if (v1->type() == nInt && v2->type() == nFloat)
                return v1->integer < v2->fpoint;
            if (v1->type() != v2->type())
                state.error("cannot compare %s with %s", showType(*v1), showType(*v2)).debugThrow<EvalError>();
            // Allow selecting a subset of enum values
            #pragma GCC diagnostic push
            #pragma GCC diagnostic ignored "-Wswitch-enum"
            switch (v1->type()) {
                case nInt:
                    return v1->integer < v2->integer;
                case nFloat:
                    return v1->fpoint < v2->fpoint;
                case nString:
                    return strcmp(v1->string.s, v2->string.s) < 0;
                case nPath:
                    return strcmp(v1->_path, v2->_path) < 0;
                case nList:
                    // Lexicographic comparison
                    for (size_t i = 0;; i++) {
                        if (i == v2->listSize()) {
                            return false;
                        } else if (i == v1->listSize()) {
                            return true;
                        } else if (!state.eqValues(*v1->listElems()[i], *v2->listElems()[i], pos, errorCtx)) {
                            return (*this)(v1->listElems()[i], v2->listElems()[i], "while comparing two list elements");
                        }
                    }
                default:
                    state.error("cannot compare %s with %s; values of that type are incomparable", showType(*v1), showType(*v2)).debugThrow<EvalError>();
            #pragma GCC diagnostic pop
            }
        } catch (Error & e) {
            if (!errorCtx.empty())
                e.addTrace(nullptr, errorCtx);
            throw;
        }
    }
};


#if HAVE_BOEHMGC
typedef std::list<Value *, gc_allocator<Value *>> ValueList;
#else
typedef std::list<Value *> ValueList;
#endif


static Bindings::iterator getAttr(
    EvalState & state,
    Symbol attrSym,
    Bindings * attrSet,
    std::string_view errorCtx)
{
    Bindings::iterator value = attrSet->find(attrSym);
    if (value == attrSet->end()) {
        state.error("attribute '%s' missing", state.symbols[attrSym]).withTrace(noPos, errorCtx).debugThrow<TypeError>();
    }
    return value;
}

static void prim_genericClosure(EvalState & state, const PosIdx pos, Value * * args, Value & v)
{
    state.forceAttrs(*args[0], noPos, "while evaluating the first argument passed to builtins.genericClosure");

    /* Get the start set. */
    Bindings::iterator startSet = getAttr(state, state.sStartSet, args[0]->attrs, "in the attrset passed as argument to builtins.genericClosure");

    state.forceList(*startSet->value, noPos, "while evaluating the 'startSet' attribute passed as argument to builtins.genericClosure");

    ValueList workSet;
    for (auto elem : startSet->value->listItems())
        workSet.push_back(elem);

    if (startSet->value->listSize() == 0) {
        v = *startSet->value;
        return;
    }

    /* Get the operator. */
    Bindings::iterator op = getAttr(state, state.sOperator, args[0]->attrs, "in the attrset passed as argument to builtins.genericClosure");
    state.forceFunction(*op->value, noPos, "while evaluating the 'operator' attribute passed as argument to builtins.genericClosure");

    /* Construct the closure by applying the operator to elements of
       `workSet', adding the result to `workSet', continuing until
       no new elements are found. */
    ValueList res;
    // `doneKeys' doesn't need to be a GC root, because its values are
    // reachable from res.
    auto cmp = CompareValues(state, noPos, "while comparing the `key` attributes of two genericClosure elements");
    std::set<Value *, decltype(cmp)> doneKeys(cmp);
    while (!workSet.empty()) {
        Value * e = *(workSet.begin());
        workSet.pop_front();

        state.forceAttrs(*e, noPos, "while evaluating one of the elements generated by (or initially passed to) builtins.genericClosure");

        Bindings::iterator key = getAttr(state, state.sKey, e->attrs, "in one of the attrsets generated by (or initially passed to) builtins.genericClosure");
        state.forceValue(*key->value, noPos);

        if (!doneKeys.insert(key->value).second) continue;
        res.push_back(e);

        /* Call the `operator' function with `e' as argument. */
        Value newElements;
        state.callFunction(*op->value, 1, &e, newElements, noPos);
        state.forceList(newElements, noPos, "while evaluating the return value of the `operator` passed to builtins.genericClosure");

        /* Add the values returned by the operator to the work set. */
        for (auto elem : newElements.listItems()) {
            state.forceValue(*elem, noPos); // "while evaluating one one of the elements returned by the `operator` passed to builtins.genericClosure");
            workSet.push_back(elem);
        }
    }

    /* Create the result list. */
    state.mkList(v, res.size());
    unsigned int n = 0;
    for (auto & i : res)
        v.listElems()[n++] = i;
}

static RegisterPrimOp primop_genericClosure(PrimOp {
    .name = "__genericClosure",
    .args = {"attrset"},
    .arity = 1,
    .doc = R"(
      Take an *attrset* with values named `startSet` and `operator` in order to
      return a *list of attrsets* by starting with the `startSet` and recursively
      applying the `operator` function to each `item`. The *attrsets* in the
      `startSet` and the *attrsets* produced by `operator` must contain a value
      named `key` which is comparable. The result is produced by calling `operator`
      for each `item` with a value for `key` that has not been called yet including
      newly produced `item`s. The function terminates when no new `item`s are
      produced. The resulting *list of attrsets* contains only *attrsets* with a
      unique key. For example,

      ```
      builtins.genericClosure {
        startSet = [ {key = 5;} ];
        operator = item: [{
          key = if (item.key / 2 ) * 2 == item.key
               then item.key / 2
               else 3 * item.key + 1;
        }];
      }
      ```
      evaluates to
      ```
      [ { key = 5; } { key = 16; } { key = 8; } { key = 4; } { key = 2; } { key = 1; } ]
      ```
      )",
    .fun = prim_genericClosure,
});


static RegisterPrimOp primop_break({
    .name = "break",
    .args = {"v"},
    .doc = R"(
      In debug mode (enabled using `--debugger`), pause Nix expression evaluation and enter the REPL.
      Otherwise, return the argument `v`.
    )",
    .fun = [](EvalState & state, const PosIdx pos, Value * * args, Value & v)
    {
        if (state.debugRepl && !state.debugTraces.empty()) {
            auto error = Error(ErrorInfo {
                .level = lvlInfo,
                .msg = hintfmt("breakpoint reached"),
                .errPos = state.positions[pos],
            });

            auto & dt = state.debugTraces.front();
            state.runDebugRepl(&error, dt.env, dt.expr);

            if (state.debugQuit) {
                // If the user elects to quit the repl, throw an exception.
                throw Error(ErrorInfo{
                    .level = lvlInfo,
                    .msg = hintfmt("quit the debugger"),
                    .errPos = nullptr,
                });
            }
        }

        // Return the value we were passed.
        v = *args[0];
    }
});

static RegisterPrimOp primop_abort({
    .name = "abort",
    .args = {"s"},
    .doc = R"(
      Abort Nix expression evaluation and print the error message *s*.
    )",
    .fun = [](EvalState & state, const PosIdx pos, Value * * args, Value & v)
    {
        NixStringContext context;
        auto s = state.coerceToString(pos, *args[0], context,
                "while evaluating the error message passed to builtins.abort").toOwned();
        state.debugThrowLastTrace(Abort("evaluation aborted with the following error message: '%1%'", s));
    }
});

static RegisterPrimOp primop_throw({
    .name = "throw",
    .args = {"s"},
    .doc = R"(
      Throw an error message *s*. This usually aborts Nix expression
      evaluation, but in `nix-env -qa` and other commands that try to
      evaluate a set of derivations to get information about those
      derivations, a derivation that throws an error is silently skipped
      (which is not the case for `abort`).
    )",
    .fun = [](EvalState & state, const PosIdx pos, Value * * args, Value & v)
    {
      NixStringContext context;
      auto s = state.coerceToString(pos, *args[0], context,
              "while evaluating the error message passed to builtin.throw").toOwned();
      state.debugThrowLastTrace(ThrownError(s));
    }
});

static void prim_addErrorContext(EvalState & state, const PosIdx pos, Value * * args, Value & v)
{
    try {
        state.forceValue(*args[1], pos);
        v = *args[1];
    } catch (Error & e) {
        NixStringContext context;
        auto message = state.coerceToString(pos, *args[0], context,
                "while evaluating the error message passed to builtins.addErrorContext",
                false, false).toOwned();
        e.addTrace(nullptr, message, true);
        throw;
    }
}

static RegisterPrimOp primop_addErrorContext(PrimOp {
    .name = "__addErrorContext",
    .arity = 2,
    .fun = prim_addErrorContext,
});

static void prim_ceil(EvalState & state, const PosIdx pos, Value * * args, Value & v)
{
    auto value = state.forceFloat(*args[0], args[0]->determinePos(pos),
            "while evaluating the first argument passed to builtins.ceil");
    v.mkInt(ceil(value));
}

static RegisterPrimOp primop_ceil({
    .name = "__ceil",
    .args = {"double"},
    .doc = R"(
        Converts an IEEE-754 double-precision floating-point number (*double*) to
        the next higher integer.

        If the datatype is neither an integer nor a "float", an evaluation error will be
        thrown.
    )",
    .fun = prim_ceil,
});

static void prim_floor(EvalState & state, const PosIdx pos, Value * * args, Value & v)
{
    auto value = state.forceFloat(*args[0], args[0]->determinePos(pos), "while evaluating the first argument passed to builtins.floor");
    v.mkInt(floor(value));
}

static RegisterPrimOp primop_floor({
    .name = "__floor",
    .args = {"double"},
    .doc = R"(
        Converts an IEEE-754 double-precision floating-point number (*double*) to
        the next lower integer.

        If the datatype is neither an integer nor a "float", an evaluation error will be
        thrown.
    )",
    .fun = prim_floor,
});

/* Try evaluating the argument. Success => {success=true; value=something;},
 * else => {success=false; value=false;} */
static void prim_tryEval(EvalState & state, const PosIdx pos, Value * * args, Value & v)
{
    auto attrs = state.buildBindings(2);

    /* increment state.trylevel, and decrement it when this function returns. */
    MaintainCount trylevel(state.trylevel);

    void (* savedDebugRepl)(ref<EvalState> es, const ValMap & extraEnv) = nullptr;
    if (state.debugRepl && evalSettings.ignoreExceptionsDuringTry)
    {
        /* to prevent starting the repl from exceptions withing a tryEval, null it. */
        savedDebugRepl = state.debugRepl;
        state.debugRepl = nullptr;
    }

    try {
        state.forceValue(*args[0], pos);
        attrs.insert(state.sValue, args[0]);
        attrs.alloc("success").mkBool(true);
    } catch (AssertionError & e) {
        attrs.alloc(state.sValue).mkBool(false);
        attrs.alloc("success").mkBool(false);
    }

    // restore the debugRepl pointer if we saved it earlier.
    if (savedDebugRepl)
        state.debugRepl = savedDebugRepl;

    v.mkAttrs(attrs);
}

static RegisterPrimOp primop_tryEval({
    .name = "__tryEval",
    .args = {"e"},
    .doc = R"(
      Try to shallowly evaluate *e*. Return a set containing the
      attributes `success` (`true` if *e* evaluated successfully,
      `false` if an error was thrown) and `value`, equalling *e* if
      successful and `false` otherwise. `tryEval` will only prevent
      errors created by `throw` or `assert` from being thrown.
      Errors `tryEval` will not catch are for example those created
      by `abort` and type errors generated by builtins. Also note that
      this doesn't evaluate *e* deeply, so `let e = { x = throw ""; };
      in (builtins.tryEval e).success` will be `true`. Using
      `builtins.deepSeq` one can get the expected result:
      `let e = { x = throw ""; }; in
      (builtins.tryEval (builtins.deepSeq e e)).success` will be
      `false`.
    )",
    .fun = prim_tryEval,
});

/* Return an environment variable.  Use with care. */
static void prim_getEnv(EvalState & state, const PosIdx pos, Value * * args, Value & v)
{
    std::string name(state.forceStringNoCtx(*args[0], pos, "while evaluating the first argument passed to builtins.getEnv"));
    v.mkString(evalSettings.restrictEval || evalSettings.pureEval ? "" : getEnv(name).value_or(""));
}

static RegisterPrimOp primop_getEnv({
    .name = "__getEnv",
    .args = {"s"},
    .doc = R"(
      `getEnv` returns the value of the environment variable *s*, or an
      empty string if the variable doesn’t exist. This function should be
      used with care, as it can introduce all sorts of nasty environment
      dependencies in your Nix expression.

      `getEnv` is used in Nix Packages to locate the file
      `~/.nixpkgs/config.nix`, which contains user-local settings for Nix
      Packages. (That is, it does a `getEnv "HOME"` to locate the user’s
      home directory.)
    )",
    .fun = prim_getEnv,
});

/* Evaluate the first argument, then return the second argument. */
static void prim_seq(EvalState & state, const PosIdx pos, Value * * args, Value & v)
{
    state.forceValue(*args[0], pos);
    state.forceValue(*args[1], pos);
    v = *args[1];
}

static RegisterPrimOp primop_seq({
    .name = "__seq",
    .args = {"e1", "e2"},
    .doc = R"(
      Evaluate *e1*, then evaluate and return *e2*. This ensures that a
      computation is strict in the value of *e1*.
    )",
    .fun = prim_seq,
});

/* Evaluate the first argument deeply (i.e. recursing into lists and
   attrsets), then return the second argument. */
static void prim_deepSeq(EvalState & state, const PosIdx pos, Value * * args, Value & v)
{
    state.forceValueDeep(*args[0]);
    state.forceValue(*args[1], pos);
    v = *args[1];
}

static RegisterPrimOp primop_deepSeq({
    .name = "__deepSeq",
    .args = {"e1", "e2"},
    .doc = R"(
      This is like `seq e1 e2`, except that *e1* is evaluated *deeply*:
      if it’s a list or set, its elements or attributes are also
      evaluated recursively.
    )",
    .fun = prim_deepSeq,
});

/* Evaluate the first expression and print it on standard error.  Then
   return the second expression.  Useful for debugging. */
static void prim_trace(EvalState & state, const PosIdx pos, Value * * args, Value & v)
{
    state.forceValue(*args[0], pos);
    if (args[0]->type() == nString)
        printError("trace: %1%", args[0]->string.s);
    else
        printError("trace: %1%", printValue(state, *args[0]));
    state.forceValue(*args[1], pos);
    v = *args[1];
}

static RegisterPrimOp primop_trace({
    .name = "__trace",
    .args = {"e1", "e2"},
    .doc = R"(
      Evaluate *e1* and print its abstract syntax representation on
      standard error. Then return *e2*. This function is useful for
      debugging.
    )",
    .fun = prim_trace,
});


/* Takes two arguments and evaluates to the second one. Used as the
 * builtins.traceVerbose implementation when --trace-verbose is not enabled
 */
static void prim_second(EvalState & state, const PosIdx pos, Value * * args, Value & v)
{
    state.forceValue(*args[1], pos);
    v = *args[1];
}

/*************************************************************
 * Derivations
 *************************************************************/

static void derivationStrictInternal(EvalState & state, const std::string & name, Bindings * attrs, Value & v);

/* Construct (as a unobservable side effect) a Nix derivation
   expression that performs the derivation described by the argument
   set.  Returns the original set extended with the following
   attributes: `outPath' containing the primary output path of the
   derivation; `drvPath' containing the path of the Nix expression;
   and `type' set to `derivation' to indicate that this is a
   derivation. */
static void prim_derivationStrict(EvalState & state, const PosIdx pos, Value * * args, Value & v)
{
    state.forceAttrs(*args[0], pos, "while evaluating the argument passed to builtins.derivationStrict");

    Bindings * attrs = args[0]->attrs;

    /* Figure out the name first (for stack backtraces). */
    Bindings::iterator nameAttr = getAttr(state, state.sName, attrs, "in the attrset passed as argument to builtins.derivationStrict");

    std::string drvName;
    try {
        drvName = state.forceStringNoCtx(*nameAttr->value, pos, "while evaluating the `name` attribute passed to builtins.derivationStrict");
    } catch (Error & e) {
        e.addTrace(state.positions[nameAttr->pos], "while evaluating the derivation attribute 'name'");
        throw;
    }

    try {
        derivationStrictInternal(state, drvName, attrs, v);
    } catch (Error & e) {
        Pos pos = state.positions[nameAttr->pos];
        /*
         * Here we make two abuses of the error system
         *
         * 1. We print the location as a string to avoid a code snippet being
         * printed. While the location of the name attribute is a good hint, the
         * exact code there is irrelevant.
         *
         * 2. We mark this trace as a frame trace, meaning that we stop printing
         * less important traces from now on. In particular, this prevents the
         * display of the automatic "while calling builtins.derivationStrict"
         * trace, which is of little use for the public we target here.
         *
         * Please keep in mind that error reporting is done on a best-effort
         * basis in nix. There is no accurate location for a derivation, as it
         * often results from the composition of several functions
         * (derivationStrict, derivation, mkDerivation, mkPythonModule, etc.)
         */
        e.addTrace(nullptr, hintfmt(
                "while evaluating derivation '%s'\n"
                "  whose name attribute is located at %s",
                drvName, pos), true);
        throw;
    }
}

static void derivationStrictInternal(EvalState & state, const std::string &
drvName, Bindings * attrs, Value & v)
{
    /* Check whether attributes should be passed as a JSON file. */
    using nlohmann::json;
    std::optional<json> jsonObject;
    auto attr = attrs->find(state.sStructuredAttrs);
    if (attr != attrs->end() &&
        state.forceBool(*attr->value, noPos,
                        "while evaluating the `__structuredAttrs` "
                        "attribute passed to builtins.derivationStrict"))
        jsonObject = json::object();

    /* Check whether null attributes should be ignored. */
    bool ignoreNulls = false;
    attr = attrs->find(state.sIgnoreNulls);
    if (attr != attrs->end())
        ignoreNulls = state.forceBool(*attr->value, noPos, "while evaluating the `__ignoreNulls` attribute " "passed to builtins.derivationStrict");

    /* Build the derivation expression by processing the attributes. */
    Derivation drv;
    drv.name = drvName;

    NixStringContext context;

    bool contentAddressed = false;
    bool isImpure = false;
    std::optional<std::string> outputHash;
    std::string outputHashAlgo;
    std::optional<ContentAddressMethod> ingestionMethod;

    StringSet outputs;
    outputs.insert("out");

    for (auto & i : attrs->lexicographicOrder(state.symbols)) {
        if (i->name == state.sIgnoreNulls) continue;
        const std::string & key = state.symbols[i->name];
        vomit("processing attribute '%1%'", key);

        auto handleHashMode = [&](const std::string_view s) {
            if (s == "recursive") ingestionMethod = FileIngestionMethod::Recursive;
            else if (s == "flat") ingestionMethod = FileIngestionMethod::Flat;
            else if (s == "text") {
                experimentalFeatureSettings.require(Xp::DynamicDerivations);
                ingestionMethod = TextIngestionMethod {};
            } else
                state.debugThrowLastTrace(EvalError({
                    .msg = hintfmt("invalid value '%s' for 'outputHashMode' attribute", s),
                    .errPos = state.positions[noPos]
                }));
        };

        auto handleOutputs = [&](const Strings & ss) {
            outputs.clear();
            for (auto & j : ss) {
                if (outputs.find(j) != outputs.end())
                    state.debugThrowLastTrace(EvalError({
                        .msg = hintfmt("duplicate derivation output '%1%'", j),
                        .errPos = state.positions[noPos]
                    }));
                /* !!! Check whether j is a valid attribute
                   name. */
                /* Derivations cannot be named ‘drv’, because
                   then we'd have an attribute ‘drvPath’ in
                   the resulting set. */
                if (j == "drv")
                    state.debugThrowLastTrace(EvalError({
                        .msg = hintfmt("invalid derivation output name 'drv'" ),
                        .errPos = state.positions[noPos]
                    }));
                outputs.insert(j);
            }
            if (outputs.empty())
                state.debugThrowLastTrace(EvalError({
                    .msg = hintfmt("derivation cannot have an empty set of outputs"),
                    .errPos = state.positions[noPos]
                }));
        };

        try {
            // This try-catch block adds context for most errors.
            // Use this empty error context to signify that we defer to it.
            const std::string_view context_below("");

            if (ignoreNulls) {
                state.forceValue(*i->value, noPos);
                if (i->value->type() == nNull) continue;
            }

            if (i->name == state.sContentAddressed && state.forceBool(*i->value, noPos, context_below)) {
                contentAddressed = true;
                experimentalFeatureSettings.require(Xp::CaDerivations);
            }

            else if (i->name == state.sImpure && state.forceBool(*i->value, noPos, context_below)) {
                isImpure = true;
                experimentalFeatureSettings.require(Xp::ImpureDerivations);
            }

            /* The `args' attribute is special: it supplies the
               command-line arguments to the builder. */
            else if (i->name == state.sArgs) {
                state.forceList(*i->value, noPos, context_below);
                for (auto elem : i->value->listItems()) {
                    auto s = state.coerceToString(noPos, *elem, context,
                            "while evaluating an element of the argument list",
                            true).toOwned();
                    drv.args.push_back(s);
                }
            }

            /* All other attributes are passed to the builder through
               the environment. */
            else {

                if (jsonObject) {

                    if (i->name == state.sStructuredAttrs) continue;

                    (*jsonObject)[key] = printValueAsJSON(state, true, *i->value, noPos, context);

                    if (i->name == state.sBuilder)
                        drv.builder = state.forceString(*i->value, context, noPos, context_below);
                    else if (i->name == state.sSystem)
                        drv.platform = state.forceStringNoCtx(*i->value, noPos, context_below);
                    else if (i->name == state.sOutputHash)
                        outputHash = state.forceStringNoCtx(*i->value, noPos, context_below);
                    else if (i->name == state.sOutputHashAlgo)
                        outputHashAlgo = state.forceStringNoCtx(*i->value, noPos, context_below);
                    else if (i->name == state.sOutputHashMode)
                        handleHashMode(state.forceStringNoCtx(*i->value, noPos, context_below));
                    else if (i->name == state.sOutputs) {
                        /* Require ‘outputs’ to be a list of strings. */
                        state.forceList(*i->value, noPos, context_below);
                        Strings ss;
                        for (auto elem : i->value->listItems())
                            ss.emplace_back(state.forceStringNoCtx(*elem, noPos, context_below));
                        handleOutputs(ss);
                    }

                } else {
                    auto s = state.coerceToString(noPos, *i->value, context, context_below, true).toOwned();
                    drv.env.emplace(key, s);
                    if (i->name == state.sBuilder) drv.builder = std::move(s);
                    else if (i->name == state.sSystem) drv.platform = std::move(s);
                    else if (i->name == state.sOutputHash) outputHash = std::move(s);
                    else if (i->name == state.sOutputHashAlgo) outputHashAlgo = std::move(s);
                    else if (i->name == state.sOutputHashMode) handleHashMode(s);
                    else if (i->name == state.sOutputs)
                        handleOutputs(tokenizeString<Strings>(s));
                }

            }

        } catch (Error & e) {
            e.addTrace(state.positions[i->pos],
                hintfmt("while evaluating attribute '%1%' of derivation '%2%'", key, drvName),
                true);
            throw;
        }
    }

    if (jsonObject) {
        drv.env.emplace("__json", jsonObject->dump());
        jsonObject.reset();
    }

    /* Everything in the context of the strings in the derivation
       attributes should be added as dependencies of the resulting
       derivation. */
    for (auto & c : context) {
        std::visit(overloaded {
            /* Since this allows the builder to gain access to every
               path in the dependency graph of the derivation (including
               all outputs), all paths in the graph must be added to
               this derivation's list of inputs to ensure that they are
               available when the builder runs. */
            [&](const NixStringContextElem::DrvDeep & d) {
                /* !!! This doesn't work if readOnlyMode is set. */
                StorePathSet refs;
                state.store->computeFSClosure(d.drvPath, refs);
                for (auto & j : refs) {
                    drv.inputSrcs.insert(j);
                    if (j.isDerivation())
                        drv.inputDrvs[j] = state.store->readDerivation(j).outputNames();
                }
            },
            [&](const NixStringContextElem::Built & b) {
                if (auto * p = std::get_if<DerivedPath::Opaque>(&*b.drvPath))
                    drv.inputDrvs[p->path].insert(b.output);
                else
                    throw UnimplementedError("Dependencies on the outputs of dynamic derivations are not yet supported");
            },
            [&](const NixStringContextElem::Opaque & o) {
                drv.inputSrcs.insert(o.path);
            },
        }, c.raw);
    }

    /* Do we have all required attributes? */
    if (drv.builder == "")
        state.debugThrowLastTrace(EvalError({
            .msg = hintfmt("required attribute 'builder' missing"),
            .errPos = state.positions[noPos]
        }));

    if (drv.platform == "")
        state.debugThrowLastTrace(EvalError({
            .msg = hintfmt("required attribute 'system' missing"),
            .errPos = state.positions[noPos]
        }));

    /* Check whether the derivation name is valid. */
    if (isDerivation(drvName) &&
        !(ingestionMethod == ContentAddressMethod { TextIngestionMethod { } } &&
          outputs.size() == 1 &&
          *(outputs.begin()) == "out"))
    {
        state.debugThrowLastTrace(EvalError({
            .msg = hintfmt("derivation names are allowed to end in '%s' only if they produce a single derivation file", drvExtension),
            .errPos = state.positions[noPos]
        }));
    }

    if (outputHash) {
        /* Handle fixed-output derivations.

           Ignore `__contentAddressed` because fixed output derivations are
           already content addressed. */
        if (outputs.size() != 1 || *(outputs.begin()) != "out")
            state.debugThrowLastTrace(Error({
                .msg = hintfmt("multiple outputs are not supported in fixed-output derivations"),
                .errPos = state.positions[noPos]
            }));

        auto h = newHashAllowEmpty(*outputHash, parseHashTypeOpt(outputHashAlgo));

        auto method = ingestionMethod.value_or(FileIngestionMethod::Flat);

        DerivationOutput::CAFixed dof {
            .ca = ContentAddress {
                .method = std::move(method),
                .hash = std::move(h),
            },
        };

        drv.env["out"] = state.store->printStorePath(dof.path(*state.store, drvName, "out"));
        drv.outputs.insert_or_assign("out", std::move(dof));
    }

    else if (contentAddressed || isImpure) {
        if (contentAddressed && isImpure)
            throw EvalError({
                .msg = hintfmt("derivation cannot be both content-addressed and impure"),
                .errPos = state.positions[noPos]
            });

        auto ht = parseHashTypeOpt(outputHashAlgo).value_or(htSHA256);
        auto method = ingestionMethod.value_or(FileIngestionMethod::Recursive);

        for (auto & i : outputs) {
            drv.env[i] = hashPlaceholder(i);
            if (isImpure)
                drv.outputs.insert_or_assign(i,
                    DerivationOutput::Impure {
                        .method = method,
                        .hashType = ht,
                    });
            else
                drv.outputs.insert_or_assign(i,
                    DerivationOutput::CAFloating {
                        .method = method,
                        .hashType = ht,
                    });
        }
    }

    else {
        /* Compute a hash over the "masked" store derivation, which is
           the final one except that in the list of outputs, the
           output paths are empty strings, and the corresponding
           environment variables have an empty value.  This ensures
           that changes in the set of output names do get reflected in
           the hash. */
        for (auto & i : outputs) {
            drv.env[i] = "";
            drv.outputs.insert_or_assign(i,
                DerivationOutput::Deferred { });
        }

        auto hashModulo = hashDerivationModulo(*state.store, Derivation(drv), true);
        switch (hashModulo.kind) {
        case DrvHash::Kind::Regular:
            for (auto & i : outputs) {
                auto h = get(hashModulo.hashes, i);
                if (!h)
                    throw AssertionError({
                        .msg = hintfmt("derivation produced no hash for output '%s'", i),
                        .errPos = state.positions[noPos],
                    });
                auto outPath = state.store->makeOutputPath(i, *h, drvName);
                drv.env[i] = state.store->printStorePath(outPath);
                drv.outputs.insert_or_assign(
                    i,
                    DerivationOutput::InputAddressed {
                        .path = std::move(outPath),
                    });
            }
            break;
            ;
        case DrvHash::Kind::Deferred:
            for (auto & i : outputs) {
                drv.outputs.insert_or_assign(i, DerivationOutput::Deferred {});
            }
        }
    }

    /* Write the resulting term into the Nix store directory. */
    auto drvPath = writeDerivation(*state.store, drv, state.repair);
    auto drvPathS = state.store->printStorePath(drvPath);

    printMsg(lvlChatty, "instantiated '%1%' -> '%2%'", drvName, drvPathS);

    /* Optimisation, but required in read-only mode! because in that
       case we don't actually write store derivations, so we can't
       read them later. */
    {
        auto h = hashDerivationModulo(*state.store, drv, false);
        drvHashes.lock()->insert_or_assign(drvPath, h);
    }

    auto result = state.buildBindings(1 + drv.outputs.size());
    result.alloc(state.sDrvPath).mkString(drvPathS, {
        NixStringContextElem::DrvDeep { .drvPath = drvPath },
    });
    for (auto & i : drv.outputs)
        mkOutputString(state, result, drvPath, i);

    v.mkAttrs(result);
}

static RegisterPrimOp primop_derivationStrict(PrimOp {
    .name = "derivationStrict",
    .arity = 1,
    .fun = prim_derivationStrict,
});

/* Return a placeholder string for the specified output that will be
   substituted by the corresponding output path at build time. For
   example, 'placeholder "out"' returns the string
   /1rz4g4znpzjwh1xymhjpm42vipw92pr73vdgl6xs1hycac8kf2n9. At build
   time, any occurrence of this string in an derivation attribute will
   be replaced with the concrete path in the Nix store of the output
   ‘out’. */
static void prim_placeholder(EvalState & state, const PosIdx pos, Value * * args, Value & v)
{
    v.mkString(hashPlaceholder(state.forceStringNoCtx(*args[0], pos, "while evaluating the first argument passed to builtins.placeholder")));
}

static RegisterPrimOp primop_placeholder({
    .name = "placeholder",
    .args = {"output"},
    .doc = R"(
      Return a placeholder string for the specified *output* that will be
      substituted by the corresponding output path at build time. Typical
      outputs would be `"out"`, `"bin"` or `"dev"`.
    )",
    .fun = prim_placeholder,
});


/*************************************************************
 * Paths
 *************************************************************/


/* Convert the argument to a path.  !!! obsolete? */
static void prim_toPath(EvalState & state, const PosIdx pos, Value * * args, Value & v)
{
    NixStringContext context;
    auto path = state.coerceToPath(pos, *args[0], context, "while evaluating the first argument passed to builtins.toPath");
    v.mkString(path.path.abs(), context);
}

static RegisterPrimOp primop_toPath({
    .name = "__toPath",
    .args = {"s"},
    .doc = R"(
      **DEPRECATED.** Use `/. + "/path"` to convert a string into an absolute
      path. For relative paths, use `./. + "/path"`.
    )",
    .fun = prim_toPath,
});

/* Allow a valid store path to be used in an expression.  This is
   useful in some generated expressions such as in nix-push, which
   generates a call to a function with an already existing store path
   as argument.  You don't want to use `toPath' here because it copies
   the path to the Nix store, which yields a copy like
   /nix/store/newhash-oldhash-oldname.  In the past, `toPath' had
   special case behaviour for store paths, but that created weird
   corner cases. */
static void prim_storePath(EvalState & state, const PosIdx pos, Value * * args, Value & v)
{
    if (evalSettings.pureEval)
        state.debugThrowLastTrace(EvalError({
            .msg = hintfmt("'%s' is not allowed in pure evaluation mode", "builtins.storePath"),
            .errPos = state.positions[pos]
        }));

    NixStringContext context;
    auto path = state.checkSourcePath(state.coerceToPath(pos, *args[0], context, "while evaluating the first argument passed to builtins.storePath")).path;
    /* Resolve symlinks in ‘path’, unless ‘path’ itself is a symlink
       directly in the store.  The latter condition is necessary so
       e.g. nix-push does the right thing. */
    if (!state.store->isStorePath(path.abs()))
        path = CanonPath(canonPath(path.abs(), true));
    if (!state.store->isInStore(path.abs()))
        state.debugThrowLastTrace(EvalError({
            .msg = hintfmt("path '%1%' is not in the Nix store", path),
            .errPos = state.positions[pos]
        }));
    auto path2 = state.store->toStorePath(path.abs()).first;
    if (!settings.readOnlyMode)
        state.store->ensurePath(path2);
    context.insert(NixStringContextElem::Opaque { .path = path2 });
    v.mkString(path.abs(), context);
}

static RegisterPrimOp primop_storePath({
    .name = "__storePath",
    .args = {"path"},
    .doc = R"(
      This function allows you to define a dependency on an already
      existing store path. For example, the derivation attribute `src
      = builtins.storePath /nix/store/f1d18v1y…-source` causes the
      derivation to depend on the specified path, which must exist or
      be substitutable. Note that this differs from a plain path
      (e.g. `src = /nix/store/f1d18v1y…-source`) in that the latter
      causes the path to be *copied* again to the Nix store, resulting
      in a new path (e.g. `/nix/store/ld01dnzc…-source-source`).

      Not available in [pure evaluation mode](@docroot@/command-ref/conf-file.md#conf-pure-eval).

      See also [`builtins.fetchClosure`](#builtins-fetchClosure).
    )",
    .fun = prim_storePath,
});

static void prim_pathExists(EvalState & state, const PosIdx pos, Value * * args, Value & v)
{
    auto & arg = *args[0];

    /* We don’t check the path right now, because we don’t want to
       throw if the path isn’t allowed, but just return false (and we
       can’t just catch the exception here because we still want to
       throw if something in the evaluation of `arg` tries to
       access an unauthorized path). */
    auto path = realisePath(state, pos, arg, { .checkForPureEval = false });

    /* SourcePath doesn't know about trailing slash. */
    auto mustBeDir = arg.type() == nString && arg.str().ends_with("/");

    try {
        auto checked = state.checkSourcePath(path);
        auto exists = checked.pathExists();
        if (exists && mustBeDir) {
            exists = checked.lstat().type == InputAccessor::tDirectory;
        }
        v.mkBool(exists);
    } catch (SysError & e) {
        /* Don't give away info from errors while canonicalising
           ‘path’ in restricted mode. */
        v.mkBool(false);
    } catch (RestrictedPathError & e) {
        v.mkBool(false);
    }
}

static RegisterPrimOp primop_pathExists({
    .name = "__pathExists",
    .args = {"path"},
    .doc = R"(
      Return `true` if the path *path* exists at evaluation time, and
      `false` otherwise.
    )",
    .fun = prim_pathExists,
});

/* Return the base name of the given string, i.e., everything
   following the last slash. */
static void prim_baseNameOf(EvalState & state, const PosIdx pos, Value * * args, Value & v)
{
    NixStringContext context;
    v.mkString(baseNameOf(*state.coerceToString(pos, *args[0], context,
            "while evaluating the first argument passed to builtins.baseNameOf",
            false, false)), context);
}

static RegisterPrimOp primop_baseNameOf({
    .name = "baseNameOf",
    .args = {"s"},
    .doc = R"(
      Return the *base name* of the string *s*, that is, everything
      following the final slash in the string. This is similar to the GNU
      `basename` command.
    )",
    .fun = prim_baseNameOf,
});

/* Return the directory of the given path, i.e., everything before the
   last slash.  Return either a path or a string depending on the type
   of the argument. */
static void prim_dirOf(EvalState & state, const PosIdx pos, Value * * args, Value & v)
{
    state.forceValue(*args[0], pos);
    if (args[0]->type() == nPath) {
        auto path = args[0]->path();
        v.mkPath(path.path.isRoot() ? path : path.parent());
    } else {
        NixStringContext context;
        auto path = state.coerceToString(pos, *args[0], context,
            "while evaluating the first argument passed to 'builtins.dirOf'",
            false, false);
        auto dir = dirOf(*path);
        v.mkString(dir, context);
    }
}

static RegisterPrimOp primop_dirOf({
    .name = "dirOf",
    .args = {"s"},
    .doc = R"(
      Return the directory part of the string *s*, that is, everything
      before the final slash in the string. This is similar to the GNU
      `dirname` command.
    )",
    .fun = prim_dirOf,
});

/* Return the contents of a file as a string. */
static void prim_readFile(EvalState & state, const PosIdx pos, Value * * args, Value & v)
{
    auto path = realisePath(state, pos, *args[0]);
    auto s = path.readFile();
    if (s.find((char) 0) != std::string::npos)
        state.debugThrowLastTrace(Error("the contents of the file '%1%' cannot be represented as a Nix string", path));
    StorePathSet refs;
<<<<<<< HEAD
    if (state.store->isInStore(path)) {
        auto p = state.store->toStorePath(path).first;
        try {
            refs = state.store->queryPathInfo(p)->referencesPossiblyToSelf();
=======
    if (state.store->isInStore(path.path.abs())) {
        try {
            refs = state.store->queryPathInfo(state.store->toStorePath(path.path.abs()).first)->references;
>>>>>>> 91baf7f1
        } catch (Error &) { // FIXME: should be InvalidPathError
        }
        // Re-scan references to filter down to just the ones that actually occur in the file.
        auto refsSink = PathRefScanSink::fromPaths(refs);
        refsSink << s;
        refs = refsSink.getResultPaths();
    }
    NixStringContext context;
    for (auto && p : std::move(refs)) {
        context.insert(NixStringContextElem::Opaque {
            .path = std::move((StorePath &&)p),
        });
    }
    v.mkString(s, context);
}

static RegisterPrimOp primop_readFile({
    .name = "__readFile",
    .args = {"path"},
    .doc = R"(
      Return the contents of the file *path* as a string.
    )",
    .fun = prim_readFile,
});

/* Find a file in the Nix search path. Used to implement <x> paths,
   which are desugared to 'findFile __nixPath "x"'. */
static void prim_findFile(EvalState & state, const PosIdx pos, Value * * args, Value & v)
{
    state.forceList(*args[0], pos, "while evaluating the first argument passed to builtins.findFile");

    SearchPath searchPath;

    for (auto v2 : args[0]->listItems()) {
        state.forceAttrs(*v2, pos, "while evaluating an element of the list passed to builtins.findFile");

        std::string prefix;
        Bindings::iterator i = v2->attrs->find(state.sPrefix);
        if (i != v2->attrs->end())
            prefix = state.forceStringNoCtx(*i->value, pos, "while evaluating the `prefix` attribute of an element of the list passed to builtins.findFile");

        i = getAttr(state, state.sPath, v2->attrs, "in an element of the __nixPath");

        NixStringContext context;
        auto path = state.coerceToString(pos, *i->value, context,
                "while evaluating the `path` attribute of an element of the list passed to builtins.findFile",
                false, false).toOwned();

        try {
            auto rewrites = state.realiseContext(context);
            path = rewriteStrings(path, rewrites);
        } catch (InvalidPathError & e) {
            state.debugThrowLastTrace(EvalError({
                .msg = hintfmt("cannot find '%1%', since path '%2%' is not valid", path, e.path),
                .errPos = state.positions[pos]
            }));
        }

        searchPath.elements.emplace_back(SearchPath::Elem {
            .prefix = SearchPath::Prefix { .s = prefix },
            .path = SearchPath::Path { .s = path },
        });
    }

    auto path = state.forceStringNoCtx(*args[1], pos, "while evaluating the second argument passed to builtins.findFile");

    v.mkPath(state.checkSourcePath(state.findFile(searchPath, path, pos)));
}

static RegisterPrimOp primop_findFile(PrimOp {
    .name = "__findFile",
    .args = {"search path", "lookup path"},
    .doc = R"(
      Look up the given path with the given search path.

      A search path is represented list of [attribute sets](./values.md#attribute-set) with two attributes, `prefix`, and `path`.
      `prefix` is a relative path.
      `path` denotes a file system location; the exact syntax depends on the command line interface.

      Examples of search path attribute sets:

      - ```
        {
          prefix = "nixos-config";
          path = "/etc/nixos/configuration.nix";
        }
        ```

      - ```
        {
          prefix = "";
          path = "/nix/var/nix/profiles/per-user/root/channels";
        }
        ```

      The lookup algorithm checks each entry until a match is found, returning a [path value](@docroot@/language/values.html#type-path) of the match.

      This is the process for each entry:
      If the lookup path matches `prefix`, then the remainder of the lookup path (the "suffix") is searched for within the directory denoted by `patch`.
      Note that the `path` may need to be downloaded at this point to look inside.
      If the suffix is found inside that directory, then the entry is a match;
      the combined absolute path of the directory (now downloaded if need be) and the suffix is returned.

      The syntax

      ```nix
      <nixpkgs>
      ```

      is equivalent to:

      ```nix
      builtins.findFile builtins.nixPath "nixpkgs"
      ```
    )",
    .fun = prim_findFile,
});

/* Return the cryptographic hash of a file in base-16. */
static void prim_hashFile(EvalState & state, const PosIdx pos, Value * * args, Value & v)
{
    auto type = state.forceStringNoCtx(*args[0], pos, "while evaluating the first argument passed to builtins.hashFile");
    std::optional<HashType> ht = parseHashType(type);
    if (!ht)
        state.debugThrowLastTrace(Error({
            .msg = hintfmt("unknown hash type '%1%'", type),
            .errPos = state.positions[pos]
        }));

    auto path = realisePath(state, pos, *args[1]);

    v.mkString(hashString(*ht, path.readFile()).to_string(Base16, false));
}

static RegisterPrimOp primop_hashFile({
    .name = "__hashFile",
    .args = {"type", "p"},
    .doc = R"(
      Return a base-16 representation of the cryptographic hash of the
      file at path *p*. The hash algorithm specified by *type* must be one
      of `"md5"`, `"sha1"`, `"sha256"` or `"sha512"`.
    )",
    .fun = prim_hashFile,
});

static std::string_view fileTypeToString(InputAccessor::Type type)
{
    return
        type == InputAccessor::Type::tRegular ? "regular" :
        type == InputAccessor::Type::tDirectory ? "directory" :
        type == InputAccessor::Type::tSymlink ? "symlink" :
        "unknown";
}

static void prim_readFileType(EvalState & state, const PosIdx pos, Value * * args, Value & v)
{
    auto path = realisePath(state, pos, *args[0]);
    /* Retrieve the directory entry type and stringize it. */
    v.mkString(fileTypeToString(path.lstat().type));
}

static RegisterPrimOp primop_readFileType({
    .name = "__readFileType",
    .args = {"p"},
    .doc = R"(
      Determine the directory entry type of a filesystem node, being
      one of "directory", "regular", "symlink", or "unknown".
    )",
    .fun = prim_readFileType,
});

/* Read a directory (without . or ..) */
static void prim_readDir(EvalState & state, const PosIdx pos, Value * * args, Value & v)
{
    auto path = realisePath(state, pos, *args[0]);

    // Retrieve directory entries for all nodes in a directory.
    // This is similar to `getFileType` but is optimized to reduce system calls
    // on many systems.
    auto entries = path.readDirectory();
    auto attrs = state.buildBindings(entries.size());

    // If we hit unknown directory entry types we may need to fallback to
    // using `getFileType` on some systems.
    // In order to reduce system calls we make each lookup lazy by using
    // `builtins.readFileType` application.
    Value * readFileType = nullptr;

    for (auto & [name, type] : entries) {
        auto & attr = attrs.alloc(name);
        if (!type) {
            // Some filesystems or operating systems may not be able to return
            // detailed node info quickly in this case we produce a thunk to
            // query the file type lazily.
            auto epath = state.allocValue();
            epath->mkPath(path + name);
            if (!readFileType)
                readFileType = &state.getBuiltin("readFileType");
            attr.mkApp(readFileType, epath);
        } else {
            // This branch of the conditional is much more likely.
            // Here we just stringize the directory entry type.
            attr.mkString(fileTypeToString(*type));
        }
    }

    v.mkAttrs(attrs);
}

static RegisterPrimOp primop_readDir({
    .name = "__readDir",
    .args = {"path"},
    .doc = R"(
      Return the contents of the directory *path* as a set mapping
      directory entries to the corresponding file type. For instance, if
      directory `A` contains a regular file `B` and another directory
      `C`, then `builtins.readDir ./A` will return the set

      ```nix
      { B = "regular"; C = "directory"; }
      ```

      The possible values for the file type are `"regular"`,
      `"directory"`, `"symlink"` and `"unknown"`.
    )",
    .fun = prim_readDir,
});

/* Extend single element string context with another output. */
static void prim_outputOf(EvalState & state, const PosIdx pos, Value * * args, Value & v)
{
    SingleDerivedPath drvPath = state.coerceToSingleDerivedPath(pos, *args[0], "while evaluating the first argument to builtins.outputOf");

    OutputNameView outputName = state.forceStringNoCtx(*args[1], pos, "while evaluating the second argument to builtins.outputOf");

    state.mkSingleDerivedPathString(
        SingleDerivedPath::Built {
            .drvPath = make_ref<SingleDerivedPath>(drvPath),
            .output = std::string { outputName },
        },
        v);
}

static RegisterPrimOp primop_outputOf({
    .name = "__outputOf",
    .args = {"derivation-reference", "output-name"},
    .doc = R"(
      Return the output path of a derivation, literally or using a placeholder if needed.

      If the derivation has a statically-known output path (i.e. the derivation output is input-addressed, or fixed content-addresed), the output path will just be returned.
      But if the derivation is content-addressed or if the derivation is itself not-statically produced (i.e. is the output of another derivation), a placeholder will be returned instead.

      *`derivation reference`* must be a string that may contain a regular store path to a derivation, or may be a placeholder reference. If the derivation is produced by a derivation, you must explicitly select `drv.outPath`.
      This primop can be chained arbitrarily deeply.
      For instance,
      ```nix
      builtins.outputOf
        (builtins.outputOf myDrv "out)
        "out"
      ```
      will return a placeholder for the output of the output of `myDrv`.

      This primop corresponds to the `^` sigil for derivable paths, e.g. as part of installable syntax on the command line.
    )",
    .fun = prim_outputOf,
    .experimentalFeature = Xp::DynamicDerivations,
});

/*************************************************************
 * Creating files
 *************************************************************/


/* Convert the argument (which can be any Nix expression) to an XML
   representation returned in a string.  Not all Nix expressions can
   be sensibly or completely represented (e.g., functions). */
static void prim_toXML(EvalState & state, const PosIdx pos, Value * * args, Value & v)
{
    std::ostringstream out;
    NixStringContext context;
    printValueAsXML(state, true, false, *args[0], out, context, pos);
    v.mkString(out.str(), context);
}

static RegisterPrimOp primop_toXML({
    .name = "__toXML",
    .args = {"e"},
    .doc = R"(
      Return a string containing an XML representation of *e*. The main
      application for `toXML` is to communicate information with the
      builder in a more structured format than plain environment
      variables.

      Here is an example where this is the case:

      ```nix
      { stdenv, fetchurl, libxslt, jira, uberwiki }:

      stdenv.mkDerivation (rec {
        name = "web-server";

        buildInputs = [ libxslt ];

        builder = builtins.toFile "builder.sh" "
          source $stdenv/setup
          mkdir $out
          echo "$servlets" | xsltproc ${stylesheet} - > $out/server-conf.xml ①
        ";

        stylesheet = builtins.toFile "stylesheet.xsl" ②
         "<?xml version='1.0' encoding='UTF-8'?>
          <xsl:stylesheet xmlns:xsl='http://www.w3.org/1999/XSL/Transform' version='1.0'>
            <xsl:template match='/'>
              <Configure>
                <xsl:for-each select='/expr/list/attrs'>
                  <Call name='addWebApplication'>
                    <Arg><xsl:value-of select=\"attr[@name = 'path']/string/@value\" /></Arg>
                    <Arg><xsl:value-of select=\"attr[@name = 'war']/path/@value\" /></Arg>
                  </Call>
                </xsl:for-each>
              </Configure>
            </xsl:template>
          </xsl:stylesheet>
        ";

        servlets = builtins.toXML [ ③
          { path = "/bugtracker"; war = jira + "/lib/atlassian-jira.war"; }
          { path = "/wiki"; war = uberwiki + "/uberwiki.war"; }
        ];
      })
      ```

      The builder is supposed to generate the configuration file for a
      [Jetty servlet container](http://jetty.mortbay.org/). A servlet
      container contains a number of servlets (`*.war` files) each
      exported under a specific URI prefix. So the servlet configuration
      is a list of sets containing the `path` and `war` of the servlet
      (①). This kind of information is difficult to communicate with the
      normal method of passing information through an environment
      variable, which just concatenates everything together into a
      string (which might just work in this case, but wouldn’t work if
      fields are optional or contain lists themselves). Instead the Nix
      expression is converted to an XML representation with `toXML`,
      which is unambiguous and can easily be processed with the
      appropriate tools. For instance, in the example an XSLT stylesheet
      (at point ②) is applied to it (at point ①) to generate the XML
      configuration file for the Jetty server. The XML representation
      produced at point ③ by `toXML` is as follows:

      ```xml
      <?xml version='1.0' encoding='utf-8'?>
      <expr>
        <list>
          <attrs>
            <attr name="path">
              <string value="/bugtracker" />
            </attr>
            <attr name="war">
              <path value="/nix/store/d1jh9pasa7k2...-jira/lib/atlassian-jira.war" />
            </attr>
          </attrs>
          <attrs>
            <attr name="path">
              <string value="/wiki" />
            </attr>
            <attr name="war">
              <path value="/nix/store/y6423b1yi4sx...-uberwiki/uberwiki.war" />
            </attr>
          </attrs>
        </list>
      </expr>
      ```

      Note that we used the `toFile` built-in to write the builder and
      the stylesheet “inline” in the Nix expression. The path of the
      stylesheet is spliced into the builder using the syntax `xsltproc
      ${stylesheet}`.
    )",
    .fun = prim_toXML,
});

/* Convert the argument (which can be any Nix expression) to a JSON
   string.  Not all Nix expressions can be sensibly or completely
   represented (e.g., functions). */
static void prim_toJSON(EvalState & state, const PosIdx pos, Value * * args, Value & v)
{
    std::ostringstream out;
    NixStringContext context;
    printValueAsJSON(state, true, *args[0], pos, out, context);
    v.mkString(out.str(), context);
}

static RegisterPrimOp primop_toJSON({
    .name = "__toJSON",
    .args = {"e"},
    .doc = R"(
      Return a string containing a JSON representation of *e*. Strings,
      integers, floats, booleans, nulls and lists are mapped to their JSON
      equivalents. Sets (except derivations) are represented as objects.
      Derivations are translated to a JSON string containing the
      derivation’s output path. Paths are copied to the store and
      represented as a JSON string of the resulting store path.
    )",
    .fun = prim_toJSON,
});

/* Parse a JSON string to a value. */
static void prim_fromJSON(EvalState & state, const PosIdx pos, Value * * args, Value & v)
{
    auto s = state.forceStringNoCtx(*args[0], pos, "while evaluating the first argument passed to builtins.fromJSON");
    try {
        parseJSON(state, s, v);
    } catch (JSONParseError &e) {
        e.addTrace(state.positions[pos], "while decoding a JSON string");
        throw;
    }
}

static RegisterPrimOp primop_fromJSON({
    .name = "__fromJSON",
    .args = {"e"},
    .doc = R"(
      Convert a JSON string to a Nix value. For example,

      ```nix
      builtins.fromJSON ''{"x": [1, 2, 3], "y": null}''
      ```

      returns the value `{ x = [ 1 2 3 ]; y = null; }`.
    )",
    .fun = prim_fromJSON,
});

/* Store a string in the Nix store as a source file that can be used
   as an input by derivations. */
static void prim_toFile(EvalState & state, const PosIdx pos, Value * * args, Value & v)
{
    NixStringContext context;
    std::string name(state.forceStringNoCtx(*args[0], pos, "while evaluating the first argument passed to builtins.toFile"));
    std::string contents(state.forceString(*args[1], context, pos, "while evaluating the second argument passed to builtins.toFile"));

    StorePathSet refs;

    for (auto c : context) {
        if (auto p = std::get_if<NixStringContextElem::Opaque>(&c.raw))
            refs.insert(p->path);
        else
            state.debugThrowLastTrace(EvalError({
                .msg = hintfmt(
                    "in 'toFile': the file named '%1%' must not contain a reference "
                    "to a derivation but contains (%2%)",
                    name, c.to_string()),
                .errPos = state.positions[pos]
            }));
    }

    auto storePath = settings.readOnlyMode
        ? state.store->computeStorePathForText(name, contents, refs)
        : state.store->addTextToStore(name, contents, refs, state.repair);

    /* Note: we don't need to add `context' to the context of the
       result, since `storePath' itself has references to the paths
       used in args[1]. */

    /* Add the output of this to the allowed paths. */
    state.allowAndSetStorePathString(storePath, v);
}

static RegisterPrimOp primop_toFile({
    .name = "__toFile",
    .args = {"name", "s"},
    .doc = R"(
      Store the string *s* in a file in the Nix store and return its
      path.  The file has suffix *name*. This file can be used as an
      input to derivations. One application is to write builders
      “inline”. For instance, the following Nix expression combines the
      Nix expression for GNU Hello and its build script into one file:

      ```nix
      { stdenv, fetchurl, perl }:

      stdenv.mkDerivation {
        name = "hello-2.1.1";

        builder = builtins.toFile "builder.sh" "
          source $stdenv/setup

          PATH=$perl/bin:$PATH

          tar xvfz $src
          cd hello-*
          ./configure --prefix=$out
          make
          make install
        ";

        src = fetchurl {
          url = "http://ftp.nluug.nl/pub/gnu/hello/hello-2.1.1.tar.gz";
          sha256 = "1md7jsfd8pa45z73bz1kszpp01yw6x5ljkjk2hx7wl800any6465";
        };
        inherit perl;
      }
      ```

      It is even possible for one file to refer to another, e.g.,

      ```nix
      builder = let
        configFile = builtins.toFile "foo.conf" "
          # This is some dummy configuration file.
          ...
        ";
      in builtins.toFile "builder.sh" "
        source $stdenv/setup
        ...
        cp ${configFile} $out/etc/foo.conf
      ";
      ```

      Note that `${configFile}` is a
      [string interpolation](@docroot@/language/values.md#type-string), so the result of the
      expression `configFile`
      (i.e., a path like `/nix/store/m7p7jfny445k...-foo.conf`) will be
      spliced into the resulting string.

      It is however *not* allowed to have files mutually referring to each
      other, like so:

      ```nix
      let
        foo = builtins.toFile "foo" "...${bar}...";
        bar = builtins.toFile "bar" "...${foo}...";
      in foo
      ```

      This is not allowed because it would cause a cyclic dependency in
      the computation of the cryptographic hashes for `foo` and `bar`.

      It is also not possible to reference the result of a derivation. If
      you are using Nixpkgs, the `writeTextFile` function is able to do
      that.
    )",
    .fun = prim_toFile,
});

static void addPath(
    EvalState & state,
    const PosIdx pos,
    std::string_view name,
    Path path,
    Value * filterFun,
    FileIngestionMethod method,
    const std::optional<Hash> expectedHash,
    Value & v,
    const NixStringContext & context)
{
    try {
        // FIXME: handle CA derivation outputs (where path needs to
        // be rewritten to the actual output).
        auto rewrites = state.realiseContext(context);
        path = state.toRealPath(rewriteStrings(path, rewrites), context);

        StorePathSet refs;

        if (state.store->isInStore(path)) {
            try {
                auto [storePath, subPath] = state.store->toStorePath(path);
                // FIXME: we should scanForReferences on the path before adding it
                refs = state.store->queryPathInfo(storePath)->referencesPossiblyToSelf();
                path = state.store->toRealPath(storePath) + subPath;
            } catch (Error &) { // FIXME: should be InvalidPathError
            }
        }

        path = evalSettings.pureEval && expectedHash
            ? path
            : state.checkSourcePath(CanonPath(path)).path.abs();

        PathFilter filter = filterFun ? ([&](const Path & path) {
            auto st = lstat(path);

            /* Call the filter function.  The first argument is the path,
               the second is a string indicating the type of the file. */
            Value arg1;
            arg1.mkString(path);

            Value arg2;
            arg2.mkString(
                S_ISREG(st.st_mode) ? "regular" :
                S_ISDIR(st.st_mode) ? "directory" :
                S_ISLNK(st.st_mode) ? "symlink" :
                "unknown" /* not supported, will fail! */);

            Value * args []{&arg1, &arg2};
            Value res;
            state.callFunction(*filterFun, 2, args, res, pos);

            return state.forceBool(res, pos, "while evaluating the return value of the path filter function");
        }) : defaultPathFilter;

        std::optional<StorePath> expectedStorePath;
        if (expectedHash)
            expectedStorePath = state.store->makeFixedOutputPath(name, FixedOutputInfo {
                .method = method,
                .hash = *expectedHash,
                .references = {},
            });

        if (!expectedHash || !state.store->isValidPath(*expectedStorePath)) {
            StorePath dstPath = settings.readOnlyMode
                ? state.store->computeStorePathForPath(name, path, method, htSHA256, filter).first
                : state.store->addToStore(name, path, method, htSHA256, filter, state.repair, refs);
            if (expectedHash && expectedStorePath != dstPath)
                state.debugThrowLastTrace(Error("store path mismatch in (possibly filtered) path added from '%s'", path));
            state.allowAndSetStorePathString(dstPath, v);
        } else
            state.allowAndSetStorePathString(*expectedStorePath, v);
    } catch (Error & e) {
        e.addTrace(state.positions[pos], "while adding path '%s'", path);
        throw;
    }
}


static void prim_filterSource(EvalState & state, const PosIdx pos, Value * * args, Value & v)
{
    NixStringContext context;
    auto path = state.coerceToPath(pos, *args[1], context,
        "while evaluating the second argument (the path to filter) passed to builtins.filterSource");
    state.forceFunction(*args[0], pos, "while evaluating the first argument passed to builtins.filterSource");
    addPath(state, pos, path.baseName(), path.path.abs(), args[0], FileIngestionMethod::Recursive, std::nullopt, v, context);
}

static RegisterPrimOp primop_filterSource({
    .name = "__filterSource",
    .args = {"e1", "e2"},
    .doc = R"(
      > **Warning**
      >
      > `filterSource` should not be used to filter store paths. Since
      > `filterSource` uses the name of the input directory while naming
      > the output directory, doing so will produce a directory name in
      > the form of `<hash2>-<hash>-<name>`, where `<hash>-<name>` is
      > the name of the input directory. Since `<hash>` depends on the
      > unfiltered directory, the name of the output directory will
      > indirectly depend on files that are filtered out by the
      > function. This will trigger a rebuild even when a filtered out
      > file is changed. Use `builtins.path` instead, which allows
      > specifying the name of the output directory.

      This function allows you to copy sources into the Nix store while
      filtering certain files. For instance, suppose that you want to use
      the directory `source-dir` as an input to a Nix expression, e.g.

      ```nix
      stdenv.mkDerivation {
        ...
        src = ./source-dir;
      }
      ```

      However, if `source-dir` is a Subversion working copy, then all
      those annoying `.svn` subdirectories will also be copied to the
      store. Worse, the contents of those directories may change a lot,
      causing lots of spurious rebuilds. With `filterSource` you can
      filter out the `.svn` directories:

      ```nix
      src = builtins.filterSource
        (path: type: type != "directory" || baseNameOf path != ".svn")
        ./source-dir;
      ```

      Thus, the first argument *e1* must be a predicate function that is
      called for each regular file, directory or symlink in the source
      tree *e2*. If the function returns `true`, the file is copied to the
      Nix store, otherwise it is omitted. The function is called with two
      arguments. The first is the full path of the file. The second is a
      string that identifies the type of the file, which is either
      `"regular"`, `"directory"`, `"symlink"` or `"unknown"` (for other
      kinds of files such as device nodes or fifos — but note that those
      cannot be copied to the Nix store, so if the predicate returns
      `true` for them, the copy will fail). If you exclude a directory,
      the entire corresponding subtree of *e2* will be excluded.
    )",
    .fun = prim_filterSource,
});

static void prim_path(EvalState & state, const PosIdx pos, Value * * args, Value & v)
{
    std::optional<SourcePath> path;
    std::string name;
    Value * filterFun = nullptr;
    auto method = FileIngestionMethod::Recursive;
    std::optional<Hash> expectedHash;
    NixStringContext context;

    state.forceAttrs(*args[0], pos, "while evaluating the argument passed to 'builtins.path'");

    for (auto & attr : *args[0]->attrs) {
        auto n = state.symbols[attr.name];
        if (n == "path")
            path.emplace(state.coerceToPath(attr.pos, *attr.value, context, "while evaluating the 'path' attribute passed to 'builtins.path'"));
        else if (attr.name == state.sName)
            name = state.forceStringNoCtx(*attr.value, attr.pos, "while evaluating the `name` attribute passed to builtins.path");
        else if (n == "filter")
            state.forceFunction(*(filterFun = attr.value), attr.pos, "while evaluating the `filter` parameter passed to builtins.path");
        else if (n == "recursive")
            method = FileIngestionMethod { state.forceBool(*attr.value, attr.pos, "while evaluating the `recursive` attribute passed to builtins.path") };
        else if (n == "sha256")
            expectedHash = newHashAllowEmpty(state.forceStringNoCtx(*attr.value, attr.pos, "while evaluating the `sha256` attribute passed to builtins.path"), htSHA256);
        else
            state.debugThrowLastTrace(EvalError({
                .msg = hintfmt("unsupported argument '%1%' to 'addPath'", state.symbols[attr.name]),
                .errPos = state.positions[attr.pos]
            }));
    }
    if (!path)
        state.debugThrowLastTrace(EvalError({
            .msg = hintfmt("missing required 'path' attribute in the first argument to builtins.path"),
            .errPos = state.positions[pos]
        }));
    if (name.empty())
        name = path->baseName();

    addPath(state, pos, name, path->path.abs(), filterFun, method, expectedHash, v, context);
}

static RegisterPrimOp primop_path({
    .name = "__path",
    .args = {"args"},
    .doc = R"(
      An enrichment of the built-in path type, based on the attributes
      present in *args*. All are optional except `path`:

        - path\
          The underlying path.

        - name\
          The name of the path when added to the store. This can used to
          reference paths that have nix-illegal characters in their names,
          like `@`.

        - filter\
          A function of the type expected by `builtins.filterSource`,
          with the same semantics.

        - recursive\
          When `false`, when `path` is added to the store it is with a
          flat hash, rather than a hash of the NAR serialization of the
          file. Thus, `path` must refer to a regular file, not a
          directory. This allows similar behavior to `fetchurl`. Defaults
          to `true`.

        - sha256\
          When provided, this is the expected hash of the file at the
          path. Evaluation will fail if the hash is incorrect, and
          providing a hash allows `builtins.path` to be used even when the
          `pure-eval` nix config option is on.
    )",
    .fun = prim_path,
});


/*************************************************************
 * Sets
 *************************************************************/


/* Return the names of the attributes in a set as a sorted list of
   strings. */
static void prim_attrNames(EvalState & state, const PosIdx pos, Value * * args, Value & v)
{
    state.forceAttrs(*args[0], pos, "while evaluating the argument passed to builtins.attrNames");

    state.mkList(v, args[0]->attrs->size());

    size_t n = 0;
    for (auto & i : *args[0]->attrs)
        (v.listElems()[n++] = state.allocValue())->mkString(state.symbols[i.name]);

    std::sort(v.listElems(), v.listElems() + n,
              [](Value * v1, Value * v2) { return strcmp(v1->string.s, v2->string.s) < 0; });
}

static RegisterPrimOp primop_attrNames({
    .name = "__attrNames",
    .args = {"set"},
    .doc = R"(
      Return the names of the attributes in the set *set* in an
      alphabetically sorted list. For instance, `builtins.attrNames { y
      = 1; x = "foo"; }` evaluates to `[ "x" "y" ]`.
    )",
    .fun = prim_attrNames,
});

/* Return the values of the attributes in a set as a list, in the same
   order as attrNames. */
static void prim_attrValues(EvalState & state, const PosIdx pos, Value * * args, Value & v)
{
    state.forceAttrs(*args[0], pos, "while evaluating the argument passed to builtins.attrValues");

    state.mkList(v, args[0]->attrs->size());

    unsigned int n = 0;
    for (auto & i : *args[0]->attrs)
        v.listElems()[n++] = (Value *) &i;

    std::sort(v.listElems(), v.listElems() + n,
        [&](Value * v1, Value * v2) {
            std::string_view s1 = state.symbols[((Attr *) v1)->name],
                s2 = state.symbols[((Attr *) v2)->name];
            return s1 < s2;
        });

    for (unsigned int i = 0; i < n; ++i)
        v.listElems()[i] = ((Attr *) v.listElems()[i])->value;
}

static RegisterPrimOp primop_attrValues({
    .name = "__attrValues",
    .args = {"set"},
    .doc = R"(
      Return the values of the attributes in the set *set* in the order
      corresponding to the sorted attribute names.
    )",
    .fun = prim_attrValues,
});

/* Dynamic version of the `.' operator. */
void prim_getAttr(EvalState & state, const PosIdx pos, Value * * args, Value & v)
{
    auto attr = state.forceStringNoCtx(*args[0], pos, "while evaluating the first argument passed to builtins.getAttr");
    state.forceAttrs(*args[1], pos, "while evaluating the second argument passed to builtins.getAttr");
    Bindings::iterator i = getAttr(
        state,
        state.symbols.create(attr),
        args[1]->attrs,
        "in the attribute set under consideration"
    );
    // !!! add to stack trace?
    if (state.countCalls && i->pos) state.attrSelects[i->pos]++;
    state.forceValue(*i->value, pos);
    v = *i->value;
}

static RegisterPrimOp primop_getAttr({
    .name = "__getAttr",
    .args = {"s", "set"},
    .doc = R"(
      `getAttr` returns the attribute named *s* from *set*. Evaluation
      aborts if the attribute doesn’t exist. This is a dynamic version of
      the `.` operator, since *s* is an expression rather than an
      identifier.
    )",
    .fun = prim_getAttr,
});

/* Return position information of the specified attribute. */
static void prim_unsafeGetAttrPos(EvalState & state, const PosIdx pos, Value * * args, Value & v)
{
    auto attr = state.forceStringNoCtx(*args[0], pos, "while evaluating the first argument passed to builtins.unsafeGetAttrPos");
    state.forceAttrs(*args[1], pos, "while evaluating the second argument passed to builtins.unsafeGetAttrPos");
    Bindings::iterator i = args[1]->attrs->find(state.symbols.create(attr));
    if (i == args[1]->attrs->end())
        v.mkNull();
    else
        state.mkPos(v, i->pos);
}

static RegisterPrimOp primop_unsafeGetAttrPos(PrimOp {
    .name = "__unsafeGetAttrPos",
    .arity = 2,
    .fun = prim_unsafeGetAttrPos,
});

/* Dynamic version of the `?' operator. */
static void prim_hasAttr(EvalState & state, const PosIdx pos, Value * * args, Value & v)
{
    auto attr = state.forceStringNoCtx(*args[0], pos, "while evaluating the first argument passed to builtins.hasAttr");
    state.forceAttrs(*args[1], pos, "while evaluating the second argument passed to builtins.hasAttr");
    v.mkBool(args[1]->attrs->find(state.symbols.create(attr)) != args[1]->attrs->end());
}

static RegisterPrimOp primop_hasAttr({
    .name = "__hasAttr",
    .args = {"s", "set"},
    .doc = R"(
      `hasAttr` returns `true` if *set* has an attribute named *s*, and
      `false` otherwise. This is a dynamic version of the `?` operator,
      since *s* is an expression rather than an identifier.
    )",
    .fun = prim_hasAttr,
});

/* Determine whether the argument is a set. */
static void prim_isAttrs(EvalState & state, const PosIdx pos, Value * * args, Value & v)
{
    state.forceValue(*args[0], pos);
    v.mkBool(args[0]->type() == nAttrs);
}

static RegisterPrimOp primop_isAttrs({
    .name = "__isAttrs",
    .args = {"e"},
    .doc = R"(
      Return `true` if *e* evaluates to a set, and `false` otherwise.
    )",
    .fun = prim_isAttrs,
});

static void prim_removeAttrs(EvalState & state, const PosIdx pos, Value * * args, Value & v)
{
    state.forceAttrs(*args[0], pos, "while evaluating the first argument passed to builtins.removeAttrs");
    state.forceList(*args[1], pos, "while evaluating the second argument passed to builtins.removeAttrs");

    /* Get the attribute names to be removed.
       We keep them as Attrs instead of Symbols so std::set_difference
       can be used to remove them from attrs[0]. */
    boost::container::small_vector<Attr, 64> names;
    names.reserve(args[1]->listSize());
    for (auto elem : args[1]->listItems()) {
        state.forceStringNoCtx(*elem, pos, "while evaluating the values of the second argument passed to builtins.removeAttrs");
        names.emplace_back(state.symbols.create(elem->string.s), nullptr);
    }
    std::sort(names.begin(), names.end());

    /* Copy all attributes not in that set.  Note that we don't need
       to sort v.attrs because it's a subset of an already sorted
       vector. */
    auto attrs = state.buildBindings(args[0]->attrs->size());
    std::set_difference(
        args[0]->attrs->begin(), args[0]->attrs->end(),
        names.begin(), names.end(),
        std::back_inserter(attrs));
    v.mkAttrs(attrs.alreadySorted());
}

static RegisterPrimOp primop_removeAttrs({
    .name = "removeAttrs",
    .args = {"set", "list"},
    .doc = R"(
      Remove the attributes listed in *list* from *set*. The attributes
      don’t have to exist in *set*. For instance,

      ```nix
      removeAttrs { x = 1; y = 2; z = 3; } [ "a" "x" "z" ]
      ```

      evaluates to `{ y = 2; }`.
    )",
    .fun = prim_removeAttrs,
});

/* Builds a set from a list specifying (name, value) pairs.  To be
   precise, a list [{name = "name1"; value = value1;} ... {name =
   "nameN"; value = valueN;}] is transformed to {name1 = value1;
   ... nameN = valueN;}.  In case of duplicate occurrences of the same
   name, the first takes precedence. */
static void prim_listToAttrs(EvalState & state, const PosIdx pos, Value * * args, Value & v)
{
    state.forceList(*args[0], pos, "while evaluating the argument passed to builtins.listToAttrs");

    auto attrs = state.buildBindings(args[0]->listSize());

    std::set<Symbol> seen;

    for (auto v2 : args[0]->listItems()) {
        state.forceAttrs(*v2, pos, "while evaluating an element of the list passed to builtins.listToAttrs");

        Bindings::iterator j = getAttr(state, state.sName, v2->attrs, "in a {name=...; value=...;} pair");

        auto name = state.forceStringNoCtx(*j->value, j->pos, "while evaluating the `name` attribute of an element of the list passed to builtins.listToAttrs");

        auto sym = state.symbols.create(name);
        if (seen.insert(sym).second) {
            Bindings::iterator j2 = getAttr(state, state.sValue, v2->attrs, "in a {name=...; value=...;} pair");
            attrs.insert(sym, j2->value, j2->pos);
        }
    }

    v.mkAttrs(attrs);
}

static RegisterPrimOp primop_listToAttrs({
    .name = "__listToAttrs",
    .args = {"e"},
    .doc = R"(
      Construct a set from a list specifying the names and values of each
      attribute. Each element of the list should be a set consisting of a
      string-valued attribute `name` specifying the name of the attribute,
      and an attribute `value` specifying its value.

      In case of duplicate occurrences of the same name, the first
      takes precedence.

      Example:

      ```nix
      builtins.listToAttrs
        [ { name = "foo"; value = 123; }
          { name = "bar"; value = 456; }
          { name = "bar"; value = 420; }
        ]
      ```

      evaluates to

      ```nix
      { foo = 123; bar = 456; }
      ```
    )",
    .fun = prim_listToAttrs,
});

static void prim_intersectAttrs(EvalState & state, const PosIdx pos, Value * * args, Value & v)
{
    state.forceAttrs(*args[0], pos, "while evaluating the first argument passed to builtins.intersectAttrs");
    state.forceAttrs(*args[1], pos, "while evaluating the second argument passed to builtins.intersectAttrs");

    Bindings &left = *args[0]->attrs;
    Bindings &right = *args[1]->attrs;

    auto attrs = state.buildBindings(std::min(left.size(), right.size()));

    // The current implementation has good asymptotic complexity and is reasonably
    // simple. Further optimization may be possible, but does not seem productive,
    // considering the state of eval performance in 2022.
    //
    // I have looked for reusable and/or standard solutions and these are my
    // findings:
    //
    // STL
    // ===
    // std::set_intersection is not suitable, as it only performs a simultaneous
    // linear scan; not taking advantage of random access. This is O(n + m), so
    // linear in the largest set, which is not acceptable for callPackage in Nixpkgs.
    //
    // Simultaneous scan, with alternating simple binary search
    // ===
    // One alternative algorithm scans the attrsets simultaneously, jumping
    // forward using `lower_bound` in case of inequality. This should perform
    // well on very similar sets, having a local and predictable access pattern.
    // On dissimilar sets, it seems to need more comparisons than the current
    // algorithm, as few consecutive attrs match. `lower_bound` could take
    // advantage of the decreasing remaining search space, but this causes
    // the medians to move, which can mean that they don't stay in the cache
    // like they would with the current naive `find`.
    //
    // Double binary search
    // ===
    // The optimal algorithm may be "Double binary search", which doesn't
    // scan at all, but rather divides both sets simultaneously.
    // See "Fast Intersection Algorithms for Sorted Sequences" by Baeza-Yates et al.
    // https://cs.uwaterloo.ca/~ajsaling/papers/intersection_alg_app10.pdf
    // The only downsides I can think of are not having a linear access pattern
    // for similar sets, and having to maintain a more intricate algorithm.
    //
    // Adaptive
    // ===
    // Finally one could run try a simultaneous scan, count misses and fall back
    // to double binary search when the counter hit some threshold and/or ratio.

    if (left.size() < right.size()) {
        for (auto & l : left) {
            Bindings::iterator r = right.find(l.name);
            if (r != right.end())
                attrs.insert(*r);
        }
    }
    else {
        for (auto & r : right) {
            Bindings::iterator l = left.find(r.name);
            if (l != left.end())
                attrs.insert(r);
        }
    }

    v.mkAttrs(attrs.alreadySorted());
}

static RegisterPrimOp primop_intersectAttrs({
    .name = "__intersectAttrs",
    .args = {"e1", "e2"},
    .doc = R"(
      Return a set consisting of the attributes in the set *e2* which have the
      same name as some attribute in *e1*.

      Performs in O(*n* log *m*) where *n* is the size of the smaller set and *m* the larger set's size.
    )",
    .fun = prim_intersectAttrs,
});

static void prim_catAttrs(EvalState & state, const PosIdx pos, Value * * args, Value & v)
{
    auto attrName = state.symbols.create(state.forceStringNoCtx(*args[0], pos, "while evaluating the first argument passed to builtins.catAttrs"));
    state.forceList(*args[1], pos, "while evaluating the second argument passed to builtins.catAttrs");

    Value * res[args[1]->listSize()];
    unsigned int found = 0;

    for (auto v2 : args[1]->listItems()) {
        state.forceAttrs(*v2, pos, "while evaluating an element in the list passed as second argument to builtins.catAttrs");
        Bindings::iterator i = v2->attrs->find(attrName);
        if (i != v2->attrs->end())
            res[found++] = i->value;
    }

    state.mkList(v, found);
    for (unsigned int n = 0; n < found; ++n)
        v.listElems()[n] = res[n];
}

static RegisterPrimOp primop_catAttrs({
    .name = "__catAttrs",
    .args = {"attr", "list"},
    .doc = R"(
      Collect each attribute named *attr* from a list of attribute
      sets.  Attrsets that don't contain the named attribute are
      ignored. For example,

      ```nix
      builtins.catAttrs "a" [{a = 1;} {b = 0;} {a = 2;}]
      ```

      evaluates to `[1 2]`.
    )",
    .fun = prim_catAttrs,
});

static void prim_functionArgs(EvalState & state, const PosIdx pos, Value * * args, Value & v)
{
    state.forceValue(*args[0], pos);
    if (args[0]->isPrimOpApp() || args[0]->isPrimOp()) {
        v.mkAttrs(&state.emptyBindings);
        return;
    }
    if (!args[0]->isLambda())
        state.debugThrowLastTrace(TypeError({
            .msg = hintfmt("'functionArgs' requires a function"),
            .errPos = state.positions[pos]
        }));

    if (!args[0]->lambda.fun->hasFormals()) {
        v.mkAttrs(&state.emptyBindings);
        return;
    }

    auto attrs = state.buildBindings(args[0]->lambda.fun->formals->formals.size());
    for (auto & i : args[0]->lambda.fun->formals->formals)
        // !!! should optimise booleans (allocate only once)
        attrs.alloc(i.name, i.pos).mkBool(i.def);
    v.mkAttrs(attrs);
}

static RegisterPrimOp primop_functionArgs({
    .name = "__functionArgs",
    .args = {"f"},
    .doc = R"(
      Return a set containing the names of the formal arguments expected
      by the function *f*. The value of each attribute is a Boolean
      denoting whether the corresponding argument has a default value. For
      instance, `functionArgs ({ x, y ? 123}: ...) = { x = false; y =
      true; }`.

      "Formal argument" here refers to the attributes pattern-matched by
      the function. Plain lambdas are not included, e.g. `functionArgs (x:
      ...) = { }`.
    )",
    .fun = prim_functionArgs,
});

/*  */
static void prim_mapAttrs(EvalState & state, const PosIdx pos, Value * * args, Value & v)
{
    state.forceAttrs(*args[1], pos, "while evaluating the second argument passed to builtins.mapAttrs");

    auto attrs = state.buildBindings(args[1]->attrs->size());

    for (auto & i : *args[1]->attrs) {
        Value * vName = state.allocValue();
        Value * vFun2 = state.allocValue();
        vName->mkString(state.symbols[i.name]);
        vFun2->mkApp(args[0], vName);
        attrs.alloc(i.name).mkApp(vFun2, i.value);
    }

    v.mkAttrs(attrs.alreadySorted());
}

static RegisterPrimOp primop_mapAttrs({
    .name = "__mapAttrs",
    .args = {"f", "attrset"},
    .doc = R"(
      Apply function *f* to every element of *attrset*. For example,

      ```nix
      builtins.mapAttrs (name: value: value * 10) { a = 1; b = 2; }
      ```

      evaluates to `{ a = 10; b = 20; }`.
    )",
    .fun = prim_mapAttrs,
});

static void prim_zipAttrsWith(EvalState & state, const PosIdx pos, Value * * args, Value & v)
{
    // we will first count how many values are present for each given key.
    // we then allocate a single attrset and pre-populate it with lists of
    // appropriate sizes, stash the pointers to the list elements of each,
    // and populate the lists. after that we replace the list in the every
    // attribute with the merge function application. this way we need not
    // use (slightly slower) temporary storage the GC does not know about.

    std::map<Symbol, std::pair<size_t, Value * *>> attrsSeen;

    state.forceFunction(*args[0], pos, "while evaluating the first argument passed to builtins.zipAttrsWith");
    state.forceList(*args[1], pos, "while evaluating the second argument passed to builtins.zipAttrsWith");
    const auto listSize = args[1]->listSize();
    const auto listElems = args[1]->listElems();

    for (unsigned int n = 0; n < listSize; ++n) {
        Value * vElem = listElems[n];
        state.forceAttrs(*vElem, noPos, "while evaluating a value of the list passed as second argument to builtins.zipAttrsWith");
        for (auto & attr : *vElem->attrs)
            attrsSeen[attr.name].first++;
    }

    auto attrs = state.buildBindings(attrsSeen.size());
    for (auto & [sym, elem] : attrsSeen) {
        auto & list = attrs.alloc(sym);
        state.mkList(list, elem.first);
        elem.second = list.listElems();
    }
    v.mkAttrs(attrs.alreadySorted());

    for (unsigned int n = 0; n < listSize; ++n) {
        Value * vElem = listElems[n];
        for (auto & attr : *vElem->attrs)
            *attrsSeen[attr.name].second++ = attr.value;
    }

    for (auto & attr : *v.attrs) {
        auto name = state.allocValue();
        name->mkString(state.symbols[attr.name]);
        auto call1 = state.allocValue();
        call1->mkApp(args[0], name);
        auto call2 = state.allocValue();
        call2->mkApp(call1, attr.value);
        attr.value = call2;
    }
}

static RegisterPrimOp primop_zipAttrsWith({
    .name = "__zipAttrsWith",
    .args = {"f", "list"},
    .doc = R"(
      Transpose a list of attribute sets into an attribute set of lists,
      then apply `mapAttrs`.

      `f` receives two arguments: the attribute name and a non-empty
      list of all values encountered for that attribute name.

      The result is an attribute set where the attribute names are the
      union of the attribute names in each element of `list`. The attribute
      values are the return values of `f`.

      ```nix
      builtins.zipAttrsWith
        (name: values: { inherit name values; })
        [ { a = "x"; } { a = "y"; b = "z"; } ]
      ```

      evaluates to

      ```
      {
        a = { name = "a"; values = [ "x" "y" ]; };
        b = { name = "b"; values = [ "z" ]; };
      }
      ```
    )",
    .fun = prim_zipAttrsWith,
});


/*************************************************************
 * Lists
 *************************************************************/


/* Determine whether the argument is a list. */
static void prim_isList(EvalState & state, const PosIdx pos, Value * * args, Value & v)
{
    state.forceValue(*args[0], pos);
    v.mkBool(args[0]->type() == nList);
}

static RegisterPrimOp primop_isList({
    .name = "__isList",
    .args = {"e"},
    .doc = R"(
      Return `true` if *e* evaluates to a list, and `false` otherwise.
    )",
    .fun = prim_isList,
});

static void elemAt(EvalState & state, const PosIdx pos, Value & list, int n, Value & v)
{
    state.forceList(list, pos, "while evaluating the first argument passed to builtins.elemAt");
    if (n < 0 || (unsigned int) n >= list.listSize())
        state.debugThrowLastTrace(Error({
            .msg = hintfmt("list index %1% is out of bounds", n),
            .errPos = state.positions[pos]
        }));
    state.forceValue(*list.listElems()[n], pos);
    v = *list.listElems()[n];
}

/* Return the n-1'th element of a list. */
static void prim_elemAt(EvalState & state, const PosIdx pos, Value * * args, Value & v)
{
    elemAt(state, pos, *args[0], state.forceInt(*args[1], pos, "while evaluating the second argument passed to builtins.elemAt"), v);
}

static RegisterPrimOp primop_elemAt({
    .name = "__elemAt",
    .args = {"xs", "n"},
    .doc = R"(
      Return element *n* from the list *xs*. Elements are counted starting
      from 0. A fatal error occurs if the index is out of bounds.
    )",
    .fun = prim_elemAt,
});

/* Return the first element of a list. */
static void prim_head(EvalState & state, const PosIdx pos, Value * * args, Value & v)
{
    elemAt(state, pos, *args[0], 0, v);
}

static RegisterPrimOp primop_head({
    .name = "__head",
    .args = {"list"},
    .doc = R"(
      Return the first element of a list; abort evaluation if the argument
      isn’t a list or is an empty list. You can test whether a list is
      empty by comparing it with `[]`.
    )",
    .fun = prim_head,
});

/* Return a list consisting of everything but the first element of
   a list.  Warning: this function takes O(n) time, so you probably
   don't want to use it!  */
static void prim_tail(EvalState & state, const PosIdx pos, Value * * args, Value & v)
{
    state.forceList(*args[0], pos, "while evaluating the first argument passed to builtins.tail");
    if (args[0]->listSize() == 0)
        state.debugThrowLastTrace(Error({
            .msg = hintfmt("'tail' called on an empty list"),
            .errPos = state.positions[pos]
        }));

    state.mkList(v, args[0]->listSize() - 1);
    for (unsigned int n = 0; n < v.listSize(); ++n)
        v.listElems()[n] = args[0]->listElems()[n + 1];
}

static RegisterPrimOp primop_tail({
    .name = "__tail",
    .args = {"list"},
    .doc = R"(
      Return the second to last elements of a list; abort evaluation if
      the argument isn’t a list or is an empty list.

      > **Warning**
      >
      > This function should generally be avoided since it's inefficient:
      > unlike Haskell's `tail`, it takes O(n) time, so recursing over a
      > list by repeatedly calling `tail` takes O(n^2) time.
    )",
    .fun = prim_tail,
});

/* Apply a function to every element of a list. */
static void prim_map(EvalState & state, const PosIdx pos, Value * * args, Value & v)
{
    state.forceList(*args[1], pos, "while evaluating the second argument passed to builtins.map");

    if (args[1]->listSize() == 0) {
        v = *args[1];
        return;
    }

    state.forceFunction(*args[0], pos, "while evaluating the first argument passed to builtins.map");

    state.mkList(v, args[1]->listSize());
    for (unsigned int n = 0; n < v.listSize(); ++n)
        (v.listElems()[n] = state.allocValue())->mkApp(
            args[0], args[1]->listElems()[n]);
}

static RegisterPrimOp primop_map({
    .name = "map",
    .args = {"f", "list"},
    .doc = R"(
      Apply the function *f* to each element in the list *list*. For
      example,

      ```nix
      map (x: "foo" + x) [ "bar" "bla" "abc" ]
      ```

      evaluates to `[ "foobar" "foobla" "fooabc" ]`.
    )",
    .fun = prim_map,
});

/* Filter a list using a predicate; that is, return a list containing
   every element from the list for which the predicate function
   returns true. */
static void prim_filter(EvalState & state, const PosIdx pos, Value * * args, Value & v)
{
    state.forceList(*args[1], pos, "while evaluating the second argument passed to builtins.filter");

    if (args[1]->listSize() == 0) {
        v = *args[1];
        return;
    }

    state.forceFunction(*args[0], pos, "while evaluating the first argument passed to builtins.filter");

    // FIXME: putting this on the stack is risky.
    Value * vs[args[1]->listSize()];
    unsigned int k = 0;

    bool same = true;
    for (unsigned int n = 0; n < args[1]->listSize(); ++n) {
        Value res;
        state.callFunction(*args[0], *args[1]->listElems()[n], res, noPos);
        if (state.forceBool(res, pos, "while evaluating the return value of the filtering function passed to builtins.filter"))
            vs[k++] = args[1]->listElems()[n];
        else
            same = false;
    }

    if (same)
        v = *args[1];
    else {
        state.mkList(v, k);
        for (unsigned int n = 0; n < k; ++n) v.listElems()[n] = vs[n];
    }
}

static RegisterPrimOp primop_filter({
    .name = "__filter",
    .args = {"f", "list"},
    .doc = R"(
      Return a list consisting of the elements of *list* for which the
      function *f* returns `true`.
    )",
    .fun = prim_filter,
});

/* Return true if a list contains a given element. */
static void prim_elem(EvalState & state, const PosIdx pos, Value * * args, Value & v)
{
    bool res = false;
    state.forceList(*args[1], pos, "while evaluating the second argument passed to builtins.elem");
    for (auto elem : args[1]->listItems())
        if (state.eqValues(*args[0], *elem, pos, "while searching for the presence of the given element in the list")) {
            res = true;
            break;
        }
    v.mkBool(res);
}

static RegisterPrimOp primop_elem({
    .name = "__elem",
    .args = {"x", "xs"},
    .doc = R"(
      Return `true` if a value equal to *x* occurs in the list *xs*, and
      `false` otherwise.
    )",
    .fun = prim_elem,
});

/* Concatenate a list of lists. */
static void prim_concatLists(EvalState & state, const PosIdx pos, Value * * args, Value & v)
{
    state.forceList(*args[0], pos, "while evaluating the first argument passed to builtins.concatLists");
    state.concatLists(v, args[0]->listSize(), args[0]->listElems(), pos, "while evaluating a value of the list passed to builtins.concatLists");
}

static RegisterPrimOp primop_concatLists({
    .name = "__concatLists",
    .args = {"lists"},
    .doc = R"(
      Concatenate a list of lists into a single list.
    )",
    .fun = prim_concatLists,
});

/* Return the length of a list.  This is an O(1) time operation. */
static void prim_length(EvalState & state, const PosIdx pos, Value * * args, Value & v)
{
    state.forceList(*args[0], pos, "while evaluating the first argument passed to builtins.length");
    v.mkInt(args[0]->listSize());
}

static RegisterPrimOp primop_length({
    .name = "__length",
    .args = {"e"},
    .doc = R"(
      Return the length of the list *e*.
    )",
    .fun = prim_length,
});

/* Reduce a list by applying a binary operator, from left to
   right. The operator is applied strictly. */
static void prim_foldlStrict(EvalState & state, const PosIdx pos, Value * * args, Value & v)
{
    state.forceFunction(*args[0], pos, "while evaluating the first argument passed to builtins.foldlStrict");
    state.forceList(*args[2], pos, "while evaluating the third argument passed to builtins.foldlStrict");

    if (args[2]->listSize()) {
        Value * vCur = args[1];

        for (auto [n, elem] : enumerate(args[2]->listItems())) {
            Value * vs []{vCur, elem};
            vCur = n == args[2]->listSize() - 1 ? &v : state.allocValue();
            state.callFunction(*args[0], 2, vs, *vCur, pos);
        }
        state.forceValue(v, pos);
    } else {
        state.forceValue(*args[1], pos);
        v = *args[1];
    }
}

static RegisterPrimOp primop_foldlStrict({
    .name = "__foldl'",
    .args = {"op", "nul", "list"},
    .doc = R"(
      Reduce a list by applying a binary operator, from left to right,
      e.g. `foldl' op nul [x0 x1 x2 ...] = op (op (op nul x0) x1) x2)
      ...`. For example, `foldl' (x: y: x + y) 0 [1 2 3]` evaluates to 6.
      The return value of each application of `op` is evaluated immediately,
      even for intermediate values.
    )",
    .fun = prim_foldlStrict,
});

static void anyOrAll(bool any, EvalState & state, const PosIdx pos, Value * * args, Value & v)
{
    state.forceFunction(*args[0], pos, std::string("while evaluating the first argument passed to builtins.") + (any ? "any" : "all"));
    state.forceList(*args[1], pos, std::string("while evaluating the second argument passed to builtins.") + (any ? "any" : "all"));

    Value vTmp;
    for (auto elem : args[1]->listItems()) {
        state.callFunction(*args[0], *elem, vTmp, pos);
        bool res = state.forceBool(vTmp, pos, std::string("while evaluating the return value of the function passed to builtins.") + (any ? "any" : "all"));
        if (res == any) {
            v.mkBool(any);
            return;
        }
    }

    v.mkBool(!any);
}


static void prim_any(EvalState & state, const PosIdx pos, Value * * args, Value & v)
{
    anyOrAll(true, state, pos, args, v);
}

static RegisterPrimOp primop_any({
    .name = "__any",
    .args = {"pred", "list"},
    .doc = R"(
      Return `true` if the function *pred* returns `true` for at least one
      element of *list*, and `false` otherwise.
    )",
    .fun = prim_any,
});

static void prim_all(EvalState & state, const PosIdx pos, Value * * args, Value & v)
{
    anyOrAll(false, state, pos, args, v);
}

static RegisterPrimOp primop_all({
    .name = "__all",
    .args = {"pred", "list"},
    .doc = R"(
      Return `true` if the function *pred* returns `true` for all elements
      of *list*, and `false` otherwise.
    )",
    .fun = prim_all,
});

static void prim_genList(EvalState & state, const PosIdx pos, Value * * args, Value & v)
{
    auto len = state.forceInt(*args[1], pos, "while evaluating the second argument passed to builtins.genList");

    if (len < 0)
        state.error("cannot create list of size %1%", len).debugThrow<EvalError>();

    // More strict than striclty (!) necessary, but acceptable
    // as evaluating map without accessing any values makes little sense.
    state.forceFunction(*args[0], noPos, "while evaluating the first argument passed to builtins.genList");

    state.mkList(v, len);
    for (unsigned int n = 0; n < (unsigned int) len; ++n) {
        auto arg = state.allocValue();
        arg->mkInt(n);
        (v.listElems()[n] = state.allocValue())->mkApp(args[0], arg);
    }
}

static RegisterPrimOp primop_genList({
    .name = "__genList",
    .args = {"generator", "length"},
    .doc = R"(
      Generate list of size *length*, with each element *i* equal to the
      value returned by *generator* `i`. For example,

      ```nix
      builtins.genList (x: x * x) 5
      ```

      returns the list `[ 0 1 4 9 16 ]`.
    )",
    .fun = prim_genList,
});

static void prim_lessThan(EvalState & state, const PosIdx pos, Value * * args, Value & v);


static void prim_sort(EvalState & state, const PosIdx pos, Value * * args, Value & v)
{
    state.forceList(*args[1], pos, "while evaluating the second argument passed to builtins.sort");

    auto len = args[1]->listSize();
    if (len == 0) {
        v = *args[1];
        return;
    }

    state.forceFunction(*args[0], pos, "while evaluating the first argument passed to builtins.sort");

    state.mkList(v, len);
    for (unsigned int n = 0; n < len; ++n) {
        state.forceValue(*args[1]->listElems()[n], pos);
        v.listElems()[n] = args[1]->listElems()[n];
    }

    auto comparator = [&](Value * a, Value * b) {
        /* Optimization: if the comparator is lessThan, bypass
           callFunction. */
        /* TODO: (layus) this is absurd. An optimisation like this
           should be outside the lambda creation */
        if (args[0]->isPrimOp() && args[0]->primOp->fun == prim_lessThan)
            return CompareValues(state, noPos, "while evaluating the ordering function passed to builtins.sort")(a, b);

        Value * vs[] = {a, b};
        Value vBool;
        state.callFunction(*args[0], 2, vs, vBool, noPos);
        return state.forceBool(vBool, pos, "while evaluating the return value of the sorting function passed to builtins.sort");
    };

    /* FIXME: std::sort can segfault if the comparator is not a strict
       weak ordering. What to do? std::stable_sort() seems more
       resilient, but no guarantees... */
    std::stable_sort(v.listElems(), v.listElems() + len, comparator);
}

static RegisterPrimOp primop_sort({
    .name = "__sort",
    .args = {"comparator", "list"},
    .doc = R"(
      Return *list* in sorted order. It repeatedly calls the function
      *comparator* with two elements. The comparator should return `true`
      if the first element is less than the second, and `false` otherwise.
      For example,

      ```nix
      builtins.sort builtins.lessThan [ 483 249 526 147 42 77 ]
      ```

      produces the list `[ 42 77 147 249 483 526 ]`.

      This is a stable sort: it preserves the relative order of elements
      deemed equal by the comparator.
    )",
    .fun = prim_sort,
});

static void prim_partition(EvalState & state, const PosIdx pos, Value * * args, Value & v)
{
    state.forceFunction(*args[0], pos, "while evaluating the first argument passed to builtins.partition");
    state.forceList(*args[1], pos, "while evaluating the second argument passed to builtins.partition");

    auto len = args[1]->listSize();

    ValueVector right, wrong;

    for (unsigned int n = 0; n < len; ++n) {
        auto vElem = args[1]->listElems()[n];
        state.forceValue(*vElem, pos);
        Value res;
        state.callFunction(*args[0], *vElem, res, pos);
        if (state.forceBool(res, pos, "while evaluating the return value of the partition function passed to builtins.partition"))
            right.push_back(vElem);
        else
            wrong.push_back(vElem);
    }

    auto attrs = state.buildBindings(2);

    auto & vRight = attrs.alloc(state.sRight);
    auto rsize = right.size();
    state.mkList(vRight, rsize);
    if (rsize)
        memcpy(vRight.listElems(), right.data(), sizeof(Value *) * rsize);

    auto & vWrong = attrs.alloc(state.sWrong);
    auto wsize = wrong.size();
    state.mkList(vWrong, wsize);
    if (wsize)
        memcpy(vWrong.listElems(), wrong.data(), sizeof(Value *) * wsize);

    v.mkAttrs(attrs);
}

static RegisterPrimOp primop_partition({
    .name = "__partition",
    .args = {"pred", "list"},
    .doc = R"(
      Given a predicate function *pred*, this function returns an
      attrset containing a list named `right`, containing the elements
      in *list* for which *pred* returned `true`, and a list named
      `wrong`, containing the elements for which it returned
      `false`. For example,

      ```nix
      builtins.partition (x: x > 10) [1 23 9 3 42]
      ```

      evaluates to

      ```nix
      { right = [ 23 42 ]; wrong = [ 1 9 3 ]; }
      ```
    )",
    .fun = prim_partition,
});

static void prim_groupBy(EvalState & state, const PosIdx pos, Value * * args, Value & v)
{
    state.forceFunction(*args[0], pos, "while evaluating the first argument passed to builtins.groupBy");
    state.forceList(*args[1], pos, "while evaluating the second argument passed to builtins.groupBy");

    ValueVectorMap attrs;

    for (auto vElem : args[1]->listItems()) {
        Value res;
        state.callFunction(*args[0], *vElem, res, pos);
        auto name = state.forceStringNoCtx(res, pos, "while evaluating the return value of the grouping function passed to builtins.groupBy");
        auto sym = state.symbols.create(name);
        auto vector = attrs.try_emplace(sym, ValueVector()).first;
        vector->second.push_back(vElem);
    }

    auto attrs2 = state.buildBindings(attrs.size());

    for (auto & i : attrs) {
        auto & list = attrs2.alloc(i.first);
        auto size = i.second.size();
        state.mkList(list, size);
        memcpy(list.listElems(), i.second.data(), sizeof(Value *) * size);
    }

    v.mkAttrs(attrs2.alreadySorted());
}

static RegisterPrimOp primop_groupBy({
    .name = "__groupBy",
    .args = {"f", "list"},
    .doc = R"(
      Groups elements of *list* together by the string returned from the
      function *f* called on each element. It returns an attribute set
      where each attribute value contains the elements of *list* that are
      mapped to the same corresponding attribute name returned by *f*.

      For example,

      ```nix
      builtins.groupBy (builtins.substring 0 1) ["foo" "bar" "baz"]
      ```

      evaluates to

      ```nix
      { b = [ "bar" "baz" ]; f = [ "foo" ]; }
      ```
    )",
    .fun = prim_groupBy,
});

static void prim_concatMap(EvalState & state, const PosIdx pos, Value * * args, Value & v)
{
    state.forceFunction(*args[0], pos, "while evaluating the first argument passed to builtins.concatMap");
    state.forceList(*args[1], pos, "while evaluating the second argument passed to builtins.concatMap");
    auto nrLists = args[1]->listSize();

    Value lists[nrLists];
    size_t len = 0;

    for (unsigned int n = 0; n < nrLists; ++n) {
        Value * vElem = args[1]->listElems()[n];
        state.callFunction(*args[0], *vElem, lists[n], pos);
        state.forceList(lists[n], lists[n].determinePos(args[0]->determinePos(pos)), "while evaluating the return value of the function passed to buitlins.concatMap");
        len += lists[n].listSize();
    }

    state.mkList(v, len);
    auto out = v.listElems();
    for (unsigned int n = 0, pos = 0; n < nrLists; ++n) {
        auto l = lists[n].listSize();
        if (l)
            memcpy(out + pos, lists[n].listElems(), l * sizeof(Value *));
        pos += l;
    }
}

static RegisterPrimOp primop_concatMap({
    .name = "__concatMap",
    .args = {"f", "list"},
    .doc = R"(
      This function is equivalent to `builtins.concatLists (map f list)`
      but is more efficient.
    )",
    .fun = prim_concatMap,
});


/*************************************************************
 * Integer arithmetic
 *************************************************************/


static void prim_add(EvalState & state, const PosIdx pos, Value * * args, Value & v)
{
    state.forceValue(*args[0], pos);
    state.forceValue(*args[1], pos);
    if (args[0]->type() == nFloat || args[1]->type() == nFloat)
        v.mkFloat(state.forceFloat(*args[0], pos, "while evaluating the first argument of the addition")
                + state.forceFloat(*args[1], pos, "while evaluating the second argument of the addition"));
    else
        v.mkInt(  state.forceInt(*args[0], pos, "while evaluating the first argument of the addition")
                + state.forceInt(*args[1], pos, "while evaluating the second argument of the addition"));
}

static RegisterPrimOp primop_add({
    .name = "__add",
    .args = {"e1", "e2"},
    .doc = R"(
      Return the sum of the numbers *e1* and *e2*.
    )",
    .fun = prim_add,
});

static void prim_sub(EvalState & state, const PosIdx pos, Value * * args, Value & v)
{
    state.forceValue(*args[0], pos);
    state.forceValue(*args[1], pos);
    if (args[0]->type() == nFloat || args[1]->type() == nFloat)
        v.mkFloat(state.forceFloat(*args[0], pos, "while evaluating the first argument of the subtraction")
                - state.forceFloat(*args[1], pos, "while evaluating the second argument of the subtraction"));
    else
        v.mkInt(  state.forceInt(*args[0], pos, "while evaluating the first argument of the subtraction")
                - state.forceInt(*args[1], pos, "while evaluating the second argument of the subtraction"));
}

static RegisterPrimOp primop_sub({
    .name = "__sub",
    .args = {"e1", "e2"},
    .doc = R"(
      Return the difference between the numbers *e1* and *e2*.
    )",
    .fun = prim_sub,
});

static void prim_mul(EvalState & state, const PosIdx pos, Value * * args, Value & v)
{
    state.forceValue(*args[0], pos);
    state.forceValue(*args[1], pos);
    if (args[0]->type() == nFloat || args[1]->type() == nFloat)
        v.mkFloat(state.forceFloat(*args[0], pos, "while evaluating the first of the multiplication")
                * state.forceFloat(*args[1], pos, "while evaluating the second argument of the multiplication"));
    else
        v.mkInt(  state.forceInt(*args[0], pos, "while evaluating the first argument of the multiplication")
                * state.forceInt(*args[1], pos, "while evaluating the second argument of the multiplication"));
}

static RegisterPrimOp primop_mul({
    .name = "__mul",
    .args = {"e1", "e2"},
    .doc = R"(
      Return the product of the numbers *e1* and *e2*.
    )",
    .fun = prim_mul,
});

static void prim_div(EvalState & state, const PosIdx pos, Value * * args, Value & v)
{
    state.forceValue(*args[0], pos);
    state.forceValue(*args[1], pos);

    NixFloat f2 = state.forceFloat(*args[1], pos, "while evaluating the second operand of the division");
    if (f2 == 0)
        state.debugThrowLastTrace(EvalError({
            .msg = hintfmt("division by zero"),
            .errPos = state.positions[pos]
        }));

    if (args[0]->type() == nFloat || args[1]->type() == nFloat) {
        v.mkFloat(state.forceFloat(*args[0], pos, "while evaluating the first operand of the division") / f2);
    } else {
        NixInt i1 = state.forceInt(*args[0], pos, "while evaluating the first operand of the division");
        NixInt i2 = state.forceInt(*args[1], pos, "while evaluating the second operand of the division");
        /* Avoid division overflow as it might raise SIGFPE. */
        if (i1 == std::numeric_limits<NixInt>::min() && i2 == -1)
            state.debugThrowLastTrace(EvalError({
                .msg = hintfmt("overflow in integer division"),
                .errPos = state.positions[pos]
            }));

        v.mkInt(i1 / i2);
    }
}

static RegisterPrimOp primop_div({
    .name = "__div",
    .args = {"e1", "e2"},
    .doc = R"(
      Return the quotient of the numbers *e1* and *e2*.
    )",
    .fun = prim_div,
});

static void prim_bitAnd(EvalState & state, const PosIdx pos, Value * * args, Value & v)
{
    v.mkInt(state.forceInt(*args[0], pos, "while evaluating the first argument passed to builtins.bitAnd")
            & state.forceInt(*args[1], pos, "while evaluating the second argument passed to builtins.bitAnd"));
}

static RegisterPrimOp primop_bitAnd({
    .name = "__bitAnd",
    .args = {"e1", "e2"},
    .doc = R"(
      Return the bitwise AND of the integers *e1* and *e2*.
    )",
    .fun = prim_bitAnd,
});

static void prim_bitOr(EvalState & state, const PosIdx pos, Value * * args, Value & v)
{
    v.mkInt(state.forceInt(*args[0], pos, "while evaluating the first argument passed to builtins.bitOr")
            | state.forceInt(*args[1], pos, "while evaluating the second argument passed to builtins.bitOr"));
}

static RegisterPrimOp primop_bitOr({
    .name = "__bitOr",
    .args = {"e1", "e2"},
    .doc = R"(
      Return the bitwise OR of the integers *e1* and *e2*.
    )",
    .fun = prim_bitOr,
});

static void prim_bitXor(EvalState & state, const PosIdx pos, Value * * args, Value & v)
{
    v.mkInt(state.forceInt(*args[0], pos, "while evaluating the first argument passed to builtins.bitXor")
            ^ state.forceInt(*args[1], pos, "while evaluating the second argument passed to builtins.bitXor"));
}

static RegisterPrimOp primop_bitXor({
    .name = "__bitXor",
    .args = {"e1", "e2"},
    .doc = R"(
      Return the bitwise XOR of the integers *e1* and *e2*.
    )",
    .fun = prim_bitXor,
});

static void prim_lessThan(EvalState & state, const PosIdx pos, Value * * args, Value & v)
{
    state.forceValue(*args[0], pos);
    state.forceValue(*args[1], pos);
    // pos is exact here, no need for a message.
    CompareValues comp(state, noPos, "");
    v.mkBool(comp(args[0], args[1]));
}

static RegisterPrimOp primop_lessThan({
    .name = "__lessThan",
    .args = {"e1", "e2"},
    .doc = R"(
      Return `true` if the number *e1* is less than the number *e2*, and
      `false` otherwise. Evaluation aborts if either *e1* or *e2* does not
      evaluate to a number.
    )",
    .fun = prim_lessThan,
});


/*************************************************************
 * String manipulation
 *************************************************************/


/* Convert the argument to a string.  Paths are *not* copied to the
   store, so `toString /foo/bar' yields `"/foo/bar"', not
   `"/nix/store/whatever..."'. */
static void prim_toString(EvalState & state, const PosIdx pos, Value * * args, Value & v)
{
    NixStringContext context;
    auto s = state.coerceToString(pos, *args[0], context,
            "while evaluating the first argument passed to builtins.toString",
            true, false);
    v.mkString(*s, context);
}

static RegisterPrimOp primop_toString({
    .name = "toString",
    .args = {"e"},
    .doc = R"(
      Convert the expression *e* to a string. *e* can be:

        - A string (in which case the string is returned unmodified).

        - A path (e.g., `toString /foo/bar` yields `"/foo/bar"`.

        - A set containing `{ __toString = self: ...; }` or `{ outPath = ...; }`.

        - An integer.

        - A list, in which case the string representations of its elements
          are joined with spaces.

        - A Boolean (`false` yields `""`, `true` yields `"1"`).

        - `null`, which yields the empty string.
    )",
    .fun = prim_toString,
});

/* `substring start len str' returns the substring of `str' starting
   at character position `min(start, stringLength str)' inclusive and
   ending at `min(start + len, stringLength str)'.  `start' must be
   non-negative. */
static void prim_substring(EvalState & state, const PosIdx pos, Value * * args, Value & v)
{
    int start = state.forceInt(*args[0], pos, "while evaluating the first argument (the start offset) passed to builtins.substring");
    int len = state.forceInt(*args[1], pos, "while evaluating the second argument (the substring length) passed to builtins.substring");
    NixStringContext context;
    auto s = state.coerceToString(pos, *args[2], context, "while evaluating the third argument (the string) passed to builtins.substring");

    if (start < 0)
        state.debugThrowLastTrace(EvalError({
            .msg = hintfmt("negative start position in 'substring'"),
            .errPos = state.positions[pos]
        }));

    v.mkString((unsigned int) start >= s->size() ? "" : s->substr(start, len), context);
}

static RegisterPrimOp primop_substring({
    .name = "__substring",
    .args = {"start", "len", "s"},
    .doc = R"(
      Return the substring of *s* from character position *start*
      (zero-based) up to but not including *start + len*. If *start* is
      greater than the length of the string, an empty string is returned,
      and if *start + len* lies beyond the end of the string, only the
      substring up to the end of the string is returned. *start* must be
      non-negative. For example,

      ```nix
      builtins.substring 0 3 "nixos"
      ```

      evaluates to `"nix"`.
    )",
    .fun = prim_substring,
});

static void prim_stringLength(EvalState & state, const PosIdx pos, Value * * args, Value & v)
{
    NixStringContext context;
    auto s = state.coerceToString(pos, *args[0], context, "while evaluating the argument passed to builtins.stringLength");
    v.mkInt(s->size());
}

static RegisterPrimOp primop_stringLength({
    .name = "__stringLength",
    .args = {"e"},
    .doc = R"(
      Return the length of the string *e*. If *e* is not a string,
      evaluation is aborted.
    )",
    .fun = prim_stringLength,
});

/* Return the cryptographic hash of a string in base-16. */
static void prim_hashString(EvalState & state, const PosIdx pos, Value * * args, Value & v)
{
    auto type = state.forceStringNoCtx(*args[0], pos, "while evaluating the first argument passed to builtins.hashString");
    std::optional<HashType> ht = parseHashType(type);
    if (!ht)
        state.debugThrowLastTrace(Error({
            .msg = hintfmt("unknown hash type '%1%'", type),
            .errPos = state.positions[pos]
        }));

    NixStringContext context; // discarded
    auto s = state.forceString(*args[1], context, pos, "while evaluating the second argument passed to builtins.hashString");

    v.mkString(hashString(*ht, s).to_string(Base16, false));
}

static RegisterPrimOp primop_hashString({
    .name = "__hashString",
    .args = {"type", "s"},
    .doc = R"(
      Return a base-16 representation of the cryptographic hash of string
      *s*. The hash algorithm specified by *type* must be one of `"md5"`,
      `"sha1"`, `"sha256"` or `"sha512"`.
    )",
    .fun = prim_hashString,
});

struct RegexCache
{
    // TODO use C++20 transparent comparison when available
    std::unordered_map<std::string_view, std::regex> cache;
    std::list<std::string> keys;

    std::regex get(std::string_view re)
    {
        auto it = cache.find(re);
        if (it != cache.end())
            return it->second;
        keys.emplace_back(re);
        return cache.emplace(keys.back(), std::regex(keys.back(), std::regex::extended)).first->second;
    }
};

std::shared_ptr<RegexCache> makeRegexCache()
{
    return std::make_shared<RegexCache>();
}

void prim_match(EvalState & state, const PosIdx pos, Value * * args, Value & v)
{
    auto re = state.forceStringNoCtx(*args[0], pos, "while evaluating the first argument passed to builtins.match");

    try {

        auto regex = state.regexCache->get(re);

        NixStringContext context;
        const auto str = state.forceString(*args[1], context, pos, "while evaluating the second argument passed to builtins.match");

        std::cmatch match;
        if (!std::regex_match(str.begin(), str.end(), match, regex)) {
            v.mkNull();
            return;
        }

        // the first match is the whole string
        const size_t len = match.size() - 1;
        state.mkList(v, len);
        for (size_t i = 0; i < len; ++i) {
            if (!match[i+1].matched)
                (v.listElems()[i] = state.allocValue())->mkNull();
            else
                (v.listElems()[i] = state.allocValue())->mkString(match[i + 1].str());
        }

    } catch (std::regex_error & e) {
        if (e.code() == std::regex_constants::error_space) {
            // limit is _GLIBCXX_REGEX_STATE_LIMIT for libstdc++
            state.debugThrowLastTrace(EvalError({
                .msg = hintfmt("memory limit exceeded by regular expression '%s'", re),
                .errPos = state.positions[pos]
            }));
        } else
            state.debugThrowLastTrace(EvalError({
                .msg = hintfmt("invalid regular expression '%s'", re),
                .errPos = state.positions[pos]
            }));
    }
}

static RegisterPrimOp primop_match({
    .name = "__match",
    .args = {"regex", "str"},
    .doc = R"s(
      Returns a list if the [extended POSIX regular
      expression](http://pubs.opengroup.org/onlinepubs/9699919799/basedefs/V1_chap09.html#tag_09_04)
      *regex* matches *str* precisely, otherwise returns `null`. Each item
      in the list is a regex group.

      ```nix
      builtins.match "ab" "abc"
      ```

      Evaluates to `null`.

      ```nix
      builtins.match "abc" "abc"
      ```

      Evaluates to `[ ]`.

      ```nix
      builtins.match "a(b)(c)" "abc"
      ```

      Evaluates to `[ "b" "c" ]`.

      ```nix
      builtins.match "[[:space:]]+([[:upper:]]+)[[:space:]]+" "  FOO   "
      ```

      Evaluates to `[ "FOO" ]`.
    )s",
    .fun = prim_match,
});

/* Split a string with a regular expression, and return a list of the
   non-matching parts interleaved by the lists of the matching groups. */
void prim_split(EvalState & state, const PosIdx pos, Value * * args, Value & v)
{
    auto re = state.forceStringNoCtx(*args[0], pos, "while evaluating the first argument passed to builtins.split");

    try {

        auto regex = state.regexCache->get(re);

        NixStringContext context;
        const auto str = state.forceString(*args[1], context, pos, "while evaluating the second argument passed to builtins.split");

        auto begin = std::cregex_iterator(str.begin(), str.end(), regex);
        auto end = std::cregex_iterator();

        // Any matches results are surrounded by non-matching results.
        const size_t len = std::distance(begin, end);
        state.mkList(v, 2 * len + 1);
        size_t idx = 0;

        if (len == 0) {
            v.listElems()[idx++] = args[1];
            return;
        }

        for (auto i = begin; i != end; ++i) {
            assert(idx <= 2 * len + 1 - 3);
            auto match = *i;

            // Add a string for non-matched characters.
            (v.listElems()[idx++] = state.allocValue())->mkString(match.prefix().str());

            // Add a list for matched substrings.
            const size_t slen = match.size() - 1;
            auto elem = v.listElems()[idx++] = state.allocValue();

            // Start at 1, beacause the first match is the whole string.
            state.mkList(*elem, slen);
            for (size_t si = 0; si < slen; ++si) {
                if (!match[si + 1].matched)
                    (elem->listElems()[si] = state.allocValue())->mkNull();
                else
                    (elem->listElems()[si] = state.allocValue())->mkString(match[si + 1].str());
            }

            // Add a string for non-matched suffix characters.
            if (idx == 2 * len)
                (v.listElems()[idx++] = state.allocValue())->mkString(match.suffix().str());
        }

        assert(idx == 2 * len + 1);

    } catch (std::regex_error & e) {
        if (e.code() == std::regex_constants::error_space) {
            // limit is _GLIBCXX_REGEX_STATE_LIMIT for libstdc++
            state.debugThrowLastTrace(EvalError({
                .msg = hintfmt("memory limit exceeded by regular expression '%s'", re),
                .errPos = state.positions[pos]
            }));
        } else
            state.debugThrowLastTrace(EvalError({
                .msg = hintfmt("invalid regular expression '%s'", re),
                .errPos = state.positions[pos]
            }));
    }
}

static RegisterPrimOp primop_split({
    .name = "__split",
    .args = {"regex", "str"},
    .doc = R"s(
      Returns a list composed of non matched strings interleaved with the
      lists of the [extended POSIX regular
      expression](http://pubs.opengroup.org/onlinepubs/9699919799/basedefs/V1_chap09.html#tag_09_04)
      *regex* matches of *str*. Each item in the lists of matched
      sequences is a regex group.

      ```nix
      builtins.split "(a)b" "abc"
      ```

      Evaluates to `[ "" [ "a" ] "c" ]`.

      ```nix
      builtins.split "([ac])" "abc"
      ```

      Evaluates to `[ "" [ "a" ] "b" [ "c" ] "" ]`.

      ```nix
      builtins.split "(a)|(c)" "abc"
      ```

      Evaluates to `[ "" [ "a" null ] "b" [ null "c" ] "" ]`.

      ```nix
      builtins.split "([[:upper:]]+)" " FOO "
      ```

      Evaluates to `[ " " [ "FOO" ] " " ]`.
    )s",
    .fun = prim_split,
});

static void prim_concatStringsSep(EvalState & state, const PosIdx pos, Value * * args, Value & v)
{
    NixStringContext context;

    auto sep = state.forceString(*args[0], context, pos, "while evaluating the first argument (the separator string) passed to builtins.concatStringsSep");
    state.forceList(*args[1], pos, "while evaluating the second argument (the list of strings to concat) passed to builtins.concatStringsSep");

    std::string res;
    res.reserve((args[1]->listSize() + 32) * sep.size());
    bool first = true;

    for (auto elem : args[1]->listItems()) {
        if (first) first = false; else res += sep;
        res += *state.coerceToString(pos, *elem, context, "while evaluating one element of the list of strings to concat passed to builtins.concatStringsSep");
    }

    v.mkString(res, context);
}

static RegisterPrimOp primop_concatStringsSep({
    .name = "__concatStringsSep",
    .args = {"separator", "list"},
    .doc = R"(
      Concatenate a list of strings with a separator between each
      element, e.g. `concatStringsSep "/" ["usr" "local" "bin"] ==
      "usr/local/bin"`.
    )",
    .fun = prim_concatStringsSep,
});

static void prim_replaceStrings(EvalState & state, const PosIdx pos, Value * * args, Value & v)
{
    state.forceList(*args[0], pos, "while evaluating the first argument passed to builtins.replaceStrings");
    state.forceList(*args[1], pos, "while evaluating the second argument passed to builtins.replaceStrings");
    if (args[0]->listSize() != args[1]->listSize())
        state.error("'from' and 'to' arguments passed to builtins.replaceStrings have different lengths").atPos(pos).debugThrow<EvalError>();

    std::vector<std::string> from;
    from.reserve(args[0]->listSize());
    for (auto elem : args[0]->listItems())
        from.emplace_back(state.forceString(*elem, pos, "while evaluating one of the strings to replace passed to builtins.replaceStrings"));

    std::unordered_map<size_t, std::string> cache;
    auto to = args[1]->listItems();

    NixStringContext context;
    auto s = state.forceString(*args[2], context, pos, "while evaluating the third argument passed to builtins.replaceStrings");

    std::string res;
    // Loops one past last character to handle the case where 'from' contains an empty string.
    for (size_t p = 0; p <= s.size(); ) {
        bool found = false;
        auto i = from.begin();
        auto j = to.begin();
        size_t j_index = 0;
        for (; i != from.end(); ++i, ++j, ++j_index)
            if (s.compare(p, i->size(), *i) == 0) {
                found = true;
                auto v = cache.find(j_index);
                if (v == cache.end()) {
                    NixStringContext ctx;
                    auto ts = state.forceString(**j, ctx, pos, "while evaluating one of the replacement strings passed to builtins.replaceStrings");
                    v = (cache.emplace(j_index, ts)).first;
                    for (auto& path : ctx)
                        context.insert(path);
                }
                res += v->second;
                if (i->empty()) {
                    if (p < s.size())
                        res += s[p];
                    p++;
                } else {
                    p += i->size();
                }
                break;
            }
        if (!found) {
            if (p < s.size())
                res += s[p];
            p++;
        }
    }

    v.mkString(res, context);
}

static RegisterPrimOp primop_replaceStrings({
    .name = "__replaceStrings",
    .args = {"from", "to", "s"},
    .doc = R"(
      Given string *s*, replace every occurrence of the strings in *from*
      with the corresponding string in *to*.

      The argument *to* is lazy, that is, it is only evaluated when its corresponding pattern in *from* is matched in the string *s*

      Example:

      ```nix
      builtins.replaceStrings ["oo" "a"] ["a" "i"] "foobar"
      ```

      evaluates to `"fabir"`.
    )",
    .fun = prim_replaceStrings,
});


/*************************************************************
 * Versions
 *************************************************************/


static void prim_parseDrvName(EvalState & state, const PosIdx pos, Value * * args, Value & v)
{
    auto name = state.forceStringNoCtx(*args[0], pos, "while evaluating the first argument passed to builtins.parseDrvName");
    DrvName parsed(name);
    auto attrs = state.buildBindings(2);
    attrs.alloc(state.sName).mkString(parsed.name);
    attrs.alloc("version").mkString(parsed.version);
    v.mkAttrs(attrs);
}

static RegisterPrimOp primop_parseDrvName({
    .name = "__parseDrvName",
    .args = {"s"},
    .doc = R"(
      Split the string *s* into a package name and version. The package
      name is everything up to but not including the first dash not followed
      by a letter, and the version is everything following that dash. The
      result is returned in a set `{ name, version }`. Thus,
      `builtins.parseDrvName "nix-0.12pre12876"` returns `{ name =
      "nix"; version = "0.12pre12876"; }`.
    )",
    .fun = prim_parseDrvName,
});

static void prim_compareVersions(EvalState & state, const PosIdx pos, Value * * args, Value & v)
{
    auto version1 = state.forceStringNoCtx(*args[0], pos, "while evaluating the first argument passed to builtins.compareVersions");
    auto version2 = state.forceStringNoCtx(*args[1], pos, "while evaluating the second argument passed to builtins.compareVersions");
    v.mkInt(compareVersions(version1, version2));
}

static RegisterPrimOp primop_compareVersions({
    .name = "__compareVersions",
    .args = {"s1", "s2"},
    .doc = R"(
      Compare two strings representing versions and return `-1` if
      version *s1* is older than version *s2*, `0` if they are the same,
      and `1` if *s1* is newer than *s2*. The version comparison
      algorithm is the same as the one used by [`nix-env
      -u`](../command-ref/nix-env.md#operation---upgrade).
    )",
    .fun = prim_compareVersions,
});

static void prim_splitVersion(EvalState & state, const PosIdx pos, Value * * args, Value & v)
{
    auto version = state.forceStringNoCtx(*args[0], pos, "while evaluating the first argument passed to builtins.splitVersion");
    auto iter = version.cbegin();
    Strings components;
    while (iter != version.cend()) {
        auto component = nextComponent(iter, version.cend());
        if (component.empty())
            break;
        components.emplace_back(component);
    }
    state.mkList(v, components.size());
    for (const auto & [n, component] : enumerate(components))
        (v.listElems()[n] = state.allocValue())->mkString(std::move(component));
}

static RegisterPrimOp primop_splitVersion({
    .name = "__splitVersion",
    .args = {"s"},
    .doc = R"(
      Split a string representing a version into its components, by the
      same version splitting logic underlying the version comparison in
      [`nix-env -u`](../command-ref/nix-env.md#operation---upgrade).
    )",
    .fun = prim_splitVersion,
});


/*************************************************************
 * Primop registration
 *************************************************************/


RegisterPrimOp::PrimOps * RegisterPrimOp::primOps;


RegisterPrimOp::RegisterPrimOp(PrimOp && primOp)
{
    if (!primOps) primOps = new PrimOps;
    primOps->push_back(std::move(primOp));
}


void EvalState::createBaseEnv()
{
    baseEnv.up = 0;

    /* Add global constants such as `true' to the base environment. */
    Value v;

    /* `builtins' must be first! */
    v.mkAttrs(buildBindings(128).finish());
    addConstant("builtins", v, {
        .type = nAttrs,
        .doc = R"(
          Contains all the [built-in functions](@docroot@/language/builtins.md) and values.

          Since built-in functions were added over time, [testing for attributes](./operators.md#has-attribute) in `builtins` can be used for graceful fallback on older Nix installations:

          ```nix
          # if hasContext is not available, we assume `s` has a context
          if builtins ? hasContext then builtins.hasContext s else true
          ```
        )",
    });

    v.mkBool(true);
    addConstant("true", v, {
        .type = nBool,
        .doc = R"(
          Primitive value.

          It can be returned by
          [comparison operators](@docroot@/language/operators.md#Comparison)
          and used in
          [conditional expressions](@docroot@/language/constructs.md#Conditionals).

          The name `true` is not special, and can be shadowed:

          ```nix-repl
          nix-repl> let true = 1; in true
          1
          ```
        )",
    });

    v.mkBool(false);
    addConstant("false", v, {
        .type = nBool,
        .doc = R"(
          Primitive value.

          It can be returned by
          [comparison operators](@docroot@/language/operators.md#Comparison)
          and used in
          [conditional expressions](@docroot@/language/constructs.md#Conditionals).

          The name `false` is not special, and can be shadowed:

          ```nix-repl
          nix-repl> let false = 1; in false
          1
          ```
        )",
    });

    v.mkNull();
    addConstant("null", v, {
        .type = nNull,
        .doc = R"(
          Primitive value.

          The name `null` is not special, and can be shadowed:

          ```nix-repl
          nix-repl> let null = 1; in null
          1
          ```
        )",
    });

    if (!evalSettings.pureEval) {
        v.mkInt(time(0));
    }
    addConstant("__currentTime", v, {
        .type = nInt,
        .doc = R"(
          Return the [Unix time](https://en.wikipedia.org/wiki/Unix_time) at first evaluation.
          Repeated references to that name will re-use the initially obtained value.

          Example:

          ```console
          $ nix repl
          Welcome to Nix 2.15.1 Type :? for help.

          nix-repl> builtins.currentTime
          1683705525

          nix-repl> builtins.currentTime
          1683705525
          ```

          The [store path](@docroot@/glossary.md#gloss-store-path) of a derivation depending on `currentTime` will differ for each evaluation, unless both evaluate `builtins.currentTime` in the same second.
        )",
        .impureOnly = true,
    });

    if (!evalSettings.pureEval) {
        v.mkString(settings.thisSystem.get());
    }
    addConstant("__currentSystem", v, {
        .type = nString,
        .doc = R"(
          The value of the [`system` configuration option](@docroot@/command-ref/conf-file.md#conf-pure-eval).

          It can be used to set the `system` attribute for [`builtins.derivation`](@docroot@/language/derivations.md) such that the resulting derivation can be built on the same system that evaluates the Nix expression:

          ```nix
           builtins.derivation {
             # ...
             system = builtins.currentSystem;
          }
          ```

          It can be overridden in order to create derivations for different system than the current one:

          ```console
          $ nix-instantiate --system "mips64-linux" --eval --expr 'builtins.currentSystem'
          "mips64-linux"
          ```
        )",
        .impureOnly = true,
    });

    v.mkString(nixVersion);
    addConstant("__nixVersion", v, {
        .type = nString,
        .doc = R"(
          The version of Nix.

          For example, where the command line returns the current Nix version,

          ```shell-session
          $ nix --version
          nix (Nix) 2.16.0
          ```

          the Nix language evaluator returns the same value:

          ```nix-repl
          nix-repl> builtins.nixVersion
          "2.16.0"
          ```
        )",
    });

    v.mkString(store->storeDir);
    addConstant("__storeDir", v, {
        .type = nString,
        .doc = R"(
          Logical file system location of the [Nix store](@docroot@/glossary.md#gloss-store) currently in use.

          This value is determined by the `store` parameter in [Store URLs](@docroot@/command-ref/new-cli/nix3-help-stores.md):

          ```shell-session
          $ nix-instantiate --store 'dummy://?store=/blah' --eval --expr builtins.storeDir
          "/blah"
          ```
        )",
    });

    /* Language version.  This should be increased every time a new
       language feature gets added.  It's not necessary to increase it
       when primops get added, because you can just use `builtins ?
       primOp' to check. */
    v.mkInt(6);
    addConstant("__langVersion", v, {
        .type = nInt,
        .doc = R"(
          The current version of the Nix language.
        )",
    });

    // Miscellaneous
    if (evalSettings.enableNativeCode) {
        addPrimOp({
            .name = "__importNative",
            .arity = 2,
            .fun = prim_importNative,
        });
        addPrimOp({
            .name = "__exec",
            .arity = 1,
            .fun = prim_exec,
        });
    }

    addPrimOp({
        .name = "__traceVerbose",
        .args = { "e1", "e2" },
        .arity = 2,
        .doc = R"(
          Evaluate *e1* and print its abstract syntax representation on standard
          error if `--trace-verbose` is enabled. Then return *e2*. This function
          is useful for debugging.
        )",
        .fun = evalSettings.traceVerbose ? prim_trace : prim_second,
    });

    /* Add a value containing the current Nix expression search path. */
    mkList(v, searchPath.elements.size());
    int n = 0;
    for (auto & i : searchPath.elements) {
        auto attrs = buildBindings(2);
        attrs.alloc("path").mkString(i.path.s);
        attrs.alloc("prefix").mkString(i.prefix.s);
        (v.listElems()[n++] = allocValue())->mkAttrs(attrs);
    }
    addConstant("__nixPath", v, {
        .type = nList,
        .doc = R"(
          The search path used to resolve angle bracket path lookups.

          Angle bracket expressions can be
          [desugared](https://en.wikipedia.org/wiki/Syntactic_sugar)
          using this and
          [`builtins.findFile`](./builtins.html#builtins-findFile):

          ```nix
          <nixpkgs>
          ```

          is equivalent to:

          ```nix
          builtins.findFile builtins.nixPath "nixpkgs"
          ```
        )",
    });

    if (RegisterPrimOp::primOps)
        for (auto & primOp : *RegisterPrimOp::primOps)
            if (experimentalFeatureSettings.isEnabled(primOp.experimentalFeature))
            {
                auto primOpAdjusted = primOp;
                primOpAdjusted.arity = std::max(primOp.args.size(), primOp.arity);
                addPrimOp(std::move(primOpAdjusted));
            }

    /* Add a wrapper around the derivation primop that computes the
       `drvPath' and `outPath' attributes lazily.

       Null docs because it is documented separately.
       */
    auto vDerivation = allocValue();
    addConstant("derivation", vDerivation, {
        .type = nFunction,
    });

    /* Now that we've added all primops, sort the `builtins' set,
       because attribute lookups expect it to be sorted. */
    baseEnv.values[0]->attrs->sort();

    staticBaseEnv->sort();

    /* Note: we have to initialize the 'derivation' constant *after*
       building baseEnv/staticBaseEnv because it uses 'builtins'. */
    char code[] =
        #include "primops/derivation.nix.gen.hh"
        // the parser needs two NUL bytes as terminators; one of them
        // is implied by being a C string.
        "\0";
    eval(parse(code, sizeof(code), derivationInternal, {CanonPath::root}, staticBaseEnv), *vDerivation);
}


}<|MERGE_RESOLUTION|>--- conflicted
+++ resolved
@@ -1617,16 +1617,10 @@
     if (s.find((char) 0) != std::string::npos)
         state.debugThrowLastTrace(Error("the contents of the file '%1%' cannot be represented as a Nix string", path));
     StorePathSet refs;
-<<<<<<< HEAD
-    if (state.store->isInStore(path)) {
-        auto p = state.store->toStorePath(path).first;
+    if (state.store->isInStore(path.path.abs())) {
+        auto p = state.store->toStorePath(path.path.abs()).first;
         try {
             refs = state.store->queryPathInfo(p)->referencesPossiblyToSelf();
-=======
-    if (state.store->isInStore(path.path.abs())) {
-        try {
-            refs = state.store->queryPathInfo(state.store->toStorePath(path.path.abs()).first)->references;
->>>>>>> 91baf7f1
         } catch (Error &) { // FIXME: should be InvalidPathError
         }
         // Re-scan references to filter down to just the ones that actually occur in the file.
