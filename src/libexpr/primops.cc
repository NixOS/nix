--- conflicted
+++ resolved
@@ -183,14 +183,7 @@
         }, entity))
             return;
     }
-<<<<<<< HEAD
     throw AccessDenied("you (%s) would not have access to %s; ensure that you do by adding yourself or a group you're in to the list", pw->pw_name, description);
-=======
-    // Is this needed ?
-    // Commented out because with it, the depend-on-private test unexpectidly succeeds, because the `test` user get access to the private input.
-    // warn("adding you (%s) to the list of users allowed to access %s; otherwise you would not be able to access it", pw->pw_name, description);
-    // accessStatus->entities.insert(ACL::User {uid});
->>>>>>> 5f8eef5b
 }
 
 /**
@@ -2352,19 +2345,6 @@
                 .references = {},
             });
 
-<<<<<<< HEAD
-        if (accessStatus && !settings.readOnlyMode) {
-            auto source = sinkToSource([&](Sink & sink) {
-                if (method == FileIngestionMethod::Recursive)
-                    dumpPath(path, sink, defaultPathFilter);
-                else
-                    readFile(path, sink);
-            });
-            StorePath dstPath = state.store->computeStorePathFromDump(*source, name, method, htSHA256).first;
-            ensureAccess(&*accessStatus, state.store->printStorePath(dstPath));
-            require<LocalGranularAccessStore>(*state.store).setAccessStatus(dstPath, *accessStatus);
-        }
-=======
         // Commented out because computeStorePathForPath needs reading access to the path.
         // But this should not be needed if the path is already in the store and is fixed output derivation.
         // For the case where the file is private but a public derivation depends on it.
@@ -2375,7 +2355,6 @@
         //     ensureAccess(&*accessStatus, state.store->printStorePath(dstPath));
         //     require<LocalGranularAccessStore>(*state.store).setFutureAccessStatus(dstPath, *accessStatus);
         // }
->>>>>>> 5f8eef5b
 
         if (!expectedHash || !state.store->isValidPath(*expectedStorePath)) {
             auto dstPath = state.rootPath(CanonPath(path)).fetchToStore(state.store, name, method, &filter, state.repair);
