--- conflicted
+++ resolved
@@ -776,14 +776,10 @@
         if (!jsonObject) drv.env["out"] = state.store->printStorePath(outPath);
         drv.outputs.insert_or_assign("out", DerivationOutput {
             .path = std::move(outPath),
-<<<<<<< HEAD
-            .hash = FileSystemHash { ingestionMethod, std::move(h) },
-=======
-            .hash = DerivationOutputHash {
+            .hash = FixedOutputHash {
                 .method = ingestionMethod,
                 .hash = std::move(h),
             },
->>>>>>> fb39a5e0
         });
     }
 
@@ -799,11 +795,7 @@
             drv.outputs.insert_or_assign(i,
                 DerivationOutput {
                     .path = StorePath::dummy,
-<<<<<<< HEAD
-                    .hash = std::optional<FileSystemHash> {},
-=======
-                    .hash = std::optional<DerivationOutputHash> {},
->>>>>>> fb39a5e0
+                    .hash = std::optional<FixedOutputHash> {},
                 });
         }
 
@@ -815,11 +807,7 @@
             drv.outputs.insert_or_assign(i,
                 DerivationOutput {
                     .path = std::move(outPath),
-<<<<<<< HEAD
-                    .hash = std::optional<FileSystemHash>(),
-=======
-                    .hash = std::optional<DerivationOutputHash>(),
->>>>>>> fb39a5e0
+                    .hash = std::optional<FixedOutputHash>(),
                 });
         }
     }
