--- conflicted
+++ resolved
@@ -767,13 +767,8 @@
     .fun = [](EvalState & state, const Pos & pos, Value * * args, Value & v)
     {
         PathSet context;
-<<<<<<< HEAD
-        string s = state.coerceToString(pos, *args[0], context).toOwned();
+        auto s = state.coerceToString(pos, *args[0], context).toOwned();
         state.debug_throw(Abort("evaluation aborted with the following error message: '%1%'", s));
-=======
-        auto s = state.coerceToString(pos, *args[0], context).toOwned();
-        throw Abort("evaluation aborted with the following error message: '%1%'", s);
->>>>>>> 8b1e328d
     }
 });
 
@@ -790,13 +785,8 @@
     .fun = [](EvalState & state, const Pos & pos, Value * * args, Value & v)
     {
       PathSet context;
-<<<<<<< HEAD
-      string s = state.coerceToString(pos, *args[0], context).toOwned();
+      auto s = state.coerceToString(pos, *args[0], context).toOwned();
       state.debug_throw(ThrownError(s));
-=======
-      auto s = state.coerceToString(pos, *args[0], context).toOwned();
-      throw ThrownError(s);
->>>>>>> 8b1e328d
     }
 });
 
@@ -1512,15 +1502,9 @@
 static void prim_readFile(EvalState & state, const Pos & pos, Value * * args, Value & v)
 {
     auto path = realisePath(state, pos, *args[0]);
-<<<<<<< HEAD
-    string s = readFile(path);
-    if (s.find((char) 0) != string::npos)
-        state.debug_throw(Error("the contents of the file '%1%' cannot be represented as a Nix string", path));
-=======
     auto s = readFile(path);
     if (s.find((char) 0) != std::string::npos)
-        throw Error("the contents of the file '%1%' cannot be represented as a Nix string", path);
->>>>>>> 8b1e328d
+        state.debug_throw(Error("the contents of the file '%1%' cannot be represented as a Nix string", path));
     StorePathSet refs;
     if (state.store->isInStore(path)) {
         try {
@@ -2000,16 +1984,10 @@
         if (!expectedHash || !state.store->isValidPath(*expectedStorePath)) {
             StorePath dstPath = settings.readOnlyMode
                 ? state.store->computeStorePathForPath(name, path, method, htSHA256, filter).first
-<<<<<<< HEAD
-                : state.store->addToStore(name, path, method, htSHA256, filter, state.repair, refs));
-            if (expectedHash && expectedStorePath != state.store->parseStorePath(dstPath))
-                state.debug_throw(Error("store path mismatch in (possibly filtered) path added from '%s'", path));
-=======
                 : state.store->addToStore(name, path, method, htSHA256, filter, state.repair, refs);
             if (expectedHash && expectedStorePath != dstPath)
-                throw Error("store path mismatch in (possibly filtered) path added from '%s'", path);
+                state.debug_throw(Error("store path mismatch in (possibly filtered) path added from '%s'", path));
             state.allowAndSetStorePathString(dstPath, v);
->>>>>>> 8b1e328d
         } else
             state.allowAndSetStorePathString(*expectedStorePath, v);
     } catch (Error & e) {
