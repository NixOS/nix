#include "archive.hh"
#include "derivations.hh"
#include "eval-inline.hh"
#include "eval.hh"
#include "globals.hh"
#include "json-to-value.hh"
#include "names.hh"
#include "store-api.hh"
#include "util.hh"
#include "json.hh"
#include "value-to-json.hh"
#include "value-to-xml.hh"
#include "primops.hh"

#include <sys/types.h>
#include <sys/stat.h>
#include <unistd.h>

#include <algorithm>
#include <cstring>
#include <regex>
#include <dlfcn.h>


namespace nix {


/*************************************************************
 * Miscellaneous
 *************************************************************/


/* Decode a context string ‘!<name>!<path>’ into a pair <path,
   name>. */
std::pair<string, string> decodeContext(const string & s)
{
    if (s.at(0) == '!') {
        size_t index = s.find("!", 1);
        return std::pair<string, string>(string(s, index + 1), string(s, 1, index - 1));
    } else
        return std::pair<string, string>(s.at(0) == '/' ? s : string(s, 1), "");
}


InvalidPathError::InvalidPathError(const Path & path) :
    EvalError("path '%s' is not valid", path), path(path) {}

void EvalState::realiseContext(const PathSet & context)
{
    std::vector<StorePathWithOutputs> drvs;

    for (auto & i : context) {
        std::pair<string, string> decoded = decodeContext(i);
        auto ctx = store->parseStorePath(decoded.first);
        if (!store->isValidPath(ctx))
            throw InvalidPathError(store->printStorePath(ctx));
        if (!decoded.second.empty() && ctx.isDerivation()) {
            drvs.push_back(StorePathWithOutputs{ctx.clone(), {decoded.second}});

            /* Add the output of this derivation to the allowed
               paths. */
            if (allowedPaths) {
                auto drv = store->derivationFromPath(store->parseStorePath(decoded.first));
                DerivationOutputs::iterator i = drv.outputs.find(decoded.second);
                if (i == drv.outputs.end())
                    throw Error("derivation '%s' does not have an output named '%s'", decoded.first, decoded.second);
                allowedPaths->insert(store->printStorePath(i->second.path));
            }
        }
    }

    if (drvs.empty()) return;

    if (!evalSettings.enableImportFromDerivation)
        throw EvalError("attempted to realize '%1%' during evaluation but 'allow-import-from-derivation' is false",
            store->printStorePath(drvs.begin()->path));

    /* For performance, prefetch all substitute info. */
    StorePathSet willBuild, willSubstitute, unknown;
    unsigned long long downloadSize, narSize;
    store->queryMissing(drvs, willBuild, willSubstitute, unknown, downloadSize, narSize);
    store->buildPaths(drvs);
}


/* Load and evaluate an expression from path specified by the
   argument. */
static void prim_scopedImport(EvalState & state, const Pos & pos, Value * * args, Value & v)
{
    PathSet context;
    Path path = state.coerceToPath(pos, *args[1], context);

    try {
        state.realiseContext(context);
    } catch (InvalidPathError & e) {
        throw EvalError(format("cannot import '%1%', since path '%2%' is not valid, at %3%")
            % path % e.path % pos);
    }

    Path realPath = state.checkSourcePath(state.toRealPath(path, context));

    // FIXME
    if (state.store->isStorePath(path) && state.store->isValidPath(state.store->parseStorePath(path)) && isDerivation(path)) {
        Derivation drv = readDerivation(*state.store, realPath);
        Value & w = *state.allocValue();
        state.mkAttrs(w, 3 + drv.outputs.size());
        Value * v2 = state.allocAttr(w, state.sDrvPath);
        mkString(*v2, path, {"=" + path});
        v2 = state.allocAttr(w, state.sName);
        mkString(*v2, drv.env["name"]);
        Value * outputsVal =
            state.allocAttr(w, state.symbols.create("outputs"));
        state.mkList(*outputsVal, drv.outputs.size());
        unsigned int outputs_index = 0;

        for (const auto & o : drv.outputs) {
            v2 = state.allocAttr(w, state.symbols.create(o.first));
            mkString(*v2, state.store->printStorePath(o.second.path), {"!" + o.first + "!" + path});
            outputsVal->listElems()[outputs_index] = state.allocValue();
            mkString(*(outputsVal->listElems()[outputs_index++]), o.first);
        }
        w.attrs->sort();

        static RootValue fun;
        if (!fun) {
            fun = allocRootValue(state.allocValue());
            state.eval(state.parseExprFromString(
                #include "imported-drv-to-derivation.nix.gen.hh"
                , "/"), **fun);
        }

        state.forceFunction(**fun, pos);
        mkApp(v, **fun, w);
        state.forceAttrs(v, pos);
    } else {
        state.forceAttrs(*args[0]);
        if (args[0]->attrs->empty())
            state.evalFile(realPath, v);
        else {
            Env * env = &state.allocEnv(args[0]->attrs->size());
            env->up = &state.baseEnv;

            StaticEnv staticEnv(false, &state.staticBaseEnv);

            unsigned int displ = 0;
            for (auto & attr : *args[0]->attrs) {
                staticEnv.vars[attr.name] = displ;
                env->values[displ++] = attr.value;
            }

            printTalkative("evaluating file '%1%'", realPath);
            Expr * e = state.parseExprFromFile(resolveExprPath(realPath), staticEnv);

            e->eval(state, *env, v);
        }
    }
}


/* Want reasonable symbol names, so extern C */
/* !!! Should we pass the Pos or the file name too? */
extern "C" typedef void (*ValueInitializer)(EvalState & state, Value & v);

/* Load a ValueInitializer from a DSO and return whatever it initializes */
void prim_importNative(EvalState & state, const Pos & pos, Value * * args, Value & v)
{
    PathSet context;
    Path path = state.coerceToPath(pos, *args[0], context);

    try {
        state.realiseContext(context);
    } catch (InvalidPathError & e) {
        throw EvalError(format("cannot import '%1%', since path '%2%' is not valid, at %3%")
            % path % e.path % pos);
    }

    path = state.checkSourcePath(path);

    string sym = state.forceStringNoCtx(*args[1], pos);

    void *handle = dlopen(path.c_str(), RTLD_LAZY | RTLD_LOCAL);
    if (!handle)
        throw EvalError(format("could not open '%1%': %2%") % path % dlerror());

    dlerror();
    ValueInitializer func = (ValueInitializer) dlsym(handle, sym.c_str());
    if(!func) {
        char *message = dlerror();
        if (message)
            throw EvalError(format("could not load symbol '%1%' from '%2%': %3%") % sym % path % message);
        else
            throw EvalError(format("symbol '%1%' from '%2%' resolved to NULL when a function pointer was expected")
                    % sym % path);
    }

    (func)(state, v);

    /* We don't dlclose because v may be a primop referencing a function in the shared object file */
}


/* Execute a program and parse its output */
void prim_exec(EvalState & state, const Pos & pos, Value * * args, Value & v)
{
    state.forceList(*args[0], pos);
    auto elems = args[0]->listElems();
    auto count = args[0]->listSize();
    if (count == 0) {
        throw EvalError(format("at least one argument to 'exec' required, at %1%") % pos);
    }
    PathSet context;
    auto program = state.coerceToString(pos, *elems[0], context, false, false);
    Strings commandArgs;
    for (unsigned int i = 1; i < args[0]->listSize(); ++i) {
        commandArgs.emplace_back(state.coerceToString(pos, *elems[i], context, false, false));
    }
    try {
        state.realiseContext(context);
    } catch (InvalidPathError & e) {
        throw EvalError(format("cannot execute '%1%', since path '%2%' is not valid, at %3%")
            % program % e.path % pos);
    }

    auto output = runProgram(program, true, commandArgs);
    Expr * parsed;
    try {
        parsed = state.parseExprFromString(output, pos.file);
    } catch (Error & e) {
        e.addPrefix(format("While parsing the output from '%1%', at %2%\n") % program % pos);
        throw;
    }
    try {
        state.eval(parsed, v);
    } catch (Error & e) {
        e.addPrefix(format("While evaluating the output from '%1%', at %2%\n") % program % pos);
        throw;
    }
}


/* Return a string representing the type of the expression. */
static void prim_typeOf(EvalState & state, const Pos & pos, Value * * args, Value & v)
{
    state.forceValue(*args[0], pos);
    string t;
    switch (args[0]->type) {
        case tInt: t = "int"; break;
        case tBool: t = "bool"; break;
        case tString: t = "string"; break;
        case tPath: t = "path"; break;
        case tNull: t = "null"; break;
        case tAttrs: t = "set"; break;
        case tList1: case tList2: case tListN: t = "list"; break;
        case tLambda:
        case tPrimOp:
        case tPrimOpApp:
            t = "lambda";
            break;
        case tExternal:
            t = args[0]->external->typeOf();
            break;
        case tFloat: t = "float"; break;
        default: abort();
    }
    mkString(v, state.symbols.create(t));
}


/* Determine whether the argument is the null value. */
static void prim_isNull(EvalState & state, const Pos & pos, Value * * args, Value & v)
{
    state.forceValue(*args[0], pos);
    mkBool(v, args[0]->type == tNull);
}


/* Determine whether the argument is a function. */
static void prim_isFunction(EvalState & state, const Pos & pos, Value * * args, Value & v)
{
    state.forceValue(*args[0], pos);
    bool res;
    switch (args[0]->type) {
        case tLambda:
        case tPrimOp:
        case tPrimOpApp:
            res = true;
            break;
        default:
            res = false;
            break;
    }
    mkBool(v, res);
}


/* Determine whether the argument is an integer. */
static void prim_isInt(EvalState & state, const Pos & pos, Value * * args, Value & v)
{
    state.forceValue(*args[0], pos);
    mkBool(v, args[0]->type == tInt);
}

/* Determine whether the argument is a float. */
static void prim_isFloat(EvalState & state, const Pos & pos, Value * * args, Value & v)
{
    state.forceValue(*args[0], pos);
    mkBool(v, args[0]->type == tFloat);
}

/* Determine whether the argument is a string. */
static void prim_isString(EvalState & state, const Pos & pos, Value * * args, Value & v)
{
    state.forceValue(*args[0], pos);
    mkBool(v, args[0]->type == tString);
}


/* Determine whether the argument is a Boolean. */
static void prim_isBool(EvalState & state, const Pos & pos, Value * * args, Value & v)
{
    state.forceValue(*args[0], pos);
    mkBool(v, args[0]->type == tBool);
}

/* Determine whether the argument is a path. */
static void prim_isPath(EvalState & state, const Pos & pos, Value * * args, Value & v)
{
    state.forceValue(*args[0], pos);
    mkBool(v, args[0]->type == tPath);
}

struct CompareValues
{
    bool operator () (const Value * v1, const Value * v2) const
    {
        if (v1->type == tFloat && v2->type == tInt)
            return v1->fpoint < v2->integer;
        if (v1->type == tInt && v2->type == tFloat)
            return v1->integer < v2->fpoint;
        if (v1->type != v2->type)
            throw EvalError(format("cannot compare %1% with %2%") % showType(*v1) % showType(*v2));
        switch (v1->type) {
            case tInt:
                return v1->integer < v2->integer;
            case tFloat:
                return v1->fpoint < v2->fpoint;
            case tString:
                return strcmp(v1->string.s, v2->string.s) < 0;
            case tPath:
                return strcmp(v1->path, v2->path) < 0;
            default:
                throw EvalError(format("cannot compare %1% with %2%") % showType(*v1) % showType(*v2));
        }
    }
};


#if HAVE_BOEHMGC
typedef list<Value *, gc_allocator<Value *> > ValueList;
#else
typedef list<Value *> ValueList;
#endif


static void prim_genericClosure(EvalState & state, const Pos & pos, Value * * args, Value & v)
{
    state.forceAttrs(*args[0], pos);

    /* Get the start set. */
    Bindings::iterator startSet =
        args[0]->attrs->find(state.symbols.create("startSet"));
    if (startSet == args[0]->attrs->end())
        throw EvalError(format("attribute 'startSet' required, at %1%") % pos);
    state.forceList(*startSet->value, pos);

    ValueList workSet;
    for (unsigned int n = 0; n < startSet->value->listSize(); ++n)
        workSet.push_back(startSet->value->listElems()[n]);

    /* Get the operator. */
    Bindings::iterator op =
        args[0]->attrs->find(state.symbols.create("operator"));
    if (op == args[0]->attrs->end())
        throw EvalError(format("attribute 'operator' required, at %1%") % pos);
    state.forceValue(*op->value, pos);

    /* Construct the closure by applying the operator to element of
       `workSet', adding the result to `workSet', continuing until
       no new elements are found. */
    ValueList res;
    // `doneKeys' doesn't need to be a GC root, because its values are
    // reachable from res.
    set<Value *, CompareValues> doneKeys;
    while (!workSet.empty()) {
        Value * e = *(workSet.begin());
        workSet.pop_front();

        state.forceAttrs(*e, pos);

        Bindings::iterator key =
            e->attrs->find(state.symbols.create("key"));
        if (key == e->attrs->end())
            throw EvalError(format("attribute 'key' required, at %1%") % pos);
        state.forceValue(*key->value, pos);

        if (!doneKeys.insert(key->value).second) continue;
        res.push_back(e);

        /* Call the `operator' function with `e' as argument. */
        Value call;
        mkApp(call, *op->value, *e);
        state.forceList(call, pos);

        /* Add the values returned by the operator to the work set. */
        for (unsigned int n = 0; n < call.listSize(); ++n) {
            state.forceValue(*call.listElems()[n], pos);
            workSet.push_back(call.listElems()[n]);
        }
    }

    /* Create the result list. */
    state.mkList(v, res.size());
    unsigned int n = 0;
    for (auto & i : res)
        v.listElems()[n++] = i;
}


static void prim_abort(EvalState & state, const Pos & pos, Value * * args, Value & v)
{
    PathSet context;
    string s = state.coerceToString(pos, *args[0], context);
    throw Abort(format("evaluation aborted with the following error message: '%1%'") % s);
}


static void prim_throw(EvalState & state, const Pos & pos, Value * * args, Value & v)
{
    PathSet context;
    string s = state.coerceToString(pos, *args[0], context);
    throw ThrownError(s);
}


static void prim_addErrorContext(EvalState & state, const Pos & pos, Value * * args, Value & v)
{
    try {
        state.forceValue(*args[1], pos);
        v = *args[1];
    } catch (Error & e) {
        PathSet context;
        e.addPrefix(format("%1%\n") % state.coerceToString(pos, *args[0], context));
        throw;
    }
}


/* Try evaluating the argument. Success => {success=true; value=something;},
 * else => {success=false; value=false;} */
static void prim_tryEval(EvalState & state, const Pos & pos, Value * * args, Value & v)
{
    state.mkAttrs(v, 2);
    try {
        state.forceValue(*args[0], pos);
        v.attrs->push_back(Attr(state.sValue, args[0]));
        mkBool(*state.allocAttr(v, state.symbols.create("success")), true);
    } catch (AssertionError & e) {
        mkBool(*state.allocAttr(v, state.sValue), false);
        mkBool(*state.allocAttr(v, state.symbols.create("success")), false);
    }
    v.attrs->sort();
}


/* Return an environment variable.  Use with care. */
static void prim_getEnv(EvalState & state, const Pos & pos, Value * * args, Value & v)
{
    string name = state.forceStringNoCtx(*args[0], pos);
    mkString(v, evalSettings.restrictEval || evalSettings.pureEval ? "" : getEnv(name).value_or(""));
}


/* Evaluate the first argument, then return the second argument. */
static void prim_seq(EvalState & state, const Pos & pos, Value * * args, Value & v)
{
    state.forceValue(*args[0], pos);
    state.forceValue(*args[1], pos);
    v = *args[1];
}


/* Evaluate the first argument deeply (i.e. recursing into lists and
   attrsets), then return the second argument. */
static void prim_deepSeq(EvalState & state, const Pos & pos, Value * * args, Value & v)
{
    state.forceValueDeep(*args[0]);
    state.forceValue(*args[1], pos);
    v = *args[1];
}


/* Evaluate the first expression and print it on standard error.  Then
   return the second expression.  Useful for debugging. */
static void prim_trace(EvalState & state, const Pos & pos, Value * * args, Value & v)
{
    state.forceValue(*args[0], pos);
    if (args[0]->type == tString)
        printError(format("trace: %1%") % args[0]->string.s);
    else
        printError(format("trace: %1%") % *args[0]);
    state.forceValue(*args[1], pos);
    v = *args[1];
}


/*************************************************************
 * Derivations
 *************************************************************/


/* Construct (as a unobservable side effect) a Nix derivation
   expression that performs the derivation described by the argument
   set.  Returns the original set extended with the following
   attributes: `outPath' containing the primary output path of the
   derivation; `drvPath' containing the path of the Nix expression;
   and `type' set to `derivation' to indicate that this is a
   derivation. */
static void prim_derivationStrict(EvalState & state, const Pos & pos, Value * * args, Value & v)
{
    state.forceAttrs(*args[0], pos);

    /* Figure out the name first (for stack backtraces). */
    Bindings::iterator attr = args[0]->attrs->find(state.sName);
    if (attr == args[0]->attrs->end())
        throw EvalError(format("required attribute 'name' missing, at %1%") % pos);
    string drvName;
    Pos & posDrvName(*attr->pos);
    try {
        drvName = state.forceStringNoCtx(*attr->value, pos);
    } catch (Error & e) {
        e.addPrefix(format("while evaluating the derivation attribute 'name' at %1%:\n") % posDrvName);
        throw;
    }

    /* Check whether attributes should be passed as a JSON file. */
    std::ostringstream jsonBuf;
    std::unique_ptr<JSONObject> jsonObject;
    attr = args[0]->attrs->find(state.sStructuredAttrs);
    if (attr != args[0]->attrs->end() && state.forceBool(*attr->value, pos))
        jsonObject = std::make_unique<JSONObject>(jsonBuf);

    /* Check whether null attributes should be ignored. */
    bool ignoreNulls = false;
    attr = args[0]->attrs->find(state.sIgnoreNulls);
    if (attr != args[0]->attrs->end())
        ignoreNulls = state.forceBool(*attr->value, pos);

    /* Build the derivation expression by processing the attributes. */
    DerivationT<StorePath, NoPath> drv;

    PathSet context;

    std::optional<std::string> outputHash;
    std::string outputHashAlgo;
    auto ingestionMethod = FileIngestionMethod::Flat;

    StringSet outputs;
    outputs.insert("out");

    for (auto & i : args[0]->attrs->lexicographicOrder()) {
        if (i->name == state.sIgnoreNulls) continue;
        const string & key = i->name;
        vomit("processing attribute '%1%'", key);

        auto handleHashMode = [&](const std::string & s) {
            if (s == "recursive") ingestionMethod = FileIngestionMethod::Recursive;
            else if (s == "flat") ingestionMethod = FileIngestionMethod::Flat;
            else throw EvalError("invalid value '%s' for 'outputHashMode' attribute, at %s", s, posDrvName);
        };

        auto handleOutputs = [&](const Strings & ss) {
            outputs.clear();
            for (auto & j : ss) {
                if (outputs.find(j) != outputs.end())
                    throw EvalError(format("duplicate derivation output '%1%', at %2%") % j % posDrvName);
                /* !!! Check whether j is a valid attribute
                   name. */
                /* Derivations cannot be named ‘drv’, because
                   then we'd have an attribute ‘drvPath’ in
                   the resulting set. */
                if (j == "drv")
                    throw EvalError(format("invalid derivation output name 'drv', at %1%") % posDrvName);
                outputs.insert(j);
            }
            if (outputs.empty())
                throw EvalError(format("derivation cannot have an empty set of outputs, at %1%") % posDrvName);
        };

        try {

            if (ignoreNulls) {
                state.forceValue(*i->value, pos);
                if (i->value->type == tNull) continue;
            }

            /* The `args' attribute is special: it supplies the
               command-line arguments to the builder. */
            if (i->name == state.sArgs) {
                state.forceList(*i->value, pos);
                for (unsigned int n = 0; n < i->value->listSize(); ++n) {
                    string s = state.coerceToString(posDrvName, *i->value->listElems()[n], context, true);
                    drv.args.push_back(s);
                }
            }

            /* All other attributes are passed to the builder through
               the environment. */
            else {

                if (jsonObject) {

                    if (i->name == state.sStructuredAttrs) continue;

                    auto placeholder(jsonObject->placeholder(key));
                    printValueAsJSON(state, true, *i->value, placeholder, context);

                    if (i->name == state.sBuilder)
                        drv.builder = state.forceString(*i->value, context, posDrvName);
                    else if (i->name == state.sSystem)
                        drv.platform = state.forceStringNoCtx(*i->value, posDrvName);
                    else if (i->name == state.sOutputHash)
                        outputHash = state.forceStringNoCtx(*i->value, posDrvName);
                    else if (i->name == state.sOutputHashAlgo)
                        outputHashAlgo = state.forceStringNoCtx(*i->value, posDrvName);
                    else if (i->name == state.sOutputHashMode)
                        handleHashMode(state.forceStringNoCtx(*i->value, posDrvName));
                    else if (i->name == state.sOutputs) {
                        /* Require ‘outputs’ to be a list of strings. */
                        state.forceList(*i->value, posDrvName);
                        Strings ss;
                        for (unsigned int n = 0; n < i->value->listSize(); ++n)
                            ss.emplace_back(state.forceStringNoCtx(*i->value->listElems()[n], posDrvName));
                        handleOutputs(ss);
                    }

                } else {
                    auto s = state.coerceToString(posDrvName, *i->value, context, true);
                    drv.env.emplace(key, s);
                    if (i->name == state.sBuilder) drv.builder = s;
                    else if (i->name == state.sSystem) drv.platform = s;
                    else if (i->name == state.sOutputHash) outputHash = s;
                    else if (i->name == state.sOutputHashAlgo) outputHashAlgo = s;
                    else if (i->name == state.sOutputHashMode) handleHashMode(s);
                    else if (i->name == state.sOutputs)
                        handleOutputs(tokenizeString<Strings>(s));
                }

            }

        } catch (Error & e) {
            e.addPrefix(format("while evaluating the attribute '%1%' of the derivation '%2%' at %3%:\n")
                % key % drvName % posDrvName);
            throw;
        }
    }

    if (jsonObject) {
        jsonObject.reset();
        drv.env.emplace("__json", jsonBuf.str());
    }

    /* Everything in the context of the strings in the derivation
       attributes should be added as dependencies of the resulting
       derivation. */
    for (auto & path : context) {

        /* Paths marked with `=' denote that the path of a derivation
           is explicitly passed to the builder.  Since that allows the
           builder to gain access to every path in the dependency
           graph of the derivation (including all outputs), all paths
           in the graph must be added to this derivation's list of
           inputs to ensure that they are available when the builder
           runs. */
        if (path.at(0) == '=') {
            /* !!! This doesn't work if readOnlyMode is set. */
            StorePathSet refs;
            state.store->computeFSClosure(state.store->parseStorePath(std::string_view(path).substr(1)), refs);
            for (auto & j : refs) {
                drv.inputSrcs.insert(j.clone());
                if (j.isDerivation())
                    drv.inputDrvs[j.clone()] = state.store->queryDerivationOutputNames(j);
            }
        }

        /* Handle derivation outputs of the form ‘!<name>!<path>’. */
        else if (path.at(0) == '!') {
            std::pair<string, string> ctx = decodeContext(path);
            drv.inputDrvs[state.store->parseStorePath(ctx.first)].insert(ctx.second);
        }

        /* Otherwise it's a source file. */
        else
            drv.inputSrcs.insert(state.store->parseStorePath(path));
    }

    /* Do we have all required attributes? */
    if (drv.builder == "")
        throw EvalError(format("required attribute 'builder' missing, at %1%") % posDrvName);
    if (drv.platform == "")
        throw EvalError(format("required attribute 'system' missing, at %1%") % posDrvName);

    /* Check whether the derivation name is valid. */
    if (isDerivation(drvName))
        throw EvalError("derivation names are not allowed to end in '%s', at %s", drvExtension, posDrvName);

    if (outputHash) {
        /* Set "out" output with hash algo and hash for fixed-output derivations. */
        if (outputs.size() != 1 || *(outputs.begin()) != "out")
            throw Error(format("multiple outputs are not supported in fixed-output derivations, at %1%") % posDrvName);
<<<<<<< HEAD
=======

        HashType ht = outputHashAlgo.empty() ? htUnknown : parseHashType(outputHashAlgo);
        Hash h(*outputHash, ht);

        auto outPath = state.store->makeFixedOutputPath(ingestionMethod, h, drvName);
        if (!jsonObject) drv.env["out"] = state.store->printStorePath(outPath);
        drv.outputs.insert_or_assign("out", DerivationOutput(
                std::move(outPath),
                FileSystemHash(ingestionMethod, std::move(h))));
>>>>>>> 5b4cd84b
    }

    /* Compute the final derivation, which additionally contains the outputs
       paths created from the hash of the initial one. */
    Derivation drvFinal = bakeDerivationPaths(*state.store, drv, drvName);

    if (!jsonObject) {
        for (const auto & i : drvFinal.outputs) {
            drvFinal.env[i.first] = state.store->printStorePath(i.second.path);
        }
    }

    /* Write the resulting term into the Nix store directory. */
    auto drvPath = writeDerivation(state.store, drvFinal, drvName, state.repair);
    auto drvPathS = state.store->printStorePath(drvPath);

    printMsg(lvlChatty, "instantiated '%1%' -> '%2%'", drvName, drvPathS);

    /* Optimisation, but required in read-only mode! because in that
       case we don't actually write store derivations, so we can't
       read them later. */
    {
        const std::variant<DerivationT<Hash, StorePath>, std::string> drvOrPseudo =
            derivationModuloOrOutput(*state.store, drvFinal);
        auto hash = hashDerivationOrPseudo(*state.store, std::move(drvOrPseudo));
        drvHashes.insert_or_assign(drvPath.clone(), std::move(hash));
    }
    state.mkAttrs(v, 1 + drvFinal.outputs.size());
    mkString(*state.allocAttr(v, state.sDrvPath), drvPathS, {"=" + drvPathS});
    for (auto & i : drvFinal.outputs) {
        mkString(*state.allocAttr(v, state.symbols.create(i.first)),
            state.store->printStorePath(i.second.path), {"!" + i.first + "!" + drvPathS});
    }
    v.attrs->sort();
}


/* Return a placeholder string for the specified output that will be
   substituted by the corresponding output path at build time. For
   example, 'placeholder "out"' returns the string
   /1rz4g4znpzjwh1xymhjpm42vipw92pr73vdgl6xs1hycac8kf2n9. At build
   time, any occurence of this string in an derivation attribute will
   be replaced with the concrete path in the Nix store of the output
   ‘out’. */
static void prim_placeholder(EvalState & state, const Pos & pos, Value * * args, Value & v)
{
    mkString(v, hashPlaceholder(state.forceStringNoCtx(*args[0], pos)));
}


/*************************************************************
 * Paths
 *************************************************************/


/* Convert the argument to a path.  !!! obsolete? */
static void prim_toPath(EvalState & state, const Pos & pos, Value * * args, Value & v)
{
    PathSet context;
    Path path = state.coerceToPath(pos, *args[0], context);
    mkString(v, canonPath(path), context);
}


/* Allow a valid store path to be used in an expression.  This is
   useful in some generated expressions such as in nix-push, which
   generates a call to a function with an already existing store path
   as argument.  You don't want to use `toPath' here because it copies
   the path to the Nix store, which yields a copy like
   /nix/store/newhash-oldhash-oldname.  In the past, `toPath' had
   special case behaviour for store paths, but that created weird
   corner cases. */
static void prim_storePath(EvalState & state, const Pos & pos, Value * * args, Value & v)
{
    PathSet context;
    Path path = state.checkSourcePath(state.coerceToPath(pos, *args[0], context));
    /* Resolve symlinks in ‘path’, unless ‘path’ itself is a symlink
       directly in the store.  The latter condition is necessary so
       e.g. nix-push does the right thing. */
    if (!state.store->isStorePath(path)) path = canonPath(path, true);
    if (!state.store->isInStore(path))
        throw EvalError(format("path '%1%' is not in the Nix store, at %2%") % path % pos);
    Path path2 = state.store->toStorePath(path);
    if (!settings.readOnlyMode)
        state.store->ensurePath(state.store->parseStorePath(path2));
    context.insert(path2);
    mkString(v, path, context);
}


static void prim_pathExists(EvalState & state, const Pos & pos, Value * * args, Value & v)
{
    PathSet context;
    Path path = state.coerceToPath(pos, *args[0], context);
    try {
        state.realiseContext(context);
    } catch (InvalidPathError & e) {
        throw EvalError(format(
                "cannot check the existence of '%1%', since path '%2%' is not valid, at %3%")
            % path % e.path % pos);
    }

    try {
        mkBool(v, pathExists(state.checkSourcePath(path)));
    } catch (SysError & e) {
        /* Don't give away info from errors while canonicalising
           ‘path’ in restricted mode. */
        mkBool(v, false);
    } catch (RestrictedPathError & e) {
        mkBool(v, false);
    }
}


/* Return the base name of the given string, i.e., everything
   following the last slash. */
static void prim_baseNameOf(EvalState & state, const Pos & pos, Value * * args, Value & v)
{
    PathSet context;
    mkString(v, baseNameOf(state.coerceToString(pos, *args[0], context, false, false)), context);
}


/* Return the directory of the given path, i.e., everything before the
   last slash.  Return either a path or a string depending on the type
   of the argument. */
static void prim_dirOf(EvalState & state, const Pos & pos, Value * * args, Value & v)
{
    PathSet context;
    Path dir = dirOf(state.coerceToString(pos, *args[0], context, false, false));
    if (args[0]->type == tPath) mkPath(v, dir.c_str()); else mkString(v, dir, context);
}


/* Return the contents of a file as a string. */
static void prim_readFile(EvalState & state, const Pos & pos, Value * * args, Value & v)
{
    PathSet context;
    Path path = state.coerceToPath(pos, *args[0], context);
    try {
        state.realiseContext(context);
    } catch (InvalidPathError & e) {
        throw EvalError(format("cannot read '%1%', since path '%2%' is not valid, at %3%")
            % path % e.path % pos);
    }
    string s = readFile(state.checkSourcePath(state.toRealPath(path, context)));
    if (s.find((char) 0) != string::npos)
        throw Error(format("the contents of the file '%1%' cannot be represented as a Nix string") % path);
    mkString(v, s.c_str());
}


/* Find a file in the Nix search path. Used to implement <x> paths,
   which are desugared to 'findFile __nixPath "x"'. */
static void prim_findFile(EvalState & state, const Pos & pos, Value * * args, Value & v)
{
    state.forceList(*args[0], pos);

    SearchPath searchPath;

    for (unsigned int n = 0; n < args[0]->listSize(); ++n) {
        Value & v2(*args[0]->listElems()[n]);
        state.forceAttrs(v2, pos);

        string prefix;
        Bindings::iterator i = v2.attrs->find(state.symbols.create("prefix"));
        if (i != v2.attrs->end())
            prefix = state.forceStringNoCtx(*i->value, pos);

        i = v2.attrs->find(state.symbols.create("path"));
        if (i == v2.attrs->end())
            throw EvalError(format("attribute 'path' missing, at %1%") % pos);

        PathSet context;
        string path = state.coerceToString(pos, *i->value, context, false, false);

        try {
            state.realiseContext(context);
        } catch (InvalidPathError & e) {
            throw EvalError(format("cannot find '%1%', since path '%2%' is not valid, at %3%")
                % path % e.path % pos);
        }

        searchPath.emplace_back(prefix, path);
    }

    string path = state.forceStringNoCtx(*args[1], pos);

    mkPath(v, state.checkSourcePath(state.findFile(searchPath, path, pos)).c_str());
}

/* Return the cryptographic hash of a file in base-16. */
static void prim_hashFile(EvalState & state, const Pos & pos, Value * * args, Value & v)
{
    string type = state.forceStringNoCtx(*args[0], pos);
    HashType ht = parseHashType(type);
    if (ht == htUnknown)
      throw Error(format("unknown hash type '%1%', at %2%") % type % pos);

    PathSet context; // discarded
    Path p = state.coerceToPath(pos, *args[1], context);

    mkString(v, hashFile(ht, state.checkSourcePath(p)).to_string(Base16, false), context);
}

/* Read a directory (without . or ..) */
static void prim_readDir(EvalState & state, const Pos & pos, Value * * args, Value & v)
{
    PathSet ctx;
    Path path = state.coerceToPath(pos, *args[0], ctx);
    try {
        state.realiseContext(ctx);
    } catch (InvalidPathError & e) {
        throw EvalError(format("cannot read '%1%', since path '%2%' is not valid, at %3%")
            % path % e.path % pos);
    }

    DirEntries entries = readDirectory(state.checkSourcePath(path));
    state.mkAttrs(v, entries.size());

    for (auto & ent : entries) {
        Value * ent_val = state.allocAttr(v, state.symbols.create(ent.name));
        if (ent.type == DT_UNKNOWN)
            ent.type = getFileType(path + "/" + ent.name);
        mkStringNoCopy(*ent_val,
            ent.type == DT_REG ? "regular" :
            ent.type == DT_DIR ? "directory" :
            ent.type == DT_LNK ? "symlink" :
            "unknown");
    }

    v.attrs->sort();
}


/*************************************************************
 * Creating files
 *************************************************************/


/* Convert the argument (which can be any Nix expression) to an XML
   representation returned in a string.  Not all Nix expressions can
   be sensibly or completely represented (e.g., functions). */
static void prim_toXML(EvalState & state, const Pos & pos, Value * * args, Value & v)
{
    std::ostringstream out;
    PathSet context;
    printValueAsXML(state, true, false, *args[0], out, context);
    mkString(v, out.str(), context);
}


/* Convert the argument (which can be any Nix expression) to a JSON
   string.  Not all Nix expressions can be sensibly or completely
   represented (e.g., functions). */
static void prim_toJSON(EvalState & state, const Pos & pos, Value * * args, Value & v)
{
    std::ostringstream out;
    PathSet context;
    printValueAsJSON(state, true, *args[0], out, context);
    mkString(v, out.str(), context);
}


/* Parse a JSON string to a value. */
static void prim_fromJSON(EvalState & state, const Pos & pos, Value * * args, Value & v)
{
    string s = state.forceStringNoCtx(*args[0], pos);
    parseJSON(state, s, v);
}


/* Store a string in the Nix store as a source file that can be used
   as an input by derivations. */
static void prim_toFile(EvalState & state, const Pos & pos, Value * * args, Value & v)
{
    PathSet context;
    string name = state.forceStringNoCtx(*args[0], pos);
    string contents = state.forceString(*args[1], context, pos);

    StorePathSet refs;

    for (auto path : context) {
        if (path.at(0) != '/')
            throw EvalError(format(
                "in 'toFile': the file named '%1%' must not contain a reference "
                "to a derivation but contains (%2%), at %3%") % name % path % pos);
        refs.insert(state.store->parseStorePath(path));
    }

    auto storePath = state.store->printStorePath(settings.readOnlyMode
        ? state.store->computeStorePathForText(name, contents, refs)
        : state.store->addTextToStore(name, contents, refs, state.repair));

    /* Note: we don't need to add `context' to the context of the
       result, since `storePath' itself has references to the paths
       used in args[1]. */

    mkString(v, storePath, {storePath});
}


static void addPath(EvalState & state, const Pos & pos, const string & name, const Path & path_,
    Value * filterFun, FileIngestionMethod method, const Hash & expectedHash, Value & v)
{
    const auto path = evalSettings.pureEval && expectedHash ?
        path_ :
        state.checkSourcePath(path_);
    PathFilter filter = filterFun ? ([&](const Path & path) {
        auto st = lstat(path);

        /* Call the filter function.  The first argument is the path,
           the second is a string indicating the type of the file. */
        Value arg1;
        mkString(arg1, path);

        Value fun2;
        state.callFunction(*filterFun, arg1, fun2, noPos);

        Value arg2;
        mkString(arg2,
            S_ISREG(st.st_mode) ? "regular" :
            S_ISDIR(st.st_mode) ? "directory" :
            S_ISLNK(st.st_mode) ? "symlink" :
            "unknown" /* not supported, will fail! */);

        Value res;
        state.callFunction(fun2, arg2, res, noPos);

        return state.forceBool(res, pos);
    }) : defaultPathFilter;

    std::optional<StorePath> expectedStorePath;
    if (expectedHash)
        expectedStorePath = state.store->makeFixedOutputPath(method, expectedHash, name);
    Path dstPath;
    if (!expectedHash || !state.store->isValidPath(*expectedStorePath)) {
        dstPath = state.store->printStorePath(settings.readOnlyMode
            ? state.store->computeStorePathForPath(name, path, method, htSHA256, filter).first
            : state.store->addToStore(name, path, method, htSHA256, filter, state.repair));
        if (expectedHash && expectedStorePath != state.store->parseStorePath(dstPath))
            throw Error("store path mismatch in (possibly filtered) path added from '%s'", path);
    } else
        dstPath = state.store->printStorePath(*expectedStorePath);

    mkString(v, dstPath, {dstPath});
}


static void prim_filterSource(EvalState & state, const Pos & pos, Value * * args, Value & v)
{
    PathSet context;
    Path path = state.coerceToPath(pos, *args[1], context);
    if (!context.empty())
        throw EvalError(format("string '%1%' cannot refer to other paths, at %2%") % path % pos);

    state.forceValue(*args[0], pos);
    if (args[0]->type != tLambda)
        throw TypeError(format("first argument in call to 'filterSource' is not a function but %1%, at %2%") % showType(*args[0]) % pos);

    addPath(state, pos, std::string(baseNameOf(path)), path, args[0], FileIngestionMethod::Recursive, Hash(), v);
}

static void prim_path(EvalState & state, const Pos & pos, Value * * args, Value & v)
{
    state.forceAttrs(*args[0], pos);
    Path path;
    string name;
    Value * filterFun = nullptr;
    auto method = FileIngestionMethod::Recursive;
    Hash expectedHash;

    for (auto & attr : *args[0]->attrs) {
        const string & n(attr.name);
        if (n == "path") {
            PathSet context;
            path = state.coerceToPath(*attr.pos, *attr.value, context);
            if (!context.empty())
                throw EvalError(format("string '%1%' cannot refer to other paths, at %2%") % path % *attr.pos);
        } else if (attr.name == state.sName)
            name = state.forceStringNoCtx(*attr.value, *attr.pos);
        else if (n == "filter") {
            state.forceValue(*attr.value, pos);
            filterFun = attr.value;
        } else if (n == "recursive")
            method = FileIngestionMethod { state.forceBool(*attr.value, *attr.pos) };
        else if (n == "sha256")
            expectedHash = Hash(state.forceStringNoCtx(*attr.value, *attr.pos), htSHA256);
        else
            throw EvalError(format("unsupported argument '%1%' to 'addPath', at %2%") % attr.name % *attr.pos);
    }
    if (path.empty())
        throw EvalError(format("'path' required, at %1%") % pos);
    if (name.empty())
        name = baseNameOf(path);

    addPath(state, pos, name, path, filterFun, method, expectedHash, v);
}


/*************************************************************
 * Sets
 *************************************************************/


/* Return the names of the attributes in a set as a sorted list of
   strings. */
static void prim_attrNames(EvalState & state, const Pos & pos, Value * * args, Value & v)
{
    state.forceAttrs(*args[0], pos);

    state.mkList(v, args[0]->attrs->size());

    size_t n = 0;
    for (auto & i : *args[0]->attrs)
        mkString(*(v.listElems()[n++] = state.allocValue()), i.name);

    std::sort(v.listElems(), v.listElems() + n,
              [](Value * v1, Value * v2) { return strcmp(v1->string.s, v2->string.s) < 0; });
}


/* Return the values of the attributes in a set as a list, in the same
   order as attrNames. */
static void prim_attrValues(EvalState & state, const Pos & pos, Value * * args, Value & v)
{
    state.forceAttrs(*args[0], pos);

    state.mkList(v, args[0]->attrs->size());

    unsigned int n = 0;
    for (auto & i : *args[0]->attrs)
        v.listElems()[n++] = (Value *) &i;

    std::sort(v.listElems(), v.listElems() + n,
        [](Value * v1, Value * v2) { return (string) ((Attr *) v1)->name < (string) ((Attr *) v2)->name; });

    for (unsigned int i = 0; i < n; ++i)
        v.listElems()[i] = ((Attr *) v.listElems()[i])->value;
}


/* Dynamic version of the `.' operator. */
void prim_getAttr(EvalState & state, const Pos & pos, Value * * args, Value & v)
{
    string attr = state.forceStringNoCtx(*args[0], pos);
    state.forceAttrs(*args[1], pos);
    // !!! Should we create a symbol here or just do a lookup?
    Bindings::iterator i = args[1]->attrs->find(state.symbols.create(attr));
    if (i == args[1]->attrs->end())
        throw EvalError(format("attribute '%1%' missing, at %2%") % attr % pos);
    // !!! add to stack trace?
    if (state.countCalls && i->pos) state.attrSelects[*i->pos]++;
    state.forceValue(*i->value, pos);
    v = *i->value;
}


/* Return position information of the specified attribute. */
void prim_unsafeGetAttrPos(EvalState & state, const Pos & pos, Value * * args, Value & v)
{
    string attr = state.forceStringNoCtx(*args[0], pos);
    state.forceAttrs(*args[1], pos);
    Bindings::iterator i = args[1]->attrs->find(state.symbols.create(attr));
    if (i == args[1]->attrs->end())
        mkNull(v);
    else
        state.mkPos(v, i->pos);
}


/* Dynamic version of the `?' operator. */
static void prim_hasAttr(EvalState & state, const Pos & pos, Value * * args, Value & v)
{
    string attr = state.forceStringNoCtx(*args[0], pos);
    state.forceAttrs(*args[1], pos);
    mkBool(v, args[1]->attrs->find(state.symbols.create(attr)) != args[1]->attrs->end());
}


/* Determine whether the argument is a set. */
static void prim_isAttrs(EvalState & state, const Pos & pos, Value * * args, Value & v)
{
    state.forceValue(*args[0], pos);
    mkBool(v, args[0]->type == tAttrs);
}


static void prim_removeAttrs(EvalState & state, const Pos & pos, Value * * args, Value & v)
{
    state.forceAttrs(*args[0], pos);
    state.forceList(*args[1], pos);

    /* Get the attribute names to be removed. */
    std::set<Symbol> names;
    for (unsigned int i = 0; i < args[1]->listSize(); ++i) {
        state.forceStringNoCtx(*args[1]->listElems()[i], pos);
        names.insert(state.symbols.create(args[1]->listElems()[i]->string.s));
    }

    /* Copy all attributes not in that set.  Note that we don't need
       to sort v.attrs because it's a subset of an already sorted
       vector. */
    state.mkAttrs(v, args[0]->attrs->size());
    for (auto & i : *args[0]->attrs) {
        if (names.find(i.name) == names.end())
            v.attrs->push_back(i);
    }
}


/* Builds a set from a list specifying (name, value) pairs.  To be
   precise, a list [{name = "name1"; value = value1;} ... {name =
   "nameN"; value = valueN;}] is transformed to {name1 = value1;
   ... nameN = valueN;}.  In case of duplicate occurences of the same
   name, the first takes precedence. */
static void prim_listToAttrs(EvalState & state, const Pos & pos, Value * * args, Value & v)
{
    state.forceList(*args[0], pos);

    state.mkAttrs(v, args[0]->listSize());

    std::set<Symbol> seen;

    for (unsigned int i = 0; i < args[0]->listSize(); ++i) {
        Value & v2(*args[0]->listElems()[i]);
        state.forceAttrs(v2, pos);

        Bindings::iterator j = v2.attrs->find(state.sName);
        if (j == v2.attrs->end())
            throw TypeError(format("'name' attribute missing in a call to 'listToAttrs', at %1%") % pos);
        string name = state.forceStringNoCtx(*j->value, pos);

        Symbol sym = state.symbols.create(name);
        if (seen.insert(sym).second) {
            Bindings::iterator j2 = v2.attrs->find(state.symbols.create(state.sValue));
            if (j2 == v2.attrs->end())
                throw TypeError(format("'value' attribute missing in a call to 'listToAttrs', at %1%") % pos);

            v.attrs->push_back(Attr(sym, j2->value, j2->pos));
        }
    }

    v.attrs->sort();
}


/* Return the right-biased intersection of two sets as1 and as2,
   i.e. a set that contains every attribute from as2 that is also a
   member of as1. */
static void prim_intersectAttrs(EvalState & state, const Pos & pos, Value * * args, Value & v)
{
    state.forceAttrs(*args[0], pos);
    state.forceAttrs(*args[1], pos);

    state.mkAttrs(v, std::min(args[0]->attrs->size(), args[1]->attrs->size()));

    for (auto & i : *args[0]->attrs) {
        Bindings::iterator j = args[1]->attrs->find(i.name);
        if (j != args[1]->attrs->end())
            v.attrs->push_back(*j);
    }
}


/* Collect each attribute named `attr' from a list of attribute sets.
   Sets that don't contain the named attribute are ignored.

   Example:
     catAttrs "a" [{a = 1;} {b = 0;} {a = 2;}]
     => [1 2]
*/
static void prim_catAttrs(EvalState & state, const Pos & pos, Value * * args, Value & v)
{
    Symbol attrName = state.symbols.create(state.forceStringNoCtx(*args[0], pos));
    state.forceList(*args[1], pos);

    Value * res[args[1]->listSize()];
    unsigned int found = 0;

    for (unsigned int n = 0; n < args[1]->listSize(); ++n) {
        Value & v2(*args[1]->listElems()[n]);
        state.forceAttrs(v2, pos);
        Bindings::iterator i = v2.attrs->find(attrName);
        if (i != v2.attrs->end())
            res[found++] = i->value;
    }

    state.mkList(v, found);
    for (unsigned int n = 0; n < found; ++n)
        v.listElems()[n] = res[n];
}


/* Return a set containing the names of the formal arguments expected
   by the function `f'.  The value of each attribute is a Boolean
   denoting whether the corresponding argument has a default value.  For instance,

      functionArgs ({ x, y ? 123}: ...)
   => { x = false; y = true; }

   "Formal argument" here refers to the attributes pattern-matched by
   the function.  Plain lambdas are not included, e.g.

      functionArgs (x: ...)
   => { }
*/
static void prim_functionArgs(EvalState & state, const Pos & pos, Value * * args, Value & v)
{
    state.forceValue(*args[0], pos);
    if (args[0]->type != tLambda)
        throw TypeError(format("'functionArgs' requires a function, at %1%") % pos);

    if (!args[0]->lambda.fun->matchAttrs) {
        state.mkAttrs(v, 0);
        return;
    }

    state.mkAttrs(v, args[0]->lambda.fun->formals->formals.size());
    for (auto & i : args[0]->lambda.fun->formals->formals) {
        // !!! should optimise booleans (allocate only once)
        Value * value = state.allocValue();
        v.attrs->push_back(Attr(i.name, value, &i.pos));
        mkBool(*value, i.def);
    }
    v.attrs->sort();
}


/* Apply a function to every element of an attribute set. */
static void prim_mapAttrs(EvalState & state, const Pos & pos, Value * * args, Value & v)
{
    state.forceAttrs(*args[1], pos);

    state.mkAttrs(v, args[1]->attrs->size());

    for (auto & i : *args[1]->attrs) {
        Value * vName = state.allocValue();
        Value * vFun2 = state.allocValue();
        mkString(*vName, i.name);
        mkApp(*vFun2, *args[0], *vName);
        mkApp(*state.allocAttr(v, i.name), *vFun2, *i.value);
    }
}



/*************************************************************
 * Lists
 *************************************************************/


/* Determine whether the argument is a list. */
static void prim_isList(EvalState & state, const Pos & pos, Value * * args, Value & v)
{
    state.forceValue(*args[0], pos);
    mkBool(v, args[0]->isList());
}


static void elemAt(EvalState & state, const Pos & pos, Value & list, int n, Value & v)
{
    state.forceList(list, pos);
    if (n < 0 || (unsigned int) n >= list.listSize())
        throw Error(format("list index %1% is out of bounds, at %2%") % n % pos);
    state.forceValue(*list.listElems()[n], pos);
    v = *list.listElems()[n];
}


/* Return the n-1'th element of a list. */
static void prim_elemAt(EvalState & state, const Pos & pos, Value * * args, Value & v)
{
    elemAt(state, pos, *args[0], state.forceInt(*args[1], pos), v);
}


/* Return the first element of a list. */
static void prim_head(EvalState & state, const Pos & pos, Value * * args, Value & v)
{
    elemAt(state, pos, *args[0], 0, v);
}


/* Return a list consisting of everything but the first element of
   a list.  Warning: this function takes O(n) time, so you probably
   don't want to use it!  */
static void prim_tail(EvalState & state, const Pos & pos, Value * * args, Value & v)
{
    state.forceList(*args[0], pos);
    if (args[0]->listSize() == 0)
        throw Error(format("'tail' called on an empty list, at %1%") % pos);
    state.mkList(v, args[0]->listSize() - 1);
    for (unsigned int n = 0; n < v.listSize(); ++n)
        v.listElems()[n] = args[0]->listElems()[n + 1];
}


/* Apply a function to every element of a list. */
static void prim_map(EvalState & state, const Pos & pos, Value * * args, Value & v)
{
    state.forceList(*args[1], pos);

    state.mkList(v, args[1]->listSize());

    for (unsigned int n = 0; n < v.listSize(); ++n)
        mkApp(*(v.listElems()[n] = state.allocValue()),
            *args[0], *args[1]->listElems()[n]);
}


/* Filter a list using a predicate; that is, return a list containing
   every element from the list for which the predicate function
   returns true. */
static void prim_filter(EvalState & state, const Pos & pos, Value * * args, Value & v)
{
    state.forceFunction(*args[0], pos);
    state.forceList(*args[1], pos);

    // FIXME: putting this on the stack is risky.
    Value * vs[args[1]->listSize()];
    unsigned int k = 0;

    bool same = true;
    for (unsigned int n = 0; n < args[1]->listSize(); ++n) {
        Value res;
        state.callFunction(*args[0], *args[1]->listElems()[n], res, noPos);
        if (state.forceBool(res, pos))
            vs[k++] = args[1]->listElems()[n];
        else
            same = false;
    }

    if (same)
        v = *args[1];
    else {
        state.mkList(v, k);
        for (unsigned int n = 0; n < k; ++n) v.listElems()[n] = vs[n];
    }
}


/* Return true if a list contains a given element. */
static void prim_elem(EvalState & state, const Pos & pos, Value * * args, Value & v)
{
    bool res = false;
    state.forceList(*args[1], pos);
    for (unsigned int n = 0; n < args[1]->listSize(); ++n)
        if (state.eqValues(*args[0], *args[1]->listElems()[n])) {
            res = true;
            break;
        }
    mkBool(v, res);
}


/* Concatenate a list of lists. */
static void prim_concatLists(EvalState & state, const Pos & pos, Value * * args, Value & v)
{
    state.forceList(*args[0], pos);
    state.concatLists(v, args[0]->listSize(), args[0]->listElems(), pos);
}


/* Return the length of a list.  This is an O(1) time operation. */
static void prim_length(EvalState & state, const Pos & pos, Value * * args, Value & v)
{
    state.forceList(*args[0], pos);
    mkInt(v, args[0]->listSize());
}


/* Reduce a list by applying a binary operator, from left to
   right. The operator is applied strictly. */
static void prim_foldlStrict(EvalState & state, const Pos & pos, Value * * args, Value & v)
{
    state.forceFunction(*args[0], pos);
    state.forceList(*args[2], pos);

    if (args[2]->listSize()) {
        Value * vCur = args[1];

        for (unsigned int n = 0; n < args[2]->listSize(); ++n) {
            Value vTmp;
            state.callFunction(*args[0], *vCur, vTmp, pos);
            vCur = n == args[2]->listSize() - 1 ? &v : state.allocValue();
            state.callFunction(vTmp, *args[2]->listElems()[n], *vCur, pos);
        }
        state.forceValue(v, pos);
    } else {
        state.forceValue(*args[1], pos);
        v = *args[1];
    }
}


static void anyOrAll(bool any, EvalState & state, const Pos & pos, Value * * args, Value & v)
{
    state.forceFunction(*args[0], pos);
    state.forceList(*args[1], pos);

    Value vTmp;
    for (unsigned int n = 0; n < args[1]->listSize(); ++n) {
        state.callFunction(*args[0], *args[1]->listElems()[n], vTmp, pos);
        bool res = state.forceBool(vTmp, pos);
        if (res == any) {
            mkBool(v, any);
            return;
        }
    }

    mkBool(v, !any);
}


static void prim_any(EvalState & state, const Pos & pos, Value * * args, Value & v)
{
    anyOrAll(true, state, pos, args, v);
}


static void prim_all(EvalState & state, const Pos & pos, Value * * args, Value & v)
{
    anyOrAll(false, state, pos, args, v);
}


static void prim_genList(EvalState & state, const Pos & pos, Value * * args, Value & v)
{
    auto len = state.forceInt(*args[1], pos);

    if (len < 0)
        throw EvalError(format("cannot create list of size %1%, at %2%") % len % pos);

    state.mkList(v, len);

    for (unsigned int n = 0; n < (unsigned int) len; ++n) {
        Value * arg = state.allocValue();
        mkInt(*arg, n);
        mkApp(*(v.listElems()[n] = state.allocValue()), *args[0], *arg);
    }
}


static void prim_lessThan(EvalState & state, const Pos & pos, Value * * args, Value & v);


static void prim_sort(EvalState & state, const Pos & pos, Value * * args, Value & v)
{
    state.forceFunction(*args[0], pos);
    state.forceList(*args[1], pos);

    auto len = args[1]->listSize();
    state.mkList(v, len);
    for (unsigned int n = 0; n < len; ++n) {
        state.forceValue(*args[1]->listElems()[n], pos);
        v.listElems()[n] = args[1]->listElems()[n];
    }


    auto comparator = [&](Value * a, Value * b) {
        /* Optimization: if the comparator is lessThan, bypass
           callFunction. */
        if (args[0]->type == tPrimOp && args[0]->primOp->fun == prim_lessThan)
            return CompareValues()(a, b);

        Value vTmp1, vTmp2;
        state.callFunction(*args[0], *a, vTmp1, pos);
        state.callFunction(vTmp1, *b, vTmp2, pos);
        return state.forceBool(vTmp2, pos);
    };

    /* FIXME: std::sort can segfault if the comparator is not a strict
       weak ordering. What to do? std::stable_sort() seems more
       resilient, but no guarantees... */
    std::stable_sort(v.listElems(), v.listElems() + len, comparator);
}


static void prim_partition(EvalState & state, const Pos & pos, Value * * args, Value & v)
{
    state.forceFunction(*args[0], pos);
    state.forceList(*args[1], pos);

    auto len = args[1]->listSize();

    ValueVector right, wrong;

    for (unsigned int n = 0; n < len; ++n) {
        auto vElem = args[1]->listElems()[n];
        state.forceValue(*vElem, pos);
        Value res;
        state.callFunction(*args[0], *vElem, res, pos);
        if (state.forceBool(res, pos))
            right.push_back(vElem);
        else
            wrong.push_back(vElem);
    }

    state.mkAttrs(v, 2);

    Value * vRight = state.allocAttr(v, state.sRight);
    auto rsize = right.size();
    state.mkList(*vRight, rsize);
    if (rsize)
        memcpy(vRight->listElems(), right.data(), sizeof(Value *) * rsize);

    Value * vWrong = state.allocAttr(v, state.sWrong);
    auto wsize = wrong.size();
    state.mkList(*vWrong, wsize);
    if (wsize)
        memcpy(vWrong->listElems(), wrong.data(), sizeof(Value *) * wsize);

    v.attrs->sort();
}


/* concatMap = f: list: concatLists (map f list); */
/* C++-version is to avoid allocating `mkApp', call `f' eagerly */
static void prim_concatMap(EvalState & state, const Pos & pos, Value * * args, Value & v)
{
    state.forceFunction(*args[0], pos);
    state.forceList(*args[1], pos);
    auto nrLists = args[1]->listSize();

    Value lists[nrLists];
    size_t len = 0;

    for (unsigned int n = 0; n < nrLists; ++n) {
        Value * vElem = args[1]->listElems()[n];
        state.callFunction(*args[0], *vElem, lists[n], pos);
        state.forceList(lists[n], pos);
        len += lists[n].listSize();
    }

    state.mkList(v, len);
    auto out = v.listElems();
    for (unsigned int n = 0, pos = 0; n < nrLists; ++n) {
        auto l = lists[n].listSize();
        if (l)
            memcpy(out + pos, lists[n].listElems(), l * sizeof(Value *));
        pos += l;
    }
}


/*************************************************************
 * Integer arithmetic
 *************************************************************/


static void prim_add(EvalState & state, const Pos & pos, Value * * args, Value & v)
{
    state.forceValue(*args[0], pos);
    state.forceValue(*args[1], pos);
    if (args[0]->type == tFloat || args[1]->type == tFloat)
        mkFloat(v, state.forceFloat(*args[0], pos) + state.forceFloat(*args[1], pos));
    else
        mkInt(v, state.forceInt(*args[0], pos) + state.forceInt(*args[1], pos));
}


static void prim_sub(EvalState & state, const Pos & pos, Value * * args, Value & v)
{
    state.forceValue(*args[0], pos);
    state.forceValue(*args[1], pos);
    if (args[0]->type == tFloat || args[1]->type == tFloat)
        mkFloat(v, state.forceFloat(*args[0], pos) - state.forceFloat(*args[1], pos));
    else
        mkInt(v, state.forceInt(*args[0], pos) - state.forceInt(*args[1], pos));
}


static void prim_mul(EvalState & state, const Pos & pos, Value * * args, Value & v)
{
    state.forceValue(*args[0], pos);
    state.forceValue(*args[1], pos);
    if (args[0]->type == tFloat || args[1]->type == tFloat)
        mkFloat(v, state.forceFloat(*args[0], pos) * state.forceFloat(*args[1], pos));
    else
        mkInt(v, state.forceInt(*args[0], pos) * state.forceInt(*args[1], pos));
}


static void prim_div(EvalState & state, const Pos & pos, Value * * args, Value & v)
{
    state.forceValue(*args[0], pos);
    state.forceValue(*args[1], pos);

    NixFloat f2 = state.forceFloat(*args[1], pos);
    if (f2 == 0) throw EvalError(format("division by zero, at %1%") % pos);

    if (args[0]->type == tFloat || args[1]->type == tFloat) {
        mkFloat(v, state.forceFloat(*args[0], pos) / state.forceFloat(*args[1], pos));
    } else {
        NixInt i1 = state.forceInt(*args[0], pos);
        NixInt i2 = state.forceInt(*args[1], pos);
        /* Avoid division overflow as it might raise SIGFPE. */
        if (i1 == std::numeric_limits<NixInt>::min() && i2 == -1)
            throw EvalError(format("overflow in integer division, at %1%") % pos);
        mkInt(v, i1 / i2);
    }
}

static void prim_bitAnd(EvalState & state, const Pos & pos, Value * * args, Value & v)
{
    mkInt(v, state.forceInt(*args[0], pos) & state.forceInt(*args[1], pos));
}

static void prim_bitOr(EvalState & state, const Pos & pos, Value * * args, Value & v)
{
    mkInt(v, state.forceInt(*args[0], pos) | state.forceInt(*args[1], pos));
}

static void prim_bitXor(EvalState & state, const Pos & pos, Value * * args, Value & v)
{
    mkInt(v, state.forceInt(*args[0], pos) ^ state.forceInt(*args[1], pos));
}

static void prim_lessThan(EvalState & state, const Pos & pos, Value * * args, Value & v)
{
    state.forceValue(*args[0], pos);
    state.forceValue(*args[1], pos);
    CompareValues comp;
    mkBool(v, comp(args[0], args[1]));
}


/*************************************************************
 * String manipulation
 *************************************************************/


/* Convert the argument to a string.  Paths are *not* copied to the
   store, so `toString /foo/bar' yields `"/foo/bar"', not
   `"/nix/store/whatever..."'. */
static void prim_toString(EvalState & state, const Pos & pos, Value * * args, Value & v)
{
    PathSet context;
    string s = state.coerceToString(pos, *args[0], context, true, false);
    mkString(v, s, context);
}


/* `substring start len str' returns the substring of `str' starting
   at character position `min(start, stringLength str)' inclusive and
   ending at `min(start + len, stringLength str)'.  `start' must be
   non-negative. */
static void prim_substring(EvalState & state, const Pos & pos, Value * * args, Value & v)
{
    int start = state.forceInt(*args[0], pos);
    int len = state.forceInt(*args[1], pos);
    PathSet context;
    string s = state.coerceToString(pos, *args[2], context);

    if (start < 0) throw EvalError(format("negative start position in 'substring', at %1%") % pos);

    mkString(v, (unsigned int) start >= s.size() ? "" : string(s, start, len), context);
}


static void prim_stringLength(EvalState & state, const Pos & pos, Value * * args, Value & v)
{
    PathSet context;
    string s = state.coerceToString(pos, *args[0], context);
    mkInt(v, s.size());
}


/* Return the cryptographic hash of a string in base-16. */
static void prim_hashString(EvalState & state, const Pos & pos, Value * * args, Value & v)
{
    string type = state.forceStringNoCtx(*args[0], pos);
    HashType ht = parseHashType(type);
    if (ht == htUnknown)
      throw Error(format("unknown hash type '%1%', at %2%") % type % pos);

    PathSet context; // discarded
    string s = state.forceString(*args[1], context, pos);

    mkString(v, hashString(ht, s).to_string(Base16, false), context);
}


/* Match a regular expression against a string and return either
   ‘null’ or a list containing substring matches. */
void prim_match(EvalState & state, const Pos & pos, Value * * args, Value & v)
{
    auto re = state.forceStringNoCtx(*args[0], pos);

    try {

        auto regex = state.regexCache.find(re);
        if (regex == state.regexCache.end())
            regex = state.regexCache.emplace(re, std::regex(re, std::regex::extended)).first;

        PathSet context;
        const std::string str = state.forceString(*args[1], context, pos);

        std::smatch match;
        if (!std::regex_match(str, match, regex->second)) {
            mkNull(v);
            return;
        }

        // the first match is the whole string
        const size_t len = match.size() - 1;
        state.mkList(v, len);
        for (size_t i = 0; i < len; ++i) {
            if (!match[i+1].matched)
                mkNull(*(v.listElems()[i] = state.allocValue()));
            else
                mkString(*(v.listElems()[i] = state.allocValue()), match[i + 1].str().c_str());
        }

    } catch (std::regex_error &e) {
        if (e.code() == std::regex_constants::error_space) {
          // limit is _GLIBCXX_REGEX_STATE_LIMIT for libstdc++
          throw EvalError("memory limit exceeded by regular expression '%s', at %s", re, pos);
        } else {
          throw EvalError("invalid regular expression '%s', at %s", re, pos);
        }
    }
}


/* Split a string with a regular expression, and return a list of the
   non-matching parts interleaved by the lists of the matching groups. */
static void prim_split(EvalState & state, const Pos & pos, Value * * args, Value & v)
{
    auto re = state.forceStringNoCtx(*args[0], pos);

    try {

        std::regex regex(re, std::regex::extended);

        PathSet context;
        const std::string str = state.forceString(*args[1], context, pos);

        auto begin = std::sregex_iterator(str.begin(), str.end(), regex);
        auto end = std::sregex_iterator();

        // Any matches results are surrounded by non-matching results.
        const size_t len = std::distance(begin, end);
        state.mkList(v, 2 * len + 1);
        size_t idx = 0;
        Value * elem;

        if (len == 0) {
            v.listElems()[idx++] = args[1];
            return;
        }

        for (std::sregex_iterator i = begin; i != end; ++i) {
            assert(idx <= 2 * len + 1 - 3);
            std::smatch match = *i;

            // Add a string for non-matched characters.
            elem = v.listElems()[idx++] = state.allocValue();
            mkString(*elem, match.prefix().str().c_str());

            // Add a list for matched substrings.
            const size_t slen = match.size() - 1;
            elem = v.listElems()[idx++] = state.allocValue();

            // Start at 1, beacause the first match is the whole string.
            state.mkList(*elem, slen);
            for (size_t si = 0; si < slen; ++si) {
                if (!match[si + 1].matched)
                    mkNull(*(elem->listElems()[si] = state.allocValue()));
                else
                    mkString(*(elem->listElems()[si] = state.allocValue()), match[si + 1].str().c_str());
            }

            // Add a string for non-matched suffix characters.
            if (idx == 2 * len) {
                elem = v.listElems()[idx++] = state.allocValue();
                mkString(*elem, match.suffix().str().c_str());
            }
        }
        assert(idx == 2 * len + 1);

    } catch (std::regex_error &e) {
        if (e.code() == std::regex_constants::error_space) {
          // limit is _GLIBCXX_REGEX_STATE_LIMIT for libstdc++
          throw EvalError("memory limit exceeded by regular expression '%s', at %s", re, pos);
        } else {
          throw EvalError("invalid regular expression '%s', at %s", re, pos);
        }
    }
}


static void prim_concatStringSep(EvalState & state, const Pos & pos, Value * * args, Value & v)
{
    PathSet context;

    auto sep = state.forceString(*args[0], context, pos);
    state.forceList(*args[1], pos);

    string res;
    res.reserve((args[1]->listSize() + 32) * sep.size());
    bool first = true;

    for (unsigned int n = 0; n < args[1]->listSize(); ++n) {
        if (first) first = false; else res += sep;
        res += state.coerceToString(pos, *args[1]->listElems()[n], context);
    }

    mkString(v, res, context);
}


static void prim_replaceStrings(EvalState & state, const Pos & pos, Value * * args, Value & v)
{
    state.forceList(*args[0], pos);
    state.forceList(*args[1], pos);
    if (args[0]->listSize() != args[1]->listSize())
        throw EvalError(format("'from' and 'to' arguments to 'replaceStrings' have different lengths, at %1%") % pos);

    vector<string> from;
    from.reserve(args[0]->listSize());
    for (unsigned int n = 0; n < args[0]->listSize(); ++n)
        from.push_back(state.forceString(*args[0]->listElems()[n], pos));

    vector<std::pair<string, PathSet>> to;
    to.reserve(args[1]->listSize());
    for (unsigned int n = 0; n < args[1]->listSize(); ++n) {
        PathSet ctx;
        auto s = state.forceString(*args[1]->listElems()[n], ctx, pos);
        to.push_back(std::make_pair(std::move(s), std::move(ctx)));
    }

    PathSet context;
    auto s = state.forceString(*args[2], context, pos);

    string res;
    // Loops one past last character to handle the case where 'from' contains an empty string.
    for (size_t p = 0; p <= s.size(); ) {
        bool found = false;
        auto i = from.begin();
        auto j = to.begin();
        for (; i != from.end(); ++i, ++j)
            if (s.compare(p, i->size(), *i) == 0) {
                found = true;
                res += j->first;
                if (i->empty()) {
                    if (p < s.size())
                        res += s[p];
                    p++;
                } else {
                    p += i->size();
                }
                for (auto& path : j->second)
                    context.insert(path);
                j->second.clear();
                break;
            }
        if (!found) {
            if (p < s.size())
                res += s[p];
            p++;
        }
    }

    mkString(v, res, context);
}


/*************************************************************
 * Versions
 *************************************************************/


static void prim_parseDrvName(EvalState & state, const Pos & pos, Value * * args, Value & v)
{
    string name = state.forceStringNoCtx(*args[0], pos);
    DrvName parsed(name);
    state.mkAttrs(v, 2);
    mkString(*state.allocAttr(v, state.sName), parsed.name);
    mkString(*state.allocAttr(v, state.symbols.create("version")), parsed.version);
    v.attrs->sort();
}


static void prim_compareVersions(EvalState & state, const Pos & pos, Value * * args, Value & v)
{
    string version1 = state.forceStringNoCtx(*args[0], pos);
    string version2 = state.forceStringNoCtx(*args[1], pos);
    mkInt(v, compareVersions(version1, version2));
}


static void prim_splitVersion(EvalState & state, const Pos & pos, Value * * args, Value & v)
{
    string version = state.forceStringNoCtx(*args[0], pos);
    auto iter = version.cbegin();
    Strings components;
    while (iter != version.cend()) {
        auto component = nextComponent(iter, version.cend());
        if (component.empty())
            break;
        components.emplace_back(std::move(component));
    }
    state.mkList(v, components.size());
    unsigned int n = 0;
    for (auto & component : components) {
        auto listElem = v.listElems()[n++] = state.allocValue();
        mkString(*listElem, std::move(component));
    }
}


/*************************************************************
 * Primop registration
 *************************************************************/


RegisterPrimOp::PrimOps * RegisterPrimOp::primOps;


RegisterPrimOp::RegisterPrimOp(std::string name, size_t arity, PrimOpFun fun)
{
    if (!primOps) primOps = new PrimOps;
    primOps->emplace_back(name, arity, fun);
}


void EvalState::createBaseEnv()
{
    baseEnv.up = 0;

    /* Add global constants such as `true' to the base environment. */
    Value v;

    /* `builtins' must be first! */
    mkAttrs(v, 128);
    addConstant("builtins", v);

    mkBool(v, true);
    addConstant("true", v);

    mkBool(v, false);
    addConstant("false", v);

    mkNull(v);
    addConstant("null", v);

    auto vThrow = addPrimOp("throw", 1, prim_throw);

    auto addPurityError = [&](const std::string & name) {
        Value * v2 = allocValue();
        mkString(*v2, fmt("'%s' is not allowed in pure evaluation mode", name));
        mkApp(v, *vThrow, *v2);
        addConstant(name, v);
    };

    if (!evalSettings.pureEval) {
        mkInt(v, time(0));
        addConstant("__currentTime", v);
    }

    if (!evalSettings.pureEval) {
        mkString(v, settings.thisSystem.get());
        addConstant("__currentSystem", v);
    }

    mkString(v, nixVersion);
    addConstant("__nixVersion", v);

    mkString(v, store->storeDir);
    addConstant("__storeDir", v);

    /* Language version.  This should be increased every time a new
       language feature gets added.  It's not necessary to increase it
       when primops get added, because you can just use `builtins ?
       primOp' to check. */
    mkInt(v, 5);
    addConstant("__langVersion", v);

    // Miscellaneous
    auto vScopedImport = addPrimOp("scopedImport", 2, prim_scopedImport);
    Value * v2 = allocValue();
    mkAttrs(*v2, 0);
    mkApp(v, *vScopedImport, *v2);
    forceValue(v);
    addConstant("import", v);
    if (evalSettings.enableNativeCode) {
        addPrimOp("__importNative", 2, prim_importNative);
        addPrimOp("__exec", 1, prim_exec);
    }
    addPrimOp("__typeOf", 1, prim_typeOf);
    addPrimOp("isNull", 1, prim_isNull);
    addPrimOp("__isFunction", 1, prim_isFunction);
    addPrimOp("__isString", 1, prim_isString);
    addPrimOp("__isInt", 1, prim_isInt);
    addPrimOp("__isFloat", 1, prim_isFloat);
    addPrimOp("__isBool", 1, prim_isBool);
    addPrimOp("__isPath", 1, prim_isPath);
    addPrimOp("__genericClosure", 1, prim_genericClosure);
    addPrimOp("abort", 1, prim_abort);
    addPrimOp("__addErrorContext", 2, prim_addErrorContext);
    addPrimOp("__tryEval", 1, prim_tryEval);
    addPrimOp("__getEnv", 1, prim_getEnv);

    // Strictness
    addPrimOp("__seq", 2, prim_seq);
    addPrimOp("__deepSeq", 2, prim_deepSeq);

    // Debugging
    addPrimOp("__trace", 2, prim_trace);

    // Paths
    addPrimOp("__toPath", 1, prim_toPath);
    if (evalSettings.pureEval)
        addPurityError("__storePath");
    else
        addPrimOp("__storePath", 1, prim_storePath);
    addPrimOp("__pathExists", 1, prim_pathExists);
    addPrimOp("baseNameOf", 1, prim_baseNameOf);
    addPrimOp("dirOf", 1, prim_dirOf);
    addPrimOp("__readFile", 1, prim_readFile);
    addPrimOp("__readDir", 1, prim_readDir);
    addPrimOp("__findFile", 2, prim_findFile);
    addPrimOp("__hashFile", 2, prim_hashFile);

    // Creating files
    addPrimOp("__toXML", 1, prim_toXML);
    addPrimOp("__toJSON", 1, prim_toJSON);
    addPrimOp("__fromJSON", 1, prim_fromJSON);
    addPrimOp("__toFile", 2, prim_toFile);
    addPrimOp("__filterSource", 2, prim_filterSource);
    addPrimOp("__path", 1, prim_path);

    // Sets
    addPrimOp("__attrNames", 1, prim_attrNames);
    addPrimOp("__attrValues", 1, prim_attrValues);
    addPrimOp("__getAttr", 2, prim_getAttr);
    addPrimOp("__unsafeGetAttrPos", 2, prim_unsafeGetAttrPos);
    addPrimOp("__hasAttr", 2, prim_hasAttr);
    addPrimOp("__isAttrs", 1, prim_isAttrs);
    addPrimOp("removeAttrs", 2, prim_removeAttrs);
    addPrimOp("__listToAttrs", 1, prim_listToAttrs);
    addPrimOp("__intersectAttrs", 2, prim_intersectAttrs);
    addPrimOp("__catAttrs", 2, prim_catAttrs);
    addPrimOp("__functionArgs", 1, prim_functionArgs);
    addPrimOp("__mapAttrs", 2, prim_mapAttrs);

    // Lists
    addPrimOp("__isList", 1, prim_isList);
    addPrimOp("__elemAt", 2, prim_elemAt);
    addPrimOp("__head", 1, prim_head);
    addPrimOp("__tail", 1, prim_tail);
    addPrimOp("map", 2, prim_map);
    addPrimOp("__filter", 2, prim_filter);
    addPrimOp("__elem", 2, prim_elem);
    addPrimOp("__concatLists", 1, prim_concatLists);
    addPrimOp("__length", 1, prim_length);
    addPrimOp("__foldl'", 3, prim_foldlStrict);
    addPrimOp("__any", 2, prim_any);
    addPrimOp("__all", 2, prim_all);
    addPrimOp("__genList", 2, prim_genList);
    addPrimOp("__sort", 2, prim_sort);
    addPrimOp("__partition", 2, prim_partition);
    addPrimOp("__concatMap", 2, prim_concatMap);

    // Integer arithmetic
    addPrimOp("__add", 2, prim_add);
    addPrimOp("__sub", 2, prim_sub);
    addPrimOp("__mul", 2, prim_mul);
    addPrimOp("__div", 2, prim_div);
    addPrimOp("__bitAnd", 2, prim_bitAnd);
    addPrimOp("__bitOr", 2, prim_bitOr);
    addPrimOp("__bitXor", 2, prim_bitXor);
    addPrimOp("__lessThan", 2, prim_lessThan);

    // String manipulation
    addPrimOp("toString", 1, prim_toString);
    addPrimOp("__substring", 3, prim_substring);
    addPrimOp("__stringLength", 1, prim_stringLength);
    addPrimOp("__hashString", 2, prim_hashString);
    addPrimOp("__match", 2, prim_match);
    addPrimOp("__split", 2, prim_split);
    addPrimOp("__concatStringsSep", 2, prim_concatStringSep);
    addPrimOp("__replaceStrings", 3, prim_replaceStrings);

    // Versions
    addPrimOp("__parseDrvName", 1, prim_parseDrvName);
    addPrimOp("__compareVersions", 2, prim_compareVersions);
    addPrimOp("__splitVersion", 1, prim_splitVersion);

    // Derivations
    addPrimOp("derivationStrict", 1, prim_derivationStrict);
    addPrimOp("placeholder", 1, prim_placeholder);

    /* Add a wrapper around the derivation primop that computes the
       `drvPath' and `outPath' attributes lazily. */
    string path = canonPath(settings.nixDataDir + "/nix/corepkgs/derivation.nix", true);
    sDerivationNix = symbols.create(path);
    evalFile(path, v);
    addConstant("derivation", v);

    /* Add a value containing the current Nix expression search path. */
    mkList(v, searchPath.size());
    int n = 0;
    for (auto & i : searchPath) {
        v2 = v.listElems()[n++] = allocValue();
        mkAttrs(*v2, 2);
        mkString(*allocAttr(*v2, symbols.create("path")), i.second);
        mkString(*allocAttr(*v2, symbols.create("prefix")), i.first);
        v2->attrs->sort();
    }
    addConstant("__nixPath", v);

    if (RegisterPrimOp::primOps)
        for (auto & primOp : *RegisterPrimOp::primOps)
            addPrimOp(std::get<0>(primOp), std::get<1>(primOp), std::get<2>(primOp));

    /* Now that we've added all primops, sort the `builtins' set,
       because attribute lookups expect it to be sorted. */
    baseEnv.values[0]->attrs->sort();
}


}<|MERGE_RESOLUTION|>--- conflicted
+++ resolved
@@ -717,8 +717,6 @@
         /* Set "out" output with hash algo and hash for fixed-output derivations. */
         if (outputs.size() != 1 || *(outputs.begin()) != "out")
             throw Error(format("multiple outputs are not supported in fixed-output derivations, at %1%") % posDrvName);
-<<<<<<< HEAD
-=======
 
         HashType ht = outputHashAlgo.empty() ? htUnknown : parseHashType(outputHashAlgo);
         Hash h(*outputHash, ht);
@@ -728,7 +726,6 @@
         drv.outputs.insert_or_assign("out", DerivationOutput(
                 std::move(outPath),
                 FileSystemHash(ingestionMethod, std::move(h))));
->>>>>>> 5b4cd84b
     }
 
     /* Compute the final derivation, which additionally contains the outputs
