--- conflicted
+++ resolved
@@ -261,8 +261,7 @@
     auto path = realisePath(state, pos, vPath, std::nullopt);
     auto path2 = path.path.abs();
 
-#if 0
-    // FIXME
+    // FIXME: should only work for rootFS
     auto isValidDerivationInStore = [&]() -> std::optional<StorePath> {
         if (!state.store->isStorePath(path2))
             return std::nullopt;
@@ -278,39 +277,8 @@
     else if (vScope) {
         scopedImport(state, pos, path, vScope, v);
     }
-<<<<<<< HEAD
-
-    else
-#endif
-    {
-        if (!vScope)
-            state.evalFile(path, v);
-        else {
-            state.forceAttrs(*vScope, pos, "while evaluating the first argument passed to builtins.scopedImport");
-
-            Env * env = &state.allocEnv(vScope->attrs()->size());
-            env->up = &state.baseEnv;
-
-            auto staticEnv = std::make_shared<StaticEnv>(nullptr, state.staticBaseEnv.get(), vScope->attrs()->size());
-
-            unsigned int displ = 0;
-            for (auto & attr : *vScope->attrs()) {
-                staticEnv->vars.emplace_back(attr.name, displ);
-                env->values[displ++] = attr.value;
-            }
-
-            // No need to call staticEnv.sort(), because
-            // args[0]->attrs is already sorted.
-
-            printTalkative("evaluating file '%1%'", path);
-            Expr * e = state.parseExprFromFile(resolveExprPath(path), staticEnv);
-
-            e->eval(state, *env, v);
-        }
-=======
     else {
         state.evalFile(path, v);
->>>>>>> 4387c5ae
     }
 }
 
