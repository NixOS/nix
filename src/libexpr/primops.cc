#include "archive.hh"
#include "derivations.hh"
#include "eval-inline.hh"
#include "eval.hh"
#include "globals.hh"
#include "json-to-value.hh"
#include "names.hh"
#include "store-api.hh"
#include "util.hh"
#include "json.hh"
#include "value-to-json.hh"
#include "value-to-xml.hh"
#include "primops.hh"

#include <sys/types.h>
#include <sys/stat.h>
#include <unistd.h>

#include <algorithm>
#include <cstring>
#include <regex>
#include <dlfcn.h>


namespace nix {


/*************************************************************
 * Miscellaneous
 *************************************************************/


/* Decode a context string ‘!<name>!<path>’ into a pair <path,
   name>. */
std::pair<std::string_view, std::string_view> decodeContext(std::string_view s)
{
    if (s.at(0) == '!') {
        size_t index = s.find("!", 1);
        return std::pair<string, string>(s.substr(index + 1), s.substr(1, index - 1));
    } else
        return std::pair<string, string>(s.at(0) == '/' ? s : s.substr(1), "");
}


InvalidPathError::InvalidPathError(PathView path) :
    EvalError("path '%s' is not valid", path), path(path) {}

void EvalState::realiseContext(const PathSet & context)
{
    std::vector<StorePathWithOutputs> drvs;

    for (auto & i : context) {
        std::pair<std::string_view, std::string_view> decoded = decodeContext(i);
        auto ctx = store->parseStorePath(decoded.first);
        if (!store->isValidPath(ctx))
            throw InvalidPathError(store->printStorePath(ctx));
        if (!decoded.second.empty() && ctx.isDerivation()) {
<<<<<<< HEAD
            drvs.push_back(StorePathWithOutputs{ctx.clone(), { std::string { decoded.second } }});
=======
            drvs.push_back(StorePathWithOutputs{ctx, {decoded.second}});
>>>>>>> 29542865

            /* Add the output of this derivation to the allowed
               paths. */
            if (allowedPaths) {
                auto drv = store->derivationFromPath(store->parseStorePath(decoded.first));
                DerivationOutputs::iterator i = drv.outputs.find(decoded.second);
                if (i == drv.outputs.end())
                    throw Error("derivation '%s' does not have an output named '%s'", decoded.first, decoded.second);
                allowedPaths->insert(store->printStorePath(i->second.path));
            }
        }
    }

    if (drvs.empty()) return;

    if (!evalSettings.enableImportFromDerivation)
        throw EvalError("attempted to realize '%1%' during evaluation but 'allow-import-from-derivation' is false",
            store->printStorePath(drvs.begin()->path));

    /* For performance, prefetch all substitute info. */
    StorePathSet willBuild, willSubstitute, unknown;
    unsigned long long downloadSize, narSize;
    store->queryMissing(drvs, willBuild, willSubstitute, unknown, downloadSize, narSize);
    store->buildPaths(drvs);
}


/* Load and evaluate an expression from path specified by the
   argument. */
static void prim_scopedImport(EvalState & state, const Pos & pos, Value * * args, Value & v)
{
    PathSet context;
    Path path = state.coerceToPath(pos, *args[1], context);

    try {
        state.realiseContext(context);
    } catch (InvalidPathError & e) {
        throw EvalError({
            .hint = hintfmt("cannot import '%1%', since path '%2%' is not valid", path, e.path),
            .nixCode = NixCode { .errPos = pos }
        });
    }

    Path realPath = state.checkSourcePath(state.toRealPath(path, context));

    // FIXME
    if (state.store->isStorePath(path) && state.store->isValidPath(state.store->parseStorePath(path)) && isDerivation(path)) {
        Derivation drv = readDerivation(*state.store, realPath);
        Value & w = *state.allocValue();
        state.mkAttrs(w, 3 + drv.outputs.size());
        Value * v2 = state.allocAttr(w, state.sDrvPath);
        mkString(*v2, path, {"=" + path});
        v2 = state.allocAttr(w, state.sName);
        mkString(*v2, drv.env["name"]);
        Value * outputsVal =
            state.allocAttr(w, state.symbols.create("outputs"));
        state.mkList(*outputsVal, drv.outputs.size());
        unsigned int outputs_index = 0;

        for (const auto & o : drv.outputs) {
            v2 = state.allocAttr(w, state.symbols.create(o.first));
            mkString(*v2, state.store->printStorePath(o.second.path), {"!" + o.first + "!" + path});
            outputsVal->listElems()[outputs_index] = state.allocValue();
            mkString(*(outputsVal->listElems()[outputs_index++]), o.first);
        }
        w.attrs->sort();

        static RootValue fun;
        if (!fun) {
            fun = allocRootValue(state.allocValue());
            state.eval(state.parseExprFromString(
                #include "imported-drv-to-derivation.nix.gen.hh"
                , "/"), **fun);
        }

        state.forceFunction(**fun, pos);
        mkApp(v, **fun, w);
        state.forceAttrs(v, pos);
    } else {
        state.forceAttrs(*args[0]);
        if (args[0]->attrs->empty())
            state.evalFile(realPath, v);
        else {
            Env * env = &state.allocEnv(args[0]->attrs->size());
            env->up = &state.baseEnv;

            StaticEnv staticEnv(false, &state.staticBaseEnv);

            unsigned int displ = 0;
            for (auto & attr : *args[0]->attrs) {
                staticEnv.vars[attr.name] = displ;
                env->values[displ++] = attr.value;
            }

            printTalkative("evaluating file '%1%'", realPath);
            Expr * e = state.parseExprFromFile(resolveExprPath(realPath), staticEnv);

            e->eval(state, *env, v);
        }
    }
}


/* Want reasonable symbol names, so extern C */
/* !!! Should we pass the Pos or the file name too? */
extern "C" typedef void (*ValueInitializer)(EvalState & state, Value & v);

/* Load a ValueInitializer from a DSO and return whatever it initializes */
void prim_importNative(EvalState & state, const Pos & pos, Value * * args, Value & v)
{
    PathSet context;
    Path path = state.coerceToPath(pos, *args[0], context);

    try {
        state.realiseContext(context);
    } catch (InvalidPathError & e) {
        throw EvalError({
            .hint = hintfmt(
                "cannot import '%1%', since path '%2%' is not valid",
                path, e.path),
            .nixCode = NixCode { .errPos = pos }
        });
    }

    path = state.checkSourcePath(path);

    string sym = state.forceStringNoCtx(*args[1], pos);

    void *handle = dlopen(path.c_str(), RTLD_LAZY | RTLD_LOCAL);
    if (!handle)
        throw EvalError("could not open '%1%': %2%", path, dlerror());

    dlerror();
    ValueInitializer func = (ValueInitializer) dlsym(handle, sym.c_str());
    if(!func) {
        char *message = dlerror();
        if (message)
            throw EvalError("could not load symbol '%1%' from '%2%': %3%", sym, path, message);
        else
            throw EvalError("symbol '%1%' from '%2%' resolved to NULL when a function pointer was expected",
                sym, path);
    }

    (func)(state, v);

    /* We don't dlclose because v may be a primop referencing a function in the shared object file */
}


/* Execute a program and parse its output */
void prim_exec(EvalState & state, const Pos & pos, Value * * args, Value & v)
{
    state.forceList(*args[0], pos);
    auto elems = args[0]->listElems();
    auto count = args[0]->listSize();
    if (count == 0) {
        throw EvalError({
            .hint = hintfmt("at least one argument to 'exec' required"),
            .nixCode = NixCode { .errPos = pos }
        });
    }
    PathSet context;
    auto program = state.coerceToString(pos, *elems[0], context, false, false);
    Strings commandArgs;
    for (unsigned int i = 1; i < args[0]->listSize(); ++i) {
        commandArgs.emplace_back(state.coerceToString(pos, *elems[i], context, false, false));
    }
    try {
        state.realiseContext(context);
    } catch (InvalidPathError & e) {
        throw EvalError({
            .hint = hintfmt("cannot execute '%1%', since path '%2%' is not valid",
                program, e.path),
            .nixCode = NixCode { .errPos = pos }
        });
    }

    auto output = runProgram(program, true, commandArgs);
    Expr * parsed;
    try {
        parsed = state.parseExprFromString(output, pos.file);
    } catch (Error & e) {
        e.addPrefix(fmt("While parsing the output from '%1%', at %2%\n", program, pos));
        throw;
    }
    try {
        state.eval(parsed, v);
    } catch (Error & e) {
        e.addPrefix(fmt("While evaluating the output from '%1%', at %2%\n", program, pos));
        throw;
    }
}


/* Return a string representing the type of the expression. */
static void prim_typeOf(EvalState & state, const Pos & pos, Value * * args, Value & v)
{
    state.forceValue(*args[0], pos);
    string t;
    switch (args[0]->type) {
        case tInt: t = "int"; break;
        case tBool: t = "bool"; break;
        case tString: t = "string"; break;
        case tPath: t = "path"; break;
        case tNull: t = "null"; break;
        case tAttrs: t = "set"; break;
        case tList1: case tList2: case tListN: t = "list"; break;
        case tLambda:
        case tPrimOp:
        case tPrimOpApp:
            t = "lambda";
            break;
        case tExternal:
            t = args[0]->external->typeOf();
            break;
        case tFloat: t = "float"; break;
        default: abort();
    }
    mkString(v, state.symbols.create(t));
}


/* Determine whether the argument is the null value. */
static void prim_isNull(EvalState & state, const Pos & pos, Value * * args, Value & v)
{
    state.forceValue(*args[0], pos);
    mkBool(v, args[0]->type == tNull);
}


/* Determine whether the argument is a function. */
static void prim_isFunction(EvalState & state, const Pos & pos, Value * * args, Value & v)
{
    state.forceValue(*args[0], pos);
    bool res;
    switch (args[0]->type) {
        case tLambda:
        case tPrimOp:
        case tPrimOpApp:
            res = true;
            break;
        default:
            res = false;
            break;
    }
    mkBool(v, res);
}


/* Determine whether the argument is an integer. */
static void prim_isInt(EvalState & state, const Pos & pos, Value * * args, Value & v)
{
    state.forceValue(*args[0], pos);
    mkBool(v, args[0]->type == tInt);
}

/* Determine whether the argument is a float. */
static void prim_isFloat(EvalState & state, const Pos & pos, Value * * args, Value & v)
{
    state.forceValue(*args[0], pos);
    mkBool(v, args[0]->type == tFloat);
}

/* Determine whether the argument is a string. */
static void prim_isString(EvalState & state, const Pos & pos, Value * * args, Value & v)
{
    state.forceValue(*args[0], pos);
    mkBool(v, args[0]->type == tString);
}


/* Determine whether the argument is a Boolean. */
static void prim_isBool(EvalState & state, const Pos & pos, Value * * args, Value & v)
{
    state.forceValue(*args[0], pos);
    mkBool(v, args[0]->type == tBool);
}

/* Determine whether the argument is a path. */
static void prim_isPath(EvalState & state, const Pos & pos, Value * * args, Value & v)
{
    state.forceValue(*args[0], pos);
    mkBool(v, args[0]->type == tPath);
}

struct CompareValues
{
    bool operator () (const Value * v1, const Value * v2) const
    {
        if (v1->type == tFloat && v2->type == tInt)
            return v1->fpoint < v2->integer;
        if (v1->type == tInt && v2->type == tFloat)
            return v1->integer < v2->fpoint;
        if (v1->type != v2->type)
            throw EvalError("cannot compare %1% with %2%", showType(*v1), showType(*v2));
        switch (v1->type) {
            case tInt:
                return v1->integer < v2->integer;
            case tFloat:
                return v1->fpoint < v2->fpoint;
            case tString:
                return strcmp(v1->string.s, v2->string.s) < 0;
            case tPath:
                return strcmp(v1->path, v2->path) < 0;
            default:
                throw EvalError("cannot compare %1% with %2%", showType(*v1), showType(*v2));
        }
    }
};


#if HAVE_BOEHMGC
typedef list<Value *, gc_allocator<Value *> > ValueList;
#else
typedef list<Value *> ValueList;
#endif


static void prim_genericClosure(EvalState & state, const Pos & pos, Value * * args, Value & v)
{
    state.forceAttrs(*args[0], pos);

    /* Get the start set. */
    Bindings::iterator startSet =
        args[0]->attrs->find(state.symbols.create("startSet"));
    if (startSet == args[0]->attrs->end())
        throw EvalError({
            .hint = hintfmt("attribute 'startSet' required"),
            .nixCode = NixCode { .errPos = pos }
        });
    state.forceList(*startSet->value, pos);

    ValueList workSet;
    for (unsigned int n = 0; n < startSet->value->listSize(); ++n)
        workSet.push_back(startSet->value->listElems()[n]);

    /* Get the operator. */
    Bindings::iterator op =
        args[0]->attrs->find(state.symbols.create("operator"));
    if (op == args[0]->attrs->end())
        throw EvalError({
            .hint = hintfmt("attribute 'operator' required"),
            .nixCode = NixCode { .errPos = pos }
        });
    state.forceValue(*op->value, pos);

    /* Construct the closure by applying the operator to element of
       `workSet', adding the result to `workSet', continuing until
       no new elements are found. */
    ValueList res;
    // `doneKeys' doesn't need to be a GC root, because its values are
    // reachable from res.
    set<Value *, CompareValues> doneKeys;
    while (!workSet.empty()) {
        Value * e = *(workSet.begin());
        workSet.pop_front();

        state.forceAttrs(*e, pos);

        Bindings::iterator key =
            e->attrs->find(state.symbols.create("key"));
        if (key == e->attrs->end())
            throw EvalError({
                .hint = hintfmt("attribute 'key' required"),
                .nixCode = NixCode { .errPos = pos }
            });
        state.forceValue(*key->value, pos);

        if (!doneKeys.insert(key->value).second) continue;
        res.push_back(e);

        /* Call the `operator' function with `e' as argument. */
        Value call;
        mkApp(call, *op->value, *e);
        state.forceList(call, pos);

        /* Add the values returned by the operator to the work set. */
        for (unsigned int n = 0; n < call.listSize(); ++n) {
            state.forceValue(*call.listElems()[n], pos);
            workSet.push_back(call.listElems()[n]);
        }
    }

    /* Create the result list. */
    state.mkList(v, res.size());
    unsigned int n = 0;
    for (auto & i : res)
        v.listElems()[n++] = i;
}


static void prim_abort(EvalState & state, const Pos & pos, Value * * args, Value & v)
{
    PathSet context;
    string s = state.coerceToString(pos, *args[0], context);
    throw Abort("evaluation aborted with the following error message: '%1%'", s);
}


static void prim_throw(EvalState & state, const Pos & pos, Value * * args, Value & v)
{
    PathSet context;
    string s = state.coerceToString(pos, *args[0], context);
    throw ThrownError(s);
}


static void prim_addErrorContext(EvalState & state, const Pos & pos, Value * * args, Value & v)
{
    try {
        state.forceValue(*args[1], pos);
        v = *args[1];
    } catch (Error & e) {
        PathSet context;
        e.addPrefix(format("%1%\n") % state.coerceToString(pos, *args[0], context));
        throw;
    }
}


/* Try evaluating the argument. Success => {success=true; value=something;},
 * else => {success=false; value=false;} */
static void prim_tryEval(EvalState & state, const Pos & pos, Value * * args, Value & v)
{
    state.mkAttrs(v, 2);
    try {
        state.forceValue(*args[0], pos);
        v.attrs->push_back(Attr(state.sValue, args[0]));
        mkBool(*state.allocAttr(v, state.symbols.create("success")), true);
    } catch (AssertionError & e) {
        mkBool(*state.allocAttr(v, state.sValue), false);
        mkBool(*state.allocAttr(v, state.symbols.create("success")), false);
    }
    v.attrs->sort();
}


/* Return an environment variable.  Use with care. */
static void prim_getEnv(EvalState & state, const Pos & pos, Value * * args, Value & v)
{
    string name = state.forceStringNoCtx(*args[0], pos);
    mkString(v, evalSettings.restrictEval || evalSettings.pureEval ? "" : getEnv(name).value_or(""));
}


/* Evaluate the first argument, then return the second argument. */
static void prim_seq(EvalState & state, const Pos & pos, Value * * args, Value & v)
{
    state.forceValue(*args[0], pos);
    state.forceValue(*args[1], pos);
    v = *args[1];
}


/* Evaluate the first argument deeply (i.e. recursing into lists and
   attrsets), then return the second argument. */
static void prim_deepSeq(EvalState & state, const Pos & pos, Value * * args, Value & v)
{
    state.forceValueDeep(*args[0]);
    state.forceValue(*args[1], pos);
    v = *args[1];
}


/* Evaluate the first expression and print it on standard error.  Then
   return the second expression.  Useful for debugging. */
static void prim_trace(EvalState & state, const Pos & pos, Value * * args, Value & v)
{
    state.forceValue(*args[0], pos);
    if (args[0]->type == tString)
        printError("trace: %1%", args[0]->string.s);
    else
        printError("trace: %1%", *args[0]);
    state.forceValue(*args[1], pos);
    v = *args[1];
}


/*************************************************************
 * Derivations
 *************************************************************/


/* Construct (as a unobservable side effect) a Nix derivation
   expression that performs the derivation described by the argument
   set.  Returns the original set extended with the following
   attributes: `outPath' containing the primary output path of the
   derivation; `drvPath' containing the path of the Nix expression;
   and `type' set to `derivation' to indicate that this is a
   derivation. */
static void prim_derivationStrict(EvalState & state, const Pos & pos, Value * * args, Value & v)
{
    state.forceAttrs(*args[0], pos);

    /* Figure out the name first (for stack backtraces). */
    Bindings::iterator attr = args[0]->attrs->find(state.sName);
    if (attr == args[0]->attrs->end())
        throw EvalError({
            .hint = hintfmt("required attribute 'name' missing"),
            .nixCode = NixCode { .errPos = pos }
        });
    string drvName;
    Pos & posDrvName(*attr->pos);
    try {
        drvName = state.forceStringNoCtx(*attr->value, pos);
    } catch (Error & e) {
        e.addPrefix(fmt("while evaluating the derivation attribute 'name' at %1%:\n", posDrvName));
        throw;
    }

    /* Check whether attributes should be passed as a JSON file. */
    std::ostringstream jsonBuf;
    std::unique_ptr<JSONObject> jsonObject;
    attr = args[0]->attrs->find(state.sStructuredAttrs);
    if (attr != args[0]->attrs->end() && state.forceBool(*attr->value, pos))
        jsonObject = std::make_unique<JSONObject>(jsonBuf);

    /* Check whether null attributes should be ignored. */
    bool ignoreNulls = false;
    attr = args[0]->attrs->find(state.sIgnoreNulls);
    if (attr != args[0]->attrs->end())
        ignoreNulls = state.forceBool(*attr->value, pos);

    /* Build the derivation expression by processing the attributes. */
    Derivation drv;

    PathSet context;

    std::optional<std::string> outputHash;
    std::string outputHashAlgo;
    auto ingestionMethod = FileIngestionMethod::Flat;

    StringSet outputs;
    outputs.insert("out");

    for (auto & i : args[0]->attrs->lexicographicOrder()) {
        if (i->name == state.sIgnoreNulls) continue;
        std::string_view key = i->name;
        vomit("processing attribute '%1%'", key);

        auto handleHashMode = [&](std::string_view s) {
            if (s == "recursive") ingestionMethod = FileIngestionMethod::Recursive;
            else if (s == "flat") ingestionMethod = FileIngestionMethod::Flat;
            else
                throw EvalError({
                    .hint = hintfmt("invalid value '%s' for 'outputHashMode' attribute", s),
                    .nixCode = NixCode { .errPos = posDrvName }
                });
        };

        auto handleOutputs = [&](const Strings & ss) {
            outputs.clear();
            for (auto & j : ss) {
                if (outputs.find(j) != outputs.end())
                    throw EvalError({
                        .hint = hintfmt("duplicate derivation output '%1%'", j),
                        .nixCode = NixCode { .errPos = posDrvName }
                    });
                /* !!! Check whether j is a valid attribute
                   name. */
                /* Derivations cannot be named ‘drv’, because
                   then we'd have an attribute ‘drvPath’ in
                   the resulting set. */
                if (j == "drv")
                    throw EvalError({
                        .hint = hintfmt("invalid derivation output name 'drv'" ),
                        .nixCode = NixCode { .errPos = posDrvName }
                    });
                outputs.insert(j);
            }
            if (outputs.empty())
                throw EvalError({
                    .hint = hintfmt("derivation cannot have an empty set of outputs"),
                    .nixCode = NixCode { .errPos = posDrvName }
                });
        };

        try {

            if (ignoreNulls) {
                state.forceValue(*i->value, pos);
                if (i->value->type == tNull) continue;
            }

            /* The `args' attribute is special: it supplies the
               command-line arguments to the builder. */
            if (i->name == state.sArgs) {
                state.forceList(*i->value, pos);
                for (unsigned int n = 0; n < i->value->listSize(); ++n) {
                    string s = state.coerceToString(posDrvName, *i->value->listElems()[n], context, true);
                    drv.args.push_back(s);
                }
            }

            /* All other attributes are passed to the builder through
               the environment. */
            else {

                if (jsonObject) {

                    if (i->name == state.sStructuredAttrs) continue;

                    auto placeholder(jsonObject->placeholder(key));
                    printValueAsJSON(state, true, *i->value, placeholder, context);

                    if (i->name == state.sBuilder)
                        drv.builder = state.forceString(*i->value, context, posDrvName);
                    else if (i->name == state.sSystem)
                        drv.platform = state.forceStringNoCtx(*i->value, posDrvName);
                    else if (i->name == state.sOutputHash)
                        outputHash = state.forceStringNoCtx(*i->value, posDrvName);
                    else if (i->name == state.sOutputHashAlgo)
                        outputHashAlgo = state.forceStringNoCtx(*i->value, posDrvName);
                    else if (i->name == state.sOutputHashMode)
                        handleHashMode(state.forceStringNoCtx(*i->value, posDrvName));
                    else if (i->name == state.sOutputs) {
                        /* Require ‘outputs’ to be a list of strings. */
                        state.forceList(*i->value, posDrvName);
                        Strings ss;
                        for (unsigned int n = 0; n < i->value->listSize(); ++n)
                            ss.emplace_back(state.forceStringNoCtx(*i->value->listElems()[n], posDrvName));
                        handleOutputs(ss);
                    }

                } else {
                    auto s = state.coerceToString(posDrvName, *i->value, context, true);
                    drv.env.emplace(key, s);
                    if (i->name == state.sBuilder) drv.builder = s;
                    else if (i->name == state.sSystem) drv.platform = s;
                    else if (i->name == state.sOutputHash) outputHash = s;
                    else if (i->name == state.sOutputHashAlgo) outputHashAlgo = s;
                    else if (i->name == state.sOutputHashMode) handleHashMode(s);
                    else if (i->name == state.sOutputs)
                        handleOutputs(tokenizeString<Strings>(s));
                }

            }

        } catch (Error & e) {
            e.addPrefix(format("while evaluating the attribute '%1%' of the derivation '%2%' at %3%:\n")
                % key % drvName % posDrvName);
            throw;
        }
    }

    if (jsonObject) {
        jsonObject.reset();
        drv.env.emplace("__json", jsonBuf.str());
    }

    /* Everything in the context of the strings in the derivation
       attributes should be added as dependencies of the resulting
       derivation. */
    for (auto & path : context) {

        /* Paths marked with `=' denote that the path of a derivation
           is explicitly passed to the builder.  Since that allows the
           builder to gain access to every path in the dependency
           graph of the derivation (including all outputs), all paths
           in the graph must be added to this derivation's list of
           inputs to ensure that they are available when the builder
           runs. */
        if (path.at(0) == '=') {
            /* !!! This doesn't work if readOnlyMode is set. */
            StorePathSet refs;
            state.store->computeFSClosure(state.store->parseStorePath(std::string_view(path).substr(1)), refs);
            for (auto & j : refs) {
                drv.inputSrcs.insert(j);
                if (j.isDerivation())
                    drv.inputDrvs[j] = state.store->readDerivation(j).outputNames();
            }
        }

        /* Handle derivation outputs of the form ‘!<name>!<path>’. */
        else if (path.at(0) == '!') {
            std::pair<std::string_view, std::string_view> ctx = decodeContext(path);
            drv.inputDrvs[state.store->parseStorePath(ctx.first)].insert(std::string { ctx.second });
        }

        /* Otherwise it's a source file. */
        else
            drv.inputSrcs.insert(state.store->parseStorePath(path));
    }

    /* Do we have all required attributes? */
    if (drv.builder == "")
        throw EvalError({
            .hint = hintfmt("required attribute 'builder' missing"),
            .nixCode = NixCode { .errPos = posDrvName }
        });

    if (drv.platform == "")
        throw EvalError({
            .hint = hintfmt("required attribute 'system' missing"),
            .nixCode = NixCode { .errPos = posDrvName }
        });

    /* Check whether the derivation name is valid. */
    if (isDerivation(drvName))
        throw EvalError({
            .hint = hintfmt("derivation names are not allowed to end in '%s'", drvExtension),
            .nixCode = NixCode { .errPos = posDrvName }
        });

    if (outputHash) {
        /* Handle fixed-output derivations. */
        if (outputs.size() != 1 || *(outputs.begin()) != "out")
            throw Error({
                .hint = hintfmt("multiple outputs are not supported in fixed-output derivations"),
                .nixCode = NixCode { .errPos = posDrvName }
            });

        HashType ht = outputHashAlgo.empty() ? htUnknown : parseHashType(outputHashAlgo);

        Hash h = newHashAllowEmpty(*outputHash, ht);

        auto outPath = state.store->makeFixedOutputPath(ingestionMethod, h, drvName);
        if (!jsonObject) drv.env["out"] = state.store->printStorePath(outPath);
        drv.outputs.insert_or_assign("out", DerivationOutput {
            std::move(outPath),
            (ingestionMethod == FileIngestionMethod::Recursive ? "r:" : "")
                + printHashType(h.type),
            h.to_string(Base16, false),
        });
    }

    else {
        /* Compute a hash over the "masked" store derivation, which is
           the final one except that in the list of outputs, the
           output paths are empty strings, and the corresponding
           environment variables have an empty value.  This ensures
           that changes in the set of output names do get reflected in
           the hash. */
        for (auto & i : outputs) {
            if (!jsonObject) drv.env[i] = "";
            drv.outputs.insert_or_assign(i,
                DerivationOutput { StorePath::dummy, "", "" });
        }

        Hash h = hashDerivationModulo(*state.store, Derivation(drv), true);

        for (auto & i : outputs) {
            auto outPath = state.store->makeOutputPath(i, h, drvName);
            if (!jsonObject) drv.env[i] = state.store->printStorePath(outPath);
            drv.outputs.insert_or_assign(i,
                DerivationOutput { std::move(outPath), "", "" });
        }
    }

    /* Write the resulting term into the Nix store directory. */
    auto drvPath = writeDerivation(state.store, drv, drvName, state.repair);
    auto drvPathS = state.store->printStorePath(drvPath);

    printMsg(lvlChatty, "instantiated '%1%' -> '%2%'", drvName, drvPathS);

    /* Optimisation, but required in read-only mode! because in that
       case we don't actually write store derivations, so we can't
       read them later. */
    drvHashes.insert_or_assign(drvPath,
        hashDerivationModulo(*state.store, Derivation(drv), false));

    state.mkAttrs(v, 1 + drv.outputs.size());
    mkString(*state.allocAttr(v, state.sDrvPath), drvPathS, {"=" + drvPathS});
    for (auto & i : drv.outputs) {
        mkString(*state.allocAttr(v, state.symbols.create(i.first)),
            state.store->printStorePath(i.second.path), {"!" + i.first + "!" + drvPathS});
    }
    v.attrs->sort();
}


/* Return a placeholder string for the specified output that will be
   substituted by the corresponding output path at build time. For
   example, 'placeholder "out"' returns the string
   /1rz4g4znpzjwh1xymhjpm42vipw92pr73vdgl6xs1hycac8kf2n9. At build
   time, any occurence of this string in an derivation attribute will
   be replaced with the concrete path in the Nix store of the output
   ‘out’. */
static void prim_placeholder(EvalState & state, const Pos & pos, Value * * args, Value & v)
{
    mkString(v, hashPlaceholder(state.forceStringNoCtx(*args[0], pos)));
}


/*************************************************************
 * Paths
 *************************************************************/


/* Convert the argument to a path.  !!! obsolete? */
static void prim_toPath(EvalState & state, const Pos & pos, Value * * args, Value & v)
{
    PathSet context;
    Path path = state.coerceToPath(pos, *args[0], context);
    mkString(v, canonPath(path), context);
}


/* Allow a valid store path to be used in an expression.  This is
   useful in some generated expressions such as in nix-push, which
   generates a call to a function with an already existing store path
   as argument.  You don't want to use `toPath' here because it copies
   the path to the Nix store, which yields a copy like
   /nix/store/newhash-oldhash-oldname.  In the past, `toPath' had
   special case behaviour for store paths, but that created weird
   corner cases. */
static void prim_storePath(EvalState & state, const Pos & pos, Value * * args, Value & v)
{
    PathSet context;
    Path path = state.checkSourcePath(state.coerceToPath(pos, *args[0], context));
    /* Resolve symlinks in ‘path’, unless ‘path’ itself is a symlink
       directly in the store.  The latter condition is necessary so
       e.g. nix-push does the right thing. */
    if (!state.store->isStorePath(path)) path = canonPath(path, true);
    if (!state.store->isInStore(path))
        throw EvalError({
            .hint = hintfmt("path '%1%' is not in the Nix store", path),
            .nixCode = NixCode { .errPos = pos }
        });
    Path path2 = state.store->toStorePath(path);
    if (!settings.readOnlyMode)
        state.store->ensurePath(state.store->parseStorePath(path2));
    context.insert(path2);
    mkString(v, path, context);
}


static void prim_pathExists(EvalState & state, const Pos & pos, Value * * args, Value & v)
{
    PathSet context;
    Path path = state.coerceToPath(pos, *args[0], context);
    try {
        state.realiseContext(context);
    } catch (InvalidPathError & e) {
        throw EvalError({
            .hint = hintfmt(
                "cannot check the existence of '%1%', since path '%2%' is not valid",
                path, e.path),
            .nixCode = NixCode { .errPos = pos }
        });
    }

    try {
        mkBool(v, pathExists(state.checkSourcePath(path)));
    } catch (SysError & e) {
        /* Don't give away info from errors while canonicalising
           ‘path’ in restricted mode. */
        mkBool(v, false);
    } catch (RestrictedPathError & e) {
        mkBool(v, false);
    }
}


/* Return the base name of the given string, i.e., everything
   following the last slash. */
static void prim_baseNameOf(EvalState & state, const Pos & pos, Value * * args, Value & v)
{
    PathSet context;
    mkString(v, baseNameOf(state.coerceToString(pos, *args[0], context, false, false)), context);
}


/* Return the directory of the given path, i.e., everything before the
   last slash.  Return either a path or a string depending on the type
   of the argument. */
static void prim_dirOf(EvalState & state, const Pos & pos, Value * * args, Value & v)
{
    PathSet context;
    Path dir = dirOf(state.coerceToString(pos, *args[0], context, false, false));
    if (args[0]->type == tPath) mkPath(v, dir.c_str()); else mkString(v, dir, context);
}


/* Return the contents of a file as a string. */
static void prim_readFile(EvalState & state, const Pos & pos, Value * * args, Value & v)
{
    PathSet context;
    Path path = state.coerceToPath(pos, *args[0], context);
    try {
        state.realiseContext(context);
    } catch (InvalidPathError & e) {
        throw EvalError({
            .hint = hintfmt("cannot read '%1%', since path '%2%' is not valid", path, e.path),
            .nixCode = NixCode { .errPos = pos }
        });
    }
    string s = readFile(state.checkSourcePath(state.toRealPath(path, context)));
    if (s.find((char) 0) != string::npos)
        throw Error("the contents of the file '%1%' cannot be represented as a Nix string", path);
    mkString(v, s.c_str());
}


/* Find a file in the Nix search path. Used to implement <x> paths,
   which are desugared to 'findFile __nixPath "x"'. */
static void prim_findFile(EvalState & state, const Pos & pos, Value * * args, Value & v)
{
    state.forceList(*args[0], pos);

    SearchPath searchPath;

    for (unsigned int n = 0; n < args[0]->listSize(); ++n) {
        Value & v2(*args[0]->listElems()[n]);
        state.forceAttrs(v2, pos);

        string prefix;
        Bindings::iterator i = v2.attrs->find(state.symbols.create("prefix"));
        if (i != v2.attrs->end())
            prefix = state.forceStringNoCtx(*i->value, pos);

        i = v2.attrs->find(state.symbols.create("path"));
        if (i == v2.attrs->end())
            throw EvalError({
                .hint = hintfmt("attribute 'path' missing"),
                .nixCode = NixCode { .errPos = pos }
            });

        PathSet context;
        string path = state.coerceToString(pos, *i->value, context, false, false);

        try {
            state.realiseContext(context);
        } catch (InvalidPathError & e) {
            throw EvalError({
                .hint = hintfmt("cannot find '%1%', since path '%2%' is not valid", path, e.path),
                .nixCode = NixCode { .errPos = pos }
            });
        }

        searchPath.emplace_back(prefix, path);
    }

    string path = state.forceStringNoCtx(*args[1], pos);

    mkPath(v, state.checkSourcePath(state.findFile(searchPath, path, pos)).c_str());
}

/* Return the cryptographic hash of a file in base-16. */
static void prim_hashFile(EvalState & state, const Pos & pos, Value * * args, Value & v)
{
    string type = state.forceStringNoCtx(*args[0], pos);
    HashType ht = parseHashType(type);
    if (ht == htUnknown)
      throw Error({
          .hint = hintfmt("unknown hash type '%1%'", type),
          .nixCode = NixCode { .errPos = pos }
      });

    PathSet context; // discarded
    Path p = state.coerceToPath(pos, *args[1], context);

    mkString(v, hashFile(ht, state.checkSourcePath(p)).to_string(Base16, false), context);
}

/* Read a directory (without . or ..) */
static void prim_readDir(EvalState & state, const Pos & pos, Value * * args, Value & v)
{
    PathSet ctx;
    Path path = state.coerceToPath(pos, *args[0], ctx);
    try {
        state.realiseContext(ctx);
    } catch (InvalidPathError & e) {
        throw EvalError({
            .hint = hintfmt("cannot read '%1%', since path '%2%' is not valid", path, e.path),
            .nixCode = NixCode { .errPos = pos }
        });
    }

    DirEntries entries = readDirectory(state.checkSourcePath(path));
    state.mkAttrs(v, entries.size());

    for (auto & ent : entries) {
        Value * ent_val = state.allocAttr(v, state.symbols.create(ent.name));
        if (ent.type == DT_UNKNOWN)
            ent.type = getFileType(path + "/" + ent.name);
        mkStringNoCopy(*ent_val,
            ent.type == DT_REG ? "regular" :
            ent.type == DT_DIR ? "directory" :
            ent.type == DT_LNK ? "symlink" :
            "unknown");
    }

    v.attrs->sort();
}


/*************************************************************
 * Creating files
 *************************************************************/


/* Convert the argument (which can be any Nix expression) to an XML
   representation returned in a string.  Not all Nix expressions can
   be sensibly or completely represented (e.g., functions). */
static void prim_toXML(EvalState & state, const Pos & pos, Value * * args, Value & v)
{
    std::ostringstream out;
    PathSet context;
    printValueAsXML(state, true, false, *args[0], out, context);
    mkString(v, out.str(), context);
}


/* Convert the argument (which can be any Nix expression) to a JSON
   string.  Not all Nix expressions can be sensibly or completely
   represented (e.g., functions). */
static void prim_toJSON(EvalState & state, const Pos & pos, Value * * args, Value & v)
{
    std::ostringstream out;
    PathSet context;
    printValueAsJSON(state, true, *args[0], out, context);
    mkString(v, out.str(), context);
}


/* Parse a JSON string to a value. */
static void prim_fromJSON(EvalState & state, const Pos & pos, Value * * args, Value & v)
{
    string s = state.forceStringNoCtx(*args[0], pos);
    parseJSON(state, s, v);
}


/* Store a string in the Nix store as a source file that can be used
   as an input by derivations. */
static void prim_toFile(EvalState & state, const Pos & pos, Value * * args, Value & v)
{
    PathSet context;
    string name = state.forceStringNoCtx(*args[0], pos);
    string contents = state.forceString(*args[1], context, pos);

    StorePathSet refs;

    for (auto path : context) {
        if (path.at(0) != '/')
            throw EvalError( {
                .hint = hintfmt(
                    "in 'toFile': the file named '%1%' must not contain a reference "
                    "to a derivation but contains (%2%)",
                    name, path),
                .nixCode = NixCode { .errPos = pos }
            });
        refs.insert(state.store->parseStorePath(path));
    }

    auto storePath = state.store->printStorePath(settings.readOnlyMode
        ? state.store->computeStorePathForText(name, contents, refs)
        : state.store->addTextToStore(name, contents, refs, state.repair));

    /* Note: we don't need to add `context' to the context of the
       result, since `storePath' itself has references to the paths
       used in args[1]. */

    mkString(v, storePath, {storePath});
}


static void addPath(EvalState & state, const Pos & pos, std::string_view name, PathView path_,
    Value * filterFun, FileIngestionMethod method, const Hash & expectedHash, Value & v)
{
    const auto path = evalSettings.pureEval && expectedHash ?
        path_ :
        state.checkSourcePath(path_);
    PathFilter filter = filterFun ? ([&](PathView path) {
        auto st = lstat(path);

        /* Call the filter function.  The first argument is the path,
           the second is a string indicating the type of the file. */
        Value arg1;
        mkString(arg1, path);

        Value fun2;
        state.callFunction(*filterFun, arg1, fun2, noPos);

        Value arg2;
        mkString(arg2,
            S_ISREG(st.st_mode) ? "regular" :
            S_ISDIR(st.st_mode) ? "directory" :
            S_ISLNK(st.st_mode) ? "symlink" :
            "unknown" /* not supported, will fail! */);

        Value res;
        state.callFunction(fun2, arg2, res, noPos);

        return state.forceBool(res, pos);
    }) : defaultPathFilter;

    std::optional<StorePath> expectedStorePath;
    if (expectedHash)
        expectedStorePath = state.store->makeFixedOutputPath(method, expectedHash, name);
    Path dstPath;
    if (!expectedHash || !state.store->isValidPath(*expectedStorePath)) {
        dstPath = state.store->printStorePath(settings.readOnlyMode
            ? state.store->computeStorePathForPath(name, path, method, htSHA256, filter).first
            : state.store->addToStore(name, path, method, htSHA256, filter, state.repair));
        if (expectedHash && expectedStorePath != state.store->parseStorePath(dstPath))
            throw Error("store path mismatch in (possibly filtered) path added from '%s'", path);
    } else
        dstPath = state.store->printStorePath(*expectedStorePath);

    mkString(v, dstPath, {dstPath});
}


static void prim_filterSource(EvalState & state, const Pos & pos, Value * * args, Value & v)
{
    PathSet context;
    Path path = state.coerceToPath(pos, *args[1], context);
    if (!context.empty())
        throw EvalError({
            .hint = hintfmt("string '%1%' cannot refer to other paths", path),
            .nixCode = NixCode { .errPos = pos }
        });

    state.forceValue(*args[0], pos);
    if (args[0]->type != tLambda)
        throw TypeError({
            .hint = hintfmt(
                "first argument in call to 'filterSource' is not a function but %1%",
                showType(*args[0])),
            .nixCode = NixCode { .errPos = pos }
        });

    addPath(state, pos, std::string(baseNameOf(path)), path, args[0], FileIngestionMethod::Recursive, Hash(), v);
}

static void prim_path(EvalState & state, const Pos & pos, Value * * args, Value & v)
{
    state.forceAttrs(*args[0], pos);
    Path path;
    string name;
    Value * filterFun = nullptr;
    auto method = FileIngestionMethod::Recursive;
    Hash expectedHash;

    for (auto & attr : *args[0]->attrs) {
        std::string_view n(attr.name);
        if (n == "path") {
            PathSet context;
            path = state.coerceToPath(*attr.pos, *attr.value, context);
            if (!context.empty())
                throw EvalError({
                    .hint = hintfmt("string '%1%' cannot refer to other paths", path),
                    .nixCode = NixCode { .errPos = *attr.pos }
                });
        } else if (attr.name == state.sName)
            name = state.forceStringNoCtx(*attr.value, *attr.pos);
        else if (n == "filter") {
            state.forceValue(*attr.value, pos);
            filterFun = attr.value;
        } else if (n == "recursive")
            method = FileIngestionMethod { state.forceBool(*attr.value, *attr.pos) };
        else if (n == "sha256")
            expectedHash = newHashAllowEmpty(state.forceStringNoCtx(*attr.value, *attr.pos), htSHA256);
        else
            throw EvalError({
                .hint = hintfmt("unsupported argument '%1%' to 'addPath'", attr.name),
                .nixCode = NixCode { .errPos = *attr.pos }
            });
    }
    if (path.empty())
        throw EvalError({
            .hint = hintfmt("'path' required"),
            .nixCode = NixCode { .errPos = pos }
        });
    if (name.empty())
        name = baseNameOf(path);

    addPath(state, pos, name, path, filterFun, method, expectedHash, v);
}


/*************************************************************
 * Sets
 *************************************************************/


/* Return the names of the attributes in a set as a sorted list of
   strings. */
static void prim_attrNames(EvalState & state, const Pos & pos, Value * * args, Value & v)
{
    state.forceAttrs(*args[0], pos);

    state.mkList(v, args[0]->attrs->size());

    size_t n = 0;
    for (auto & i : *args[0]->attrs)
        mkString(*(v.listElems()[n++] = state.allocValue()), i.name);

    std::sort(v.listElems(), v.listElems() + n,
              [](Value * v1, Value * v2) { return strcmp(v1->string.s, v2->string.s) < 0; });
}


/* Return the values of the attributes in a set as a list, in the same
   order as attrNames. */
static void prim_attrValues(EvalState & state, const Pos & pos, Value * * args, Value & v)
{
    state.forceAttrs(*args[0], pos);

    state.mkList(v, args[0]->attrs->size());

    unsigned int n = 0;
    for (auto & i : *args[0]->attrs)
        v.listElems()[n++] = (Value *) &i;

    std::sort(v.listElems(), v.listElems() + n,
        [](Value * v1, Value * v2) { return (string) ((Attr *) v1)->name < (string) ((Attr *) v2)->name; });

    for (unsigned int i = 0; i < n; ++i)
        v.listElems()[i] = ((Attr *) v.listElems()[i])->value;
}


/* Dynamic version of the `.' operator. */
void prim_getAttr(EvalState & state, const Pos & pos, Value * * args, Value & v)
{
    string attr = state.forceStringNoCtx(*args[0], pos);
    state.forceAttrs(*args[1], pos);
    // !!! Should we create a symbol here or just do a lookup?
    Bindings::iterator i = args[1]->attrs->find(state.symbols.create(attr));
    if (i == args[1]->attrs->end())
        throw EvalError({
            .hint = hintfmt("attribute '%1%' missing", attr),
            .nixCode = NixCode { .errPos = pos }
        });
    // !!! add to stack trace?
    if (state.countCalls && i->pos) state.attrSelects[*i->pos]++;
    state.forceValue(*i->value, pos);
    v = *i->value;
}


/* Return position information of the specified attribute. */
void prim_unsafeGetAttrPos(EvalState & state, const Pos & pos, Value * * args, Value & v)
{
    string attr = state.forceStringNoCtx(*args[0], pos);
    state.forceAttrs(*args[1], pos);
    Bindings::iterator i = args[1]->attrs->find(state.symbols.create(attr));
    if (i == args[1]->attrs->end())
        mkNull(v);
    else
        state.mkPos(v, i->pos);
}


/* Dynamic version of the `?' operator. */
static void prim_hasAttr(EvalState & state, const Pos & pos, Value * * args, Value & v)
{
    string attr = state.forceStringNoCtx(*args[0], pos);
    state.forceAttrs(*args[1], pos);
    mkBool(v, args[1]->attrs->find(state.symbols.create(attr)) != args[1]->attrs->end());
}


/* Determine whether the argument is a set. */
static void prim_isAttrs(EvalState & state, const Pos & pos, Value * * args, Value & v)
{
    state.forceValue(*args[0], pos);
    mkBool(v, args[0]->type == tAttrs);
}


static void prim_removeAttrs(EvalState & state, const Pos & pos, Value * * args, Value & v)
{
    state.forceAttrs(*args[0], pos);
    state.forceList(*args[1], pos);

    /* Get the attribute names to be removed. */
    std::set<Symbol> names;
    for (unsigned int i = 0; i < args[1]->listSize(); ++i) {
        state.forceStringNoCtx(*args[1]->listElems()[i], pos);
        names.insert(state.symbols.create(args[1]->listElems()[i]->string.s));
    }

    /* Copy all attributes not in that set.  Note that we don't need
       to sort v.attrs because it's a subset of an already sorted
       vector. */
    state.mkAttrs(v, args[0]->attrs->size());
    for (auto & i : *args[0]->attrs) {
        if (names.find(i.name) == names.end())
            v.attrs->push_back(i);
    }
}


/* Builds a set from a list specifying (name, value) pairs.  To be
   precise, a list [{name = "name1"; value = value1;} ... {name =
   "nameN"; value = valueN;}] is transformed to {name1 = value1;
   ... nameN = valueN;}.  In case of duplicate occurences of the same
   name, the first takes precedence. */
static void prim_listToAttrs(EvalState & state, const Pos & pos, Value * * args, Value & v)
{
    state.forceList(*args[0], pos);

    state.mkAttrs(v, args[0]->listSize());

    std::set<Symbol> seen;

    for (unsigned int i = 0; i < args[0]->listSize(); ++i) {
        Value & v2(*args[0]->listElems()[i]);
        state.forceAttrs(v2, pos);

        Bindings::iterator j = v2.attrs->find(state.sName);
        if (j == v2.attrs->end())
            throw TypeError({
                .hint = hintfmt("'name' attribute missing in a call to 'listToAttrs'"),
                .nixCode = NixCode { .errPos = pos }
            });
        string name = state.forceStringNoCtx(*j->value, pos);

        Symbol sym = state.symbols.create(name);
        if (seen.insert(sym).second) {
            Bindings::iterator j2 = v2.attrs->find(state.symbols.create(state.sValue));
            if (j2 == v2.attrs->end())
                throw TypeError({
                    .hint = hintfmt("'value' attribute missing in a call to 'listToAttrs'"),
                    .nixCode = NixCode { .errPos = pos }
                });
            v.attrs->push_back(Attr(sym, j2->value, j2->pos));
        }
    }

    v.attrs->sort();
}


/* Return the right-biased intersection of two sets as1 and as2,
   i.e. a set that contains every attribute from as2 that is also a
   member of as1. */
static void prim_intersectAttrs(EvalState & state, const Pos & pos, Value * * args, Value & v)
{
    state.forceAttrs(*args[0], pos);
    state.forceAttrs(*args[1], pos);

    state.mkAttrs(v, std::min(args[0]->attrs->size(), args[1]->attrs->size()));

    for (auto & i : *args[0]->attrs) {
        Bindings::iterator j = args[1]->attrs->find(i.name);
        if (j != args[1]->attrs->end())
            v.attrs->push_back(*j);
    }
}


/* Collect each attribute named `attr' from a list of attribute sets.
   Sets that don't contain the named attribute are ignored.

   Example:
     catAttrs "a" [{a = 1;} {b = 0;} {a = 2;}]
     => [1 2]
*/
static void prim_catAttrs(EvalState & state, const Pos & pos, Value * * args, Value & v)
{
    Symbol attrName = state.symbols.create(state.forceStringNoCtx(*args[0], pos));
    state.forceList(*args[1], pos);

    Value * res[args[1]->listSize()];
    unsigned int found = 0;

    for (unsigned int n = 0; n < args[1]->listSize(); ++n) {
        Value & v2(*args[1]->listElems()[n]);
        state.forceAttrs(v2, pos);
        Bindings::iterator i = v2.attrs->find(attrName);
        if (i != v2.attrs->end())
            res[found++] = i->value;
    }

    state.mkList(v, found);
    for (unsigned int n = 0; n < found; ++n)
        v.listElems()[n] = res[n];
}


/* Return a set containing the names of the formal arguments expected
   by the function `f'.  The value of each attribute is a Boolean
   denoting whether the corresponding argument has a default value.  For instance,

      functionArgs ({ x, y ? 123}: ...)
   => { x = false; y = true; }

   "Formal argument" here refers to the attributes pattern-matched by
   the function.  Plain lambdas are not included, e.g.

      functionArgs (x: ...)
   => { }
*/
static void prim_functionArgs(EvalState & state, const Pos & pos, Value * * args, Value & v)
{
    state.forceValue(*args[0], pos);
    if (args[0]->type != tLambda)
        throw TypeError({
            .hint = hintfmt("'functionArgs' requires a function"),
            .nixCode = NixCode { .errPos = pos }
        });

    if (!args[0]->lambda.fun->matchAttrs) {
        state.mkAttrs(v, 0);
        return;
    }

    state.mkAttrs(v, args[0]->lambda.fun->formals->formals.size());
    for (auto & i : args[0]->lambda.fun->formals->formals) {
        // !!! should optimise booleans (allocate only once)
        Value * value = state.allocValue();
        v.attrs->push_back(Attr(i.name, value, &i.pos));
        mkBool(*value, i.def);
    }
    v.attrs->sort();
}


/* Apply a function to every element of an attribute set. */
static void prim_mapAttrs(EvalState & state, const Pos & pos, Value * * args, Value & v)
{
    state.forceAttrs(*args[1], pos);

    state.mkAttrs(v, args[1]->attrs->size());

    for (auto & i : *args[1]->attrs) {
        Value * vName = state.allocValue();
        Value * vFun2 = state.allocValue();
        mkString(*vName, i.name);
        mkApp(*vFun2, *args[0], *vName);
        mkApp(*state.allocAttr(v, i.name), *vFun2, *i.value);
    }
}



/*************************************************************
 * Lists
 *************************************************************/


/* Determine whether the argument is a list. */
static void prim_isList(EvalState & state, const Pos & pos, Value * * args, Value & v)
{
    state.forceValue(*args[0], pos);
    mkBool(v, args[0]->isList());
}


static void elemAt(EvalState & state, const Pos & pos, Value & list, int n, Value & v)
{
    state.forceList(list, pos);
    if (n < 0 || (unsigned int) n >= list.listSize())
        throw Error({
            .hint = hintfmt("list index %1% is out of bounds", n),
            .nixCode = NixCode { .errPos = pos }
        });
    state.forceValue(*list.listElems()[n], pos);
    v = *list.listElems()[n];
}


/* Return the n-1'th element of a list. */
static void prim_elemAt(EvalState & state, const Pos & pos, Value * * args, Value & v)
{
    elemAt(state, pos, *args[0], state.forceInt(*args[1], pos), v);
}


/* Return the first element of a list. */
static void prim_head(EvalState & state, const Pos & pos, Value * * args, Value & v)
{
    elemAt(state, pos, *args[0], 0, v);
}


/* Return a list consisting of everything but the first element of
   a list.  Warning: this function takes O(n) time, so you probably
   don't want to use it!  */
static void prim_tail(EvalState & state, const Pos & pos, Value * * args, Value & v)
{
    state.forceList(*args[0], pos);
    if (args[0]->listSize() == 0)
        throw Error({
            .hint = hintfmt("'tail' called on an empty list"),
            .nixCode = NixCode { .errPos = pos }
        });

    state.mkList(v, args[0]->listSize() - 1);
    for (unsigned int n = 0; n < v.listSize(); ++n)
        v.listElems()[n] = args[0]->listElems()[n + 1];
}


/* Apply a function to every element of a list. */
static void prim_map(EvalState & state, const Pos & pos, Value * * args, Value & v)
{
    state.forceList(*args[1], pos);

    state.mkList(v, args[1]->listSize());

    for (unsigned int n = 0; n < v.listSize(); ++n)
        mkApp(*(v.listElems()[n] = state.allocValue()),
            *args[0], *args[1]->listElems()[n]);
}


/* Filter a list using a predicate; that is, return a list containing
   every element from the list for which the predicate function
   returns true. */
static void prim_filter(EvalState & state, const Pos & pos, Value * * args, Value & v)
{
    state.forceFunction(*args[0], pos);
    state.forceList(*args[1], pos);

    // FIXME: putting this on the stack is risky.
    Value * vs[args[1]->listSize()];
    unsigned int k = 0;

    bool same = true;
    for (unsigned int n = 0; n < args[1]->listSize(); ++n) {
        Value res;
        state.callFunction(*args[0], *args[1]->listElems()[n], res, noPos);
        if (state.forceBool(res, pos))
            vs[k++] = args[1]->listElems()[n];
        else
            same = false;
    }

    if (same)
        v = *args[1];
    else {
        state.mkList(v, k);
        for (unsigned int n = 0; n < k; ++n) v.listElems()[n] = vs[n];
    }
}


/* Return true if a list contains a given element. */
static void prim_elem(EvalState & state, const Pos & pos, Value * * args, Value & v)
{
    bool res = false;
    state.forceList(*args[1], pos);
    for (unsigned int n = 0; n < args[1]->listSize(); ++n)
        if (state.eqValues(*args[0], *args[1]->listElems()[n])) {
            res = true;
            break;
        }
    mkBool(v, res);
}


/* Concatenate a list of lists. */
static void prim_concatLists(EvalState & state, const Pos & pos, Value * * args, Value & v)
{
    state.forceList(*args[0], pos);
    state.concatLists(v, args[0]->listSize(), args[0]->listElems(), pos);
}


/* Return the length of a list.  This is an O(1) time operation. */
static void prim_length(EvalState & state, const Pos & pos, Value * * args, Value & v)
{
    state.forceList(*args[0], pos);
    mkInt(v, args[0]->listSize());
}


/* Reduce a list by applying a binary operator, from left to
   right. The operator is applied strictly. */
static void prim_foldlStrict(EvalState & state, const Pos & pos, Value * * args, Value & v)
{
    state.forceFunction(*args[0], pos);
    state.forceList(*args[2], pos);

    if (args[2]->listSize()) {
        Value * vCur = args[1];

        for (unsigned int n = 0; n < args[2]->listSize(); ++n) {
            Value vTmp;
            state.callFunction(*args[0], *vCur, vTmp, pos);
            vCur = n == args[2]->listSize() - 1 ? &v : state.allocValue();
            state.callFunction(vTmp, *args[2]->listElems()[n], *vCur, pos);
        }
        state.forceValue(v, pos);
    } else {
        state.forceValue(*args[1], pos);
        v = *args[1];
    }
}


static void anyOrAll(bool any, EvalState & state, const Pos & pos, Value * * args, Value & v)
{
    state.forceFunction(*args[0], pos);
    state.forceList(*args[1], pos);

    Value vTmp;
    for (unsigned int n = 0; n < args[1]->listSize(); ++n) {
        state.callFunction(*args[0], *args[1]->listElems()[n], vTmp, pos);
        bool res = state.forceBool(vTmp, pos);
        if (res == any) {
            mkBool(v, any);
            return;
        }
    }

    mkBool(v, !any);
}


static void prim_any(EvalState & state, const Pos & pos, Value * * args, Value & v)
{
    anyOrAll(true, state, pos, args, v);
}


static void prim_all(EvalState & state, const Pos & pos, Value * * args, Value & v)
{
    anyOrAll(false, state, pos, args, v);
}


static void prim_genList(EvalState & state, const Pos & pos, Value * * args, Value & v)
{
    auto len = state.forceInt(*args[1], pos);

    if (len < 0)
        throw EvalError({
            .hint = hintfmt("cannot create list of size %1%", len),
            .nixCode = NixCode { .errPos = pos }
        });

    state.mkList(v, len);

    for (unsigned int n = 0; n < (unsigned int) len; ++n) {
        Value * arg = state.allocValue();
        mkInt(*arg, n);
        mkApp(*(v.listElems()[n] = state.allocValue()), *args[0], *arg);
    }
}


static void prim_lessThan(EvalState & state, const Pos & pos, Value * * args, Value & v);


static void prim_sort(EvalState & state, const Pos & pos, Value * * args, Value & v)
{
    state.forceFunction(*args[0], pos);
    state.forceList(*args[1], pos);

    auto len = args[1]->listSize();
    state.mkList(v, len);
    for (unsigned int n = 0; n < len; ++n) {
        state.forceValue(*args[1]->listElems()[n], pos);
        v.listElems()[n] = args[1]->listElems()[n];
    }


    auto comparator = [&](Value * a, Value * b) {
        /* Optimization: if the comparator is lessThan, bypass
           callFunction. */
        if (args[0]->type == tPrimOp && args[0]->primOp->fun == prim_lessThan)
            return CompareValues()(a, b);

        Value vTmp1, vTmp2;
        state.callFunction(*args[0], *a, vTmp1, pos);
        state.callFunction(vTmp1, *b, vTmp2, pos);
        return state.forceBool(vTmp2, pos);
    };

    /* FIXME: std::sort can segfault if the comparator is not a strict
       weak ordering. What to do? std::stable_sort() seems more
       resilient, but no guarantees... */
    std::stable_sort(v.listElems(), v.listElems() + len, comparator);
}


static void prim_partition(EvalState & state, const Pos & pos, Value * * args, Value & v)
{
    state.forceFunction(*args[0], pos);
    state.forceList(*args[1], pos);

    auto len = args[1]->listSize();

    ValueVector right, wrong;

    for (unsigned int n = 0; n < len; ++n) {
        auto vElem = args[1]->listElems()[n];
        state.forceValue(*vElem, pos);
        Value res;
        state.callFunction(*args[0], *vElem, res, pos);
        if (state.forceBool(res, pos))
            right.push_back(vElem);
        else
            wrong.push_back(vElem);
    }

    state.mkAttrs(v, 2);

    Value * vRight = state.allocAttr(v, state.sRight);
    auto rsize = right.size();
    state.mkList(*vRight, rsize);
    if (rsize)
        memcpy(vRight->listElems(), right.data(), sizeof(Value *) * rsize);

    Value * vWrong = state.allocAttr(v, state.sWrong);
    auto wsize = wrong.size();
    state.mkList(*vWrong, wsize);
    if (wsize)
        memcpy(vWrong->listElems(), wrong.data(), sizeof(Value *) * wsize);

    v.attrs->sort();
}


/* concatMap = f: list: concatLists (map f list); */
/* C++-version is to avoid allocating `mkApp', call `f' eagerly */
static void prim_concatMap(EvalState & state, const Pos & pos, Value * * args, Value & v)
{
    state.forceFunction(*args[0], pos);
    state.forceList(*args[1], pos);
    auto nrLists = args[1]->listSize();

    Value lists[nrLists];
    size_t len = 0;

    for (unsigned int n = 0; n < nrLists; ++n) {
        Value * vElem = args[1]->listElems()[n];
        state.callFunction(*args[0], *vElem, lists[n], pos);
        state.forceList(lists[n], pos);
        len += lists[n].listSize();
    }

    state.mkList(v, len);
    auto out = v.listElems();
    for (unsigned int n = 0, pos = 0; n < nrLists; ++n) {
        auto l = lists[n].listSize();
        if (l)
            memcpy(out + pos, lists[n].listElems(), l * sizeof(Value *));
        pos += l;
    }
}


/*************************************************************
 * Integer arithmetic
 *************************************************************/


static void prim_add(EvalState & state, const Pos & pos, Value * * args, Value & v)
{
    state.forceValue(*args[0], pos);
    state.forceValue(*args[1], pos);
    if (args[0]->type == tFloat || args[1]->type == tFloat)
        mkFloat(v, state.forceFloat(*args[0], pos) + state.forceFloat(*args[1], pos));
    else
        mkInt(v, state.forceInt(*args[0], pos) + state.forceInt(*args[1], pos));
}


static void prim_sub(EvalState & state, const Pos & pos, Value * * args, Value & v)
{
    state.forceValue(*args[0], pos);
    state.forceValue(*args[1], pos);
    if (args[0]->type == tFloat || args[1]->type == tFloat)
        mkFloat(v, state.forceFloat(*args[0], pos) - state.forceFloat(*args[1], pos));
    else
        mkInt(v, state.forceInt(*args[0], pos) - state.forceInt(*args[1], pos));
}


static void prim_mul(EvalState & state, const Pos & pos, Value * * args, Value & v)
{
    state.forceValue(*args[0], pos);
    state.forceValue(*args[1], pos);
    if (args[0]->type == tFloat || args[1]->type == tFloat)
        mkFloat(v, state.forceFloat(*args[0], pos) * state.forceFloat(*args[1], pos));
    else
        mkInt(v, state.forceInt(*args[0], pos) * state.forceInt(*args[1], pos));
}


static void prim_div(EvalState & state, const Pos & pos, Value * * args, Value & v)
{
    state.forceValue(*args[0], pos);
    state.forceValue(*args[1], pos);

    NixFloat f2 = state.forceFloat(*args[1], pos);
    if (f2 == 0)
        throw EvalError({
            .hint = hintfmt("division by zero"),
            .nixCode = NixCode { .errPos = pos }
        });

    if (args[0]->type == tFloat || args[1]->type == tFloat) {
        mkFloat(v, state.forceFloat(*args[0], pos) / state.forceFloat(*args[1], pos));
    } else {
        NixInt i1 = state.forceInt(*args[0], pos);
        NixInt i2 = state.forceInt(*args[1], pos);
        /* Avoid division overflow as it might raise SIGFPE. */
        if (i1 == std::numeric_limits<NixInt>::min() && i2 == -1)
            throw EvalError({
                .hint = hintfmt("overflow in integer division"),
                .nixCode = NixCode { .errPos = pos }
            });

        mkInt(v, i1 / i2);
    }
}

static void prim_bitAnd(EvalState & state, const Pos & pos, Value * * args, Value & v)
{
    mkInt(v, state.forceInt(*args[0], pos) & state.forceInt(*args[1], pos));
}

static void prim_bitOr(EvalState & state, const Pos & pos, Value * * args, Value & v)
{
    mkInt(v, state.forceInt(*args[0], pos) | state.forceInt(*args[1], pos));
}

static void prim_bitXor(EvalState & state, const Pos & pos, Value * * args, Value & v)
{
    mkInt(v, state.forceInt(*args[0], pos) ^ state.forceInt(*args[1], pos));
}

static void prim_lessThan(EvalState & state, const Pos & pos, Value * * args, Value & v)
{
    state.forceValue(*args[0], pos);
    state.forceValue(*args[1], pos);
    CompareValues comp;
    mkBool(v, comp(args[0], args[1]));
}


/*************************************************************
 * String manipulation
 *************************************************************/


/* Convert the argument to a string.  Paths are *not* copied to the
   store, so `toString /foo/bar' yields `"/foo/bar"', not
   `"/nix/store/whatever..."'. */
static void prim_toString(EvalState & state, const Pos & pos, Value * * args, Value & v)
{
    PathSet context;
    string s = state.coerceToString(pos, *args[0], context, true, false);
    mkString(v, s, context);
}


/* `substring start len str' returns the substring of `str' starting
   at character position `min(start, stringLength str)' inclusive and
   ending at `min(start + len, stringLength str)'.  `start' must be
   non-negative. */
static void prim_substring(EvalState & state, const Pos & pos, Value * * args, Value & v)
{
    int start = state.forceInt(*args[0], pos);
    int len = state.forceInt(*args[1], pos);
    PathSet context;
    string s = state.coerceToString(pos, *args[2], context);

    if (start < 0)
        throw EvalError({
            .hint = hintfmt("negative start position in 'substring'"),
            .nixCode = NixCode { .errPos = pos }
        });

    mkString(v, (unsigned int) start >= s.size() ? "" : string(s, start, len), context);
}


static void prim_stringLength(EvalState & state, const Pos & pos, Value * * args, Value & v)
{
    PathSet context;
    string s = state.coerceToString(pos, *args[0], context);
    mkInt(v, s.size());
}


/* Return the cryptographic hash of a string in base-16. */
static void prim_hashString(EvalState & state, const Pos & pos, Value * * args, Value & v)
{
    string type = state.forceStringNoCtx(*args[0], pos);
    HashType ht = parseHashType(type);
    if (ht == htUnknown)
        throw Error({
            .hint = hintfmt("unknown hash type '%1%'", type),
            .nixCode = NixCode { .errPos = pos }
        });

    PathSet context; // discarded
    string s = state.forceString(*args[1], context, pos);

    mkString(v, hashString(ht, s).to_string(Base16, false), context);
}


/* Match a regular expression against a string and return either
   ‘null’ or a list containing substring matches. */
void prim_match(EvalState & state, const Pos & pos, Value * * args, Value & v)
{
    auto re = state.forceStringNoCtx(*args[0], pos);

    try {

        auto regex = state.regexCache.find(re);
        if (regex == state.regexCache.end())
            regex = state.regexCache.emplace(re, std::regex(re, std::regex::extended)).first;

        PathSet context;
        const std::string str = state.forceString(*args[1], context, pos);

        std::smatch match;
        if (!std::regex_match(str, match, regex->second)) {
            mkNull(v);
            return;
        }

        // the first match is the whole string
        const size_t len = match.size() - 1;
        state.mkList(v, len);
        for (size_t i = 0; i < len; ++i) {
            if (!match[i+1].matched)
                mkNull(*(v.listElems()[i] = state.allocValue()));
            else
                mkString(*(v.listElems()[i] = state.allocValue()), match[i + 1].str().c_str());
        }

    } catch (std::regex_error &e) {
        if (e.code() == std::regex_constants::error_space) {
            // limit is _GLIBCXX_REGEX_STATE_LIMIT for libstdc++
            throw EvalError({
                .hint = hintfmt("memory limit exceeded by regular expression '%s'", re),
                .nixCode = NixCode { .errPos = pos }
            });
        } else {
            throw EvalError({
                .hint = hintfmt("invalid regular expression '%s'", re),
                .nixCode = NixCode { .errPos = pos }
            });
        }
    }
}


/* Split a string with a regular expression, and return a list of the
   non-matching parts interleaved by the lists of the matching groups. */
static void prim_split(EvalState & state, const Pos & pos, Value * * args, Value & v)
{
    auto re = state.forceStringNoCtx(*args[0], pos);

    try {

        std::regex regex(re, std::regex::extended);

        PathSet context;
        const std::string str = state.forceString(*args[1], context, pos);

        auto begin = std::sregex_iterator(str.begin(), str.end(), regex);
        auto end = std::sregex_iterator();

        // Any matches results are surrounded by non-matching results.
        const size_t len = std::distance(begin, end);
        state.mkList(v, 2 * len + 1);
        size_t idx = 0;
        Value * elem;

        if (len == 0) {
            v.listElems()[idx++] = args[1];
            return;
        }

        for (std::sregex_iterator i = begin; i != end; ++i) {
            assert(idx <= 2 * len + 1 - 3);
            std::smatch match = *i;

            // Add a string for non-matched characters.
            elem = v.listElems()[idx++] = state.allocValue();
            mkString(*elem, match.prefix().str().c_str());

            // Add a list for matched substrings.
            const size_t slen = match.size() - 1;
            elem = v.listElems()[idx++] = state.allocValue();

            // Start at 1, beacause the first match is the whole string.
            state.mkList(*elem, slen);
            for (size_t si = 0; si < slen; ++si) {
                if (!match[si + 1].matched)
                    mkNull(*(elem->listElems()[si] = state.allocValue()));
                else
                    mkString(*(elem->listElems()[si] = state.allocValue()), match[si + 1].str().c_str());
            }

            // Add a string for non-matched suffix characters.
            if (idx == 2 * len) {
                elem = v.listElems()[idx++] = state.allocValue();
                mkString(*elem, match.suffix().str().c_str());
            }
        }
        assert(idx == 2 * len + 1);

    } catch (std::regex_error &e) {
        if (e.code() == std::regex_constants::error_space) {
            // limit is _GLIBCXX_REGEX_STATE_LIMIT for libstdc++
            throw EvalError({
                .hint = hintfmt("memory limit exceeded by regular expression '%s'", re),
                .nixCode = NixCode { .errPos = pos }
            });
        } else {
            throw EvalError({
                .hint = hintfmt("invalid regular expression '%s'", re),
                .nixCode = NixCode { .errPos = pos }
            });
        }
    }
}


static void prim_concatStringSep(EvalState & state, const Pos & pos, Value * * args, Value & v)
{
    PathSet context;

    auto sep = state.forceString(*args[0], context, pos);
    state.forceList(*args[1], pos);

    string res;
    res.reserve((args[1]->listSize() + 32) * sep.size());
    bool first = true;

    for (unsigned int n = 0; n < args[1]->listSize(); ++n) {
        if (first) first = false; else res += sep;
        res += state.coerceToString(pos, *args[1]->listElems()[n], context);
    }

    mkString(v, res, context);
}


static void prim_replaceStrings(EvalState & state, const Pos & pos, Value * * args, Value & v)
{
    state.forceList(*args[0], pos);
    state.forceList(*args[1], pos);
    if (args[0]->listSize() != args[1]->listSize())
        throw EvalError({
            .hint = hintfmt("'from' and 'to' arguments to 'replaceStrings' have different lengths"),
            .nixCode = NixCode { .errPos = pos }
        });

    vector<string> from;
    from.reserve(args[0]->listSize());
    for (unsigned int n = 0; n < args[0]->listSize(); ++n)
        from.push_back(state.forceString(*args[0]->listElems()[n], pos));

    vector<std::pair<string, PathSet>> to;
    to.reserve(args[1]->listSize());
    for (unsigned int n = 0; n < args[1]->listSize(); ++n) {
        PathSet ctx;
        auto s = state.forceString(*args[1]->listElems()[n], ctx, pos);
        to.push_back(std::make_pair(std::move(s), std::move(ctx)));
    }

    PathSet context;
    auto s = state.forceString(*args[2], context, pos);

    string res;
    // Loops one past last character to handle the case where 'from' contains an empty string.
    for (size_t p = 0; p <= s.size(); ) {
        bool found = false;
        auto i = from.begin();
        auto j = to.begin();
        for (; i != from.end(); ++i, ++j)
            if (s.compare(p, i->size(), *i) == 0) {
                found = true;
                res += j->first;
                if (i->empty()) {
                    if (p < s.size())
                        res += s[p];
                    p++;
                } else {
                    p += i->size();
                }
                for (auto& path : j->second)
                    context.insert(path);
                j->second.clear();
                break;
            }
        if (!found) {
            if (p < s.size())
                res += s[p];
            p++;
        }
    }

    mkString(v, res, context);
}


/*************************************************************
 * Versions
 *************************************************************/


static void prim_parseDrvName(EvalState & state, const Pos & pos, Value * * args, Value & v)
{
    string name = state.forceStringNoCtx(*args[0], pos);
    DrvName parsed(name);
    state.mkAttrs(v, 2);
    mkString(*state.allocAttr(v, state.sName), parsed.name);
    mkString(*state.allocAttr(v, state.symbols.create("version")), parsed.version);
    v.attrs->sort();
}


static void prim_compareVersions(EvalState & state, const Pos & pos, Value * * args, Value & v)
{
    string version1 = state.forceStringNoCtx(*args[0], pos);
    string version2 = state.forceStringNoCtx(*args[1], pos);
    mkInt(v, compareVersions(version1, version2));
}


static void prim_splitVersion(EvalState & state, const Pos & pos, Value * * args, Value & v)
{
    string _version = state.forceStringNoCtx(*args[0], pos);
    std::string_view version { _version };
    auto iter = version.cbegin();
    Strings components;
    while (iter != version.cend()) {
        auto component = nextComponent(iter, version.cend());
        if (component.empty())
            break;
        components.emplace_back(std::move(component));
    }
    state.mkList(v, components.size());
    unsigned int n = 0;
    for (auto & component : components) {
        auto listElem = v.listElems()[n++] = state.allocValue();
        mkString(*listElem, std::move(component));
    }
}


/*************************************************************
 * Primop registration
 *************************************************************/


RegisterPrimOp::PrimOps * RegisterPrimOp::primOps;


RegisterPrimOp::RegisterPrimOp(std::string name, size_t arity, PrimOpFun fun)
{
    if (!primOps) primOps = new PrimOps;
    primOps->emplace_back(name, arity, fun);
}


void EvalState::createBaseEnv()
{
    baseEnv.up = 0;

    /* Add global constants such as `true' to the base environment. */
    Value v;

    /* `builtins' must be first! */
    mkAttrs(v, 128);
    addConstant("builtins", v);

    mkBool(v, true);
    addConstant("true", v);

    mkBool(v, false);
    addConstant("false", v);

    mkNull(v);
    addConstant("null", v);

    auto vThrow = addPrimOp("throw", 1, prim_throw);

    auto addPurityError = [&](std::string_view name) {
        Value * v2 = allocValue();
        mkString(*v2, fmt("'%s' is not allowed in pure evaluation mode", name));
        mkApp(v, *vThrow, *v2);
        addConstant(name, v);
    };

    if (!evalSettings.pureEval) {
        mkInt(v, time(0));
        addConstant("__currentTime", v);
    }

    if (!evalSettings.pureEval) {
        mkString(v, settings.thisSystem.get());
        addConstant("__currentSystem", v);
    }

    mkString(v, nixVersion);
    addConstant("__nixVersion", v);

    mkString(v, store->storeDir);
    addConstant("__storeDir", v);

    /* Language version.  This should be increased every time a new
       language feature gets added.  It's not necessary to increase it
       when primops get added, because you can just use `builtins ?
       primOp' to check. */
    mkInt(v, 5);
    addConstant("__langVersion", v);

    // Miscellaneous
    auto vScopedImport = addPrimOp("scopedImport", 2, prim_scopedImport);
    Value * v2 = allocValue();
    mkAttrs(*v2, 0);
    mkApp(v, *vScopedImport, *v2);
    forceValue(v);
    addConstant("import", v);
    if (evalSettings.enableNativeCode) {
        addPrimOp("__importNative", 2, prim_importNative);
        addPrimOp("__exec", 1, prim_exec);
    }
    addPrimOp("__typeOf", 1, prim_typeOf);
    addPrimOp("isNull", 1, prim_isNull);
    addPrimOp("__isFunction", 1, prim_isFunction);
    addPrimOp("__isString", 1, prim_isString);
    addPrimOp("__isInt", 1, prim_isInt);
    addPrimOp("__isFloat", 1, prim_isFloat);
    addPrimOp("__isBool", 1, prim_isBool);
    addPrimOp("__isPath", 1, prim_isPath);
    addPrimOp("__genericClosure", 1, prim_genericClosure);
    addPrimOp("abort", 1, prim_abort);
    addPrimOp("__addErrorContext", 2, prim_addErrorContext);
    addPrimOp("__tryEval", 1, prim_tryEval);
    addPrimOp("__getEnv", 1, prim_getEnv);

    // Strictness
    addPrimOp("__seq", 2, prim_seq);
    addPrimOp("__deepSeq", 2, prim_deepSeq);

    // Debugging
    addPrimOp("__trace", 2, prim_trace);

    // Paths
    addPrimOp("__toPath", 1, prim_toPath);
    if (evalSettings.pureEval)
        addPurityError("__storePath");
    else
        addPrimOp("__storePath", 1, prim_storePath);
    addPrimOp("__pathExists", 1, prim_pathExists);
    addPrimOp("baseNameOf", 1, prim_baseNameOf);
    addPrimOp("dirOf", 1, prim_dirOf);
    addPrimOp("__readFile", 1, prim_readFile);
    addPrimOp("__readDir", 1, prim_readDir);
    addPrimOp("__findFile", 2, prim_findFile);
    addPrimOp("__hashFile", 2, prim_hashFile);

    // Creating files
    addPrimOp("__toXML", 1, prim_toXML);
    addPrimOp("__toJSON", 1, prim_toJSON);
    addPrimOp("__fromJSON", 1, prim_fromJSON);
    addPrimOp("__toFile", 2, prim_toFile);
    addPrimOp("__filterSource", 2, prim_filterSource);
    addPrimOp("__path", 1, prim_path);

    // Sets
    addPrimOp("__attrNames", 1, prim_attrNames);
    addPrimOp("__attrValues", 1, prim_attrValues);
    addPrimOp("__getAttr", 2, prim_getAttr);
    addPrimOp("__unsafeGetAttrPos", 2, prim_unsafeGetAttrPos);
    addPrimOp("__hasAttr", 2, prim_hasAttr);
    addPrimOp("__isAttrs", 1, prim_isAttrs);
    addPrimOp("removeAttrs", 2, prim_removeAttrs);
    addPrimOp("__listToAttrs", 1, prim_listToAttrs);
    addPrimOp("__intersectAttrs", 2, prim_intersectAttrs);
    addPrimOp("__catAttrs", 2, prim_catAttrs);
    addPrimOp("__functionArgs", 1, prim_functionArgs);
    addPrimOp("__mapAttrs", 2, prim_mapAttrs);

    // Lists
    addPrimOp("__isList", 1, prim_isList);
    addPrimOp("__elemAt", 2, prim_elemAt);
    addPrimOp("__head", 1, prim_head);
    addPrimOp("__tail", 1, prim_tail);
    addPrimOp("map", 2, prim_map);
    addPrimOp("__filter", 2, prim_filter);
    addPrimOp("__elem", 2, prim_elem);
    addPrimOp("__concatLists", 1, prim_concatLists);
    addPrimOp("__length", 1, prim_length);
    addPrimOp("__foldl'", 3, prim_foldlStrict);
    addPrimOp("__any", 2, prim_any);
    addPrimOp("__all", 2, prim_all);
    addPrimOp("__genList", 2, prim_genList);
    addPrimOp("__sort", 2, prim_sort);
    addPrimOp("__partition", 2, prim_partition);
    addPrimOp("__concatMap", 2, prim_concatMap);

    // Integer arithmetic
    addPrimOp("__add", 2, prim_add);
    addPrimOp("__sub", 2, prim_sub);
    addPrimOp("__mul", 2, prim_mul);
    addPrimOp("__div", 2, prim_div);
    addPrimOp("__bitAnd", 2, prim_bitAnd);
    addPrimOp("__bitOr", 2, prim_bitOr);
    addPrimOp("__bitXor", 2, prim_bitXor);
    addPrimOp("__lessThan", 2, prim_lessThan);

    // String manipulation
    addPrimOp("toString", 1, prim_toString);
    addPrimOp("__substring", 3, prim_substring);
    addPrimOp("__stringLength", 1, prim_stringLength);
    addPrimOp("__hashString", 2, prim_hashString);
    addPrimOp("__match", 2, prim_match);
    addPrimOp("__split", 2, prim_split);
    addPrimOp("__concatStringsSep", 2, prim_concatStringSep);
    addPrimOp("__replaceStrings", 3, prim_replaceStrings);

    // Versions
    addPrimOp("__parseDrvName", 1, prim_parseDrvName);
    addPrimOp("__compareVersions", 2, prim_compareVersions);
    addPrimOp("__splitVersion", 1, prim_splitVersion);

    // Derivations
    addPrimOp("derivationStrict", 1, prim_derivationStrict);
    addPrimOp("placeholder", 1, prim_placeholder);

    /* Add a wrapper around the derivation primop that computes the
       `drvPath' and `outPath' attributes lazily. */
    string path = canonPath(settings.nixDataDir + "/nix/corepkgs/derivation.nix", true);
    sDerivationNix = symbols.create(path);
    evalFile(path, v);
    addConstant("derivation", v);

    /* Add a value containing the current Nix expression search path. */
    mkList(v, searchPath.size());
    int n = 0;
    for (auto & i : searchPath) {
        v2 = v.listElems()[n++] = allocValue();
        mkAttrs(*v2, 2);
        mkString(*allocAttr(*v2, symbols.create("path")), i.second);
        mkString(*allocAttr(*v2, symbols.create("prefix")), i.first);
        v2->attrs->sort();
    }
    addConstant("__nixPath", v);

    if (RegisterPrimOp::primOps)
        for (auto & primOp : *RegisterPrimOp::primOps)
            addPrimOp(std::get<0>(primOp), std::get<1>(primOp), std::get<2>(primOp));

    /* Now that we've added all primops, sort the `builtins' set,
       because attribute lookups expect it to be sorted. */
    baseEnv.values[0]->attrs->sort();
}


}<|MERGE_RESOLUTION|>--- conflicted
+++ resolved
@@ -55,11 +55,7 @@
         if (!store->isValidPath(ctx))
             throw InvalidPathError(store->printStorePath(ctx));
         if (!decoded.second.empty() && ctx.isDerivation()) {
-<<<<<<< HEAD
-            drvs.push_back(StorePathWithOutputs{ctx.clone(), { std::string { decoded.second } }});
-=======
-            drvs.push_back(StorePathWithOutputs{ctx, {decoded.second}});
->>>>>>> 29542865
+            drvs.push_back(StorePathWithOutputs{ctx, { std::string { decoded.second } }});
 
             /* Add the output of this derivation to the allowed
                paths. */
