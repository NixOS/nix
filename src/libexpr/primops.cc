#include "archive.hh"
#include "derivations.hh"
#include "eval-inline.hh"
#include "eval.hh"
#include "globals.hh"
#include "json-to-value.hh"
#include "names.hh"
#include "store-api.hh"
#include "util.hh"
#include "json.hh"
#include "value-to-json.hh"
#include "value-to-xml.hh"
#include "primops.hh"

#include <sys/types.h>
#include <sys/stat.h>
#include <unistd.h>

#include <algorithm>
#include <cstring>
#include <regex>
#include <dlfcn.h>


namespace nix {


/*************************************************************
 * Miscellaneous
 *************************************************************/


/* Decode a context string ‘!<name>!<path>’ into a pair <path,
   name>. */
std::pair<string, string> decodeContext(const string & s)
{
    if (s.at(0) == '!') {
        size_t index = s.find("!", 1);
        return std::pair<string, string>(string(s, index + 1), string(s, 1, index - 1));
    } else
        return std::pair<string, string>(s.at(0) == '/' ? s : string(s, 1), "");
}


InvalidPathError::InvalidPathError(const Path & path) :
    EvalError("path '%s' is not valid", path), path(path) {}

void EvalState::realiseContext(const PathSet & context)
{
    std::vector<StorePathWithOutputs> drvs;

    for (auto & i : context) {
        auto [ctxS, outputName] = decodeContext(i);
        auto ctx = store->parseStorePath(ctxS);
        if (!store->isValidPath(ctx))
            throw InvalidPathError(store->printStorePath(ctx));
        if (!outputName.empty() && ctx.isDerivation()) {
            drvs.push_back(StorePathWithOutputs{ctx, {outputName}});

            /* Add the output of this derivation to the allowed
               paths. */
            if (allowedPaths) {
                auto drv = store->derivationFromPath(ctx);
                DerivationOutputs::iterator i = drv.outputs.find(outputName);
                if (i == drv.outputs.end())
                    throw Error("derivation '%s' does not have an output named '%s'", ctxS, outputName);
                allowedPaths->insert(store->printStorePath(i->second.path));
            }
        }
    }

    if (drvs.empty()) return;

    if (!evalSettings.enableImportFromDerivation)
        throw EvalError("attempted to realize '%1%' during evaluation but 'allow-import-from-derivation' is false",
            store->printStorePath(drvs.begin()->path));

    /* For performance, prefetch all substitute info. */
    StorePathSet willBuild, willSubstitute, unknown;
    unsigned long long downloadSize, narSize;
    store->queryMissing(drvs, willBuild, willSubstitute, unknown, downloadSize, narSize);

    store->buildPaths(drvs);
}


/* Load and evaluate an expression from path specified by the
   argument. */
static void prim_scopedImport(EvalState & state, const Pos & pos, Value * * args, Value & v)
{
    PathSet context;
    Path path = state.coerceToPath(pos, *args[1], context);

    try {
        state.realiseContext(context);
    } catch (InvalidPathError & e) {
        throw EvalError({
            .hint = hintfmt("cannot import '%1%', since path '%2%' is not valid", path, e.path),
            .errPos = pos
        });
    }

    Path realPath = state.checkSourcePath(state.toRealPath(path, context));

    // FIXME
    if (state.store->isStorePath(path) && state.store->isValidPath(state.store->parseStorePath(path)) && isDerivation(path)) {
        Derivation drv = readDerivation(*state.store, realPath);
        Value & w = *state.allocValue();
        state.mkAttrs(w, 3 + drv.outputs.size());
        Value * v2 = state.allocAttr(w, state.sDrvPath);
        mkString(*v2, path, {"=" + path});
        v2 = state.allocAttr(w, state.sName);
        mkString(*v2, drv.env["name"]);
        Value * outputsVal =
            state.allocAttr(w, state.symbols.create("outputs"));
        state.mkList(*outputsVal, drv.outputs.size());
        unsigned int outputs_index = 0;

        for (const auto & o : drv.outputs) {
            v2 = state.allocAttr(w, state.symbols.create(o.first));
            mkString(*v2, state.store->printStorePath(o.second.path), {"!" + o.first + "!" + path});
            outputsVal->listElems()[outputs_index] = state.allocValue();
            mkString(*(outputsVal->listElems()[outputs_index++]), o.first);
        }
        w.attrs->sort();

        static RootValue fun;
        if (!fun) {
            fun = allocRootValue(state.allocValue());
            state.eval(state.parseExprFromString(
                #include "imported-drv-to-derivation.nix.gen.hh"
                , "/"), **fun);
        }

        state.forceFunction(**fun, pos);
        mkApp(v, **fun, w);
        state.forceAttrs(v, pos);
    } else {
        state.forceAttrs(*args[0]);
        if (args[0]->attrs->empty())
            state.evalFile(realPath, v);
        else {
            Env * env = &state.allocEnv(args[0]->attrs->size());
            env->up = &state.baseEnv;

            StaticEnv staticEnv(false, &state.staticBaseEnv);

            unsigned int displ = 0;
            for (auto & attr : *args[0]->attrs) {
                staticEnv.vars[attr.name] = displ;
                env->values[displ++] = attr.value;
            }

            printTalkative("evaluating file '%1%'", realPath);
            Expr * e = state.parseExprFromFile(resolveExprPath(realPath), staticEnv);

            e->eval(state, *env, v);
        }
    }
}


/* Want reasonable symbol names, so extern C */
/* !!! Should we pass the Pos or the file name too? */
extern "C" typedef void (*ValueInitializer)(EvalState & state, Value & v);

/* Load a ValueInitializer from a DSO and return whatever it initializes */
void prim_importNative(EvalState & state, const Pos & pos, Value * * args, Value & v)
{
    PathSet context;
    Path path = state.coerceToPath(pos, *args[0], context);

    try {
        state.realiseContext(context);
    } catch (InvalidPathError & e) {
        throw EvalError({
            .hint = hintfmt(
                "cannot import '%1%', since path '%2%' is not valid",
                path, e.path),
            .errPos = pos
        });
    }

    path = state.checkSourcePath(path);

    string sym = state.forceStringNoCtx(*args[1], pos);

    void *handle = dlopen(path.c_str(), RTLD_LAZY | RTLD_LOCAL);
    if (!handle)
        throw EvalError("could not open '%1%': %2%", path, dlerror());

    dlerror();
    ValueInitializer func = (ValueInitializer) dlsym(handle, sym.c_str());
    if(!func) {
        char *message = dlerror();
        if (message)
            throw EvalError("could not load symbol '%1%' from '%2%': %3%", sym, path, message);
        else
            throw EvalError("symbol '%1%' from '%2%' resolved to NULL when a function pointer was expected",
                sym, path);
    }

    (func)(state, v);

    /* We don't dlclose because v may be a primop referencing a function in the shared object file */
}


/* Execute a program and parse its output */
void prim_exec(EvalState & state, const Pos & pos, Value * * args, Value & v)
{
    state.forceList(*args[0], pos);
    auto elems = args[0]->listElems();
    auto count = args[0]->listSize();
    if (count == 0) {
        throw EvalError({
            .hint = hintfmt("at least one argument to 'exec' required"),
            .errPos = pos
        });
    }
    PathSet context;
    auto program = state.coerceToString(pos, *elems[0], context, false, false);
    Strings commandArgs;
    for (unsigned int i = 1; i < args[0]->listSize(); ++i) {
        commandArgs.emplace_back(state.coerceToString(pos, *elems[i], context, false, false));
    }
    try {
        state.realiseContext(context);
    } catch (InvalidPathError & e) {
        throw EvalError({
            .hint = hintfmt("cannot execute '%1%', since path '%2%' is not valid",
                program, e.path),
            .errPos = pos
        });
    }

    auto output = runProgram(program, true, commandArgs);
    Expr * parsed;
    try {
        parsed = state.parseExprFromString(output, pos.file);
    } catch (Error & e) {
        e.addTrace(pos, "While parsing the output from '%1%'", program);
        throw;
    }
    try {
        state.eval(parsed, v);
    } catch (Error & e) {
        e.addTrace(pos, "While evaluating the output from '%1%'", program);
        throw;
    }
}


/* Return a string representing the type of the expression. */
static void prim_typeOf(EvalState & state, const Pos & pos, Value * * args, Value & v)
{
    state.forceValue(*args[0], pos);
    string t;
    switch (args[0]->type) {
        case tInt: t = "int"; break;
        case tBool: t = "bool"; break;
        case tString: t = "string"; break;
        case tPath: t = "path"; break;
        case tNull: t = "null"; break;
        case tAttrs: t = "set"; break;
        case tList1: case tList2: case tListN: t = "list"; break;
        case tLambda:
        case tPrimOp:
        case tPrimOpApp:
            t = "lambda";
            break;
        case tExternal:
            t = args[0]->external->typeOf();
            break;
        case tFloat: t = "float"; break;
        default: abort();
    }
    mkString(v, state.symbols.create(t));
}


/* Determine whether the argument is the null value. */
static void prim_isNull(EvalState & state, const Pos & pos, Value * * args, Value & v)
{
    state.forceValue(*args[0], pos);
    mkBool(v, args[0]->type == tNull);
}


/* Determine whether the argument is a function. */
static void prim_isFunction(EvalState & state, const Pos & pos, Value * * args, Value & v)
{
    state.forceValue(*args[0], pos);
    bool res;
    switch (args[0]->type) {
        case tLambda:
        case tPrimOp:
        case tPrimOpApp:
            res = true;
            break;
        default:
            res = false;
            break;
    }
    mkBool(v, res);
}


/* Determine whether the argument is an integer. */
static void prim_isInt(EvalState & state, const Pos & pos, Value * * args, Value & v)
{
    state.forceValue(*args[0], pos);
    mkBool(v, args[0]->type == tInt);
}

/* Determine whether the argument is a float. */
static void prim_isFloat(EvalState & state, const Pos & pos, Value * * args, Value & v)
{
    state.forceValue(*args[0], pos);
    mkBool(v, args[0]->type == tFloat);
}

/* Determine whether the argument is a string. */
static void prim_isString(EvalState & state, const Pos & pos, Value * * args, Value & v)
{
    state.forceValue(*args[0], pos);
    mkBool(v, args[0]->type == tString);
}


/* Determine whether the argument is a Boolean. */
static void prim_isBool(EvalState & state, const Pos & pos, Value * * args, Value & v)
{
    state.forceValue(*args[0], pos);
    mkBool(v, args[0]->type == tBool);
}

/* Determine whether the argument is a path. */
static void prim_isPath(EvalState & state, const Pos & pos, Value * * args, Value & v)
{
    state.forceValue(*args[0], pos);
    mkBool(v, args[0]->type == tPath);
}

struct CompareValues
{
    bool operator () (const Value * v1, const Value * v2) const
    {
        if (v1->type == tFloat && v2->type == tInt)
            return v1->fpoint < v2->integer;
        if (v1->type == tInt && v2->type == tFloat)
            return v1->integer < v2->fpoint;
        if (v1->type != v2->type)
            throw EvalError("cannot compare %1% with %2%", showType(*v1), showType(*v2));
        switch (v1->type) {
            case tInt:
                return v1->integer < v2->integer;
            case tFloat:
                return v1->fpoint < v2->fpoint;
            case tString:
                return strcmp(v1->string.s, v2->string.s) < 0;
            case tPath:
                return strcmp(v1->path, v2->path) < 0;
            default:
                throw EvalError("cannot compare %1% with %2%", showType(*v1), showType(*v2));
        }
    }
};


#if HAVE_BOEHMGC
typedef list<Value *, gc_allocator<Value *> > ValueList;
#else
typedef list<Value *> ValueList;
#endif


static void prim_genericClosure(EvalState & state, const Pos & pos, Value * * args, Value & v)
{
    state.forceAttrs(*args[0], pos);

    /* Get the start set. */
    Bindings::iterator startSet =
        args[0]->attrs->find(state.symbols.create("startSet"));
    if (startSet == args[0]->attrs->end())
        throw EvalError({
            .hint = hintfmt("attribute 'startSet' required"),
            .errPos = pos
        });
    state.forceList(*startSet->value, pos);

    ValueList workSet;
    for (unsigned int n = 0; n < startSet->value->listSize(); ++n)
        workSet.push_back(startSet->value->listElems()[n]);

    /* Get the operator. */
    Bindings::iterator op =
        args[0]->attrs->find(state.symbols.create("operator"));
    if (op == args[0]->attrs->end())
        throw EvalError({
            .hint = hintfmt("attribute 'operator' required"),
            .errPos = pos
        });
    state.forceValue(*op->value, pos);

    /* Construct the closure by applying the operator to element of
       `workSet', adding the result to `workSet', continuing until
       no new elements are found. */
    ValueList res;
    // `doneKeys' doesn't need to be a GC root, because its values are
    // reachable from res.
    set<Value *, CompareValues> doneKeys;
    while (!workSet.empty()) {
        Value * e = *(workSet.begin());
        workSet.pop_front();

        state.forceAttrs(*e, pos);

        Bindings::iterator key =
            e->attrs->find(state.symbols.create("key"));
        if (key == e->attrs->end())
            throw EvalError({
                .hint = hintfmt("attribute 'key' required"),
                .errPos = pos
            });
        state.forceValue(*key->value, pos);

        if (!doneKeys.insert(key->value).second) continue;
        res.push_back(e);

        /* Call the `operator' function with `e' as argument. */
        Value call;
        mkApp(call, *op->value, *e);
        state.forceList(call, pos);

        /* Add the values returned by the operator to the work set. */
        for (unsigned int n = 0; n < call.listSize(); ++n) {
            state.forceValue(*call.listElems()[n], pos);
            workSet.push_back(call.listElems()[n]);
        }
    }

    /* Create the result list. */
    state.mkList(v, res.size());
    unsigned int n = 0;
    for (auto & i : res)
        v.listElems()[n++] = i;
}


static void prim_abort(EvalState & state, const Pos & pos, Value * * args, Value & v)
{
    PathSet context;
    string s = state.coerceToString(pos, *args[0], context);
    throw Abort("evaluation aborted with the following error message: '%1%'", s);
}


static void prim_throw(EvalState & state, const Pos & pos, Value * * args, Value & v)
{
    PathSet context;
    string s = state.coerceToString(pos, *args[0], context);
    throw ThrownError(s);
}


static void prim_addErrorContext(EvalState & state, const Pos & pos, Value * * args, Value & v)
{
    try {
        state.forceValue(*args[1], pos);
        v = *args[1];
    } catch (Error & e) {
        PathSet context;
        e.addTrace(std::nullopt, state.coerceToString(pos, *args[0], context));
        throw;
    }
}


/* Try evaluating the argument. Success => {success=true; value=something;},
 * else => {success=false; value=false;} */
static void prim_tryEval(EvalState & state, const Pos & pos, Value * * args, Value & v)
{
    state.mkAttrs(v, 2);
    try {
        state.forceValue(*args[0], pos);
        v.attrs->push_back(Attr(state.sValue, args[0]));
        mkBool(*state.allocAttr(v, state.symbols.create("success")), true);
    } catch (AssertionError & e) {
        mkBool(*state.allocAttr(v, state.sValue), false);
        mkBool(*state.allocAttr(v, state.symbols.create("success")), false);
    }
    v.attrs->sort();
}


/* Return an environment variable.  Use with care. */
static void prim_getEnv(EvalState & state, const Pos & pos, Value * * args, Value & v)
{
    string name = state.forceStringNoCtx(*args[0], pos);
    mkString(v, evalSettings.restrictEval || evalSettings.pureEval ? "" : getEnv(name).value_or(""));
}


/* Evaluate the first argument, then return the second argument. */
static void prim_seq(EvalState & state, const Pos & pos, Value * * args, Value & v)
{
    state.forceValue(*args[0], pos);
    state.forceValue(*args[1], pos);
    v = *args[1];
}


/* Evaluate the first argument deeply (i.e. recursing into lists and
   attrsets), then return the second argument. */
static void prim_deepSeq(EvalState & state, const Pos & pos, Value * * args, Value & v)
{
    state.forceValueDeep(*args[0]);
    state.forceValue(*args[1], pos);
    v = *args[1];
}


/* Evaluate the first expression and print it on standard error.  Then
   return the second expression.  Useful for debugging. */
static void prim_trace(EvalState & state, const Pos & pos, Value * * args, Value & v)
{
    state.forceValue(*args[0], pos);
    if (args[0]->type == tString)
        printError("trace: %1%", args[0]->string.s);
    else
        printError("trace: %1%", *args[0]);
    state.forceValue(*args[1], pos);
    v = *args[1];
}


/*************************************************************
 * Derivations
 *************************************************************/


/* Construct (as a unobservable side effect) a Nix derivation
   expression that performs the derivation described by the argument
   set.  Returns the original set extended with the following
   attributes: `outPath' containing the primary output path of the
   derivation; `drvPath' containing the path of the Nix expression;
   and `type' set to `derivation' to indicate that this is a
   derivation. */
static void prim_derivationStrict(EvalState & state, const Pos & pos, Value * * args, Value & v)
{
    state.forceAttrs(*args[0], pos);

    /* Figure out the name first (for stack backtraces). */
    Bindings::iterator attr = args[0]->attrs->find(state.sName);
    if (attr == args[0]->attrs->end())
        throw EvalError({
            .hint = hintfmt("required attribute 'name' missing"),
            .errPos = pos
        });
    string drvName;
    Pos & posDrvName(*attr->pos);
    try {
        drvName = state.forceStringNoCtx(*attr->value, pos);
    } catch (Error & e) {
        e.addTrace(posDrvName, "while evaluating the derivation attribute 'name'");
        throw;
    }

    /* Check whether attributes should be passed as a JSON file. */
    std::ostringstream jsonBuf;
    std::unique_ptr<JSONObject> jsonObject;
    attr = args[0]->attrs->find(state.sStructuredAttrs);
    if (attr != args[0]->attrs->end() && state.forceBool(*attr->value, pos))
        jsonObject = std::make_unique<JSONObject>(jsonBuf);

    /* Check whether null attributes should be ignored. */
    bool ignoreNulls = false;
    attr = args[0]->attrs->find(state.sIgnoreNulls);
    if (attr != args[0]->attrs->end())
        ignoreNulls = state.forceBool(*attr->value, pos);

    /* Build the derivation expression by processing the attributes. */
    Derivation drv;

    PathSet context;

    std::optional<std::string> outputHash;
    std::string outputHashAlgo;
    auto ingestionMethod = FileIngestionMethod::Flat;

    StringSet outputs;
    outputs.insert("out");

    for (auto & i : args[0]->attrs->lexicographicOrder()) {
        if (i->name == state.sIgnoreNulls) continue;
        const string & key = i->name;
        vomit("processing attribute '%1%'", key);

        auto handleHashMode = [&](const std::string & s) {
            if (s == "recursive") ingestionMethod = FileIngestionMethod::Recursive;
            else if (s == "flat") ingestionMethod = FileIngestionMethod::Flat;
            else
                throw EvalError({
                    .hint = hintfmt("invalid value '%s' for 'outputHashMode' attribute", s),
                    .errPos = posDrvName
                });
        };

        auto handleOutputs = [&](const Strings & ss) {
            outputs.clear();
            for (auto & j : ss) {
                if (outputs.find(j) != outputs.end())
                    throw EvalError({
                        .hint = hintfmt("duplicate derivation output '%1%'", j),
                        .errPos = posDrvName
                    });
                /* !!! Check whether j is a valid attribute
                   name. */
                /* Derivations cannot be named ‘drv’, because
                   then we'd have an attribute ‘drvPath’ in
                   the resulting set. */
                if (j == "drv")
                    throw EvalError({
                        .hint = hintfmt("invalid derivation output name 'drv'" ),
                        .errPos = posDrvName
                    });
                outputs.insert(j);
            }
            if (outputs.empty())
                throw EvalError({
                    .hint = hintfmt("derivation cannot have an empty set of outputs"),
                    .errPos = posDrvName
                });
        };

        try {

            if (ignoreNulls) {
                state.forceValue(*i->value, pos);
                if (i->value->type == tNull) continue;
            }

            /* The `args' attribute is special: it supplies the
               command-line arguments to the builder. */
            if (i->name == state.sArgs) {
                state.forceList(*i->value, pos);
                for (unsigned int n = 0; n < i->value->listSize(); ++n) {
                    string s = state.coerceToString(posDrvName, *i->value->listElems()[n], context, true);
                    drv.args.push_back(s);
                }
            }

            /* All other attributes are passed to the builder through
               the environment. */
            else {

                if (jsonObject) {

                    if (i->name == state.sStructuredAttrs) continue;

                    auto placeholder(jsonObject->placeholder(key));
                    printValueAsJSON(state, true, *i->value, placeholder, context);

                    if (i->name == state.sBuilder)
                        drv.builder = state.forceString(*i->value, context, posDrvName);
                    else if (i->name == state.sSystem)
                        drv.platform = state.forceStringNoCtx(*i->value, posDrvName);
                    else if (i->name == state.sOutputHash)
                        outputHash = state.forceStringNoCtx(*i->value, posDrvName);
                    else if (i->name == state.sOutputHashAlgo)
                        outputHashAlgo = state.forceStringNoCtx(*i->value, posDrvName);
                    else if (i->name == state.sOutputHashMode)
                        handleHashMode(state.forceStringNoCtx(*i->value, posDrvName));
                    else if (i->name == state.sOutputs) {
                        /* Require ‘outputs’ to be a list of strings. */
                        state.forceList(*i->value, posDrvName);
                        Strings ss;
                        for (unsigned int n = 0; n < i->value->listSize(); ++n)
                            ss.emplace_back(state.forceStringNoCtx(*i->value->listElems()[n], posDrvName));
                        handleOutputs(ss);
                    }

                } else {
                    auto s = state.coerceToString(posDrvName, *i->value, context, true);
                    drv.env.emplace(key, s);
                    if (i->name == state.sBuilder) drv.builder = s;
                    else if (i->name == state.sSystem) drv.platform = s;
                    else if (i->name == state.sOutputHash) outputHash = s;
                    else if (i->name == state.sOutputHashAlgo) outputHashAlgo = s;
                    else if (i->name == state.sOutputHashMode) handleHashMode(s);
                    else if (i->name == state.sOutputs)
                        handleOutputs(tokenizeString<Strings>(s));
                }

            }

        } catch (Error & e) {
            e.addTrace(posDrvName, 
                "while evaluating the attribute '%1%' of the derivation '%2%'",
                key, drvName);
            throw;
        }
    }

    if (jsonObject) {
        jsonObject.reset();
        drv.env.emplace("__json", jsonBuf.str());
    }

    /* Everything in the context of the strings in the derivation
       attributes should be added as dependencies of the resulting
       derivation. */
    for (auto & path : context) {

        /* Paths marked with `=' denote that the path of a derivation
           is explicitly passed to the builder.  Since that allows the
           builder to gain access to every path in the dependency
           graph of the derivation (including all outputs), all paths
           in the graph must be added to this derivation's list of
           inputs to ensure that they are available when the builder
           runs. */
        if (path.at(0) == '=') {
            /* !!! This doesn't work if readOnlyMode is set. */
            StorePathSet refs;
            state.store->computeFSClosure(state.store->parseStorePath(std::string_view(path).substr(1)), refs);
            for (auto & j : refs) {
                drv.inputSrcs.insert(j);
                if (j.isDerivation())
                    drv.inputDrvs[j] = state.store->readDerivation(j).outputNames();
            }
        }

        /* Handle derivation outputs of the form ‘!<name>!<path>’. */
        else if (path.at(0) == '!') {
            std::pair<string, string> ctx = decodeContext(path);
            drv.inputDrvs[state.store->parseStorePath(ctx.first)].insert(ctx.second);
        }

        /* Otherwise it's a source file. */
        else
            drv.inputSrcs.insert(state.store->parseStorePath(path));
    }

    /* Do we have all required attributes? */
    if (drv.builder == "")
        throw EvalError({
            .hint = hintfmt("required attribute 'builder' missing"),
            .errPos = posDrvName
        });

    if (drv.platform == "")
        throw EvalError({
            .hint = hintfmt("required attribute 'system' missing"),
            .errPos = posDrvName
        });

    /* Check whether the derivation name is valid. */
    if (isDerivation(drvName))
        throw EvalError({
            .hint = hintfmt("derivation names are not allowed to end in '%s'", drvExtension),
            .errPos = posDrvName
        });

    if (outputHash) {
        /* Handle fixed-output derivations. */
        if (outputs.size() != 1 || *(outputs.begin()) != "out")
            throw Error({
                .hint = hintfmt("multiple outputs are not supported in fixed-output derivations"),
                .errPos = posDrvName
            });

        std::optional<HashType> ht = parseHashTypeOpt(outputHashAlgo);
        Hash h = newHashAllowEmpty(*outputHash, ht);

        auto outPath = state.store->makeFixedOutputPath(drvName, FixedOutputInfo {
            {
                .method = ingestionMethod,
                .hash = h,
            },
            {},
        });
        if (!jsonObject) drv.env["out"] = state.store->printStorePath(outPath);
        drv.outputs.insert_or_assign("out", DerivationOutput {
            .path = std::move(outPath),
            .hash = FixedOutputHash {
                .method = ingestionMethod,
                .hash = std::move(h),
            },
        });
    }

    else {
        /* Compute a hash over the "masked" store derivation, which is
           the final one except that in the list of outputs, the
           output paths are empty strings, and the corresponding
           environment variables have an empty value.  This ensures
           that changes in the set of output names do get reflected in
           the hash. */
        for (auto & i : outputs) {
            if (!jsonObject) drv.env[i] = "";
            drv.outputs.insert_or_assign(i,
                DerivationOutput {
                    .path = StorePath::dummy,
                    .hash = std::optional<FixedOutputHash> {},
                });
        }

        Hash h = hashDerivationModulo(*state.store, Derivation(drv), true);

        for (auto & i : outputs) {
            auto outPath = state.store->makeOutputPath(i, h, drvName);
            if (!jsonObject) drv.env[i] = state.store->printStorePath(outPath);
            drv.outputs.insert_or_assign(i,
                DerivationOutput {
                    .path = std::move(outPath),
                    .hash = std::optional<FixedOutputHash>(),
                });
        }
    }

    /* Write the resulting term into the Nix store directory. */
    auto drvPath = writeDerivation(state.store, drv, drvName, state.repair);
    auto drvPathS = state.store->printStorePath(drvPath);

    printMsg(lvlChatty, "instantiated '%1%' -> '%2%'", drvName, drvPathS);

    /* Optimisation, but required in read-only mode! because in that
       case we don't actually write store derivations, so we can't
       read them later. */
    drvHashes.insert_or_assign(drvPath,
        hashDerivationModulo(*state.store, Derivation(drv), false));

    state.mkAttrs(v, 1 + drv.outputs.size());
    mkString(*state.allocAttr(v, state.sDrvPath), drvPathS, {"=" + drvPathS});
    for (auto & i : drv.outputs) {
        mkString(*state.allocAttr(v, state.symbols.create(i.first)),
            state.store->printStorePath(i.second.path), {"!" + i.first + "!" + drvPathS});
    }
    v.attrs->sort();
}


/* Return a placeholder string for the specified output that will be
   substituted by the corresponding output path at build time. For
   example, 'placeholder "out"' returns the string
   /1rz4g4znpzjwh1xymhjpm42vipw92pr73vdgl6xs1hycac8kf2n9. At build
   time, any occurence of this string in an derivation attribute will
   be replaced with the concrete path in the Nix store of the output
   ‘out’. */
static void prim_placeholder(EvalState & state, const Pos & pos, Value * * args, Value & v)
{
    mkString(v, hashPlaceholder(state.forceStringNoCtx(*args[0], pos)));
}


/*************************************************************
 * Paths
 *************************************************************/


/* Convert the argument to a path.  !!! obsolete? */
static void prim_toPath(EvalState & state, const Pos & pos, Value * * args, Value & v)
{
    PathSet context;
    Path path = state.coerceToPath(pos, *args[0], context);
    mkString(v, canonPath(path), context);
}


/* Allow a valid store path to be used in an expression.  This is
   useful in some generated expressions such as in nix-push, which
   generates a call to a function with an already existing store path
   as argument.  You don't want to use `toPath' here because it copies
   the path to the Nix store, which yields a copy like
   /nix/store/newhash-oldhash-oldname.  In the past, `toPath' had
   special case behaviour for store paths, but that created weird
   corner cases. */
static void prim_storePath(EvalState & state, const Pos & pos, Value * * args, Value & v)
{
    PathSet context;
    Path path = state.checkSourcePath(state.coerceToPath(pos, *args[0], context));
    /* Resolve symlinks in ‘path’, unless ‘path’ itself is a symlink
       directly in the store.  The latter condition is necessary so
       e.g. nix-push does the right thing. */
    if (!state.store->isStorePath(path)) path = canonPath(path, true);
    if (!state.store->isInStore(path))
        throw EvalError({
            .hint = hintfmt("path '%1%' is not in the Nix store", path),
            .errPos = pos
        });
    auto path2 = state.store->toStorePath(path).first;
    if (!settings.readOnlyMode)
        state.store->ensurePath(path2);
    context.insert(state.store->printStorePath(path2));
    mkString(v, path, context);
}


static void prim_pathExists(EvalState & state, const Pos & pos, Value * * args, Value & v)
{
    PathSet context;
    Path path = state.coerceToPath(pos, *args[0], context);
    try {
        state.realiseContext(context);
    } catch (InvalidPathError & e) {
        throw EvalError({
            .hint = hintfmt(
                "cannot check the existence of '%1%', since path '%2%' is not valid",
                path, e.path),
            .errPos = pos
        });
    }

    try {
        mkBool(v, pathExists(state.checkSourcePath(path)));
    } catch (SysError & e) {
        /* Don't give away info from errors while canonicalising
           ‘path’ in restricted mode. */
        mkBool(v, false);
    } catch (RestrictedPathError & e) {
        mkBool(v, false);
    }
}


/* Return the base name of the given string, i.e., everything
   following the last slash. */
static void prim_baseNameOf(EvalState & state, const Pos & pos, Value * * args, Value & v)
{
    PathSet context;
    mkString(v, baseNameOf(state.coerceToString(pos, *args[0], context, false, false)), context);
}


/* Return the directory of the given path, i.e., everything before the
   last slash.  Return either a path or a string depending on the type
   of the argument. */
static void prim_dirOf(EvalState & state, const Pos & pos, Value * * args, Value & v)
{
    PathSet context;
    Path dir = dirOf(state.coerceToString(pos, *args[0], context, false, false));
    if (args[0]->type == tPath) mkPath(v, dir.c_str()); else mkString(v, dir, context);
}


/* Return the contents of a file as a string. */
static void prim_readFile(EvalState & state, const Pos & pos, Value * * args, Value & v)
{
    PathSet context;
    Path path = state.coerceToPath(pos, *args[0], context);
    try {
        state.realiseContext(context);
    } catch (InvalidPathError & e) {
        throw EvalError({
            .hint = hintfmt("cannot read '%1%', since path '%2%' is not valid", path, e.path),
            .errPos = pos
        });
    }
    string s = readFile(state.checkSourcePath(state.toRealPath(path, context)));
    if (s.find((char) 0) != string::npos)
        throw Error("the contents of the file '%1%' cannot be represented as a Nix string", path);
    mkString(v, s.c_str());
}


/* Find a file in the Nix search path. Used to implement <x> paths,
   which are desugared to 'findFile __nixPath "x"'. */
static void prim_findFile(EvalState & state, const Pos & pos, Value * * args, Value & v)
{
    state.forceList(*args[0], pos);

    SearchPath searchPath;

    for (unsigned int n = 0; n < args[0]->listSize(); ++n) {
        Value & v2(*args[0]->listElems()[n]);
        state.forceAttrs(v2, pos);

        string prefix;
        Bindings::iterator i = v2.attrs->find(state.symbols.create("prefix"));
        if (i != v2.attrs->end())
            prefix = state.forceStringNoCtx(*i->value, pos);

        i = v2.attrs->find(state.symbols.create("path"));
        if (i == v2.attrs->end())
            throw EvalError({
                .hint = hintfmt("attribute 'path' missing"),
                .errPos = pos
            });

        PathSet context;
        string path = state.coerceToString(pos, *i->value, context, false, false);

        try {
            state.realiseContext(context);
        } catch (InvalidPathError & e) {
            throw EvalError({
                .hint = hintfmt("cannot find '%1%', since path '%2%' is not valid", path, e.path),
                .errPos = pos
            });
        }

        searchPath.emplace_back(prefix, path);
    }

    string path = state.forceStringNoCtx(*args[1], pos);

    mkPath(v, state.checkSourcePath(state.findFile(searchPath, path, pos)).c_str());
}

/* Return the cryptographic hash of a file in base-16. */
static void prim_hashFile(EvalState & state, const Pos & pos, Value * * args, Value & v)
{
    string type = state.forceStringNoCtx(*args[0], pos);
    std::optional<HashType> ht = parseHashType(type);
    if (!ht)
      throw Error({
          .hint = hintfmt("unknown hash type '%1%'", type),
          .errPos = pos
      });

    PathSet context; // discarded
    Path p = state.coerceToPath(pos, *args[1], context);

    mkString(v, hashFile(*ht, state.checkSourcePath(p)).to_string(Base16, false), context);
}

/* Read a directory (without . or ..) */
static void prim_readDir(EvalState & state, const Pos & pos, Value * * args, Value & v)
{
    PathSet ctx;
    Path path = state.coerceToPath(pos, *args[0], ctx);
    try {
        state.realiseContext(ctx);
    } catch (InvalidPathError & e) {
        throw EvalError({
            .hint = hintfmt("cannot read '%1%', since path '%2%' is not valid", path, e.path),
            .errPos = pos
        });
    }

    DirEntries entries = readDirectory(state.checkSourcePath(path));
    state.mkAttrs(v, entries.size());

    for (auto & ent : entries) {
        Value * ent_val = state.allocAttr(v, state.symbols.create(ent.name));
        if (ent.type == DT_UNKNOWN)
            ent.type = getFileType(path + "/" + ent.name);
        mkStringNoCopy(*ent_val,
            ent.type == DT_REG ? "regular" :
            ent.type == DT_DIR ? "directory" :
            ent.type == DT_LNK ? "symlink" :
            "unknown");
    }

    v.attrs->sort();
}


/*************************************************************
 * Creating files
 *************************************************************/


/* Convert the argument (which can be any Nix expression) to an XML
   representation returned in a string.  Not all Nix expressions can
   be sensibly or completely represented (e.g., functions). */
static void prim_toXML(EvalState & state, const Pos & pos, Value * * args, Value & v)
{
    std::ostringstream out;
    PathSet context;
    printValueAsXML(state, true, false, *args[0], out, context);
    mkString(v, out.str(), context);
}


/* Convert the argument (which can be any Nix expression) to a JSON
   string.  Not all Nix expressions can be sensibly or completely
   represented (e.g., functions). */
static void prim_toJSON(EvalState & state, const Pos & pos, Value * * args, Value & v)
{
    std::ostringstream out;
    PathSet context;
    printValueAsJSON(state, true, *args[0], out, context);
    mkString(v, out.str(), context);
}


/* Parse a JSON string to a value. */
static void prim_fromJSON(EvalState & state, const Pos & pos, Value * * args, Value & v)
{
    string s = state.forceStringNoCtx(*args[0], pos);
    parseJSON(state, s, v);
}


/* Store a string in the Nix store as a source file that can be used
   as an input by derivations. */
static void prim_toFile(EvalState & state, const Pos & pos, Value * * args, Value & v)
{
    PathSet context;
    string name = state.forceStringNoCtx(*args[0], pos);
    string contents = state.forceString(*args[1], context, pos);

    StorePathSet refs;

    for (auto path : context) {
        if (path.at(0) != '/')
            throw EvalError( {
                .hint = hintfmt(
                    "in 'toFile': the file named '%1%' must not contain a reference "
                    "to a derivation but contains (%2%)",
                    name, path),
                .errPos = pos
            });
        refs.insert(state.store->parseStorePath(path));
    }

    auto storePath = state.store->printStorePath(settings.readOnlyMode
        ? state.store->computeStorePathForText(name, contents, refs)
        : state.store->addTextToStore(name, contents, refs, state.repair));

    /* Note: we don't need to add `context' to the context of the
       result, since `storePath' itself has references to the paths
       used in args[1]. */

    mkString(v, storePath, {storePath});
}


static void addPath(EvalState & state, const Pos & pos, const string & name, const Path & path_,
    Value * filterFun, FileIngestionMethod method, const std::optional<Hash> expectedHash, Value & v)
{
    const auto path = evalSettings.pureEval && expectedHash ?
        path_ :
        state.checkSourcePath(path_);
    PathFilter filter = filterFun ? ([&](const Path & path) {
        auto st = lstat(path);

        /* Call the filter function.  The first argument is the path,
           the second is a string indicating the type of the file. */
        Value arg1;
        mkString(arg1, path);

        Value fun2;
        state.callFunction(*filterFun, arg1, fun2, noPos);

        Value arg2;
        mkString(arg2,
            S_ISREG(st.st_mode) ? "regular" :
            S_ISDIR(st.st_mode) ? "directory" :
            S_ISLNK(st.st_mode) ? "symlink" :
            "unknown" /* not supported, will fail! */);

        Value res;
        state.callFunction(fun2, arg2, res, noPos);

        return state.forceBool(res, pos);
    }) : defaultPathFilter;

    std::optional<StorePath> expectedStorePath;
    if (expectedHash)
<<<<<<< HEAD
        expectedStorePath = state.store->makeFixedOutputPath(name, FixedOutputInfo {
            {
                .method = method,
                .hash = expectedHash,
            },
            {},
        });
=======
        expectedStorePath = state.store->makeFixedOutputPath(method, *expectedHash, name);
>>>>>>> c466cb20
    Path dstPath;
    if (!expectedHash || !state.store->isValidPath(*expectedStorePath)) {
        dstPath = state.store->printStorePath(settings.readOnlyMode
            ? state.store->computeStorePathForPath(name, path, method, htSHA256, filter).first
            : state.store->addToStore(name, path, method, htSHA256, filter, state.repair));
        if (expectedHash && expectedStorePath != state.store->parseStorePath(dstPath))
            throw Error("store path mismatch in (possibly filtered) path added from '%s'", path);
    } else
        dstPath = state.store->printStorePath(*expectedStorePath);

    mkString(v, dstPath, {dstPath});
}


static void prim_filterSource(EvalState & state, const Pos & pos, Value * * args, Value & v)
{
    PathSet context;
    Path path = state.coerceToPath(pos, *args[1], context);
    if (!context.empty())
        throw EvalError({
            .hint = hintfmt("string '%1%' cannot refer to other paths", path),
            .errPos = pos
        });

    state.forceValue(*args[0], pos);
    if (args[0]->type != tLambda)
        throw TypeError({
            .hint = hintfmt(
                "first argument in call to 'filterSource' is not a function but %1%",
                showType(*args[0])),
            .errPos = pos
        });

    addPath(state, pos, std::string(baseNameOf(path)), path, args[0], FileIngestionMethod::Recursive, std::nullopt, v);
}

static void prim_path(EvalState & state, const Pos & pos, Value * * args, Value & v)
{
    state.forceAttrs(*args[0], pos);
    Path path;
    string name;
    Value * filterFun = nullptr;
    auto method = FileIngestionMethod::Recursive;
    Hash expectedHash(htSHA256);

    for (auto & attr : *args[0]->attrs) {
        const string & n(attr.name);
        if (n == "path") {
            PathSet context;
            path = state.coerceToPath(*attr.pos, *attr.value, context);
            if (!context.empty())
                throw EvalError({
                    .hint = hintfmt("string '%1%' cannot refer to other paths", path),
                    .errPos = *attr.pos
                });
        } else if (attr.name == state.sName)
            name = state.forceStringNoCtx(*attr.value, *attr.pos);
        else if (n == "filter") {
            state.forceValue(*attr.value, pos);
            filterFun = attr.value;
        } else if (n == "recursive")
            method = FileIngestionMethod { state.forceBool(*attr.value, *attr.pos) };
        else if (n == "sha256")
            expectedHash = newHashAllowEmpty(state.forceStringNoCtx(*attr.value, *attr.pos), htSHA256);
        else
            throw EvalError({
                .hint = hintfmt("unsupported argument '%1%' to 'addPath'", attr.name),
                .errPos = *attr.pos
            });
    }
    if (path.empty())
        throw EvalError({
            .hint = hintfmt("'path' required"),
            .errPos = pos
        });
    if (name.empty())
        name = baseNameOf(path);

    addPath(state, pos, name, path, filterFun, method, expectedHash, v);
}


/*************************************************************
 * Sets
 *************************************************************/


/* Return the names of the attributes in a set as a sorted list of
   strings. */
static void prim_attrNames(EvalState & state, const Pos & pos, Value * * args, Value & v)
{
    state.forceAttrs(*args[0], pos);

    state.mkList(v, args[0]->attrs->size());

    size_t n = 0;
    for (auto & i : *args[0]->attrs)
        mkString(*(v.listElems()[n++] = state.allocValue()), i.name);

    std::sort(v.listElems(), v.listElems() + n,
              [](Value * v1, Value * v2) { return strcmp(v1->string.s, v2->string.s) < 0; });
}


/* Return the values of the attributes in a set as a list, in the same
   order as attrNames. */
static void prim_attrValues(EvalState & state, const Pos & pos, Value * * args, Value & v)
{
    state.forceAttrs(*args[0], pos);

    state.mkList(v, args[0]->attrs->size());

    unsigned int n = 0;
    for (auto & i : *args[0]->attrs)
        v.listElems()[n++] = (Value *) &i;

    std::sort(v.listElems(), v.listElems() + n,
        [](Value * v1, Value * v2) { return (string) ((Attr *) v1)->name < (string) ((Attr *) v2)->name; });

    for (unsigned int i = 0; i < n; ++i)
        v.listElems()[i] = ((Attr *) v.listElems()[i])->value;
}


/* Dynamic version of the `.' operator. */
void prim_getAttr(EvalState & state, const Pos & pos, Value * * args, Value & v)
{
    string attr = state.forceStringNoCtx(*args[0], pos);
    state.forceAttrs(*args[1], pos);
    // !!! Should we create a symbol here or just do a lookup?
    Bindings::iterator i = args[1]->attrs->find(state.symbols.create(attr));
    if (i == args[1]->attrs->end())
        throw EvalError({
            .hint = hintfmt("attribute '%1%' missing", attr),
            .errPos = pos
        });
    // !!! add to stack trace?
    if (state.countCalls && i->pos) state.attrSelects[*i->pos]++;
    state.forceValue(*i->value, pos);
    v = *i->value;
}


/* Return position information of the specified attribute. */
void prim_unsafeGetAttrPos(EvalState & state, const Pos & pos, Value * * args, Value & v)
{
    string attr = state.forceStringNoCtx(*args[0], pos);
    state.forceAttrs(*args[1], pos);
    Bindings::iterator i = args[1]->attrs->find(state.symbols.create(attr));
    if (i == args[1]->attrs->end())
        mkNull(v);
    else
        state.mkPos(v, i->pos);
}


/* Dynamic version of the `?' operator. */
static void prim_hasAttr(EvalState & state, const Pos & pos, Value * * args, Value & v)
{
    string attr = state.forceStringNoCtx(*args[0], pos);
    state.forceAttrs(*args[1], pos);
    mkBool(v, args[1]->attrs->find(state.symbols.create(attr)) != args[1]->attrs->end());
}


/* Determine whether the argument is a set. */
static void prim_isAttrs(EvalState & state, const Pos & pos, Value * * args, Value & v)
{
    state.forceValue(*args[0], pos);
    mkBool(v, args[0]->type == tAttrs);
}


static void prim_removeAttrs(EvalState & state, const Pos & pos, Value * * args, Value & v)
{
    state.forceAttrs(*args[0], pos);
    state.forceList(*args[1], pos);

    /* Get the attribute names to be removed. */
    std::set<Symbol> names;
    for (unsigned int i = 0; i < args[1]->listSize(); ++i) {
        state.forceStringNoCtx(*args[1]->listElems()[i], pos);
        names.insert(state.symbols.create(args[1]->listElems()[i]->string.s));
    }

    /* Copy all attributes not in that set.  Note that we don't need
       to sort v.attrs because it's a subset of an already sorted
       vector. */
    state.mkAttrs(v, args[0]->attrs->size());
    for (auto & i : *args[0]->attrs) {
        if (names.find(i.name) == names.end())
            v.attrs->push_back(i);
    }
}


/* Builds a set from a list specifying (name, value) pairs.  To be
   precise, a list [{name = "name1"; value = value1;} ... {name =
   "nameN"; value = valueN;}] is transformed to {name1 = value1;
   ... nameN = valueN;}.  In case of duplicate occurences of the same
   name, the first takes precedence. */
static void prim_listToAttrs(EvalState & state, const Pos & pos, Value * * args, Value & v)
{
    state.forceList(*args[0], pos);

    state.mkAttrs(v, args[0]->listSize());

    std::set<Symbol> seen;

    for (unsigned int i = 0; i < args[0]->listSize(); ++i) {
        Value & v2(*args[0]->listElems()[i]);
        state.forceAttrs(v2, pos);

        Bindings::iterator j = v2.attrs->find(state.sName);
        if (j == v2.attrs->end())
            throw TypeError({
                .hint = hintfmt("'name' attribute missing in a call to 'listToAttrs'"),
                .errPos = pos
            });
        string name = state.forceStringNoCtx(*j->value, pos);

        Symbol sym = state.symbols.create(name);
        if (seen.insert(sym).second) {
            Bindings::iterator j2 = v2.attrs->find(state.symbols.create(state.sValue));
            if (j2 == v2.attrs->end())
                throw TypeError({
                    .hint = hintfmt("'value' attribute missing in a call to 'listToAttrs'"),
                    .errPos = pos
                });
            v.attrs->push_back(Attr(sym, j2->value, j2->pos));
        }
    }

    v.attrs->sort();
}


/* Return the right-biased intersection of two sets as1 and as2,
   i.e. a set that contains every attribute from as2 that is also a
   member of as1. */
static void prim_intersectAttrs(EvalState & state, const Pos & pos, Value * * args, Value & v)
{
    state.forceAttrs(*args[0], pos);
    state.forceAttrs(*args[1], pos);

    state.mkAttrs(v, std::min(args[0]->attrs->size(), args[1]->attrs->size()));

    for (auto & i : *args[0]->attrs) {
        Bindings::iterator j = args[1]->attrs->find(i.name);
        if (j != args[1]->attrs->end())
            v.attrs->push_back(*j);
    }
}


/* Collect each attribute named `attr' from a list of attribute sets.
   Sets that don't contain the named attribute are ignored.

   Example:
     catAttrs "a" [{a = 1;} {b = 0;} {a = 2;}]
     => [1 2]
*/
static void prim_catAttrs(EvalState & state, const Pos & pos, Value * * args, Value & v)
{
    Symbol attrName = state.symbols.create(state.forceStringNoCtx(*args[0], pos));
    state.forceList(*args[1], pos);

    Value * res[args[1]->listSize()];
    unsigned int found = 0;

    for (unsigned int n = 0; n < args[1]->listSize(); ++n) {
        Value & v2(*args[1]->listElems()[n]);
        state.forceAttrs(v2, pos);
        Bindings::iterator i = v2.attrs->find(attrName);
        if (i != v2.attrs->end())
            res[found++] = i->value;
    }

    state.mkList(v, found);
    for (unsigned int n = 0; n < found; ++n)
        v.listElems()[n] = res[n];
}


/* Return a set containing the names of the formal arguments expected
   by the function `f'.  The value of each attribute is a Boolean
   denoting whether the corresponding argument has a default value.  For instance,

      functionArgs ({ x, y ? 123}: ...)
   => { x = false; y = true; }

   "Formal argument" here refers to the attributes pattern-matched by
   the function.  Plain lambdas are not included, e.g.

      functionArgs (x: ...)
   => { }
*/
static void prim_functionArgs(EvalState & state, const Pos & pos, Value * * args, Value & v)
{
    state.forceValue(*args[0], pos);
    if (args[0]->type != tLambda)
        throw TypeError({
            .hint = hintfmt("'functionArgs' requires a function"),
            .errPos = pos
        });

    if (!args[0]->lambda.fun->matchAttrs) {
        state.mkAttrs(v, 0);
        return;
    }

    state.mkAttrs(v, args[0]->lambda.fun->formals->formals.size());
    for (auto & i : args[0]->lambda.fun->formals->formals) {
        // !!! should optimise booleans (allocate only once)
        Value * value = state.allocValue();
        v.attrs->push_back(Attr(i.name, value, &i.pos));
        mkBool(*value, i.def);
    }
    v.attrs->sort();
}


/* Apply a function to every element of an attribute set. */
static void prim_mapAttrs(EvalState & state, const Pos & pos, Value * * args, Value & v)
{
    state.forceAttrs(*args[1], pos);

    state.mkAttrs(v, args[1]->attrs->size());

    for (auto & i : *args[1]->attrs) {
        Value * vName = state.allocValue();
        Value * vFun2 = state.allocValue();
        mkString(*vName, i.name);
        mkApp(*vFun2, *args[0], *vName);
        mkApp(*state.allocAttr(v, i.name), *vFun2, *i.value);
    }
}



/*************************************************************
 * Lists
 *************************************************************/


/* Determine whether the argument is a list. */
static void prim_isList(EvalState & state, const Pos & pos, Value * * args, Value & v)
{
    state.forceValue(*args[0], pos);
    mkBool(v, args[0]->isList());
}


static void elemAt(EvalState & state, const Pos & pos, Value & list, int n, Value & v)
{
    state.forceList(list, pos);
    if (n < 0 || (unsigned int) n >= list.listSize())
        throw Error({
            .hint = hintfmt("list index %1% is out of bounds", n),
            .errPos = pos
        });
    state.forceValue(*list.listElems()[n], pos);
    v = *list.listElems()[n];
}


/* Return the n-1'th element of a list. */
static void prim_elemAt(EvalState & state, const Pos & pos, Value * * args, Value & v)
{
    elemAt(state, pos, *args[0], state.forceInt(*args[1], pos), v);
}


/* Return the first element of a list. */
static void prim_head(EvalState & state, const Pos & pos, Value * * args, Value & v)
{
    elemAt(state, pos, *args[0], 0, v);
}


/* Return a list consisting of everything but the first element of
   a list.  Warning: this function takes O(n) time, so you probably
   don't want to use it!  */
static void prim_tail(EvalState & state, const Pos & pos, Value * * args, Value & v)
{
    state.forceList(*args[0], pos);
    if (args[0]->listSize() == 0)
        throw Error({
            .hint = hintfmt("'tail' called on an empty list"),
            .errPos = pos
        });

    state.mkList(v, args[0]->listSize() - 1);
    for (unsigned int n = 0; n < v.listSize(); ++n)
        v.listElems()[n] = args[0]->listElems()[n + 1];
}


/* Apply a function to every element of a list. */
static void prim_map(EvalState & state, const Pos & pos, Value * * args, Value & v)
{
    state.forceList(*args[1], pos);

    state.mkList(v, args[1]->listSize());

    for (unsigned int n = 0; n < v.listSize(); ++n)
        mkApp(*(v.listElems()[n] = state.allocValue()),
            *args[0], *args[1]->listElems()[n]);
}


/* Filter a list using a predicate; that is, return a list containing
   every element from the list for which the predicate function
   returns true. */
static void prim_filter(EvalState & state, const Pos & pos, Value * * args, Value & v)
{
    state.forceFunction(*args[0], pos);
    state.forceList(*args[1], pos);

    // FIXME: putting this on the stack is risky.
    Value * vs[args[1]->listSize()];
    unsigned int k = 0;

    bool same = true;
    for (unsigned int n = 0; n < args[1]->listSize(); ++n) {
        Value res;
        state.callFunction(*args[0], *args[1]->listElems()[n], res, noPos);
        if (state.forceBool(res, pos))
            vs[k++] = args[1]->listElems()[n];
        else
            same = false;
    }

    if (same)
        v = *args[1];
    else {
        state.mkList(v, k);
        for (unsigned int n = 0; n < k; ++n) v.listElems()[n] = vs[n];
    }
}


/* Return true if a list contains a given element. */
static void prim_elem(EvalState & state, const Pos & pos, Value * * args, Value & v)
{
    bool res = false;
    state.forceList(*args[1], pos);
    for (unsigned int n = 0; n < args[1]->listSize(); ++n)
        if (state.eqValues(*args[0], *args[1]->listElems()[n])) {
            res = true;
            break;
        }
    mkBool(v, res);
}


/* Concatenate a list of lists. */
static void prim_concatLists(EvalState & state, const Pos & pos, Value * * args, Value & v)
{
    state.forceList(*args[0], pos);
    state.concatLists(v, args[0]->listSize(), args[0]->listElems(), pos);
}


/* Return the length of a list.  This is an O(1) time operation. */
static void prim_length(EvalState & state, const Pos & pos, Value * * args, Value & v)
{
    state.forceList(*args[0], pos);
    mkInt(v, args[0]->listSize());
}


/* Reduce a list by applying a binary operator, from left to
   right. The operator is applied strictly. */
static void prim_foldlStrict(EvalState & state, const Pos & pos, Value * * args, Value & v)
{
    state.forceFunction(*args[0], pos);
    state.forceList(*args[2], pos);

    if (args[2]->listSize()) {
        Value * vCur = args[1];

        for (unsigned int n = 0; n < args[2]->listSize(); ++n) {
            Value vTmp;
            state.callFunction(*args[0], *vCur, vTmp, pos);
            vCur = n == args[2]->listSize() - 1 ? &v : state.allocValue();
            state.callFunction(vTmp, *args[2]->listElems()[n], *vCur, pos);
        }
        state.forceValue(v, pos);
    } else {
        state.forceValue(*args[1], pos);
        v = *args[1];
    }
}


static void anyOrAll(bool any, EvalState & state, const Pos & pos, Value * * args, Value & v)
{
    state.forceFunction(*args[0], pos);
    state.forceList(*args[1], pos);

    Value vTmp;
    for (unsigned int n = 0; n < args[1]->listSize(); ++n) {
        state.callFunction(*args[0], *args[1]->listElems()[n], vTmp, pos);
        bool res = state.forceBool(vTmp, pos);
        if (res == any) {
            mkBool(v, any);
            return;
        }
    }

    mkBool(v, !any);
}


static void prim_any(EvalState & state, const Pos & pos, Value * * args, Value & v)
{
    anyOrAll(true, state, pos, args, v);
}


static void prim_all(EvalState & state, const Pos & pos, Value * * args, Value & v)
{
    anyOrAll(false, state, pos, args, v);
}


static void prim_genList(EvalState & state, const Pos & pos, Value * * args, Value & v)
{
    auto len = state.forceInt(*args[1], pos);

    if (len < 0)
        throw EvalError({
            .hint = hintfmt("cannot create list of size %1%", len),
            .errPos = pos
        });

    state.mkList(v, len);

    for (unsigned int n = 0; n < (unsigned int) len; ++n) {
        Value * arg = state.allocValue();
        mkInt(*arg, n);
        mkApp(*(v.listElems()[n] = state.allocValue()), *args[0], *arg);
    }
}


static void prim_lessThan(EvalState & state, const Pos & pos, Value * * args, Value & v);


static void prim_sort(EvalState & state, const Pos & pos, Value * * args, Value & v)
{
    state.forceFunction(*args[0], pos);
    state.forceList(*args[1], pos);

    auto len = args[1]->listSize();
    state.mkList(v, len);
    for (unsigned int n = 0; n < len; ++n) {
        state.forceValue(*args[1]->listElems()[n], pos);
        v.listElems()[n] = args[1]->listElems()[n];
    }


    auto comparator = [&](Value * a, Value * b) {
        /* Optimization: if the comparator is lessThan, bypass
           callFunction. */
        if (args[0]->type == tPrimOp && args[0]->primOp->fun == prim_lessThan)
            return CompareValues()(a, b);

        Value vTmp1, vTmp2;
        state.callFunction(*args[0], *a, vTmp1, pos);
        state.callFunction(vTmp1, *b, vTmp2, pos);
        return state.forceBool(vTmp2, pos);
    };

    /* FIXME: std::sort can segfault if the comparator is not a strict
       weak ordering. What to do? std::stable_sort() seems more
       resilient, but no guarantees... */
    std::stable_sort(v.listElems(), v.listElems() + len, comparator);
}


static void prim_partition(EvalState & state, const Pos & pos, Value * * args, Value & v)
{
    state.forceFunction(*args[0], pos);
    state.forceList(*args[1], pos);

    auto len = args[1]->listSize();

    ValueVector right, wrong;

    for (unsigned int n = 0; n < len; ++n) {
        auto vElem = args[1]->listElems()[n];
        state.forceValue(*vElem, pos);
        Value res;
        state.callFunction(*args[0], *vElem, res, pos);
        if (state.forceBool(res, pos))
            right.push_back(vElem);
        else
            wrong.push_back(vElem);
    }

    state.mkAttrs(v, 2);

    Value * vRight = state.allocAttr(v, state.sRight);
    auto rsize = right.size();
    state.mkList(*vRight, rsize);
    if (rsize)
        memcpy(vRight->listElems(), right.data(), sizeof(Value *) * rsize);

    Value * vWrong = state.allocAttr(v, state.sWrong);
    auto wsize = wrong.size();
    state.mkList(*vWrong, wsize);
    if (wsize)
        memcpy(vWrong->listElems(), wrong.data(), sizeof(Value *) * wsize);

    v.attrs->sort();
}


/* concatMap = f: list: concatLists (map f list); */
/* C++-version is to avoid allocating `mkApp', call `f' eagerly */
static void prim_concatMap(EvalState & state, const Pos & pos, Value * * args, Value & v)
{
    state.forceFunction(*args[0], pos);
    state.forceList(*args[1], pos);
    auto nrLists = args[1]->listSize();

    Value lists[nrLists];
    size_t len = 0;

    for (unsigned int n = 0; n < nrLists; ++n) {
        Value * vElem = args[1]->listElems()[n];
        state.callFunction(*args[0], *vElem, lists[n], pos);
        state.forceList(lists[n], pos);
        len += lists[n].listSize();
    }

    state.mkList(v, len);
    auto out = v.listElems();
    for (unsigned int n = 0, pos = 0; n < nrLists; ++n) {
        auto l = lists[n].listSize();
        if (l)
            memcpy(out + pos, lists[n].listElems(), l * sizeof(Value *));
        pos += l;
    }
}


/*************************************************************
 * Integer arithmetic
 *************************************************************/


static void prim_add(EvalState & state, const Pos & pos, Value * * args, Value & v)
{
    state.forceValue(*args[0], pos);
    state.forceValue(*args[1], pos);
    if (args[0]->type == tFloat || args[1]->type == tFloat)
        mkFloat(v, state.forceFloat(*args[0], pos) + state.forceFloat(*args[1], pos));
    else
        mkInt(v, state.forceInt(*args[0], pos) + state.forceInt(*args[1], pos));
}


static void prim_sub(EvalState & state, const Pos & pos, Value * * args, Value & v)
{
    state.forceValue(*args[0], pos);
    state.forceValue(*args[1], pos);
    if (args[0]->type == tFloat || args[1]->type == tFloat)
        mkFloat(v, state.forceFloat(*args[0], pos) - state.forceFloat(*args[1], pos));
    else
        mkInt(v, state.forceInt(*args[0], pos) - state.forceInt(*args[1], pos));
}


static void prim_mul(EvalState & state, const Pos & pos, Value * * args, Value & v)
{
    state.forceValue(*args[0], pos);
    state.forceValue(*args[1], pos);
    if (args[0]->type == tFloat || args[1]->type == tFloat)
        mkFloat(v, state.forceFloat(*args[0], pos) * state.forceFloat(*args[1], pos));
    else
        mkInt(v, state.forceInt(*args[0], pos) * state.forceInt(*args[1], pos));
}


static void prim_div(EvalState & state, const Pos & pos, Value * * args, Value & v)
{
    state.forceValue(*args[0], pos);
    state.forceValue(*args[1], pos);

    NixFloat f2 = state.forceFloat(*args[1], pos);
    if (f2 == 0)
        throw EvalError({
            .hint = hintfmt("division by zero"),
            .errPos = pos
        });

    if (args[0]->type == tFloat || args[1]->type == tFloat) {
        mkFloat(v, state.forceFloat(*args[0], pos) / state.forceFloat(*args[1], pos));
    } else {
        NixInt i1 = state.forceInt(*args[0], pos);
        NixInt i2 = state.forceInt(*args[1], pos);
        /* Avoid division overflow as it might raise SIGFPE. */
        if (i1 == std::numeric_limits<NixInt>::min() && i2 == -1)
            throw EvalError({
                .hint = hintfmt("overflow in integer division"),
                .errPos = pos
            });

        mkInt(v, i1 / i2);
    }
}

static void prim_bitAnd(EvalState & state, const Pos & pos, Value * * args, Value & v)
{
    mkInt(v, state.forceInt(*args[0], pos) & state.forceInt(*args[1], pos));
}

static void prim_bitOr(EvalState & state, const Pos & pos, Value * * args, Value & v)
{
    mkInt(v, state.forceInt(*args[0], pos) | state.forceInt(*args[1], pos));
}

static void prim_bitXor(EvalState & state, const Pos & pos, Value * * args, Value & v)
{
    mkInt(v, state.forceInt(*args[0], pos) ^ state.forceInt(*args[1], pos));
}

static void prim_lessThan(EvalState & state, const Pos & pos, Value * * args, Value & v)
{
    state.forceValue(*args[0], pos);
    state.forceValue(*args[1], pos);
    CompareValues comp;
    mkBool(v, comp(args[0], args[1]));
}


/*************************************************************
 * String manipulation
 *************************************************************/


/* Convert the argument to a string.  Paths are *not* copied to the
   store, so `toString /foo/bar' yields `"/foo/bar"', not
   `"/nix/store/whatever..."'. */
static void prim_toString(EvalState & state, const Pos & pos, Value * * args, Value & v)
{
    PathSet context;
    string s = state.coerceToString(pos, *args[0], context, true, false);
    mkString(v, s, context);
}


/* `substring start len str' returns the substring of `str' starting
   at character position `min(start, stringLength str)' inclusive and
   ending at `min(start + len, stringLength str)'.  `start' must be
   non-negative. */
static void prim_substring(EvalState & state, const Pos & pos, Value * * args, Value & v)
{
    int start = state.forceInt(*args[0], pos);
    int len = state.forceInt(*args[1], pos);
    PathSet context;
    string s = state.coerceToString(pos, *args[2], context);

    if (start < 0)
        throw EvalError({
            .hint = hintfmt("negative start position in 'substring'"),
            .errPos = pos
        });

    mkString(v, (unsigned int) start >= s.size() ? "" : string(s, start, len), context);
}


static void prim_stringLength(EvalState & state, const Pos & pos, Value * * args, Value & v)
{
    PathSet context;
    string s = state.coerceToString(pos, *args[0], context);
    mkInt(v, s.size());
}


/* Return the cryptographic hash of a string in base-16. */
static void prim_hashString(EvalState & state, const Pos & pos, Value * * args, Value & v)
{
    string type = state.forceStringNoCtx(*args[0], pos);
    std::optional<HashType> ht = parseHashType(type);
    if (!ht)
        throw Error({
            .hint = hintfmt("unknown hash type '%1%'", type),
            .errPos = pos
        });

    PathSet context; // discarded
    string s = state.forceString(*args[1], context, pos);

    mkString(v, hashString(*ht, s).to_string(Base16, false), context);
}


/* Match a regular expression against a string and return either
   ‘null’ or a list containing substring matches. */
void prim_match(EvalState & state, const Pos & pos, Value * * args, Value & v)
{
    auto re = state.forceStringNoCtx(*args[0], pos);

    try {

        auto regex = state.regexCache.find(re);
        if (regex == state.regexCache.end())
            regex = state.regexCache.emplace(re, std::regex(re, std::regex::extended)).first;

        PathSet context;
        const std::string str = state.forceString(*args[1], context, pos);

        std::smatch match;
        if (!std::regex_match(str, match, regex->second)) {
            mkNull(v);
            return;
        }

        // the first match is the whole string
        const size_t len = match.size() - 1;
        state.mkList(v, len);
        for (size_t i = 0; i < len; ++i) {
            if (!match[i+1].matched)
                mkNull(*(v.listElems()[i] = state.allocValue()));
            else
                mkString(*(v.listElems()[i] = state.allocValue()), match[i + 1].str().c_str());
        }

    } catch (std::regex_error &e) {
        if (e.code() == std::regex_constants::error_space) {
            // limit is _GLIBCXX_REGEX_STATE_LIMIT for libstdc++
            throw EvalError({
                .hint = hintfmt("memory limit exceeded by regular expression '%s'", re),
                .errPos = pos
            });
        } else {
            throw EvalError({
                .hint = hintfmt("invalid regular expression '%s'", re),
                .errPos = pos
            });
        }
    }
}


/* Split a string with a regular expression, and return a list of the
   non-matching parts interleaved by the lists of the matching groups. */
static void prim_split(EvalState & state, const Pos & pos, Value * * args, Value & v)
{
    auto re = state.forceStringNoCtx(*args[0], pos);

    try {

        std::regex regex(re, std::regex::extended);

        PathSet context;
        const std::string str = state.forceString(*args[1], context, pos);

        auto begin = std::sregex_iterator(str.begin(), str.end(), regex);
        auto end = std::sregex_iterator();

        // Any matches results are surrounded by non-matching results.
        const size_t len = std::distance(begin, end);
        state.mkList(v, 2 * len + 1);
        size_t idx = 0;
        Value * elem;

        if (len == 0) {
            v.listElems()[idx++] = args[1];
            return;
        }

        for (std::sregex_iterator i = begin; i != end; ++i) {
            assert(idx <= 2 * len + 1 - 3);
            std::smatch match = *i;

            // Add a string for non-matched characters.
            elem = v.listElems()[idx++] = state.allocValue();
            mkString(*elem, match.prefix().str().c_str());

            // Add a list for matched substrings.
            const size_t slen = match.size() - 1;
            elem = v.listElems()[idx++] = state.allocValue();

            // Start at 1, beacause the first match is the whole string.
            state.mkList(*elem, slen);
            for (size_t si = 0; si < slen; ++si) {
                if (!match[si + 1].matched)
                    mkNull(*(elem->listElems()[si] = state.allocValue()));
                else
                    mkString(*(elem->listElems()[si] = state.allocValue()), match[si + 1].str().c_str());
            }

            // Add a string for non-matched suffix characters.
            if (idx == 2 * len) {
                elem = v.listElems()[idx++] = state.allocValue();
                mkString(*elem, match.suffix().str().c_str());
            }
        }
        assert(idx == 2 * len + 1);

    } catch (std::regex_error &e) {
        if (e.code() == std::regex_constants::error_space) {
            // limit is _GLIBCXX_REGEX_STATE_LIMIT for libstdc++
            throw EvalError({
                .hint = hintfmt("memory limit exceeded by regular expression '%s'", re),
                .errPos = pos
            });
        } else {
            throw EvalError({
                .hint = hintfmt("invalid regular expression '%s'", re),
                .errPos = pos
            });
        }
    }
}


static void prim_concatStringSep(EvalState & state, const Pos & pos, Value * * args, Value & v)
{
    PathSet context;

    auto sep = state.forceString(*args[0], context, pos);
    state.forceList(*args[1], pos);

    string res;
    res.reserve((args[1]->listSize() + 32) * sep.size());
    bool first = true;

    for (unsigned int n = 0; n < args[1]->listSize(); ++n) {
        if (first) first = false; else res += sep;
        res += state.coerceToString(pos, *args[1]->listElems()[n], context);
    }

    mkString(v, res, context);
}


static void prim_replaceStrings(EvalState & state, const Pos & pos, Value * * args, Value & v)
{
    state.forceList(*args[0], pos);
    state.forceList(*args[1], pos);
    if (args[0]->listSize() != args[1]->listSize())
        throw EvalError({
            .hint = hintfmt("'from' and 'to' arguments to 'replaceStrings' have different lengths"),
            .errPos = pos
        });

    vector<string> from;
    from.reserve(args[0]->listSize());
    for (unsigned int n = 0; n < args[0]->listSize(); ++n)
        from.push_back(state.forceString(*args[0]->listElems()[n], pos));

    vector<std::pair<string, PathSet>> to;
    to.reserve(args[1]->listSize());
    for (unsigned int n = 0; n < args[1]->listSize(); ++n) {
        PathSet ctx;
        auto s = state.forceString(*args[1]->listElems()[n], ctx, pos);
        to.push_back(std::make_pair(std::move(s), std::move(ctx)));
    }

    PathSet context;
    auto s = state.forceString(*args[2], context, pos);

    string res;
    // Loops one past last character to handle the case where 'from' contains an empty string.
    for (size_t p = 0; p <= s.size(); ) {
        bool found = false;
        auto i = from.begin();
        auto j = to.begin();
        for (; i != from.end(); ++i, ++j)
            if (s.compare(p, i->size(), *i) == 0) {
                found = true;
                res += j->first;
                if (i->empty()) {
                    if (p < s.size())
                        res += s[p];
                    p++;
                } else {
                    p += i->size();
                }
                for (auto& path : j->second)
                    context.insert(path);
                j->second.clear();
                break;
            }
        if (!found) {
            if (p < s.size())
                res += s[p];
            p++;
        }
    }

    mkString(v, res, context);
}


/*************************************************************
 * Versions
 *************************************************************/


static void prim_parseDrvName(EvalState & state, const Pos & pos, Value * * args, Value & v)
{
    string name = state.forceStringNoCtx(*args[0], pos);
    DrvName parsed(name);
    state.mkAttrs(v, 2);
    mkString(*state.allocAttr(v, state.sName), parsed.name);
    mkString(*state.allocAttr(v, state.symbols.create("version")), parsed.version);
    v.attrs->sort();
}


static void prim_compareVersions(EvalState & state, const Pos & pos, Value * * args, Value & v)
{
    string version1 = state.forceStringNoCtx(*args[0], pos);
    string version2 = state.forceStringNoCtx(*args[1], pos);
    mkInt(v, compareVersions(version1, version2));
}


static void prim_splitVersion(EvalState & state, const Pos & pos, Value * * args, Value & v)
{
    string version = state.forceStringNoCtx(*args[0], pos);
    auto iter = version.cbegin();
    Strings components;
    while (iter != version.cend()) {
        auto component = nextComponent(iter, version.cend());
        if (component.empty())
            break;
        components.emplace_back(std::move(component));
    }
    state.mkList(v, components.size());
    unsigned int n = 0;
    for (auto & component : components) {
        auto listElem = v.listElems()[n++] = state.allocValue();
        mkString(*listElem, std::move(component));
    }
}


/*************************************************************
 * Primop registration
 *************************************************************/


RegisterPrimOp::PrimOps * RegisterPrimOp::primOps;


RegisterPrimOp::RegisterPrimOp(std::string name, size_t arity, PrimOpFun fun,
    std::optional<std::string> requiredFeature)
{
    if (!primOps) primOps = new PrimOps;
    primOps->push_back({name, arity, fun, requiredFeature});
}


void EvalState::createBaseEnv()
{
    baseEnv.up = 0;

    /* Add global constants such as `true' to the base environment. */
    Value v;

    /* `builtins' must be first! */
    mkAttrs(v, 128);
    addConstant("builtins", v);

    mkBool(v, true);
    addConstant("true", v);

    mkBool(v, false);
    addConstant("false", v);

    mkNull(v);
    addConstant("null", v);

    auto vThrow = addPrimOp("throw", 1, prim_throw);

    auto addPurityError = [&](const std::string & name) {
        Value * v2 = allocValue();
        mkString(*v2, fmt("'%s' is not allowed in pure evaluation mode", name));
        mkApp(v, *vThrow, *v2);
        addConstant(name, v);
    };

    if (!evalSettings.pureEval) {
        mkInt(v, time(0));
        addConstant("__currentTime", v);
    }

    if (!evalSettings.pureEval) {
        mkString(v, settings.thisSystem.get());
        addConstant("__currentSystem", v);
    }

    mkString(v, nixVersion);
    addConstant("__nixVersion", v);

    mkString(v, store->storeDir);
    addConstant("__storeDir", v);

    /* Language version.  This should be increased every time a new
       language feature gets added.  It's not necessary to increase it
       when primops get added, because you can just use `builtins ?
       primOp' to check. */
    mkInt(v, 5);
    addConstant("__langVersion", v);

    // Miscellaneous
    auto vScopedImport = addPrimOp("scopedImport", 2, prim_scopedImport);
    Value * v2 = allocValue();
    mkAttrs(*v2, 0);
    mkApp(v, *vScopedImport, *v2);
    forceValue(v);
    addConstant("import", v);
    if (evalSettings.enableNativeCode) {
        addPrimOp("__importNative", 2, prim_importNative);
        addPrimOp("__exec", 1, prim_exec);
    }
    addPrimOp("__typeOf", 1, prim_typeOf);
    addPrimOp("isNull", 1, prim_isNull);
    addPrimOp("__isFunction", 1, prim_isFunction);
    addPrimOp("__isString", 1, prim_isString);
    addPrimOp("__isInt", 1, prim_isInt);
    addPrimOp("__isFloat", 1, prim_isFloat);
    addPrimOp("__isBool", 1, prim_isBool);
    addPrimOp("__isPath", 1, prim_isPath);
    addPrimOp("__genericClosure", 1, prim_genericClosure);
    addPrimOp("abort", 1, prim_abort);
    addPrimOp("__addErrorContext", 2, prim_addErrorContext);
    addPrimOp("__tryEval", 1, prim_tryEval);
    addPrimOp("__getEnv", 1, prim_getEnv);

    // Strictness
    addPrimOp("__seq", 2, prim_seq);
    addPrimOp("__deepSeq", 2, prim_deepSeq);

    // Debugging
    addPrimOp("__trace", 2, prim_trace);

    // Paths
    addPrimOp("__toPath", 1, prim_toPath);
    if (evalSettings.pureEval)
        addPurityError("__storePath");
    else
        addPrimOp("__storePath", 1, prim_storePath);
    addPrimOp("__pathExists", 1, prim_pathExists);
    addPrimOp("baseNameOf", 1, prim_baseNameOf);
    addPrimOp("dirOf", 1, prim_dirOf);
    addPrimOp("__readFile", 1, prim_readFile);
    addPrimOp("__readDir", 1, prim_readDir);
    addPrimOp("__findFile", 2, prim_findFile);
    addPrimOp("__hashFile", 2, prim_hashFile);

    // Creating files
    addPrimOp("__toXML", 1, prim_toXML);
    addPrimOp("__toJSON", 1, prim_toJSON);
    addPrimOp("__fromJSON", 1, prim_fromJSON);
    addPrimOp("__toFile", 2, prim_toFile);
    addPrimOp("__filterSource", 2, prim_filterSource);
    addPrimOp("__path", 1, prim_path);

    // Sets
    addPrimOp("__attrNames", 1, prim_attrNames);
    addPrimOp("__attrValues", 1, prim_attrValues);
    addPrimOp("__getAttr", 2, prim_getAttr);
    addPrimOp("__unsafeGetAttrPos", 2, prim_unsafeGetAttrPos);
    addPrimOp("__hasAttr", 2, prim_hasAttr);
    addPrimOp("__isAttrs", 1, prim_isAttrs);
    addPrimOp("removeAttrs", 2, prim_removeAttrs);
    addPrimOp("__listToAttrs", 1, prim_listToAttrs);
    addPrimOp("__intersectAttrs", 2, prim_intersectAttrs);
    addPrimOp("__catAttrs", 2, prim_catAttrs);
    addPrimOp("__functionArgs", 1, prim_functionArgs);
    addPrimOp("__mapAttrs", 2, prim_mapAttrs);

    // Lists
    addPrimOp("__isList", 1, prim_isList);
    addPrimOp("__elemAt", 2, prim_elemAt);
    addPrimOp("__head", 1, prim_head);
    addPrimOp("__tail", 1, prim_tail);
    addPrimOp("map", 2, prim_map);
    addPrimOp("__filter", 2, prim_filter);
    addPrimOp("__elem", 2, prim_elem);
    addPrimOp("__concatLists", 1, prim_concatLists);
    addPrimOp("__length", 1, prim_length);
    addPrimOp("__foldl'", 3, prim_foldlStrict);
    addPrimOp("__any", 2, prim_any);
    addPrimOp("__all", 2, prim_all);
    addPrimOp("__genList", 2, prim_genList);
    addPrimOp("__sort", 2, prim_sort);
    addPrimOp("__partition", 2, prim_partition);
    addPrimOp("__concatMap", 2, prim_concatMap);

    // Integer arithmetic
    addPrimOp("__add", 2, prim_add);
    addPrimOp("__sub", 2, prim_sub);
    addPrimOp("__mul", 2, prim_mul);
    addPrimOp("__div", 2, prim_div);
    addPrimOp("__bitAnd", 2, prim_bitAnd);
    addPrimOp("__bitOr", 2, prim_bitOr);
    addPrimOp("__bitXor", 2, prim_bitXor);
    addPrimOp("__lessThan", 2, prim_lessThan);

    // String manipulation
    addPrimOp("toString", 1, prim_toString);
    addPrimOp("__substring", 3, prim_substring);
    addPrimOp("__stringLength", 1, prim_stringLength);
    addPrimOp("__hashString", 2, prim_hashString);
    addPrimOp("__match", 2, prim_match);
    addPrimOp("__split", 2, prim_split);
    addPrimOp("__concatStringsSep", 2, prim_concatStringSep);
    addPrimOp("__replaceStrings", 3, prim_replaceStrings);

    // Versions
    addPrimOp("__parseDrvName", 1, prim_parseDrvName);
    addPrimOp("__compareVersions", 2, prim_compareVersions);
    addPrimOp("__splitVersion", 1, prim_splitVersion);

    // Derivations
    addPrimOp("derivationStrict", 1, prim_derivationStrict);
    addPrimOp("placeholder", 1, prim_placeholder);

    /* Add a wrapper around the derivation primop that computes the
       `drvPath' and `outPath' attributes lazily. */
    string path = canonPath(settings.nixDataDir + "/nix/corepkgs/derivation.nix", true);
    sDerivationNix = symbols.create(path);
    evalFile(path, v);
    addConstant("derivation", v);

    /* Add a value containing the current Nix expression search path. */
    mkList(v, searchPath.size());
    int n = 0;
    for (auto & i : searchPath) {
        v2 = v.listElems()[n++] = allocValue();
        mkAttrs(*v2, 2);
        mkString(*allocAttr(*v2, symbols.create("path")), i.second);
        mkString(*allocAttr(*v2, symbols.create("prefix")), i.first);
        v2->attrs->sort();
    }
    addConstant("__nixPath", v);

    if (RegisterPrimOp::primOps)
        for (auto & primOp : *RegisterPrimOp::primOps)
            if (!primOp.requiredFeature || settings.isExperimentalFeatureEnabled(*primOp.requiredFeature))
                addPrimOp(primOp.name, primOp.arity, primOp.primOp);

    /* Now that we've added all primops, sort the `builtins' set,
       because attribute lookups expect it to be sorted. */
    baseEnv.values[0]->attrs->sort();
}


}<|MERGE_RESOLUTION|>--- conflicted
+++ resolved
@@ -1160,17 +1160,13 @@
 
     std::optional<StorePath> expectedStorePath;
     if (expectedHash)
-<<<<<<< HEAD
         expectedStorePath = state.store->makeFixedOutputPath(name, FixedOutputInfo {
             {
                 .method = method,
-                .hash = expectedHash,
+                .hash = *expectedHash,
             },
             {},
         });
-=======
-        expectedStorePath = state.store->makeFixedOutputPath(method, *expectedHash, name);
->>>>>>> c466cb20
     Path dstPath;
     if (!expectedHash || !state.store->isValidPath(*expectedStorePath)) {
         dstPath = state.store->printStorePath(settings.readOnlyMode
