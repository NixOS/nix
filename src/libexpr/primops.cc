#include "derivations.hh"
#include "downstream-placeholder.hh"
#include "eval-inline.hh"
#include "eval.hh"
#include "eval-settings.hh"
#include "gc-small-vector.hh"
#include "json-to-value.hh"
#include "names.hh"
#include "path-references.hh"
#include "store-api.hh"
#include "util.hh"
#include "processes.hh"
#include "value-to-json.hh"
#include "value-to-xml.hh"
#include "primops.hh"
#include "fetch-to-store.hh"

#include <boost/container/small_vector.hpp>
#include <nlohmann/json.hpp>

#include <sys/types.h>
#include <sys/stat.h>
#include <unistd.h>

#include <algorithm>
#include <cstring>
#include <sstream>
#include <regex>

#ifndef _WIN32
# include <dlfcn.h>
#endif

#include <cmath>

namespace nix {


/*************************************************************
 * Miscellaneous
 *************************************************************/

static inline Value * mkString(EvalState & state, const std::csub_match & match)
{
    Value * v = state.allocValue();
    v->mkString({match.first, match.second});
    return v;
}

std::string EvalState::realiseString(Value & s, StorePathSet * storePathsOutMaybe, bool isIFD, const PosIdx pos)
{
    nix::NixStringContext stringContext;
    auto rawStr = coerceToString(pos, s, stringContext, "while realising a string").toOwned();
    auto rewrites = realiseContext(stringContext, storePathsOutMaybe, isIFD);

    return nix::rewriteStrings(rawStr, rewrites);
}

StringMap EvalState::realiseContext(const NixStringContext & context, StorePathSet * maybePathsOut, bool isIFD)
{
    std::vector<DerivedPath::Built> drvs;
    StringMap res;

    for (auto & c : context) {
        auto ensureValid = [&](const StorePath & p) {
            if (!store->isValidPath(p))
                error<InvalidPathError>(store->printStorePath(p)).debugThrow();
        };
        std::visit(overloaded {
            [&](const NixStringContextElem::Built & b) {
                drvs.push_back(DerivedPath::Built {
                    .drvPath = b.drvPath,
                    .outputs = OutputsSpec::Names { b.output },
                });
                ensureValid(b.drvPath->getBaseStorePath());
            },
            [&](const NixStringContextElem::Opaque & o) {
                ensureValid(o.path);
                if (maybePathsOut)
                    maybePathsOut->emplace(o.path);
            },
            [&](const NixStringContextElem::DrvDeep & d) {
                /* Treat same as Opaque */
                ensureValid(d.drvPath);
                if (maybePathsOut)
                    maybePathsOut->emplace(d.drvPath);
            },
        }, c.raw);
    }

    if (drvs.empty()) return {};

    if (isIFD && !settings.enableImportFromDerivation)
        error<EvalBaseError>(
            "cannot build '%1%' during evaluation because the option 'allow-import-from-derivation' is disabled",
            drvs.begin()->to_string(*store)
        ).debugThrow();

    /* Build/substitute the context. */
    std::vector<DerivedPath> buildReqs;
    buildReqs.reserve(drvs.size());
    for (auto & d : drvs) buildReqs.emplace_back(DerivedPath { d });
    buildStore->buildPaths(buildReqs, bmNormal, store);

    StorePathSet outputsToCopyAndAllow;

    for (auto & drv : drvs) {
        auto outputs = resolveDerivedPath(*buildStore, drv, &*store);
        for (auto & [outputName, outputPath] : outputs) {
            outputsToCopyAndAllow.insert(outputPath);
            if (maybePathsOut)
                maybePathsOut->emplace(outputPath);

            /* Get all the output paths corresponding to the placeholders we had */
            if (experimentalFeatureSettings.isEnabled(Xp::CaDerivations)) {
                res.insert_or_assign(
                    DownstreamPlaceholder::fromSingleDerivedPathBuilt(
                        SingleDerivedPath::Built {
                            .drvPath = drv.drvPath,
                            .output = outputName,
                        }).render(),
                    buildStore->printStorePath(outputPath)
                );
            }
        }
    }

    if (store != buildStore) copyClosure(*buildStore, *store, outputsToCopyAndAllow);

    if (isIFD) {
        /* Allow access to the output closures of this derivation. */
        for (auto & outputPath : outputsToCopyAndAllow)
            allowClosure(outputPath);
    }

    return res;
}

static SourcePath realisePath(EvalState & state, const PosIdx pos, Value & v, std::optional<SymlinkResolution> resolveSymlinks = SymlinkResolution::Full)
{
    NixStringContext context;

    auto path = state.coerceToPath(noPos, v, context, "while realising the context of a path");

    try {
        if (!context.empty() && path.accessor == state.rootFS) {
            auto rewrites = state.realiseContext(context);
            path = {path.accessor, CanonPath(rewriteStrings(path.path.abs(), rewrites))};
        }
        return resolveSymlinks ? path.resolveSymlinks(*resolveSymlinks) : path;
    } catch (Error & e) {
        e.addTrace(state.positions[pos], "while realising the context of path '%s'", path);
        throw;
    }
}

/**
 * Add and attribute to the given attribute map from the output name to
 * the output path, or a placeholder.
 *
 * Where possible the path is used, but for floating CA derivations we
 * may not know it. For sake of determinism we always assume we don't
 * and instead put in a place holder. In either case, however, the
 * string context will contain the drv path and output name, so
 * downstream derivations will have the proper dependency, and in
 * addition, before building, the placeholder will be rewritten to be
 * the actual path.
 *
 * The 'drv' and 'drvPath' outputs must correspond.
 */
static void mkOutputString(
    EvalState & state,
    BindingsBuilder & attrs,
    const StorePath & drvPath,
    const std::pair<std::string, DerivationOutput> & o)
{
    state.mkOutputString(
        attrs.alloc(o.first),
        SingleDerivedPath::Built {
            .drvPath = makeConstantStorePathRef(drvPath),
            .output = o.first,
        },
        o.second.path(*state.store, Derivation::nameFromPath(drvPath), o.first));
}

/**
 * `import` will parse a derivation when it imports a `.drv` file from the store.
 *
 * @param state The evaluation state.
 * @param pos The position of the `import` call.
 * @param path The path to the `.drv` to import.
 * @param storePath The path to the `.drv` to import.
 * @param v Return value
 */
void derivationToValue(EvalState & state, const PosIdx pos, const SourcePath & path, const StorePath & storePath, Value & v) {
    auto path2 = path.path.abs();
    Derivation drv = state.store->readDerivation(storePath);
    auto attrs = state.buildBindings(3 + drv.outputs.size());
    attrs.alloc(state.sDrvPath).mkString(path2, {
        NixStringContextElem::DrvDeep { .drvPath = storePath },
    });
    attrs.alloc(state.sName).mkString(drv.env["name"]);

    auto list = state.buildList(drv.outputs.size());
    for (const auto & [i, o] : enumerate(drv.outputs)) {
        mkOutputString(state, attrs, storePath, o);
        (list[i] = state.allocValue())->mkString(o.first);
    }
    attrs.alloc(state.sOutputs).mkList(list);

    auto w = state.allocValue();
    w->mkAttrs(attrs);

    if (!state.vImportedDrvToDerivation) {
        state.vImportedDrvToDerivation = allocRootValue(state.allocValue());
        state.eval(state.parseExprFromString(
            #include "imported-drv-to-derivation.nix.gen.hh"
            , state.rootPath(CanonPath::root)), **state.vImportedDrvToDerivation);
    }

    state.forceFunction(**state.vImportedDrvToDerivation, pos, "while evaluating imported-drv-to-derivation.nix.gen.hh");
    v.mkApp(*state.vImportedDrvToDerivation, w);
    state.forceAttrs(v, pos, "while calling imported-drv-to-derivation.nix.gen.hh");
}

/**
 * Import a Nix file with an alternate base scope, as `builtins.scopedImport` does.
 *
 * @param state The evaluation state.
 * @param pos The position of the import call.
 * @param path The path to the file to import.
 * @param vScope The base scope to use for the import.
 * @param v Return value
 */
static void scopedImport(EvalState & state, const PosIdx pos, SourcePath & path, Value * vScope, Value & v) {
    state.forceAttrs(*vScope, pos, "while evaluating the first argument passed to builtins.scopedImport");

    Env * env = &state.allocEnv(vScope->attrs()->size());
    env->up = &state.baseEnv;

    auto staticEnv = std::make_shared<StaticEnv>(nullptr, state.staticBaseEnv, vScope->attrs()->size());

    unsigned int displ = 0;
    for (auto & attr : *vScope->attrs()) {
        staticEnv->vars.emplace_back(attr.name, displ);
        env->values[displ++] = attr.value;
    }

    // No need to call staticEnv.sort(), because
    // args[0]->attrs is already sorted.

    printTalkative("evaluating file '%1%'", path);
    Expr * e = state.parseExprFromFile(resolveExprPath(path), staticEnv);

    e->eval(state, *env, v);
}

/* Load and evaluate an expression from path specified by the
   argument. */
static void import(EvalState & state, const PosIdx pos, Value & vPath, Value * vScope, Value & v)
{
    auto path = realisePath(state, pos, vPath, std::nullopt);
    auto path2 = path.path.abs();

    // FIXME
    auto isValidDerivationInStore = [&]() -> std::optional<StorePath> {
        if (!state.store->isStorePath(path2))
            return std::nullopt;
        auto storePath = state.store->parseStorePath(path2);
        if (!(state.store->isValidPath(storePath) && isDerivation(path2)))
            return std::nullopt;
        return storePath;
    };

    if (auto storePath = isValidDerivationInStore()) {
        derivationToValue(state, pos, path, *storePath, v);
    }
    else if (vScope) {
        scopedImport(state, pos, path, vScope, v);
    }
    else {
        state.evalFile(path, v);
    }
}

static RegisterPrimOp primop_scopedImport(PrimOp {
    .name = "scopedImport",
    .arity = 2,
    .fun = [](EvalState & state, const PosIdx pos, Value * * args, Value & v)
    {
        import(state, pos, *args[1], args[0], v);
    }
});

static RegisterPrimOp primop_import({
    .name = "import",
    .args = {"path"},
    // TODO turn "normal path values" into link below
    .doc = R"(
      Load, parse, and return the Nix expression in the file *path*.

      > **Note**
      >
      > Unlike some languages, `import` is a regular function in Nix.

      The *path* argument must meet the same criteria as an [interpolated expression](@docroot@/language/string-interpolation.md#interpolated-expression).

      If *path* is a directory, the file `default.nix` in that directory is used if it exists.

      > **Example**
      >
      > ```console
      > $ echo 123 > default.nix
      > ```
      >
      > Import `default.nix` from the current directory.
      >
      > ```nix
      > import ./.
      > ```
      >
      >     123

      Evaluation aborts if the file doesn’t exist or contains an invalid Nix expression.

      A Nix expression loaded by `import` must not contain any *free variables*, that is, identifiers that are not defined in the Nix expression itself and are not built-in.
      Therefore, it cannot refer to variables that are in scope at the call site.

      > **Example**
      >
      > If you have a calling expression
      >
      > ```nix
      > rec {
      >   x = 123;
      >   y = import ./foo.nix;
      > }
      > ```
      >
      >  then the following `foo.nix` will give an error:
      >
      >  ```nix
      >  # foo.nix
      >  x + 456
      >  ```
      >
      >  since `x` is not in scope in `foo.nix`.
      > If you want `x` to be available in `foo.nix`, pass it as a function argument:
      >
      >  ```nix
      >  rec {
      >    x = 123;
      >    y = import ./foo.nix x;
      >  }
      >  ```
      >
      >  and
      >
      >  ```nix
      >  # foo.nix
      >  x: x + 456
      >  ```
      >
      >  The function argument doesn’t have to be called `x` in `foo.nix`; any name would work.
    )",
    .fun = [](EvalState & state, const PosIdx pos, Value * * args, Value & v)
    {
        import(state, pos, *args[0], nullptr, v);
    }
});

#ifndef _WIN32 // TODO implement via DLL loading on Windows

/* Want reasonable symbol names, so extern C */
/* !!! Should we pass the Pos or the file name too? */
extern "C" typedef void (*ValueInitializer)(EvalState & state, Value & v);

/* Load a ValueInitializer from a DSO and return whatever it initializes */
void prim_importNative(EvalState & state, const PosIdx pos, Value * * args, Value & v)
{
    auto path = realisePath(state, pos, *args[0]);

    std::string sym(state.forceStringNoCtx(*args[1], pos, "while evaluating the second argument passed to builtins.importNative"));

    void *handle = dlopen(path.path.c_str(), RTLD_LAZY | RTLD_LOCAL);
    if (!handle)
        state.error<EvalError>("could not open '%1%': %2%", path, dlerror()).debugThrow();

    dlerror();
    ValueInitializer func = (ValueInitializer) dlsym(handle, sym.c_str());
    if(!func) {
        char *message = dlerror();
        if (message)
            state.error<EvalError>("could not load symbol '%1%' from '%2%': %3%", sym, path, message).debugThrow();
        else
            state.error<EvalError>("symbol '%1%' from '%2%' resolved to NULL when a function pointer was expected", sym, path).debugThrow();
    }

    (func)(state, v);

    /* We don't dlclose because v may be a primop referencing a function in the shared object file */
}


/* Execute a program and parse its output */
void prim_exec(EvalState & state, const PosIdx pos, Value * * args, Value & v)
{
    state.forceList(*args[0], pos, "while evaluating the first argument passed to builtins.exec");
    auto elems = args[0]->listElems();
    auto count = args[0]->listSize();
    if (count == 0)
        state.error<EvalError>("at least one argument to 'exec' required").atPos(pos).debugThrow();
    NixStringContext context;
    auto program = state.coerceToString(pos, *elems[0], context,
            "while evaluating the first element of the argument passed to builtins.exec",
            false, false).toOwned();
    Strings commandArgs;
    for (unsigned int i = 1; i < args[0]->listSize(); ++i) {
        commandArgs.push_back(
                state.coerceToString(pos, *elems[i], context,
                        "while evaluating an element of the argument passed to builtins.exec",
                        false, false).toOwned());
    }
    try {
        auto _ = state.realiseContext(context); // FIXME: Handle CA derivations
    } catch (InvalidPathError & e) {
        state.error<EvalError>("cannot execute '%1%', since path '%2%' is not valid", program, e.path).atPos(pos).debugThrow();
    }

    auto output = runProgram(program, true, commandArgs);
    Expr * parsed;
    try {
        parsed = state.parseExprFromString(std::move(output), state.rootPath(CanonPath::root));
    } catch (Error & e) {
        e.addTrace(state.positions[pos], "while parsing the output from '%1%'", program);
        throw;
    }
    try {
        state.eval(parsed, v);
    } catch (Error & e) {
        e.addTrace(state.positions[pos], "while evaluating the output from '%1%'", program);
        throw;
    }
}

#endif

/* Return a string representing the type of the expression. */
static void prim_typeOf(EvalState & state, const PosIdx pos, Value * * args, Value & v)
{
    state.forceValue(*args[0], pos);
    std::string t;
    switch (args[0]->type()) {
        case nInt: t = "int"; break;
        case nBool: t = "bool"; break;
        case nString: t = "string"; break;
        case nPath: t = "path"; break;
        case nNull: t = "null"; break;
        case nAttrs: t = "set"; break;
        case nList: t = "list"; break;
        case nFunction: t = "lambda"; break;
        case nExternal:
            t = args[0]->external()->typeOf();
            break;
        case nFloat: t = "float"; break;
        case nThunk: unreachable();
    }
    v.mkString(t);
}

static RegisterPrimOp primop_typeOf({
    .name = "__typeOf",
    .args = {"e"},
    .doc = R"(
      Return a string representing the type of the value *e*, namely
      `"int"`, `"bool"`, `"string"`, `"path"`, `"null"`, `"set"`,
      `"list"`, `"lambda"` or `"float"`.
    )",
    .fun = prim_typeOf,
});

/* Determine whether the argument is the null value. */
static void prim_isNull(EvalState & state, const PosIdx pos, Value * * args, Value & v)
{
    state.forceValue(*args[0], pos);
    v.mkBool(args[0]->type() == nNull);
}

static RegisterPrimOp primop_isNull({
    .name = "isNull",
    .args = {"e"},
    .doc = R"(
      Return `true` if *e* evaluates to `null`, and `false` otherwise.

      This is equivalent to `e == null`.
    )",
    .fun = prim_isNull,
});

/* Determine whether the argument is a function. */
static void prim_isFunction(EvalState & state, const PosIdx pos, Value * * args, Value & v)
{
    state.forceValue(*args[0], pos);
    v.mkBool(args[0]->type() == nFunction);
}

static RegisterPrimOp primop_isFunction({
    .name = "__isFunction",
    .args = {"e"},
    .doc = R"(
      Return `true` if *e* evaluates to a function, and `false` otherwise.
    )",
    .fun = prim_isFunction,
});

/* Determine whether the argument is an integer. */
static void prim_isInt(EvalState & state, const PosIdx pos, Value * * args, Value & v)
{
    state.forceValue(*args[0], pos);
    v.mkBool(args[0]->type() == nInt);
}

static RegisterPrimOp primop_isInt({
    .name = "__isInt",
    .args = {"e"},
    .doc = R"(
      Return `true` if *e* evaluates to an integer, and `false` otherwise.
    )",
    .fun = prim_isInt,
});

/* Determine whether the argument is a float. */
static void prim_isFloat(EvalState & state, const PosIdx pos, Value * * args, Value & v)
{
    state.forceValue(*args[0], pos);
    v.mkBool(args[0]->type() == nFloat);
}

static RegisterPrimOp primop_isFloat({
    .name = "__isFloat",
    .args = {"e"},
    .doc = R"(
      Return `true` if *e* evaluates to a float, and `false` otherwise.
    )",
    .fun = prim_isFloat,
});

/* Determine whether the argument is a string. */
static void prim_isString(EvalState & state, const PosIdx pos, Value * * args, Value & v)
{
    state.forceValue(*args[0], pos);
    v.mkBool(args[0]->type() == nString);
}

static RegisterPrimOp primop_isString({
    .name = "__isString",
    .args = {"e"},
    .doc = R"(
      Return `true` if *e* evaluates to a string, and `false` otherwise.
    )",
    .fun = prim_isString,
});

/* Determine whether the argument is a Boolean. */
static void prim_isBool(EvalState & state, const PosIdx pos, Value * * args, Value & v)
{
    state.forceValue(*args[0], pos);
    v.mkBool(args[0]->type() == nBool);
}

static RegisterPrimOp primop_isBool({
    .name = "__isBool",
    .args = {"e"},
    .doc = R"(
      Return `true` if *e* evaluates to a bool, and `false` otherwise.
    )",
    .fun = prim_isBool,
});

/* Determine whether the argument is a path. */
static void prim_isPath(EvalState & state, const PosIdx pos, Value * * args, Value & v)
{
    state.forceValue(*args[0], pos);
    v.mkBool(args[0]->type() == nPath);
}

static RegisterPrimOp primop_isPath({
    .name = "__isPath",
    .args = {"e"},
    .doc = R"(
      Return `true` if *e* evaluates to a path, and `false` otherwise.
    )",
    .fun = prim_isPath,
});

template<typename Callable>
 static inline void withExceptionContext(Trace trace, Callable&& func)
{
    try
    {
        func();
    }
    catch(Error & e)
    {
        e.pushTrace(trace);
        throw;
    }
}

struct CompareValues
{
    EvalState & state;
    const PosIdx pos;
    const std::string_view errorCtx;

    CompareValues(EvalState & state, const PosIdx pos, const std::string_view && errorCtx) : state(state), pos(pos), errorCtx(errorCtx) { };

    bool operator () (Value * v1, Value * v2) const
    {
        return (*this)(v1, v2, errorCtx);
    }

    bool operator () (Value * v1, Value * v2, std::string_view errorCtx) const
    {
        try {
            if (v1->type() == nFloat && v2->type() == nInt)
                return v1->fpoint() < v2->integer().value;
            if (v1->type() == nInt && v2->type() == nFloat)
                return v1->integer().value < v2->fpoint();
            if (v1->type() != v2->type())
                state.error<EvalError>("cannot compare %s with %s", showType(*v1), showType(*v2)).debugThrow();
            // Allow selecting a subset of enum values
            #pragma GCC diagnostic push
            #pragma GCC diagnostic ignored "-Wswitch-enum"
            switch (v1->type()) {
                case nInt:
                    return v1->integer() < v2->integer();
                case nFloat:
                    return v1->fpoint() < v2->fpoint();
                case nString:
                    return strcmp(v1->c_str(), v2->c_str()) < 0;
                case nPath:
                    // Note: we don't take the accessor into account
                    // since it's not obvious how to compare them in a
                    // reproducible way.
                    return strcmp(v1->payload.path.path, v2->payload.path.path) < 0;
                case nList:
                    // Lexicographic comparison
                    for (size_t i = 0;; i++) {
                        if (i == v2->listSize()) {
                            return false;
                        } else if (i == v1->listSize()) {
                            return true;
                        } else if (!state.eqValues(*v1->listElems()[i], *v2->listElems()[i], pos, errorCtx)) {
                            return (*this)(v1->listElems()[i], v2->listElems()[i], "while comparing two list elements");
                        }
                    }
                default:
                    state.error<EvalError>("cannot compare %s with %s; values of that type are incomparable", showType(*v1), showType(*v2)).debugThrow();
            #pragma GCC diagnostic pop
            }
        } catch (Error & e) {
            if (!errorCtx.empty())
                e.addTrace(nullptr, errorCtx);
            throw;
        }
    }
};


typedef std::list<Value *, gc_allocator<Value *>> ValueList;


static Bindings::const_iterator getAttr(
    EvalState & state,
    Symbol attrSym,
    const Bindings * attrSet,
    std::string_view errorCtx)
{
    auto value = attrSet->find(attrSym);
    if (value == attrSet->end()) {
        state.error<TypeError>("attribute '%s' missing", state.symbols[attrSym]).withTrace(noPos, errorCtx).debugThrow();
    }
    return value;
}

static void prim_genericClosure(EvalState & state, const PosIdx pos, Value * * args, Value & v)
{
    state.forceAttrs(*args[0], noPos, "while evaluating the first argument passed to builtins.genericClosure");

    /* Get the start set. */
    auto startSet = getAttr(state, state.sStartSet, args[0]->attrs(), "in the attrset passed as argument to builtins.genericClosure");

    state.forceList(*startSet->value, noPos, "while evaluating the 'startSet' attribute passed as argument to builtins.genericClosure");

    ValueList workSet;
    for (auto elem : startSet->value->listItems())
        workSet.push_back(elem);

    if (startSet->value->listSize() == 0) {
        v = *startSet->value;
        return;
    }

    /* Get the operator. */
    auto op = getAttr(state, state.sOperator, args[0]->attrs(), "in the attrset passed as argument to builtins.genericClosure");
    state.forceFunction(*op->value, noPos, "while evaluating the 'operator' attribute passed as argument to builtins.genericClosure");

    /* Construct the closure by applying the operator to elements of
       `workSet', adding the result to `workSet', continuing until
       no new elements are found. */
    ValueList res;
    // `doneKeys' doesn't need to be a GC root, because its values are
    // reachable from res.
    auto cmp = CompareValues(state, noPos, "while comparing the `key` attributes of two genericClosure elements");
    std::set<Value *, decltype(cmp)> doneKeys(cmp);
    while (!workSet.empty()) {
        Value * e = *(workSet.begin());
        workSet.pop_front();

        state.forceAttrs(*e, noPos, "while evaluating one of the elements generated by (or initially passed to) builtins.genericClosure");

        auto key = getAttr(state, state.sKey, e->attrs(), "in one of the attrsets generated by (or initially passed to) builtins.genericClosure");
        state.forceValue(*key->value, noPos);

        if (!doneKeys.insert(key->value).second) continue;
        res.push_back(e);

        /* Call the `operator' function with `e' as argument. */
        Value newElements;
        state.callFunction(*op->value, {&e, 1}, newElements, noPos);
        state.forceList(newElements, noPos, "while evaluating the return value of the `operator` passed to builtins.genericClosure");

        /* Add the values returned by the operator to the work set. */
        for (auto elem : newElements.listItems()) {
            state.forceValue(*elem, noPos); // "while evaluating one one of the elements returned by the `operator` passed to builtins.genericClosure");
            workSet.push_back(elem);
        }
    }

    /* Create the result list. */
    auto list = state.buildList(res.size());
    for (const auto & [n, i] : enumerate(res))
        list[n] = i;
    v.mkList(list);
}

static RegisterPrimOp primop_genericClosure(PrimOp {
    .name = "__genericClosure",
    .args = {"attrset"},
    .arity = 1,
    .doc = R"(
      `builtins.genericClosure` iteratively computes the transitive closure over an arbitrary relation defined by a function.

      It takes *attrset* with two attributes named `startSet` and `operator`, and returns a list of attribute sets:

      - `startSet`:
        The initial list of attribute sets.

      - `operator`:
        A function that takes an attribute set and returns a list of attribute sets.
        It defines how each item in the current set is processed and expanded into more items.

      Each attribute set in the list `startSet` and the list returned by `operator` must have an attribute `key`, which must support equality comparison.
      The value of `key` can be one of the following types:

      - [Int](@docroot@/language/types.md#type-int)
      - [Float](@docroot@/language/types.md#type-float)
      - [Boolean](@docroot@/language/types.md#type-boolean)
      - [String](@docroot@/language/types.md#type-string)
      - [Path](@docroot@/language/types.md#type-path)
      - [List](@docroot@/language/types.md#list)

      The result is produced by calling the `operator` on each `item` that has not been called yet, including newly added items, until no new items are added.
      Items are compared by their `key` attribute.

      Common usages are:

      - Generating unique collections of items, such as dependency graphs.
      - Traversing through structures that may contain cycles or loops.
      - Processing data structures with complex internal relationships.

      > **Example**
      >
      > ```nix
      > builtins.genericClosure {
      >   startSet = [ {key = 5;} ];
      >   operator = item: [{
      >     key = if (item.key / 2 ) * 2 == item.key
      >          then item.key / 2
      >          else 3 * item.key + 1;
      >   }];
      > }
      > ```
      >
      > evaluates to
      >
      > ```nix
      > [ { key = 5; } { key = 16; } { key = 8; } { key = 4; } { key = 2; } { key = 1; } ]
      > ```
      )",
    .fun = prim_genericClosure,
});


static RegisterPrimOp primop_break({
    .name = "break",
    .args = {"v"},
    .doc = R"(
      In debug mode (enabled using `--debugger`), pause Nix expression evaluation and enter the REPL.
      Otherwise, return the argument `v`.
    )",
    .fun = [](EvalState & state, const PosIdx pos, Value * * args, Value & v)
    {
        if (state.canDebug()) {
            auto error = Error(ErrorInfo {
                .level = lvlInfo,
                .msg = HintFmt("breakpoint reached"),
                .pos = state.positions[pos],
            });

            state.runDebugRepl(&error);
        }

        // Return the value we were passed.
        v = *args[0];
    }
});

static RegisterPrimOp primop_abort({
    .name = "abort",
    .args = {"s"},
    .doc = R"(
      Abort Nix expression evaluation and print the error message *s*.
    )",
    .fun = [](EvalState & state, const PosIdx pos, Value * * args, Value & v)
    {
        NixStringContext context;
        auto s = state.coerceToString(pos, *args[0], context,
                "while evaluating the error message passed to builtins.abort").toOwned();
        state.error<Abort>("evaluation aborted with the following error message: '%1%'", s).setIsFromExpr().debugThrow();
    }
});

static RegisterPrimOp primop_throw({
    .name = "throw",
    .args = {"s"},
    .doc = R"(
      Throw an error message *s*. This usually aborts Nix expression
      evaluation, but in `nix-env -qa` and other commands that try to
      evaluate a set of derivations to get information about those
      derivations, a derivation that throws an error is silently skipped
      (which is not the case for `abort`).
    )",
    .fun = [](EvalState & state, const PosIdx pos, Value * * args, Value & v)
    {
      NixStringContext context;
      auto s = state.coerceToString(pos, *args[0], context,
              "while evaluating the error message passed to builtin.throw").toOwned();
      state.error<ThrownError>(s).setIsFromExpr().debugThrow();
    }
});

static void prim_addErrorContext(EvalState & state, const PosIdx pos, Value * * args, Value & v)
{
    try {
        state.forceValue(*args[1], pos);
        v = *args[1];
    } catch (Error & e) {
        NixStringContext context;
        auto message = state.coerceToString(pos, *args[0], context,
                "while evaluating the error message passed to builtins.addErrorContext",
                false, false).toOwned();
        e.addTrace(nullptr, HintFmt(message), TracePrint::Always);
        throw;
    }
}

static RegisterPrimOp primop_addErrorContext(PrimOp {
    .name = "__addErrorContext",
    .arity = 2,
    // The normal trace item is redundant
    .addTrace = false,
    .fun = prim_addErrorContext,
});

static void prim_ceil(EvalState & state, const PosIdx pos, Value * * args, Value & v)
{
    auto value = state.forceFloat(*args[0], args[0]->determinePos(pos),
            "while evaluating the first argument passed to builtins.ceil");
    v.mkInt(ceil(value));
}

static RegisterPrimOp primop_ceil({
    .name = "__ceil",
    .args = {"double"},
    .doc = R"(
        Converts an IEEE-754 double-precision floating-point number (*double*) to
        the next higher integer.

        If the datatype is neither an integer nor a "float", an evaluation error will be
        thrown.
    )",
    .fun = prim_ceil,
});

static void prim_floor(EvalState & state, const PosIdx pos, Value * * args, Value & v)
{
    auto value = state.forceFloat(*args[0], args[0]->determinePos(pos), "while evaluating the first argument passed to builtins.floor");
    v.mkInt(floor(value));
}

static RegisterPrimOp primop_floor({
    .name = "__floor",
    .args = {"double"},
    .doc = R"(
        Converts an IEEE-754 double-precision floating-point number (*double*) to
        the next lower integer.

        If the datatype is neither an integer nor a "float", an evaluation error will be
        thrown.
    )",
    .fun = prim_floor,
});

/* Try evaluating the argument. Success => {success=true; value=something;},
 * else => {success=false; value=false;} */
static void prim_tryEval(EvalState & state, const PosIdx pos, Value * * args, Value & v)
{
    auto attrs = state.buildBindings(2);

    /* increment state.trylevel, and decrement it when this function returns. */
    MaintainCount trylevel(state.trylevel);

    ReplExitStatus (* savedDebugRepl)(ref<EvalState> es, const ValMap & extraEnv) = nullptr;
    if (state.debugRepl && state.settings.ignoreExceptionsDuringTry)
    {
        /* to prevent starting the repl from exceptions withing a tryEval, null it. */
        savedDebugRepl = state.debugRepl;
        state.debugRepl = nullptr;
    }

    try {
        state.forceValue(*args[0], pos);
        attrs.insert(state.sValue, args[0]);
        attrs.insert(state.symbols.create("success"), &state.vTrue);
    } catch (AssertionError & e) {
        // `value = false;` is unfortunate but removing it is a breaking change.
        attrs.insert(state.sValue, &state.vFalse);
        attrs.insert(state.symbols.create("success"), &state.vFalse);
    }

    // restore the debugRepl pointer if we saved it earlier.
    if (savedDebugRepl)
        state.debugRepl = savedDebugRepl;

    v.mkAttrs(attrs);
}

static RegisterPrimOp primop_tryEval({
    .name = "__tryEval",
    .args = {"e"},
    .doc = R"(
      Try to shallowly evaluate *e*. Return a set containing the
      attributes `success` (`true` if *e* evaluated successfully,
      `false` if an error was thrown) and `value`, equalling *e* if
      successful and `false` otherwise. `tryEval` will only prevent
      errors created by `throw` or `assert` from being thrown.
      Errors `tryEval` will not catch are for example those created
      by `abort` and type errors generated by builtins. Also note that
      this doesn't evaluate *e* deeply, so `let e = { x = throw ""; };
      in (builtins.tryEval e).success` will be `true`. Using
      `builtins.deepSeq` one can get the expected result:
      `let e = { x = throw ""; }; in
      (builtins.tryEval (builtins.deepSeq e e)).success` will be
      `false`.

      `tryEval` intentionally does not return the error message, because that risks bringing non-determinism into the evaluation result, and it would become very difficult to improve error reporting without breaking existing expressions.
      Instead, use [`builtins.addErrorContext`](@docroot@/language/builtins.md#builtins-addErrorContext) to add context to the error message, and use a Nix unit testing tool for testing.
    )",
    .fun = prim_tryEval,
});

/* Return an environment variable.  Use with care. */
static void prim_getEnv(EvalState & state, const PosIdx pos, Value * * args, Value & v)
{
    std::string name(state.forceStringNoCtx(*args[0], pos, "while evaluating the first argument passed to builtins.getEnv"));
    v.mkString(state.settings.restrictEval || state.settings.pureEval ? "" : getEnv(name).value_or(""));
}

static RegisterPrimOp primop_getEnv({
    .name = "__getEnv",
    .args = {"s"},
    .doc = R"(
      `getEnv` returns the value of the environment variable *s*, or an
      empty string if the variable doesn’t exist. This function should be
      used with care, as it can introduce all sorts of nasty environment
      dependencies in your Nix expression.

      `getEnv` is used in Nix Packages to locate the file
      `~/.nixpkgs/config.nix`, which contains user-local settings for Nix
      Packages. (That is, it does a `getEnv "HOME"` to locate the user’s
      home directory.)
    )",
    .fun = prim_getEnv,
});

/* Evaluate the first argument, then return the second argument. */
static void prim_seq(EvalState & state, const PosIdx pos, Value * * args, Value & v)
{
    state.forceValue(*args[0], pos);
    state.forceValue(*args[1], pos);
    v = *args[1];
}

static RegisterPrimOp primop_seq({
    .name = "__seq",
    .args = {"e1", "e2"},
    .doc = R"(
      Evaluate *e1*, then evaluate and return *e2*. This ensures that a
      computation is strict in the value of *e1*.
    )",
    .fun = prim_seq,
});

/* Evaluate the first argument deeply (i.e. recursing into lists and
   attrsets), then return the second argument. */
static void prim_deepSeq(EvalState & state, const PosIdx pos, Value * * args, Value & v)
{
    state.forceValueDeep(*args[0]);
    state.forceValue(*args[1], pos);
    v = *args[1];
}

static RegisterPrimOp primop_deepSeq({
    .name = "__deepSeq",
    .args = {"e1", "e2"},
    .doc = R"(
      This is like `seq e1 e2`, except that *e1* is evaluated *deeply*:
      if it’s a list or set, its elements or attributes are also
      evaluated recursively.
    )",
    .fun = prim_deepSeq,
});

/* Evaluate the first expression and print it on standard error.  Then
   return the second expression.  Useful for debugging. */
static void prim_trace(EvalState & state, const PosIdx pos, Value * * args, Value & v)
{
    state.forceValue(*args[0], pos);
    if (args[0]->type() == nString)
        printError("trace: %1%", args[0]->string_view());
    else
        printError("trace: %1%", ValuePrinter(state, *args[0]));
    if (state.settings.builtinsTraceDebugger) {
        state.runDebugRepl(nullptr);
    }
    state.forceValue(*args[1], pos);
    v = *args[1];
}

static RegisterPrimOp primop_trace({
    .name = "__trace",
    .args = {"e1", "e2"},
    .doc = R"(
      Evaluate *e1* and print its abstract syntax representation on
      standard error. Then return *e2*. This function is useful for
      debugging.

      If the
      [`debugger-on-trace`](@docroot@/command-ref/conf-file.md#conf-debugger-on-trace)
      option is set to `true` and the `--debugger` flag is given, the
      interactive debugger will be started when `trace` is called (like
      [`break`](@docroot@/language/builtins.md#builtins-break)).
    )",
    .fun = prim_trace,
});

static void prim_warn(EvalState & state, const PosIdx pos, Value * * args, Value & v)
{
    // We only accept a string argument for now. The use case for pretty printing a value is covered by `trace`.
    // By rejecting non-strings we allow future versions to add more features without breaking existing code.
    auto msgStr = state.forceString(*args[0], pos, "while evaluating the first argument; the message passed to builtins.warn");

    {
        BaseError msg(std::string{msgStr});
        msg.atPos(state.positions[pos]);
        auto info = msg.info();
        info.level = lvlWarn;
        info.isFromExpr = true;
        logWarning(info);
    }

    if (state.settings.builtinsAbortOnWarn) {
        // Not an EvalError or subclass, which would cause the error to be stored in the eval cache.
        state.error<EvalBaseError>("aborting to reveal stack trace of warning, as abort-on-warn is set").setIsFromExpr().debugThrow();
    }
    if (state.settings.builtinsTraceDebugger || state.settings.builtinsDebuggerOnWarn) {
        state.runDebugRepl(nullptr);
    }
    state.forceValue(*args[1], pos);
    v = *args[1];
}

static RegisterPrimOp primop_warn({
    .name = "__warn",
    .args = {"e1", "e2"},
    .doc = R"(
      Evaluate *e1*, which must be a string, and print it on standard error as a warning.
      Then return *e2*.
      This function is useful for non-critical situations where attention is advisable.

      If the
      [`debugger-on-trace`](@docroot@/command-ref/conf-file.md#conf-debugger-on-trace)
      or [`debugger-on-warn`](@docroot@/command-ref/conf-file.md#conf-debugger-on-warn)
      option is set to `true` and the `--debugger` flag is given, the
      interactive debugger will be started when `warn` is called (like
      [`break`](@docroot@/language/builtins.md#builtins-break)).

      If the
      [`abort-on-warn`](@docroot@/command-ref/conf-file.md#conf-abort-on-warn)
      option is set, the evaluation will be aborted after the warning is printed.
      This is useful to reveal the stack trace of the warning, when the context is non-interactive and a debugger can not be launched.
    )",
    .fun = prim_warn,
});


/* Takes two arguments and evaluates to the second one. Used as the
 * builtins.traceVerbose implementation when --trace-verbose is not enabled
 */
static void prim_second(EvalState & state, const PosIdx pos, Value * * args, Value & v)
{
    state.forceValue(*args[1], pos);
    v = *args[1];
}

/*************************************************************
 * Derivations
 *************************************************************/

static void derivationStrictInternal(
    EvalState & state,
    const std::string & name,
    const Bindings * attrs,
    Value & v);

/* Construct (as a unobservable side effect) a Nix derivation
   expression that performs the derivation described by the argument
   set.  Returns the original set extended with the following
   attributes: `outPath' containing the primary output path of the
   derivation; `drvPath' containing the path of the Nix expression;
   and `type' set to `derivation' to indicate that this is a
   derivation. */
static void prim_derivationStrict(EvalState & state, const PosIdx pos, Value * * args, Value & v)
{
    state.forceAttrs(*args[0], pos, "while evaluating the argument passed to builtins.derivationStrict");

    auto attrs = args[0]->attrs();

    /* Figure out the name first (for stack backtraces). */
    auto nameAttr = getAttr(state, state.sName, attrs, "in the attrset passed as argument to builtins.derivationStrict");

    std::string drvName;
    try {
        drvName = state.forceStringNoCtx(*nameAttr->value, pos, "while evaluating the `name` attribute passed to builtins.derivationStrict");
    } catch (Error & e) {
        e.addTrace(state.positions[nameAttr->pos], "while evaluating the derivation attribute 'name'");
        throw;
    }

    try {
        derivationStrictInternal(state, drvName, attrs, v);
    } catch (Error & e) {
        Pos pos = state.positions[nameAttr->pos];
        /*
         * Here we make two abuses of the error system
         *
         * 1. We print the location as a string to avoid a code snippet being
         * printed. While the location of the name attribute is a good hint, the
         * exact code there is irrelevant.
         *
         * 2. We mark this trace as a frame trace, meaning that we stop printing
         * less important traces from now on. In particular, this prevents the
         * display of the automatic "while calling builtins.derivationStrict"
         * trace, which is of little use for the public we target here.
         *
         * Please keep in mind that error reporting is done on a best-effort
         * basis in nix. There is no accurate location for a derivation, as it
         * often results from the composition of several functions
         * (derivationStrict, derivation, mkDerivation, mkPythonModule, etc.)
         */
        e.addTrace(nullptr, HintFmt(
                "while evaluating derivation '%s'\n"
                "  whose name attribute is located at %s",
                drvName, pos));
        throw;
    }
}

/**
 * Early validation for the derivation name, for better error message.
 * It is checked again when constructing store paths.
 *
 * @todo Check that the `.drv` suffix also fits.
 */
static void checkDerivationName(EvalState & state, std::string_view drvName)
{
    try {
        checkName(drvName);
    } catch (BadStorePathName & e) {
        // "Please pass a different name": Users may not be aware that they can
        //     pass a different one, in functions like `fetchurl` where the name
        //     is optional.
        // Note that Nixpkgs generally won't trigger this, because `mkDerivation`
        // sanitizes the name.
        state.error<EvalError>("invalid derivation name: %s. Please pass a different '%s'.", Uncolored(e.message()), "name").debugThrow();
    }
}

static void derivationStrictInternal(
    EvalState & state,
    const std::string & drvName,
    const Bindings * attrs,
    Value & v)
{
    checkDerivationName(state, drvName);

    /* Check whether attributes should be passed as a JSON file. */
    using nlohmann::json;
    std::optional<json> jsonObject;
    auto pos = v.determinePos(noPos);
    auto attr = attrs->find(state.sStructuredAttrs);
    if (attr != attrs->end() &&
        state.forceBool(*attr->value, pos,
                        "while evaluating the `__structuredAttrs` "
                        "attribute passed to builtins.derivationStrict"))
        jsonObject = json::object();

    /* Check whether null attributes should be ignored. */
    bool ignoreNulls = false;
    attr = attrs->find(state.sIgnoreNulls);
    if (attr != attrs->end())
        ignoreNulls = state.forceBool(*attr->value, pos, "while evaluating the `__ignoreNulls` attribute " "passed to builtins.derivationStrict");

    /* Build the derivation expression by processing the attributes. */
    Derivation drv;
    drv.name = drvName;

    NixStringContext context;

    bool contentAddressed = false;
    bool isImpure = false;
    std::optional<std::string> outputHash;
    std::optional<HashAlgorithm> outputHashAlgo;
    std::optional<ContentAddressMethod> ingestionMethod;

    StringSet outputs;
    outputs.insert("out");

    for (auto & i : attrs->lexicographicOrder(state.symbols)) {
        if (i->name == state.sIgnoreNulls) continue;
        auto key = state.symbols[i->name];
        vomit("processing attribute '%1%'", key);

        auto handleHashMode = [&](const std::string_view s) {
            if (s == "recursive") {
                // back compat, new name is "nar"
                ingestionMethod = ContentAddressMethod::Raw::NixArchive;
            } else try {
                ingestionMethod = ContentAddressMethod::parse(s);
            } catch (UsageError &) {
                state.error<EvalError>(
                    "invalid value '%s' for 'outputHashMode' attribute", s
                ).atPos(v).debugThrow();
            }
            if (ingestionMethod == ContentAddressMethod::Raw::Text)
                experimentalFeatureSettings.require(Xp::DynamicDerivations);
            if (ingestionMethod == ContentAddressMethod::Raw::Git)
                experimentalFeatureSettings.require(Xp::GitHashing);
        };

        auto handleOutputs = [&](const Strings & ss) {
            outputs.clear();
            for (auto & j : ss) {
                if (outputs.find(j) != outputs.end())
                    state.error<EvalError>("duplicate derivation output '%1%'", j)
                        .atPos(v)
                        .debugThrow();
                /* !!! Check whether j is a valid attribute
                   name. */
                /* Derivations cannot be named ‘drvPath’, because
                   we already have an attribute ‘drvPath’ in
                   the resulting set (see state.sDrvPath). */
                if (j == "drvPath")
                    state.error<EvalError>("invalid derivation output name 'drvPath'")
                        .atPos(v)
                        .debugThrow();
                outputs.insert(j);
            }
            if (outputs.empty())
                state.error<EvalError>("derivation cannot have an empty set of outputs")
                    .atPos(v)
                    .debugThrow();
        };

        try {
            // This try-catch block adds context for most errors.
            // Use this empty error context to signify that we defer to it.
            const std::string_view context_below("");

            if (ignoreNulls) {
                state.forceValue(*i->value, pos);
                if (i->value->type() == nNull) continue;
            }

            if (i->name == state.sContentAddressed && state.forceBool(*i->value, pos, context_below)) {
                contentAddressed = true;
                experimentalFeatureSettings.require(Xp::CaDerivations);
            }

            else if (i->name == state.sImpure && state.forceBool(*i->value, pos, context_below)) {
                isImpure = true;
                experimentalFeatureSettings.require(Xp::ImpureDerivations);
            }

            /* The `args' attribute is special: it supplies the
               command-line arguments to the builder. */
            else if (i->name == state.sArgs) {
                state.forceList(*i->value, pos, context_below);
                for (auto elem : i->value->listItems()) {
                    auto s = state.coerceToString(pos, *elem, context,
                            "while evaluating an element of the argument list",
                            true).toOwned();
                    drv.args.push_back(s);
                }
            }

            /* All other attributes are passed to the builder through
               the environment. */
            else {

                if (jsonObject) {

                    if (i->name == state.sStructuredAttrs) continue;

                    jsonObject->emplace(key, printValueAsJSON(state, true, *i->value, pos, context));

                    if (i->name == state.sBuilder)
                        drv.builder = state.forceString(*i->value, context, pos, context_below);
                    else if (i->name == state.sSystem)
                        drv.platform = state.forceStringNoCtx(*i->value, pos, context_below);
                    else if (i->name == state.sOutputHash)
                        outputHash = state.forceStringNoCtx(*i->value, pos, context_below);
                    else if (i->name == state.sOutputHashAlgo)
                        outputHashAlgo = parseHashAlgoOpt(state.forceStringNoCtx(*i->value, pos, context_below));
                    else if (i->name == state.sOutputHashMode)
                        handleHashMode(state.forceStringNoCtx(*i->value, pos, context_below));
                    else if (i->name == state.sOutputs) {
                        /* Require ‘outputs’ to be a list of strings. */
                        state.forceList(*i->value, pos, context_below);
                        Strings ss;
                        for (auto elem : i->value->listItems())
                            ss.emplace_back(state.forceStringNoCtx(*elem, pos, context_below));
                        handleOutputs(ss);
                    }

                    if (i->name == state.sAllowedReferences)
                        warn("In a derivation named '%s', 'structuredAttrs' disables the effect of the derivation attribute 'allowedReferences'; use 'outputChecks.<output>.allowedReferences' instead", drvName);
                    if (i->name == state.sAllowedRequisites)
                        warn("In a derivation named '%s', 'structuredAttrs' disables the effect of the derivation attribute 'allowedRequisites'; use 'outputChecks.<output>.allowedRequisites' instead", drvName);
                    if (i->name == state.sDisallowedReferences)
                        warn("In a derivation named '%s', 'structuredAttrs' disables the effect of the derivation attribute 'disallowedReferences'; use 'outputChecks.<output>.disallowedReferences' instead", drvName);
                    if (i->name == state.sDisallowedRequisites)
                        warn("In a derivation named '%s', 'structuredAttrs' disables the effect of the derivation attribute 'disallowedRequisites'; use 'outputChecks.<output>.disallowedRequisites' instead", drvName);
                    if (i->name == state.sMaxSize)
                        warn("In a derivation named '%s', 'structuredAttrs' disables the effect of the derivation attribute 'maxSize'; use 'outputChecks.<output>.maxSize' instead", drvName);
                    if (i->name == state.sMaxClosureSize)
                        warn("In a derivation named '%s', 'structuredAttrs' disables the effect of the derivation attribute 'maxClosureSize'; use 'outputChecks.<output>.maxClosureSize' instead", drvName);


                } else {
                    auto s = state.coerceToString(pos, *i->value, context, context_below, true).toOwned();
                    drv.env.emplace(key, s);
                    if (i->name == state.sBuilder) drv.builder = std::move(s);
                    else if (i->name == state.sSystem) drv.platform = std::move(s);
                    else if (i->name == state.sOutputHash) outputHash = std::move(s);
                    else if (i->name == state.sOutputHashAlgo) outputHashAlgo = parseHashAlgoOpt(s);
                    else if (i->name == state.sOutputHashMode) handleHashMode(s);
                    else if (i->name == state.sOutputs)
                        handleOutputs(tokenizeString<Strings>(s));
                }

            }

        } catch (Error & e) {
            e.addTrace(state.positions[i->pos],
                HintFmt("while evaluating attribute '%1%' of derivation '%2%'", key, drvName));
            throw;
        }
    }

    if (jsonObject) {
        drv.env.emplace("__json", jsonObject->dump());
        jsonObject.reset();
    }

    /* Everything in the context of the strings in the derivation
       attributes should be added as dependencies of the resulting
       derivation. */
    for (auto & c : context) {
        std::visit(overloaded {
            /* Since this allows the builder to gain access to every
               path in the dependency graph of the derivation (including
               all outputs), all paths in the graph must be added to
               this derivation's list of inputs to ensure that they are
               available when the builder runs. */
            [&](const NixStringContextElem::DrvDeep & d) {
                /* !!! This doesn't work if readOnlyMode is set. */
                StorePathSet refs;
                state.store->computeFSClosure(d.drvPath, refs);
                for (auto & j : refs) {
                    drv.inputSrcs.insert(j);
                    if (j.isDerivation()) {
                        drv.inputDrvs.map[j].value = state.store->readDerivation(j).outputNames();
                    }
                }
            },
            [&](const NixStringContextElem::Built & b) {
                drv.inputDrvs.ensureSlot(*b.drvPath).value.insert(b.output);
            },
            [&](const NixStringContextElem::Opaque & o) {
                drv.inputSrcs.insert(o.path);
            },
        }, c.raw);
    }

    /* Do we have all required attributes? */
    if (drv.builder == "")
        state.error<EvalError>("required attribute 'builder' missing")
            .atPos(v)
            .debugThrow();

    if (drv.platform == "")
        state.error<EvalError>("required attribute 'system' missing")
            .atPos(v)
            .debugThrow();

    /* Check whether the derivation name is valid. */
    if (isDerivation(drvName) &&
        !(ingestionMethod == ContentAddressMethod::Raw::Text &&
          outputs.size() == 1 &&
          *(outputs.begin()) == "out"))
    {
        state.error<EvalError>(
            "derivation names are allowed to end in '%s' only if they produce a single derivation file",
            drvExtension
        ).atPos(v).debugThrow();
    }

    if (outputHash) {
        /* Handle fixed-output derivations.

           Ignore `__contentAddressed` because fixed output derivations are
           already content addressed. */
        if (outputs.size() != 1 || *(outputs.begin()) != "out")
            state.error<EvalError>(
                "multiple outputs are not supported in fixed-output derivations"
            ).atPos(v).debugThrow();

        auto h = newHashAllowEmpty(*outputHash, outputHashAlgo);

        auto method = ingestionMethod.value_or(ContentAddressMethod::Raw::Flat);

        DerivationOutput::CAFixed dof {
            .ca = ContentAddress {
                .method = std::move(method),
                .hash = std::move(h),
            },
        };

        drv.env["out"] = state.store->printStorePath(dof.path(*state.store, drvName, "out"));
        drv.outputs.insert_or_assign("out", std::move(dof));
    }

    else if (contentAddressed || isImpure) {
        if (contentAddressed && isImpure)
            state.error<EvalError>("derivation cannot be both content-addressed and impure")
                .atPos(v).debugThrow();

        auto ha = outputHashAlgo.value_or(HashAlgorithm::SHA256);
        auto method = ingestionMethod.value_or(ContentAddressMethod::Raw::NixArchive);

        for (auto & i : outputs) {
            drv.env[i] = hashPlaceholder(i);
            if (isImpure)
                drv.outputs.insert_or_assign(i,
                    DerivationOutput::Impure {
                        .method = method,
                        .hashAlgo = ha,
                    });
            else
                drv.outputs.insert_or_assign(i,
                    DerivationOutput::CAFloating {
                        .method = method,
                        .hashAlgo = ha,
                    });
        }
    }

    else {
        /* Compute a hash over the "masked" store derivation, which is
           the final one except that in the list of outputs, the
           output paths are empty strings, and the corresponding
           environment variables have an empty value.  This ensures
           that changes in the set of output names do get reflected in
           the hash. */
        for (auto & i : outputs) {
            drv.env[i] = "";
            drv.outputs.insert_or_assign(i,
                DerivationOutput::Deferred { });
        }

        auto hashModulo = hashDerivationModulo(*state.store, Derivation(drv), true);
        switch (hashModulo.kind) {
        case DrvHash::Kind::Regular:
            for (auto & i : outputs) {
                auto h = get(hashModulo.hashes, i);
                if (!h)
                    state.error<AssertionError>(
                        "derivation produced no hash for output '%s'",
                        i
                    ).atPos(v).debugThrow();
                auto outPath = state.store->makeOutputPath(i, *h, drvName);
                drv.env[i] = state.store->printStorePath(outPath);
                drv.outputs.insert_or_assign(
                    i,
                    DerivationOutput::InputAddressed {
                        .path = std::move(outPath),
                    });
            }
            break;
            ;
        case DrvHash::Kind::Deferred:
            for (auto & i : outputs) {
                drv.outputs.insert_or_assign(i, DerivationOutput::Deferred {});
            }
        }
    }

    /* Write the resulting term into the Nix store directory. */
    auto drvPath = writeDerivation(*state.store, drv, state.repair);
    auto drvPathS = state.store->printStorePath(drvPath);

    printMsg(lvlChatty, "instantiated '%1%' -> '%2%'", drvName, drvPathS);

    /* Optimisation, but required in read-only mode! because in that
       case we don't actually write store derivations, so we can't
       read them later. */
    {
        auto h = hashDerivationModulo(*state.store, drv, false);
        drvHashes.lock()->insert_or_assign(drvPath, h);
    }

    auto result = state.buildBindings(1 + drv.outputs.size());
    result.alloc(state.sDrvPath).mkString(drvPathS, {
        NixStringContextElem::DrvDeep { .drvPath = drvPath },
    });
    for (auto & i : drv.outputs)
        mkOutputString(state, result, drvPath, i);

    v.mkAttrs(result);
}

static RegisterPrimOp primop_derivationStrict(PrimOp {
    .name = "derivationStrict",
    .arity = 1,
    .fun = prim_derivationStrict,
});

/* Return a placeholder string for the specified output that will be
   substituted by the corresponding output path at build time. For
   example, 'placeholder "out"' returns the string
   /1rz4g4znpzjwh1xymhjpm42vipw92pr73vdgl6xs1hycac8kf2n9. At build
   time, any occurrence of this string in an derivation attribute will
   be replaced with the concrete path in the Nix store of the output
   ‘out’. */
static void prim_placeholder(EvalState & state, const PosIdx pos, Value * * args, Value & v)
{
    v.mkString(hashPlaceholder(state.forceStringNoCtx(*args[0], pos, "while evaluating the first argument passed to builtins.placeholder")));
}

static RegisterPrimOp primop_placeholder({
    .name = "placeholder",
    .args = {"output"},
    .doc = R"(
      Return at
<<<<<<< HEAD
      [output placeholder string](@docroot@/store/drv.md#output-placeholder)
=======
      [output placeholder string](@docroot@/store/derivation/index.md#output-placeholder)
>>>>>>> efbd4c1e
      for the specified *output* that will be substituted by the corresponding
      [output path](@docroot@/glossary.md#gloss-output-path)
      at build time.

      Typical outputs would be `"out"`, `"bin"` or `"dev"`.
    )",
    .fun = prim_placeholder,
});


/*************************************************************
 * Paths
 *************************************************************/


/* Convert the argument to a path and then to a string (confusing,
   eh?).  !!! obsolete? */
static void prim_toPath(EvalState & state, const PosIdx pos, Value * * args, Value & v)
{
    NixStringContext context;
    auto path = state.coerceToPath(pos, *args[0], context, "while evaluating the first argument passed to builtins.toPath");
    v.mkString(path.path.abs(), context);
}

static RegisterPrimOp primop_toPath({
    .name = "__toPath",
    .args = {"s"},
    .doc = R"(
      **DEPRECATED.** Use `/. + "/path"` to convert a string into an absolute
      path. For relative paths, use `./. + "/path"`.
    )",
    .fun = prim_toPath,
});

/* Allow a valid store path to be used in an expression.  This is
   useful in some generated expressions such as in nix-push, which
   generates a call to a function with an already existing store path
   as argument.  You don't want to use `toPath' here because it copies
   the path to the Nix store, which yields a copy like
   /nix/store/newhash-oldhash-oldname.  In the past, `toPath' had
   special case behaviour for store paths, but that created weird
   corner cases. */
static void prim_storePath(EvalState & state, const PosIdx pos, Value * * args, Value & v)
{
    if (state.settings.pureEval)
        state.error<EvalError>(
            "'%s' is not allowed in pure evaluation mode",
            "builtins.storePath"
        ).atPos(pos).debugThrow();

    NixStringContext context;
    auto path = state.coerceToPath(pos, *args[0], context, "while evaluating the first argument passed to 'builtins.storePath'").path;
    /* Resolve symlinks in ‘path’, unless ‘path’ itself is a symlink
       directly in the store.  The latter condition is necessary so
       e.g. nix-push does the right thing. */
    if (!state.store->isStorePath(path.abs()))
        path = CanonPath(canonPath(path.abs(), true));
    if (!state.store->isInStore(path.abs()))
        state.error<EvalError>("path '%1%' is not in the Nix store", path)
            .atPos(pos).debugThrow();
    auto path2 = state.store->toStorePath(path.abs()).first;
    if (!settings.readOnlyMode)
        state.store->ensurePath(path2);
    context.insert(NixStringContextElem::Opaque { .path = path2 });
    v.mkString(path.abs(), context);
}

static RegisterPrimOp primop_storePath({
    .name = "__storePath",
    .args = {"path"},
    .doc = R"(
      This function allows you to define a dependency on an already
      existing store path. For example, the derivation attribute `src
      = builtins.storePath /nix/store/f1d18v1y…-source` causes the
      derivation to depend on the specified path, which must exist or
      be substitutable. Note that this differs from a plain path
      (e.g. `src = /nix/store/f1d18v1y…-source`) in that the latter
      causes the path to be *copied* again to the Nix store, resulting
      in a new path (e.g. `/nix/store/ld01dnzc…-source-source`).

      Not available in [pure evaluation mode](@docroot@/command-ref/conf-file.md#conf-pure-eval).

      See also [`builtins.fetchClosure`](#builtins-fetchClosure).
    )",
    .fun = prim_storePath,
});

static void prim_pathExists(EvalState & state, const PosIdx pos, Value * * args, Value & v)
{
    try {
        auto & arg = *args[0];

        /* SourcePath doesn't know about trailing slash. */
        state.forceValue(arg, pos);
        auto mustBeDir = arg.type() == nString
            && (arg.string_view().ends_with("/")
                || arg.string_view().ends_with("/."));

        auto symlinkResolution =
            mustBeDir ? SymlinkResolution::Full : SymlinkResolution::Ancestors;
        auto path = realisePath(state, pos, arg, symlinkResolution);

        auto st = path.maybeLstat();
        auto exists = st && (!mustBeDir || st->type == SourceAccessor::tDirectory);
        v.mkBool(exists);
    } catch (RestrictedPathError & e) {
        v.mkBool(false);
    }
}

static RegisterPrimOp primop_pathExists({
    .name = "__pathExists",
    .args = {"path"},
    .doc = R"(
      Return `true` if the path *path* exists at evaluation time, and
      `false` otherwise.
    )",
    .fun = prim_pathExists,
});

// Ideally, all trailing slashes should have been removed, but it's been like this for
// almost a decade as of writing. Changing it will affect reproducibility.
static std::string_view legacyBaseNameOf(std::string_view path)
{
    if (path.empty())
        return "";

    auto last = path.size() - 1;
    if (path[last] == '/' && last > 0)
        last -= 1;

    auto pos = path.rfind('/', last);
    if (pos == path.npos)
        pos = 0;
    else
        pos += 1;

    return path.substr(pos, last - pos + 1);
}

/* Return the base name of the given string, i.e., everything
   following the last slash. */
static void prim_baseNameOf(EvalState & state, const PosIdx pos, Value * * args, Value & v)
{
    NixStringContext context;
    v.mkString(legacyBaseNameOf(*state.coerceToString(pos, *args[0], context,
            "while evaluating the first argument passed to builtins.baseNameOf",
            false, false)), context);
}

static RegisterPrimOp primop_baseNameOf({
    .name = "baseNameOf",
    .args = {"x"},
    .doc = R"(
      Return the *base name* of either a [path value](@docroot@/language/types.md#type-path) *x* or a string *x*, depending on which type is passed, and according to the following rules.

      For a path value, the *base name* is considered to be the part of the path after the last directory separator, including any file extensions.
      This is the simple case, as path values don't have trailing slashes.

      When the argument is a string, a more involved logic applies. If the string ends with a `/`, only this one final slash is removed.

      After this, the *base name* is returned as previously described, assuming `/` as the directory separator. (Note that evaluation must be platform independent.)

      This is somewhat similar to the [GNU `basename`](https://www.gnu.org/software/coreutils/manual/html_node/basename-invocation.html) command, but GNU `basename` will strip any number of trailing slashes.
    )",
    .fun = prim_baseNameOf,
});

/* Return the directory of the given path, i.e., everything before the
   last slash.  Return either a path or a string depending on the type
   of the argument. */
static void prim_dirOf(EvalState & state, const PosIdx pos, Value * * args, Value & v)
{
    state.forceValue(*args[0], pos);
    if (args[0]->type() == nPath) {
        auto path = args[0]->path();
        v.mkPath(path.path.isRoot() ? path : path.parent());
    } else {
        NixStringContext context;
        auto path = state.coerceToString(pos, *args[0], context,
            "while evaluating the first argument passed to 'builtins.dirOf'",
            false, false);
        auto dir = dirOf(*path);
        v.mkString(dir, context);
    }
}

static RegisterPrimOp primop_dirOf({
    .name = "dirOf",
    .args = {"s"},
    .doc = R"(
      Return the directory part of the string *s*, that is, everything
      before the final slash in the string. This is similar to the GNU
      `dirname` command.
    )",
    .fun = prim_dirOf,
});

/* Return the contents of a file as a string. */
static void prim_readFile(EvalState & state, const PosIdx pos, Value * * args, Value & v)
{
    auto path = realisePath(state, pos, *args[0]);
    auto s = path.readFile();
    if (s.find((char) 0) != std::string::npos)
        state.error<EvalError>(
            "the contents of the file '%1%' cannot be represented as a Nix string",
            path
        ).atPos(pos).debugThrow();
    StorePathSet refs;
    if (state.store->isInStore(path.path.abs())) {
        try {
            refs = state.store->queryPathInfo(state.store->toStorePath(path.path.abs()).first)->references;
        } catch (Error &) { // FIXME: should be InvalidPathError
        }
        // Re-scan references to filter down to just the ones that actually occur in the file.
        auto refsSink = PathRefScanSink::fromPaths(refs);
        refsSink << s;
        refs = refsSink.getResultPaths();
    }
    NixStringContext context;
    for (auto && p : std::move(refs)) {
        context.insert(NixStringContextElem::Opaque {
            .path = std::move((StorePath &&)p),
        });
    }
    v.mkString(s, context);
}

static RegisterPrimOp primop_readFile({
    .name = "__readFile",
    .args = {"path"},
    .doc = R"(
      Return the contents of the file *path* as a string.
    )",
    .fun = prim_readFile,
});

/* Find a file in the Nix search path. Used to implement <x> paths,
   which are desugared to 'findFile __nixPath "x"'. */
static void prim_findFile(EvalState & state, const PosIdx pos, Value * * args, Value & v)
{
    state.forceList(*args[0], pos, "while evaluating the first argument passed to builtins.findFile");

    LookupPath lookupPath;

    for (auto v2 : args[0]->listItems()) {
        state.forceAttrs(*v2, pos, "while evaluating an element of the list passed to builtins.findFile");

        std::string prefix;
        auto i = v2->attrs()->find(state.sPrefix);
        if (i != v2->attrs()->end())
            prefix = state.forceStringNoCtx(*i->value, pos, "while evaluating the `prefix` attribute of an element of the list passed to builtins.findFile");

        i = getAttr(state, state.sPath, v2->attrs(), "in an element of the __nixPath");

        NixStringContext context;
        auto path = state.coerceToString(pos, *i->value, context,
                "while evaluating the `path` attribute of an element of the list passed to builtins.findFile",
                false, false).toOwned();

        try {
            auto rewrites = state.realiseContext(context);
            path = rewriteStrings(path, rewrites);
        } catch (InvalidPathError & e) {
            state.error<EvalError>(
                "cannot find '%1%', since path '%2%' is not valid",
                path,
                e.path
            ).atPos(pos).debugThrow();
        }

        lookupPath.elements.emplace_back(LookupPath::Elem {
            .prefix = LookupPath::Prefix { .s = prefix },
            .path = LookupPath::Path { .s = path },
        });
    }

    auto path = state.forceStringNoCtx(*args[1], pos, "while evaluating the second argument passed to builtins.findFile");

    v.mkPath(state.findFile(lookupPath, path, pos));
}

static RegisterPrimOp primop_findFile(PrimOp {
    .name = "__findFile",
    .args = {"search-path", "lookup-path"},
    .doc = R"(
      Find *lookup-path* in *search-path*.

      [Lookup path](@docroot@/language/constructs/lookup-path.md) expressions are [desugared](https://en.wikipedia.org/wiki/Syntactic_sugar) using this and [`builtins.nixPath`](#builtins-nixPath):

      ```nix
      <nixpkgs>
      ```

      is equivalent to:

      ```nix
      builtins.findFile builtins.nixPath "nixpkgs"
      ```

      A search path is represented as a list of [attribute sets](./types.md#attribute-set) with two attributes:
      - `prefix` is a relative path.
      - `path` denotes a file system location

      Examples of search path attribute sets:

      - ```
        {
          prefix = "";
          path = "/nix/var/nix/profiles/per-user/root/channels";
        }
        ```
      - ```
        {
          prefix = "nixos-config";
          path = "/etc/nixos/configuration.nix";
        }
        ```
      - ```
        {
          prefix = "nixpkgs";
          path = "https://github.com/NixOS/nixpkgs/tarballs/master";
        }
        ```
      - ```
        {
          prefix = "nixpkgs";
          path = "channel:nixpkgs-unstable";
        }
        ```
      - ```
        {
          prefix = "flake-compat";
          path = "flake:github:edolstra/flake-compat";
        }
        ```

      The lookup algorithm checks each entry until a match is found, returning a [path value](@docroot@/language/types.md#type-path) of the match:

      - If a prefix of `lookup-path` matches `prefix`, then the remainder of *lookup-path* (the "suffix") is searched for within the directory denoted by `path`.
        The contents of `path` may need to be downloaded at this point to look inside.

      - If the suffix is found inside that directory, then the entry is a match.
        The combined absolute path of the directory (now downloaded if need be) and the suffix is returned.

      > **Example**
      >
      > A *search-path* value
      >
      > ```
      > [
      >   {
      >     prefix = "";
      >     path = "/home/eelco/Dev";
      >   }
      >   {
      >     prefix = "nixos-config";
      >     path = "/etc/nixos";
      >   }
      > ]
      > ```
      >
      > and a *lookup-path* value `"nixos-config"` will cause Nix to try `/home/eelco/Dev/nixos-config` and `/etc/nixos` in that order and return the first path that exists.

      If `path` starts with `http://` or `https://`, it is interpreted as the URL of a tarball that will be downloaded and unpacked to a temporary location.
      The tarball must consist of a single top-level directory.

      The URLs of the tarballs from the official `nixos.org` channels can be abbreviated as `channel:<channel-name>`.
      See [documentation on `nix-channel`](@docroot@/command-ref/nix-channel.md) for details about channels.

      > **Example**
      >
      > These two search path entries are equivalent:
      >
      > - ```
      >   {
      >     prefix = "nixpkgs";
      >     path = "channel:nixpkgs-unstable";
      >   }
      >   ```
      > - ```
      >   {
      >     prefix = "nixpkgs";
      >     path = "https://nixos.org/channels/nixos-unstable/nixexprs.tar.xz";
      >   }
      >   ```

      Search paths can also point to source trees using [flake URLs](@docroot@/command-ref/new-cli/nix3-flake.md#url-like-syntax).


      > **Example**
      >
      > The search path entry
      >
      > ```
      > {
      >   prefix = "nixpkgs";
      >   path = "flake:nixpkgs";
      > }
      > ```
      > specifies that the prefix `nixpkgs` shall refer to the source tree downloaded from the `nixpkgs` entry in the flake registry.
      >
      > Similarly
      >
      > ```
      > {
      >   prefix = "nixpkgs";
      >   path = "flake:github:nixos/nixpkgs/nixos-22.05";
      > }
      > ```
      >
      > makes `<nixpkgs>` refer to a particular branch of the `NixOS/nixpkgs` repository on GitHub.
    )",
    .fun = prim_findFile,
});

/* Return the cryptographic hash of a file in base-16. */
static void prim_hashFile(EvalState & state, const PosIdx pos, Value * * args, Value & v)
{
    auto algo = state.forceStringNoCtx(*args[0], pos, "while evaluating the first argument passed to builtins.hashFile");
    std::optional<HashAlgorithm> ha = parseHashAlgo(algo);
    if (!ha)
        state.error<EvalError>("unknown hash algorithm '%1%'", algo).atPos(pos).debugThrow();

    auto path = realisePath(state, pos, *args[1]);

    v.mkString(hashString(*ha, path.readFile()).to_string(HashFormat::Base16, false));
}

static RegisterPrimOp primop_hashFile({
    .name = "__hashFile",
    .args = {"type", "p"},
    .doc = R"(
      Return a base-16 representation of the cryptographic hash of the
      file at path *p*. The hash algorithm specified by *type* must be one
      of `"md5"`, `"sha1"`, `"sha256"` or `"sha512"`.
    )",
    .fun = prim_hashFile,
});

static Value * fileTypeToString(EvalState & state, SourceAccessor::Type type)
{
    return
        type == SourceAccessor::Type::tRegular ? &state.vStringRegular :
        type == SourceAccessor::Type::tDirectory ? &state.vStringDirectory :
        type == SourceAccessor::Type::tSymlink ? &state.vStringSymlink :
        &state.vStringUnknown;
}

static void prim_readFileType(EvalState & state, const PosIdx pos, Value * * args, Value & v)
{
    auto path = realisePath(state, pos, *args[0], std::nullopt);
    /* Retrieve the directory entry type and stringize it. */
    v = *fileTypeToString(state, path.lstat().type);
}

static RegisterPrimOp primop_readFileType({
    .name = "__readFileType",
    .args = {"p"},
    .doc = R"(
      Determine the directory entry type of a filesystem node, being
      one of `"directory"`, `"regular"`, `"symlink"`, or `"unknown"`.
    )",
    .fun = prim_readFileType,
});

/* Read a directory (without . or ..) */
static void prim_readDir(EvalState & state, const PosIdx pos, Value * * args, Value & v)
{
    auto path = realisePath(state, pos, *args[0]);

    // Retrieve directory entries for all nodes in a directory.
    // This is similar to `getFileType` but is optimized to reduce system calls
    // on many systems.
    auto entries = path.readDirectory();
    auto attrs = state.buildBindings(entries.size());

    // If we hit unknown directory entry types we may need to fallback to
    // using `getFileType` on some systems.
    // In order to reduce system calls we make each lookup lazy by using
    // `builtins.readFileType` application.
    Value * readFileType = nullptr;

    for (auto & [name, type] : entries) {
        if (!type) {
            auto & attr = attrs.alloc(name);
            // Some filesystems or operating systems may not be able to return
            // detailed node info quickly in this case we produce a thunk to
            // query the file type lazily.
            auto epath = state.allocValue();
            epath->mkPath(path / name);
            if (!readFileType)
                readFileType = &state.getBuiltin("readFileType");
            attr.mkApp(readFileType, epath);
        } else {
            // This branch of the conditional is much more likely.
            // Here we just stringize the directory entry type.
            attrs.insert(state.symbols.create(name), fileTypeToString(state, *type));
        }
    }

    v.mkAttrs(attrs);
}

static RegisterPrimOp primop_readDir({
    .name = "__readDir",
    .args = {"path"},
    .doc = R"(
      Return the contents of the directory *path* as a set mapping
      directory entries to the corresponding file type. For instance, if
      directory `A` contains a regular file `B` and another directory
      `C`, then `builtins.readDir ./A` will return the set

      ```nix
      { B = "regular"; C = "directory"; }
      ```

      The possible values for the file type are `"regular"`,
      `"directory"`, `"symlink"` and `"unknown"`.
    )",
    .fun = prim_readDir,
});

/* Extend single element string context with another output. */
static void prim_outputOf(EvalState & state, const PosIdx pos, Value * * args, Value & v)
{
    SingleDerivedPath drvPath = state.coerceToSingleDerivedPath(pos, *args[0], "while evaluating the first argument to builtins.outputOf");

    OutputNameView outputName = state.forceStringNoCtx(*args[1], pos, "while evaluating the second argument to builtins.outputOf");

    state.mkSingleDerivedPathString(
        SingleDerivedPath::Built {
            .drvPath = make_ref<SingleDerivedPath>(drvPath),
            .output = std::string { outputName },
        },
        v);
}

static RegisterPrimOp primop_outputOf({
    .name = "__outputOf",
    .args = {"derivation-reference", "output-name"},
    .doc = R"(
<<<<<<< HEAD
      Return at
      Return the output path of a derivation, literally or using an
      [input placeholder string](@docroot@/store/drv.md#input-placeholder)
=======
      Return the output path of a derivation, literally or using an
      [input placeholder string](@docroot@/store/derivation/index.md#input-placeholder)
>>>>>>> efbd4c1e
      if needed.

      If the derivation has a statically-known output path (i.e. the derivation output is input-addressed, or fixed content-addresed), the output path will just be returned.
      But if the derivation is content-addressed or if the derivation is itself not-statically produced (i.e. is the output of another derivation), an input placeholder will be returned instead.

      *`derivation reference`* must be a string that may contain a regular store path to a derivation, or may be an input placeholder reference.
      If the derivation is produced by a derivation, you must explicitly select `drv.outPath`.
      This primop can be chained arbitrarily deeply.
      For instance,

      ```nix
      builtins.outputOf
        (builtins.outputOf myDrv "out")
        "out"
      ```

      will return a input placeholder for the output of the output of `myDrv`.

      This primop corresponds to the `^` sigil for [deriving paths](@docroot@/glossary.md#gloss-deriving-paths), e.g. as part of installable syntax on the command line.
    )",
    .fun = prim_outputOf,
    .experimentalFeature = Xp::DynamicDerivations,
});

/*************************************************************
 * Creating files
 *************************************************************/


/* Convert the argument (which can be any Nix expression) to an XML
   representation returned in a string.  Not all Nix expressions can
   be sensibly or completely represented (e.g., functions). */
static void prim_toXML(EvalState & state, const PosIdx pos, Value * * args, Value & v)
{
    std::ostringstream out;
    NixStringContext context;
    printValueAsXML(state, true, false, *args[0], out, context, pos);
    v.mkString(toView(out), context);
}

static RegisterPrimOp primop_toXML({
    .name = "__toXML",
    .args = {"e"},
    .doc = R"(
      Return a string containing an XML representation of *e*. The main
      application for `toXML` is to communicate information with the
      builder in a more structured format than plain environment
      variables.

      Here is an example where this is the case:

      ```nix
      { stdenv, fetchurl, libxslt, jira, uberwiki }:

      stdenv.mkDerivation (rec {
        name = "web-server";

        buildInputs = [ libxslt ];

        builder = builtins.toFile "builder.sh" "
          source $stdenv/setup
          mkdir $out
          echo "$servlets" | xsltproc ${stylesheet} - > $out/server-conf.xml ①
        ";

        stylesheet = builtins.toFile "stylesheet.xsl" ②
         "<?xml version='1.0' encoding='UTF-8'?>
          <xsl:stylesheet xmlns:xsl='http://www.w3.org/1999/XSL/Transform' version='1.0'>
            <xsl:template match='/'>
              <Configure>
                <xsl:for-each select='/expr/list/attrs'>
                  <Call name='addWebApplication'>
                    <Arg><xsl:value-of select=\"attr[@name = 'path']/string/@value\" /></Arg>
                    <Arg><xsl:value-of select=\"attr[@name = 'war']/path/@value\" /></Arg>
                  </Call>
                </xsl:for-each>
              </Configure>
            </xsl:template>
          </xsl:stylesheet>
        ";

        servlets = builtins.toXML [ ③
          { path = "/bugtracker"; war = jira + "/lib/atlassian-jira.war"; }
          { path = "/wiki"; war = uberwiki + "/uberwiki.war"; }
        ];
      })
      ```

      The builder is supposed to generate the configuration file for a
      [Jetty servlet container](http://jetty.mortbay.org/). A servlet
      container contains a number of servlets (`*.war` files) each
      exported under a specific URI prefix. So the servlet configuration
      is a list of sets containing the `path` and `war` of the servlet
      (①). This kind of information is difficult to communicate with the
      normal method of passing information through an environment
      variable, which just concatenates everything together into a
      string (which might just work in this case, but wouldn’t work if
      fields are optional or contain lists themselves). Instead the Nix
      expression is converted to an XML representation with `toXML`,
      which is unambiguous and can easily be processed with the
      appropriate tools. For instance, in the example an XSLT stylesheet
      (at point ②) is applied to it (at point ①) to generate the XML
      configuration file for the Jetty server. The XML representation
      produced at point ③ by `toXML` is as follows:

      ```xml
      <?xml version='1.0' encoding='utf-8'?>
      <expr>
        <list>
          <attrs>
            <attr name="path">
              <string value="/bugtracker" />
            </attr>
            <attr name="war">
              <path value="/nix/store/d1jh9pasa7k2...-jira/lib/atlassian-jira.war" />
            </attr>
          </attrs>
          <attrs>
            <attr name="path">
              <string value="/wiki" />
            </attr>
            <attr name="war">
              <path value="/nix/store/y6423b1yi4sx...-uberwiki/uberwiki.war" />
            </attr>
          </attrs>
        </list>
      </expr>
      ```

      Note that we used the `toFile` built-in to write the builder and
      the stylesheet “inline” in the Nix expression. The path of the
      stylesheet is spliced into the builder using the syntax `xsltproc
      ${stylesheet}`.
    )",
    .fun = prim_toXML,
});

/* Convert the argument (which can be any Nix expression) to a JSON
   string.  Not all Nix expressions can be sensibly or completely
   represented (e.g., functions). */
static void prim_toJSON(EvalState & state, const PosIdx pos, Value * * args, Value & v)
{
    std::ostringstream out;
    NixStringContext context;
    printValueAsJSON(state, true, *args[0], pos, out, context);
    v.mkString(toView(out), context);
}

static RegisterPrimOp primop_toJSON({
    .name = "__toJSON",
    .args = {"e"},
    .doc = R"(
      Return a string containing a JSON representation of *e*. Strings,
      integers, floats, booleans, nulls and lists are mapped to their JSON
      equivalents. Sets (except derivations) are represented as objects.
      Derivations are translated to a JSON string containing the
      derivation’s output path. Paths are copied to the store and
      represented as a JSON string of the resulting store path.
    )",
    .fun = prim_toJSON,
});

/* Parse a JSON string to a value. */
static void prim_fromJSON(EvalState & state, const PosIdx pos, Value * * args, Value & v)
{
    auto s = state.forceStringNoCtx(*args[0], pos, "while evaluating the first argument passed to builtins.fromJSON");
    try {
        parseJSON(state, s, v);
    } catch (JSONParseError &e) {
        e.addTrace(state.positions[pos], "while decoding a JSON string");
        throw;
    }
}

static RegisterPrimOp primop_fromJSON({
    .name = "__fromJSON",
    .args = {"e"},
    .doc = R"(
      Convert a JSON string to a Nix value. For example,

      ```nix
      builtins.fromJSON ''{"x": [1, 2, 3], "y": null}''
      ```

      returns the value `{ x = [ 1 2 3 ]; y = null; }`.
    )",
    .fun = prim_fromJSON,
});

/* Store a string in the Nix store as a source file that can be used
   as an input by derivations. */
static void prim_toFile(EvalState & state, const PosIdx pos, Value * * args, Value & v)
{
    NixStringContext context;
    std::string name(state.forceStringNoCtx(*args[0], pos, "while evaluating the first argument passed to builtins.toFile"));
    std::string contents(state.forceString(*args[1], context, pos, "while evaluating the second argument passed to builtins.toFile"));

    StorePathSet refs;

    for (auto c : context) {
        if (auto p = std::get_if<NixStringContextElem::Opaque>(&c.raw))
            refs.insert(p->path);
        else
            state.error<EvalError>(
                "files created by %1% may not reference derivations, but %2% references %3%",
                "builtins.toFile",
                name,
                c.to_string()
            ).atPos(pos).debugThrow();
    }

    auto storePath = settings.readOnlyMode
        ? state.store->makeFixedOutputPathFromCA(name, TextInfo {
            .hash = hashString(HashAlgorithm::SHA256, contents),
            .references = std::move(refs),
        })
        : ({
            StringSource s { contents };
            state.store->addToStoreFromDump(s, name, FileSerialisationMethod::Flat, ContentAddressMethod::Raw::Text, HashAlgorithm::SHA256, refs, state.repair);
        });

    /* Note: we don't need to add `context' to the context of the
       result, since `storePath' itself has references to the paths
       used in args[1]. */

    /* Add the output of this to the allowed paths. */
    state.allowAndSetStorePathString(storePath, v);
}

static RegisterPrimOp primop_toFile({
    .name = "__toFile",
    .args = {"name", "s"},
    .doc = R"(
      Store the string *s* in a file in the Nix store and return its
      path.  The file has suffix *name*. This file can be used as an
      input to derivations. One application is to write builders
      “inline”. For instance, the following Nix expression combines the
      Nix expression for GNU Hello and its build script into one file:

      ```nix
      { stdenv, fetchurl, perl }:

      stdenv.mkDerivation {
        name = "hello-2.1.1";

        builder = builtins.toFile "builder.sh" "
          source $stdenv/setup

          PATH=$perl/bin:$PATH

          tar xvfz $src
          cd hello-*
          ./configure --prefix=$out
          make
          make install
        ";

        src = fetchurl {
          url = "http://ftp.nluug.nl/pub/gnu/hello/hello-2.1.1.tar.gz";
          sha256 = "1md7jsfd8pa45z73bz1kszpp01yw6x5ljkjk2hx7wl800any6465";
        };
        inherit perl;
      }
      ```

      It is even possible for one file to refer to another, e.g.,

      ```nix
      builder = let
        configFile = builtins.toFile "foo.conf" "
          # This is some dummy configuration file.
          ...
        ";
      in builtins.toFile "builder.sh" "
        source $stdenv/setup
        ...
        cp ${configFile} $out/etc/foo.conf
      ";
      ```

      Note that `${configFile}` is a
      [string interpolation](@docroot@/language/types.md#type-string), so the result of the
      expression `configFile`
      (i.e., a path like `/nix/store/m7p7jfny445k...-foo.conf`) will be
      spliced into the resulting string.

      It is however *not* allowed to have files mutually referring to each
      other, like so:

      ```nix
      let
        foo = builtins.toFile "foo" "...${bar}...";
        bar = builtins.toFile "bar" "...${foo}...";
      in foo
      ```

      This is not allowed because it would cause a cyclic dependency in
      the computation of the cryptographic hashes for `foo` and `bar`.

      It is also not possible to reference the result of a derivation. If
      you are using Nixpkgs, the `writeTextFile` function is able to do
      that.
    )",
    .fun = prim_toFile,
});

bool EvalState::callPathFilter(
    Value * filterFun,
    const SourcePath & path,
    PosIdx pos)
{
    auto st = path.lstat();

    /* Call the filter function.  The first argument is the path, the
       second is a string indicating the type of the file. */
    Value arg1;
    arg1.mkString(path.path.abs());

    // assert that type is not "unknown"
    Value * args []{&arg1, fileTypeToString(*this, st.type)};
    Value res;
    callFunction(*filterFun, args, res, pos);

    return forceBool(res, pos, "while evaluating the return value of the path filter function");
}

static void addPath(
    EvalState & state,
    const PosIdx pos,
    std::string_view name,
    SourcePath path,
    Value * filterFun,
    ContentAddressMethod method,
    const std::optional<Hash> expectedHash,
    Value & v,
    const NixStringContext & context)
{
    try {
        if (path.accessor == state.rootFS && state.store->isInStore(path.path.abs())) {
            // FIXME: handle CA derivation outputs (where path needs to
            // be rewritten to the actual output).
            auto rewrites = state.realiseContext(context);
            path = {path.accessor, CanonPath(rewriteStrings(path.path.abs(), rewrites))};
        }

        std::unique_ptr<PathFilter> filter;
        if (filterFun)
            filter = std::make_unique<PathFilter>([&](const Path & p) {
                auto p2 = CanonPath(p);
                return state.callPathFilter(filterFun, {path.accessor, p2}, pos);
            });

        std::optional<StorePath> expectedStorePath;
        if (expectedHash)
            expectedStorePath = state.store->makeFixedOutputPathFromCA(name, ContentAddressWithReferences::fromParts(
                method,
                *expectedHash,
                {}));

        if (!expectedHash || !state.store->isValidPath(*expectedStorePath)) {
            auto dstPath = fetchToStore(
                *state.store,
                path.resolveSymlinks(),
                settings.readOnlyMode ? FetchMode::DryRun : FetchMode::Copy,
                name,
                method,
                filter.get(),
                state.repair);
            if (expectedHash && expectedStorePath != dstPath)
                state.error<EvalError>(
                    "store path mismatch in (possibly filtered) path added from '%s'",
                    path
                ).atPos(pos).debugThrow();
            state.allowAndSetStorePathString(dstPath, v);
        } else
            state.allowAndSetStorePathString(*expectedStorePath, v);
    } catch (Error & e) {
        e.addTrace(state.positions[pos], "while adding path '%s'", path);
        throw;
    }
}


static void prim_filterSource(EvalState & state, const PosIdx pos, Value * * args, Value & v)
{
    NixStringContext context;
    auto path = state.coerceToPath(pos, *args[1], context,
        "while evaluating the second argument (the path to filter) passed to 'builtins.filterSource'");
    state.forceFunction(*args[0], pos, "while evaluating the first argument passed to builtins.filterSource");

    addPath(state, pos, path.baseName(), path, args[0], ContentAddressMethod::Raw::NixArchive, std::nullopt, v, context);
}

static RegisterPrimOp primop_filterSource({
    .name = "__filterSource",
    .args = {"e1", "e2"},
    .doc = R"(
      > **Warning**
      >
      > `filterSource` should not be used to filter store paths. Since
      > `filterSource` uses the name of the input directory while naming
      > the output directory, doing so will produce a directory name in
      > the form of `<hash2>-<hash>-<name>`, where `<hash>-<name>` is
      > the name of the input directory. Since `<hash>` depends on the
      > unfiltered directory, the name of the output directory will
      > indirectly depend on files that are filtered out by the
      > function. This will trigger a rebuild even when a filtered out
      > file is changed. Use `builtins.path` instead, which allows
      > specifying the name of the output directory.

      This function allows you to copy sources into the Nix store while
      filtering certain files. For instance, suppose that you want to use
      the directory `source-dir` as an input to a Nix expression, e.g.

      ```nix
      stdenv.mkDerivation {
        ...
        src = ./source-dir;
      }
      ```

      However, if `source-dir` is a Subversion working copy, then all
      those annoying `.svn` subdirectories will also be copied to the
      store. Worse, the contents of those directories may change a lot,
      causing lots of spurious rebuilds. With `filterSource` you can
      filter out the `.svn` directories:

      ```nix
      src = builtins.filterSource
        (path: type: type != "directory" || baseNameOf path != ".svn")
        ./source-dir;
      ```

      Thus, the first argument *e1* must be a predicate function that is
      called for each regular file, directory or symlink in the source
      tree *e2*. If the function returns `true`, the file is copied to the
      Nix store, otherwise it is omitted. The function is called with two
      arguments. The first is the full path of the file. The second is a
      string that identifies the type of the file, which is either
      `"regular"`, `"directory"`, `"symlink"` or `"unknown"` (for other
      kinds of files such as device nodes or fifos — but note that those
      cannot be copied to the Nix store, so if the predicate returns
      `true` for them, the copy will fail). If you exclude a directory,
      the entire corresponding subtree of *e2* will be excluded.
    )",
    .fun = prim_filterSource,
});

static void prim_path(EvalState & state, const PosIdx pos, Value * * args, Value & v)
{
    std::optional<SourcePath> path;
    std::string name;
    Value * filterFun = nullptr;
    auto method = ContentAddressMethod::Raw::NixArchive;
    std::optional<Hash> expectedHash;
    NixStringContext context;

    state.forceAttrs(*args[0], pos, "while evaluating the argument passed to 'builtins.path'");

    for (auto & attr : *args[0]->attrs()) {
        auto n = state.symbols[attr.name];
        if (n == "path")
            path.emplace(state.coerceToPath(attr.pos, *attr.value, context, "while evaluating the 'path' attribute passed to 'builtins.path'"));
        else if (attr.name == state.sName)
            name = state.forceStringNoCtx(*attr.value, attr.pos, "while evaluating the `name` attribute passed to builtins.path");
        else if (n == "filter")
            state.forceFunction(*(filterFun = attr.value), attr.pos, "while evaluating the `filter` parameter passed to builtins.path");
        else if (n == "recursive")
            method = state.forceBool(*attr.value, attr.pos, "while evaluating the `recursive` attribute passed to builtins.path")
                ? ContentAddressMethod::Raw::NixArchive
                : ContentAddressMethod::Raw::Flat;
        else if (n == "sha256")
            expectedHash = newHashAllowEmpty(state.forceStringNoCtx(*attr.value, attr.pos, "while evaluating the `sha256` attribute passed to builtins.path"), HashAlgorithm::SHA256);
        else
            state.error<EvalError>(
                "unsupported argument '%1%' to 'builtins.path'",
                state.symbols[attr.name]
            ).atPos(attr.pos).debugThrow();
    }
    if (!path)
        state.error<EvalError>(
            "missing required 'path' attribute in the first argument to 'builtins.path'"
        ).atPos(pos).debugThrow();
    if (name.empty())
        name = path->baseName();

    addPath(state, pos, name, *path, filterFun, method, expectedHash, v, context);
}

static RegisterPrimOp primop_path({
    .name = "__path",
    .args = {"args"},
    .doc = R"(
      An enrichment of the built-in path type, based on the attributes
      present in *args*. All are optional except `path`:

        - path\
          The underlying path.

        - name\
          The name of the path when added to the store. This can used to
          reference paths that have nix-illegal characters in their names,
          like `@`.

        - filter\
          A function of the type expected by [`builtins.filterSource`](#builtins-filterSource),
          with the same semantics.

        - recursive\
          When `false`, when `path` is added to the store it is with a
          flat hash, rather than a hash of the NAR serialization of the
          file. Thus, `path` must refer to a regular file, not a
          directory. This allows similar behavior to `fetchurl`. Defaults
          to `true`.

        - sha256\
          When provided, this is the expected hash of the file at the
          path. Evaluation will fail if the hash is incorrect, and
          providing a hash allows `builtins.path` to be used even when the
          `pure-eval` nix config option is on.
    )",
    .fun = prim_path,
});


/*************************************************************
 * Sets
 *************************************************************/


/* Return the names of the attributes in a set as a sorted list of
   strings. */
static void prim_attrNames(EvalState & state, const PosIdx pos, Value * * args, Value & v)
{
    state.forceAttrs(*args[0], pos, "while evaluating the argument passed to builtins.attrNames");

    auto list = state.buildList(args[0]->attrs()->size());

    for (const auto & [n, i] : enumerate(*args[0]->attrs()))
        (list[n] = state.allocValue())->mkString(state.symbols[i.name]);

    std::sort(list.begin(), list.end(),
              [](Value * v1, Value * v2) { return strcmp(v1->c_str(), v2->c_str()) < 0; });

    v.mkList(list);
}

static RegisterPrimOp primop_attrNames({
    .name = "__attrNames",
    .args = {"set"},
    .doc = R"(
      Return the names of the attributes in the set *set* in an
      alphabetically sorted list. For instance, `builtins.attrNames { y
      = 1; x = "foo"; }` evaluates to `[ "x" "y" ]`.
    )",
    .fun = prim_attrNames,
});

/* Return the values of the attributes in a set as a list, in the same
   order as attrNames. */
static void prim_attrValues(EvalState & state, const PosIdx pos, Value * * args, Value & v)
{
    state.forceAttrs(*args[0], pos, "while evaluating the argument passed to builtins.attrValues");

    auto list = state.buildList(args[0]->attrs()->size());

    for (const auto & [n, i] : enumerate(*args[0]->attrs()))
        list[n] = (Value *) &i;

    std::sort(list.begin(), list.end(),
        [&](Value * v1, Value * v2) {
            std::string_view s1 = state.symbols[((Attr *) v1)->name],
                s2 = state.symbols[((Attr *) v2)->name];
            return s1 < s2;
        });

    for (auto & v : list)
        v = ((Attr *) v)->value;

    v.mkList(list);
}

static RegisterPrimOp primop_attrValues({
    .name = "__attrValues",
    .args = {"set"},
    .doc = R"(
      Return the values of the attributes in the set *set* in the order
      corresponding to the sorted attribute names.
    )",
    .fun = prim_attrValues,
});

/* Dynamic version of the `.' operator. */
void prim_getAttr(EvalState & state, const PosIdx pos, Value * * args, Value & v)
{
    auto attr = state.forceStringNoCtx(*args[0], pos, "while evaluating the first argument passed to builtins.getAttr");
    state.forceAttrs(*args[1], pos, "while evaluating the second argument passed to builtins.getAttr");
    auto i = getAttr(
        state,
        state.symbols.create(attr),
        args[1]->attrs(),
        "in the attribute set under consideration"
    );
    // !!! add to stack trace?
    if (state.countCalls && i->pos) state.attrSelects[i->pos]++;
    state.forceValue(*i->value, pos);
    v = *i->value;
}

static RegisterPrimOp primop_getAttr({
    .name = "__getAttr",
    .args = {"s", "set"},
    .doc = R"(
      `getAttr` returns the attribute named *s* from *set*. Evaluation
      aborts if the attribute doesn’t exist. This is a dynamic version of
      the `.` operator, since *s* is an expression rather than an
      identifier.
    )",
    .fun = prim_getAttr,
});

/* Return position information of the specified attribute. */
static void prim_unsafeGetAttrPos(EvalState & state, const PosIdx pos, Value * * args, Value & v)
{
    auto attr = state.forceStringNoCtx(*args[0], pos, "while evaluating the first argument passed to builtins.unsafeGetAttrPos");
    state.forceAttrs(*args[1], pos, "while evaluating the second argument passed to builtins.unsafeGetAttrPos");
    auto i = args[1]->attrs()->find(state.symbols.create(attr));
    if (i == args[1]->attrs()->end())
        v.mkNull();
    else
        state.mkPos(v, i->pos);
}

static RegisterPrimOp primop_unsafeGetAttrPos(PrimOp {
    .name = "__unsafeGetAttrPos",
    .arity = 2,
    .fun = prim_unsafeGetAttrPos,
});

// access to exact position information (ie, line and colum numbers) is deferred
// due to the cost associated with calculating that information and how rarely
// it is used in practice. this is achieved by creating thunks to otherwise
// inaccessible primops that are not exposed as __op or under builtins to turn
// the internal PosIdx back into a line and column number, respectively. exposing
// these primops in any way would at best be not useful and at worst create wildly
// indeterministic eval results depending on parse order of files.
//
// in a simpler world this would instead be implemented as another kind of thunk,
// but each type of thunk has an associated runtime cost in the current evaluator.
// as with black holes this cost is too high to justify another thunk type to check
// for in the very hot path that is forceValue.
static struct LazyPosAcessors {
    PrimOp primop_lineOfPos{
        .arity = 1,
        .fun = [] (EvalState & state, PosIdx pos, Value * * args, Value & v) {
            v.mkInt(state.positions[PosIdx(args[0]->integer().value)].line);
        }
    };
    PrimOp primop_columnOfPos{
        .arity = 1,
        .fun = [] (EvalState & state, PosIdx pos, Value * * args, Value & v) {
            v.mkInt(state.positions[PosIdx(args[0]->integer().value)].column);
        }
    };

    Value lineOfPos, columnOfPos;

    LazyPosAcessors()
    {
        lineOfPos.mkPrimOp(&primop_lineOfPos);
        columnOfPos.mkPrimOp(&primop_columnOfPos);
    }

    void operator()(EvalState & state, const PosIdx pos, Value & line, Value & column)
    {
        Value * posV = state.allocValue();
        posV->mkInt(pos.id);
        line.mkApp(&lineOfPos, posV);
        column.mkApp(&columnOfPos, posV);
    }
} makeLazyPosAccessors;

void makePositionThunks(EvalState & state, const PosIdx pos, Value & line, Value & column)
{
    makeLazyPosAccessors(state, pos, line, column);
}

/* Dynamic version of the `?' operator. */
static void prim_hasAttr(EvalState & state, const PosIdx pos, Value * * args, Value & v)
{
    auto attr = state.forceStringNoCtx(*args[0], pos, "while evaluating the first argument passed to builtins.hasAttr");
    state.forceAttrs(*args[1], pos, "while evaluating the second argument passed to builtins.hasAttr");
    v.mkBool(args[1]->attrs()->find(state.symbols.create(attr)) != args[1]->attrs()->end());
}

static RegisterPrimOp primop_hasAttr({
    .name = "__hasAttr",
    .args = {"s", "set"},
    .doc = R"(
      `hasAttr` returns `true` if *set* has an attribute named *s*, and
      `false` otherwise. This is a dynamic version of the `?` operator,
      since *s* is an expression rather than an identifier.
    )",
    .fun = prim_hasAttr,
});

/* Determine whether the argument is a set. */
static void prim_isAttrs(EvalState & state, const PosIdx pos, Value * * args, Value & v)
{
    state.forceValue(*args[0], pos);
    v.mkBool(args[0]->type() == nAttrs);
}

static RegisterPrimOp primop_isAttrs({
    .name = "__isAttrs",
    .args = {"e"},
    .doc = R"(
      Return `true` if *e* evaluates to a set, and `false` otherwise.
    )",
    .fun = prim_isAttrs,
});

static void prim_removeAttrs(EvalState & state, const PosIdx pos, Value * * args, Value & v)
{
    state.forceAttrs(*args[0], pos, "while evaluating the first argument passed to builtins.removeAttrs");
    state.forceList(*args[1], pos, "while evaluating the second argument passed to builtins.removeAttrs");

    /* Get the attribute names to be removed.
       We keep them as Attrs instead of Symbols so std::set_difference
       can be used to remove them from attrs[0]. */
    // 64: large enough to fit the attributes of a derivation
    boost::container::small_vector<Attr, 64> names;
    names.reserve(args[1]->listSize());
    for (auto elem : args[1]->listItems()) {
        state.forceStringNoCtx(*elem, pos, "while evaluating the values of the second argument passed to builtins.removeAttrs");
        names.emplace_back(state.symbols.create(elem->string_view()), nullptr);
    }
    std::sort(names.begin(), names.end());

    /* Copy all attributes not in that set.  Note that we don't need
       to sort v.attrs because it's a subset of an already sorted
       vector. */
    auto attrs = state.buildBindings(args[0]->attrs()->size());
    std::set_difference(
        args[0]->attrs()->begin(), args[0]->attrs()->end(),
        names.begin(), names.end(),
        std::back_inserter(attrs));
    v.mkAttrs(attrs.alreadySorted());
}

static RegisterPrimOp primop_removeAttrs({
    .name = "removeAttrs",
    .args = {"set", "list"},
    .doc = R"(
      Remove the attributes listed in *list* from *set*. The attributes
      don’t have to exist in *set*. For instance,

      ```nix
      removeAttrs { x = 1; y = 2; z = 3; } [ "a" "x" "z" ]
      ```

      evaluates to `{ y = 2; }`.
    )",
    .fun = prim_removeAttrs,
});

/* Builds a set from a list specifying (name, value) pairs.  To be
   precise, a list [{name = "name1"; value = value1;} ... {name =
   "nameN"; value = valueN;}] is transformed to {name1 = value1;
   ... nameN = valueN;}.  In case of duplicate occurrences of the same
   name, the first takes precedence. */
static void prim_listToAttrs(EvalState & state, const PosIdx pos, Value * * args, Value & v)
{
    state.forceList(*args[0], pos, "while evaluating the argument passed to builtins.listToAttrs");

    auto attrs = state.buildBindings(args[0]->listSize());

    std::set<Symbol> seen;

    for (auto v2 : args[0]->listItems()) {
        state.forceAttrs(*v2, pos, "while evaluating an element of the list passed to builtins.listToAttrs");

        auto j = getAttr(state, state.sName, v2->attrs(), "in a {name=...; value=...;} pair");

        auto name = state.forceStringNoCtx(*j->value, j->pos, "while evaluating the `name` attribute of an element of the list passed to builtins.listToAttrs");

        auto sym = state.symbols.create(name);
        if (seen.insert(sym).second) {
            auto j2 = getAttr(state, state.sValue, v2->attrs(), "in a {name=...; value=...;} pair");
            attrs.insert(sym, j2->value, j2->pos);
        }
    }

    v.mkAttrs(attrs);
}

static RegisterPrimOp primop_listToAttrs({
    .name = "__listToAttrs",
    .args = {"e"},
    .doc = R"(
      Construct a set from a list specifying the names and values of each
      attribute. Each element of the list should be a set consisting of a
      string-valued attribute `name` specifying the name of the attribute,
      and an attribute `value` specifying its value.

      In case of duplicate occurrences of the same name, the first
      takes precedence.

      Example:

      ```nix
      builtins.listToAttrs
        [ { name = "foo"; value = 123; }
          { name = "bar"; value = 456; }
          { name = "bar"; value = 420; }
        ]
      ```

      evaluates to

      ```nix
      { foo = 123; bar = 456; }
      ```
    )",
    .fun = prim_listToAttrs,
});

static void prim_intersectAttrs(EvalState & state, const PosIdx pos, Value * * args, Value & v)
{
    state.forceAttrs(*args[0], pos, "while evaluating the first argument passed to builtins.intersectAttrs");
    state.forceAttrs(*args[1], pos, "while evaluating the second argument passed to builtins.intersectAttrs");

    auto & left = *args[0]->attrs();
    auto & right = *args[1]->attrs();

    auto attrs = state.buildBindings(std::min(left.size(), right.size()));

    // The current implementation has good asymptotic complexity and is reasonably
    // simple. Further optimization may be possible, but does not seem productive,
    // considering the state of eval performance in 2022.
    //
    // I have looked for reusable and/or standard solutions and these are my
    // findings:
    //
    // STL
    // ===
    // std::set_intersection is not suitable, as it only performs a simultaneous
    // linear scan; not taking advantage of random access. This is O(n + m), so
    // linear in the largest set, which is not acceptable for callPackage in Nixpkgs.
    //
    // Simultaneous scan, with alternating simple binary search
    // ===
    // One alternative algorithm scans the attrsets simultaneously, jumping
    // forward using `lower_bound` in case of inequality. This should perform
    // well on very similar sets, having a local and predictable access pattern.
    // On dissimilar sets, it seems to need more comparisons than the current
    // algorithm, as few consecutive attrs match. `lower_bound` could take
    // advantage of the decreasing remaining search space, but this causes
    // the medians to move, which can mean that they don't stay in the cache
    // like they would with the current naive `find`.
    //
    // Double binary search
    // ===
    // The optimal algorithm may be "Double binary search", which doesn't
    // scan at all, but rather divides both sets simultaneously.
    // See "Fast Intersection Algorithms for Sorted Sequences" by Baeza-Yates et al.
    // https://cs.uwaterloo.ca/~ajsaling/papers/intersection_alg_app10.pdf
    // The only downsides I can think of are not having a linear access pattern
    // for similar sets, and having to maintain a more intricate algorithm.
    //
    // Adaptive
    // ===
    // Finally one could run try a simultaneous scan, count misses and fall back
    // to double binary search when the counter hit some threshold and/or ratio.

    if (left.size() < right.size()) {
        for (auto & l : left) {
            auto r = right.find(l.name);
            if (r != right.end())
                attrs.insert(*r);
        }
    }
    else {
        for (auto & r : right) {
            auto l = left.find(r.name);
            if (l != left.end())
                attrs.insert(r);
        }
    }

    v.mkAttrs(attrs.alreadySorted());
}

static RegisterPrimOp primop_intersectAttrs({
    .name = "__intersectAttrs",
    .args = {"e1", "e2"},
    .doc = R"(
      Return a set consisting of the attributes in the set *e2* which have the
      same name as some attribute in *e1*.

      Performs in O(*n* log *m*) where *n* is the size of the smaller set and *m* the larger set's size.
    )",
    .fun = prim_intersectAttrs,
});

static void prim_catAttrs(EvalState & state, const PosIdx pos, Value * * args, Value & v)
{
    auto attrName = state.symbols.create(state.forceStringNoCtx(*args[0], pos, "while evaluating the first argument passed to builtins.catAttrs"));
    state.forceList(*args[1], pos, "while evaluating the second argument passed to builtins.catAttrs");

    SmallValueVector<nonRecursiveStackReservation> res(args[1]->listSize());
    size_t found = 0;

    for (auto v2 : args[1]->listItems()) {
        state.forceAttrs(*v2, pos, "while evaluating an element in the list passed as second argument to builtins.catAttrs");
        if (auto i = v2->attrs()->get(attrName))
            res[found++] = i->value;
    }

    auto list = state.buildList(found);
    for (unsigned int n = 0; n < found; ++n)
        list[n] = res[n];
    v.mkList(list);
}

static RegisterPrimOp primop_catAttrs({
    .name = "__catAttrs",
    .args = {"attr", "list"},
    .doc = R"(
      Collect each attribute named *attr* from a list of attribute
      sets.  Attrsets that don't contain the named attribute are
      ignored. For example,

      ```nix
      builtins.catAttrs "a" [{a = 1;} {b = 0;} {a = 2;}]
      ```

      evaluates to `[1 2]`.
    )",
    .fun = prim_catAttrs,
});

static void prim_functionArgs(EvalState & state, const PosIdx pos, Value * * args, Value & v)
{
    state.forceValue(*args[0], pos);
    if (args[0]->isPrimOpApp() || args[0]->isPrimOp()) {
        v.mkAttrs(&state.emptyBindings);
        return;
    }
    if (!args[0]->isLambda())
        state.error<TypeError>("'functionArgs' requires a function").atPos(pos).debugThrow();

    if (!args[0]->payload.lambda.fun->hasFormals()) {
        v.mkAttrs(&state.emptyBindings);
        return;
    }

    auto attrs = state.buildBindings(args[0]->payload.lambda.fun->formals->formals.size());
    for (auto & i : args[0]->payload.lambda.fun->formals->formals)
        attrs.insert(i.name, state.getBool(i.def), i.pos);
    v.mkAttrs(attrs);
}

static RegisterPrimOp primop_functionArgs({
    .name = "__functionArgs",
    .args = {"f"},
    .doc = R"(
      Return a set containing the names of the formal arguments expected
      by the function *f*. The value of each attribute is a Boolean
      denoting whether the corresponding argument has a default value. For
      instance, `functionArgs ({ x, y ? 123}: ...) = { x = false; y =
      true; }`.

      "Formal argument" here refers to the attributes pattern-matched by
      the function. Plain lambdas are not included, e.g. `functionArgs (x:
      ...) = { }`.
    )",
    .fun = prim_functionArgs,
});

/*  */
static void prim_mapAttrs(EvalState & state, const PosIdx pos, Value * * args, Value & v)
{
    state.forceAttrs(*args[1], pos, "while evaluating the second argument passed to builtins.mapAttrs");

    auto attrs = state.buildBindings(args[1]->attrs()->size());

    for (auto & i : *args[1]->attrs()) {
        Value * vName = state.allocValue();
        Value * vFun2 = state.allocValue();
        vName->mkString(state.symbols[i.name]);
        vFun2->mkApp(args[0], vName);
        attrs.alloc(i.name).mkApp(vFun2, i.value);
    }

    v.mkAttrs(attrs.alreadySorted());
}

static RegisterPrimOp primop_mapAttrs({
    .name = "__mapAttrs",
    .args = {"f", "attrset"},
    .doc = R"(
      Apply function *f* to every element of *attrset*. For example,

      ```nix
      builtins.mapAttrs (name: value: value * 10) { a = 1; b = 2; }
      ```

      evaluates to `{ a = 10; b = 20; }`.
    )",
    .fun = prim_mapAttrs,
});

static void prim_zipAttrsWith(EvalState & state, const PosIdx pos, Value * * args, Value & v)
{
    // we will first count how many values are present for each given key.
    // we then allocate a single attrset and pre-populate it with lists of
    // appropriate sizes, stash the pointers to the list elements of each,
    // and populate the lists. after that we replace the list in the every
    // attribute with the merge function application. this way we need not
    // use (slightly slower) temporary storage the GC does not know about.

    struct Item
    {
        size_t size = 0;
        size_t pos = 0;
        std::optional<ListBuilder> list;
    };

    std::map<Symbol, Item, std::less<Symbol>, traceable_allocator<std::pair<const Symbol, Item>>> attrsSeen;

    state.forceFunction(*args[0], pos, "while evaluating the first argument passed to builtins.zipAttrsWith");
    state.forceList(*args[1], pos, "while evaluating the second argument passed to builtins.zipAttrsWith");
    const auto listItems = args[1]->listItems();

    for (auto & vElem : listItems) {
        state.forceAttrs(*vElem, noPos, "while evaluating a value of the list passed as second argument to builtins.zipAttrsWith");
        for (auto & attr : *vElem->attrs())
            attrsSeen.try_emplace(attr.name).first->second.size++;
    }

    for (auto & [sym, elem] : attrsSeen)
        elem.list.emplace(state.buildList(elem.size));

    for (auto & vElem : listItems) {
        for (auto & attr : *vElem->attrs()) {
            auto & item = attrsSeen.at(attr.name);
            (*item.list)[item.pos++] = attr.value;
        }
    }

    auto attrs = state.buildBindings(attrsSeen.size());

    for (auto & [sym, elem] : attrsSeen) {
        auto name = state.allocValue();
        name->mkString(state.symbols[sym]);
        auto call1 = state.allocValue();
        call1->mkApp(args[0], name);
        auto call2 = state.allocValue();
        auto arg = state.allocValue();
        arg->mkList(*elem.list);
        call2->mkApp(call1, arg);
        attrs.insert(sym, call2);
    }

    v.mkAttrs(attrs.alreadySorted());
}

static RegisterPrimOp primop_zipAttrsWith({
    .name = "__zipAttrsWith",
    .args = {"f", "list"},
    .doc = R"(
      Transpose a list of attribute sets into an attribute set of lists,
      then apply `mapAttrs`.

      `f` receives two arguments: the attribute name and a non-empty
      list of all values encountered for that attribute name.

      The result is an attribute set where the attribute names are the
      union of the attribute names in each element of `list`. The attribute
      values are the return values of `f`.

      ```nix
      builtins.zipAttrsWith
        (name: values: { inherit name values; })
        [ { a = "x"; } { a = "y"; b = "z"; } ]
      ```

      evaluates to

      ```
      {
        a = { name = "a"; values = [ "x" "y" ]; };
        b = { name = "b"; values = [ "z" ]; };
      }
      ```
    )",
    .fun = prim_zipAttrsWith,
});


/*************************************************************
 * Lists
 *************************************************************/


/* Determine whether the argument is a list. */
static void prim_isList(EvalState & state, const PosIdx pos, Value * * args, Value & v)
{
    state.forceValue(*args[0], pos);
    v.mkBool(args[0]->type() == nList);
}

static RegisterPrimOp primop_isList({
    .name = "__isList",
    .args = {"e"},
    .doc = R"(
      Return `true` if *e* evaluates to a list, and `false` otherwise.
    )",
    .fun = prim_isList,
});

/* Return the n-1'th element of a list. */
static void prim_elemAt(EvalState & state, const PosIdx pos, Value * * args, Value & v)
{
    NixInt::Inner n = state.forceInt(*args[1], pos, "while evaluating the second argument passed to 'builtins.elemAt'").value;
    state.forceList(*args[0], pos, "while evaluating the first argument passed to 'builtins.elemAt'");
    if (n < 0 || (unsigned int) n >= args[0]->listSize())
        state.error<EvalError>(
            "'builtins.elemAt' called with index %d on a list of size %d",
            n,
            args[0]->listSize()
        ).atPos(pos).debugThrow();
    state.forceValue(*args[0]->listElems()[n], pos);
    v = *args[0]->listElems()[n];
}

static RegisterPrimOp primop_elemAt({
    .name = "__elemAt",
    .args = {"xs", "n"},
    .doc = R"(
      Return element *n* from the list *xs*. Elements are counted starting
      from 0. A fatal error occurs if the index is out of bounds.
    )",
    .fun = prim_elemAt,
});

/* Return the first element of a list. */
static void prim_head(EvalState & state, const PosIdx pos, Value * * args, Value & v)
{
    state.forceList(*args[0], pos, "while evaluating the first argument passed to 'builtins.head'");
    if (args[0]->listSize() == 0)
        state.error<EvalError>(
            "'builtins.head' called on an empty list"
        ).atPos(pos).debugThrow();
    state.forceValue(*args[0]->listElems()[0], pos);
    v = *args[0]->listElems()[0];
}

static RegisterPrimOp primop_head({
    .name = "__head",
    .args = {"list"},
    .doc = R"(
      Return the first element of a list; abort evaluation if the argument
      isn’t a list or is an empty list. You can test whether a list is
      empty by comparing it with `[]`.
    )",
    .fun = prim_head,
});

/* Return a list consisting of everything but the first element of
   a list.  Warning: this function takes O(n) time, so you probably
   don't want to use it!  */
static void prim_tail(EvalState & state, const PosIdx pos, Value * * args, Value & v)
{
    state.forceList(*args[0], pos, "while evaluating the first argument passed to 'builtins.tail'");
    if (args[0]->listSize() == 0)
        state.error<EvalError>("'builtins.tail' called on an empty list").atPos(pos).debugThrow();

    auto list = state.buildList(args[0]->listSize() - 1);
    for (const auto & [n, v] : enumerate(list))
        v = args[0]->listElems()[n + 1];
    v.mkList(list);
}

static RegisterPrimOp primop_tail({
    .name = "__tail",
    .args = {"list"},
    .doc = R"(
      Return the list without its first item; abort evaluation if
      the argument isn’t a list or is an empty list.

      > **Warning**
      >
      > This function should generally be avoided since it's inefficient:
      > unlike Haskell's `tail`, it takes O(n) time, so recursing over a
      > list by repeatedly calling `tail` takes O(n^2) time.
    )",
    .fun = prim_tail,
});

/* Apply a function to every element of a list. */
static void prim_map(EvalState & state, const PosIdx pos, Value * * args, Value & v)
{
    state.forceList(*args[1], pos, "while evaluating the second argument passed to builtins.map");

    if (args[1]->listSize() == 0) {
        v = *args[1];
        return;
    }

    state.forceFunction(*args[0], pos, "while evaluating the first argument passed to builtins.map");

    auto list = state.buildList(args[1]->listSize());
    for (const auto & [n, v] : enumerate(list))
        (v = state.allocValue())->mkApp(
            args[0], args[1]->listElems()[n]);
    v.mkList(list);
}

static RegisterPrimOp primop_map({
    .name = "map",
    .args = {"f", "list"},
    .doc = R"(
      Apply the function *f* to each element in the list *list*. For
      example,

      ```nix
      map (x: "foo" + x) [ "bar" "bla" "abc" ]
      ```

      evaluates to `[ "foobar" "foobla" "fooabc" ]`.
    )",
    .fun = prim_map,
});

/* Filter a list using a predicate; that is, return a list containing
   every element from the list for which the predicate function
   returns true. */
static void prim_filter(EvalState & state, const PosIdx pos, Value * * args, Value & v)
{
    state.forceList(*args[1], pos, "while evaluating the second argument passed to builtins.filter");

    if (args[1]->listSize() == 0) {
        v = *args[1];
        return;
    }

    state.forceFunction(*args[0], pos, "while evaluating the first argument passed to builtins.filter");

    SmallValueVector<nonRecursiveStackReservation> vs(args[1]->listSize());
    size_t k = 0;

    bool same = true;
    for (unsigned int n = 0; n < args[1]->listSize(); ++n) {
        Value res;
        state.callFunction(*args[0], *args[1]->listElems()[n], res, noPos);
        if (state.forceBool(res, pos, "while evaluating the return value of the filtering function passed to builtins.filter"))
            vs[k++] = args[1]->listElems()[n];
        else
            same = false;
    }

    if (same)
        v = *args[1];
    else {
        auto list = state.buildList(k);
        for (const auto & [n, v] : enumerate(list)) v = vs[n];
        v.mkList(list);
    }
}

static RegisterPrimOp primop_filter({
    .name = "__filter",
    .args = {"f", "list"},
    .doc = R"(
      Return a list consisting of the elements of *list* for which the
      function *f* returns `true`.
    )",
    .fun = prim_filter,
});

/* Return true if a list contains a given element. */
static void prim_elem(EvalState & state, const PosIdx pos, Value * * args, Value & v)
{
    bool res = false;
    state.forceList(*args[1], pos, "while evaluating the second argument passed to builtins.elem");
    for (auto elem : args[1]->listItems())
        if (state.eqValues(*args[0], *elem, pos, "while searching for the presence of the given element in the list")) {
            res = true;
            break;
        }
    v.mkBool(res);
}

static RegisterPrimOp primop_elem({
    .name = "__elem",
    .args = {"x", "xs"},
    .doc = R"(
      Return `true` if a value equal to *x* occurs in the list *xs*, and
      `false` otherwise.
    )",
    .fun = prim_elem,
});

/* Concatenate a list of lists. */
static void prim_concatLists(EvalState & state, const PosIdx pos, Value * * args, Value & v)
{
    state.forceList(*args[0], pos, "while evaluating the first argument passed to builtins.concatLists");
    state.concatLists(v, args[0]->listSize(), args[0]->listElems(), pos, "while evaluating a value of the list passed to builtins.concatLists");
}

static RegisterPrimOp primop_concatLists({
    .name = "__concatLists",
    .args = {"lists"},
    .doc = R"(
      Concatenate a list of lists into a single list.
    )",
    .fun = prim_concatLists,
});

/* Return the length of a list.  This is an O(1) time operation. */
static void prim_length(EvalState & state, const PosIdx pos, Value * * args, Value & v)
{
    state.forceList(*args[0], pos, "while evaluating the first argument passed to builtins.length");
    v.mkInt(args[0]->listSize());
}

static RegisterPrimOp primop_length({
    .name = "__length",
    .args = {"e"},
    .doc = R"(
      Return the length of the list *e*.
    )",
    .fun = prim_length,
});

/* Reduce a list by applying a binary operator, from left to
   right. The operator is applied strictly. */
static void prim_foldlStrict(EvalState & state, const PosIdx pos, Value * * args, Value & v)
{
    state.forceFunction(*args[0], pos, "while evaluating the first argument passed to builtins.foldlStrict");
    state.forceList(*args[2], pos, "while evaluating the third argument passed to builtins.foldlStrict");

    if (args[2]->listSize()) {
        Value * vCur = args[1];

        for (auto [n, elem] : enumerate(args[2]->listItems())) {
            Value * vs []{vCur, elem};
            vCur = n == args[2]->listSize() - 1 ? &v : state.allocValue();
            state.callFunction(*args[0], vs, *vCur, pos);
        }
        state.forceValue(v, pos);
    } else {
        state.forceValue(*args[1], pos);
        v = *args[1];
    }
}

static RegisterPrimOp primop_foldlStrict({
    .name = "__foldl'",
    .args = {"op", "nul", "list"},
    .doc = R"(
      Reduce a list by applying a binary operator, from left to right,
      e.g. `foldl' op nul [x0 x1 x2 ...] = op (op (op nul x0) x1) x2)
      ...`.

      For example, `foldl' (acc: elem: acc + elem) 0 [1 2 3]` evaluates
      to `6` and `foldl' (acc: elem: { "${elem}" = elem; } // acc) {}
      ["a" "b"]` evaluates to `{ a = "a"; b = "b"; }`.

      The first argument of `op` is the accumulator whereas the second
      argument is the current element being processed. The return value
      of each application of `op` is evaluated immediately, even for
      intermediate values.
    )",
    .fun = prim_foldlStrict,
});

static void anyOrAll(bool any, EvalState & state, const PosIdx pos, Value * * args, Value & v)
{
    state.forceFunction(*args[0], pos, std::string("while evaluating the first argument passed to builtins.") + (any ? "any" : "all"));
    state.forceList(*args[1], pos, std::string("while evaluating the second argument passed to builtins.") + (any ? "any" : "all"));

    std::string_view errorCtx = any
        ? "while evaluating the return value of the function passed to builtins.any"
        : "while evaluating the return value of the function passed to builtins.all";

    Value vTmp;
    for (auto elem : args[1]->listItems()) {
        state.callFunction(*args[0], *elem, vTmp, pos);
        bool res = state.forceBool(vTmp, pos, errorCtx);
        if (res == any) {
            v.mkBool(any);
            return;
        }
    }

    v.mkBool(!any);
}


static void prim_any(EvalState & state, const PosIdx pos, Value * * args, Value & v)
{
    anyOrAll(true, state, pos, args, v);
}

static RegisterPrimOp primop_any({
    .name = "__any",
    .args = {"pred", "list"},
    .doc = R"(
      Return `true` if the function *pred* returns `true` for at least one
      element of *list*, and `false` otherwise.
    )",
    .fun = prim_any,
});

static void prim_all(EvalState & state, const PosIdx pos, Value * * args, Value & v)
{
    anyOrAll(false, state, pos, args, v);
}

static RegisterPrimOp primop_all({
    .name = "__all",
    .args = {"pred", "list"},
    .doc = R"(
      Return `true` if the function *pred* returns `true` for all elements
      of *list*, and `false` otherwise.
    )",
    .fun = prim_all,
});

static void prim_genList(EvalState & state, const PosIdx pos, Value * * args, Value & v)
{
    auto len_ = state.forceInt(*args[1], pos, "while evaluating the second argument passed to builtins.genList").value;

    if (len_ < 0)
        state.error<EvalError>("cannot create list of size %1%", len_).atPos(pos).debugThrow();

    size_t len = size_t(len_);

    // More strict than striclty (!) necessary, but acceptable
    // as evaluating map without accessing any values makes little sense.
    state.forceFunction(*args[0], noPos, "while evaluating the first argument passed to builtins.genList");

    auto list = state.buildList(len);
    for (const auto & [n, v] : enumerate(list)) {
        auto arg = state.allocValue();
        arg->mkInt(n);
        (v = state.allocValue())->mkApp(args[0], arg);
    }
    v.mkList(list);
}

static RegisterPrimOp primop_genList({
    .name = "__genList",
    .args = {"generator", "length"},
    .doc = R"(
      Generate list of size *length*, with each element *i* equal to the
      value returned by *generator* `i`. For example,

      ```nix
      builtins.genList (x: x * x) 5
      ```

      returns the list `[ 0 1 4 9 16 ]`.
    )",
    .fun = prim_genList,
});

static void prim_lessThan(EvalState & state, const PosIdx pos, Value * * args, Value & v);


static void prim_sort(EvalState & state, const PosIdx pos, Value * * args, Value & v)
{
    state.forceList(*args[1], pos, "while evaluating the second argument passed to builtins.sort");

    auto len = args[1]->listSize();
    if (len == 0) {
        v = *args[1];
        return;
    }

    state.forceFunction(*args[0], pos, "while evaluating the first argument passed to builtins.sort");

    auto list = state.buildList(len);
    for (const auto & [n, v] : enumerate(list))
        state.forceValue(*(v = args[1]->listElems()[n]), pos);

    auto comparator = [&](Value * a, Value * b) {
        /* Optimization: if the comparator is lessThan, bypass
           callFunction. */
        if (args[0]->isPrimOp()) {
            auto ptr = args[0]->primOp()->fun.target<decltype(&prim_lessThan)>();
            if (ptr && *ptr == prim_lessThan)
                return CompareValues(state, noPos, "while evaluating the ordering function passed to builtins.sort")(a, b);
        }

        Value * vs[] = {a, b};
        Value vBool;
        state.callFunction(*args[0], vs, vBool, noPos);
        return state.forceBool(vBool, pos, "while evaluating the return value of the sorting function passed to builtins.sort");
    };

    /* FIXME: std::sort can segfault if the comparator is not a strict
       weak ordering. What to do? std::stable_sort() seems more
       resilient, but no guarantees... */
    std::stable_sort(list.begin(), list.end(), comparator);

    v.mkList(list);
}

static RegisterPrimOp primop_sort({
    .name = "__sort",
    .args = {"comparator", "list"},
    .doc = R"(
      Return *list* in sorted order. It repeatedly calls the function
      *comparator* with two elements. The comparator should return `true`
      if the first element is less than the second, and `false` otherwise.
      For example,

      ```nix
      builtins.sort builtins.lessThan [ 483 249 526 147 42 77 ]
      ```

      produces the list `[ 42 77 147 249 483 526 ]`.

      This is a stable sort: it preserves the relative order of elements
      deemed equal by the comparator.
    )",
    .fun = prim_sort,
});

static void prim_partition(EvalState & state, const PosIdx pos, Value * * args, Value & v)
{
    state.forceFunction(*args[0], pos, "while evaluating the first argument passed to builtins.partition");
    state.forceList(*args[1], pos, "while evaluating the second argument passed to builtins.partition");

    auto len = args[1]->listSize();

    ValueVector right, wrong;

    for (unsigned int n = 0; n < len; ++n) {
        auto vElem = args[1]->listElems()[n];
        state.forceValue(*vElem, pos);
        Value res;
        state.callFunction(*args[0], *vElem, res, pos);
        if (state.forceBool(res, pos, "while evaluating the return value of the partition function passed to builtins.partition"))
            right.push_back(vElem);
        else
            wrong.push_back(vElem);
    }

    auto attrs = state.buildBindings(2);

    auto rsize = right.size();
    auto rlist = state.buildList(rsize);
    if (rsize)
        memcpy(rlist.elems, right.data(), sizeof(Value *) * rsize);
    attrs.alloc(state.sRight).mkList(rlist);

    auto wsize = wrong.size();
    auto wlist = state.buildList(wsize);
    if (wsize)
        memcpy(wlist.elems, wrong.data(), sizeof(Value *) * wsize);
    attrs.alloc(state.sWrong).mkList(wlist);

    v.mkAttrs(attrs);
}

static RegisterPrimOp primop_partition({
    .name = "__partition",
    .args = {"pred", "list"},
    .doc = R"(
      Given a predicate function *pred*, this function returns an
      attrset containing a list named `right`, containing the elements
      in *list* for which *pred* returned `true`, and a list named
      `wrong`, containing the elements for which it returned
      `false`. For example,

      ```nix
      builtins.partition (x: x > 10) [1 23 9 3 42]
      ```

      evaluates to

      ```nix
      { right = [ 23 42 ]; wrong = [ 1 9 3 ]; }
      ```
    )",
    .fun = prim_partition,
});

static void prim_groupBy(EvalState & state, const PosIdx pos, Value * * args, Value & v)
{
    state.forceFunction(*args[0], pos, "while evaluating the first argument passed to builtins.groupBy");
    state.forceList(*args[1], pos, "while evaluating the second argument passed to builtins.groupBy");

    ValueVectorMap attrs;

    for (auto vElem : args[1]->listItems()) {
        Value res;
        state.callFunction(*args[0], *vElem, res, pos);
        auto name = state.forceStringNoCtx(res, pos, "while evaluating the return value of the grouping function passed to builtins.groupBy");
        auto sym = state.symbols.create(name);
        auto vector = attrs.try_emplace(sym, ValueVector()).first;
        vector->second.push_back(vElem);
    }

    auto attrs2 = state.buildBindings(attrs.size());

    for (auto & i : attrs) {
        auto size = i.second.size();
        auto list = state.buildList(size);
        memcpy(list.elems, i.second.data(), sizeof(Value *) * size);
        attrs2.alloc(i.first).mkList(list);
    }

    v.mkAttrs(attrs2.alreadySorted());
}

static RegisterPrimOp primop_groupBy({
    .name = "__groupBy",
    .args = {"f", "list"},
    .doc = R"(
      Groups elements of *list* together by the string returned from the
      function *f* called on each element. It returns an attribute set
      where each attribute value contains the elements of *list* that are
      mapped to the same corresponding attribute name returned by *f*.

      For example,

      ```nix
      builtins.groupBy (builtins.substring 0 1) ["foo" "bar" "baz"]
      ```

      evaluates to

      ```nix
      { b = [ "bar" "baz" ]; f = [ "foo" ]; }
      ```
    )",
    .fun = prim_groupBy,
});

static void prim_concatMap(EvalState & state, const PosIdx pos, Value * * args, Value & v)
{
    state.forceFunction(*args[0], pos, "while evaluating the first argument passed to builtins.concatMap");
    state.forceList(*args[1], pos, "while evaluating the second argument passed to builtins.concatMap");
    auto nrLists = args[1]->listSize();

    // List of returned lists before concatenation. References to these Values must NOT be persisted.
    SmallTemporaryValueVector<conservativeStackReservation> lists(nrLists);
    size_t len = 0;

    for (unsigned int n = 0; n < nrLists; ++n) {
        Value * vElem = args[1]->listElems()[n];
        state.callFunction(*args[0], *vElem, lists[n], pos);
        state.forceList(lists[n], lists[n].determinePos(args[0]->determinePos(pos)), "while evaluating the return value of the function passed to builtins.concatMap");
        len += lists[n].listSize();
    }

    auto list = state.buildList(len);
    auto out = list.elems;
    for (unsigned int n = 0, pos = 0; n < nrLists; ++n) {
        auto l = lists[n].listSize();
        if (l)
            memcpy(out + pos, lists[n].listElems(), l * sizeof(Value *));
        pos += l;
    }
    v.mkList(list);
}

static RegisterPrimOp primop_concatMap({
    .name = "__concatMap",
    .args = {"f", "list"},
    .doc = R"(
      This function is equivalent to `builtins.concatLists (map f list)`
      but is more efficient.
    )",
    .fun = prim_concatMap,
});


/*************************************************************
 * Integer arithmetic
 *************************************************************/


static void prim_add(EvalState & state, const PosIdx pos, Value * * args, Value & v)
{
    state.forceValue(*args[0], pos);
    state.forceValue(*args[1], pos);
    if (args[0]->type() == nFloat || args[1]->type() == nFloat)
        v.mkFloat(state.forceFloat(*args[0], pos, "while evaluating the first argument of the addition")
                + state.forceFloat(*args[1], pos, "while evaluating the second argument of the addition"));
    else {
        auto i1 = state.forceInt(*args[0], pos, "while evaluating the first argument of the addition");
        auto i2 = state.forceInt(*args[1], pos, "while evaluating the second argument of the addition");

        auto result_ = i1 + i2;
        if (auto result = result_.valueChecked(); result.has_value()) {
            v.mkInt(*result);
        } else {
            state.error<EvalError>("integer overflow in adding %1% + %2%", i1, i2).atPos(pos).debugThrow();
        }
    }
}

static RegisterPrimOp primop_add({
    .name = "__add",
    .args = {"e1", "e2"},
    .doc = R"(
      Return the sum of the numbers *e1* and *e2*.
    )",
    .fun = prim_add,
});

static void prim_sub(EvalState & state, const PosIdx pos, Value * * args, Value & v)
{
    state.forceValue(*args[0], pos);
    state.forceValue(*args[1], pos);
    if (args[0]->type() == nFloat || args[1]->type() == nFloat)
        v.mkFloat(state.forceFloat(*args[0], pos, "while evaluating the first argument of the subtraction")
                - state.forceFloat(*args[1], pos, "while evaluating the second argument of the subtraction"));
    else {
        auto i1 = state.forceInt(*args[0], pos, "while evaluating the first argument of the subtraction");
        auto i2 = state.forceInt(*args[1], pos, "while evaluating the second argument of the subtraction");

        auto result_ = i1 - i2;

        if (auto result = result_.valueChecked(); result.has_value()) {
            v.mkInt(*result);
        } else {
            state.error<EvalError>("integer overflow in subtracting %1% - %2%", i1, i2).atPos(pos).debugThrow();
        }
    }
}

static RegisterPrimOp primop_sub({
    .name = "__sub",
    .args = {"e1", "e2"},
    .doc = R"(
      Return the difference between the numbers *e1* and *e2*.
    )",
    .fun = prim_sub,
});

static void prim_mul(EvalState & state, const PosIdx pos, Value * * args, Value & v)
{
    state.forceValue(*args[0], pos);
    state.forceValue(*args[1], pos);
    if (args[0]->type() == nFloat || args[1]->type() == nFloat)
        v.mkFloat(state.forceFloat(*args[0], pos, "while evaluating the first of the multiplication")
                * state.forceFloat(*args[1], pos, "while evaluating the second argument of the multiplication"));
    else {
        auto i1 = state.forceInt(*args[0], pos, "while evaluating the first argument of the multiplication");
        auto i2 = state.forceInt(*args[1], pos, "while evaluating the second argument of the multiplication");

        auto result_ = i1 * i2;

        if (auto result = result_.valueChecked(); result.has_value()) {
            v.mkInt(*result);
        } else {
            state.error<EvalError>("integer overflow in multiplying %1% * %2%", i1, i2).atPos(pos).debugThrow();
        }
    }
}

static RegisterPrimOp primop_mul({
    .name = "__mul",
    .args = {"e1", "e2"},
    .doc = R"(
      Return the product of the numbers *e1* and *e2*.
    )",
    .fun = prim_mul,
});

static void prim_div(EvalState & state, const PosIdx pos, Value * * args, Value & v)
{
    state.forceValue(*args[0], pos);
    state.forceValue(*args[1], pos);

    NixFloat f2 = state.forceFloat(*args[1], pos, "while evaluating the second operand of the division");
    if (f2 == 0)
        state.error<EvalError>("division by zero").atPos(pos).debugThrow();

    if (args[0]->type() == nFloat || args[1]->type() == nFloat) {
        v.mkFloat(state.forceFloat(*args[0], pos, "while evaluating the first operand of the division") / f2);
    } else {
        NixInt i1 = state.forceInt(*args[0], pos, "while evaluating the first operand of the division");
        NixInt i2 = state.forceInt(*args[1], pos, "while evaluating the second operand of the division");
        /* Avoid division overflow as it might raise SIGFPE. */
        auto result_ = i1 / i2;
        if (auto result = result_.valueChecked(); result.has_value()) {
            v.mkInt(*result);
        } else {
            state.error<EvalError>("integer overflow in dividing %1% / %2%", i1, i2).atPos(pos).debugThrow();
        }
    }
}

static RegisterPrimOp primop_div({
    .name = "__div",
    .args = {"e1", "e2"},
    .doc = R"(
      Return the quotient of the numbers *e1* and *e2*.
    )",
    .fun = prim_div,
});

static void prim_bitAnd(EvalState & state, const PosIdx pos, Value * * args, Value & v)
{
    auto i1 = state.forceInt(*args[0], pos, "while evaluating the first argument passed to builtins.bitAnd");
    auto i2 = state.forceInt(*args[1], pos, "while evaluating the second argument passed to builtins.bitAnd");
    v.mkInt(i1.value & i2.value);
}

static RegisterPrimOp primop_bitAnd({
    .name = "__bitAnd",
    .args = {"e1", "e2"},
    .doc = R"(
      Return the bitwise AND of the integers *e1* and *e2*.
    )",
    .fun = prim_bitAnd,
});

static void prim_bitOr(EvalState & state, const PosIdx pos, Value * * args, Value & v)
{
    auto i1 = state.forceInt(*args[0], pos, "while evaluating the first argument passed to builtins.bitOr");
    auto i2 = state.forceInt(*args[1], pos, "while evaluating the second argument passed to builtins.bitOr");

    v.mkInt(i1.value | i2.value);
}

static RegisterPrimOp primop_bitOr({
    .name = "__bitOr",
    .args = {"e1", "e2"},
    .doc = R"(
      Return the bitwise OR of the integers *e1* and *e2*.
    )",
    .fun = prim_bitOr,
});

static void prim_bitXor(EvalState & state, const PosIdx pos, Value * * args, Value & v)
{
    auto i1 = state.forceInt(*args[0], pos, "while evaluating the first argument passed to builtins.bitXor");
    auto i2 = state.forceInt(*args[1], pos, "while evaluating the second argument passed to builtins.bitXor");

    v.mkInt(i1.value ^ i2.value);
}

static RegisterPrimOp primop_bitXor({
    .name = "__bitXor",
    .args = {"e1", "e2"},
    .doc = R"(
      Return the bitwise XOR of the integers *e1* and *e2*.
    )",
    .fun = prim_bitXor,
});

static void prim_lessThan(EvalState & state, const PosIdx pos, Value * * args, Value & v)
{
    state.forceValue(*args[0], pos);
    state.forceValue(*args[1], pos);
    // pos is exact here, no need for a message.
    CompareValues comp(state, noPos, "");
    v.mkBool(comp(args[0], args[1]));
}

static RegisterPrimOp primop_lessThan({
    .name = "__lessThan",
    .args = {"e1", "e2"},
    .doc = R"(
      Return `true` if the number *e1* is less than the number *e2*, and
      `false` otherwise. Evaluation aborts if either *e1* or *e2* does not
      evaluate to a number.
    )",
    .fun = prim_lessThan,
});


/*************************************************************
 * String manipulation
 *************************************************************/


/* Convert the argument to a string.  Paths are *not* copied to the
   store, so `toString /foo/bar' yields `"/foo/bar"', not
   `"/nix/store/whatever..."'. */
static void prim_toString(EvalState & state, const PosIdx pos, Value * * args, Value & v)
{
    NixStringContext context;
    auto s = state.coerceToString(pos, *args[0], context,
            "while evaluating the first argument passed to builtins.toString",
            true, false);
    v.mkString(*s, context);
}

static RegisterPrimOp primop_toString({
    .name = "toString",
    .args = {"e"},
    .doc = R"(
      Convert the expression *e* to a string. *e* can be:

        - A string (in which case the string is returned unmodified).

        - A path (e.g., `toString /foo/bar` yields `"/foo/bar"`.

        - A set containing `{ __toString = self: ...; }` or `{ outPath = ...; }`.

        - An integer.

        - A list, in which case the string representations of its elements
          are joined with spaces.

        - A Boolean (`false` yields `""`, `true` yields `"1"`).

        - `null`, which yields the empty string.
    )",
    .fun = prim_toString,
});

/* `substring start len str' returns the substring of `str' starting
   at byte position `min(start, stringLength str)' inclusive and
   ending at `min(start + len, stringLength str)'.  `start' must be
   non-negative. */
static void prim_substring(EvalState & state, const PosIdx pos, Value * * args, Value & v)
{
    NixInt::Inner start = state.forceInt(*args[0], pos, "while evaluating the first argument (the start offset) passed to builtins.substring").value;

    if (start < 0)
        state.error<EvalError>("negative start position in 'substring'").atPos(pos).debugThrow();


    NixInt::Inner len = state.forceInt(*args[1], pos, "while evaluating the second argument (the substring length) passed to builtins.substring").value;

    // Negative length may be idiomatically passed to builtins.substring to get
    // the tail of the string.
    if (len < 0) {
        len = std::numeric_limits<NixInt::Inner>::max();
    }

    // Special-case on empty substring to avoid O(n) strlen
    // This allows for the use of empty substrings to efficently capture string context
    if (len == 0) {
        state.forceValue(*args[2], pos);
        if (args[2]->type() == nString) {
            v.mkString("", args[2]->context());
            return;
        }
    }

    NixStringContext context;
    auto s = state.coerceToString(pos, *args[2], context, "while evaluating the third argument (the string) passed to builtins.substring");

    v.mkString((unsigned int) start >= s->size() ? "" : s->substr(start, len), context);
}

static RegisterPrimOp primop_substring({
    .name = "__substring",
    .args = {"start", "len", "s"},
    .doc = R"(
      Return the substring of *s* from byte position *start*
      (zero-based) up to but not including *start + len*. If *start* is
      greater than the length of the string, an empty string is returned.
      If *start + len* lies beyond the end of the string or *len* is `-1`,
      only the substring up to the end of the string is returned.
      *start* must be non-negative.
      For example,

      ```nix
      builtins.substring 0 3 "nixos"
      ```

      evaluates to `"nix"`.
    )",
    .fun = prim_substring,
});

static void prim_stringLength(EvalState & state, const PosIdx pos, Value * * args, Value & v)
{
    NixStringContext context;
    auto s = state.coerceToString(pos, *args[0], context, "while evaluating the argument passed to builtins.stringLength");
    v.mkInt(NixInt::Inner(s->size()));
}

static RegisterPrimOp primop_stringLength({
    .name = "__stringLength",
    .args = {"e"},
    .doc = R"(
      Return the number of bytes of the string *e*. If *e* is not a string,
      evaluation is aborted.
    )",
    .fun = prim_stringLength,
});

/* Return the cryptographic hash of a string in base-16. */
static void prim_hashString(EvalState & state, const PosIdx pos, Value * * args, Value & v)
{
    auto algo = state.forceStringNoCtx(*args[0], pos, "while evaluating the first argument passed to builtins.hashString");
    std::optional<HashAlgorithm> ha = parseHashAlgo(algo);
    if (!ha)
        state.error<EvalError>("unknown hash algorithm '%1%'", algo).atPos(pos).debugThrow();

    NixStringContext context; // discarded
    auto s = state.forceString(*args[1], context, pos, "while evaluating the second argument passed to builtins.hashString");

    v.mkString(hashString(*ha, s).to_string(HashFormat::Base16, false));
}

static RegisterPrimOp primop_hashString({
    .name = "__hashString",
    .args = {"type", "s"},
    .doc = R"(
      Return a base-16 representation of the cryptographic hash of string
      *s*. The hash algorithm specified by *type* must be one of `"md5"`,
      `"sha1"`, `"sha256"` or `"sha512"`.
    )",
    .fun = prim_hashString,
});

static void prim_convertHash(EvalState & state, const PosIdx pos, Value * * args, Value & v)
{
    state.forceAttrs(*args[0], pos, "while evaluating the first argument passed to builtins.convertHash");
    auto inputAttrs = args[0]->attrs();

    auto iteratorHash = getAttr(state, state.symbols.create("hash"), inputAttrs, "while locating the attribute 'hash'");
    auto hash = state.forceStringNoCtx(*iteratorHash->value, pos, "while evaluating the attribute 'hash'");

    auto iteratorHashAlgo = inputAttrs->get(state.symbols.create("hashAlgo"));
    std::optional<HashAlgorithm> ha = std::nullopt;
    if (iteratorHashAlgo)
        ha = parseHashAlgo(state.forceStringNoCtx(*iteratorHashAlgo->value, pos, "while evaluating the attribute 'hashAlgo'"));

    auto iteratorToHashFormat = getAttr(state, state.symbols.create("toHashFormat"), args[0]->attrs(), "while locating the attribute 'toHashFormat'");
    HashFormat hf = parseHashFormat(state.forceStringNoCtx(*iteratorToHashFormat->value, pos, "while evaluating the attribute 'toHashFormat'"));

    v.mkString(Hash::parseAny(hash, ha).to_string(hf, hf == HashFormat::SRI));
}

static RegisterPrimOp primop_convertHash({
    .name = "__convertHash",
    .args = {"args"},
    .doc = R"(
      Return the specified representation of a hash string, based on the attributes presented in *args*:

      - `hash`

        The hash to be converted.
        The hash format is detected automatically.

      - `hashAlgo`

        The algorithm used to create the hash. Must be one of
        - `"md5"`
        - `"sha1"`
        - `"sha256"`
        - `"sha512"`

        The attribute may be omitted when `hash` is an [SRI hash](https://www.w3.org/TR/SRI/#the-integrity-attribute) or when the hash is prefixed with the hash algorithm name followed by a colon.
        That `<hashAlgo>:<hashBody>` syntax is supported for backwards compatibility with existing tooling.

      - `toHashFormat`

        The format of the resulting hash. Must be one of
        - `"base16"`
        - `"nix32"`
        - `"base32"` (deprecated alias for `"nix32"`)
        - `"base64"`
        - `"sri"`

      The result hash is the *toHashFormat* representation of the hash *hash*.

      > **Example**
      >
      >   Convert a SHA256 hash in Base16 to SRI:
      >
      > ```nix
      > builtins.convertHash {
      >   hash = "e3b0c44298fc1c149afbf4c8996fb92427ae41e4649b934ca495991b7852b855";
      >   toHashFormat = "sri";
      >   hashAlgo = "sha256";
      > }
      > ```
      >
      >     "sha256-47DEQpj8HBSa+/TImW+5JCeuQeRkm5NMpJWZG3hSuFU="

      > **Example**
      >
      >   Convert a SHA256 hash in SRI to Base16:
      >
      > ```nix
      > builtins.convertHash {
      >   hash = "sha256-47DEQpj8HBSa+/TImW+5JCeuQeRkm5NMpJWZG3hSuFU=";
      >   toHashFormat = "base16";
      > }
      > ```
      >
      >     "e3b0c44298fc1c149afbf4c8996fb92427ae41e4649b934ca495991b7852b855"

      > **Example**
      >
      >   Convert a hash in the form `<hashAlgo>:<hashBody>` in Base16 to SRI:
      >
      > ```nix
      > builtins.convertHash {
      >   hash = "sha256:e3b0c44298fc1c149afbf4c8996fb92427ae41e4649b934ca495991b7852b855";
      >   toHashFormat = "sri";
      > }
      > ```
      >
      >     "sha256-47DEQpj8HBSa+/TImW+5JCeuQeRkm5NMpJWZG3hSuFU="
    )",
    .fun = prim_convertHash,
});

struct RegexCache
{
    struct State
    {
        // TODO use C++20 transparent comparison when available
        std::unordered_map<std::string_view, std::regex> cache;
        std::list<std::string> keys;
    };

    Sync<State> state_;

    std::regex get(std::string_view re)
    {
        auto state(state_.lock());
        auto it = state->cache.find(re);
        if (it != state->cache.end())
            return it->second;
        state->keys.emplace_back(re);
        return state->cache.emplace(state->keys.back(), std::regex(state->keys.back(), std::regex::extended)).first->second;
    }
};

std::shared_ptr<RegexCache> makeRegexCache()
{
    return std::make_shared<RegexCache>();
}

void prim_match(EvalState & state, const PosIdx pos, Value * * args, Value & v)
{
    auto re = state.forceStringNoCtx(*args[0], pos, "while evaluating the first argument passed to builtins.match");

    try {

        auto regex = state.regexCache->get(re);

        NixStringContext context;
        const auto str = state.forceString(*args[1], context, pos, "while evaluating the second argument passed to builtins.match");

        std::cmatch match;
        if (!std::regex_match(str.begin(), str.end(), match, regex)) {
            v.mkNull();
            return;
        }

        // the first match is the whole string
        auto list = state.buildList(match.size() - 1);
        for (const auto & [i, v2] : enumerate(list))
            if (!match[i + 1].matched)
                v2 = &state.vNull;
            else
                v2 = mkString(state, match[i + 1]);
        v.mkList(list);

    } catch (std::regex_error & e) {
        if (e.code() == std::regex_constants::error_space) {
            // limit is _GLIBCXX_REGEX_STATE_LIMIT for libstdc++
            state.error<EvalError>("memory limit exceeded by regular expression '%s'", re)
                .atPos(pos)
                .debugThrow();
        } else
            state.error<EvalError>("invalid regular expression '%s'", re)
                .atPos(pos)
                .debugThrow();
    }
}

static RegisterPrimOp primop_match({
    .name = "__match",
    .args = {"regex", "str"},
    .doc = R"s(
      Returns a list if the [extended POSIX regular
      expression](http://pubs.opengroup.org/onlinepubs/9699919799/basedefs/V1_chap09.html#tag_09_04)
      *regex* matches *str* precisely, otherwise returns `null`. Each item
      in the list is a regex group.

      ```nix
      builtins.match "ab" "abc"
      ```

      Evaluates to `null`.

      ```nix
      builtins.match "abc" "abc"
      ```

      Evaluates to `[ ]`.

      ```nix
      builtins.match "a(b)(c)" "abc"
      ```

      Evaluates to `[ "b" "c" ]`.

      ```nix
      builtins.match "[[:space:]]+([[:upper:]]+)[[:space:]]+" "  FOO   "
      ```

      Evaluates to `[ "FOO" ]`.
    )s",
    .fun = prim_match,
});

/* Split a string with a regular expression, and return a list of the
   non-matching parts interleaved by the lists of the matching groups. */
void prim_split(EvalState & state, const PosIdx pos, Value * * args, Value & v)
{
    auto re = state.forceStringNoCtx(*args[0], pos, "while evaluating the first argument passed to builtins.split");

    try {

        auto regex = state.regexCache->get(re);

        NixStringContext context;
        const auto str = state.forceString(*args[1], context, pos, "while evaluating the second argument passed to builtins.split");

        auto begin = std::cregex_iterator(str.begin(), str.end(), regex);
        auto end = std::cregex_iterator();

        // Any matches results are surrounded by non-matching results.
        const size_t len = std::distance(begin, end);
        auto list = state.buildList(2 * len + 1);
        size_t idx = 0;

        if (len == 0) {
            list[0] = args[1];
            v.mkList(list);
            return;
        }

        for (auto i = begin; i != end; ++i) {
            assert(idx <= 2 * len + 1 - 3);
            const auto & match = *i;

            // Add a string for non-matched characters.
            list[idx++] = mkString(state, match.prefix());

            // Add a list for matched substrings.
            const size_t slen = match.size() - 1;

            // Start at 1, beacause the first match is the whole string.
            auto list2 = state.buildList(slen);
            for (const auto & [si, v2] : enumerate(list2)) {
                if (!match[si + 1].matched)
                    v2 = &state.vNull;
                else
                    v2 = mkString(state, match[si + 1]);
            }

            (list[idx++] = state.allocValue())->mkList(list2);

            // Add a string for non-matched suffix characters.
            if (idx == 2 * len)
                list[idx++] = mkString(state, match.suffix());
        }

        assert(idx == 2 * len + 1);

        v.mkList(list);

    } catch (std::regex_error & e) {
        if (e.code() == std::regex_constants::error_space) {
            // limit is _GLIBCXX_REGEX_STATE_LIMIT for libstdc++
            state.error<EvalError>("memory limit exceeded by regular expression '%s'", re)
                .atPos(pos)
                .debugThrow();
        } else
            state.error<EvalError>("invalid regular expression '%s'", re)
                .atPos(pos)
                .debugThrow();
    }
}

static RegisterPrimOp primop_split({
    .name = "__split",
    .args = {"regex", "str"},
    .doc = R"s(
      Returns a list composed of non matched strings interleaved with the
      lists of the [extended POSIX regular
      expression](http://pubs.opengroup.org/onlinepubs/9699919799/basedefs/V1_chap09.html#tag_09_04)
      *regex* matches of *str*. Each item in the lists of matched
      sequences is a regex group.

      ```nix
      builtins.split "(a)b" "abc"
      ```

      Evaluates to `[ "" [ "a" ] "c" ]`.

      ```nix
      builtins.split "([ac])" "abc"
      ```

      Evaluates to `[ "" [ "a" ] "b" [ "c" ] "" ]`.

      ```nix
      builtins.split "(a)|(c)" "abc"
      ```

      Evaluates to `[ "" [ "a" null ] "b" [ null "c" ] "" ]`.

      ```nix
      builtins.split "([[:upper:]]+)" " FOO "
      ```

      Evaluates to `[ " " [ "FOO" ] " " ]`.
    )s",
    .fun = prim_split,
});

static void prim_concatStringsSep(EvalState & state, const PosIdx pos, Value * * args, Value & v)
{
    NixStringContext context;

    auto sep = state.forceString(*args[0], context, pos, "while evaluating the first argument (the separator string) passed to builtins.concatStringsSep");
    state.forceList(*args[1], pos, "while evaluating the second argument (the list of strings to concat) passed to builtins.concatStringsSep");

    std::string res;
    res.reserve((args[1]->listSize() + 32) * sep.size());
    bool first = true;

    for (auto elem : args[1]->listItems()) {
        if (first) first = false; else res += sep;
        res += *state.coerceToString(pos, *elem, context, "while evaluating one element of the list of strings to concat passed to builtins.concatStringsSep");
    }

    v.mkString(res, context);
}

static RegisterPrimOp primop_concatStringsSep({
    .name = "__concatStringsSep",
    .args = {"separator", "list"},
    .doc = R"(
      Concatenate a list of strings with a separator between each
      element, e.g. `concatStringsSep "/" ["usr" "local" "bin"] ==
      "usr/local/bin"`.
    )",
    .fun = prim_concatStringsSep,
});

static void prim_replaceStrings(EvalState & state, const PosIdx pos, Value * * args, Value & v)
{
    state.forceList(*args[0], pos, "while evaluating the first argument passed to builtins.replaceStrings");
    state.forceList(*args[1], pos, "while evaluating the second argument passed to builtins.replaceStrings");
    if (args[0]->listSize() != args[1]->listSize())
        state.error<EvalError>(
            "'from' and 'to' arguments passed to builtins.replaceStrings have different lengths"
        ).atPos(pos).debugThrow();

    std::vector<std::string> from;
    from.reserve(args[0]->listSize());
    for (auto elem : args[0]->listItems())
        from.emplace_back(state.forceString(*elem, pos, "while evaluating one of the strings to replace passed to builtins.replaceStrings"));

    std::unordered_map<size_t, std::string> cache;
    auto to = args[1]->listItems();

    NixStringContext context;
    auto s = state.forceString(*args[2], context, pos, "while evaluating the third argument passed to builtins.replaceStrings");

    std::string res;
    // Loops one past last character to handle the case where 'from' contains an empty string.
    for (size_t p = 0; p <= s.size(); ) {
        bool found = false;
        auto i = from.begin();
        auto j = to.begin();
        size_t j_index = 0;
        for (; i != from.end(); ++i, ++j, ++j_index)
            if (s.compare(p, i->size(), *i) == 0) {
                found = true;
                auto v = cache.find(j_index);
                if (v == cache.end()) {
                    NixStringContext ctx;
                    auto ts = state.forceString(**j, ctx, pos, "while evaluating one of the replacement strings passed to builtins.replaceStrings");
                    v = (cache.emplace(j_index, ts)).first;
                    for (auto& path : ctx)
                        context.insert(path);
                }
                res += v->second;
                if (i->empty()) {
                    if (p < s.size())
                        res += s[p];
                    p++;
                } else {
                    p += i->size();
                }
                break;
            }
        if (!found) {
            if (p < s.size())
                res += s[p];
            p++;
        }
    }

    v.mkString(res, context);
}

static RegisterPrimOp primop_replaceStrings({
    .name = "__replaceStrings",
    .args = {"from", "to", "s"},
    .doc = R"(
      Given string *s*, replace every occurrence of the strings in *from*
      with the corresponding string in *to*.

      The argument *to* is lazy, that is, it is only evaluated when its corresponding pattern in *from* is matched in the string *s*

      Example:

      ```nix
      builtins.replaceStrings ["oo" "a"] ["a" "i"] "foobar"
      ```

      evaluates to `"fabir"`.
    )",
    .fun = prim_replaceStrings,
});


/*************************************************************
 * Versions
 *************************************************************/


static void prim_parseDrvName(EvalState & state, const PosIdx pos, Value * * args, Value & v)
{
    auto name = state.forceStringNoCtx(*args[0], pos, "while evaluating the first argument passed to builtins.parseDrvName");
    DrvName parsed(name);
    auto attrs = state.buildBindings(2);
    attrs.alloc(state.sName).mkString(parsed.name);
    attrs.alloc("version").mkString(parsed.version);
    v.mkAttrs(attrs);
}

static RegisterPrimOp primop_parseDrvName({
    .name = "__parseDrvName",
    .args = {"s"},
    .doc = R"(
      Split the string *s* into a package name and version. The package
      name is everything up to but not including the first dash not followed
      by a letter, and the version is everything following that dash. The
      result is returned in a set `{ name, version }`. Thus,
      `builtins.parseDrvName "nix-0.12pre12876"` returns `{ name =
      "nix"; version = "0.12pre12876"; }`.
    )",
    .fun = prim_parseDrvName,
});

static void prim_compareVersions(EvalState & state, const PosIdx pos, Value * * args, Value & v)
{
    auto version1 = state.forceStringNoCtx(*args[0], pos, "while evaluating the first argument passed to builtins.compareVersions");
    auto version2 = state.forceStringNoCtx(*args[1], pos, "while evaluating the second argument passed to builtins.compareVersions");
    auto result = compareVersions(version1, version2);
    v.mkInt(result < 0 ? -1 : result > 0 ? 1 : 0);
}

static RegisterPrimOp primop_compareVersions({
    .name = "__compareVersions",
    .args = {"s1", "s2"},
    .doc = R"(
      Compare two strings representing versions and return `-1` if
      version *s1* is older than version *s2*, `0` if they are the same,
      and `1` if *s1* is newer than *s2*. The version comparison
      algorithm is the same as the one used by [`nix-env
      -u`](../command-ref/nix-env.md#operation---upgrade).
    )",
    .fun = prim_compareVersions,
});

static void prim_splitVersion(EvalState & state, const PosIdx pos, Value * * args, Value & v)
{
    auto version = state.forceStringNoCtx(*args[0], pos, "while evaluating the first argument passed to builtins.splitVersion");
    auto iter = version.cbegin();
    Strings components;
    while (iter != version.cend()) {
        auto component = nextComponent(iter, version.cend());
        if (component.empty())
            break;
        components.emplace_back(component);
    }
    auto list = state.buildList(components.size());
    for (const auto & [n, component] : enumerate(components))
        (list[n] = state.allocValue())->mkString(std::move(component));
    v.mkList(list);
}

static RegisterPrimOp primop_splitVersion({
    .name = "__splitVersion",
    .args = {"s"},
    .doc = R"(
      Split a string representing a version into its components, by the
      same version splitting logic underlying the version comparison in
      [`nix-env -u`](../command-ref/nix-env.md#operation---upgrade).
    )",
    .fun = prim_splitVersion,
});


/*************************************************************
 * Primop registration
 *************************************************************/


RegisterPrimOp::PrimOps * RegisterPrimOp::primOps;


RegisterPrimOp::RegisterPrimOp(PrimOp && primOp)
{
    if (!primOps) primOps = new PrimOps;
    primOps->push_back(std::move(primOp));
}


void EvalState::createBaseEnv()
{
    baseEnv.up = 0;

    /* Add global constants such as `true' to the base environment. */
    Value v;

    /* `builtins' must be first! */
    v.mkAttrs(buildBindings(128).finish());
    addConstant("builtins", v, {
        .type = nAttrs,
        .doc = R"(
          Contains all the built-in functions and values.

          Since built-in functions were added over time, [testing for attributes](./operators.md#has-attribute) in `builtins` can be used for graceful fallback on older Nix installations:

          ```nix
          # if hasContext is not available, we assume `s` has a context
          if builtins ? hasContext then builtins.hasContext s else true
          ```
        )",
    });

    v.mkBool(true);
    addConstant("true", v, {
        .type = nBool,
        .doc = R"(
          Primitive value.

          It can be returned by
          [comparison operators](@docroot@/language/operators.md#Comparison)
          and used in
          [conditional expressions](@docroot@/language/syntax.md#Conditionals).

          The name `true` is not special, and can be shadowed:

          ```nix-repl
          nix-repl> let true = 1; in true
          1
          ```
        )",
    });

    v.mkBool(false);
    addConstant("false", v, {
        .type = nBool,
        .doc = R"(
          Primitive value.

          It can be returned by
          [comparison operators](@docroot@/language/operators.md#Comparison)
          and used in
          [conditional expressions](@docroot@/language/syntax.md#Conditionals).

          The name `false` is not special, and can be shadowed:

          ```nix-repl
          nix-repl> let false = 1; in false
          1
          ```
        )",
    });

    addConstant("null", &vNull, {
        .type = nNull,
        .doc = R"(
          Primitive value.

          The name `null` is not special, and can be shadowed:

          ```nix-repl
          nix-repl> let null = 1; in null
          1
          ```
        )",
    });

    if (!settings.pureEval) {
        v.mkInt(time(0));
    }
    addConstant("__currentTime", v, {
        .type = nInt,
        .doc = R"(
          Return the [Unix time](https://en.wikipedia.org/wiki/Unix_time) at first evaluation.
          Repeated references to that name will re-use the initially obtained value.

          Example:

          ```console
          $ nix repl
          Welcome to Nix 2.15.1 Type :? for help.

          nix-repl> builtins.currentTime
          1683705525

          nix-repl> builtins.currentTime
          1683705525
          ```

          The [store path](@docroot@/store/store-path.md) of a derivation depending on `currentTime` will differ for each evaluation, unless both evaluate `builtins.currentTime` in the same second.
        )",
        .impureOnly = true,
    });

    if (!settings.pureEval)
        v.mkString(settings.getCurrentSystem());
    addConstant("__currentSystem", v, {
        .type = nString,
        .doc = R"(
          The value of the
          [`eval-system`](@docroot@/command-ref/conf-file.md#conf-eval-system)
          or else
          [`system`](@docroot@/command-ref/conf-file.md#conf-system)
          configuration option.

          It can be used to set the `system` attribute for [`builtins.derivation`](@docroot@/language/derivations.md) such that the resulting derivation can be built on the same system that evaluates the Nix expression:

          ```nix
           builtins.derivation {
             # ...
             system = builtins.currentSystem;
          }
          ```

          It can be overridden in order to create derivations for different system than the current one:

          ```console
          $ nix-instantiate --system "mips64-linux" --eval --expr 'builtins.currentSystem'
          "mips64-linux"
          ```
        )",
        .impureOnly = true,
    });

    v.mkString(nixVersion);
    addConstant("__nixVersion", v, {
        .type = nString,
        .doc = R"(
          The version of Nix.

          For example, where the command line returns the current Nix version,

          ```shell-session
          $ nix --version
          nix (Nix) 2.16.0
          ```

          the Nix language evaluator returns the same value:

          ```nix-repl
          nix-repl> builtins.nixVersion
          "2.16.0"
          ```
        )",
    });

    v.mkString(store->storeDir);
    addConstant("__storeDir", v, {
        .type = nString,
        .doc = R"(
          Logical file system location of the [Nix store](@docroot@/glossary.md#gloss-store) currently in use.

          This value is determined by the `store` parameter in [Store URLs](@docroot@/store/types/index.md#store-url-format):

          ```shell-session
          $ nix-instantiate --store 'dummy://?store=/blah' --eval --expr builtins.storeDir
          "/blah"
          ```
        )",
    });

    /* Language version.  This should be increased every time a new
       language feature gets added.  It's not necessary to increase it
       when primops get added, because you can just use `builtins ?
       primOp' to check. */
    v.mkInt(6);
    addConstant("__langVersion", v, {
        .type = nInt,
        .doc = R"(
          The current version of the Nix language.
        )",
    });

#ifndef _WIN32 // TODO implement on Windows
    // Miscellaneous
    if (settings.enableNativeCode) {
        addPrimOp({
            .name = "__importNative",
            .arity = 2,
            .fun = prim_importNative,
        });
        addPrimOp({
            .name = "__exec",
            .arity = 1,
            .fun = prim_exec,
        });
    }
#endif

    addPrimOp({
        .name = "__traceVerbose",
        .args = { "e1", "e2" },
        .arity = 2,
        .doc = R"(
          Evaluate *e1* and print its abstract syntax representation on standard
          error if `--trace-verbose` is enabled. Then return *e2*. This function
          is useful for debugging.
        )",
        .fun = settings.traceVerbose ? prim_trace : prim_second,
    });

    /* Add a value containing the current Nix expression search path. */
    auto list = buildList(lookupPath.elements.size());
    for (const auto & [n, i] : enumerate(lookupPath.elements)) {
        auto attrs = buildBindings(2);
        attrs.alloc("path").mkString(i.path.s);
        attrs.alloc("prefix").mkString(i.prefix.s);
        (list[n] = allocValue())->mkAttrs(attrs);
    }
    v.mkList(list);
    addConstant("__nixPath", v, {
        .type = nList,
        .doc = R"(
          A list of search path entries used to resolve [lookup paths](@docroot@/language/constructs/lookup-path.md).
          Its value is primarily determined by the [`nix-path` configuration setting](@docroot@/command-ref/conf-file.md#conf-nix-path), which are
          - Overridden by the [`NIX_PATH`](@docroot@/command-ref/env-common.md#env-NIX_PATH) environment variable or the `--nix-path` option
          - Extended by the [`-I` option](@docroot@/command-ref/opt-common.md#opt-I) or `--extra-nix-path`

          > **Example**
          >
          > ```bash
          > $ NIX_PATH= nix-instantiate --eval --expr "builtins.nixPath" -I foo=bar --no-pure-eval
          > [ { path = "bar"; prefix = "foo"; } ]
          > ```

          Lookup path expressions are [desugared](https://en.wikipedia.org/wiki/Syntactic_sugar) using this and
          [`builtins.findFile`](./builtins.html#builtins-findFile):

          ```nix
          <nixpkgs>
          ```

          is equivalent to:

          ```nix
          builtins.findFile builtins.nixPath "nixpkgs"
          ```
        )",
    });

    if (RegisterPrimOp::primOps)
        for (auto & primOp : *RegisterPrimOp::primOps)
            if (experimentalFeatureSettings.isEnabled(primOp.experimentalFeature))
            {
                auto primOpAdjusted = primOp;
                primOpAdjusted.arity = std::max(primOp.args.size(), primOp.arity);
                addPrimOp(std::move(primOpAdjusted));
            }

    /* Add a wrapper around the derivation primop that computes the
       `drvPath' and `outPath' attributes lazily.

       Null docs because it is documented separately.
       */
    auto vDerivation = allocValue();
    addConstant("derivation", vDerivation, {
        .type = nFunction,
    });

    /* Now that we've added all primops, sort the `builtins' set,
       because attribute lookups expect it to be sorted. */
    getBuiltins().payload.attrs->sort();

    staticBaseEnv->sort();

    /* Note: we have to initialize the 'derivation' constant *after*
       building baseEnv/staticBaseEnv because it uses 'builtins'. */
    evalFile(derivationInternal, *vDerivation);
}


}<|MERGE_RESOLUTION|>--- conflicted
+++ resolved
@@ -1595,11 +1595,7 @@
     .args = {"output"},
     .doc = R"(
       Return at
-<<<<<<< HEAD
-      [output placeholder string](@docroot@/store/drv.md#output-placeholder)
-=======
       [output placeholder string](@docroot@/store/derivation/index.md#output-placeholder)
->>>>>>> efbd4c1e
       for the specified *output* that will be substituted by the corresponding
       [output path](@docroot@/glossary.md#gloss-output-path)
       at build time.
@@ -2142,14 +2138,8 @@
     .name = "__outputOf",
     .args = {"derivation-reference", "output-name"},
     .doc = R"(
-<<<<<<< HEAD
-      Return at
-      Return the output path of a derivation, literally or using an
-      [input placeholder string](@docroot@/store/drv.md#input-placeholder)
-=======
       Return the output path of a derivation, literally or using an
       [input placeholder string](@docroot@/store/derivation/index.md#input-placeholder)
->>>>>>> efbd4c1e
       if needed.
 
       If the derivation has a statically-known output path (i.e. the derivation output is input-addressed, or fixed content-addresed), the output path will just be returned.
