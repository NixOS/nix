--- conflicted
+++ resolved
@@ -781,37 +781,15 @@
         });
     }
 
-<<<<<<< HEAD
     /* Compute the final derivation, which additionally contains the outputs
        paths created from the hash of the initial one. */
     Derivation drvFinal = bakeDerivationPaths(*state.store, drv, drvName);
-=======
-    else {
-        /* Compute a hash over the "masked" store derivation, which is
-           the final one except that in the list of outputs, the
-           output paths are empty strings, and the corresponding
-           environment variables have an empty value.  This ensures
-           that changes in the set of output names do get reflected in
-           the hash. */
-        for (auto & i : outputs) {
-            if (!jsonObject) drv.env[i] = "";
-            drv.outputs.insert_or_assign(i,
-                DerivationOutput {
-                    .path = StorePath::dummy,
-                    .hash = std::optional<DerivationOutputHash> {},
-                });
-        }
-
-        // Regular, non-CA derivation should always return a single hash and not
-        // hash per output.
-        Hash h = std::get<0>(hashDerivationModulo(*state.store, Derivation(drv), true));
->>>>>>> bf9f0401
 
     if (!jsonObject) {
         for (const auto & i : drvFinal.outputs) {
             if (!jsonObject) drvFinal.env.insert_or_assign(
-            	i.first,
-            	state.store->printStorePath(i.second.path));
+                i.first,
+                state.store->printStorePath(i.second.path));
         }
     }
 
@@ -825,9 +803,9 @@
        case we don't actually write store derivations, so we can't
        read them later. */
     {
-        const std::variant<DerivationT<Hash, StorePath>, std::string> drvOrPseudo =
-            derivationModuloOrOutput(*state.store, drvFinal);
-        auto hash = hashDerivationOrPseudo(*state.store, std::move(drvOrPseudo));
+        auto hash = hashDerivationOrPseudo(
+            *state.store,
+            derivationModuloOrOutput(*state.store, drvFinal));
         drvHashes.insert_or_assign(drvPath, std::move(hash));
     }
     state.mkAttrs(v, 1 + drvFinal.outputs.size());
