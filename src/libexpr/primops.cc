#include "archive.hh"
#include "derivations.hh"
#include "eval-inline.hh"
#include "eval.hh"
#include "globals.hh"
#include "json-to-value.hh"
#include "names.hh"
#include "store-api.hh"
#include "util.hh"
#include "json.hh"
#include "value-to-json.hh"
#include "value-to-xml.hh"
#include "primops.hh"

#include <sys/types.h>
#include <sys/stat.h>
#include <unistd.h>

#include <algorithm>
#include <cstring>
#include <regex>
#include <dlfcn.h>


namespace nix {


/*************************************************************
 * Miscellaneous
 *************************************************************/


InvalidPathError::InvalidPathError(const Path & path) :
    EvalError("path '%s' is not valid", path), path(path) {}

void EvalState::realiseContext(const PathSet & context)
{
    std::vector<StorePathWithOutputs> drvs;

    for (auto & i : context) {
        auto [ctxS, outputName] = decodeContext(i);
        auto ctx = store->parseStorePath(ctxS);
        if (!store->isValidPath(ctx))
            throw InvalidPathError(store->printStorePath(ctx));
        if (!outputName.empty() && ctx.isDerivation()) {
            drvs.push_back(StorePathWithOutputs{ctx, {outputName}});

            /* Add the output of this derivation to the allowed
               paths. */
            if (allowedPaths) {
                auto drv = store->derivationFromPath(ctx);
                DerivationOutputs::iterator i = drv.outputs.find(outputName);
                if (i == drv.outputs.end())
                    throw Error("derivation '%s' does not have an output named '%s'", ctxS, outputName);
                allowedPaths->insert(store->printStorePath(i->second.path(*store, drv.name)));
            }
        }
    }

    if (drvs.empty()) return;

    if (!evalSettings.enableImportFromDerivation)
        throw EvalError("attempted to realize '%1%' during evaluation but 'allow-import-from-derivation' is false",
            store->printStorePath(drvs.begin()->path));

    /* For performance, prefetch all substitute info. */
    StorePathSet willBuild, willSubstitute, unknown;
    uint64_t downloadSize, narSize;
    store->queryMissing(drvs, willBuild, willSubstitute, unknown, downloadSize, narSize);

    store->buildPaths(drvs);
}


/* Load and evaluate an expression from path specified by the
   argument. */
static void prim_scopedImport(EvalState & state, const Pos & pos, Value * * args, Value & v)
{
    PathSet context;
    Path path = state.coerceToPath(pos, *args[1], context);

    try {
        state.realiseContext(context);
    } catch (InvalidPathError & e) {
        throw EvalError({
            .hint = hintfmt("cannot import '%1%', since path '%2%' is not valid", path, e.path),
            .errPos = pos
        });
    }

    Path realPath = state.checkSourcePath(state.toRealPath(path, context));

    // FIXME
    auto isValidDerivationInStore = [&]() -> std::optional<StorePath> {
        if (!state.store->isStorePath(path))
            return std::nullopt;
        auto storePath = state.store->parseStorePath(path);
        if (!(state.store->isValidPath(storePath) && isDerivation(path)))
            return std::nullopt;
        return storePath;
    };
    if (auto optStorePath = isValidDerivationInStore()) {
        auto storePath = *optStorePath;
        Derivation drv = readDerivation(*state.store, realPath, Derivation::nameFromPath(storePath));
        Value & w = *state.allocValue();
        state.mkAttrs(w, 3 + drv.outputs.size());
        Value * v2 = state.allocAttr(w, state.sDrvPath);
        mkString(*v2, path, {"=" + path});
        v2 = state.allocAttr(w, state.sName);
        mkString(*v2, drv.env["name"]);
        Value * outputsVal =
            state.allocAttr(w, state.symbols.create("outputs"));
        state.mkList(*outputsVal, drv.outputs.size());
        unsigned int outputs_index = 0;

        for (const auto & o : drv.outputs) {
            v2 = state.allocAttr(w, state.symbols.create(o.first));
            mkString(*v2, state.store->printStorePath(o.second.path(*state.store, drv.name)), {"!" + o.first + "!" + path});
            outputsVal->listElems()[outputs_index] = state.allocValue();
            mkString(*(outputsVal->listElems()[outputs_index++]), o.first);
        }
        w.attrs->sort();

        static RootValue fun;
        if (!fun) {
            fun = allocRootValue(state.allocValue());
            state.eval(state.parseExprFromString(
                #include "imported-drv-to-derivation.nix.gen.hh"
                , "/"), **fun);
        }

        state.forceFunction(**fun, pos);
        mkApp(v, **fun, w);
        state.forceAttrs(v, pos);
    } else {
        state.forceAttrs(*args[0]);
        if (args[0]->attrs->empty())
            state.evalFile(realPath, v);
        else {
            Env * env = &state.allocEnv(args[0]->attrs->size());
            env->up = &state.baseEnv;

            StaticEnv staticEnv(false, &state.staticBaseEnv);

            unsigned int displ = 0;
            for (auto & attr : *args[0]->attrs) {
                staticEnv.vars[attr.name] = displ;
                env->values[displ++] = attr.value;
            }

            printTalkative("evaluating file '%1%'", realPath);
            Expr * e = state.parseExprFromFile(resolveExprPath(realPath), staticEnv);

            e->eval(state, *env, v);
        }
    }
}


/* Want reasonable symbol names, so extern C */
/* !!! Should we pass the Pos or the file name too? */
extern "C" typedef void (*ValueInitializer)(EvalState & state, Value & v);

/* Load a ValueInitializer from a DSO and return whatever it initializes */
void prim_importNative(EvalState & state, const Pos & pos, Value * * args, Value & v)
{
    PathSet context;
    Path path = state.coerceToPath(pos, *args[0], context);

    try {
        state.realiseContext(context);
    } catch (InvalidPathError & e) {
        throw EvalError({
            .hint = hintfmt(
                "cannot import '%1%', since path '%2%' is not valid",
                path, e.path),
            .errPos = pos
        });
    }

    path = state.checkSourcePath(path);

    string sym = state.forceStringNoCtx(*args[1], pos);

    void *handle = dlopen(path.c_str(), RTLD_LAZY | RTLD_LOCAL);
    if (!handle)
        throw EvalError("could not open '%1%': %2%", path, dlerror());

    dlerror();
    ValueInitializer func = (ValueInitializer) dlsym(handle, sym.c_str());
    if(!func) {
        char *message = dlerror();
        if (message)
            throw EvalError("could not load symbol '%1%' from '%2%': %3%", sym, path, message);
        else
            throw EvalError("symbol '%1%' from '%2%' resolved to NULL when a function pointer was expected",
                sym, path);
    }

    (func)(state, v);

    /* We don't dlclose because v may be a primop referencing a function in the shared object file */
}


/* Execute a program and parse its output */
void prim_exec(EvalState & state, const Pos & pos, Value * * args, Value & v)
{
    state.forceList(*args[0], pos);
    auto elems = args[0]->listElems();
    auto count = args[0]->listSize();
    if (count == 0) {
        throw EvalError({
            .hint = hintfmt("at least one argument to 'exec' required"),
            .errPos = pos
        });
    }
    PathSet context;
    auto program = state.coerceToString(pos, *elems[0], context, false, false);
    Strings commandArgs;
    for (unsigned int i = 1; i < args[0]->listSize(); ++i) {
        commandArgs.emplace_back(state.coerceToString(pos, *elems[i], context, false, false));
    }
    try {
        state.realiseContext(context);
    } catch (InvalidPathError & e) {
        throw EvalError({
            .hint = hintfmt("cannot execute '%1%', since path '%2%' is not valid",
                program, e.path),
            .errPos = pos
        });
    }

    auto output = runProgram(program, true, commandArgs);
    Expr * parsed;
    try {
        parsed = state.parseExprFromString(output, pos.file);
    } catch (Error & e) {
        e.addTrace(pos, "While parsing the output from '%1%'", program);
        throw;
    }
    try {
        state.eval(parsed, v);
    } catch (Error & e) {
        e.addTrace(pos, "While evaluating the output from '%1%'", program);
        throw;
    }
}


/* Return a string representing the type of the expression. */
static void prim_typeOf(EvalState & state, const Pos & pos, Value * * args, Value & v)
{
    state.forceValue(*args[0], pos);
    string t;
    switch (args[0]->type) {
        case tInt: t = "int"; break;
        case tBool: t = "bool"; break;
        case tString: t = "string"; break;
        case tPath: t = "path"; break;
        case tNull: t = "null"; break;
        case tAttrs: t = "set"; break;
        case tList1: case tList2: case tListN: t = "list"; break;
        case tLambda:
        case tPrimOp:
        case tPrimOpApp:
            t = "lambda";
            break;
        case tExternal:
            t = args[0]->external->typeOf();
            break;
        case tFloat: t = "float"; break;
        default: abort();
    }
    mkString(v, state.symbols.create(t));
}


/* Determine whether the argument is the null value. */
static void prim_isNull(EvalState & state, const Pos & pos, Value * * args, Value & v)
{
    state.forceValue(*args[0], pos);
    mkBool(v, args[0]->type == tNull);
}


/* Determine whether the argument is a function. */
static void prim_isFunction(EvalState & state, const Pos & pos, Value * * args, Value & v)
{
    state.forceValue(*args[0], pos);
    bool res;
    switch (args[0]->type) {
        case tLambda:
        case tPrimOp:
        case tPrimOpApp:
            res = true;
            break;
        default:
            res = false;
            break;
    }
    mkBool(v, res);
}


/* Determine whether the argument is an integer. */
static void prim_isInt(EvalState & state, const Pos & pos, Value * * args, Value & v)
{
    state.forceValue(*args[0], pos);
    mkBool(v, args[0]->type == tInt);
}

/* Determine whether the argument is a float. */
static void prim_isFloat(EvalState & state, const Pos & pos, Value * * args, Value & v)
{
    state.forceValue(*args[0], pos);
    mkBool(v, args[0]->type == tFloat);
}

/* Determine whether the argument is a string. */
static void prim_isString(EvalState & state, const Pos & pos, Value * * args, Value & v)
{
    state.forceValue(*args[0], pos);
    mkBool(v, args[0]->type == tString);
}


/* Determine whether the argument is a Boolean. */
static void prim_isBool(EvalState & state, const Pos & pos, Value * * args, Value & v)
{
    state.forceValue(*args[0], pos);
    mkBool(v, args[0]->type == tBool);
}

/* Determine whether the argument is a path. */
static void prim_isPath(EvalState & state, const Pos & pos, Value * * args, Value & v)
{
    state.forceValue(*args[0], pos);
    mkBool(v, args[0]->type == tPath);
}

struct CompareValues
{
    bool operator () (const Value * v1, const Value * v2) const
    {
        if (v1->type == tFloat && v2->type == tInt)
            return v1->fpoint < v2->integer;
        if (v1->type == tInt && v2->type == tFloat)
            return v1->integer < v2->fpoint;
        if (v1->type != v2->type)
            throw EvalError("cannot compare %1% with %2%", showType(*v1), showType(*v2));
        switch (v1->type) {
            case tInt:
                return v1->integer < v2->integer;
            case tFloat:
                return v1->fpoint < v2->fpoint;
            case tString:
                return strcmp(v1->string.s, v2->string.s) < 0;
            case tPath:
                return strcmp(v1->path, v2->path) < 0;
            default:
                throw EvalError("cannot compare %1% with %2%", showType(*v1), showType(*v2));
        }
    }
};


#if HAVE_BOEHMGC
typedef list<Value *, gc_allocator<Value *> > ValueList;
#else
typedef list<Value *> ValueList;
#endif


static void prim_genericClosure(EvalState & state, const Pos & pos, Value * * args, Value & v)
{
    state.forceAttrs(*args[0], pos);

    /* Get the start set. */
    Bindings::iterator startSet =
        args[0]->attrs->find(state.symbols.create("startSet"));
    if (startSet == args[0]->attrs->end())
        throw EvalError({
            .hint = hintfmt("attribute 'startSet' required"),
            .errPos = pos
        });
    state.forceList(*startSet->value, pos);

    ValueList workSet;
    for (unsigned int n = 0; n < startSet->value->listSize(); ++n)
        workSet.push_back(startSet->value->listElems()[n]);

    /* Get the operator. */
    Bindings::iterator op =
        args[0]->attrs->find(state.symbols.create("operator"));
    if (op == args[0]->attrs->end())
        throw EvalError({
            .hint = hintfmt("attribute 'operator' required"),
            .errPos = pos
        });
    state.forceValue(*op->value, pos);

    /* Construct the closure by applying the operator to element of
       `workSet', adding the result to `workSet', continuing until
       no new elements are found. */
    ValueList res;
    // `doneKeys' doesn't need to be a GC root, because its values are
    // reachable from res.
    set<Value *, CompareValues> doneKeys;
    while (!workSet.empty()) {
        Value * e = *(workSet.begin());
        workSet.pop_front();

        state.forceAttrs(*e, pos);

        Bindings::iterator key =
            e->attrs->find(state.symbols.create("key"));
        if (key == e->attrs->end())
            throw EvalError({
                .hint = hintfmt("attribute 'key' required"),
                .errPos = pos
            });
        state.forceValue(*key->value, pos);

        if (!doneKeys.insert(key->value).second) continue;
        res.push_back(e);

        /* Call the `operator' function with `e' as argument. */
        Value call;
        mkApp(call, *op->value, *e);
        state.forceList(call, pos);

        /* Add the values returned by the operator to the work set. */
        for (unsigned int n = 0; n < call.listSize(); ++n) {
            state.forceValue(*call.listElems()[n], pos);
            workSet.push_back(call.listElems()[n]);
        }
    }

    /* Create the result list. */
    state.mkList(v, res.size());
    unsigned int n = 0;
    for (auto & i : res)
        v.listElems()[n++] = i;
}


static void prim_abort(EvalState & state, const Pos & pos, Value * * args, Value & v)
{
    PathSet context;
    string s = state.coerceToString(pos, *args[0], context);
    throw Abort("evaluation aborted with the following error message: '%1%'", s);
}


static void prim_throw(EvalState & state, const Pos & pos, Value * * args, Value & v)
{
    PathSet context;
    string s = state.coerceToString(pos, *args[0], context);
    throw ThrownError(s);
}


static void prim_addErrorContext(EvalState & state, const Pos & pos, Value * * args, Value & v)
{
    try {
        state.forceValue(*args[1], pos);
        v = *args[1];
    } catch (Error & e) {
        PathSet context;
        e.addTrace(std::nullopt, state.coerceToString(pos, *args[0], context));
        throw;
    }
}


/* Try evaluating the argument. Success => {success=true; value=something;},
 * else => {success=false; value=false;} */
static void prim_tryEval(EvalState & state, const Pos & pos, Value * * args, Value & v)
{
    state.mkAttrs(v, 2);
    try {
        state.forceValue(*args[0], pos);
        v.attrs->push_back(Attr(state.sValue, args[0]));
        mkBool(*state.allocAttr(v, state.symbols.create("success")), true);
    } catch (AssertionError & e) {
        mkBool(*state.allocAttr(v, state.sValue), false);
        mkBool(*state.allocAttr(v, state.symbols.create("success")), false);
    }
    v.attrs->sort();
}


/* Return an environment variable.  Use with care. */
static void prim_getEnv(EvalState & state, const Pos & pos, Value * * args, Value & v)
{
    string name = state.forceStringNoCtx(*args[0], pos);
    mkString(v, evalSettings.restrictEval || evalSettings.pureEval ? "" : getEnv(name).value_or(""));
}


/* Evaluate the first argument, then return the second argument. */
static void prim_seq(EvalState & state, const Pos & pos, Value * * args, Value & v)
{
    state.forceValue(*args[0], pos);
    state.forceValue(*args[1], pos);
    v = *args[1];
}


/* Evaluate the first argument deeply (i.e. recursing into lists and
   attrsets), then return the second argument. */
static void prim_deepSeq(EvalState & state, const Pos & pos, Value * * args, Value & v)
{
    state.forceValueDeep(*args[0]);
    state.forceValue(*args[1], pos);
    v = *args[1];
}


/* Evaluate the first expression and print it on standard error.  Then
   return the second expression.  Useful for debugging. */
static void prim_trace(EvalState & state, const Pos & pos, Value * * args, Value & v)
{
    state.forceValue(*args[0], pos);
    if (args[0]->type == tString)
        printError("trace: %1%", args[0]->string.s);
    else
        printError("trace: %1%", *args[0]);
    state.forceValue(*args[1], pos);
    v = *args[1];
}


/*************************************************************
 * Derivations
 *************************************************************/


/* Construct (as a unobservable side effect) a Nix derivation
   expression that performs the derivation described by the argument
   set.  Returns the original set extended with the following
   attributes: `outPath' containing the primary output path of the
   derivation; `drvPath' containing the path of the Nix expression;
   and `type' set to `derivation' to indicate that this is a
   derivation. */
static void prim_derivationStrict(EvalState & state, const Pos & pos, Value * * args, Value & v)
{
    state.forceAttrs(*args[0], pos);

    /* Figure out the name first (for stack backtraces). */
    Bindings::iterator attr = args[0]->attrs->find(state.sName);
    if (attr == args[0]->attrs->end())
        throw EvalError({
            .hint = hintfmt("required attribute 'name' missing"),
            .errPos = pos
        });
    string drvName;
    Pos & posDrvName(*attr->pos);
    try {
        drvName = state.forceStringNoCtx(*attr->value, pos);
    } catch (Error & e) {
        e.addTrace(posDrvName, "while evaluating the derivation attribute 'name'");
        throw;
    }

    /* Check whether attributes should be passed as a JSON file. */
    std::ostringstream jsonBuf;
    std::unique_ptr<JSONObject> jsonObject;
    attr = args[0]->attrs->find(state.sStructuredAttrs);
    if (attr != args[0]->attrs->end() && state.forceBool(*attr->value, pos))
        jsonObject = std::make_unique<JSONObject>(jsonBuf);

    /* Check whether null attributes should be ignored. */
    bool ignoreNulls = false;
    attr = args[0]->attrs->find(state.sIgnoreNulls);
    if (attr != args[0]->attrs->end())
        ignoreNulls = state.forceBool(*attr->value, pos);

    /* Build the derivation expression by processing the attributes. */
<<<<<<< HEAD
    DerivationT<StorePath, NoPath> drv;
=======
    Derivation drv;
    drv.name = drvName;
>>>>>>> 659ea7c0

    PathSet context;

    bool contentAddressed = false;
    std::optional<std::string> outputHash;
    std::string outputHashAlgo;
    auto ingestionMethod = FileIngestionMethod::Flat;

    StringSet outputs;
    outputs.insert("out");

    for (auto & i : args[0]->attrs->lexicographicOrder()) {
        if (i->name == state.sIgnoreNulls) continue;
        const string & key = i->name;
        vomit("processing attribute '%1%'", key);

        auto handleHashMode = [&](const std::string & s) {
            if (s == "recursive") ingestionMethod = FileIngestionMethod::Recursive;
            else if (s == "flat") ingestionMethod = FileIngestionMethod::Flat;
            else
                throw EvalError({
                    .hint = hintfmt("invalid value '%s' for 'outputHashMode' attribute", s),
                    .errPos = posDrvName
                });
        };

        auto handleOutputs = [&](const Strings & ss) {
            outputs.clear();
            for (auto & j : ss) {
                if (outputs.find(j) != outputs.end())
                    throw EvalError({
                        .hint = hintfmt("duplicate derivation output '%1%'", j),
                        .errPos = posDrvName
                    });
                /* !!! Check whether j is a valid attribute
                   name. */
                /* Derivations cannot be named ‘drv’, because
                   then we'd have an attribute ‘drvPath’ in
                   the resulting set. */
                if (j == "drv")
                    throw EvalError({
                        .hint = hintfmt("invalid derivation output name 'drv'" ),
                        .errPos = posDrvName
                    });
                outputs.insert(j);
            }
            if (outputs.empty())
                throw EvalError({
                    .hint = hintfmt("derivation cannot have an empty set of outputs"),
                    .errPos = posDrvName
                });
        };

        try {

            if (ignoreNulls) {
                state.forceValue(*i->value, pos);
                if (i->value->type == tNull) continue;
            }

            if (i->name == state.sContentAddressed) {
                settings.requireExperimentalFeature("ca-derivations");
                contentAddressed = state.forceBool(*i->value, pos);
            }

            /* The `args' attribute is special: it supplies the
               command-line arguments to the builder. */
            else if (i->name == state.sArgs) {
                state.forceList(*i->value, pos);
                for (unsigned int n = 0; n < i->value->listSize(); ++n) {
                    string s = state.coerceToString(posDrvName, *i->value->listElems()[n], context, true);
                    drv.args.push_back(s);
                }
            }

            /* All other attributes are passed to the builder through
               the environment. */
            else {

                if (jsonObject) {

                    if (i->name == state.sStructuredAttrs) continue;

                    auto placeholder(jsonObject->placeholder(key));
                    printValueAsJSON(state, true, *i->value, placeholder, context);

                    if (i->name == state.sBuilder)
                        drv.builder = state.forceString(*i->value, context, posDrvName);
                    else if (i->name == state.sSystem)
                        drv.platform = state.forceStringNoCtx(*i->value, posDrvName);
                    else if (i->name == state.sOutputHash)
                        outputHash = state.forceStringNoCtx(*i->value, posDrvName);
                    else if (i->name == state.sOutputHashAlgo)
                        outputHashAlgo = state.forceStringNoCtx(*i->value, posDrvName);
                    else if (i->name == state.sOutputHashMode)
                        handleHashMode(state.forceStringNoCtx(*i->value, posDrvName));
                    else if (i->name == state.sOutputs) {
                        /* Require ‘outputs’ to be a list of strings. */
                        state.forceList(*i->value, posDrvName);
                        Strings ss;
                        for (unsigned int n = 0; n < i->value->listSize(); ++n)
                            ss.emplace_back(state.forceStringNoCtx(*i->value->listElems()[n], posDrvName));
                        handleOutputs(ss);
                    }

                } else {
                    auto s = state.coerceToString(posDrvName, *i->value, context, true);
                    drv.env.emplace(key, s);
                    if (i->name == state.sBuilder) drv.builder = s;
                    else if (i->name == state.sSystem) drv.platform = s;
                    else if (i->name == state.sOutputHash) outputHash = s;
                    else if (i->name == state.sOutputHashAlgo) outputHashAlgo = s;
                    else if (i->name == state.sOutputHashMode) handleHashMode(s);
                    else if (i->name == state.sOutputs)
                        handleOutputs(tokenizeString<Strings>(s));
                }

            }

        } catch (Error & e) {
            e.addTrace(posDrvName,
                "while evaluating the attribute '%1%' of the derivation '%2%'",
                key, drvName);
            throw;
        }
    }

    if (jsonObject) {
        jsonObject.reset();
        drv.env.emplace("__json", jsonBuf.str());
    }

    /* Everything in the context of the strings in the derivation
       attributes should be added as dependencies of the resulting
       derivation. */
    for (auto & path : context) {

        /* Paths marked with `=' denote that the path of a derivation
           is explicitly passed to the builder.  Since that allows the
           builder to gain access to every path in the dependency
           graph of the derivation (including all outputs), all paths
           in the graph must be added to this derivation's list of
           inputs to ensure that they are available when the builder
           runs. */
        if (path.at(0) == '=') {
            /* !!! This doesn't work if readOnlyMode is set. */
            StorePathSet refs;
            state.store->computeFSClosure(state.store->parseStorePath(std::string_view(path).substr(1)), refs);
            for (auto & j : refs) {
                drv.inputSrcs.insert(j);
                if (j.isDerivation())
                    drv.inputDrvs[j] = state.store->readDerivation(j).outputNames();
            }
        }

        /* Handle derivation outputs of the form ‘!<name>!<path>’. */
        else if (path.at(0) == '!') {
            std::pair<string, string> ctx = decodeContext(path);
            drv.inputDrvs[state.store->parseStorePath(ctx.first)].insert(ctx.second);
        }

        /* Otherwise it's a source file. */
        else
            drv.inputSrcs.insert(state.store->parseStorePath(path));
    }

    /* Do we have all required attributes? */
    if (drv.builder == "")
        throw EvalError({
            .hint = hintfmt("required attribute 'builder' missing"),
            .errPos = posDrvName
        });

    if (drv.platform == "")
        throw EvalError({
            .hint = hintfmt("required attribute 'system' missing"),
            .errPos = posDrvName
        });

    /* Check whether the derivation name is valid. */
    if (isDerivation(drvName))
        throw EvalError({
            .hint = hintfmt("derivation names are not allowed to end in '%s'", drvExtension),
            .errPos = posDrvName
        });

    std::optional<Hash> outputHashParsed;
    if (outputHash) {
<<<<<<< HEAD
        /* Set "out" output with hash algo and hash for fixed-output derivations. */
=======
        /* Handle fixed-output derivations.

           Ignore `__contentAddressed` because fixed output derivations are
           already content addressed. */
>>>>>>> 659ea7c0
        if (outputs.size() != 1 || *(outputs.begin()) != "out")
            throw Error({
                .hint = hintfmt("multiple outputs are not supported in fixed-output derivations"),
                .errPos = posDrvName
            });

<<<<<<< HEAD
        auto ht = parseHashTypeOpt(outputHashAlgo);
        outputHashParsed = newHashAllowEmpty(*outputHash, ht);
    }

    for (auto & outName : outputs) {
        if (!jsonObject) drv.env[outName] = "";
        drv.outputs.insert_or_assign(outName, DerivationOutputT<NoPath> {
            .path = NoPath {},
            .hash = !outputHashParsed
                ? std::optional<FixedOutputHash> {}
                : FixedOutputHash {
                    .method = ingestionMethod,
                    .hash = *outputHashParsed,
                },
        });
    }

    /* Compute the final derivation, which additionally contains the outputs
       paths created from the hash of the initial one. */
    Derivation drvFinal = bakeDerivationPaths(*state.store, drv, drvName);

    if (!jsonObject) {
        for (const auto & i : drvFinal.outputs) {
            if (!jsonObject) drvFinal.env.insert_or_assign(
                i.first,
                state.store->printStorePath(i.second.path));
=======
        std::optional<HashType> ht = parseHashTypeOpt(outputHashAlgo);
        Hash h = newHashAllowEmpty(*outputHash, ht);

        auto outPath = state.store->makeFixedOutputPath(ingestionMethod, h, drvName);
        if (!jsonObject) drv.env["out"] = state.store->printStorePath(outPath);
        drv.outputs.insert_or_assign("out", DerivationOutput {
                .output = DerivationOutputCAFixed {
                    .hash = FixedOutputHash {
                        .method = ingestionMethod,
                        .hash = std::move(h),
                    },
                },
        });
    }

    else if (contentAddressed) {
        HashType ht = parseHashType(outputHashAlgo);
        for (auto & i : outputs) {
            if (!jsonObject) drv.env[i] = hashPlaceholder(i);
            drv.outputs.insert_or_assign(i, DerivationOutput {
                .output = DerivationOutputCAFloating {
                    .method = ingestionMethod,
                    .hashType = std::move(ht),
                },
            });
        }
    }

    else {
        /* Compute a hash over the "masked" store derivation, which is
           the final one except that in the list of outputs, the
           output paths are empty strings, and the corresponding
           environment variables have an empty value.  This ensures
           that changes in the set of output names do get reflected in
           the hash. */
        for (auto & i : outputs) {
            if (!jsonObject) drv.env[i] = "";
            drv.outputs.insert_or_assign(i,
                DerivationOutput {
                    .output = DerivationOutputInputAddressed {
                        .path = StorePath::dummy,
                    },
                });
        }

        // Regular, non-CA derivation should always return a single hash and not
        // hash per output.
        Hash h = std::get<0>(hashDerivationModulo(*state.store, Derivation(drv), true));

        for (auto & i : outputs) {
            auto outPath = state.store->makeOutputPath(i, h, drvName);
            if (!jsonObject) drv.env[i] = state.store->printStorePath(outPath);
            drv.outputs.insert_or_assign(i,
                DerivationOutput {
                    .output = DerivationOutputInputAddressed {
                        .path = std::move(outPath),
                    },
                });
>>>>>>> 659ea7c0
        }
    }

    /* Write the resulting term into the Nix store directory. */
    auto drvPath = writeDerivation(state.store, drvFinal, drvName, state.repair);
    auto drvPathS = state.store->printStorePath(drvPath);

    printMsg(lvlChatty, "instantiated '%1%' -> '%2%'", drvName, drvPathS);

    /* Optimisation, but required in read-only mode! because in that
       case we don't actually write store derivations, so we can't
       read them later. */
    {
        auto hash = hashDerivationOrPseudo(
            *state.store,
            derivationModuloOrOutput(*state.store, drvFinal));
        drvHashes.insert_or_assign(drvPath, std::move(hash));
    }
    state.mkAttrs(v, 1 + drvFinal.outputs.size());
    mkString(*state.allocAttr(v, state.sDrvPath), drvPathS, {"=" + drvPathS});
    for (auto & i : drvFinal.outputs) {
        mkString(*state.allocAttr(v, state.symbols.create(i.first)),
            state.store->printStorePath(i.second.path(*state.store, drv.name)), {"!" + i.first + "!" + drvPathS});
    }
    v.attrs->sort();
}


/* Return a placeholder string for the specified output that will be
   substituted by the corresponding output path at build time. For
   example, 'placeholder "out"' returns the string
   /1rz4g4znpzjwh1xymhjpm42vipw92pr73vdgl6xs1hycac8kf2n9. At build
   time, any occurence of this string in an derivation attribute will
   be replaced with the concrete path in the Nix store of the output
   ‘out’. */
static void prim_placeholder(EvalState & state, const Pos & pos, Value * * args, Value & v)
{
    mkString(v, hashPlaceholder(state.forceStringNoCtx(*args[0], pos)));
}


/*************************************************************
 * Paths
 *************************************************************/


/* Convert the argument to a path.  !!! obsolete? */
static void prim_toPath(EvalState & state, const Pos & pos, Value * * args, Value & v)
{
    PathSet context;
    Path path = state.coerceToPath(pos, *args[0], context);
    mkString(v, canonPath(path), context);
}


/* Allow a valid store path to be used in an expression.  This is
   useful in some generated expressions such as in nix-push, which
   generates a call to a function with an already existing store path
   as argument.  You don't want to use `toPath' here because it copies
   the path to the Nix store, which yields a copy like
   /nix/store/newhash-oldhash-oldname.  In the past, `toPath' had
   special case behaviour for store paths, but that created weird
   corner cases. */
static void prim_storePath(EvalState & state, const Pos & pos, Value * * args, Value & v)
{
    PathSet context;
    Path path = state.checkSourcePath(state.coerceToPath(pos, *args[0], context));
    /* Resolve symlinks in ‘path’, unless ‘path’ itself is a symlink
       directly in the store.  The latter condition is necessary so
       e.g. nix-push does the right thing. */
    if (!state.store->isStorePath(path)) path = canonPath(path, true);
    if (!state.store->isInStore(path))
        throw EvalError({
            .hint = hintfmt("path '%1%' is not in the Nix store", path),
            .errPos = pos
        });
    auto path2 = state.store->toStorePath(path).first;
    if (!settings.readOnlyMode)
        state.store->ensurePath(path2);
    context.insert(state.store->printStorePath(path2));
    mkString(v, path, context);
}


static void prim_pathExists(EvalState & state, const Pos & pos, Value * * args, Value & v)
{
    PathSet context;
    Path path = state.coerceToPath(pos, *args[0], context);
    try {
        state.realiseContext(context);
    } catch (InvalidPathError & e) {
        throw EvalError({
            .hint = hintfmt(
                "cannot check the existence of '%1%', since path '%2%' is not valid",
                path, e.path),
            .errPos = pos
        });
    }

    try {
        mkBool(v, pathExists(state.checkSourcePath(path)));
    } catch (SysError & e) {
        /* Don't give away info from errors while canonicalising
           ‘path’ in restricted mode. */
        mkBool(v, false);
    } catch (RestrictedPathError & e) {
        mkBool(v, false);
    }
}


/* Return the base name of the given string, i.e., everything
   following the last slash. */
static void prim_baseNameOf(EvalState & state, const Pos & pos, Value * * args, Value & v)
{
    PathSet context;
    mkString(v, baseNameOf(state.coerceToString(pos, *args[0], context, false, false)), context);
}


/* Return the directory of the given path, i.e., everything before the
   last slash.  Return either a path or a string depending on the type
   of the argument. */
static void prim_dirOf(EvalState & state, const Pos & pos, Value * * args, Value & v)
{
    PathSet context;
    Path dir = dirOf(state.coerceToString(pos, *args[0], context, false, false));
    if (args[0]->type == tPath) mkPath(v, dir.c_str()); else mkString(v, dir, context);
}


/* Return the contents of a file as a string. */
static void prim_readFile(EvalState & state, const Pos & pos, Value * * args, Value & v)
{
    PathSet context;
    Path path = state.coerceToPath(pos, *args[0], context);
    try {
        state.realiseContext(context);
    } catch (InvalidPathError & e) {
        throw EvalError({
            .hint = hintfmt("cannot read '%1%', since path '%2%' is not valid", path, e.path),
            .errPos = pos
        });
    }
    string s = readFile(state.checkSourcePath(state.toRealPath(path, context)));
    if (s.find((char) 0) != string::npos)
        throw Error("the contents of the file '%1%' cannot be represented as a Nix string", path);
    mkString(v, s.c_str());
}


/* Find a file in the Nix search path. Used to implement <x> paths,
   which are desugared to 'findFile __nixPath "x"'. */
static void prim_findFile(EvalState & state, const Pos & pos, Value * * args, Value & v)
{
    state.forceList(*args[0], pos);

    SearchPath searchPath;

    for (unsigned int n = 0; n < args[0]->listSize(); ++n) {
        Value & v2(*args[0]->listElems()[n]);
        state.forceAttrs(v2, pos);

        string prefix;
        Bindings::iterator i = v2.attrs->find(state.symbols.create("prefix"));
        if (i != v2.attrs->end())
            prefix = state.forceStringNoCtx(*i->value, pos);

        i = v2.attrs->find(state.symbols.create("path"));
        if (i == v2.attrs->end())
            throw EvalError({
                .hint = hintfmt("attribute 'path' missing"),
                .errPos = pos
            });

        PathSet context;
        string path = state.coerceToString(pos, *i->value, context, false, false);

        try {
            state.realiseContext(context);
        } catch (InvalidPathError & e) {
            throw EvalError({
                .hint = hintfmt("cannot find '%1%', since path '%2%' is not valid", path, e.path),
                .errPos = pos
            });
        }

        searchPath.emplace_back(prefix, path);
    }

    string path = state.forceStringNoCtx(*args[1], pos);

    mkPath(v, state.checkSourcePath(state.findFile(searchPath, path, pos)).c_str());
}

/* Return the cryptographic hash of a file in base-16. */
static void prim_hashFile(EvalState & state, const Pos & pos, Value * * args, Value & v)
{
    string type = state.forceStringNoCtx(*args[0], pos);
    std::optional<HashType> ht = parseHashType(type);
    if (!ht)
      throw Error({
          .hint = hintfmt("unknown hash type '%1%'", type),
          .errPos = pos
      });

    PathSet context; // discarded
    Path p = state.coerceToPath(pos, *args[1], context);

    mkString(v, hashFile(*ht, state.checkSourcePath(p)).to_string(Base16, false), context);
}

/* Read a directory (without . or ..) */
static void prim_readDir(EvalState & state, const Pos & pos, Value * * args, Value & v)
{
    PathSet ctx;
    Path path = state.coerceToPath(pos, *args[0], ctx);
    try {
        state.realiseContext(ctx);
    } catch (InvalidPathError & e) {
        throw EvalError({
            .hint = hintfmt("cannot read '%1%', since path '%2%' is not valid", path, e.path),
            .errPos = pos
        });
    }

    DirEntries entries = readDirectory(state.checkSourcePath(path));
    state.mkAttrs(v, entries.size());

    for (auto & ent : entries) {
        Value * ent_val = state.allocAttr(v, state.symbols.create(ent.name));
        if (ent.type == DT_UNKNOWN)
            ent.type = getFileType(path + "/" + ent.name);
        mkStringNoCopy(*ent_val,
            ent.type == DT_REG ? "regular" :
            ent.type == DT_DIR ? "directory" :
            ent.type == DT_LNK ? "symlink" :
            "unknown");
    }

    v.attrs->sort();
}


/*************************************************************
 * Creating files
 *************************************************************/


/* Convert the argument (which can be any Nix expression) to an XML
   representation returned in a string.  Not all Nix expressions can
   be sensibly or completely represented (e.g., functions). */
static void prim_toXML(EvalState & state, const Pos & pos, Value * * args, Value & v)
{
    std::ostringstream out;
    PathSet context;
    printValueAsXML(state, true, false, *args[0], out, context);
    mkString(v, out.str(), context);
}


/* Convert the argument (which can be any Nix expression) to a JSON
   string.  Not all Nix expressions can be sensibly or completely
   represented (e.g., functions). */
static void prim_toJSON(EvalState & state, const Pos & pos, Value * * args, Value & v)
{
    std::ostringstream out;
    PathSet context;
    printValueAsJSON(state, true, *args[0], out, context);
    mkString(v, out.str(), context);
}


/* Parse a JSON string to a value. */
static void prim_fromJSON(EvalState & state, const Pos & pos, Value * * args, Value & v)
{
    string s = state.forceStringNoCtx(*args[0], pos);
    parseJSON(state, s, v);
}


/* Store a string in the Nix store as a source file that can be used
   as an input by derivations. */
static void prim_toFile(EvalState & state, const Pos & pos, Value * * args, Value & v)
{
    PathSet context;
    string name = state.forceStringNoCtx(*args[0], pos);
    string contents = state.forceString(*args[1], context, pos);

    StorePathSet refs;

    for (auto path : context) {
        if (path.at(0) != '/')
            throw EvalError( {
                .hint = hintfmt(
                    "in 'toFile': the file named '%1%' must not contain a reference "
                    "to a derivation but contains (%2%)",
                    name, path),
                .errPos = pos
            });
        refs.insert(state.store->parseStorePath(path));
    }

    auto storePath = state.store->printStorePath(settings.readOnlyMode
        ? state.store->computeStorePathForText(name, contents, refs)
        : state.store->addTextToStore(name, contents, refs, state.repair));

    /* Note: we don't need to add `context' to the context of the
       result, since `storePath' itself has references to the paths
       used in args[1]. */

    mkString(v, storePath, {storePath});
}


static void addPath(EvalState & state, const Pos & pos, const string & name, const Path & path_,
    Value * filterFun, FileIngestionMethod method, const std::optional<Hash> expectedHash, Value & v)
{
    const auto path = evalSettings.pureEval && expectedHash ?
        path_ :
        state.checkSourcePath(path_);
    PathFilter filter = filterFun ? ([&](const Path & path) {
        auto st = lstat(path);

        /* Call the filter function.  The first argument is the path,
           the second is a string indicating the type of the file. */
        Value arg1;
        mkString(arg1, path);

        Value fun2;
        state.callFunction(*filterFun, arg1, fun2, noPos);

        Value arg2;
        mkString(arg2,
            S_ISREG(st.st_mode) ? "regular" :
            S_ISDIR(st.st_mode) ? "directory" :
            S_ISLNK(st.st_mode) ? "symlink" :
            "unknown" /* not supported, will fail! */);

        Value res;
        state.callFunction(fun2, arg2, res, noPos);

        return state.forceBool(res, pos);
    }) : defaultPathFilter;

    std::optional<StorePath> expectedStorePath;
    if (expectedHash)
        expectedStorePath = state.store->makeFixedOutputPath(method, *expectedHash, name);
    Path dstPath;
    if (!expectedHash || !state.store->isValidPath(*expectedStorePath)) {
        dstPath = state.store->printStorePath(settings.readOnlyMode
            ? state.store->computeStorePathForPath(name, path, method, htSHA256, filter).first
            : state.store->addToStore(name, path, method, htSHA256, filter, state.repair));
        if (expectedHash && expectedStorePath != state.store->parseStorePath(dstPath))
            throw Error("store path mismatch in (possibly filtered) path added from '%s'", path);
    } else
        dstPath = state.store->printStorePath(*expectedStorePath);

    mkString(v, dstPath, {dstPath});
}


static void prim_filterSource(EvalState & state, const Pos & pos, Value * * args, Value & v)
{
    PathSet context;
    Path path = state.coerceToPath(pos, *args[1], context);
    if (!context.empty())
        throw EvalError({
            .hint = hintfmt("string '%1%' cannot refer to other paths", path),
            .errPos = pos
        });

    state.forceValue(*args[0], pos);
    if (args[0]->type != tLambda)
        throw TypeError({
            .hint = hintfmt(
                "first argument in call to 'filterSource' is not a function but %1%",
                showType(*args[0])),
            .errPos = pos
        });

    addPath(state, pos, std::string(baseNameOf(path)), path, args[0], FileIngestionMethod::Recursive, std::nullopt, v);
}

static void prim_path(EvalState & state, const Pos & pos, Value * * args, Value & v)
{
    state.forceAttrs(*args[0], pos);
    Path path;
    string name;
    Value * filterFun = nullptr;
    auto method = FileIngestionMethod::Recursive;
    std::optional<Hash> expectedHash;

    for (auto & attr : *args[0]->attrs) {
        const string & n(attr.name);
        if (n == "path") {
            PathSet context;
            path = state.coerceToPath(*attr.pos, *attr.value, context);
            if (!context.empty())
                throw EvalError({
                    .hint = hintfmt("string '%1%' cannot refer to other paths", path),
                    .errPos = *attr.pos
                });
        } else if (attr.name == state.sName)
            name = state.forceStringNoCtx(*attr.value, *attr.pos);
        else if (n == "filter") {
            state.forceValue(*attr.value, pos);
            filterFun = attr.value;
        } else if (n == "recursive")
            method = FileIngestionMethod { state.forceBool(*attr.value, *attr.pos) };
        else if (n == "sha256")
            expectedHash = newHashAllowEmpty(state.forceStringNoCtx(*attr.value, *attr.pos), htSHA256);
        else
            throw EvalError({
                .hint = hintfmt("unsupported argument '%1%' to 'addPath'", attr.name),
                .errPos = *attr.pos
            });
    }
    if (path.empty())
        throw EvalError({
            .hint = hintfmt("'path' required"),
            .errPos = pos
        });
    if (name.empty())
        name = baseNameOf(path);

    addPath(state, pos, name, path, filterFun, method, expectedHash, v);
}


/*************************************************************
 * Sets
 *************************************************************/


/* Return the names of the attributes in a set as a sorted list of
   strings. */
static void prim_attrNames(EvalState & state, const Pos & pos, Value * * args, Value & v)
{
    state.forceAttrs(*args[0], pos);

    state.mkList(v, args[0]->attrs->size());

    size_t n = 0;
    for (auto & i : *args[0]->attrs)
        mkString(*(v.listElems()[n++] = state.allocValue()), i.name);

    std::sort(v.listElems(), v.listElems() + n,
              [](Value * v1, Value * v2) { return strcmp(v1->string.s, v2->string.s) < 0; });
}


/* Return the values of the attributes in a set as a list, in the same
   order as attrNames. */
static void prim_attrValues(EvalState & state, const Pos & pos, Value * * args, Value & v)
{
    state.forceAttrs(*args[0], pos);

    state.mkList(v, args[0]->attrs->size());

    unsigned int n = 0;
    for (auto & i : *args[0]->attrs)
        v.listElems()[n++] = (Value *) &i;

    std::sort(v.listElems(), v.listElems() + n,
        [](Value * v1, Value * v2) { return (string) ((Attr *) v1)->name < (string) ((Attr *) v2)->name; });

    for (unsigned int i = 0; i < n; ++i)
        v.listElems()[i] = ((Attr *) v.listElems()[i])->value;
}


/* Dynamic version of the `.' operator. */
void prim_getAttr(EvalState & state, const Pos & pos, Value * * args, Value & v)
{
    string attr = state.forceStringNoCtx(*args[0], pos);
    state.forceAttrs(*args[1], pos);
    // !!! Should we create a symbol here or just do a lookup?
    Bindings::iterator i = args[1]->attrs->find(state.symbols.create(attr));
    if (i == args[1]->attrs->end())
        throw EvalError({
            .hint = hintfmt("attribute '%1%' missing", attr),
            .errPos = pos
        });
    // !!! add to stack trace?
    if (state.countCalls && i->pos) state.attrSelects[*i->pos]++;
    state.forceValue(*i->value, pos);
    v = *i->value;
}


/* Return position information of the specified attribute. */
void prim_unsafeGetAttrPos(EvalState & state, const Pos & pos, Value * * args, Value & v)
{
    string attr = state.forceStringNoCtx(*args[0], pos);
    state.forceAttrs(*args[1], pos);
    Bindings::iterator i = args[1]->attrs->find(state.symbols.create(attr));
    if (i == args[1]->attrs->end())
        mkNull(v);
    else
        state.mkPos(v, i->pos);
}


/* Dynamic version of the `?' operator. */
static void prim_hasAttr(EvalState & state, const Pos & pos, Value * * args, Value & v)
{
    string attr = state.forceStringNoCtx(*args[0], pos);
    state.forceAttrs(*args[1], pos);
    mkBool(v, args[1]->attrs->find(state.symbols.create(attr)) != args[1]->attrs->end());
}


/* Determine whether the argument is a set. */
static void prim_isAttrs(EvalState & state, const Pos & pos, Value * * args, Value & v)
{
    state.forceValue(*args[0], pos);
    mkBool(v, args[0]->type == tAttrs);
}


static void prim_removeAttrs(EvalState & state, const Pos & pos, Value * * args, Value & v)
{
    state.forceAttrs(*args[0], pos);
    state.forceList(*args[1], pos);

    /* Get the attribute names to be removed. */
    std::set<Symbol> names;
    for (unsigned int i = 0; i < args[1]->listSize(); ++i) {
        state.forceStringNoCtx(*args[1]->listElems()[i], pos);
        names.insert(state.symbols.create(args[1]->listElems()[i]->string.s));
    }

    /* Copy all attributes not in that set.  Note that we don't need
       to sort v.attrs because it's a subset of an already sorted
       vector. */
    state.mkAttrs(v, args[0]->attrs->size());
    for (auto & i : *args[0]->attrs) {
        if (names.find(i.name) == names.end())
            v.attrs->push_back(i);
    }
}


/* Builds a set from a list specifying (name, value) pairs.  To be
   precise, a list [{name = "name1"; value = value1;} ... {name =
   "nameN"; value = valueN;}] is transformed to {name1 = value1;
   ... nameN = valueN;}.  In case of duplicate occurences of the same
   name, the first takes precedence. */
static void prim_listToAttrs(EvalState & state, const Pos & pos, Value * * args, Value & v)
{
    state.forceList(*args[0], pos);

    state.mkAttrs(v, args[0]->listSize());

    std::set<Symbol> seen;

    for (unsigned int i = 0; i < args[0]->listSize(); ++i) {
        Value & v2(*args[0]->listElems()[i]);
        state.forceAttrs(v2, pos);

        Bindings::iterator j = v2.attrs->find(state.sName);
        if (j == v2.attrs->end())
            throw TypeError({
                .hint = hintfmt("'name' attribute missing in a call to 'listToAttrs'"),
                .errPos = pos
            });
        string name = state.forceStringNoCtx(*j->value, pos);

        Symbol sym = state.symbols.create(name);
        if (seen.insert(sym).second) {
            Bindings::iterator j2 = v2.attrs->find(state.symbols.create(state.sValue));
            if (j2 == v2.attrs->end())
                throw TypeError({
                    .hint = hintfmt("'value' attribute missing in a call to 'listToAttrs'"),
                    .errPos = pos
                });
            v.attrs->push_back(Attr(sym, j2->value, j2->pos));
        }
    }

    v.attrs->sort();
}


/* Return the right-biased intersection of two sets as1 and as2,
   i.e. a set that contains every attribute from as2 that is also a
   member of as1. */
static void prim_intersectAttrs(EvalState & state, const Pos & pos, Value * * args, Value & v)
{
    state.forceAttrs(*args[0], pos);
    state.forceAttrs(*args[1], pos);

    state.mkAttrs(v, std::min(args[0]->attrs->size(), args[1]->attrs->size()));

    for (auto & i : *args[0]->attrs) {
        Bindings::iterator j = args[1]->attrs->find(i.name);
        if (j != args[1]->attrs->end())
            v.attrs->push_back(*j);
    }
}


/* Collect each attribute named `attr' from a list of attribute sets.
   Sets that don't contain the named attribute are ignored.

   Example:
     catAttrs "a" [{a = 1;} {b = 0;} {a = 2;}]
     => [1 2]
*/
static void prim_catAttrs(EvalState & state, const Pos & pos, Value * * args, Value & v)
{
    Symbol attrName = state.symbols.create(state.forceStringNoCtx(*args[0], pos));
    state.forceList(*args[1], pos);

    Value * res[args[1]->listSize()];
    unsigned int found = 0;

    for (unsigned int n = 0; n < args[1]->listSize(); ++n) {
        Value & v2(*args[1]->listElems()[n]);
        state.forceAttrs(v2, pos);
        Bindings::iterator i = v2.attrs->find(attrName);
        if (i != v2.attrs->end())
            res[found++] = i->value;
    }

    state.mkList(v, found);
    for (unsigned int n = 0; n < found; ++n)
        v.listElems()[n] = res[n];
}


/* Return a set containing the names of the formal arguments expected
   by the function `f'.  The value of each attribute is a Boolean
   denoting whether the corresponding argument has a default value.  For instance,

      functionArgs ({ x, y ? 123}: ...)
   => { x = false; y = true; }

   "Formal argument" here refers to the attributes pattern-matched by
   the function.  Plain lambdas are not included, e.g.

      functionArgs (x: ...)
   => { }
*/
static void prim_functionArgs(EvalState & state, const Pos & pos, Value * * args, Value & v)
{
    state.forceValue(*args[0], pos);
    if (args[0]->type != tLambda)
        throw TypeError({
            .hint = hintfmt("'functionArgs' requires a function"),
            .errPos = pos
        });

    if (!args[0]->lambda.fun->matchAttrs) {
        state.mkAttrs(v, 0);
        return;
    }

    state.mkAttrs(v, args[0]->lambda.fun->formals->formals.size());
    for (auto & i : args[0]->lambda.fun->formals->formals) {
        // !!! should optimise booleans (allocate only once)
        Value * value = state.allocValue();
        v.attrs->push_back(Attr(i.name, value, &i.pos));
        mkBool(*value, i.def);
    }
    v.attrs->sort();
}


/* Apply a function to every element of an attribute set. */
static void prim_mapAttrs(EvalState & state, const Pos & pos, Value * * args, Value & v)
{
    state.forceAttrs(*args[1], pos);

    state.mkAttrs(v, args[1]->attrs->size());

    for (auto & i : *args[1]->attrs) {
        Value * vName = state.allocValue();
        Value * vFun2 = state.allocValue();
        mkString(*vName, i.name);
        mkApp(*vFun2, *args[0], *vName);
        mkApp(*state.allocAttr(v, i.name), *vFun2, *i.value);
    }
}



/*************************************************************
 * Lists
 *************************************************************/


/* Determine whether the argument is a list. */
static void prim_isList(EvalState & state, const Pos & pos, Value * * args, Value & v)
{
    state.forceValue(*args[0], pos);
    mkBool(v, args[0]->isList());
}


static void elemAt(EvalState & state, const Pos & pos, Value & list, int n, Value & v)
{
    state.forceList(list, pos);
    if (n < 0 || (unsigned int) n >= list.listSize())
        throw Error({
            .hint = hintfmt("list index %1% is out of bounds", n),
            .errPos = pos
        });
    state.forceValue(*list.listElems()[n], pos);
    v = *list.listElems()[n];
}


/* Return the n-1'th element of a list. */
static void prim_elemAt(EvalState & state, const Pos & pos, Value * * args, Value & v)
{
    elemAt(state, pos, *args[0], state.forceInt(*args[1], pos), v);
}


/* Return the first element of a list. */
static void prim_head(EvalState & state, const Pos & pos, Value * * args, Value & v)
{
    elemAt(state, pos, *args[0], 0, v);
}


/* Return a list consisting of everything but the first element of
   a list.  Warning: this function takes O(n) time, so you probably
   don't want to use it!  */
static void prim_tail(EvalState & state, const Pos & pos, Value * * args, Value & v)
{
    state.forceList(*args[0], pos);
    if (args[0]->listSize() == 0)
        throw Error({
            .hint = hintfmt("'tail' called on an empty list"),
            .errPos = pos
        });

    state.mkList(v, args[0]->listSize() - 1);
    for (unsigned int n = 0; n < v.listSize(); ++n)
        v.listElems()[n] = args[0]->listElems()[n + 1];
}


/* Apply a function to every element of a list. */
static void prim_map(EvalState & state, const Pos & pos, Value * * args, Value & v)
{
    state.forceList(*args[1], pos);

    state.mkList(v, args[1]->listSize());

    for (unsigned int n = 0; n < v.listSize(); ++n)
        mkApp(*(v.listElems()[n] = state.allocValue()),
            *args[0], *args[1]->listElems()[n]);
}


/* Filter a list using a predicate; that is, return a list containing
   every element from the list for which the predicate function
   returns true. */
static void prim_filter(EvalState & state, const Pos & pos, Value * * args, Value & v)
{
    state.forceFunction(*args[0], pos);
    state.forceList(*args[1], pos);

    // FIXME: putting this on the stack is risky.
    Value * vs[args[1]->listSize()];
    unsigned int k = 0;

    bool same = true;
    for (unsigned int n = 0; n < args[1]->listSize(); ++n) {
        Value res;
        state.callFunction(*args[0], *args[1]->listElems()[n], res, noPos);
        if (state.forceBool(res, pos))
            vs[k++] = args[1]->listElems()[n];
        else
            same = false;
    }

    if (same)
        v = *args[1];
    else {
        state.mkList(v, k);
        for (unsigned int n = 0; n < k; ++n) v.listElems()[n] = vs[n];
    }
}


/* Return true if a list contains a given element. */
static void prim_elem(EvalState & state, const Pos & pos, Value * * args, Value & v)
{
    bool res = false;
    state.forceList(*args[1], pos);
    for (unsigned int n = 0; n < args[1]->listSize(); ++n)
        if (state.eqValues(*args[0], *args[1]->listElems()[n])) {
            res = true;
            break;
        }
    mkBool(v, res);
}


/* Concatenate a list of lists. */
static void prim_concatLists(EvalState & state, const Pos & pos, Value * * args, Value & v)
{
    state.forceList(*args[0], pos);
    state.concatLists(v, args[0]->listSize(), args[0]->listElems(), pos);
}


/* Return the length of a list.  This is an O(1) time operation. */
static void prim_length(EvalState & state, const Pos & pos, Value * * args, Value & v)
{
    state.forceList(*args[0], pos);
    mkInt(v, args[0]->listSize());
}


/* Reduce a list by applying a binary operator, from left to
   right. The operator is applied strictly. */
static void prim_foldlStrict(EvalState & state, const Pos & pos, Value * * args, Value & v)
{
    state.forceFunction(*args[0], pos);
    state.forceList(*args[2], pos);

    if (args[2]->listSize()) {
        Value * vCur = args[1];

        for (unsigned int n = 0; n < args[2]->listSize(); ++n) {
            Value vTmp;
            state.callFunction(*args[0], *vCur, vTmp, pos);
            vCur = n == args[2]->listSize() - 1 ? &v : state.allocValue();
            state.callFunction(vTmp, *args[2]->listElems()[n], *vCur, pos);
        }
        state.forceValue(v, pos);
    } else {
        state.forceValue(*args[1], pos);
        v = *args[1];
    }
}


static void anyOrAll(bool any, EvalState & state, const Pos & pos, Value * * args, Value & v)
{
    state.forceFunction(*args[0], pos);
    state.forceList(*args[1], pos);

    Value vTmp;
    for (unsigned int n = 0; n < args[1]->listSize(); ++n) {
        state.callFunction(*args[0], *args[1]->listElems()[n], vTmp, pos);
        bool res = state.forceBool(vTmp, pos);
        if (res == any) {
            mkBool(v, any);
            return;
        }
    }

    mkBool(v, !any);
}


static void prim_any(EvalState & state, const Pos & pos, Value * * args, Value & v)
{
    anyOrAll(true, state, pos, args, v);
}


static void prim_all(EvalState & state, const Pos & pos, Value * * args, Value & v)
{
    anyOrAll(false, state, pos, args, v);
}


static void prim_genList(EvalState & state, const Pos & pos, Value * * args, Value & v)
{
    auto len = state.forceInt(*args[1], pos);

    if (len < 0)
        throw EvalError({
            .hint = hintfmt("cannot create list of size %1%", len),
            .errPos = pos
        });

    state.mkList(v, len);

    for (unsigned int n = 0; n < (unsigned int) len; ++n) {
        Value * arg = state.allocValue();
        mkInt(*arg, n);
        mkApp(*(v.listElems()[n] = state.allocValue()), *args[0], *arg);
    }
}


static void prim_lessThan(EvalState & state, const Pos & pos, Value * * args, Value & v);


static void prim_sort(EvalState & state, const Pos & pos, Value * * args, Value & v)
{
    state.forceFunction(*args[0], pos);
    state.forceList(*args[1], pos);

    auto len = args[1]->listSize();
    state.mkList(v, len);
    for (unsigned int n = 0; n < len; ++n) {
        state.forceValue(*args[1]->listElems()[n], pos);
        v.listElems()[n] = args[1]->listElems()[n];
    }


    auto comparator = [&](Value * a, Value * b) {
        /* Optimization: if the comparator is lessThan, bypass
           callFunction. */
        if (args[0]->type == tPrimOp && args[0]->primOp->fun == prim_lessThan)
            return CompareValues()(a, b);

        Value vTmp1, vTmp2;
        state.callFunction(*args[0], *a, vTmp1, pos);
        state.callFunction(vTmp1, *b, vTmp2, pos);
        return state.forceBool(vTmp2, pos);
    };

    /* FIXME: std::sort can segfault if the comparator is not a strict
       weak ordering. What to do? std::stable_sort() seems more
       resilient, but no guarantees... */
    std::stable_sort(v.listElems(), v.listElems() + len, comparator);
}


static void prim_partition(EvalState & state, const Pos & pos, Value * * args, Value & v)
{
    state.forceFunction(*args[0], pos);
    state.forceList(*args[1], pos);

    auto len = args[1]->listSize();

    ValueVector right, wrong;

    for (unsigned int n = 0; n < len; ++n) {
        auto vElem = args[1]->listElems()[n];
        state.forceValue(*vElem, pos);
        Value res;
        state.callFunction(*args[0], *vElem, res, pos);
        if (state.forceBool(res, pos))
            right.push_back(vElem);
        else
            wrong.push_back(vElem);
    }

    state.mkAttrs(v, 2);

    Value * vRight = state.allocAttr(v, state.sRight);
    auto rsize = right.size();
    state.mkList(*vRight, rsize);
    if (rsize)
        memcpy(vRight->listElems(), right.data(), sizeof(Value *) * rsize);

    Value * vWrong = state.allocAttr(v, state.sWrong);
    auto wsize = wrong.size();
    state.mkList(*vWrong, wsize);
    if (wsize)
        memcpy(vWrong->listElems(), wrong.data(), sizeof(Value *) * wsize);

    v.attrs->sort();
}


/* concatMap = f: list: concatLists (map f list); */
/* C++-version is to avoid allocating `mkApp', call `f' eagerly */
static void prim_concatMap(EvalState & state, const Pos & pos, Value * * args, Value & v)
{
    state.forceFunction(*args[0], pos);
    state.forceList(*args[1], pos);
    auto nrLists = args[1]->listSize();

    Value lists[nrLists];
    size_t len = 0;

    for (unsigned int n = 0; n < nrLists; ++n) {
        Value * vElem = args[1]->listElems()[n];
        state.callFunction(*args[0], *vElem, lists[n], pos);
        state.forceList(lists[n], pos);
        len += lists[n].listSize();
    }

    state.mkList(v, len);
    auto out = v.listElems();
    for (unsigned int n = 0, pos = 0; n < nrLists; ++n) {
        auto l = lists[n].listSize();
        if (l)
            memcpy(out + pos, lists[n].listElems(), l * sizeof(Value *));
        pos += l;
    }
}


/*************************************************************
 * Integer arithmetic
 *************************************************************/


static void prim_add(EvalState & state, const Pos & pos, Value * * args, Value & v)
{
    state.forceValue(*args[0], pos);
    state.forceValue(*args[1], pos);
    if (args[0]->type == tFloat || args[1]->type == tFloat)
        mkFloat(v, state.forceFloat(*args[0], pos) + state.forceFloat(*args[1], pos));
    else
        mkInt(v, state.forceInt(*args[0], pos) + state.forceInt(*args[1], pos));
}


static void prim_sub(EvalState & state, const Pos & pos, Value * * args, Value & v)
{
    state.forceValue(*args[0], pos);
    state.forceValue(*args[1], pos);
    if (args[0]->type == tFloat || args[1]->type == tFloat)
        mkFloat(v, state.forceFloat(*args[0], pos) - state.forceFloat(*args[1], pos));
    else
        mkInt(v, state.forceInt(*args[0], pos) - state.forceInt(*args[1], pos));
}


static void prim_mul(EvalState & state, const Pos & pos, Value * * args, Value & v)
{
    state.forceValue(*args[0], pos);
    state.forceValue(*args[1], pos);
    if (args[0]->type == tFloat || args[1]->type == tFloat)
        mkFloat(v, state.forceFloat(*args[0], pos) * state.forceFloat(*args[1], pos));
    else
        mkInt(v, state.forceInt(*args[0], pos) * state.forceInt(*args[1], pos));
}


static void prim_div(EvalState & state, const Pos & pos, Value * * args, Value & v)
{
    state.forceValue(*args[0], pos);
    state.forceValue(*args[1], pos);

    NixFloat f2 = state.forceFloat(*args[1], pos);
    if (f2 == 0)
        throw EvalError({
            .hint = hintfmt("division by zero"),
            .errPos = pos
        });

    if (args[0]->type == tFloat || args[1]->type == tFloat) {
        mkFloat(v, state.forceFloat(*args[0], pos) / state.forceFloat(*args[1], pos));
    } else {
        NixInt i1 = state.forceInt(*args[0], pos);
        NixInt i2 = state.forceInt(*args[1], pos);
        /* Avoid division overflow as it might raise SIGFPE. */
        if (i1 == std::numeric_limits<NixInt>::min() && i2 == -1)
            throw EvalError({
                .hint = hintfmt("overflow in integer division"),
                .errPos = pos
            });

        mkInt(v, i1 / i2);
    }
}

static void prim_bitAnd(EvalState & state, const Pos & pos, Value * * args, Value & v)
{
    mkInt(v, state.forceInt(*args[0], pos) & state.forceInt(*args[1], pos));
}

static void prim_bitOr(EvalState & state, const Pos & pos, Value * * args, Value & v)
{
    mkInt(v, state.forceInt(*args[0], pos) | state.forceInt(*args[1], pos));
}

static void prim_bitXor(EvalState & state, const Pos & pos, Value * * args, Value & v)
{
    mkInt(v, state.forceInt(*args[0], pos) ^ state.forceInt(*args[1], pos));
}

static void prim_lessThan(EvalState & state, const Pos & pos, Value * * args, Value & v)
{
    state.forceValue(*args[0], pos);
    state.forceValue(*args[1], pos);
    CompareValues comp;
    mkBool(v, comp(args[0], args[1]));
}


/*************************************************************
 * String manipulation
 *************************************************************/


/* Convert the argument to a string.  Paths are *not* copied to the
   store, so `toString /foo/bar' yields `"/foo/bar"', not
   `"/nix/store/whatever..."'. */
static void prim_toString(EvalState & state, const Pos & pos, Value * * args, Value & v)
{
    PathSet context;
    string s = state.coerceToString(pos, *args[0], context, true, false);
    mkString(v, s, context);
}


/* `substring start len str' returns the substring of `str' starting
   at character position `min(start, stringLength str)' inclusive and
   ending at `min(start + len, stringLength str)'.  `start' must be
   non-negative. */
static void prim_substring(EvalState & state, const Pos & pos, Value * * args, Value & v)
{
    int start = state.forceInt(*args[0], pos);
    int len = state.forceInt(*args[1], pos);
    PathSet context;
    string s = state.coerceToString(pos, *args[2], context);

    if (start < 0)
        throw EvalError({
            .hint = hintfmt("negative start position in 'substring'"),
            .errPos = pos
        });

    mkString(v, (unsigned int) start >= s.size() ? "" : string(s, start, len), context);
}


static void prim_stringLength(EvalState & state, const Pos & pos, Value * * args, Value & v)
{
    PathSet context;
    string s = state.coerceToString(pos, *args[0], context);
    mkInt(v, s.size());
}


/* Return the cryptographic hash of a string in base-16. */
static void prim_hashString(EvalState & state, const Pos & pos, Value * * args, Value & v)
{
    string type = state.forceStringNoCtx(*args[0], pos);
    std::optional<HashType> ht = parseHashType(type);
    if (!ht)
        throw Error({
            .hint = hintfmt("unknown hash type '%1%'", type),
            .errPos = pos
        });

    PathSet context; // discarded
    string s = state.forceString(*args[1], context, pos);

    mkString(v, hashString(*ht, s).to_string(Base16, false), context);
}


/* Match a regular expression against a string and return either
   ‘null’ or a list containing substring matches. */
void prim_match(EvalState & state, const Pos & pos, Value * * args, Value & v)
{
    auto re = state.forceStringNoCtx(*args[0], pos);

    try {

        auto regex = state.regexCache.find(re);
        if (regex == state.regexCache.end())
            regex = state.regexCache.emplace(re, std::regex(re, std::regex::extended)).first;

        PathSet context;
        const std::string str = state.forceString(*args[1], context, pos);

        std::smatch match;
        if (!std::regex_match(str, match, regex->second)) {
            mkNull(v);
            return;
        }

        // the first match is the whole string
        const size_t len = match.size() - 1;
        state.mkList(v, len);
        for (size_t i = 0; i < len; ++i) {
            if (!match[i+1].matched)
                mkNull(*(v.listElems()[i] = state.allocValue()));
            else
                mkString(*(v.listElems()[i] = state.allocValue()), match[i + 1].str().c_str());
        }

    } catch (std::regex_error &e) {
        if (e.code() == std::regex_constants::error_space) {
            // limit is _GLIBCXX_REGEX_STATE_LIMIT for libstdc++
            throw EvalError({
                .hint = hintfmt("memory limit exceeded by regular expression '%s'", re),
                .errPos = pos
            });
        } else {
            throw EvalError({
                .hint = hintfmt("invalid regular expression '%s'", re),
                .errPos = pos
            });
        }
    }
}


/* Split a string with a regular expression, and return a list of the
   non-matching parts interleaved by the lists of the matching groups. */
static void prim_split(EvalState & state, const Pos & pos, Value * * args, Value & v)
{
    auto re = state.forceStringNoCtx(*args[0], pos);

    try {

        std::regex regex(re, std::regex::extended);

        PathSet context;
        const std::string str = state.forceString(*args[1], context, pos);

        auto begin = std::sregex_iterator(str.begin(), str.end(), regex);
        auto end = std::sregex_iterator();

        // Any matches results are surrounded by non-matching results.
        const size_t len = std::distance(begin, end);
        state.mkList(v, 2 * len + 1);
        size_t idx = 0;
        Value * elem;

        if (len == 0) {
            v.listElems()[idx++] = args[1];
            return;
        }

        for (std::sregex_iterator i = begin; i != end; ++i) {
            assert(idx <= 2 * len + 1 - 3);
            std::smatch match = *i;

            // Add a string for non-matched characters.
            elem = v.listElems()[idx++] = state.allocValue();
            mkString(*elem, match.prefix().str().c_str());

            // Add a list for matched substrings.
            const size_t slen = match.size() - 1;
            elem = v.listElems()[idx++] = state.allocValue();

            // Start at 1, beacause the first match is the whole string.
            state.mkList(*elem, slen);
            for (size_t si = 0; si < slen; ++si) {
                if (!match[si + 1].matched)
                    mkNull(*(elem->listElems()[si] = state.allocValue()));
                else
                    mkString(*(elem->listElems()[si] = state.allocValue()), match[si + 1].str().c_str());
            }

            // Add a string for non-matched suffix characters.
            if (idx == 2 * len) {
                elem = v.listElems()[idx++] = state.allocValue();
                mkString(*elem, match.suffix().str().c_str());
            }
        }
        assert(idx == 2 * len + 1);

    } catch (std::regex_error &e) {
        if (e.code() == std::regex_constants::error_space) {
            // limit is _GLIBCXX_REGEX_STATE_LIMIT for libstdc++
            throw EvalError({
                .hint = hintfmt("memory limit exceeded by regular expression '%s'", re),
                .errPos = pos
            });
        } else {
            throw EvalError({
                .hint = hintfmt("invalid regular expression '%s'", re),
                .errPos = pos
            });
        }
    }
}


static void prim_concatStringSep(EvalState & state, const Pos & pos, Value * * args, Value & v)
{
    PathSet context;

    auto sep = state.forceString(*args[0], context, pos);
    state.forceList(*args[1], pos);

    string res;
    res.reserve((args[1]->listSize() + 32) * sep.size());
    bool first = true;

    for (unsigned int n = 0; n < args[1]->listSize(); ++n) {
        if (first) first = false; else res += sep;
        res += state.coerceToString(pos, *args[1]->listElems()[n], context);
    }

    mkString(v, res, context);
}


static void prim_replaceStrings(EvalState & state, const Pos & pos, Value * * args, Value & v)
{
    state.forceList(*args[0], pos);
    state.forceList(*args[1], pos);
    if (args[0]->listSize() != args[1]->listSize())
        throw EvalError({
            .hint = hintfmt("'from' and 'to' arguments to 'replaceStrings' have different lengths"),
            .errPos = pos
        });

    vector<string> from;
    from.reserve(args[0]->listSize());
    for (unsigned int n = 0; n < args[0]->listSize(); ++n)
        from.push_back(state.forceString(*args[0]->listElems()[n], pos));

    vector<std::pair<string, PathSet>> to;
    to.reserve(args[1]->listSize());
    for (unsigned int n = 0; n < args[1]->listSize(); ++n) {
        PathSet ctx;
        auto s = state.forceString(*args[1]->listElems()[n], ctx, pos);
        to.push_back(std::make_pair(std::move(s), std::move(ctx)));
    }

    PathSet context;
    auto s = state.forceString(*args[2], context, pos);

    string res;
    // Loops one past last character to handle the case where 'from' contains an empty string.
    for (size_t p = 0; p <= s.size(); ) {
        bool found = false;
        auto i = from.begin();
        auto j = to.begin();
        for (; i != from.end(); ++i, ++j)
            if (s.compare(p, i->size(), *i) == 0) {
                found = true;
                res += j->first;
                if (i->empty()) {
                    if (p < s.size())
                        res += s[p];
                    p++;
                } else {
                    p += i->size();
                }
                for (auto& path : j->second)
                    context.insert(path);
                j->second.clear();
                break;
            }
        if (!found) {
            if (p < s.size())
                res += s[p];
            p++;
        }
    }

    mkString(v, res, context);
}


/*************************************************************
 * Versions
 *************************************************************/


static void prim_parseDrvName(EvalState & state, const Pos & pos, Value * * args, Value & v)
{
    string name = state.forceStringNoCtx(*args[0], pos);
    DrvName parsed(name);
    state.mkAttrs(v, 2);
    mkString(*state.allocAttr(v, state.sName), parsed.name);
    mkString(*state.allocAttr(v, state.symbols.create("version")), parsed.version);
    v.attrs->sort();
}


static void prim_compareVersions(EvalState & state, const Pos & pos, Value * * args, Value & v)
{
    string version1 = state.forceStringNoCtx(*args[0], pos);
    string version2 = state.forceStringNoCtx(*args[1], pos);
    mkInt(v, compareVersions(version1, version2));
}


static void prim_splitVersion(EvalState & state, const Pos & pos, Value * * args, Value & v)
{
    string version = state.forceStringNoCtx(*args[0], pos);
    auto iter = version.cbegin();
    Strings components;
    while (iter != version.cend()) {
        auto component = nextComponent(iter, version.cend());
        if (component.empty())
            break;
        components.emplace_back(std::move(component));
    }
    state.mkList(v, components.size());
    unsigned int n = 0;
    for (auto & component : components) {
        auto listElem = v.listElems()[n++] = state.allocValue();
        mkString(*listElem, std::move(component));
    }
}


/*************************************************************
 * Primop registration
 *************************************************************/


RegisterPrimOp::PrimOps * RegisterPrimOp::primOps;


RegisterPrimOp::RegisterPrimOp(std::string name, size_t arity, PrimOpFun fun,
    std::optional<std::string> requiredFeature)
{
    if (!primOps) primOps = new PrimOps;
    primOps->push_back({name, arity, fun, requiredFeature});
}


void EvalState::createBaseEnv()
{
    baseEnv.up = 0;

    /* Add global constants such as `true' to the base environment. */
    Value v;

    /* `builtins' must be first! */
    mkAttrs(v, 128);
    addConstant("builtins", v);

    mkBool(v, true);
    addConstant("true", v);

    mkBool(v, false);
    addConstant("false", v);

    mkNull(v);
    addConstant("null", v);

    auto vThrow = addPrimOp("throw", 1, prim_throw);

    auto addPurityError = [&](const std::string & name) {
        Value * v2 = allocValue();
        mkString(*v2, fmt("'%s' is not allowed in pure evaluation mode", name));
        mkApp(v, *vThrow, *v2);
        addConstant(name, v);
    };

    if (!evalSettings.pureEval) {
        mkInt(v, time(0));
        addConstant("__currentTime", v);
    }

    if (!evalSettings.pureEval) {
        mkString(v, settings.thisSystem.get());
        addConstant("__currentSystem", v);
    }

    mkString(v, nixVersion);
    addConstant("__nixVersion", v);

    mkString(v, store->storeDir);
    addConstant("__storeDir", v);

    /* Language version.  This should be increased every time a new
       language feature gets added.  It's not necessary to increase it
       when primops get added, because you can just use `builtins ?
       primOp' to check. */
    mkInt(v, 5);
    addConstant("__langVersion", v);

    // Miscellaneous
    auto vScopedImport = addPrimOp("scopedImport", 2, prim_scopedImport);
    Value * v2 = allocValue();
    mkAttrs(*v2, 0);
    mkApp(v, *vScopedImport, *v2);
    forceValue(v);
    addConstant("import", v);
    if (evalSettings.enableNativeCode) {
        addPrimOp("__importNative", 2, prim_importNative);
        addPrimOp("__exec", 1, prim_exec);
    }
    addPrimOp("__typeOf", 1, prim_typeOf);
    addPrimOp("isNull", 1, prim_isNull);
    addPrimOp("__isFunction", 1, prim_isFunction);
    addPrimOp("__isString", 1, prim_isString);
    addPrimOp("__isInt", 1, prim_isInt);
    addPrimOp("__isFloat", 1, prim_isFloat);
    addPrimOp("__isBool", 1, prim_isBool);
    addPrimOp("__isPath", 1, prim_isPath);
    addPrimOp("__genericClosure", 1, prim_genericClosure);
    addPrimOp("abort", 1, prim_abort);
    addPrimOp("__addErrorContext", 2, prim_addErrorContext);
    addPrimOp("__tryEval", 1, prim_tryEval);
    addPrimOp("__getEnv", 1, prim_getEnv);

    // Strictness
    addPrimOp("__seq", 2, prim_seq);
    addPrimOp("__deepSeq", 2, prim_deepSeq);

    // Debugging
    addPrimOp("__trace", 2, prim_trace);

    // Paths
    addPrimOp("__toPath", 1, prim_toPath);
    if (evalSettings.pureEval)
        addPurityError("__storePath");
    else
        addPrimOp("__storePath", 1, prim_storePath);
    addPrimOp("__pathExists", 1, prim_pathExists);
    addPrimOp("baseNameOf", 1, prim_baseNameOf);
    addPrimOp("dirOf", 1, prim_dirOf);
    addPrimOp("__readFile", 1, prim_readFile);
    addPrimOp("__readDir", 1, prim_readDir);
    addPrimOp("__findFile", 2, prim_findFile);
    addPrimOp("__hashFile", 2, prim_hashFile);

    // Creating files
    addPrimOp("__toXML", 1, prim_toXML);
    addPrimOp("__toJSON", 1, prim_toJSON);
    addPrimOp("__fromJSON", 1, prim_fromJSON);
    addPrimOp("__toFile", 2, prim_toFile);
    addPrimOp("__filterSource", 2, prim_filterSource);
    addPrimOp("__path", 1, prim_path);

    // Sets
    addPrimOp("__attrNames", 1, prim_attrNames);
    addPrimOp("__attrValues", 1, prim_attrValues);
    addPrimOp("__getAttr", 2, prim_getAttr);
    addPrimOp("__unsafeGetAttrPos", 2, prim_unsafeGetAttrPos);
    addPrimOp("__hasAttr", 2, prim_hasAttr);
    addPrimOp("__isAttrs", 1, prim_isAttrs);
    addPrimOp("removeAttrs", 2, prim_removeAttrs);
    addPrimOp("__listToAttrs", 1, prim_listToAttrs);
    addPrimOp("__intersectAttrs", 2, prim_intersectAttrs);
    addPrimOp("__catAttrs", 2, prim_catAttrs);
    addPrimOp("__functionArgs", 1, prim_functionArgs);
    addPrimOp("__mapAttrs", 2, prim_mapAttrs);

    // Lists
    addPrimOp("__isList", 1, prim_isList);
    addPrimOp("__elemAt", 2, prim_elemAt);
    addPrimOp("__head", 1, prim_head);
    addPrimOp("__tail", 1, prim_tail);
    addPrimOp("map", 2, prim_map);
    addPrimOp("__filter", 2, prim_filter);
    addPrimOp("__elem", 2, prim_elem);
    addPrimOp("__concatLists", 1, prim_concatLists);
    addPrimOp("__length", 1, prim_length);
    addPrimOp("__foldl'", 3, prim_foldlStrict);
    addPrimOp("__any", 2, prim_any);
    addPrimOp("__all", 2, prim_all);
    addPrimOp("__genList", 2, prim_genList);
    addPrimOp("__sort", 2, prim_sort);
    addPrimOp("__partition", 2, prim_partition);
    addPrimOp("__concatMap", 2, prim_concatMap);

    // Integer arithmetic
    addPrimOp("__add", 2, prim_add);
    addPrimOp("__sub", 2, prim_sub);
    addPrimOp("__mul", 2, prim_mul);
    addPrimOp("__div", 2, prim_div);
    addPrimOp("__bitAnd", 2, prim_bitAnd);
    addPrimOp("__bitOr", 2, prim_bitOr);
    addPrimOp("__bitXor", 2, prim_bitXor);
    addPrimOp("__lessThan", 2, prim_lessThan);

    // String manipulation
    addPrimOp("toString", 1, prim_toString);
    addPrimOp("__substring", 3, prim_substring);
    addPrimOp("__stringLength", 1, prim_stringLength);
    addPrimOp("__hashString", 2, prim_hashString);
    addPrimOp("__match", 2, prim_match);
    addPrimOp("__split", 2, prim_split);
    addPrimOp("__concatStringsSep", 2, prim_concatStringSep);
    addPrimOp("__replaceStrings", 3, prim_replaceStrings);

    // Versions
    addPrimOp("__parseDrvName", 1, prim_parseDrvName);
    addPrimOp("__compareVersions", 2, prim_compareVersions);
    addPrimOp("__splitVersion", 1, prim_splitVersion);

    // Derivations
    addPrimOp("derivationStrict", 1, prim_derivationStrict);
    addPrimOp("placeholder", 1, prim_placeholder);

    /* Add a wrapper around the derivation primop that computes the
       `drvPath' and `outPath' attributes lazily. */
    string path = canonPath(settings.nixDataDir + "/nix/corepkgs/derivation.nix", true);
    sDerivationNix = symbols.create(path);
    evalFile(path, v);
    addConstant("derivation", v);

    /* Add a value containing the current Nix expression search path. */
    mkList(v, searchPath.size());
    int n = 0;
    for (auto & i : searchPath) {
        v2 = v.listElems()[n++] = allocValue();
        mkAttrs(*v2, 2);
        mkString(*allocAttr(*v2, symbols.create("path")), i.second);
        mkString(*allocAttr(*v2, symbols.create("prefix")), i.first);
        v2->attrs->sort();
    }
    addConstant("__nixPath", v);

    if (RegisterPrimOp::primOps)
        for (auto & primOp : *RegisterPrimOp::primOps)
            if (!primOp.requiredFeature || settings.isExperimentalFeatureEnabled(*primOp.requiredFeature))
                addPrimOp(primOp.name, primOp.arity, primOp.primOp);

    /* Now that we've added all primops, sort the `builtins' set,
       because attribute lookups expect it to be sorted. */
    baseEnv.values[0]->attrs->sort();
}


}<|MERGE_RESOLUTION|>--- conflicted
+++ resolved
@@ -578,12 +578,8 @@
         ignoreNulls = state.forceBool(*attr->value, pos);
 
     /* Build the derivation expression by processing the attributes. */
-<<<<<<< HEAD
     DerivationT<StorePath, NoPath> drv;
-=======
-    Derivation drv;
     drv.name = drvName;
->>>>>>> 659ea7c0
 
     PathSet context;
 
@@ -770,109 +766,55 @@
             .errPos = posDrvName
         });
 
+    auto hashTypeOpt = parseHashTypeOpt(outputHashAlgo);
     std::optional<Hash> outputHashParsed;
     if (outputHash) {
-<<<<<<< HEAD
-        /* Set "out" output with hash algo and hash for fixed-output derivations. */
-=======
-        /* Handle fixed-output derivations.
-
-           Ignore `__contentAddressed` because fixed output derivations are
-           already content addressed. */
->>>>>>> 659ea7c0
+		/* Ensure proper single "out" and parse output hash */
         if (outputs.size() != 1 || *(outputs.begin()) != "out")
             throw Error({
                 .hint = hintfmt("multiple outputs are not supported in fixed-output derivations"),
                 .errPos = posDrvName
             });
 
-<<<<<<< HEAD
-        auto ht = parseHashTypeOpt(outputHashAlgo);
-        outputHashParsed = newHashAllowEmpty(*outputHash, ht);
+        outputHashParsed = newHashAllowEmpty(*outputHash, hashTypeOpt);
     }
 
     for (auto & outName : outputs) {
         if (!jsonObject) drv.env[outName] = "";
-        drv.outputs.insert_or_assign(outName, DerivationOutputT<NoPath> {
-            .path = NoPath {},
-            .hash = !outputHashParsed
-                ? std::optional<FixedOutputHash> {}
-                : FixedOutputHash {
+        drv.outputs.insert_or_assign(outName, outputHashParsed
+            ? DerivationOutputT<NoPath> {
+                .output = DerivationOutputCAFixed {
+                	.hash = FixedOutputHash {
+                	    .method = ingestionMethod,
+                	    .hash = *outputHashParsed,
+                	},
+                },
+              }
+            : contentAddressed
+            ? DerivationOutputT<NoPath> {
+                .output = DerivationOutputCAFloating {
                     .method = ingestionMethod,
-                    .hash = *outputHashParsed,
+                    .hashType = *hashTypeOpt,
                 },
-        });
+              }
+            : DerivationOutputT<NoPath> {
+                .output = DerivationOutputInputAddressedT<NoPath> {
+                    .path = NoPath {},
+                },
+              });
     }
 
     /* Compute the final derivation, which additionally contains the outputs
        paths created from the hash of the initial one. */
-    Derivation drvFinal = bakeDerivationPaths(*state.store, drv, drvName);
+    Derivation drvFinal = bakeDerivationPaths(*state.store, drv);
 
     if (!jsonObject) {
         for (const auto & i : drvFinal.outputs) {
-            if (!jsonObject) drvFinal.env.insert_or_assign(
-                i.first,
-                state.store->printStorePath(i.second.path));
-=======
-        std::optional<HashType> ht = parseHashTypeOpt(outputHashAlgo);
-        Hash h = newHashAllowEmpty(*outputHash, ht);
-
-        auto outPath = state.store->makeFixedOutputPath(ingestionMethod, h, drvName);
-        if (!jsonObject) drv.env["out"] = state.store->printStorePath(outPath);
-        drv.outputs.insert_or_assign("out", DerivationOutput {
-                .output = DerivationOutputCAFixed {
-                    .hash = FixedOutputHash {
-                        .method = ingestionMethod,
-                        .hash = std::move(h),
-                    },
-                },
-        });
-    }
-
-    else if (contentAddressed) {
-        HashType ht = parseHashType(outputHashAlgo);
-        for (auto & i : outputs) {
-            if (!jsonObject) drv.env[i] = hashPlaceholder(i);
-            drv.outputs.insert_or_assign(i, DerivationOutput {
-                .output = DerivationOutputCAFloating {
-                    .method = ingestionMethod,
-                    .hashType = std::move(ht),
-                },
-            });
-        }
-    }
-
-    else {
-        /* Compute a hash over the "masked" store derivation, which is
-           the final one except that in the list of outputs, the
-           output paths are empty strings, and the corresponding
-           environment variables have an empty value.  This ensures
-           that changes in the set of output names do get reflected in
-           the hash. */
-        for (auto & i : outputs) {
-            if (!jsonObject) drv.env[i] = "";
-            drv.outputs.insert_or_assign(i,
-                DerivationOutput {
-                    .output = DerivationOutputInputAddressed {
-                        .path = StorePath::dummy,
-                    },
-                });
-        }
-
-        // Regular, non-CA derivation should always return a single hash and not
-        // hash per output.
-        Hash h = std::get<0>(hashDerivationModulo(*state.store, Derivation(drv), true));
-
-        for (auto & i : outputs) {
-            auto outPath = state.store->makeOutputPath(i, h, drvName);
-            if (!jsonObject) drv.env[i] = state.store->printStorePath(outPath);
-            drv.outputs.insert_or_assign(i,
-                DerivationOutput {
-                    .output = DerivationOutputInputAddressed {
-                        .path = std::move(outPath),
-                    },
-                });
->>>>>>> 659ea7c0
+        	auto pathOpt = i.second.pathOpt(*state.store, drv.name);
+        	if (pathOpt)
+            	drvFinal.env.insert_or_assign(
+            	    i.first,
+            	    state.store->printStorePath(*pathOpt));
         }
     }
 
