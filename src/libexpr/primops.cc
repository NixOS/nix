#include "nix/store/derivations.hh"
#include "nix/store/downstream-placeholder.hh"
#include "nix/expr/eval-inline.hh"
#include "nix/expr/eval.hh"
#include "nix/expr/eval-settings.hh"
#include "nix/expr/gc-small-vector.hh"
#include "nix/expr/json-to-value.hh"
#include "nix/store/names.hh"
#include "nix/store/path-references.hh"
#include "nix/store/store-api.hh"
#include "nix/util/util.hh"
#include "nix/util/processes.hh"
#include "nix/expr/value-to-json.hh"
#include "nix/expr/value-to-xml.hh"
#include "nix/expr/primops.hh"
#include "nix/fetchers/fetch-to-store.hh"
#include "nix/util/sort.hh"
#include "nix/util/mounted-source-accessor.hh"

#include <boost/container/small_vector.hpp>
#include <nlohmann/json.hpp>

#include <sys/types.h>
#include <sys/stat.h>
#include <unistd.h>

#include <algorithm>
#include <cstring>
#include <sstream>
#include <regex>

#ifndef _WIN32
# include <dlfcn.h>
#endif

#include <cmath>

namespace nix {


/*************************************************************
 * Miscellaneous
 *************************************************************/

static inline Value * mkString(EvalState & state, const std::csub_match & match)
{
    Value * v = state.allocValue();
    v->mkString({match.first, match.second});
    return v;
}

std::string EvalState::realiseString(Value & s, StorePathSet * storePathsOutMaybe, bool isIFD, const PosIdx pos)
{
    nix::NixStringContext stringContext;
    auto rawStr = coerceToString(pos, s, stringContext, "while realising a string").toOwned();
    auto rewrites = realiseContext(stringContext, storePathsOutMaybe, isIFD);

    return nix::rewriteStrings(rawStr, rewrites);
}

StringMap EvalState::realiseContext(const NixStringContext & context, StorePathSet * maybePathsOut, bool isIFD)
{
    std::vector<DerivedPath::Built> drvs;
    StringMap res;

    for (auto & c : context) {
        auto ensureValid = [&](const StorePath & p) {
            if (!store->isValidPath(p))
                error<InvalidPathError>(store->printStorePath(p)).debugThrow();
        };
        std::visit(overloaded {
            [&](const NixStringContextElem::Built & b) {
                drvs.push_back(DerivedPath::Built {
                    .drvPath = b.drvPath,
                    .outputs = OutputsSpec::Names { b.output },
                });
                ensureValid(b.drvPath->getBaseStorePath());
            },
            [&](const NixStringContextElem::Opaque & o) {
                // We consider virtual store paths valid here. They'll
                // be devirtualized if needed elsewhere.
                if (!storeFS->getMount(CanonPath(store->printStorePath(o.path))))
                    ensureValid(o.path);
                if (maybePathsOut)
                    maybePathsOut->emplace(o.path);
            },
            [&](const NixStringContextElem::DrvDeep & d) {
                /* Treat same as Opaque */
                ensureValid(d.drvPath);
                if (maybePathsOut)
                    maybePathsOut->emplace(d.drvPath);
            },
            [&](const NixStringContextElem::Path & p) {
                // FIXME: do something?
            },
        }, c.raw);
    }

    if (drvs.empty()) return {};

    if (isIFD) {
        if (!settings.enableImportFromDerivation)
            error<IFDError>(
                "cannot build '%1%' during evaluation because the option 'allow-import-from-derivation' is disabled",
                drvs.begin()->to_string(*store)
            ).debugThrow();

        if (settings.traceImportFromDerivation)
            warn(
                "built '%1%' during evaluation due to an import from derivation",
                drvs.begin()->to_string(*store)
            );
    }

    /* Build/substitute the context. */
    std::vector<DerivedPath> buildReqs;
    buildReqs.reserve(drvs.size());
    for (auto & d : drvs) buildReqs.emplace_back(DerivedPath { d });
    buildStore->buildPaths(buildReqs, bmNormal, store);

    StorePathSet outputsToCopyAndAllow;

    for (auto & drv : drvs) {
        auto outputs = resolveDerivedPath(*buildStore, drv, &*store);
        for (auto & [outputName, outputPath] : outputs) {
            outputsToCopyAndAllow.insert(outputPath);
            if (maybePathsOut)
                maybePathsOut->emplace(outputPath);

            /* Get all the output paths corresponding to the placeholders we had */
            if (experimentalFeatureSettings.isEnabled(Xp::CaDerivations)) {
                res.insert_or_assign(
                    DownstreamPlaceholder::fromSingleDerivedPathBuilt(
                        SingleDerivedPath::Built {
                            .drvPath = drv.drvPath,
                            .output = outputName,
                        }).render(),
                    buildStore->printStorePath(outputPath)
                );
            }
        }
    }

    if (store != buildStore) copyClosure(*buildStore, *store, outputsToCopyAndAllow);

    if (isIFD) {
        /* Allow access to the output closures of this derivation. */
        for (auto & outputPath : outputsToCopyAndAllow)
            allowClosure(outputPath);
    }

    return res;
}

static SourcePath realisePath(EvalState & state, const PosIdx pos, Value & v, std::optional<SymlinkResolution> resolveSymlinks = SymlinkResolution::Full)
{
    NixStringContext context;

    auto path = state.coerceToPath(noPos, v, context, "while realising the context of a path");

    try {
        if (!context.empty() && path.accessor == state.rootFS) {
            auto rewrites = state.realiseContext(context);
            path = {path.accessor, CanonPath(rewriteStrings(path.path.abs(), rewrites))};
        }
        return resolveSymlinks ? path.resolveSymlinks(*resolveSymlinks) : path;
    } catch (Error & e) {
        e.addTrace(state.positions[pos], "while realising the context of path '%s'", path);
        throw;
    }
}

/**
 * Add and attribute to the given attribute map from the output name to
 * the output path, or a placeholder.
 *
 * Where possible the path is used, but for floating CA derivations we
 * may not know it. For sake of determinism we always assume we don't
 * and instead put in a place holder. In either case, however, the
 * string context will contain the drv path and output name, so
 * downstream derivations will have the proper dependency, and in
 * addition, before building, the placeholder will be rewritten to be
 * the actual path.
 *
 * The 'drv' and 'drvPath' outputs must correspond.
 */
static void mkOutputString(
    EvalState & state,
    BindingsBuilder & attrs,
    const StorePath & drvPath,
    const std::pair<std::string, DerivationOutput> & o)
{
    state.mkOutputString(
        attrs.alloc(o.first),
        SingleDerivedPath::Built {
            .drvPath = makeConstantStorePathRef(drvPath),
            .output = o.first,
        },
        o.second.path(*state.store, Derivation::nameFromPath(drvPath), o.first));
}

/**
 * `import` will parse a derivation when it imports a `.drv` file from the store.
 *
 * @param state The evaluation state.
 * @param pos The position of the `import` call.
 * @param path The path to the `.drv` to import.
 * @param storePath The path to the `.drv` to import.
 * @param v Return value
 */
void derivationToValue(EvalState & state, const PosIdx pos, const SourcePath & path, const StorePath & storePath, Value & v) {
    auto path2 = path.path.abs();
    Derivation drv = state.store->readDerivation(storePath);
    auto attrs = state.buildBindings(3 + drv.outputs.size());
    attrs.alloc(state.sDrvPath).mkString(path2, {
        NixStringContextElem::DrvDeep { .drvPath = storePath },
    });
    attrs.alloc(state.sName).mkString(drv.env["name"]);

    auto list = state.buildList(drv.outputs.size());
    for (const auto & [i, o] : enumerate(drv.outputs)) {
        mkOutputString(state, attrs, storePath, o);
        (list[i] = state.allocValue())->mkString(o.first);
    }
    attrs.alloc(state.sOutputs).mkList(list);

    auto w = state.allocValue();
    w->mkAttrs(attrs);

    if (!state.vImportedDrvToDerivation) {
        state.vImportedDrvToDerivation = allocRootValue(state.allocValue());
        state.eval(state.parseExprFromString(
            #include "imported-drv-to-derivation.nix.gen.hh"
            , state.rootPath(CanonPath::root)), **state.vImportedDrvToDerivation);
    }

    state.forceFunction(**state.vImportedDrvToDerivation, pos, "while evaluating imported-drv-to-derivation.nix.gen.hh");
    v.mkApp(*state.vImportedDrvToDerivation, w);
    state.forceAttrs(v, pos, "while calling imported-drv-to-derivation.nix.gen.hh");
}

/**
 * Import a Nix file with an alternate base scope, as `builtins.scopedImport` does.
 *
 * @param state The evaluation state.
 * @param pos The position of the import call.
 * @param path The path to the file to import.
 * @param vScope The base scope to use for the import.
 * @param v Return value
 */
static void scopedImport(EvalState & state, const PosIdx pos, SourcePath & path, Value * vScope, Value & v) {
    state.forceAttrs(*vScope, pos, "while evaluating the first argument passed to builtins.scopedImport");

    Env * env = &state.allocEnv(vScope->attrs()->size());
    env->up = &state.baseEnv;

    auto staticEnv = std::make_shared<StaticEnv>(nullptr, state.staticBaseEnv, vScope->attrs()->size());

    unsigned int displ = 0;
    for (auto & attr : *vScope->attrs()) {
        staticEnv->vars.emplace_back(attr.name, displ);
        env->values[displ++] = attr.value;
    }

    // No need to call staticEnv.sort(), because
    // args[0]->attrs is already sorted.

    printTalkative("evaluating file '%1%'", path);
    Expr * e = state.parseExprFromFile(resolveExprPath(path), staticEnv);

    e->eval(state, *env, v);
}

/* Load and evaluate an expression from path specified by the
   argument. */
static void import(EvalState & state, const PosIdx pos, Value & vPath, Value * vScope, Value & v)
{
    auto path = realisePath(state, pos, vPath, std::nullopt);
    auto path2 = path.path.abs();

    // FIXME
    auto isValidDerivationInStore = [&]() -> std::optional<StorePath> {
        if (!state.store->isStorePath(path2))
            return std::nullopt;
        auto storePath = state.store->parseStorePath(path2);
        if (!(state.store->isValidPath(storePath) && isDerivation(path2)))
            return std::nullopt;
        return storePath;
    };

    if (auto storePath = isValidDerivationInStore()) {
        derivationToValue(state, pos, path, *storePath, v);
    }
    else if (vScope) {
        scopedImport(state, pos, path, vScope, v);
    }
    else {
        state.evalFile(path, v);
    }
}

static RegisterPrimOp primop_scopedImport(PrimOp {
    .name = "scopedImport",
    .arity = 2,
    .fun = [](EvalState & state, const PosIdx pos, Value * * args, Value & v)
    {
        import(state, pos, *args[1], args[0], v);
    }
});

static RegisterPrimOp primop_import({
    .name = "import",
    .args = {"path"},
    // TODO turn "normal path values" into link below
    .doc = R"(
      Load, parse, and return the Nix expression in the file *path*.

      > **Note**
      >
      > Unlike some languages, `import` is a regular function in Nix.

      The *path* argument must meet the same criteria as an [interpolated expression](@docroot@/language/string-interpolation.md#interpolated-expression).

      If *path* is a directory, the file `default.nix` in that directory is used if it exists.

      > **Example**
      >
      > ```console
      > $ echo 123 > default.nix
      > ```
      >
      > Import `default.nix` from the current directory.
      >
      > ```nix
      > import ./.
      > ```
      >
      >     123

      Evaluation aborts if the file doesn’t exist or contains an invalid Nix expression.

      A Nix expression loaded by `import` must not contain any *free variables*, that is, identifiers that are not defined in the Nix expression itself and are not built-in.
      Therefore, it cannot refer to variables that are in scope at the call site.

      > **Example**
      >
      > If you have a calling expression
      >
      > ```nix
      > rec {
      >   x = 123;
      >   y = import ./foo.nix;
      > }
      > ```
      >
      >  then the following `foo.nix` throws an error:
      >
      >  ```nix
      >  # foo.nix
      >  x + 456
      >  ```
      >
      >  since `x` is not in scope in `foo.nix`.
      > If you want `x` to be available in `foo.nix`, pass it as a function argument:
      >
      >  ```nix
      >  rec {
      >    x = 123;
      >    y = import ./foo.nix x;
      >  }
      >  ```
      >
      >  and
      >
      >  ```nix
      >  # foo.nix
      >  x: x + 456
      >  ```
      >
      >  The function argument doesn’t have to be called `x` in `foo.nix`; any name would work.
    )",
    .fun = [](EvalState & state, const PosIdx pos, Value * * args, Value & v)
    {
        import(state, pos, *args[0], nullptr, v);
    }
});

#ifndef _WIN32 // TODO implement via DLL loading on Windows

/* Want reasonable symbol names, so extern C */
/* !!! Should we pass the Pos or the file name too? */
extern "C" typedef void (*ValueInitializer)(EvalState & state, Value & v);

/* Load a ValueInitializer from a DSO and return whatever it initializes */
void prim_importNative(EvalState & state, const PosIdx pos, Value * * args, Value & v)
{
    auto path = realisePath(state, pos, *args[0]);

    std::string sym(state.forceStringNoCtx(*args[1], pos, "while evaluating the second argument passed to builtins.importNative"));

    void *handle = dlopen(path.path.c_str(), RTLD_LAZY | RTLD_LOCAL);
    if (!handle)
        state.error<EvalError>("could not open '%1%': %2%", path, dlerror()).debugThrow();

    dlerror();
    ValueInitializer func = (ValueInitializer) dlsym(handle, sym.c_str());
    if(!func) {
        char *message = dlerror();
        if (message)
            state.error<EvalError>("could not load symbol '%1%' from '%2%': %3%", sym, path, message).debugThrow();
        else
            state.error<EvalError>("symbol '%1%' from '%2%' resolved to NULL when a function pointer was expected", sym, path).debugThrow();
    }

    (func)(state, v);

    /* We don't dlclose because v may be a primop referencing a function in the shared object file */
}


/* Execute a program and parse its output */
void prim_exec(EvalState & state, const PosIdx pos, Value * * args, Value & v)
{
    state.forceList(*args[0], pos, "while evaluating the first argument passed to builtins.exec");
    auto elems = args[0]->listView();
    auto count = args[0]->listSize();
    if (count == 0)
        state.error<EvalError>("at least one argument to 'exec' required").atPos(pos).debugThrow();
    NixStringContext context;
    auto program = state.coerceToString(pos, *elems[0], context,
            "while evaluating the first element of the argument passed to builtins.exec",
            false, false).toOwned();
    Strings commandArgs;
    for (size_t i = 1; i < count; ++i) {
        commandArgs.push_back(
                state.coerceToString(pos, *elems[i], context,
                        "while evaluating an element of the argument passed to builtins.exec",
                        false, false).toOwned());
    }
    try {
        auto _ = state.realiseContext(context); // FIXME: Handle CA derivations
    } catch (InvalidPathError & e) {
        state.error<EvalError>("cannot execute '%1%', since path '%2%' is not valid", program, e.path).atPos(pos).debugThrow();
    }

    auto output = runProgram(program, true, commandArgs);
    Expr * parsed;
    try {
        parsed = state.parseExprFromString(std::move(output), state.rootPath(CanonPath::root));
    } catch (Error & e) {
        e.addTrace(state.positions[pos], "while parsing the output from '%1%'", program);
        throw;
    }
    try {
        state.eval(parsed, v);
    } catch (Error & e) {
        e.addTrace(state.positions[pos], "while evaluating the output from '%1%'", program);
        throw;
    }
}

#endif

/* Return a string representing the type of the expression. */
static void prim_typeOf(EvalState & state, const PosIdx pos, Value * * args, Value & v)
{
    state.forceValue(*args[0], pos);
    std::string t;
    switch (args[0]->type()) {
        case nInt: t = "int"; break;
        case nBool: t = "bool"; break;
        case nString: t = "string"; break;
        case nPath: t = "path"; break;
        case nNull: t = "null"; break;
        case nAttrs: t = "set"; break;
        case nList: t = "list"; break;
        case nFunction: t = "lambda"; break;
        case nExternal:
            t = args[0]->external()->typeOf();
            break;
        case nFloat: t = "float"; break;
        case nThunk:
        case nFailed:
            unreachable();
    }
    v.mkString(t);
}

static RegisterPrimOp primop_typeOf({
    .name = "__typeOf",
    .args = {"e"},
    .doc = R"(
      Return a string representing the type of the value *e*, namely
      `"int"`, `"bool"`, `"string"`, `"path"`, `"null"`, `"set"`,
      `"list"`, `"lambda"` or `"float"`.
    )",
    .fun = prim_typeOf,
});

/* Determine whether the argument is the null value. */
static void prim_isNull(EvalState & state, const PosIdx pos, Value * * args, Value & v)
{
    state.forceValue(*args[0], pos);
    v.mkBool(args[0]->type() == nNull);
}

static RegisterPrimOp primop_isNull({
    .name = "isNull",
    .args = {"e"},
    .doc = R"(
      Return `true` if *e* evaluates to `null`, and `false` otherwise.

      This is equivalent to `e == null`.
    )",
    .fun = prim_isNull,
});

/* Determine whether the argument is a function. */
static void prim_isFunction(EvalState & state, const PosIdx pos, Value * * args, Value & v)
{
    state.forceValue(*args[0], pos);
    v.mkBool(args[0]->type() == nFunction);
}

static RegisterPrimOp primop_isFunction({
    .name = "__isFunction",
    .args = {"e"},
    .doc = R"(
      Return `true` if *e* evaluates to a function, and `false` otherwise.
    )",
    .fun = prim_isFunction,
});

/* Determine whether the argument is an integer. */
static void prim_isInt(EvalState & state, const PosIdx pos, Value * * args, Value & v)
{
    state.forceValue(*args[0], pos);
    v.mkBool(args[0]->type() == nInt);
}

static RegisterPrimOp primop_isInt({
    .name = "__isInt",
    .args = {"e"},
    .doc = R"(
      Return `true` if *e* evaluates to an integer, and `false` otherwise.
    )",
    .fun = prim_isInt,
});

/* Determine whether the argument is a float. */
static void prim_isFloat(EvalState & state, const PosIdx pos, Value * * args, Value & v)
{
    state.forceValue(*args[0], pos);
    v.mkBool(args[0]->type() == nFloat);
}

static RegisterPrimOp primop_isFloat({
    .name = "__isFloat",
    .args = {"e"},
    .doc = R"(
      Return `true` if *e* evaluates to a float, and `false` otherwise.
    )",
    .fun = prim_isFloat,
});

/* Determine whether the argument is a string. */
static void prim_isString(EvalState & state, const PosIdx pos, Value * * args, Value & v)
{
    state.forceValue(*args[0], pos);
    v.mkBool(args[0]->type() == nString);
}

static RegisterPrimOp primop_isString({
    .name = "__isString",
    .args = {"e"},
    .doc = R"(
      Return `true` if *e* evaluates to a string, and `false` otherwise.
    )",
    .fun = prim_isString,
});

/* Determine whether the argument is a Boolean. */
static void prim_isBool(EvalState & state, const PosIdx pos, Value * * args, Value & v)
{
    state.forceValue(*args[0], pos);
    v.mkBool(args[0]->type() == nBool);
}

static RegisterPrimOp primop_isBool({
    .name = "__isBool",
    .args = {"e"},
    .doc = R"(
      Return `true` if *e* evaluates to a bool, and `false` otherwise.
    )",
    .fun = prim_isBool,
});

/* Determine whether the argument is a path. */
static void prim_isPath(EvalState & state, const PosIdx pos, Value * * args, Value & v)
{
    state.forceValue(*args[0], pos);
    v.mkBool(args[0]->type() == nPath);
}

static RegisterPrimOp primop_isPath({
    .name = "__isPath",
    .args = {"e"},
    .doc = R"(
      Return `true` if *e* evaluates to a path, and `false` otherwise.
    )",
    .fun = prim_isPath,
});

template<typename Callable>
 static inline void withExceptionContext(Trace trace, Callable&& func)
{
    try
    {
        func();
    }
    catch(Error & e)
    {
        e.pushTrace(trace);
        throw;
    }
}

struct CompareValues
{
    EvalState & state;
    const PosIdx pos;
    const std::string_view errorCtx;

    CompareValues(EvalState & state, const PosIdx pos, const std::string_view && errorCtx) : state(state), pos(pos), errorCtx(errorCtx) { };

    bool operator () (Value * v1, Value * v2) const
    {
        return (*this)(v1, v2, errorCtx);
    }

    bool operator () (Value * v1, Value * v2, std::string_view errorCtx) const
    {
        try {
            if (v1->type() == nFloat && v2->type() == nInt)
                return v1->fpoint() < v2->integer().value;
            if (v1->type() == nInt && v2->type() == nFloat)
                return v1->integer().value < v2->fpoint();
            if (v1->type() != v2->type())
                state.error<EvalError>("cannot compare %s with %s", showType(*v1), showType(*v2)).debugThrow();
            // Allow selecting a subset of enum values
            #pragma GCC diagnostic push
            #pragma GCC diagnostic ignored "-Wswitch-enum"
            switch (v1->type()) {
                case nInt:
                    return v1->integer() < v2->integer();
                case nFloat:
                    return v1->fpoint() < v2->fpoint();
                case nString:
                    return strcmp(v1->c_str(), v2->c_str()) < 0;
                case nPath:
                    // Note: we don't take the accessor into account
                    // since it's not obvious how to compare them in a
                    // reproducible way.
                    return strcmp(v1->pathStr(), v2->pathStr()) < 0;
                case nList:
                    // Lexicographic comparison
                    for (size_t i = 0;; i++) {
                        if (i == v2->listSize()) {
                            return false;
                        } else if (i == v1->listSize()) {
                            return true;
                        } else if (!state.eqValues(*v1->listView()[i], *v2->listView()[i], pos, errorCtx)) {
                            return (*this)(v1->listView()[i], v2->listView()[i], "while comparing two list elements");
                        }
                    }
                default:
                    state.error<EvalError>("cannot compare %s with %s; values of that type are incomparable", showType(*v1), showType(*v2)).debugThrow();
            #pragma GCC diagnostic pop
            }
        } catch (Error & e) {
            if (!errorCtx.empty())
                e.addTrace(nullptr, errorCtx);
            throw;
        }
    }
};


typedef std::list<Value *, gc_allocator<Value *>> ValueList;

static void prim_genericClosure(EvalState & state, const PosIdx pos, Value * * args, Value & v)
{
    state.forceAttrs(*args[0], noPos, "while evaluating the first argument passed to builtins.genericClosure");

    /* Get the start set. */
    auto startSet = state.getAttr(state.sStartSet, args[0]->attrs(), "in the attrset passed as argument to builtins.genericClosure");

    state.forceList(*startSet->value, noPos, "while evaluating the 'startSet' attribute passed as argument to builtins.genericClosure");

    ValueList workSet;
    for (auto elem : startSet->value->listView())
        workSet.push_back(elem);

    if (startSet->value->listSize() == 0) {
        v = *startSet->value;
        return;
    }

    /* Get the operator. */
    auto op = state.getAttr(state.sOperator, args[0]->attrs(), "in the attrset passed as argument to builtins.genericClosure");
    state.forceFunction(*op->value, noPos, "while evaluating the 'operator' attribute passed as argument to builtins.genericClosure");

    /* Construct the closure by applying the operator to elements of
       `workSet', adding the result to `workSet', continuing until
       no new elements are found. */
    ValueList res;
    // `doneKeys' doesn't need to be a GC root, because its values are
    // reachable from res.
    auto cmp = CompareValues(state, noPos, "while comparing the `key` attributes of two genericClosure elements");
    std::set<Value *, decltype(cmp)> doneKeys(cmp);
    while (!workSet.empty()) {
        Value * e = *(workSet.begin());
        workSet.pop_front();

        state.forceAttrs(*e, noPos, "while evaluating one of the elements generated by (or initially passed to) builtins.genericClosure");

        auto key = state.getAttr(state.sKey, e->attrs(), "in one of the attrsets generated by (or initially passed to) builtins.genericClosure");
        state.forceValue(*key->value, noPos);

        if (!doneKeys.insert(key->value).second) continue;
        res.push_back(e);

        /* Call the `operator' function with `e' as argument. */
        Value newElements;
        state.callFunction(*op->value, {&e, 1}, newElements, noPos);
        state.forceList(newElements, noPos, "while evaluating the return value of the `operator` passed to builtins.genericClosure");

        /* Add the values returned by the operator to the work set. */
        for (auto elem : newElements.listView()) {
            state.forceValue(*elem, noPos); // "while evaluating one one of the elements returned by the `operator` passed to builtins.genericClosure");
            workSet.push_back(elem);
        }
    }

    /* Create the result list. */
    auto list = state.buildList(res.size());
    for (const auto & [n, i] : enumerate(res))
        list[n] = i;
    v.mkList(list);
}

static RegisterPrimOp primop_genericClosure(PrimOp {
    .name = "__genericClosure",
    .args = {"attrset"},
    .arity = 1,
    .doc = R"(
      `builtins.genericClosure` iteratively computes the transitive closure over an arbitrary relation defined by a function.

      It takes *attrset* with two attributes named `startSet` and `operator`, and returns a list of attribute sets:

      - `startSet`:
        The initial list of attribute sets.

      - `operator`:
        A function that takes an attribute set and returns a list of attribute sets.
        It defines how each item in the current set is processed and expanded into more items.

      Each attribute set in the list `startSet` and the list returned by `operator` must have an attribute `key`, which must support equality comparison.
      The value of `key` can be one of the following types:

      - [Int](@docroot@/language/types.md#type-int)
      - [Float](@docroot@/language/types.md#type-float)
      - [Boolean](@docroot@/language/types.md#type-boolean)
      - [String](@docroot@/language/types.md#type-string)
      - [Path](@docroot@/language/types.md#type-path)
      - [List](@docroot@/language/types.md#list)

      The result is produced by calling the `operator` on each `item` that has not been called yet, including newly added items, until no new items are added.
      Items are compared by their `key` attribute.

      Common usages are:

      - Generating unique collections of items, such as dependency graphs.
      - Traversing through structures that may contain cycles or loops.
      - Processing data structures with complex internal relationships.

      > **Example**
      >
      > ```nix
      > builtins.genericClosure {
      >   startSet = [ {key = 5;} ];
      >   operator = item: [{
      >     key = if (item.key / 2 ) * 2 == item.key
      >          then item.key / 2
      >          else 3 * item.key + 1;
      >   }];
      > }
      > ```
      >
      > evaluates to
      >
      > ```nix
      > [ { key = 5; } { key = 16; } { key = 8; } { key = 4; } { key = 2; } { key = 1; } ]
      > ```
      )",
    .fun = prim_genericClosure,
});


static RegisterPrimOp primop_break({
    .name = "break",
    .args = {"v"},
    .doc = R"(
      In debug mode (enabled using `--debugger`), pause Nix expression evaluation and enter the REPL.
      Otherwise, return the argument `v`.
    )",
    .fun = [](EvalState & state, const PosIdx pos, Value * * args, Value & v)
    {
        if (state.canDebug()) {
            auto error = Error(ErrorInfo {
                .level = lvlInfo,
                .msg = HintFmt("breakpoint reached"),
                .pos = state.positions[pos],
            });

            state.runDebugRepl(&error);
        }

        // Return the value we were passed.
        v = *args[0];
    }
});

static RegisterPrimOp primop_abort({
    .name = "abort",
    .args = {"s"},
    .doc = R"(
      Abort Nix expression evaluation and print the error message *s*.
    )",
    .fun = [](EvalState & state, const PosIdx pos, Value * * args, Value & v)
    {
        NixStringContext context;
        auto s = state.coerceToString(pos, *args[0], context,
                "while evaluating the error message passed to builtins.abort").toOwned();
        state.error<Abort>("evaluation aborted with the following error message: '%1%'", s).setIsFromExpr().debugThrow();
    }
});

static RegisterPrimOp primop_throw({
    .name = "throw",
    .args = {"s"},
    .doc = R"(
      Throw an error message *s*. This usually aborts Nix expression
      evaluation, but in `nix-env -qa` and other commands that try to
      evaluate a set of derivations to get information about those
      derivations, a derivation that throws an error is silently skipped
      (which is not the case for `abort`).
    )",
    .fun = [](EvalState & state, const PosIdx pos, Value * * args, Value & v)
    {
      NixStringContext context;
      auto s = state.coerceToString(pos, *args[0], context,
              "while evaluating the error message passed to builtin.throw").toOwned();
      state.error<ThrownError>(s).setIsFromExpr().debugThrow();
    }
});

static void prim_addErrorContext(EvalState & state, const PosIdx pos, Value * * args, Value & v)
{
    try {
        state.forceValue(*args[1], pos);
        v = *args[1];
    } catch (Error & e) {
        NixStringContext context;
        auto message = state.coerceToString(pos, *args[0], context,
                "while evaluating the error message passed to builtins.addErrorContext",
                false, false).toOwned();
        e.addTrace(nullptr, HintFmt(message), TracePrint::Always);
        throw;
    }
}

static RegisterPrimOp primop_addErrorContext(PrimOp {
    .name = "__addErrorContext",
    .arity = 2,
    // The normal trace item is redundant
    .addTrace = false,
    .fun = prim_addErrorContext,
});

static void prim_ceil(EvalState & state, const PosIdx pos, Value * * args, Value & v)
{
    auto value = state.forceFloat(*args[0], args[0]->determinePos(pos),
            "while evaluating the first argument passed to builtins.ceil");
    auto ceilValue = ceil(value);
    bool isInt = args[0]->type() == nInt;
    constexpr NixFloat int_min = std::numeric_limits<NixInt::Inner>::min(); // power of 2, so that no rounding occurs
    if (ceilValue >= int_min && ceilValue < -int_min) {
        v.mkInt(ceilValue);
    } else if (isInt) {
        // a NixInt, e.g. INT64_MAX, can be rounded to -int_min due to the cast to NixFloat
        state.error<EvalError>("Due to a bug (see https://github.com/NixOS/nix/issues/12899) the NixInt argument %1% caused undefined behavior in previous Nix versions.\n\tFuture Nix versions might implement the correct behavior.", args[0]->integer().value).atPos(pos).debugThrow();
    } else {
        state.error<EvalError>("NixFloat argument %1% is not in the range of NixInt", args[0]->fpoint()).atPos(pos).debugThrow();
    }
    // `forceFloat` casts NixInt to NixFloat, but instead NixInt args shall be returned unmodified
    if (isInt) {
        auto arg = args[0]->integer();
        auto res = v.integer();
        if (arg != res) {
            state.error<EvalError>("Due to a bug (see https://github.com/NixOS/nix/issues/12899) a loss of precision occurred in previous Nix versions because the NixInt argument %1% was rounded to %2%.\n\tFuture Nix versions might implement the correct behavior.", arg, res).atPos(pos).debugThrow();
        }
    }
}

static RegisterPrimOp primop_ceil({
    .name = "__ceil",
    .args = {"number"},
    .doc = R"(
        Rounds and converts *number* to the next higher NixInt value if possible, i.e. `ceil *number* >= *number*` and
        `ceil *number* - *number* < 1`.

        An evaluation error is thrown, if there exists no such NixInt value `ceil *number*`.
        Due to bugs in previous Nix versions an evaluation error might be thrown, if the datatype of *number* is
        a NixInt and if `*number* < -9007199254740992` or `*number* > 9007199254740992`.

        If the datatype of *number* is neither a NixInt (signed 64-bit integer) nor a NixFloat
        (IEEE-754 double-precision floating-point number), an evaluation error is thrown.
    )",
    .fun = prim_ceil,
});

static void prim_floor(EvalState & state, const PosIdx pos, Value * * args, Value & v)
{
    auto value = state.forceFloat(*args[0], args[0]->determinePos(pos), "while evaluating the first argument passed to builtins.floor");
    auto floorValue = floor(value);
    bool isInt = args[0]->type() == nInt;
    constexpr NixFloat int_min = std::numeric_limits<NixInt::Inner>::min(); // power of 2, so that no rounding occurs
    if (floorValue >= int_min && floorValue < -int_min) {
        v.mkInt(floorValue);
    } else if (isInt) {
        // a NixInt, e.g. INT64_MAX, can be rounded to -int_min due to the cast to NixFloat
        state.error<EvalError>("Due to a bug (see https://github.com/NixOS/nix/issues/12899) the NixInt argument %1% caused undefined behavior in previous Nix versions.\n\tFuture Nix versions might implement the correct behavior.", args[0]->integer().value).atPos(pos).debugThrow();
    } else {
        state.error<EvalError>("NixFloat argument %1% is not in the range of NixInt", args[0]->fpoint()).atPos(pos).debugThrow();
    }
    // `forceFloat` casts NixInt to NixFloat, but instead NixInt args shall be returned unmodified
    if (isInt) {
        auto arg = args[0]->integer();
        auto res = v.integer();
        if (arg != res) {
            state.error<EvalError>("Due to a bug (see https://github.com/NixOS/nix/issues/12899) a loss of precision occurred in previous Nix versions because the NixInt argument %1% was rounded to %2%.\n\tFuture Nix versions might implement the correct behavior.", arg, res).atPos(pos).debugThrow();
        }
    }
}

static RegisterPrimOp primop_floor({
    .name = "__floor",
    .args = {"number"},
    .doc = R"(
        Rounds and converts *number* to the next lower NixInt value if possible, i.e. `floor *number* <= *number*` and
        `*number* - floor *number* < 1`.

        An evaluation error is thrown, if there exists no such NixInt value `floor *number*`.
        Due to bugs in previous Nix versions an evaluation error might be thrown, if the datatype of *number* is
        a NixInt and if `*number* < -9007199254740992` or `*number* > 9007199254740992`.

        If the datatype of *number* is neither a NixInt (signed 64-bit integer) nor a NixFloat
        (IEEE-754 double-precision floating-point number), an evaluation error is thrown.
    )",
    .fun = prim_floor,
});

/* Try evaluating the argument. Success => {success=true; value=something;},
 * else => {success=false; value=false;} */
static void prim_tryEval(EvalState & state, const PosIdx pos, Value * * args, Value & v)
{
    auto attrs = state.buildBindings(2);

    /* increment state.trylevel, and decrement it when this function returns. */
    MaintainCount trylevel(state.trylevel);

    ReplExitStatus (* savedDebugRepl)(ref<EvalState> es, const ValMap & extraEnv) = nullptr;
    if (state.debugRepl && state.settings.ignoreExceptionsDuringTry)
    {
        /* to prevent starting the repl from exceptions within a tryEval, null it. */
        savedDebugRepl = state.debugRepl;
        state.debugRepl = nullptr;
    }

    try {
        state.forceValue(*args[0], pos);
        attrs.insert(state.sValue, args[0]);
        attrs.insert(state.symbols.create("success"), &state.vTrue);
    } catch (AssertionError & e) {
        // `value = false;` is unfortunate but removing it is a breaking change.
        attrs.insert(state.sValue, &state.vFalse);
        attrs.insert(state.symbols.create("success"), &state.vFalse);
    }

    // restore the debugRepl pointer if we saved it earlier.
    if (savedDebugRepl)
        state.debugRepl = savedDebugRepl;

    v.mkAttrs(attrs);
}

static RegisterPrimOp primop_tryEval({
    .name = "__tryEval",
    .args = {"e"},
    .doc = R"(
      Try to shallowly evaluate *e*. Return a set containing the
      attributes `success` (`true` if *e* evaluated successfully,
      `false` if an error was thrown) and `value`, equalling *e* if
      successful and `false` otherwise. `tryEval` only prevents
      errors created by `throw` or `assert` from being thrown.
      Errors that `tryEval` doesn't catch are, for example, those created
      by `abort` and type errors generated by builtins. Also note that
      this doesn't evaluate *e* deeply, so `let e = { x = throw ""; };
      in (builtins.tryEval e).success` is `true`. Using
      `builtins.deepSeq` one can get the expected result:
      `let e = { x = throw ""; }; in
      (builtins.tryEval (builtins.deepSeq e e)).success` is
      `false`.

      `tryEval` intentionally does not return the error message, because that risks bringing non-determinism into the evaluation result, and it would become very difficult to improve error reporting without breaking existing expressions.
      Instead, use [`builtins.addErrorContext`](@docroot@/language/builtins.md#builtins-addErrorContext) to add context to the error message, and use a Nix unit testing tool for testing.
    )",
    .fun = prim_tryEval,
});

/* Return an environment variable.  Use with care. */
static void prim_getEnv(EvalState & state, const PosIdx pos, Value * * args, Value & v)
{
    std::string name(state.forceStringNoCtx(*args[0], pos, "while evaluating the first argument passed to builtins.getEnv"));
    v.mkString(state.settings.restrictEval || state.settings.pureEval ? "" : getEnv(name).value_or(""));
}

static RegisterPrimOp primop_getEnv({
    .name = "__getEnv",
    .args = {"s"},
    .doc = R"(
      `getEnv` returns the value of the environment variable *s*, or an
      empty string if the variable doesn’t exist. This function should be
      used with care, as it can introduce all sorts of nasty environment
      dependencies in your Nix expression.

      `getEnv` is used in Nix Packages to locate the file
      `~/.nixpkgs/config.nix`, which contains user-local settings for Nix
      Packages. (That is, it does a `getEnv "HOME"` to locate the user’s
      home directory.)
    )",
    .fun = prim_getEnv,
});

/* Evaluate the first argument, then return the second argument. */
static void prim_seq(EvalState & state, const PosIdx pos, Value * * args, Value & v)
{
    state.forceValue(*args[0], pos);
    state.forceValue(*args[1], pos);
    v = *args[1];
}

static RegisterPrimOp primop_seq({
    .name = "__seq",
    .args = {"e1", "e2"},
    .doc = R"(
      Evaluate *e1*, then evaluate and return *e2*. This ensures that a
      computation is strict in the value of *e1*.
    )",
    .fun = prim_seq,
});

/* Evaluate the first argument deeply (i.e. recursing into lists and
   attrsets), then return the second argument. */
static void prim_deepSeq(EvalState & state, const PosIdx pos, Value * * args, Value & v)
{
    state.forceValueDeep(*args[0]);
    state.forceValue(*args[1], pos);
    v = *args[1];
}

static RegisterPrimOp primop_deepSeq({
    .name = "__deepSeq",
    .args = {"e1", "e2"},
    .doc = R"(
      This is like `seq e1 e2`, except that *e1* is evaluated *deeply*:
      if it’s a list or set, its elements or attributes are also
      evaluated recursively.
    )",
    .fun = prim_deepSeq,
});

/* Evaluate the first expression and print it on standard error.  Then
   return the second expression.  Useful for debugging. */
static void prim_trace(EvalState & state, const PosIdx pos, Value * * args, Value & v)
{
    state.forceValue(*args[0], pos);
    if (args[0]->type() == nString)
        printError("trace: %1%", args[0]->string_view());
    else
        printError("trace: %1%", ValuePrinter(state, *args[0]));
    if (state.settings.builtinsTraceDebugger) {
        state.runDebugRepl(nullptr);
    }
    state.forceValue(*args[1], pos);
    v = *args[1];
}

static RegisterPrimOp primop_trace({
    .name = "__trace",
    .args = {"e1", "e2"},
    .doc = R"(
      Evaluate *e1* and print its abstract syntax representation on
      standard error. Then return *e2*. This function is useful for
      debugging.

      If the
      [`debugger-on-trace`](@docroot@/command-ref/conf-file.md#conf-debugger-on-trace)
      option is set to `true` and the `--debugger` flag is given, the
      interactive debugger is started when `trace` is called (like
      [`break`](@docroot@/language/builtins.md#builtins-break)).
    )",
    .fun = prim_trace,
});

static void prim_warn(EvalState & state, const PosIdx pos, Value * * args, Value & v)
{
    // We only accept a string argument for now. The use case for pretty printing a value is covered by `trace`.
    // By rejecting non-strings we allow future versions to add more features without breaking existing code.
    auto msgStr = state.forceString(*args[0], pos, "while evaluating the first argument; the message passed to builtins.warn");

    {
        BaseError msg(std::string{msgStr});
        msg.atPos(state.positions[pos]);
        auto info = msg.info();
        info.level = lvlWarn;
        info.isFromExpr = true;
        logWarning(info);
    }

    if (state.settings.builtinsAbortOnWarn) {
        // Not an EvalError or subclass, which would cause the error to be stored in the eval cache.
        state.error<EvalBaseError>("aborting to reveal stack trace of warning, as abort-on-warn is set").setIsFromExpr().debugThrow();
    }
    if (state.settings.builtinsTraceDebugger || state.settings.builtinsDebuggerOnWarn) {
        state.runDebugRepl(nullptr);
    }
    state.forceValue(*args[1], pos);
    v = *args[1];
}

static RegisterPrimOp primop_warn({
    .name = "__warn",
    .args = {"e1", "e2"},
    .doc = R"(
      Evaluate *e1*, which must be a string, and print it on standard error as a warning.
      Then return *e2*.
      This function is useful for non-critical situations where attention is advisable.

      If the
      [`debugger-on-trace`](@docroot@/command-ref/conf-file.md#conf-debugger-on-trace)
      or [`debugger-on-warn`](@docroot@/command-ref/conf-file.md#conf-debugger-on-warn)
      option is set to `true` and the `--debugger` flag is given, the
      interactive debugger is started when `warn` is called (like
      [`break`](@docroot@/language/builtins.md#builtins-break)).

      If the
      [`abort-on-warn`](@docroot@/command-ref/conf-file.md#conf-abort-on-warn)
      option is set, the evaluation is aborted after the warning is printed.
      This is useful to reveal the stack trace of the warning, when the context is non-interactive and a debugger can not be launched.
    )",
    .fun = prim_warn,
});


/* Takes two arguments and evaluates to the second one. Used as the
 * builtins.traceVerbose implementation when --trace-verbose is not enabled
 */
static void prim_second(EvalState & state, const PosIdx pos, Value * * args, Value & v)
{
    state.forceValue(*args[1], pos);
    v = *args[1];
}

/*************************************************************
 * Derivations
 *************************************************************/

static void derivationStrictInternal(
    EvalState & state,
    std::string_view name,
    const Bindings * attrs,
    Value & v);

/* Construct (as a unobservable side effect) a Nix derivation
   expression that performs the derivation described by the argument
   set.  Returns the original set extended with the following
   attributes: `outPath' containing the primary output path of the
   derivation; `drvPath' containing the path of the Nix expression;
   and `type' set to `derivation' to indicate that this is a
   derivation. */
static void prim_derivationStrict(EvalState & state, const PosIdx pos, Value * * args, Value & v)
{
    state.forceAttrs(*args[0], pos, "while evaluating the argument passed to builtins.derivationStrict");

    auto attrs = args[0]->attrs();

    /* Figure out the name first (for stack backtraces). */
    auto nameAttr = state.getAttr(state.sName, attrs, "in the attrset passed as argument to builtins.derivationStrict");

    std::string_view drvName;
    try {
        drvName = state.forceStringNoCtx(*nameAttr->value, pos, "while evaluating the `name` attribute passed to builtins.derivationStrict");
    } catch (Error & e) {
        e.addTrace(state.positions[nameAttr->pos], "while evaluating the derivation attribute 'name'");
        throw;
    }

    try {
        derivationStrictInternal(state, drvName, attrs, v);
    } catch (Error & e) {
        Pos pos = state.positions[nameAttr->pos];
        /*
         * Here we make two abuses of the error system
         *
         * 1. We print the location as a string to avoid a code snippet being
         * printed. While the location of the name attribute is a good hint, the
         * exact code there is irrelevant.
         *
         * 2. We mark this trace as a frame trace, meaning that we stop printing
         * less important traces from now on. In particular, this prevents the
         * display of the automatic "while calling builtins.derivationStrict"
         * trace, which is of little use for the public we target here.
         *
         * Please keep in mind that error reporting is done on a best-effort
         * basis in nix. There is no accurate location for a derivation, as it
         * often results from the composition of several functions
         * (derivationStrict, derivation, mkDerivation, mkPythonModule, etc.)
         */
        e.addTrace(nullptr, HintFmt(
                "while evaluating derivation '%s'\n"
                "  whose name attribute is located at %s",
                drvName, pos));
        throw;
    }
}

/**
 * Early validation for the derivation name, for better error message.
 * It is checked again when constructing store paths.
 *
 * @todo Check that the `.drv` suffix also fits.
 */
static void checkDerivationName(EvalState & state, std::string_view drvName)
{
    try {
        checkName(drvName);
    } catch (BadStorePathName & e) {
        // "Please pass a different name": Users may not be aware that they can
        //     pass a different one, in functions like `fetchurl` where the name
        //     is optional.
        // Note that Nixpkgs generally won't trigger this, because `mkDerivation`
        // sanitizes the name.
        state.error<EvalError>("invalid derivation name: %s. Please pass a different '%s'.", Uncolored(e.message()), "name").debugThrow();
    }
}

static void derivationStrictInternal(
    EvalState & state,
    std::string_view drvName,
    const Bindings * attrs,
    Value & v)
{
    checkDerivationName(state, drvName);

    /* Check whether attributes should be passed as a JSON file. */
    using nlohmann::json;
    std::optional<json> jsonObject;
    auto pos = v.determinePos(noPos);
    auto attr = attrs->find(state.sStructuredAttrs);
    if (attr != attrs->end() &&
        state.forceBool(*attr->value, pos,
                        "while evaluating the `__structuredAttrs` "
                        "attribute passed to builtins.derivationStrict"))
        jsonObject = json::object();

    /* Check whether null attributes should be ignored. */
    bool ignoreNulls = false;
    attr = attrs->find(state.sIgnoreNulls);
    if (attr != attrs->end())
        ignoreNulls = state.forceBool(*attr->value, pos, "while evaluating the `__ignoreNulls` attribute " "passed to builtins.derivationStrict");

    /* Build the derivation expression by processing the attributes. */
    Derivation drv;
    drv.name = drvName;

    NixStringContext context;

    bool contentAddressed = false;
    bool isImpure = false;
    std::optional<std::string> outputHash;
    std::optional<HashAlgorithm> outputHashAlgo;
    std::optional<ContentAddressMethod> ingestionMethod;

    StringSet outputs;
    outputs.insert("out");

    for (auto & i : attrs->lexicographicOrder(state.symbols)) {
        if (i->name == state.sIgnoreNulls) continue;
        auto key = state.symbols[i->name];
        vomit("processing attribute '%1%'", key);

        auto handleHashMode = [&](const std::string_view s) {
            if (s == "recursive") {
                // back compat, new name is "nar"
                ingestionMethod = ContentAddressMethod::Raw::NixArchive;
            } else try {
                ingestionMethod = ContentAddressMethod::parse(s);
            } catch (UsageError &) {
                state.error<EvalError>(
                    "invalid value '%s' for 'outputHashMode' attribute", s
                ).atPos(v).debugThrow();
            }
            if (ingestionMethod == ContentAddressMethod::Raw::Text)
                experimentalFeatureSettings.require(Xp::DynamicDerivations);
            if (ingestionMethod == ContentAddressMethod::Raw::Git)
                experimentalFeatureSettings.require(Xp::GitHashing);
        };

        auto handleOutputs = [&](const Strings & ss) {
            outputs.clear();
            for (auto & j : ss) {
                if (outputs.find(j) != outputs.end())
                    state.error<EvalError>("duplicate derivation output '%1%'", j)
                        .atPos(v)
                        .debugThrow();
                /* !!! Check whether j is a valid attribute
                   name. */
                /* Derivations cannot be named ‘drvPath’, because
                   we already have an attribute ‘drvPath’ in
                   the resulting set (see state.sDrvPath). */
                if (j == "drvPath")
                    state.error<EvalError>("invalid derivation output name 'drvPath'")
                        .atPos(v)
                        .debugThrow();
                outputs.insert(j);
            }
            if (outputs.empty())
                state.error<EvalError>("derivation cannot have an empty set of outputs")
                    .atPos(v)
                    .debugThrow();
        };

        try {
            // This try-catch block adds context for most errors.
            // Use this empty error context to signify that we defer to it.
            const std::string_view context_below("");

            if (ignoreNulls) {
                state.forceValue(*i->value, pos);
                if (i->value->type() == nNull) continue;
            }

            if (i->name == state.sContentAddressed && state.forceBool(*i->value, pos, context_below)) {
                contentAddressed = true;
                experimentalFeatureSettings.require(Xp::CaDerivations);
            }

            else if (i->name == state.sImpure && state.forceBool(*i->value, pos, context_below)) {
                isImpure = true;
                experimentalFeatureSettings.require(Xp::ImpureDerivations);
            }

            /* The `args' attribute is special: it supplies the
               command-line arguments to the builder. */
            else if (i->name == state.sArgs) {
                state.forceList(*i->value, pos, context_below);
                for (auto elem : i->value->listView()) {
                    auto s = state.coerceToString(pos, *elem, context,
                            "while evaluating an element of the argument list",
                            true).toOwned();
                    drv.args.push_back(s);
                }
            }

            /* All other attributes are passed to the builder through
               the environment. */
            else {

                if (jsonObject) {

                    if (i->name == state.sStructuredAttrs) continue;

                    jsonObject->emplace(key, printValueAsJSON(state, true, *i->value, pos, context));

                    if (i->name == state.sBuilder)
                        drv.builder = state.forceString(*i->value, context, pos, context_below);
                    else if (i->name == state.sSystem)
                        drv.platform = state.forceStringNoCtx(*i->value, pos, context_below);
                    else if (i->name == state.sOutputHash)
                        outputHash = state.forceStringNoCtx(*i->value, pos, context_below);
                    else if (i->name == state.sOutputHashAlgo)
                        outputHashAlgo = parseHashAlgoOpt(state.forceStringNoCtx(*i->value, pos, context_below));
                    else if (i->name == state.sOutputHashMode)
                        handleHashMode(state.forceStringNoCtx(*i->value, pos, context_below));
                    else if (i->name == state.sOutputs) {
                        /* Require ‘outputs’ to be a list of strings. */
                        state.forceList(*i->value, pos, context_below);
                        Strings ss;
                        for (auto elem : i->value->listView())
                            ss.emplace_back(state.forceStringNoCtx(*elem, pos, context_below));
                        handleOutputs(ss);
                    }

                    if (i->name == state.sAllowedReferences)
                        warn("In a derivation named '%s', 'structuredAttrs' disables the effect of the derivation attribute 'allowedReferences'; use 'outputChecks.<output>.allowedReferences' instead", drvName);
                    if (i->name == state.sAllowedRequisites)
                        warn("In a derivation named '%s', 'structuredAttrs' disables the effect of the derivation attribute 'allowedRequisites'; use 'outputChecks.<output>.allowedRequisites' instead", drvName);
                    if (i->name == state.sDisallowedReferences)
                        warn("In a derivation named '%s', 'structuredAttrs' disables the effect of the derivation attribute 'disallowedReferences'; use 'outputChecks.<output>.disallowedReferences' instead", drvName);
                    if (i->name == state.sDisallowedRequisites)
                        warn("In a derivation named '%s', 'structuredAttrs' disables the effect of the derivation attribute 'disallowedRequisites'; use 'outputChecks.<output>.disallowedRequisites' instead", drvName);
                    if (i->name == state.sMaxSize)
                        warn("In a derivation named '%s', 'structuredAttrs' disables the effect of the derivation attribute 'maxSize'; use 'outputChecks.<output>.maxSize' instead", drvName);
                    if (i->name == state.sMaxClosureSize)
                        warn("In a derivation named '%s', 'structuredAttrs' disables the effect of the derivation attribute 'maxClosureSize'; use 'outputChecks.<output>.maxClosureSize' instead", drvName);


                } else {
                    auto s = state.coerceToString(pos, *i->value, context, context_below, true).toOwned();
                    drv.env.emplace(key, s);
                    if (i->name == state.sBuilder) drv.builder = std::move(s);
                    else if (i->name == state.sSystem) drv.platform = std::move(s);
                    else if (i->name == state.sOutputHash) outputHash = std::move(s);
                    else if (i->name == state.sOutputHashAlgo) outputHashAlgo = parseHashAlgoOpt(s);
                    else if (i->name == state.sOutputHashMode) handleHashMode(s);
                    else if (i->name == state.sOutputs)
                        handleOutputs(tokenizeString<Strings>(s));
                    else if (i->name == state.sJson)
                        warn("In derivation '%s': setting structured attributes via '__json' is deprecated, and may be disallowed in future versions of Nix. Set '__structuredAttrs = true' instead.", drvName);
                }

            }

        } catch (Error & e) {
            e.addTrace(state.positions[i->pos],
                HintFmt("while evaluating attribute '%1%' of derivation '%2%'", key, drvName));
            throw;
        }
    }

    if (jsonObject) {
        drv.env.emplace("__json", jsonObject->dump());
        jsonObject.reset();
    }

    /* Everything in the context of the strings in the derivation
       attributes should be added as dependencies of the resulting
       derivation. */
    StringMap rewrites;

    std::optional<std::string> drvS;

    for (auto & c : context) {
        std::visit(overloaded {
            /* Since this allows the builder to gain access to every
               path in the dependency graph of the derivation (including
               all outputs), all paths in the graph must be added to
               this derivation's list of inputs to ensure that they are
               available when the builder runs. */
            [&](const NixStringContextElem::DrvDeep & d) {
                /* !!! This doesn't work if readOnlyMode is set. */
                StorePathSet refs;
                state.store->computeFSClosure(d.drvPath, refs);
                for (auto & j : refs) {
                    drv.inputSrcs.insert(j);
                    if (j.isDerivation()) {
                        drv.inputDrvs.map[j].value = state.store->readDerivation(j).outputNames();
                    }
                }
            },
            [&](const NixStringContextElem::Built & b) {
                drv.inputDrvs.ensureSlot(*b.drvPath).value.insert(b.output);
            },
            [&](const NixStringContextElem::Opaque & o) {
                drv.inputSrcs.insert(state.devirtualize(o.path, &rewrites));
            },
            [&](const NixStringContextElem::Path & p) {
                if (!drvS) drvS = drv.unparse(*state.store, true);
                if (drvS->find(p.storePath.to_string()) != drvS->npos) {
                    auto devirtualized = state.devirtualize(p.storePath, &rewrites);
                    warn(
                        "Using 'builtins.derivation' to create a derivation named '%s' that references the store path '%s' without a proper context. "
                        "The resulting derivation will not have a correct store reference, so this is unreliable and may stop working in the future.",
                        drvName,
                        state.store->printStorePath(devirtualized));
                }
            },
        }, c.raw);
    }

    drv.applyRewrites(rewrites);

    /* Do we have all required attributes? */
    if (drv.builder == "")
        state.error<EvalError>("required attribute 'builder' missing")
            .atPos(v)
            .debugThrow();

    if (drv.platform == "")
        state.error<EvalError>("required attribute 'system' missing")
            .atPos(v)
            .debugThrow();

    /* Check whether the derivation name is valid. */
    if (isDerivation(drvName) &&
        !(ingestionMethod == ContentAddressMethod::Raw::Text &&
          outputs.size() == 1 &&
          *(outputs.begin()) == "out"))
    {
        state.error<EvalError>(
            "derivation names are allowed to end in '%s' only if they produce a single derivation file",
            drvExtension
        ).atPos(v).debugThrow();
    }

    if (outputHash) {
        /* Handle fixed-output derivations.

           Ignore `__contentAddressed` because fixed output derivations are
           already content addressed. */
        if (outputs.size() != 1 || *(outputs.begin()) != "out")
            state.error<EvalError>(
                "multiple outputs are not supported in fixed-output derivations"
            ).atPos(v).debugThrow();

        auto h = newHashAllowEmpty(*outputHash, outputHashAlgo);

        auto method = ingestionMethod.value_or(ContentAddressMethod::Raw::Flat);

        DerivationOutput::CAFixed dof {
            .ca = ContentAddress {
                .method = std::move(method),
                .hash = std::move(h),
            },
        };

        drv.env["out"] = state.store->printStorePath(dof.path(*state.store, drvName, "out"));
        drv.outputs.insert_or_assign("out", std::move(dof));
    }

    else if (contentAddressed || isImpure) {
        if (contentAddressed && isImpure)
            state.error<EvalError>("derivation cannot be both content-addressed and impure")
                .atPos(v).debugThrow();

        auto ha = outputHashAlgo.value_or(HashAlgorithm::SHA256);
        auto method = ingestionMethod.value_or(ContentAddressMethod::Raw::NixArchive);

        for (auto & i : outputs) {
            drv.env[i] = hashPlaceholder(i);
            if (isImpure)
                drv.outputs.insert_or_assign(i,
                    DerivationOutput::Impure {
                        .method = method,
                        .hashAlgo = ha,
                    });
            else
                drv.outputs.insert_or_assign(i,
                    DerivationOutput::CAFloating {
                        .method = method,
                        .hashAlgo = ha,
                    });
        }
    }

    else {
        /* Compute a hash over the "masked" store derivation, which is
           the final one except that in the list of outputs, the
           output paths are empty strings, and the corresponding
           environment variables have an empty value.  This ensures
           that changes in the set of output names do get reflected in
           the hash. */
        for (auto & i : outputs) {
            drv.env[i] = "";
            drv.outputs.insert_or_assign(i,
                DerivationOutput::Deferred { });
        }

        auto hashModulo = hashDerivationModulo(*state.store, Derivation(drv), true);
        switch (hashModulo.kind) {
        case DrvHash::Kind::Regular:
            for (auto & i : outputs) {
                auto h = get(hashModulo.hashes, i);
                if (!h)
                    state.error<AssertionError>(
                        "derivation produced no hash for output '%s'",
                        i
                    ).atPos(v).debugThrow();
                auto outPath = state.store->makeOutputPath(i, *h, drvName);
                drv.env[i] = state.store->printStorePath(outPath);
                drv.outputs.insert_or_assign(
                    i,
                    DerivationOutput::InputAddressed {
                        .path = std::move(outPath),
                    });
            }
            break;
            ;
        case DrvHash::Kind::Deferred:
            for (auto & i : outputs) {
                drv.outputs.insert_or_assign(i, DerivationOutput::Deferred {});
            }
        }
    }

    /* Write the resulting term into the Nix store directory. */
    auto drvPath = writeDerivation(*state.store, drv, state.repair);
    auto drvPathS = state.store->printStorePath(drvPath);

    printMsg(lvlChatty, "instantiated '%1%' -> '%2%'", drvName, drvPathS);

    /* Optimisation, but required in read-only mode! because in that
       case we don't actually write store derivations, so we can't
       read them later. */
    {
        auto h = hashDerivationModulo(*state.store, drv, false);
        drvHashes.lock()->insert_or_assign(drvPath, h);
    }

    auto result = state.buildBindings(1 + drv.outputs.size());
    result.alloc(state.sDrvPath).mkString(drvPathS, {
        NixStringContextElem::DrvDeep { .drvPath = drvPath },
    });
    for (auto & i : drv.outputs)
        mkOutputString(state, result, drvPath, i);

    v.mkAttrs(result);
}

static RegisterPrimOp primop_derivationStrict(PrimOp {
    .name = "derivationStrict",
    .arity = 1,
    .fun = prim_derivationStrict,
});

/* Return a placeholder string for the specified output that will be
   substituted by the corresponding output path at build time. For
   example, 'placeholder "out"' returns the string
   /1rz4g4znpzjwh1xymhjpm42vipw92pr73vdgl6xs1hycac8kf2n9. At build
   time, any occurrence of this string in an derivation attribute will
   be replaced with the concrete path in the Nix store of the output
   ‘out’. */
static void prim_placeholder(EvalState & state, const PosIdx pos, Value * * args, Value & v)
{
    v.mkString(hashPlaceholder(state.forceStringNoCtx(*args[0], pos, "while evaluating the first argument passed to builtins.placeholder")));
}

static RegisterPrimOp primop_placeholder({
    .name = "placeholder",
    .args = {"output"},
    .doc = R"(
      Return an
      [output placeholder string](@docroot@/store/derivation/index.md#output-placeholder)
      for the specified *output* that will be substituted by the corresponding
      [output path](@docroot@/glossary.md#gloss-output-path)
      at build time.

      Typical outputs would be `"out"`, `"bin"` or `"dev"`.
    )",
    .fun = prim_placeholder,
});


/*************************************************************
 * Paths
 *************************************************************/


/* Convert the argument to a path and then to a string (confusing,
   eh?).  !!! obsolete? */
static void prim_toPath(EvalState & state, const PosIdx pos, Value * * args, Value & v)
{
    NixStringContext context;
    auto path = state.coerceToPath(pos, *args[0], context, "while evaluating the first argument passed to builtins.toPath");
    v.mkString(path.path.abs(), context);
}

static RegisterPrimOp primop_toPath({
    .name = "__toPath",
    .args = {"s"},
    .doc = R"(
      **DEPRECATED.** Use `/. + "/path"` to convert a string into an absolute
      path. For relative paths, use `./. + "/path"`.
    )",
    .fun = prim_toPath,
});

/* Allow a valid store path to be used in an expression.  This is
   useful in some generated expressions such as in nix-push, which
   generates a call to a function with an already existing store path
   as argument.  You don't want to use `toPath' here because it copies
   the path to the Nix store, which yields a copy like
   /nix/store/newhash-oldhash-oldname.  In the past, `toPath' had
   special case behaviour for store paths, but that created weird
   corner cases. */
static void prim_storePath(EvalState & state, const PosIdx pos, Value * * args, Value & v)
{
    if (state.settings.pureEval)
        state.error<EvalError>(
            "'%s' is not allowed in pure evaluation mode",
            "builtins.storePath"
        ).atPos(pos).debugThrow();

    NixStringContext context;
    auto path = state.coerceToPath(pos, *args[0], context, "while evaluating the first argument passed to 'builtins.storePath'").path;
    /* Resolve symlinks in ‘path’, unless ‘path’ itself is a symlink
       directly in the store.  The latter condition is necessary so
       e.g. nix-push does the right thing. */
    if (!state.store->isStorePath(path.abs()))
        path = CanonPath(canonPath(path.abs(), true));
    if (!state.store->isInStore(path.abs()))
        state.error<EvalError>("path '%1%' is not in the Nix store", path)
            .atPos(pos).debugThrow();
    auto path2 = state.store->toStorePath(path.abs()).first;
    if (!settings.readOnlyMode)
        state.store->ensurePath(path2);
    context.insert(NixStringContextElem::Opaque { .path = path2 });
    v.mkString(path.abs(), context);
}

static RegisterPrimOp primop_storePath({
    .name = "__storePath",
    .args = {"path"},
    .doc = R"(
      This function allows you to define a dependency on an already
      existing store path. For example, the derivation attribute `src
      = builtins.storePath /nix/store/f1d18v1y…-source` causes the
      derivation to depend on the specified path, which must exist or
      be substitutable. Note that this differs from a plain path
      (e.g. `src = /nix/store/f1d18v1y…-source`) in that the latter
      causes the path to be *copied* again to the Nix store, resulting
      in a new path (e.g. `/nix/store/ld01dnzc…-source-source`).

      Not available in [pure evaluation mode](@docroot@/command-ref/conf-file.md#conf-pure-eval).

      See also [`builtins.fetchClosure`](#builtins-fetchClosure).
    )",
    .fun = prim_storePath,
});

static void prim_pathExists(EvalState & state, const PosIdx pos, Value * * args, Value & v)
{
    try {
        auto & arg = *args[0];

        /* SourcePath doesn't know about trailing slash. */
        state.forceValue(arg, pos);
        auto mustBeDir = arg.type() == nString
            && (arg.string_view().ends_with("/")
                || arg.string_view().ends_with("/."));

        auto symlinkResolution =
            mustBeDir ? SymlinkResolution::Full : SymlinkResolution::Ancestors;
        auto path = realisePath(state, pos, arg, symlinkResolution);

        auto st = path.maybeLstat();
        auto exists = st && (!mustBeDir || st->type == SourceAccessor::tDirectory);
        v.mkBool(exists);
    } catch (RestrictedPathError & e) {
        v.mkBool(false);
    }
}

static RegisterPrimOp primop_pathExists({
    .name = "__pathExists",
    .args = {"path"},
    .doc = R"(
      Return `true` if the path *path* exists at evaluation time, and
      `false` otherwise.
    )",
    .fun = prim_pathExists,
});

// Ideally, all trailing slashes should have been removed, but it's been like this for
// almost a decade as of writing. Changing it will affect reproducibility.
static std::string_view legacyBaseNameOf(std::string_view path)
{
    if (path.empty())
        return "";

    auto last = path.size() - 1;
    if (path[last] == '/' && last > 0)
        last -= 1;

    auto pos = path.rfind('/', last);
    if (pos == path.npos)
        pos = 0;
    else
        pos += 1;

    return path.substr(pos, last - pos + 1);
}

/* Return the base name of the given string, i.e., everything
   following the last slash. */
static void prim_baseNameOf(EvalState & state, const PosIdx pos, Value * * args, Value & v)
{
    NixStringContext context;
    v.mkString(legacyBaseNameOf(*state.coerceToString(pos, *args[0], context,
            "while evaluating the first argument passed to builtins.baseNameOf",
            false, false)), context);
}

static RegisterPrimOp primop_baseNameOf({
    .name = "baseNameOf",
    .args = {"x"},
    .doc = R"(
      Return the *base name* of either a [path value](@docroot@/language/types.md#type-path) *x* or a string *x*, depending on which type is passed, and according to the following rules.

      For a path value, the *base name* is considered to be the part of the path after the last directory separator, including any file extensions.
      This is the simple case, as path values don't have trailing slashes.

      When the argument is a string, a more involved logic applies. If the string ends with a `/`, only this one final slash is removed.

      After this, the *base name* is returned as previously described, assuming `/` as the directory separator. (Note that evaluation must be platform independent.)

      This is somewhat similar to the [GNU `basename`](https://www.gnu.org/software/coreutils/manual/html_node/basename-invocation.html) command, but GNU `basename` strips any number of trailing slashes.
    )",
    .fun = prim_baseNameOf,
});

/* Return the directory of the given path, i.e., everything before the
   last slash.  Return either a path or a string depending on the type
   of the argument. */
static void prim_dirOf(EvalState & state, const PosIdx pos, Value * * args, Value & v)
{
    state.forceValue(*args[0], pos);
    if (args[0]->type() == nPath) {
        auto path = args[0]->path();
        v.mkPath(path.path.isRoot() ? path : path.parent());
    } else {
        NixStringContext context;
        auto path = state.coerceToString(pos, *args[0], context,
            "while evaluating the first argument passed to 'builtins.dirOf'",
            false, false);
        auto dir = dirOf(*path);
        v.mkString(dir, context);
    }
}

static RegisterPrimOp primop_dirOf({
    .name = "dirOf",
    .args = {"s"},
    .doc = R"(
      Return the directory part of the string *s*, that is, everything
      before the final slash in the string. This is similar to the GNU
      `dirname` command.
    )",
    .fun = prim_dirOf,
});

/* Return the contents of a file as a string. */
static void prim_readFile(EvalState & state, const PosIdx pos, Value * * args, Value & v)
{
    auto path = realisePath(state, pos, *args[0]);
    auto s = path.readFile();
    if (s.find((char) 0) != std::string::npos)
        state.error<EvalError>(
            "the contents of the file '%1%' cannot be represented as a Nix string",
            path
        ).atPos(pos).debugThrow();
    StorePathSet refs;
    if (state.store->isInStore(path.path.abs())) {
        try {
            refs = state.store->queryPathInfo(state.store->toStorePath(path.path.abs()).first)->references;
        } catch (Error &) { // FIXME: should be InvalidPathError
        }
        // Re-scan references to filter down to just the ones that actually occur in the file.
        auto refsSink = PathRefScanSink::fromPaths(refs);
        refsSink << s;
        refs = refsSink.getResultPaths();
    }
    NixStringContext context;
    for (auto && p : std::move(refs)) {
        context.insert(NixStringContextElem::Opaque {
            .path = std::move((StorePath &&)p),
        });
    }
    v.mkString(s, context);
}

static RegisterPrimOp primop_readFile({
    .name = "__readFile",
    .args = {"path"},
    .doc = R"(
      Return the contents of the file *path* as a string.
    )",
    .fun = prim_readFile,
});

/* Find a file in the Nix search path. Used to implement <x> paths,
   which are desugared to 'findFile __nixPath "x"'. */
static void prim_findFile(EvalState & state, const PosIdx pos, Value * * args, Value & v)
{
    state.forceList(*args[0], pos, "while evaluating the first argument passed to builtins.findFile");

    LookupPath lookupPath;

    for (auto v2 : args[0]->listView()) {
        state.forceAttrs(*v2, pos, "while evaluating an element of the list passed to builtins.findFile");

        std::string prefix;
        auto i = v2->attrs()->find(state.sPrefix);
        if (i != v2->attrs()->end())
            prefix = state.forceStringNoCtx(*i->value, pos, "while evaluating the `prefix` attribute of an element of the list passed to builtins.findFile");

        i = state.getAttr(state.sPath, v2->attrs(), "in an element of the __nixPath");

        NixStringContext context;
        auto path = state.coerceToString(pos, *i->value, context,
                "while evaluating the `path` attribute of an element of the list passed to builtins.findFile",
                false, false).toOwned();

        try {
            auto rewrites = state.realiseContext(context);
            path = rewriteStrings(std::move(path), rewrites);
        } catch (InvalidPathError & e) {
            state.error<EvalError>(
                "cannot find '%1%', since path '%2%' is not valid",
                path,
                e.path
            ).atPos(pos).debugThrow();
        }

        lookupPath.elements.emplace_back(LookupPath::Elem {
            .prefix = LookupPath::Prefix { .s = std::move(prefix) },
            .path = LookupPath::Path { .s = std::move(path) },
        });
    }

    auto path = state.forceStringNoCtx(*args[1], pos, "while evaluating the second argument passed to builtins.findFile");

    v.mkPath(state.findFile(lookupPath, path, pos));
}

static RegisterPrimOp primop_findFile(PrimOp {
    .name = "__findFile",
    .args = {"search-path", "lookup-path"},
    .doc = R"(
      Find *lookup-path* in *search-path*.

      [Lookup path](@docroot@/language/constructs/lookup-path.md) expressions are [desugared](https://en.wikipedia.org/wiki/Syntactic_sugar) using this and [`builtins.nixPath`](#builtins-nixPath):

      ```nix
      <nixpkgs>
      ```

      is equivalent to:

      ```nix
      builtins.findFile builtins.nixPath "nixpkgs"
      ```

      A search path is represented as a list of [attribute sets](./types.md#attribute-set) with two attributes:
      - `prefix` is a relative path.
      - `path` denotes a file system location

      Examples of search path attribute sets:

      - ```
        {
          prefix = "";
          path = "/nix/var/nix/profiles/per-user/root/channels";
        }
        ```
      - ```
        {
          prefix = "nixos-config";
          path = "/etc/nixos/configuration.nix";
        }
        ```
      - ```
        {
          prefix = "nixpkgs";
          path = "https://github.com/NixOS/nixpkgs/tarballs/master";
        }
        ```
      - ```
        {
          prefix = "nixpkgs";
          path = "channel:nixpkgs-unstable";
        }
        ```
      - ```
        {
          prefix = "flake-compat";
          path = "flake:github:edolstra/flake-compat";
        }
        ```

      The lookup algorithm checks each entry until a match is found, returning a [path value](@docroot@/language/types.md#type-path) of the match:

      - If a prefix of `lookup-path` matches `prefix`, then the remainder of *lookup-path* (the "suffix") is searched for within the directory denoted by `path`.
        The contents of `path` may need to be downloaded at this point to look inside.

      - If the suffix is found inside that directory, then the entry is a match.
        The combined absolute path of the directory (now downloaded if need be) and the suffix is returned.

      > **Example**
      >
      > A *search-path* value
      >
      > ```
      > [
      >   {
      >     prefix = "";
      >     path = "/home/eelco/Dev";
      >   }
      >   {
      >     prefix = "nixos-config";
      >     path = "/etc/nixos";
      >   }
      > ]
      > ```
      >
      > and a *lookup-path* value `"nixos-config"` causes Nix to try `/home/eelco/Dev/nixos-config` and `/etc/nixos` in that order and return the first path that exists.

      If `path` starts with `http://` or `https://`, it is interpreted as the URL of a tarball to be downloaded and unpacked to a temporary location.
      The tarball must consist of a single top-level directory.

      The URLs of the tarballs from the official `nixos.org` channels can be abbreviated as `channel:<channel-name>`.
      See [documentation on `nix-channel`](@docroot@/command-ref/nix-channel.md) for details about channels.

      > **Example**
      >
      > These two search path entries are equivalent:
      >
      > - ```
      >   {
      >     prefix = "nixpkgs";
      >     path = "channel:nixpkgs-unstable";
      >   }
      >   ```
      > - ```
      >   {
      >     prefix = "nixpkgs";
      >     path = "https://nixos.org/channels/nixos-unstable/nixexprs.tar.xz";
      >   }
      >   ```

      Search paths can also point to source trees using [flake URLs](@docroot@/command-ref/new-cli/nix3-flake.md#url-like-syntax).


      > **Example**
      >
      > The search path entry
      >
      > ```
      > {
      >   prefix = "nixpkgs";
      >   path = "flake:nixpkgs";
      > }
      > ```
      > specifies that the prefix `nixpkgs` shall refer to the source tree downloaded from the `nixpkgs` entry in the flake registry.
      >
      > Similarly
      >
      > ```
      > {
      >   prefix = "nixpkgs";
      >   path = "flake:github:nixos/nixpkgs/nixos-22.05";
      > }
      > ```
      >
      > makes `<nixpkgs>` refer to a particular branch of the `NixOS/nixpkgs` repository on GitHub.
    )",
    .fun = prim_findFile,
});

/* Return the cryptographic hash of a file in base-16. */
static void prim_hashFile(EvalState & state, const PosIdx pos, Value * * args, Value & v)
{
    auto algo = state.forceStringNoCtx(*args[0], pos, "while evaluating the first argument passed to builtins.hashFile");
    std::optional<HashAlgorithm> ha = parseHashAlgo(algo);
    if (!ha)
        state.error<EvalError>("unknown hash algorithm '%1%'", algo).atPos(pos).debugThrow();

    auto path = realisePath(state, pos, *args[1]);

    v.mkString(hashString(*ha, path.readFile()).to_string(HashFormat::Base16, false));
}

static RegisterPrimOp primop_hashFile({
    .name = "__hashFile",
    .args = {"type", "p"},
    .doc = R"(
      Return a base-16 representation of the cryptographic hash of the
      file at path *p*. The hash algorithm specified by *type* must be one
      of `"md5"`, `"sha1"`, `"sha256"` or `"sha512"`.
    )",
    .fun = prim_hashFile,
});

static Value * fileTypeToString(EvalState & state, SourceAccessor::Type type)
{
    return
        type == SourceAccessor::Type::tRegular ? &state.vStringRegular :
        type == SourceAccessor::Type::tDirectory ? &state.vStringDirectory :
        type == SourceAccessor::Type::tSymlink ? &state.vStringSymlink :
        &state.vStringUnknown;
}

static void prim_readFileType(EvalState & state, const PosIdx pos, Value * * args, Value & v)
{
    auto path = realisePath(state, pos, *args[0], std::nullopt);
    /* Retrieve the directory entry type and stringize it. */
    v = *fileTypeToString(state, path.lstat().type);
}

static RegisterPrimOp primop_readFileType({
    .name = "__readFileType",
    .args = {"p"},
    .doc = R"(
      Determine the directory entry type of a filesystem node, being
      one of `"directory"`, `"regular"`, `"symlink"`, or `"unknown"`.
    )",
    .fun = prim_readFileType,
});

/* Read a directory (without . or ..) */
static void prim_readDir(EvalState & state, const PosIdx pos, Value * * args, Value & v)
{
    auto path = realisePath(state, pos, *args[0]);

    // Retrieve directory entries for all nodes in a directory.
    // This is similar to `getFileType` but is optimized to reduce system calls
    // on many systems.
    auto entries = path.readDirectory();
    auto attrs = state.buildBindings(entries.size());

    // If we hit unknown directory entry types we may need to fallback to
    // using `getFileType` on some systems.
    // In order to reduce system calls we make each lookup lazy by using
    // `builtins.readFileType` application.
    Value * readFileType = nullptr;

    for (auto & [name, type] : entries) {
        if (!type) {
            auto & attr = attrs.alloc(name);
            // Some filesystems or operating systems may not be able to return
            // detailed node info quickly in this case we produce a thunk to
            // query the file type lazily.
            auto epath = state.allocValue();
            epath->mkPath(path / name);
            if (!readFileType)
                readFileType = &state.getBuiltin("readFileType");
            attr.mkApp(readFileType, epath);
        } else {
            // This branch of the conditional is much more likely.
            // Here we just stringize the directory entry type.
            attrs.insert(state.symbols.create(name), fileTypeToString(state, *type));
        }
    }

    v.mkAttrs(attrs);
}

static RegisterPrimOp primop_readDir({
    .name = "__readDir",
    .args = {"path"},
    .doc = R"(
      Return the contents of the directory *path* as a set mapping
      directory entries to the corresponding file type. For instance, if
      directory `A` contains a regular file `B` and another directory
      `C`, then `builtins.readDir ./A` returns the set

      ```nix
      { B = "regular"; C = "directory"; }
      ```

      The possible values for the file type are `"regular"`,
      `"directory"`, `"symlink"` and `"unknown"`.
    )",
    .fun = prim_readDir,
});

/* Extend single element string context with another output. */
static void prim_outputOf(EvalState & state, const PosIdx pos, Value * * args, Value & v)
{
    SingleDerivedPath drvPath = state.coerceToSingleDerivedPath(pos, *args[0], "while evaluating the first argument to builtins.outputOf");

    OutputNameView outputName = state.forceStringNoCtx(*args[1], pos, "while evaluating the second argument to builtins.outputOf");

    state.mkSingleDerivedPathString(
        SingleDerivedPath::Built {
            .drvPath = make_ref<SingleDerivedPath>(drvPath),
            .output = std::string { outputName },
        },
        v);
}

static RegisterPrimOp primop_outputOf({
    .name = "__outputOf",
    .args = {"derivation-reference", "output-name"},
    .doc = R"(
      Return the output path of a derivation, literally or using an
      [input placeholder string](@docroot@/store/derivation/index.md#input-placeholder)
      if needed.

      If the derivation has a statically-known output path (i.e. the derivation output is input-addressed, or fixed content-addressed), the output path is returned.
      But if the derivation is content-addressed or if the derivation is itself not-statically produced (i.e. is the output of another derivation), an input placeholder is returned instead.

      *`derivation reference`* must be a string that may contain a regular store path to a derivation, or may be an input placeholder reference.
      If the derivation is produced by a derivation, you must explicitly select `drv.outPath`.
      This primop can be chained arbitrarily deeply.
      For instance,

      ```nix
      builtins.outputOf
        (builtins.outputOf myDrv "out")
        "out"
      ```

      returns an input placeholder for the output of the output of `myDrv`.

      This primop corresponds to the `^` sigil for [deriving paths](@docroot@/glossary.md#gloss-deriving-paths), e.g. as part of installable syntax on the command line.
    )",
    .fun = prim_outputOf,
    .experimentalFeature = Xp::DynamicDerivations,
});

/*************************************************************
 * Creating files
 *************************************************************/


/* Convert the argument (which can be any Nix expression) to an XML
   representation returned in a string.  Not all Nix expressions can
   be sensibly or completely represented (e.g., functions). */
static void prim_toXML(EvalState & state, const PosIdx pos, Value * * args, Value & v)
{
    std::ostringstream out;
    NixStringContext context;
    printValueAsXML(state, true, false, *args[0], out, context, pos);
    v.mkString(toView(out), context);
}

static RegisterPrimOp primop_toXML({
    .name = "__toXML",
    .args = {"e"},
    .doc = R"(
      Return a string containing an XML representation of *e*. The main
      application for `toXML` is to communicate information with the
      builder in a more structured format than plain environment
      variables.

      Here is an example where this is the case:

      ```nix
      { stdenv, fetchurl, libxslt, jira, uberwiki }:

      stdenv.mkDerivation (rec {
        name = "web-server";

        buildInputs = [ libxslt ];

        builder = builtins.toFile "builder.sh" "
          source $stdenv/setup
          mkdir $out
          echo "$servlets" | xsltproc ${stylesheet} - > $out/server-conf.xml ①
        ";

        stylesheet = builtins.toFile "stylesheet.xsl" ②
         "<?xml version='1.0' encoding='UTF-8'?>
          <xsl:stylesheet xmlns:xsl='http://www.w3.org/1999/XSL/Transform' version='1.0'>
            <xsl:template match='/'>
              <Configure>
                <xsl:for-each select='/expr/list/attrs'>
                  <Call name='addWebApplication'>
                    <Arg><xsl:value-of select=\"attr[@name = 'path']/string/@value\" /></Arg>
                    <Arg><xsl:value-of select=\"attr[@name = 'war']/path/@value\" /></Arg>
                  </Call>
                </xsl:for-each>
              </Configure>
            </xsl:template>
          </xsl:stylesheet>
        ";

        servlets = builtins.toXML [ ③
          { path = "/bugtracker"; war = jira + "/lib/atlassian-jira.war"; }
          { path = "/wiki"; war = uberwiki + "/uberwiki.war"; }
        ];
      })
      ```

      The builder is supposed to generate the configuration file for a
      [Jetty servlet container](http://jetty.mortbay.org/). A servlet
      container contains a number of servlets (`*.war` files) each
      exported under a specific URI prefix. So the servlet configuration
      is a list of sets containing the `path` and `war` of the servlet
      (①). This kind of information is difficult to communicate with the
      normal method of passing information through an environment
      variable, which just concatenates everything together into a
      string (which might just work in this case, but wouldn’t work if
      fields are optional or contain lists themselves). Instead the Nix
      expression is converted to an XML representation with `toXML`,
      which is unambiguous and can easily be processed with the
      appropriate tools. For instance, in the example an XSLT stylesheet
      (at point ②) is applied to it (at point ①) to generate the XML
      configuration file for the Jetty server. The XML representation
      produced at point ③ by `toXML` is as follows:

      ```xml
      <?xml version='1.0' encoding='utf-8'?>
      <expr>
        <list>
          <attrs>
            <attr name="path">
              <string value="/bugtracker" />
            </attr>
            <attr name="war">
              <path value="/nix/store/d1jh9pasa7k2...-jira/lib/atlassian-jira.war" />
            </attr>
          </attrs>
          <attrs>
            <attr name="path">
              <string value="/wiki" />
            </attr>
            <attr name="war">
              <path value="/nix/store/y6423b1yi4sx...-uberwiki/uberwiki.war" />
            </attr>
          </attrs>
        </list>
      </expr>
      ```

      Note that we used the `toFile` built-in to write the builder and
      the stylesheet “inline” in the Nix expression. The path of the
      stylesheet is spliced into the builder using the syntax `xsltproc
      ${stylesheet}`.
    )",
    .fun = prim_toXML,
});

/* Convert the argument (which can be any Nix expression) to a JSON
   string.  Not all Nix expressions can be sensibly or completely
   represented (e.g., functions). */
static void prim_toJSON(EvalState & state, const PosIdx pos, Value * * args, Value & v)
{
    std::ostringstream out;
    NixStringContext context;
    printValueAsJSON(state, true, *args[0], pos, out, context);
    v.mkString(toView(out), context);
}

static RegisterPrimOp primop_toJSON({
    .name = "__toJSON",
    .args = {"e"},
    .doc = R"(
      Return a string containing a JSON representation of *e*. Strings,
      integers, floats, booleans, nulls and lists are mapped to their JSON
      equivalents. Sets (except derivations) are represented as objects.
      Derivations are translated to a JSON string containing the
      derivation’s output path. Paths are copied to the store and
      represented as a JSON string of the resulting store path.
    )",
    .fun = prim_toJSON,
});

/* Parse a JSON string to a value. */
static void prim_fromJSON(EvalState & state, const PosIdx pos, Value * * args, Value & v)
{
    auto s = state.forceStringNoCtx(*args[0], pos, "while evaluating the first argument passed to builtins.fromJSON");
    try {
        parseJSON(state, s, v);
    } catch (JSONParseError &e) {
        e.addTrace(state.positions[pos], "while decoding a JSON string");
        throw;
    }
}

static RegisterPrimOp primop_fromJSON({
    .name = "__fromJSON",
    .args = {"e"},
    .doc = R"(
      Convert a JSON string to a Nix value. For example,

      ```nix
      builtins.fromJSON ''{"x": [1, 2, 3], "y": null}''
      ```

      returns the value `{ x = [ 1 2 3 ]; y = null; }`.
    )",
    .fun = prim_fromJSON,
});

/* Store a string in the Nix store as a source file that can be used
   as an input by derivations. */
static void prim_toFile(EvalState & state, const PosIdx pos, Value * * args, Value & v)
{
    NixStringContext context;
    auto name = state.forceStringNoCtx(*args[0], pos, "while evaluating the first argument passed to builtins.toFile");
    std::string contents(state.forceString(*args[1], context, pos, "while evaluating the second argument passed to builtins.toFile"));

    StorePathSet refs;
    StringMap rewrites;

    for (auto c : context) {
        if (auto p = std::get_if<NixStringContextElem::Opaque>(&c.raw))
            refs.insert(p->path);
        else if (auto p = std::get_if<NixStringContextElem::Path>(&c.raw)) {
            if (contents.find(p->storePath.to_string()) != contents.npos) {
                auto devirtualized = state.devirtualize(p->storePath, &rewrites);
                warn(
                    "Using 'builtins.toFile' to create a file named '%s' that references the store path '%s' without a proper context. "
                    "The resulting file will not have a correct store reference, so this is unreliable and may stop working in the future.",
                    name,
                    state.store->printStorePath(devirtualized));
            }
        }
        else
            state.error<EvalError>(
                "files created by %1% may not reference derivations, but %2% references %3%",
                "builtins.toFile",
                name,
                c.to_string()
            ).atPos(pos).debugThrow();
    }

    contents = rewriteStrings(contents, rewrites);

    auto storePath = settings.readOnlyMode
        ? state.store->makeFixedOutputPathFromCA(name, TextInfo {
            .hash = hashString(HashAlgorithm::SHA256, contents),
            .references = std::move(refs),
        })
        : ({
            StringSource s { contents };
            state.store->addToStoreFromDump(s, name, FileSerialisationMethod::Flat, ContentAddressMethod::Raw::Text, HashAlgorithm::SHA256, refs, state.repair);
        });

    /* Note: we don't need to add `context' to the context of the
       result, since `storePath' itself has references to the paths
       used in args[1]. */

    /* Add the output of this to the allowed paths. */
    state.allowAndSetStorePathString(storePath, v);
}

static RegisterPrimOp primop_toFile({
    .name = "__toFile",
    .args = {"name", "s"},
    .doc = R"(
      Store the string *s* in a file in the Nix store and return its
      path.  The file has suffix *name*. This file can be used as an
      input to derivations. One application is to write builders
      “inline”. For instance, the following Nix expression combines the
      Nix expression for GNU Hello and its build script into one file:

      ```nix
      { stdenv, fetchurl, perl }:

      stdenv.mkDerivation {
        name = "hello-2.1.1";

        builder = builtins.toFile "builder.sh" "
          source $stdenv/setup

          PATH=$perl/bin:$PATH

          tar xvfz $src
          cd hello-*
          ./configure --prefix=$out
          make
          make install
        ";

        src = fetchurl {
          url = "http://ftp.nluug.nl/pub/gnu/hello/hello-2.1.1.tar.gz";
          sha256 = "1md7jsfd8pa45z73bz1kszpp01yw6x5ljkjk2hx7wl800any6465";
        };
        inherit perl;
      }
      ```

      It is even possible for one file to refer to another, e.g.,

      ```nix
      builder = let
        configFile = builtins.toFile "foo.conf" "
          # This is some dummy configuration file.
          ...
        ";
      in builtins.toFile "builder.sh" "
        source $stdenv/setup
        ...
        cp ${configFile} $out/etc/foo.conf
      ";
      ```

      Note that `${configFile}` is a
      [string interpolation](@docroot@/language/types.md#type-string), so the result of the
      expression `configFile`
      (i.e., a path like `/nix/store/m7p7jfny445k...-foo.conf`) will be
      spliced into the resulting string.

      It is however *not* allowed to have files mutually referring to each
      other, like so:

      ```nix
      let
        foo = builtins.toFile "foo" "...${bar}...";
        bar = builtins.toFile "bar" "...${foo}...";
      in foo
      ```

      This is not allowed because it would cause a cyclic dependency in
      the computation of the cryptographic hashes for `foo` and `bar`.

      It is also not possible to reference the result of a derivation. If
      you are using Nixpkgs, the `writeTextFile` function is able to do
      that.
    )",
    .fun = prim_toFile,
});

bool EvalState::callPathFilter(
    Value * filterFun,
    const SourcePath & path,
    PosIdx pos)
{
    auto st = path.lstat();

    /* Call the filter function.  The first argument is the path, the
       second is a string indicating the type of the file. */
    Value arg1;
    arg1.mkString(path.path.abs());

    // assert that type is not "unknown"
    Value * args []{&arg1, fileTypeToString(*this, st.type)};
    Value res;
    callFunction(*filterFun, args, res, pos);

    return forceBool(res, pos, "while evaluating the return value of the path filter function");
}

static void addPath(
    EvalState & state,
    const PosIdx pos,
    std::string_view name,
    SourcePath path,
    Value * filterFun,
    ContentAddressMethod method,
    const std::optional<Hash> expectedHash,
    Value & v,
    const NixStringContext & context)
{
    try {
        if (path.accessor == state.rootFS && state.store->isInStore(path.path.abs())) {
            // FIXME: handle CA derivation outputs (where path needs to
            // be rewritten to the actual output).
            auto rewrites = state.realiseContext(context);
            path = {path.accessor, CanonPath(rewriteStrings(path.path.abs(), rewrites))};
        }

        std::unique_ptr<PathFilter> filter;
        if (filterFun)
            filter = std::make_unique<PathFilter>([&](const Path & p) {
                auto p2 = CanonPath(p);
                return state.callPathFilter(filterFun, {path.accessor, p2}, pos);
            });

        std::optional<StorePath> expectedStorePath;
        if (expectedHash)
            expectedStorePath = state.store->makeFixedOutputPathFromCA(name, ContentAddressWithReferences::fromParts(
                method,
                *expectedHash,
                {}));

        if (!expectedHash || !state.store->isValidPath(*expectedStorePath)) {
            // FIXME: make this lazy?
            auto dstPath = fetchToStore(
                state.fetchSettings,
                *state.store,
                path.resolveSymlinks(),
                settings.readOnlyMode ? FetchMode::DryRun : FetchMode::Copy,
                name,
                method,
                filter.get(),
                state.repair);
            if (expectedHash && expectedStorePath != dstPath)
                state.error<EvalError>(
                    "store path mismatch in (possibly filtered) path added from '%s'",
                    path
                ).atPos(pos).debugThrow();
            state.allowAndSetStorePathString(dstPath, v);
        } else
            state.allowAndSetStorePathString(*expectedStorePath, v);
    } catch (Error & e) {
        e.addTrace(state.positions[pos], "while adding path '%s'", path);
        throw;
    }
}


static void prim_filterSource(EvalState & state, const PosIdx pos, Value * * args, Value & v)
{
    NixStringContext context;
    auto path = state.coerceToPath(pos, *args[1], context,
        "while evaluating the second argument (the path to filter) passed to 'builtins.filterSource'");
    state.forceFunction(*args[0], pos, "while evaluating the first argument passed to builtins.filterSource");

    addPath(state, pos, state.computeBaseName(path, pos), path, args[0], ContentAddressMethod::Raw::NixArchive, std::nullopt, v, context);
}

static RegisterPrimOp primop_filterSource({
    .name = "__filterSource",
    .args = {"e1", "e2"},
    .doc = R"(
      > **Warning**
      >
      > `filterSource` should not be used to filter store paths. Since
      > `filterSource` uses the name of the input directory while naming
      > the output directory, doing so produces a directory name in
      > the form of `<hash2>-<hash>-<name>`, where `<hash>-<name>` is
      > the name of the input directory. Since `<hash>` depends on the
      > unfiltered directory, the name of the output directory
      > indirectly depends on files that are filtered out by the
      > function. This triggers a rebuild even when a filtered out
      > file is changed. Use `builtins.path` instead, which allows
      > specifying the name of the output directory.

      This function allows you to copy sources into the Nix store while
      filtering certain files. For instance, suppose that you want to use
      the directory `source-dir` as an input to a Nix expression, e.g.

      ```nix
      stdenv.mkDerivation {
        ...
        src = ./source-dir;
      }
      ```

      However, if `source-dir` is a Subversion working copy, then all of
      those annoying `.svn` subdirectories are also copied to the
      store. Worse, the contents of those directories may change a lot,
      causing lots of spurious rebuilds. With `filterSource` you can
      filter out the `.svn` directories:

      ```nix
      src = builtins.filterSource
        (path: type: type != "directory" || baseNameOf path != ".svn")
        ./source-dir;
      ```

      Thus, the first argument *e1* must be a predicate function that is
      called for each regular file, directory or symlink in the source
      tree *e2*. If the function returns `true`, the file is copied to the
      Nix store, otherwise it is omitted. The function is called with two
      arguments. The first is the full path of the file. The second is a
      string that identifies the type of the file, which is either
      `"regular"`, `"directory"`, `"symlink"` or `"unknown"` (for other
      kinds of files such as device nodes or fifos — but note that those
      cannot be copied to the Nix store, so if the predicate returns
      `true` for them, the copy fails). If you exclude a directory,
      the entire corresponding subtree of *e2* is excluded.
    )",
    .fun = prim_filterSource,
});

static void prim_path(EvalState & state, const PosIdx pos, Value * * args, Value & v)
{
    std::optional<SourcePath> path;
    std::string_view name;
    Value * filterFun = nullptr;
    auto method = ContentAddressMethod::Raw::NixArchive;
    std::optional<Hash> expectedHash;
    NixStringContext context;

    state.forceAttrs(*args[0], pos, "while evaluating the argument passed to 'builtins.path'");

    for (auto & attr : *args[0]->attrs()) {
        auto n = state.symbols[attr.name];
        if (n == "path")
            path.emplace(state.coerceToPath(attr.pos, *attr.value, context, "while evaluating the 'path' attribute passed to 'builtins.path'"));
        else if (attr.name == state.sName)
            name = state.forceStringNoCtx(*attr.value, attr.pos, "while evaluating the `name` attribute passed to builtins.path");
        else if (n == "filter")
            state.forceFunction(*(filterFun = attr.value), attr.pos, "while evaluating the `filter` parameter passed to builtins.path");
        else if (n == "recursive")
            method = state.forceBool(*attr.value, attr.pos, "while evaluating the `recursive` attribute passed to builtins.path")
                ? ContentAddressMethod::Raw::NixArchive
                : ContentAddressMethod::Raw::Flat;
        else if (n == "sha256")
            expectedHash = newHashAllowEmpty(state.forceStringNoCtx(*attr.value, attr.pos, "while evaluating the `sha256` attribute passed to builtins.path"), HashAlgorithm::SHA256);
        else
            state.error<EvalError>(
                "unsupported argument '%1%' to 'builtins.path'",
                state.symbols[attr.name]
            ).atPos(attr.pos).debugThrow();
    }
    if (!path)
        state.error<EvalError>(
            "missing required 'path' attribute in the first argument to 'builtins.path'"
        ).atPos(pos).debugThrow();
    if (name.empty())
        name = path->baseName();

    addPath(state, pos, name, *path, filterFun, method, expectedHash, v, context);
}

static RegisterPrimOp primop_path({
    .name = "__path",
    .args = {"args"},
    .doc = R"(
      An enrichment of the built-in path type, based on the attributes
      present in *args*. All are optional except `path`:

        - path\
          The underlying path.

        - name\
          The name of the path when added to the store. This can used to
          reference paths that have nix-illegal characters in their names,
          like `@`.

        - filter\
          A function of the type expected by [`builtins.filterSource`](#builtins-filterSource),
          with the same semantics.

        - recursive\
          When `false`, when `path` is added to the store it is with a
          flat hash, rather than a hash of the NAR serialization of the
          file. Thus, `path` must refer to a regular file, not a
          directory. This allows similar behavior to `fetchurl`. Defaults
          to `true`.

        - sha256\
          When provided, this is the expected hash of the file at the
          path. Evaluation fails if the hash is incorrect, and
          providing a hash allows `builtins.path` to be used even when the
          `pure-eval` nix config option is on.
    )",
    .fun = prim_path,
});


/*************************************************************
 * Sets
 *************************************************************/


/* Return the names of the attributes in a set as a sorted list of
   strings. */
static void prim_attrNames(EvalState & state, const PosIdx pos, Value * * args, Value & v)
{
    state.forceAttrs(*args[0], pos, "while evaluating the argument passed to builtins.attrNames");

    auto list = state.buildList(args[0]->attrs()->size());

    for (const auto & [n, i] : enumerate(*args[0]->attrs()))
        list[n] = Value::toPtr(state.symbols[i.name]);

    std::sort(list.begin(), list.end(),
              [](Value * v1, Value * v2) { return strcmp(v1->c_str(), v2->c_str()) < 0; });

    v.mkList(list);
}

static RegisterPrimOp primop_attrNames({
    .name = "__attrNames",
    .args = {"set"},
    .doc = R"(
      Return the names of the attributes in the set *set* in an
      alphabetically sorted list. For instance, `builtins.attrNames { y
      = 1; x = "foo"; }` evaluates to `[ "x" "y" ]`.
    )",
    .fun = prim_attrNames,
});

/* Return the values of the attributes in a set as a list, in the same
   order as attrNames. */
static void prim_attrValues(EvalState & state, const PosIdx pos, Value * * args, Value & v)
{
    state.forceAttrs(*args[0], pos, "while evaluating the argument passed to builtins.attrValues");

    auto list = state.buildList(args[0]->attrs()->size());

    for (const auto & [n, i] : enumerate(*args[0]->attrs()))
        list[n] = (Value *) &i;

    std::sort(list.begin(), list.end(),
        [&](Value * v1, Value * v2) {
            std::string_view s1 = state.symbols[((Attr *) v1)->name],
                s2 = state.symbols[((Attr *) v2)->name];
            return s1 < s2;
        });

    for (auto & v : list)
        v = ((Attr *) v)->value;

    v.mkList(list);
}

static RegisterPrimOp primop_attrValues({
    .name = "__attrValues",
    .args = {"set"},
    .doc = R"(
      Return the values of the attributes in the set *set* in the order
      corresponding to the sorted attribute names.
    )",
    .fun = prim_attrValues,
});

/* Dynamic version of the `.' operator. */
void prim_getAttr(EvalState & state, const PosIdx pos, Value * * args, Value & v)
{
    auto attr = state.forceStringNoCtx(*args[0], pos, "while evaluating the first argument passed to builtins.getAttr");
    state.forceAttrs(*args[1], pos, "while evaluating the second argument passed to builtins.getAttr");
    auto i = state.getAttr(
        state.symbols.create(attr),
        args[1]->attrs(),
        "in the attribute set under consideration"
    );
    // !!! add to stack trace?
    if (state.countCalls && i->pos) state.attrSelects[i->pos]++;
    state.forceValue(*i->value, pos);
    v = *i->value;
}

static RegisterPrimOp primop_getAttr({
    .name = "__getAttr",
    .args = {"s", "set"},
    .doc = R"(
      `getAttr` returns the attribute named *s* from *set*. Evaluation
      aborts if the attribute doesn’t exist. This is a dynamic version of
      the `.` operator, since *s* is an expression rather than an
      identifier.
    )",
    .fun = prim_getAttr,
});

/* Return position information of the specified attribute. */
static void prim_unsafeGetAttrPos(EvalState & state, const PosIdx pos, Value * * args, Value & v)
{
    auto attr = state.forceStringNoCtx(*args[0], pos, "while evaluating the first argument passed to builtins.unsafeGetAttrPos");
    state.forceAttrs(*args[1], pos, "while evaluating the second argument passed to builtins.unsafeGetAttrPos");
    auto i = args[1]->attrs()->find(state.symbols.create(attr));
    if (i == args[1]->attrs()->end())
        v.mkNull();
    else
        state.mkPos(v, i->pos);
}

static RegisterPrimOp primop_unsafeGetAttrPos(PrimOp {
    .name = "__unsafeGetAttrPos",
    .args = {"s", "set"},
    .arity = 2,
    .doc = R"(
      `unsafeGetAttrPos` returns the position of the attribute named *s*
      from *set*. This is used by Nixpkgs to provide location information
      in error messages.
    )",
    .fun = prim_unsafeGetAttrPos,
});

// access to exact position information (ie, line and column numbers) is deferred
// due to the cost associated with calculating that information and how rarely
// it is used in practice. this is achieved by creating thunks to otherwise
// inaccessible primops that are not exposed as __op or under builtins to turn
// the internal PosIdx back into a line and column number, respectively. exposing
// these primops in any way would at best be not useful and at worst create wildly
// indeterministic eval results depending on parse order of files.
//
// in a simpler world this would instead be implemented as another kind of thunk,
// but each type of thunk has an associated runtime cost in the current evaluator.
// as with black holes this cost is too high to justify another thunk type to check
// for in the very hot path that is forceValue.
static struct LazyPosAccessors {
    PrimOp primop_lineOfPos{
        .arity = 1,
        .fun = [] (EvalState & state, PosIdx pos, Value * * args, Value & v) {
            v.mkInt(state.positions[PosIdx(args[0]->integer().value)].line);
        }
    };
    PrimOp primop_columnOfPos{
        .arity = 1,
        .fun = [] (EvalState & state, PosIdx pos, Value * * args, Value & v) {
            v.mkInt(state.positions[PosIdx(args[0]->integer().value)].column);
        }
    };

    Value lineOfPos, columnOfPos;

    LazyPosAccessors()
    {
        lineOfPos.mkPrimOp(&primop_lineOfPos);
        columnOfPos.mkPrimOp(&primop_columnOfPos);
    }

    void operator()(EvalState & state, const PosIdx pos, Value & line, Value & column)
    {
        Value * posV = state.allocValue();
        posV->mkInt(pos.id);
        line.mkApp(&lineOfPos, posV);
        column.mkApp(&columnOfPos, posV);
    }
} makeLazyPosAccessors;

void makePositionThunks(EvalState & state, const PosIdx pos, Value & line, Value & column)
{
    makeLazyPosAccessors(state, pos, line, column);
}

/* Dynamic version of the `?' operator. */
static void prim_hasAttr(EvalState & state, const PosIdx pos, Value * * args, Value & v)
{
    auto attr = state.forceStringNoCtx(*args[0], pos, "while evaluating the first argument passed to builtins.hasAttr");
    state.forceAttrs(*args[1], pos, "while evaluating the second argument passed to builtins.hasAttr");
    v.mkBool(args[1]->attrs()->find(state.symbols.create(attr)) != args[1]->attrs()->end());
}

static RegisterPrimOp primop_hasAttr({
    .name = "__hasAttr",
    .args = {"s", "set"},
    .doc = R"(
      `hasAttr` returns `true` if *set* has an attribute named *s*, and
      `false` otherwise. This is a dynamic version of the `?` operator,
      since *s* is an expression rather than an identifier.
    )",
    .fun = prim_hasAttr,
});

/* Determine whether the argument is a set. */
static void prim_isAttrs(EvalState & state, const PosIdx pos, Value * * args, Value & v)
{
    state.forceValue(*args[0], pos);
    v.mkBool(args[0]->type() == nAttrs);
}

static RegisterPrimOp primop_isAttrs({
    .name = "__isAttrs",
    .args = {"e"},
    .doc = R"(
      Return `true` if *e* evaluates to a set, and `false` otherwise.
    )",
    .fun = prim_isAttrs,
});

static void prim_removeAttrs(EvalState & state, const PosIdx pos, Value * * args, Value & v)
{
    state.forceAttrs(*args[0], pos, "while evaluating the first argument passed to builtins.removeAttrs");
    state.forceList(*args[1], pos, "while evaluating the second argument passed to builtins.removeAttrs");

    /* Get the attribute names to be removed.
       We keep them as Attrs instead of Symbols so std::set_difference
       can be used to remove them from attrs[0]. */
    // 64: large enough to fit the attributes of a derivation
    boost::container::small_vector<Attr, 64> names;
    names.reserve(args[1]->listSize());
    for (auto elem : args[1]->listView()) {
        state.forceStringNoCtx(*elem, pos, "while evaluating the values of the second argument passed to builtins.removeAttrs");
        names.emplace_back(state.symbols.create(elem->string_view()), nullptr);
    }
    std::sort(names.begin(), names.end());

    /* Copy all attributes not in that set.  Note that we don't need
       to sort v.attrs because it's a subset of an already sorted
       vector. */
    auto attrs = state.buildBindings(args[0]->attrs()->size());
    std::set_difference(
        args[0]->attrs()->begin(), args[0]->attrs()->end(),
        names.begin(), names.end(),
        std::back_inserter(attrs));
    v.mkAttrs(attrs.alreadySorted());
}

static RegisterPrimOp primop_removeAttrs({
    .name = "removeAttrs",
    .args = {"set", "list"},
    .doc = R"(
      Remove the attributes listed in *list* from *set*. The attributes
      don’t have to exist in *set*. For instance,

      ```nix
      removeAttrs { x = 1; y = 2; z = 3; } [ "a" "x" "z" ]
      ```

      evaluates to `{ y = 2; }`.
    )",
    .fun = prim_removeAttrs,
});

/* Builds a set from a list specifying (name, value) pairs.  To be
   precise, a list [{name = "name1"; value = value1;} ... {name =
   "nameN"; value = valueN;}] is transformed to {name1 = value1;
   ... nameN = valueN;}.  In case of duplicate occurrences of the same
   name, the first takes precedence. */
static void prim_listToAttrs(EvalState & state, const PosIdx pos, Value * * args, Value & v)
{
    state.forceList(*args[0], pos, "while evaluating the argument passed to builtins.listToAttrs");

    // Step 1. Sort the name-value attrsets in place using the memory we allocate for the result
    auto listView = args[0]->listView();
    size_t listSize = listView.size();
    auto & bindings = *state.allocBindings(listSize);
    using ElemPtr = decltype(&bindings[0].value);

    for (const auto & [n, v2] : enumerate(listView)) {
        state.forceAttrs(*v2, pos, "while evaluating an element of the list passed to builtins.listToAttrs");

        auto j = state.getAttr(state.sName, v2->attrs(), "in a {name=...; value=...;} pair");

        auto name = state.forceStringNoCtx(*j->value, j->pos, "while evaluating the `name` attribute of an element of the list passed to builtins.listToAttrs");
        auto sym = state.symbols.create(name);

        // (ab)use Attr to store a Value * * instead of a Value *, so that we can stabilize the sort using the Value * *
        bindings[n] = Attr(sym, std::bit_cast<Value *>(&v2));
    }

    std::sort(&bindings[0], &bindings[listSize], [](const Attr & a, const Attr & b) {
        // Note that .value is actually a Value * * that corresponds to the position in the list
        return a < b || (!(a > b) && std::bit_cast<ElemPtr>(a.value) < std::bit_cast<ElemPtr>(b.value));
    });

    // Step 2. Unpack the bindings in place and skip name-value pairs with duplicate names
    Symbol prev;
    for (size_t n = 0; n < listSize; n++) {
        auto attr = bindings[n];
        if (prev == attr.name) {
            continue;
        }
        // Note that .value is actually a Value * *; see earlier comments
        Value * v2 = *std::bit_cast<ElemPtr>(attr.value);

        auto j = state.getAttr(state.sValue, v2->attrs(), "in a {name=...; value=...;} pair");
        prev = attr.name;
        bindings.push_back({prev, j->value, j->pos});
    }
    // help GC and clear end of allocated array
    for (size_t n = bindings.size(); n < listSize; n++) {
        bindings[n] = Attr{};
    }
    v.mkAttrs(&bindings);
}

static RegisterPrimOp primop_listToAttrs({
    .name = "__listToAttrs",
    .args = {"e"},
    .doc = R"(
      Construct a set from a list specifying the names and values of each
      attribute. Each element of the list should be a set consisting of a
      string-valued attribute `name` specifying the name of the attribute,
      and an attribute `value` specifying its value.

      In case of duplicate occurrences of the same name, the first
      takes precedence.

      Example:

      ```nix
      builtins.listToAttrs
        [ { name = "foo"; value = 123; }
          { name = "bar"; value = 456; }
          { name = "bar"; value = 420; }
        ]
      ```

      evaluates to

      ```nix
      { foo = 123; bar = 456; }
      ```
    )",
    .fun = prim_listToAttrs,
});

static void prim_intersectAttrs(EvalState & state, const PosIdx pos, Value * * args, Value & v)
{
    state.forceAttrs(*args[0], pos, "while evaluating the first argument passed to builtins.intersectAttrs");
    state.forceAttrs(*args[1], pos, "while evaluating the second argument passed to builtins.intersectAttrs");

    auto & left = *args[0]->attrs();
    auto & right = *args[1]->attrs();

    auto attrs = state.buildBindings(std::min(left.size(), right.size()));

    // The current implementation has good asymptotic complexity and is reasonably
    // simple. Further optimization may be possible, but does not seem productive,
    // considering the state of eval performance in 2022.
    //
    // I have looked for reusable and/or standard solutions and these are my
    // findings:
    //
    // STL
    // ===
    // std::set_intersection is not suitable, as it only performs a simultaneous
    // linear scan; not taking advantage of random access. This is O(n + m), so
    // linear in the largest set, which is not acceptable for callPackage in Nixpkgs.
    //
    // Simultaneous scan, with alternating simple binary search
    // ===
    // One alternative algorithm scans the attrsets simultaneously, jumping
    // forward using `lower_bound` in case of inequality. This should perform
    // well on very similar sets, having a local and predictable access pattern.
    // On dissimilar sets, it seems to need more comparisons than the current
    // algorithm, as few consecutive attrs match. `lower_bound` could take
    // advantage of the decreasing remaining search space, but this causes
    // the medians to move, which can mean that they don't stay in the cache
    // like they would with the current naive `find`.
    //
    // Double binary search
    // ===
    // The optimal algorithm may be "Double binary search", which doesn't
    // scan at all, but rather divides both sets simultaneously.
    // See "Fast Intersection Algorithms for Sorted Sequences" by Baeza-Yates et al.
    // https://cs.uwaterloo.ca/~ajsaling/papers/intersection_alg_app10.pdf
    // The only downsides I can think of are not having a linear access pattern
    // for similar sets, and having to maintain a more intricate algorithm.
    //
    // Adaptive
    // ===
    // Finally one could run try a simultaneous scan, count misses and fall back
    // to double binary search when the counter hit some threshold and/or ratio.

    if (left.size() < right.size()) {
        for (auto & l : left) {
            auto r = right.find(l.name);
            if (r != right.end())
                attrs.insert(*r);
        }
    }
    else {
        for (auto & r : right) {
            auto l = left.find(r.name);
            if (l != left.end())
                attrs.insert(r);
        }
    }

    v.mkAttrs(attrs.alreadySorted());
}

static RegisterPrimOp primop_intersectAttrs({
    .name = "__intersectAttrs",
    .args = {"e1", "e2"},
    .doc = R"(
      Return a set consisting of the attributes in the set *e2* which have the
      same name as some attribute in *e1*.

      Performs in O(*n* log *m*) where *n* is the size of the smaller set and *m* the larger set's size.
    )",
    .fun = prim_intersectAttrs,
});

static void prim_catAttrs(EvalState & state, const PosIdx pos, Value * * args, Value & v)
{
    auto attrName = state.symbols.create(state.forceStringNoCtx(*args[0], pos, "while evaluating the first argument passed to builtins.catAttrs"));
    state.forceList(*args[1], pos, "while evaluating the second argument passed to builtins.catAttrs");

    SmallValueVector<nonRecursiveStackReservation> res(args[1]->listSize());
    size_t found = 0;

    for (auto v2 : args[1]->listView()) {
        state.forceAttrs(*v2, pos, "while evaluating an element in the list passed as second argument to builtins.catAttrs");
        if (auto i = v2->attrs()->get(attrName))
            res[found++] = i->value;
    }

    auto list = state.buildList(found);
    for (size_t n = 0; n < found; ++n)
        list[n] = res[n];
    v.mkList(list);
}

static RegisterPrimOp primop_catAttrs({
    .name = "__catAttrs",
    .args = {"attr", "list"},
    .doc = R"(
      Collect each attribute named *attr* from a list of attribute
      sets.  Attrsets that don't contain the named attribute are
      ignored. For example,

      ```nix
      builtins.catAttrs "a" [{a = 1;} {b = 0;} {a = 2;}]
      ```

      evaluates to `[1 2]`.
    )",
    .fun = prim_catAttrs,
});

static void prim_functionArgs(EvalState & state, const PosIdx pos, Value * * args, Value & v)
{
    state.forceValue(*args[0], pos);
    if (args[0]->isPrimOpApp() || args[0]->isPrimOp()) {
        v.mkAttrs(&state.emptyBindings);
        return;
    }
    if (!args[0]->isLambda())
        state.error<TypeError>("'functionArgs' requires a function").atPos(pos).debugThrow();

    if (!args[0]->lambda().fun->hasFormals()) {
        v.mkAttrs(&state.emptyBindings);
        return;
    }

    const auto &formals = args[0]->lambda().fun->formals->formals;
    auto attrs = state.buildBindings(formals.size());
    for (auto & i : formals)
        attrs.insert(i.name, state.getBool(i.def), i.pos);
    /* Optimization: avoid sorting bindings. `formals` must already be sorted according to
       (std::tie(a.name, a.pos) < std::tie(b.name, b.pos)) predicate, so the following assertion
       always holds:
       assert(std::is_sorted(attrs.alreadySorted()->begin(), attrs.alreadySorted()->end()));
       .*/
    v.mkAttrs(attrs.alreadySorted());
}

static RegisterPrimOp primop_functionArgs({
    .name = "__functionArgs",
    .args = {"f"},
    .doc = R"(
      Return a set containing the names of the formal arguments expected
      by the function *f*. The value of each attribute is a Boolean
      denoting whether the corresponding argument has a default value. For
      instance, `functionArgs ({ x, y ? 123}: ...) = { x = false; y =
      true; }`.

      "Formal argument" here refers to the attributes pattern-matched by
      the function. Plain lambdas are not included, e.g. `functionArgs (x:
      ...) = { }`.
    )",
    .fun = prim_functionArgs,
});

/*  */
static void prim_mapAttrs(EvalState & state, const PosIdx pos, Value * * args, Value & v)
{
    state.forceAttrs(*args[1], pos, "while evaluating the second argument passed to builtins.mapAttrs");

    auto attrs = state.buildBindings(args[1]->attrs()->size());

    //printError("MAP ATTRS %d", args[1]->attrs->size());

    for (auto & i : *args[1]->attrs()) {
        Value * vName = Value::toPtr(state.symbols[i.name]);
        Value * vFun2 = state.allocValue();
        vFun2->mkApp(args[0], vName);
        attrs.alloc(i.name).mkApp(vFun2, i.value);
    }

    v.mkAttrs(attrs.alreadySorted());
}

static RegisterPrimOp primop_mapAttrs({
    .name = "__mapAttrs",
    .args = {"f", "attrset"},
    .doc = R"(
      Apply function *f* to every element of *attrset*. For example,

      ```nix
      builtins.mapAttrs (name: value: value * 10) { a = 1; b = 2; }
      ```

      evaluates to `{ a = 10; b = 20; }`.
    )",
    .fun = prim_mapAttrs,
});

static void prim_zipAttrsWith(EvalState & state, const PosIdx pos, Value * * args, Value & v)
{
    // we will first count how many values are present for each given key.
    // we then allocate a single attrset and pre-populate it with lists of
    // appropriate sizes, stash the pointers to the list elements of each,
    // and populate the lists. after that we replace the list in the every
    // attribute with the merge function application. this way we need not
    // use (slightly slower) temporary storage the GC does not know about.

    struct Item
    {
        size_t size = 0;
        size_t pos = 0;
        std::optional<ListBuilder> list;
    };

    std::map<Symbol, Item, std::less<Symbol>, traceable_allocator<std::pair<const Symbol, Item>>> attrsSeen;

    state.forceFunction(*args[0], pos, "while evaluating the first argument passed to builtins.zipAttrsWith");
    state.forceList(*args[1], pos, "while evaluating the second argument passed to builtins.zipAttrsWith");
    const auto listItems = args[1]->listView();

    for (auto & vElem : listItems) {
        state.forceAttrs(*vElem, noPos, "while evaluating a value of the list passed as second argument to builtins.zipAttrsWith");
        for (auto & attr : *vElem->attrs())
            attrsSeen.try_emplace(attr.name).first->second.size++;
    }

    for (auto & [sym, elem] : attrsSeen)
        elem.list.emplace(state.buildList(elem.size));

    for (auto & vElem : listItems) {
        for (auto & attr : *vElem->attrs()) {
            auto & item = attrsSeen.at(attr.name);
            (*item.list)[item.pos++] = attr.value;
        }
    }

    auto attrs = state.buildBindings(attrsSeen.size());

    for (auto & [sym, elem] : attrsSeen) {
        auto name = Value::toPtr(state.symbols[sym]);
        auto call1 = state.allocValue();
        call1->mkApp(args[0], name);
        auto call2 = state.allocValue();
        auto arg = state.allocValue();
        arg->mkList(*elem.list);
        call2->mkApp(call1, arg);
        attrs.insert(sym, call2);
    }

    v.mkAttrs(attrs.alreadySorted());
}

static RegisterPrimOp primop_zipAttrsWith({
    .name = "__zipAttrsWith",
    .args = {"f", "list"},
    .doc = R"(
      Transpose a list of attribute sets into an attribute set of lists,
      then apply `mapAttrs`.

      `f` receives two arguments: the attribute name and a non-empty
      list of all values encountered for that attribute name.

      The result is an attribute set where the attribute names are the
      union of the attribute names in each element of `list`. The attribute
      values are the return values of `f`.

      ```nix
      builtins.zipAttrsWith
        (name: values: { inherit name values; })
        [ { a = "x"; } { a = "y"; b = "z"; } ]
      ```

      evaluates to

      ```
      {
        a = { name = "a"; values = [ "x" "y" ]; };
        b = { name = "b"; values = [ "z" ]; };
      }
      ```
    )",
    .fun = prim_zipAttrsWith,
});


/*************************************************************
 * Lists
 *************************************************************/


/* Determine whether the argument is a list. */
static void prim_isList(EvalState & state, const PosIdx pos, Value * * args, Value & v)
{
    state.forceValue(*args[0], pos);
    v.mkBool(args[0]->type() == nList);
}

static RegisterPrimOp primop_isList({
    .name = "__isList",
    .args = {"e"},
    .doc = R"(
      Return `true` if *e* evaluates to a list, and `false` otherwise.
    )",
    .fun = prim_isList,
});

/* Return the n-1'th element of a list. */
static void prim_elemAt(EvalState & state, const PosIdx pos, Value * * args, Value & v)
{
    NixInt::Inner n = state.forceInt(*args[1], pos, "while evaluating the second argument passed to 'builtins.elemAt'").value;
    state.forceList(*args[0], pos, "while evaluating the first argument passed to 'builtins.elemAt'");
    if (n < 0 || std::make_unsigned_t<NixInt::Inner>(n) >= args[0]->listSize())
        state.error<EvalError>(
            "'builtins.elemAt' called with index %d on a list of size %d",
            n,
            args[0]->listSize()
        ).atPos(pos).debugThrow();
    state.forceValue(*args[0]->listView()[n], pos);
    v = *args[0]->listView()[n];
}

static RegisterPrimOp primop_elemAt({
    .name = "__elemAt",
    .args = {"xs", "n"},
    .doc = R"(
      Return element *n* from the list *xs*. Elements are counted starting
      from 0. A fatal error occurs if the index is out of bounds.
    )",
    .fun = prim_elemAt,
});

/* Return the first element of a list. */
static void prim_head(EvalState & state, const PosIdx pos, Value * * args, Value & v)
{
    state.forceList(*args[0], pos, "while evaluating the first argument passed to 'builtins.head'");
    if (args[0]->listSize() == 0)
        state.error<EvalError>(
            "'builtins.head' called on an empty list"
        ).atPos(pos).debugThrow();
    state.forceValue(*args[0]->listView()[0], pos);
    v = *args[0]->listView()[0];
}

static RegisterPrimOp primop_head({
    .name = "__head",
    .args = {"list"},
    .doc = R"(
      Return the first element of a list; abort evaluation if the argument
      isn’t a list or is an empty list. You can test whether a list is
      empty by comparing it with `[]`.
    )",
    .fun = prim_head,
});

/* Return a list consisting of everything but the first element of
   a list.  Warning: this function takes O(n) time, so you probably
   don't want to use it!  */
static void prim_tail(EvalState & state, const PosIdx pos, Value * * args, Value & v)
{
    state.forceList(*args[0], pos, "while evaluating the first argument passed to 'builtins.tail'");
    if (args[0]->listSize() == 0)
        state.error<EvalError>("'builtins.tail' called on an empty list").atPos(pos).debugThrow();

    auto list = state.buildList(args[0]->listSize() - 1);
    for (const auto & [n, v] : enumerate(list))
        v = args[0]->listView()[n + 1];
    v.mkList(list);
}

static RegisterPrimOp primop_tail({
    .name = "__tail",
    .args = {"list"},
    .doc = R"(
      Return the list without its first item; abort evaluation if
      the argument isn’t a list or is an empty list.

      > **Warning**
      >
      > This function should generally be avoided since it's inefficient:
      > unlike Haskell's `tail`, it takes O(n) time, so recursing over a
      > list by repeatedly calling `tail` takes O(n^2) time.
    )",
    .fun = prim_tail,
});

/* Apply a function to every element of a list. */
static void prim_map(EvalState & state, const PosIdx pos, Value * * args, Value & v)
{
    state.forceList(*args[1], pos, "while evaluating the second argument passed to builtins.map");

    if (args[1]->listSize() == 0) {
        v = *args[1];
        return;
    }

    state.forceFunction(*args[0], pos, "while evaluating the first argument passed to builtins.map");

    auto list = state.buildList(args[1]->listSize());
    for (const auto & [n, v] : enumerate(list))
        (v = state.allocValue())->mkApp(
            args[0], args[1]->listView()[n]);
    v.mkList(list);
}

static RegisterPrimOp primop_map({
    .name = "map",
    .args = {"f", "list"},
    .doc = R"(
      Apply the function *f* to each element in the list *list*. For
      example,

      ```nix
      map (x: "foo" + x) [ "bar" "bla" "abc" ]
      ```

      evaluates to `[ "foobar" "foobla" "fooabc" ]`.
    )",
    .fun = prim_map,
});

/* Filter a list using a predicate; that is, return a list containing
   every element from the list for which the predicate function
   returns true. */
static void prim_filter(EvalState & state, const PosIdx pos, Value * * args, Value & v)
{
    state.forceList(*args[1], pos, "while evaluating the second argument passed to builtins.filter");

    if (args[1]->listSize() == 0) {
        v = *args[1];
        return;
    }

    state.forceFunction(*args[0], pos, "while evaluating the first argument passed to builtins.filter");

    auto len = args[1]->listSize();
    SmallValueVector<nonRecursiveStackReservation> vs(len);
    size_t k = 0;

    bool same = true;
    for (size_t n = 0; n < len; ++n) {
        Value res;
        state.callFunction(*args[0], *args[1]->listView()[n], res, noPos);
        if (state.forceBool(res, pos, "while evaluating the return value of the filtering function passed to builtins.filter"))
            vs[k++] = args[1]->listView()[n];
        else
            same = false;
    }

    if (same)
        v = *args[1];
    else {
        auto list = state.buildList(k);
        for (const auto & [n, v] : enumerate(list)) v = vs[n];
        v.mkList(list);
    }
}

static RegisterPrimOp primop_filter({
    .name = "__filter",
    .args = {"f", "list"},
    .doc = R"(
      Return a list consisting of the elements of *list* for which the
      function *f* returns `true`.
    )",
    .fun = prim_filter,
});

/* Return true if a list contains a given element. */
static void prim_elem(EvalState & state, const PosIdx pos, Value * * args, Value & v)
{
    bool res = false;
    state.forceList(*args[1], pos, "while evaluating the second argument passed to builtins.elem");
    for (auto elem : args[1]->listView())
        if (state.eqValues(*args[0], *elem, pos, "while searching for the presence of the given element in the list")) {
            res = true;
            break;
        }
    v.mkBool(res);
}

static RegisterPrimOp primop_elem({
    .name = "__elem",
    .args = {"x", "xs"},
    .doc = R"(
      Return `true` if a value equal to *x* occurs in the list *xs*, and
      `false` otherwise.
    )",
    .fun = prim_elem,
});

/* Concatenate a list of lists. */
static void prim_concatLists(EvalState & state, const PosIdx pos, Value * * args, Value & v)
{
    state.forceList(*args[0], pos, "while evaluating the first argument passed to builtins.concatLists");
    auto listView = args[0]->listView();
    state.concatLists(v, args[0]->listSize(), listView.data(), pos, "while evaluating a value of the list passed to builtins.concatLists");
}

static RegisterPrimOp primop_concatLists({
    .name = "__concatLists",
    .args = {"lists"},
    .doc = R"(
      Concatenate a list of lists into a single list.
    )",
    .fun = prim_concatLists,
});

/* Return the length of a list.  This is an O(1) time operation. */
static void prim_length(EvalState & state, const PosIdx pos, Value * * args, Value & v)
{
    state.forceList(*args[0], pos, "while evaluating the first argument passed to builtins.length");
    v.mkInt(args[0]->listSize());
}

static RegisterPrimOp primop_length({
    .name = "__length",
    .args = {"e"},
    .doc = R"(
      Return the length of the list *e*.
    )",
    .fun = prim_length,
});

/* Reduce a list by applying a binary operator, from left to
   right. The operator is applied strictly. */
static void prim_foldlStrict(EvalState & state, const PosIdx pos, Value * * args, Value & v)
{
    state.forceFunction(*args[0], pos, "while evaluating the first argument passed to builtins.foldlStrict");
    state.forceList(*args[2], pos, "while evaluating the third argument passed to builtins.foldlStrict");

    if (args[2]->listSize()) {
        Value * vCur = args[1];

        auto listView = args[2]->listView();
        for (auto [n, elem] : enumerate(listView)) {
            Value * vs []{vCur, elem};
            vCur = n == args[2]->listSize() - 1 ? &v : state.allocValue();
            state.callFunction(*args[0], vs, *vCur, pos);
        }
        state.forceValue(v, pos);
    } else {
        state.forceValue(*args[1], pos);
        v = *args[1];
    }
}

static RegisterPrimOp primop_foldlStrict({
    .name = "__foldl'",
    .args = {"op", "nul", "list"},
    .doc = R"(
      Reduce a list by applying a binary operator, from left to right,
      e.g. `foldl' op nul [x0 x1 x2 ...] = op (op (op nul x0) x1) x2)
      ...`.

      For example, `foldl' (acc: elem: acc + elem) 0 [1 2 3]` evaluates
      to `6` and `foldl' (acc: elem: { "${elem}" = elem; } // acc) {}
      ["a" "b"]` evaluates to `{ a = "a"; b = "b"; }`.

      The first argument of `op` is the accumulator whereas the second
      argument is the current element being processed. The return value
      of each application of `op` is evaluated immediately, even for
      intermediate values.
    )",
    .fun = prim_foldlStrict,
});

static void anyOrAll(bool any, EvalState & state, const PosIdx pos, Value * * args, Value & v)
{
    state.forceFunction(*args[0], pos, std::string("while evaluating the first argument passed to builtins.") + (any ? "any" : "all"));
    state.forceList(*args[1], pos, std::string("while evaluating the second argument passed to builtins.") + (any ? "any" : "all"));

    std::string_view errorCtx = any
        ? "while evaluating the return value of the function passed to builtins.any"
        : "while evaluating the return value of the function passed to builtins.all";

<<<<<<< HEAD
    for (auto elem : args[1]->listItems()) {
        Value vTmp;
=======
    Value vTmp;
    for (auto elem : args[1]->listView()) {
>>>>>>> facfff45
        state.callFunction(*args[0], *elem, vTmp, pos);
        bool res = state.forceBool(vTmp, pos, errorCtx);
        if (res == any) {
            v.mkBool(any);
            return;
        }
    }

    v.mkBool(!any);
}


static void prim_any(EvalState & state, const PosIdx pos, Value * * args, Value & v)
{
    anyOrAll(true, state, pos, args, v);
}

static RegisterPrimOp primop_any({
    .name = "__any",
    .args = {"pred", "list"},
    .doc = R"(
      Return `true` if the function *pred* returns `true` for at least one
      element of *list*, and `false` otherwise.
    )",
    .fun = prim_any,
});

static void prim_all(EvalState & state, const PosIdx pos, Value * * args, Value & v)
{
    anyOrAll(false, state, pos, args, v);
}

static RegisterPrimOp primop_all({
    .name = "__all",
    .args = {"pred", "list"},
    .doc = R"(
      Return `true` if the function *pred* returns `true` for all elements
      of *list*, and `false` otherwise.
    )",
    .fun = prim_all,
});

static void prim_genList(EvalState & state, const PosIdx pos, Value * * args, Value & v)
{
    auto len_ = state.forceInt(*args[1], pos, "while evaluating the second argument passed to builtins.genList").value;

    if (len_ < 0 || std::make_unsigned_t<NixInt::Inner>(len_) > std::numeric_limits<size_t>::max())
        state.error<EvalError>("cannot create list of size %1%", len_).atPos(pos).debugThrow();

    size_t len = size_t(len_);

    // More strict than strictly (!) necessary, but acceptable
    // as evaluating map without accessing any values makes little sense.
    state.forceFunction(*args[0], noPos, "while evaluating the first argument passed to builtins.genList");

    auto list = state.buildList(len);
    for (const auto & [n, v] : enumerate(list)) {
        auto arg = state.allocValue();
        arg->mkInt(n);
        (v = state.allocValue())->mkApp(args[0], arg);
    }
    v.mkList(list);
}

static RegisterPrimOp primop_genList({
    .name = "__genList",
    .args = {"generator", "length"},
    .doc = R"(
      Generate list of size *length*, with each element *i* equal to the
      value returned by *generator* `i`. For example,

      ```nix
      builtins.genList (x: x * x) 5
      ```

      returns the list `[ 0 1 4 9 16 ]`.
    )",
    .fun = prim_genList,
});

static void prim_lessThan(EvalState & state, const PosIdx pos, Value * * args, Value & v);


static void prim_sort(EvalState & state, const PosIdx pos, Value * * args, Value & v)
{
    state.forceList(*args[1], pos, "while evaluating the second argument passed to builtins.sort");

    auto len = args[1]->listSize();
    if (len == 0) {
        v = *args[1];
        return;
    }

    state.forceFunction(*args[0], pos, "while evaluating the first argument passed to builtins.sort");

    auto list = state.buildList(len);
    for (const auto & [n, v] : enumerate(list))
        state.forceValue(*(v = args[1]->listView()[n]), pos);

    auto comparator = [&](Value * a, Value * b) {
        /* Optimization: if the comparator is lessThan, bypass
           callFunction. */
        if (args[0]->isPrimOp()) {
            auto ptr = args[0]->primOp()->fun.target<decltype(&prim_lessThan)>();
            if (ptr && *ptr == prim_lessThan)
                return CompareValues(state, noPos, "while evaluating the ordering function passed to builtins.sort")(a, b);
        }

        Value * vs[] = {a, b};
        Value vBool;
        state.callFunction(*args[0], vs, vBool, noPos);
        return state.forceBool(vBool, pos, "while evaluating the return value of the sorting function passed to builtins.sort");
    };

    /* NOTE: Using custom implementation because std::sort and std::stable_sort
       are not resilient to comparators that violate strict weak ordering. Diagnosing
       incorrect implementations is a O(n^3) problem, so doing the checks is much more
       expensive that doing the sorting. For this reason we choose to use sorting algorithms
       that are can't be broken by invalid comprators. peeksort (mergesort)
       doesn't misbehave when any of the strict weak order properties is
       violated - output is always a reordering of the input. */
    peeksort(list.begin(), list.end(), comparator);

    v.mkList(list);
}

static RegisterPrimOp primop_sort({
    .name = "__sort",
    .args = {"comparator", "list"},
    .doc = R"(
      Return *list* in sorted order. It repeatedly calls the function
      *comparator* with two elements. The comparator should return `true`
      if the first element is less than the second, and `false` otherwise.
      For example,

      ```nix
      builtins.sort builtins.lessThan [ 483 249 526 147 42 77 ]
      ```

      produces the list `[ 42 77 147 249 483 526 ]`.

      This is a stable sort: it preserves the relative order of elements
      deemed equal by the comparator.

      *comparator* must impose a strict weak ordering on the set of values
      in the *list*. This means that for any elements *a*, *b* and *c* from the
      *list*, *comparator* must satisfy the following relations:

        1. Transitivity

        ```nix
        comparator a b && comparator b c -> comparator a c
        ```

        1. Irreflexivity

        ```nix
        comparator a a == false
        ```

        1. Transitivity of equivalence

        ```nix
        let equiv = a: b: (!comparator a b && !comparator b a); in
        equiv a b && equiv b c -> equiv a c
        ```

      If the *comparator* violates any of these properties, then `builtins.sort`
      reorders elements in an unspecified manner.
    )",
    .fun = prim_sort,
});

static void prim_partition(EvalState & state, const PosIdx pos, Value * * args, Value & v)
{
    state.forceFunction(*args[0], pos, "while evaluating the first argument passed to builtins.partition");
    state.forceList(*args[1], pos, "while evaluating the second argument passed to builtins.partition");

    auto len = args[1]->listSize();

    ValueVector right, wrong;

    for (size_t n = 0; n < len; ++n) {
        auto vElem = args[1]->listView()[n];
        state.forceValue(*vElem, pos);
        Value res;
        state.callFunction(*args[0], *vElem, res, pos);
        if (state.forceBool(res, pos, "while evaluating the return value of the partition function passed to builtins.partition"))
            right.push_back(vElem);
        else
            wrong.push_back(vElem);
    }

    auto attrs = state.buildBindings(2);

    auto rsize = right.size();
    auto rlist = state.buildList(rsize);
    if (rsize)
        memcpy(rlist.elems, right.data(), sizeof(Value *) * rsize);
    attrs.alloc(state.sRight).mkList(rlist);

    auto wsize = wrong.size();
    auto wlist = state.buildList(wsize);
    if (wsize)
        memcpy(wlist.elems, wrong.data(), sizeof(Value *) * wsize);
    attrs.alloc(state.sWrong).mkList(wlist);

    v.mkAttrs(attrs);
}

static RegisterPrimOp primop_partition({
    .name = "__partition",
    .args = {"pred", "list"},
    .doc = R"(
      Given a predicate function *pred*, this function returns an
      attrset containing a list named `right`, containing the elements
      in *list* for which *pred* returned `true`, and a list named
      `wrong`, containing the elements for which it returned
      `false`. For example,

      ```nix
      builtins.partition (x: x > 10) [1 23 9 3 42]
      ```

      evaluates to

      ```nix
      { right = [ 23 42 ]; wrong = [ 1 9 3 ]; }
      ```
    )",
    .fun = prim_partition,
});

static void prim_groupBy(EvalState & state, const PosIdx pos, Value * * args, Value & v)
{
    state.forceFunction(*args[0], pos, "while evaluating the first argument passed to builtins.groupBy");
    state.forceList(*args[1], pos, "while evaluating the second argument passed to builtins.groupBy");

    ValueVectorMap attrs;

    for (auto vElem : args[1]->listView()) {
        Value res;
        state.callFunction(*args[0], *vElem, res, pos);
        auto name = state.forceStringNoCtx(res, pos, "while evaluating the return value of the grouping function passed to builtins.groupBy");
        auto sym = state.symbols.create(name);
        auto vector = attrs.try_emplace(sym, ValueVector()).first;
        vector->second.push_back(vElem);
    }

    auto attrs2 = state.buildBindings(attrs.size());

    for (auto & i : attrs) {
        auto size = i.second.size();
        auto list = state.buildList(size);
        memcpy(list.elems, i.second.data(), sizeof(Value *) * size);
        attrs2.alloc(i.first).mkList(list);
    }

    v.mkAttrs(attrs2.alreadySorted());
}

static RegisterPrimOp primop_groupBy({
    .name = "__groupBy",
    .args = {"f", "list"},
    .doc = R"(
      Groups elements of *list* together by the string returned from the
      function *f* called on each element. It returns an attribute set
      where each attribute value contains the elements of *list* that are
      mapped to the same corresponding attribute name returned by *f*.

      For example,

      ```nix
      builtins.groupBy (builtins.substring 0 1) ["foo" "bar" "baz"]
      ```

      evaluates to

      ```nix
      { b = [ "bar" "baz" ]; f = [ "foo" ]; }
      ```
    )",
    .fun = prim_groupBy,
});

static void prim_concatMap(EvalState & state, const PosIdx pos, Value * * args, Value & v)
{
    state.forceFunction(*args[0], pos, "while evaluating the first argument passed to builtins.concatMap");
    state.forceList(*args[1], pos, "while evaluating the second argument passed to builtins.concatMap");
    auto nrLists = args[1]->listSize();

    // List of returned lists before concatenation. References to these Values must NOT be persisted.
    SmallTemporaryValueVector<conservativeStackReservation> lists(nrLists);
    size_t len = 0;

    for (size_t n = 0; n < nrLists; ++n) {
        Value * vElem = args[1]->listView()[n];
        state.callFunction(*args[0], *vElem, lists[n], pos);
        state.forceList(lists[n], lists[n].determinePos(args[0]->determinePos(pos)), "while evaluating the return value of the function passed to builtins.concatMap");
        len += lists[n].listSize();
    }

    auto list = state.buildList(len);
    auto out = list.elems;
    for (size_t n = 0, pos = 0; n < nrLists; ++n) {
        auto listView = lists[n].listView();
        auto l = listView.size();
        if (l)
            memcpy(out + pos, listView.data(), l * sizeof(Value *));
        pos += l;
    }
    v.mkList(list);
}

static RegisterPrimOp primop_concatMap({
    .name = "__concatMap",
    .args = {"f", "list"},
    .doc = R"(
      This function is equivalent to `builtins.concatLists (map f list)`
      but is more efficient.
    )",
    .fun = prim_concatMap,
});


/*************************************************************
 * Integer arithmetic
 *************************************************************/


static void prim_add(EvalState & state, const PosIdx pos, Value * * args, Value & v)
{
    state.forceValue(*args[0], pos);
    state.forceValue(*args[1], pos);
    if (args[0]->type() == nFloat || args[1]->type() == nFloat)
        v.mkFloat(state.forceFloat(*args[0], pos, "while evaluating the first argument of the addition")
                + state.forceFloat(*args[1], pos, "while evaluating the second argument of the addition"));
    else {
        auto i1 = state.forceInt(*args[0], pos, "while evaluating the first argument of the addition");
        auto i2 = state.forceInt(*args[1], pos, "while evaluating the second argument of the addition");

        auto result_ = i1 + i2;
        if (auto result = result_.valueChecked(); result.has_value()) {
            v.mkInt(*result);
        } else {
            state.error<EvalError>("integer overflow in adding %1% + %2%", i1, i2).atPos(pos).debugThrow();
        }
    }
}

static RegisterPrimOp primop_add({
    .name = "__add",
    .args = {"e1", "e2"},
    .doc = R"(
      Return the sum of the numbers *e1* and *e2*.
    )",
    .fun = prim_add,
});

static void prim_sub(EvalState & state, const PosIdx pos, Value * * args, Value & v)
{
    state.forceValue(*args[0], pos);
    state.forceValue(*args[1], pos);
    if (args[0]->type() == nFloat || args[1]->type() == nFloat)
        v.mkFloat(state.forceFloat(*args[0], pos, "while evaluating the first argument of the subtraction")
                - state.forceFloat(*args[1], pos, "while evaluating the second argument of the subtraction"));
    else {
        auto i1 = state.forceInt(*args[0], pos, "while evaluating the first argument of the subtraction");
        auto i2 = state.forceInt(*args[1], pos, "while evaluating the second argument of the subtraction");

        auto result_ = i1 - i2;

        if (auto result = result_.valueChecked(); result.has_value()) {
            v.mkInt(*result);
        } else {
            state.error<EvalError>("integer overflow in subtracting %1% - %2%", i1, i2).atPos(pos).debugThrow();
        }
    }
}

static RegisterPrimOp primop_sub({
    .name = "__sub",
    .args = {"e1", "e2"},
    .doc = R"(
      Return the difference between the numbers *e1* and *e2*.
    )",
    .fun = prim_sub,
});

static void prim_mul(EvalState & state, const PosIdx pos, Value * * args, Value & v)
{
    state.forceValue(*args[0], pos);
    state.forceValue(*args[1], pos);
    if (args[0]->type() == nFloat || args[1]->type() == nFloat)
        v.mkFloat(state.forceFloat(*args[0], pos, "while evaluating the first of the multiplication")
                * state.forceFloat(*args[1], pos, "while evaluating the second argument of the multiplication"));
    else {
        auto i1 = state.forceInt(*args[0], pos, "while evaluating the first argument of the multiplication");
        auto i2 = state.forceInt(*args[1], pos, "while evaluating the second argument of the multiplication");

        auto result_ = i1 * i2;

        if (auto result = result_.valueChecked(); result.has_value()) {
            v.mkInt(*result);
        } else {
            state.error<EvalError>("integer overflow in multiplying %1% * %2%", i1, i2).atPos(pos).debugThrow();
        }
    }
}

static RegisterPrimOp primop_mul({
    .name = "__mul",
    .args = {"e1", "e2"},
    .doc = R"(
      Return the product of the numbers *e1* and *e2*.
    )",
    .fun = prim_mul,
});

static void prim_div(EvalState & state, const PosIdx pos, Value * * args, Value & v)
{
    state.forceValue(*args[0], pos);
    state.forceValue(*args[1], pos);

    NixFloat f2 = state.forceFloat(*args[1], pos, "while evaluating the second operand of the division");
    if (f2 == 0)
        state.error<EvalError>("division by zero").atPos(pos).debugThrow();

    if (args[0]->type() == nFloat || args[1]->type() == nFloat) {
        v.mkFloat(state.forceFloat(*args[0], pos, "while evaluating the first operand of the division") / f2);
    } else {
        NixInt i1 = state.forceInt(*args[0], pos, "while evaluating the first operand of the division");
        NixInt i2 = state.forceInt(*args[1], pos, "while evaluating the second operand of the division");
        /* Avoid division overflow as it might raise SIGFPE. */
        auto result_ = i1 / i2;
        if (auto result = result_.valueChecked(); result.has_value()) {
            v.mkInt(*result);
        } else {
            state.error<EvalError>("integer overflow in dividing %1% / %2%", i1, i2).atPos(pos).debugThrow();
        }
    }
}

static RegisterPrimOp primop_div({
    .name = "__div",
    .args = {"e1", "e2"},
    .doc = R"(
      Return the quotient of the numbers *e1* and *e2*.
    )",
    .fun = prim_div,
});

static void prim_bitAnd(EvalState & state, const PosIdx pos, Value * * args, Value & v)
{
    auto i1 = state.forceInt(*args[0], pos, "while evaluating the first argument passed to builtins.bitAnd");
    auto i2 = state.forceInt(*args[1], pos, "while evaluating the second argument passed to builtins.bitAnd");
    v.mkInt(i1.value & i2.value);
}

static RegisterPrimOp primop_bitAnd({
    .name = "__bitAnd",
    .args = {"e1", "e2"},
    .doc = R"(
      Return the bitwise AND of the integers *e1* and *e2*.
    )",
    .fun = prim_bitAnd,
});

static void prim_bitOr(EvalState & state, const PosIdx pos, Value * * args, Value & v)
{
    auto i1 = state.forceInt(*args[0], pos, "while evaluating the first argument passed to builtins.bitOr");
    auto i2 = state.forceInt(*args[1], pos, "while evaluating the second argument passed to builtins.bitOr");

    v.mkInt(i1.value | i2.value);
}

static RegisterPrimOp primop_bitOr({
    .name = "__bitOr",
    .args = {"e1", "e2"},
    .doc = R"(
      Return the bitwise OR of the integers *e1* and *e2*.
    )",
    .fun = prim_bitOr,
});

static void prim_bitXor(EvalState & state, const PosIdx pos, Value * * args, Value & v)
{
    auto i1 = state.forceInt(*args[0], pos, "while evaluating the first argument passed to builtins.bitXor");
    auto i2 = state.forceInt(*args[1], pos, "while evaluating the second argument passed to builtins.bitXor");

    v.mkInt(i1.value ^ i2.value);
}

static RegisterPrimOp primop_bitXor({
    .name = "__bitXor",
    .args = {"e1", "e2"},
    .doc = R"(
      Return the bitwise XOR of the integers *e1* and *e2*.
    )",
    .fun = prim_bitXor,
});

static void prim_lessThan(EvalState & state, const PosIdx pos, Value * * args, Value & v)
{
    state.forceValue(*args[0], pos);
    state.forceValue(*args[1], pos);
    // pos is exact here, no need for a message.
    CompareValues comp(state, noPos, "");
    v.mkBool(comp(args[0], args[1]));
}

static RegisterPrimOp primop_lessThan({
    .name = "__lessThan",
    .args = {"e1", "e2"},
    .doc = R"(
      Return `true` if the number *e1* is less than the number *e2*, and
      `false` otherwise. Evaluation aborts if either *e1* or *e2* does not
      evaluate to a number.
    )",
    .fun = prim_lessThan,
});


/*************************************************************
 * String manipulation
 *************************************************************/


/* Convert the argument to a string.  Paths are *not* copied to the
   store, so `toString /foo/bar' yields `"/foo/bar"', not
   `"/nix/store/whatever..."'. */
static void prim_toString(EvalState & state, const PosIdx pos, Value * * args, Value & v)
{
    NixStringContext context;
    auto s = state.coerceToString(pos, *args[0], context,
            "while evaluating the first argument passed to builtins.toString",
            true, false);
    v.mkString(*s, context);
}

static RegisterPrimOp primop_toString({
    .name = "toString",
    .args = {"e"},
    .doc = R"(
      Convert the expression *e* to a string. *e* can be:

        - A string (in which case the string is returned unmodified).

        - A path (e.g., `toString /foo/bar` yields `"/foo/bar"`.

        - A set containing `{ __toString = self: ...; }` or `{ outPath = ...; }`.

        - An integer.

        - A list, in which case the string representations of its elements
          are joined with spaces.

        - A Boolean (`false` yields `""`, `true` yields `"1"`).

        - `null`, which yields the empty string.
    )",
    .fun = prim_toString,
});

/* `substring start len str' returns the substring of `str' starting
   at byte position `min(start, stringLength str)' inclusive and
   ending at `min(start + len, stringLength str)'.  `start' must be
   non-negative. */
static void prim_substring(EvalState & state, const PosIdx pos, Value * * args, Value & v)
{
    using NixUInt = std::make_unsigned_t<NixInt::Inner>;
    NixInt::Inner start = state.forceInt(*args[0], pos, "while evaluating the first argument (the start offset) passed to builtins.substring").value;

    if (start < 0)
        state.error<EvalError>("negative start position in 'substring'").atPos(pos).debugThrow();

    NixInt::Inner len = state.forceInt(*args[1], pos, "while evaluating the second argument (the substring length) passed to builtins.substring").value;

    // Negative length may be idiomatically passed to builtins.substring to get
    // the tail of the string.
    auto _len = std::numeric_limits<std::string::size_type>::max();

    // Special-case on empty substring to avoid O(n) strlen
    // This allows for the use of empty substrings to efficiently capture string context
    if (len == 0) {
        state.forceValue(*args[2], pos);
        if (args[2]->type() == nString) {
            v.mkString("", args[2]->context());
            return;
        }
    }

    if (len >= 0 && NixUInt(len) < _len) {
        _len = len;
    }

    NixStringContext context;
    auto s = state.coerceToString(pos, *args[2], context, "while evaluating the third argument (the string) passed to builtins.substring");

    v.mkString(NixUInt(start) >= s->size() ? "" : s->substr(start, _len), context);
}

static RegisterPrimOp primop_substring({
    .name = "__substring",
    .args = {"start", "len", "s"},
    .doc = R"(
      Return the substring of *s* from byte position *start*
      (zero-based) up to but not including *start + len*. If *start* is
      greater than the length of the string, an empty string is returned.
      If *start + len* lies beyond the end of the string or *len* is `-1`,
      only the substring up to the end of the string is returned.
      *start* must be non-negative.
      For example,

      ```nix
      builtins.substring 0 3 "nixos"
      ```

      evaluates to `"nix"`.
    )",
    .fun = prim_substring,
});

static void prim_stringLength(EvalState & state, const PosIdx pos, Value * * args, Value & v)
{
    NixStringContext context;
    auto s = state.coerceToString(pos, *args[0], context, "while evaluating the argument passed to builtins.stringLength");
    v.mkInt(NixInt::Inner(s->size()));
}

static RegisterPrimOp primop_stringLength({
    .name = "__stringLength",
    .args = {"e"},
    .doc = R"(
      Return the number of bytes of the string *e*. If *e* is not a string,
      evaluation is aborted.
    )",
    .fun = prim_stringLength,
});

/* Return the cryptographic hash of a string in base-16. */
static void prim_hashString(EvalState & state, const PosIdx pos, Value * * args, Value & v)
{
    auto algo = state.forceStringNoCtx(*args[0], pos, "while evaluating the first argument passed to builtins.hashString");
    std::optional<HashAlgorithm> ha = parseHashAlgo(algo);
    if (!ha)
        state.error<EvalError>("unknown hash algorithm '%1%'", algo).atPos(pos).debugThrow();

    NixStringContext context; // discarded
    auto s = state.forceString(*args[1], context, pos, "while evaluating the second argument passed to builtins.hashString");

    v.mkString(hashString(*ha, s).to_string(HashFormat::Base16, false));
}

static RegisterPrimOp primop_hashString({
    .name = "__hashString",
    .args = {"type", "s"},
    .doc = R"(
      Return a base-16 representation of the cryptographic hash of string
      *s*. The hash algorithm specified by *type* must be one of `"md5"`,
      `"sha1"`, `"sha256"` or `"sha512"`.
    )",
    .fun = prim_hashString,
});

static void prim_convertHash(EvalState & state, const PosIdx pos, Value * * args, Value & v)
{
    state.forceAttrs(*args[0], pos, "while evaluating the first argument passed to builtins.convertHash");
    auto inputAttrs = args[0]->attrs();

    auto iteratorHash = state.getAttr(state.symbols.create("hash"), inputAttrs, "while locating the attribute 'hash'");
    auto hash = state.forceStringNoCtx(*iteratorHash->value, pos, "while evaluating the attribute 'hash'");

    auto iteratorHashAlgo = inputAttrs->get(state.symbols.create("hashAlgo"));
    std::optional<HashAlgorithm> ha = std::nullopt;
    if (iteratorHashAlgo)
        ha = parseHashAlgo(state.forceStringNoCtx(*iteratorHashAlgo->value, pos, "while evaluating the attribute 'hashAlgo'"));

    auto iteratorToHashFormat = state.getAttr(state.symbols.create("toHashFormat"), args[0]->attrs(), "while locating the attribute 'toHashFormat'");
    HashFormat hf = parseHashFormat(state.forceStringNoCtx(*iteratorToHashFormat->value, pos, "while evaluating the attribute 'toHashFormat'"));

    v.mkString(Hash::parseAny(hash, ha).to_string(hf, hf == HashFormat::SRI));
}

static RegisterPrimOp primop_convertHash({
    .name = "__convertHash",
    .args = {"args"},
    .doc = R"(
      Return the specified representation of a hash string, based on the attributes presented in *args*:

      - `hash`

        The hash to be converted.
        The hash format is detected automatically.

      - `hashAlgo`

        The algorithm used to create the hash. Must be one of
        - `"md5"`
        - `"sha1"`
        - `"sha256"`
        - `"sha512"`

        The attribute may be omitted when `hash` is an [SRI hash](https://www.w3.org/TR/SRI/#the-integrity-attribute) or when the hash is prefixed with the hash algorithm name followed by a colon.
        That `<hashAlgo>:<hashBody>` syntax is supported for backwards compatibility with existing tooling.

      - `toHashFormat`

        The format of the resulting hash. Must be one of
        - `"base16"`
        - `"nix32"`
        - `"base32"` (deprecated alias for `"nix32"`)
        - `"base64"`
        - `"sri"`

      The result hash is the *toHashFormat* representation of the hash *hash*.

      > **Example**
      >
      >   Convert a SHA256 hash in Base16 to SRI:
      >
      > ```nix
      > builtins.convertHash {
      >   hash = "e3b0c44298fc1c149afbf4c8996fb92427ae41e4649b934ca495991b7852b855";
      >   toHashFormat = "sri";
      >   hashAlgo = "sha256";
      > }
      > ```
      >
      >     "sha256-47DEQpj8HBSa+/TImW+5JCeuQeRkm5NMpJWZG3hSuFU="

      > **Example**
      >
      >   Convert a SHA256 hash in SRI to Base16:
      >
      > ```nix
      > builtins.convertHash {
      >   hash = "sha256-47DEQpj8HBSa+/TImW+5JCeuQeRkm5NMpJWZG3hSuFU=";
      >   toHashFormat = "base16";
      > }
      > ```
      >
      >     "e3b0c44298fc1c149afbf4c8996fb92427ae41e4649b934ca495991b7852b855"

      > **Example**
      >
      >   Convert a hash in the form `<hashAlgo>:<hashBody>` in Base16 to SRI:
      >
      > ```nix
      > builtins.convertHash {
      >   hash = "sha256:e3b0c44298fc1c149afbf4c8996fb92427ae41e4649b934ca495991b7852b855";
      >   toHashFormat = "sri";
      > }
      > ```
      >
      >     "sha256-47DEQpj8HBSa+/TImW+5JCeuQeRkm5NMpJWZG3hSuFU="
    )",
    .fun = prim_convertHash,
});

struct RegexCache
{
    struct State
    {
        std::unordered_map<std::string, std::regex, StringViewHash, std::equal_to<>> cache;
    };

    Sync<State> state_;

    std::regex get(std::string_view re)
    {
        auto state(state_.lock());
        auto it = state->cache.find(re);
        if (it != state->cache.end())
            return it->second;
        /* No std::regex constructor overload from std::string_view, but can be constructed
           from a pointer + size or an iterator range. */
        return state->cache
            .emplace(
                std::piecewise_construct,
                std::forward_as_tuple(re),
                std::forward_as_tuple(/*s=*/re.data(), /*count=*/re.size(), std::regex::extended))
            .first->second;
    }
};

std::shared_ptr<RegexCache> makeRegexCache()
{
    return std::make_shared<RegexCache>();
}

void prim_match(EvalState & state, const PosIdx pos, Value * * args, Value & v)
{
    auto re = state.forceStringNoCtx(*args[0], pos, "while evaluating the first argument passed to builtins.match");

    try {

        auto regex = state.regexCache->get(re);

        NixStringContext context;
        const auto str = state.forceString(*args[1], context, pos, "while evaluating the second argument passed to builtins.match");

        std::cmatch match;
        if (!std::regex_match(str.begin(), str.end(), match, regex)) {
            v.mkNull();
            return;
        }

        // the first match is the whole string
        auto list = state.buildList(match.size() - 1);
        for (const auto & [i, v2] : enumerate(list))
            if (!match[i + 1].matched)
                v2 = &state.vNull;
            else
                v2 = mkString(state, match[i + 1]);
        v.mkList(list);

    } catch (std::regex_error & e) {
        if (e.code() == std::regex_constants::error_space) {
            // limit is _GLIBCXX_REGEX_STATE_LIMIT for libstdc++
            state.error<EvalError>("memory limit exceeded by regular expression '%s'", re)
                .atPos(pos)
                .debugThrow();
        } else
            state.error<EvalError>("invalid regular expression '%s'", re)
                .atPos(pos)
                .debugThrow();
    }
}

static RegisterPrimOp primop_match({
    .name = "__match",
    .args = {"regex", "str"},
    .doc = R"s(
      Returns a list if the [extended POSIX regular
      expression](http://pubs.opengroup.org/onlinepubs/9699919799/basedefs/V1_chap09.html#tag_09_04)
      *regex* matches *str* precisely, otherwise returns `null`. Each item
      in the list is a regex group.

      ```nix
      builtins.match "ab" "abc"
      ```

      Evaluates to `null`.

      ```nix
      builtins.match "abc" "abc"
      ```

      Evaluates to `[ ]`.

      ```nix
      builtins.match "a(b)(c)" "abc"
      ```

      Evaluates to `[ "b" "c" ]`.

      ```nix
      builtins.match "[[:space:]]+([[:upper:]]+)[[:space:]]+" "  FOO   "
      ```

      Evaluates to `[ "FOO" ]`.
    )s",
    .fun = prim_match,
});

/* Split a string with a regular expression, and return a list of the
   non-matching parts interleaved by the lists of the matching groups. */
void prim_split(EvalState & state, const PosIdx pos, Value * * args, Value & v)
{
    auto re = state.forceStringNoCtx(*args[0], pos, "while evaluating the first argument passed to builtins.split");

    try {

        auto regex = state.regexCache->get(re);

        NixStringContext context;
        const auto str = state.forceString(*args[1], context, pos, "while evaluating the second argument passed to builtins.split");

        auto begin = std::cregex_iterator(str.begin(), str.end(), regex);
        auto end = std::cregex_iterator();

        // Any matches results are surrounded by non-matching results.
        const size_t len = std::distance(begin, end);
        auto list = state.buildList(2 * len + 1);
        size_t idx = 0;

        if (len == 0) {
            list[0] = args[1];
            v.mkList(list);
            return;
        }

        for (auto i = begin; i != end; ++i) {
            assert(idx <= 2 * len + 1 - 3);
            const auto & match = *i;

            // Add a string for non-matched characters.
            list[idx++] = mkString(state, match.prefix());

            // Add a list for matched substrings.
            const size_t slen = match.size() - 1;

            // Start at 1, because the first match is the whole string.
            auto list2 = state.buildList(slen);
            for (const auto & [si, v2] : enumerate(list2)) {
                if (!match[si + 1].matched)
                    v2 = &state.vNull;
                else
                    v2 = mkString(state, match[si + 1]);
            }

            (list[idx++] = state.allocValue())->mkList(list2);

            // Add a string for non-matched suffix characters.
            if (idx == 2 * len)
                list[idx++] = mkString(state, match.suffix());
        }

        assert(idx == 2 * len + 1);

        v.mkList(list);

    } catch (std::regex_error & e) {
        if (e.code() == std::regex_constants::error_space) {
            // limit is _GLIBCXX_REGEX_STATE_LIMIT for libstdc++
            state.error<EvalError>("memory limit exceeded by regular expression '%s'", re)
                .atPos(pos)
                .debugThrow();
        } else
            state.error<EvalError>("invalid regular expression '%s'", re)
                .atPos(pos)
                .debugThrow();
    }
}

static RegisterPrimOp primop_split({
    .name = "__split",
    .args = {"regex", "str"},
    .doc = R"s(
      Returns a list composed of non matched strings interleaved with the
      lists of the [extended POSIX regular
      expression](http://pubs.opengroup.org/onlinepubs/9699919799/basedefs/V1_chap09.html#tag_09_04)
      *regex* matches of *str*. Each item in the lists of matched
      sequences is a regex group.

      ```nix
      builtins.split "(a)b" "abc"
      ```

      Evaluates to `[ "" [ "a" ] "c" ]`.

      ```nix
      builtins.split "([ac])" "abc"
      ```

      Evaluates to `[ "" [ "a" ] "b" [ "c" ] "" ]`.

      ```nix
      builtins.split "(a)|(c)" "abc"
      ```

      Evaluates to `[ "" [ "a" null ] "b" [ null "c" ] "" ]`.

      ```nix
      builtins.split "([[:upper:]]+)" " FOO "
      ```

      Evaluates to `[ " " [ "FOO" ] " " ]`.
    )s",
    .fun = prim_split,
});

static void prim_concatStringsSep(EvalState & state, const PosIdx pos, Value * * args, Value & v)
{
    NixStringContext context;

    auto sep = state.forceString(*args[0], context, pos, "while evaluating the first argument (the separator string) passed to builtins.concatStringsSep");
    state.forceList(*args[1], pos, "while evaluating the second argument (the list of strings to concat) passed to builtins.concatStringsSep");

    std::string res;
    res.reserve((args[1]->listSize() + 32) * sep.size());
    bool first = true;

    for (auto elem : args[1]->listView()) {
        if (first) first = false; else res += sep;
        res += *state.coerceToString(pos, *elem, context, "while evaluating one element of the list of strings to concat passed to builtins.concatStringsSep");
    }

    v.mkString(res, context);
}

static RegisterPrimOp primop_concatStringsSep({
    .name = "__concatStringsSep",
    .args = {"separator", "list"},
    .doc = R"(
      Concatenate a list of strings with a separator between each
      element, e.g. `concatStringsSep "/" ["usr" "local" "bin"] ==
      "usr/local/bin"`.
    )",
    .fun = prim_concatStringsSep,
});

static void prim_replaceStrings(EvalState & state, const PosIdx pos, Value * * args, Value & v)
{
    state.forceList(*args[0], pos, "while evaluating the first argument passed to builtins.replaceStrings");
    state.forceList(*args[1], pos, "while evaluating the second argument passed to builtins.replaceStrings");
    if (args[0]->listSize() != args[1]->listSize())
        state.error<EvalError>(
            "'from' and 'to' arguments passed to builtins.replaceStrings have different lengths"
        ).atPos(pos).debugThrow();

    std::vector<std::string_view> from;
    from.reserve(args[0]->listSize());
    for (auto elem : args[0]->listView())
        from.emplace_back(state.forceString(*elem, pos, "while evaluating one of the strings to replace passed to builtins.replaceStrings"));

    std::unordered_map<size_t, std::string_view> cache;
    auto to = args[1]->listView();

    NixStringContext context;
    auto s = state.forceString(*args[2], context, pos, "while evaluating the third argument passed to builtins.replaceStrings");

    std::string res;
    // Loops one past last character to handle the case where 'from' contains an empty string.
    for (size_t p = 0; p <= s.size(); ) {
        bool found = false;
        auto i = from.begin();
        auto j = to.begin();
        size_t j_index = 0;
        for (; i != from.end(); ++i, ++j, ++j_index)
            if (s.compare(p, i->size(), *i) == 0) {
                found = true;
                auto v = cache.find(j_index);
                if (v == cache.end()) {
                    NixStringContext ctx;
                    auto ts = state.forceString(**j, ctx, pos, "while evaluating one of the replacement strings passed to builtins.replaceStrings");
                    v = (cache.emplace(j_index, ts)).first;
                    for (auto& path : ctx)
                        context.insert(path);
                }
                res += v->second;
                if (i->empty()) {
                    if (p < s.size())
                        res += s[p];
                    p++;
                } else {
                    p += i->size();
                }
                break;
            }
        if (!found) {
            if (p < s.size())
                res += s[p];
            p++;
        }
    }

    v.mkString(res, context);
}

static RegisterPrimOp primop_replaceStrings({
    .name = "__replaceStrings",
    .args = {"from", "to", "s"},
    .doc = R"(
      Given string *s*, replace every occurrence of the strings in *from*
      with the corresponding string in *to*.

      The argument *to* is lazy, that is, it is only evaluated when its corresponding pattern in *from* is matched in the string *s*

      Example:

      ```nix
      builtins.replaceStrings ["oo" "a"] ["a" "i"] "foobar"
      ```

      evaluates to `"fabir"`.
    )",
    .fun = prim_replaceStrings,
});


/*************************************************************
 * Versions
 *************************************************************/


static void prim_parseDrvName(EvalState & state, const PosIdx pos, Value * * args, Value & v)
{
    auto name = state.forceStringNoCtx(*args[0], pos, "while evaluating the first argument passed to builtins.parseDrvName");
    DrvName parsed(name);
    auto attrs = state.buildBindings(2);
    attrs.alloc(state.sName).mkString(parsed.name);
    attrs.alloc("version").mkString(parsed.version);
    v.mkAttrs(attrs);
}

static RegisterPrimOp primop_parseDrvName({
    .name = "__parseDrvName",
    .args = {"s"},
    .doc = R"(
      Split the string *s* into a package name and version. The package
      name is everything up to but not including the first dash not followed
      by a letter, and the version is everything following that dash. The
      result is returned in a set `{ name, version }`. Thus,
      `builtins.parseDrvName "nix-0.12pre12876"` returns `{ name =
      "nix"; version = "0.12pre12876"; }`.
    )",
    .fun = prim_parseDrvName,
});

static void prim_compareVersions(EvalState & state, const PosIdx pos, Value * * args, Value & v)
{
    auto version1 = state.forceStringNoCtx(*args[0], pos, "while evaluating the first argument passed to builtins.compareVersions");
    auto version2 = state.forceStringNoCtx(*args[1], pos, "while evaluating the second argument passed to builtins.compareVersions");
    auto result = compareVersions(version1, version2);
    v.mkInt(result < 0 ? -1 : result > 0 ? 1 : 0);
}

static RegisterPrimOp primop_compareVersions({
    .name = "__compareVersions",
    .args = {"s1", "s2"},
    .doc = R"(
      Compare two strings representing versions and return `-1` if
      version *s1* is older than version *s2*, `0` if they are the same,
      and `1` if *s1* is newer than *s2*. The version comparison
      algorithm is the same as the one used by [`nix-env
      -u`](../command-ref/nix-env.md#operation---upgrade).
    )",
    .fun = prim_compareVersions,
});

static void prim_splitVersion(EvalState & state, const PosIdx pos, Value * * args, Value & v)
{
    auto version = state.forceStringNoCtx(*args[0], pos, "while evaluating the first argument passed to builtins.splitVersion");
    auto iter = version.cbegin();
    Strings components;
    while (iter != version.cend()) {
        auto component = nextComponent(iter, version.cend());
        if (component.empty())
            break;
        components.emplace_back(component);
    }
    auto list = state.buildList(components.size());
    for (const auto & [n, component] : enumerate(components))
        (list[n] = state.allocValue())->mkString(std::move(component));
    v.mkList(list);
}

static RegisterPrimOp primop_splitVersion({
    .name = "__splitVersion",
    .args = {"s"},
    .doc = R"(
      Split a string representing a version into its components, by the
      same version splitting logic underlying the version comparison in
      [`nix-env -u`](../command-ref/nix-env.md#operation---upgrade).
    )",
    .fun = prim_splitVersion,
});


/*************************************************************
 * Primop registration
 *************************************************************/


RegisterPrimOp::RegisterPrimOp(PrimOp && primOp)
{
    primOps().push_back(std::move(primOp));
}


void EvalState::createBaseEnv(const EvalSettings & evalSettings)
{
    baseEnv.up = 0;

    /* Add global constants such as `true' to the base environment. */

    /* `builtins' must be first! */
    {
    Value v;
    v.mkAttrs(buildBindings(128).finish());
    addConstant("builtins", v, {
        .type = nAttrs,
        .doc = R"(
          Contains all the built-in functions and values.

          Since built-in functions were added over time, [testing for attributes](./operators.md#has-attribute) in `builtins` can be used for graceful fallback on older Nix installations:

          ```nix
          # if hasContext is not available, we assume `s` has a context
          if builtins ? hasContext then builtins.hasContext s else true
          ```
        )",
    });
    }

    {
    Value v;
    v.mkBool(true);
    addConstant("true", v, {
        .type = nBool,
        .doc = R"(
          Primitive value.

          It can be returned by
          [comparison operators](@docroot@/language/operators.md#Comparison)
          and used in
          [conditional expressions](@docroot@/language/syntax.md#Conditionals).

          The name `true` is not special, and can be shadowed:

          ```nix-repl
          nix-repl> let true = 1; in true
          1
          ```
        )",
    });
    }

    {
    Value v;
    v.mkBool(false);
    addConstant("false", v, {
        .type = nBool,
        .doc = R"(
          Primitive value.

          It can be returned by
          [comparison operators](@docroot@/language/operators.md#Comparison)
          and used in
          [conditional expressions](@docroot@/language/syntax.md#Conditionals).

          The name `false` is not special, and can be shadowed:

          ```nix-repl
          nix-repl> let false = 1; in false
          1
          ```
        )",
    });
    }

    addConstant("null", &vNull, {
        .type = nNull,
        .doc = R"(
          Primitive value.

          The name `null` is not special, and can be shadowed:

          ```nix-repl
          nix-repl> let null = 1; in null
          1
          ```
        )",
    });

    {
    Value v;
    if (!settings.pureEval)
        v.mkInt(time(0));
    else
        v.mkNull();
    addConstant("__currentTime", v, {
        .type = nInt,
        .doc = R"(
          Return the [Unix time](https://en.wikipedia.org/wiki/Unix_time) at first evaluation.
          Repeated references to that name re-use the initially obtained value.

          Example:

          ```console
          $ nix repl
          Welcome to Nix 2.15.1 Type :? for help.

          nix-repl> builtins.currentTime
          1683705525

          nix-repl> builtins.currentTime
          1683705525
          ```

          The [store path](@docroot@/store/store-path.md) of a derivation depending on `currentTime` differs for each evaluation, unless both evaluate `builtins.currentTime` in the same second.
        )",
        .impureOnly = true,
    });
    }

    {
    Value v;
    if (!settings.pureEval)
        v.mkString(settings.getCurrentSystem());
    else
        v.mkNull();
    addConstant("__currentSystem", v, {
        .type = nString,
        .doc = R"(
          The value of the
          [`eval-system`](@docroot@/command-ref/conf-file.md#conf-eval-system)
          or else
          [`system`](@docroot@/command-ref/conf-file.md#conf-system)
          configuration option.

          It can be used to set the `system` attribute for [`builtins.derivation`](@docroot@/language/derivations.md) such that the resulting derivation can be built on the same system that evaluates the Nix expression:

          ```nix
           builtins.derivation {
             # ...
             system = builtins.currentSystem;
          }
          ```

          It can be overridden in order to create derivations for different system than the current one:

          ```console
          $ nix-instantiate --system "mips64-linux" --eval --expr 'builtins.currentSystem'
          "mips64-linux"
          ```
        )",
        .impureOnly = true,
    });
    }

    {
    Value v;
    v.mkString(nixVersion);
    addConstant("__nixVersion", v, {
        .type = nString,
        .doc = R"(
          The version of Nix.

          For example, where the command line returns the current Nix version,

          ```shell-session
          $ nix --version
          nix (Nix) 2.16.0
          ```

          the Nix language evaluator returns the same value:

          ```nix-repl
          nix-repl> builtins.nixVersion
          "2.16.0"
          ```
        )",
    });
    }

    {
    Value v;
    v.mkString(store->storeDir);
    addConstant("__storeDir", v, {
        .type = nString,
        .doc = R"(
          Logical file system location of the [Nix store](@docroot@/glossary.md#gloss-store) currently in use.

          This value is determined by the `store` parameter in [Store URLs](@docroot@/store/types/index.md#store-url-format):

          ```shell-session
          $ nix-instantiate --store 'dummy://?store=/blah' --eval --expr builtins.storeDir
          "/blah"
          ```
        )",
    });
    }

    /* Language version.  This should be increased every time a new
       language feature gets added.  It's not necessary to increase it
       when primops get added, because you can just use `builtins ?
       primOp' to check. */
    {
    Value v;
    v.mkInt(6);
    addConstant("__langVersion", v, {
        .type = nInt,
        .doc = R"(
          The current version of the Nix language.
        )",
    });
    }

#ifndef _WIN32 // TODO implement on Windows
    // Miscellaneous
    if (settings.enableNativeCode) {
        addPrimOp({
            .name = "__importNative",
            .arity = 2,
            .fun = prim_importNative,
        });
        addPrimOp({
            .name = "__exec",
            .arity = 1,
            .fun = prim_exec,
        });
    }
#endif

    addPrimOp({
        .name = "__traceVerbose",
        .args = { "e1", "e2" },
        .arity = 2,
        .doc = R"(
          Evaluate *e1* and print its abstract syntax representation on standard
          error if `--trace-verbose` is enabled. Then return *e2*. This function
          is useful for debugging.
        )",
        .fun = settings.traceVerbose ? prim_trace : prim_second,
    });

    /* Add a value containing the current Nix expression search path. */
    {
    auto list = buildList(lookupPath.elements.size());
    for (const auto & [n, i] : enumerate(lookupPath.elements)) {
        auto attrs = buildBindings(2);
        attrs.alloc("path").mkString(i.path.s);
        attrs.alloc("prefix").mkString(i.prefix.s);
        (list[n] = allocValue())->mkAttrs(attrs);
    }
    Value v;
    v.mkList(list);
    addConstant("__nixPath", v, {
        .type = nList,
        .doc = R"(
          A list of search path entries used to resolve [lookup paths](@docroot@/language/constructs/lookup-path.md).
          Its value is primarily determined by the [`nix-path` configuration setting](@docroot@/command-ref/conf-file.md#conf-nix-path), which are
          - Overridden by the [`NIX_PATH`](@docroot@/command-ref/env-common.md#env-NIX_PATH) environment variable or the `--nix-path` option
          - Extended by the [`-I` option](@docroot@/command-ref/opt-common.md#opt-I) or `--extra-nix-path`

          > **Example**
          >
          > ```bash
          > $ NIX_PATH= nix-instantiate --eval --expr "builtins.nixPath" -I foo=bar --no-pure-eval
          > [ { path = "bar"; prefix = "foo"; } ]
          > ```

          Lookup path expressions are [desugared](https://en.wikipedia.org/wiki/Syntactic_sugar) using this and
          [`builtins.findFile`](./builtins.html#builtins-findFile):

          ```nix
          <nixpkgs>
          ```

          is equivalent to:

          ```nix
          builtins.findFile builtins.nixPath "nixpkgs"
          ```
        )",
    });
    }

    for (auto & primOp : RegisterPrimOp::primOps())
        if (experimentalFeatureSettings.isEnabled(primOp.experimentalFeature)) {
            auto primOpAdjusted = primOp;
            primOpAdjusted.arity = std::max(primOp.args.size(), primOp.arity);
            addPrimOp(std::move(primOpAdjusted));
        }

    for (auto & primOp : evalSettings.extraPrimOps) {
        auto primOpAdjusted = primOp;
        primOpAdjusted.arity = std::max(primOp.args.size(), primOp.arity);
        addPrimOp(std::move(primOpAdjusted));
    }

    /* Add a wrapper around the derivation primop that computes the
       `drvPath' and `outPath' attributes lazily.

       Null docs because it is documented separately.
       */
    auto vDerivation = allocValue();
    addConstant("derivation", vDerivation, {
        .type = nFunction,
    });

    /* Now that we've added all primops, sort the `builtins' set,
       because attribute lookups expect it to be sorted. */
    const_cast<Bindings *>(getBuiltins().attrs())->sort();

    staticBaseEnv->sort();

    /* Note: we have to initialize the 'derivation' constant *after*
       building baseEnv/staticBaseEnv because it uses 'builtins'. */
    evalFile(derivationInternal, *vDerivation);
}


}<|MERGE_RESOLUTION|>--- conflicted
+++ resolved
@@ -3647,13 +3647,8 @@
         ? "while evaluating the return value of the function passed to builtins.any"
         : "while evaluating the return value of the function passed to builtins.all";
 
-<<<<<<< HEAD
-    for (auto elem : args[1]->listItems()) {
+    for (auto elem : args[1]->listView()) {
         Value vTmp;
-=======
-    Value vTmp;
-    for (auto elem : args[1]->listView()) {
->>>>>>> facfff45
         state.callFunction(*args[0], *elem, vTmp, pos);
         bool res = state.forceBool(vTmp, pos, errorCtx);
         if (res == any) {
