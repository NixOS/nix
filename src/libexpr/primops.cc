#include "archive.hh"
#include "derivations.hh"
#include "downstream-placeholder.hh"
#include "eval-inline.hh"
#include "eval.hh"
#include "eval-settings.hh"
#include "globals.hh"
#include "json-to-value.hh"
#include "names.hh"
#include "path-references.hh"
#include "store-api.hh"
#include "util.hh"
#include "value-to-json.hh"
#include "value-to-xml.hh"
#include "primops.hh"
#include "fs-input-accessor.hh"

#include <boost/container/small_vector.hpp>
#include <nlohmann/json.hpp>

#include <sys/types.h>
#include <sys/stat.h>
#include <unistd.h>

#include <algorithm>
#include <cstring>
#include <regex>
#include <dlfcn.h>

#include <cmath>


namespace nix {


/*************************************************************
 * Miscellaneous
 *************************************************************/


InvalidPathError::InvalidPathError(const Path & path) :
    EvalError("path '%s' is not valid", path), path(path) {}

StringMap EvalState::realiseContext(const NixStringContext & context)
{
    std::vector<DerivedPath::Built> drvs;
    StringMap res;

    for (auto & c : context) {
        auto ensureValid = [&](const StorePath & p) {
            if (!store->isValidPath(p))
                debugThrowLastTrace(InvalidPathError(store->printStorePath(p)));
        };
        std::visit(overloaded {
            [&](const NixStringContextElem::Built & b) {
                drvs.push_back(DerivedPath::Built {
                    .drvPath = b.drvPath,
                    .outputs = OutputsSpec::Names { b.output },
                });
                ensureValid(b.drvPath->getBaseStorePath());
            },
            [&](const NixStringContextElem::Opaque & o) {
                auto ctxS = store->printStorePath(o.path);
                res.insert_or_assign(ctxS, ctxS);
                ensureValid(o.path);
            },
            [&](const NixStringContextElem::DrvDeep & d) {
                /* Treat same as Opaque */
                auto ctxS = store->printStorePath(d.drvPath);
                res.insert_or_assign(ctxS, ctxS);
                ensureValid(d.drvPath);
            },
        }, c.raw);
    }

    if (drvs.empty()) return {};

    if (!evalSettings.enableImportFromDerivation)
        debugThrowLastTrace(Error(
            "cannot build '%1%' during evaluation because the option 'allow-import-from-derivation' is disabled",
            drvs.begin()->to_string(*store)));

    /* Build/substitute the context. */
    std::vector<DerivedPath> buildReqs;
    for (auto & d : drvs) buildReqs.emplace_back(DerivedPath { d });
    store->buildPaths(buildReqs);

    for (auto & drv : drvs) {
        auto outputs = resolveDerivedPath(*store, drv);
        for (auto & [outputName, outputPath] : outputs) {
            /* Add the output of this derivations to the allowed
               paths. */
            if (rootFS->hasAccessControl()) {
                allowPath(store->toRealPath(outputPath));
            }
            /* Get all the output paths corresponding to the placeholders we had */
            if (experimentalFeatureSettings.isEnabled(Xp::CaDerivations)) {
                res.insert_or_assign(
                    DownstreamPlaceholder::fromSingleDerivedPathBuilt(
                        SingleDerivedPath::Built {
                            .drvPath = drv.drvPath,
                            .output = outputName,
                        }).render(),
                    store->printStorePath(outputPath)
                );
            }
        }
    }

    return res;
}

// FIXME: remove?
struct RealisePathFlags {
    // Whether to check that the path is allowed in pure eval mode
    bool checkForPureEval = true;
};

static SourcePath realisePath(EvalState & state, const PosIdx pos, Value & v, const RealisePathFlags flags = {})
{
    NixStringContext context;

    auto path = state.coerceToPath(noPos, v, context, "while realising the context of a path");

    try {
        if (!context.empty()) {
            auto rewrites = state.realiseContext(context);
            auto realPath = state.toRealPath(rewriteStrings(path.path.abs(), rewrites), context);
            return {path.accessor, CanonPath(realPath)};
        } else
            return path;
    } catch (Error & e) {
        e.addTrace(state.positions[pos], "while realising the context of path '%s'", path);
        throw;
    }
}

/**
 * Add and attribute to the given attribute map from the output name to
 * the output path, or a placeholder.
 *
 * Where possible the path is used, but for floating CA derivations we
 * may not know it. For sake of determinism we always assume we don't
 * and instead put in a place holder. In either case, however, the
 * string context will contain the drv path and output name, so
 * downstream derivations will have the proper dependency, and in
 * addition, before building, the placeholder will be rewritten to be
 * the actual path.
 *
 * The 'drv' and 'drvPath' outputs must correspond.
 */
static void mkOutputString(
    EvalState & state,
    BindingsBuilder & attrs,
    const StorePath & drvPath,
    const std::pair<std::string, DerivationOutput> & o)
{
    state.mkOutputString(
        attrs.alloc(o.first),
        SingleDerivedPath::Built {
            .drvPath = makeConstantStorePathRef(drvPath),
            .output = o.first,
        },
        o.second.path(*state.store, Derivation::nameFromPath(drvPath), o.first));
}

/* Load and evaluate an expression from path specified by the
   argument. */
static void import(EvalState & state, const PosIdx pos, Value & vPath, Value * vScope, Value & v)
{
    auto path = realisePath(state, pos, vPath);
    auto path2 = path.path.abs();

#if 0
    // FIXME
    auto isValidDerivationInStore = [&]() -> std::optional<StorePath> {
        if (!state.store->isStorePath(path2))
            return std::nullopt;
        auto storePath = state.store->parseStorePath(path2);
        if (!(state.store->isValidPath(storePath) && isDerivation(path2)))
            return std::nullopt;
        return storePath;
    };

    if (auto storePath = isValidDerivationInStore()) {
        Derivation drv = state.store->readDerivation(*storePath);
        auto attrs = state.buildBindings(3 + drv.outputs.size());
        attrs.alloc(state.sDrvPath).mkString(path2, {
            NixStringContextElem::DrvDeep { .drvPath = *storePath },
        });
        attrs.alloc(state.sName).mkString(drv.env["name"]);
        auto & outputsVal = attrs.alloc(state.sOutputs);
        state.mkList(outputsVal, drv.outputs.size());

        for (const auto & [i, o] : enumerate(drv.outputs)) {
            mkOutputString(state, attrs, *storePath, o);
            (outputsVal.listElems()[i] = state.allocValue())->mkString(o.first);
        }

        auto w = state.allocValue();
        w->mkAttrs(attrs);

        if (!state.vImportedDrvToDerivation) {
            state.vImportedDrvToDerivation = allocRootValue(state.allocValue());
            state.eval(state.parseExprFromString(
                #include "imported-drv-to-derivation.nix.gen.hh"
                , state.rootPath(CanonPath::root)), **state.vImportedDrvToDerivation);
        }

        state.forceFunction(**state.vImportedDrvToDerivation, pos, "while evaluating imported-drv-to-derivation.nix.gen.hh");
        v.mkApp(*state.vImportedDrvToDerivation, w);
        state.forceAttrs(v, pos, "while calling imported-drv-to-derivation.nix.gen.hh");
    }

    else
#endif
    {
        if (!vScope)
            state.evalFile(path, v);
        else {
            state.forceAttrs(*vScope, pos, "while evaluating the first argument passed to builtins.scopedImport");

            Env * env = &state.allocEnv(vScope->attrs->size());
            env->up = &state.baseEnv;

            auto staticEnv = std::make_shared<StaticEnv>(false, state.staticBaseEnv.get(), vScope->attrs->size());

            unsigned int displ = 0;
            for (auto & attr : *vScope->attrs) {
                staticEnv->vars.emplace_back(attr.name, displ);
                env->values[displ++] = attr.value;
            }

            // No need to call staticEnv.sort(), because
            // args[0]->attrs is already sorted.

            printTalkative("evaluating file '%1%'", path);
            Expr * e = state.parseExprFromFile(resolveExprPath(path), staticEnv);

            e->eval(state, *env, v);
        }
    }
}

static RegisterPrimOp primop_scopedImport(PrimOp {
    .name = "scopedImport",
    .arity = 2,
    .fun = [](EvalState & state, const PosIdx pos, Value * * args, Value & v)
    {
        import(state, pos, *args[1], args[0], v);
    }
});

static RegisterPrimOp primop_import({
    .name = "import",
    .args = {"path"},
    // TODO turn "normal path values" into link below
    .doc = R"(
      Load, parse, and return the Nix expression in the file *path*.

      > **Note**
      >
      > Unlike some languages, `import` is a regular function in Nix.

      The *path* argument must meet the same criteria as an [interpolated expression](@docroot@/language/string-interpolation.md#interpolated-expression).

      If *path* is a directory, the file `default.nix` in that directory is used if it exists.

      > **Example**
      >
      > ```console
      > $ echo 123 > default.nix
      > ```
      >
      > Import `default.nix` from the current directory.
      >
      > ```nix
      > import ./.
      > ```
      >
      >     123

      Evaluation aborts if the file doesn’t exist or contains an invalid Nix expression.

      A Nix expression loaded by `import` must not contain any *free variables*, that is, identifiers that are not defined in the Nix expression itself and are not built-in.
      Therefore, it cannot refer to variables that are in scope at the call site.

      > **Example**
      >
      > If you have a calling expression
      >
      > ```nix
      > rec {
      >   x = 123;
      >   y = import ./foo.nix;
      > }
      > ```
      >
      >  then the following `foo.nix` will give an error:
      >
      >  ```nix
      >  # foo.nix
      >  x + 456
      >  ```
      >
      >  since `x` is not in scope in `foo.nix`.
      > If you want `x` to be available in `foo.nix`, pass it as a function argument:
      >
      >  ```nix
      >  rec {
      >    x = 123;
      >    y = import ./foo.nix x;
      >  }
      >  ```
      >
      >  and
      >
      >  ```nix
      >  # foo.nix
      >  x: x + 456
      >  ```
      >
      >  The function argument doesn’t have to be called `x` in `foo.nix`; any name would work.
    )",
    .fun = [](EvalState & state, const PosIdx pos, Value * * args, Value & v)
    {
        import(state, pos, *args[0], nullptr, v);
    }
});

/* Want reasonable symbol names, so extern C */
/* !!! Should we pass the Pos or the file name too? */
extern "C" typedef void (*ValueInitializer)(EvalState & state, Value & v);

/* Load a ValueInitializer from a DSO and return whatever it initializes */
void prim_importNative(EvalState & state, const PosIdx pos, Value * * args, Value & v)
{
    throw UnimplementedError("importNative");

    #if 0
    auto path = realisePath(state, pos, *args[0]);

    std::string sym(state.forceStringNoCtx(*args[1], pos, "while evaluating the second argument passed to builtins.importNative"));

    void *handle = dlopen(path.path.c_str(), RTLD_LAZY | RTLD_LOCAL);
    if (!handle)
        state.debugThrowLastTrace(EvalError("could not open '%1%': %2%", path, dlerror()));

    dlerror();
    ValueInitializer func = (ValueInitializer) dlsym(handle, sym.c_str());
    if(!func) {
        char *message = dlerror();
        if (message)
            state.debugThrowLastTrace(EvalError("could not load symbol '%1%' from '%2%': %3%", sym, path, message));
        else
            state.debugThrowLastTrace(EvalError("symbol '%1%' from '%2%' resolved to NULL when a function pointer was expected", sym, path));
    }

    (func)(state, v);

    /* We don't dlclose because v may be a primop referencing a function in the shared object file */
    #endif
}


/* Execute a program and parse its output */
void prim_exec(EvalState & state, const PosIdx pos, Value * * args, Value & v)
{
    state.forceList(*args[0], pos, "while evaluating the first argument passed to builtins.exec");
    auto elems = args[0]->listElems();
    auto count = args[0]->listSize();
    if (count == 0)
        state.error("at least one argument to 'exec' required").atPos(pos).debugThrow<EvalError>();
    NixStringContext context;
    auto program = state.coerceToString(pos, *elems[0], context,
            "while evaluating the first element of the argument passed to builtins.exec",
            false, false).toOwned();
    Strings commandArgs;
    for (unsigned int i = 1; i < args[0]->listSize(); ++i) {
        commandArgs.push_back(
                state.coerceToString(pos, *elems[i], context,
                        "while evaluating an element of the argument passed to builtins.exec",
                        false, false).toOwned());
    }
    try {
        auto _ = state.realiseContext(context); // FIXME: Handle CA derivations
    } catch (InvalidPathError & e) {
        state.error("cannot execute '%1%', since path '%2%' is not valid", program, e.path).atPos(pos).debugThrow<EvalError>();
    }

    auto output = runProgram(program, true, commandArgs);
    Expr * parsed;
    try {
        parsed = state.parseExprFromString(std::move(output), state.rootPath(CanonPath::root));
    } catch (Error & e) {
        e.addTrace(state.positions[pos], "while parsing the output from '%1%'", program);
        throw;
    }
    try {
        state.eval(parsed, v);
    } catch (Error & e) {
        e.addTrace(state.positions[pos], "while evaluating the output from '%1%'", program);
        throw;
    }
}

/* Return a string representing the type of the expression. */
static void prim_typeOf(EvalState & state, const PosIdx pos, Value * * args, Value & v)
{
    state.forceValue(*args[0], pos);
    std::string t;
    switch (args[0]->type()) {
        case nInt: t = "int"; break;
        case nBool: t = "bool"; break;
        case nString: t = "string"; break;
        case nPath: t = "path"; break;
        case nNull: t = "null"; break;
        case nAttrs: t = "set"; break;
        case nList: t = "list"; break;
        case nFunction: t = "lambda"; break;
        case nExternal:
            t = args[0]->external->typeOf();
            break;
        case nFloat: t = "float"; break;
        case nThunk: abort();
    }
    v.mkString(t);
}

static RegisterPrimOp primop_typeOf({
    .name = "__typeOf",
    .args = {"e"},
    .doc = R"(
      Return a string representing the type of the value *e*, namely
      `"int"`, `"bool"`, `"string"`, `"path"`, `"null"`, `"set"`,
      `"list"`, `"lambda"` or `"float"`.
    )",
    .fun = prim_typeOf,
});

/* Determine whether the argument is the null value. */
static void prim_isNull(EvalState & state, const PosIdx pos, Value * * args, Value & v)
{
    state.forceValue(*args[0], pos);
    v.mkBool(args[0]->type() == nNull);
}

static RegisterPrimOp primop_isNull({
    .name = "isNull",
    .args = {"e"},
    .doc = R"(
      Return `true` if *e* evaluates to `null`, and `false` otherwise.

      > **Warning**
      >
      > This function is *deprecated*; just write `e == null` instead.
    )",
    .fun = prim_isNull,
});

/* Determine whether the argument is a function. */
static void prim_isFunction(EvalState & state, const PosIdx pos, Value * * args, Value & v)
{
    state.forceValue(*args[0], pos);
    v.mkBool(args[0]->type() == nFunction);
}

static RegisterPrimOp primop_isFunction({
    .name = "__isFunction",
    .args = {"e"},
    .doc = R"(
      Return `true` if *e* evaluates to a function, and `false` otherwise.
    )",
    .fun = prim_isFunction,
});

/* Determine whether the argument is an integer. */
static void prim_isInt(EvalState & state, const PosIdx pos, Value * * args, Value & v)
{
    state.forceValue(*args[0], pos);
    v.mkBool(args[0]->type() == nInt);
}

static RegisterPrimOp primop_isInt({
    .name = "__isInt",
    .args = {"e"},
    .doc = R"(
      Return `true` if *e* evaluates to an integer, and `false` otherwise.
    )",
    .fun = prim_isInt,
});

/* Determine whether the argument is a float. */
static void prim_isFloat(EvalState & state, const PosIdx pos, Value * * args, Value & v)
{
    state.forceValue(*args[0], pos);
    v.mkBool(args[0]->type() == nFloat);
}

static RegisterPrimOp primop_isFloat({
    .name = "__isFloat",
    .args = {"e"},
    .doc = R"(
      Return `true` if *e* evaluates to a float, and `false` otherwise.
    )",
    .fun = prim_isFloat,
});

/* Determine whether the argument is a string. */
static void prim_isString(EvalState & state, const PosIdx pos, Value * * args, Value & v)
{
    state.forceValue(*args[0], pos);
    v.mkBool(args[0]->type() == nString);
}

static RegisterPrimOp primop_isString({
    .name = "__isString",
    .args = {"e"},
    .doc = R"(
      Return `true` if *e* evaluates to a string, and `false` otherwise.
    )",
    .fun = prim_isString,
});

/* Determine whether the argument is a Boolean. */
static void prim_isBool(EvalState & state, const PosIdx pos, Value * * args, Value & v)
{
    state.forceValue(*args[0], pos);
    v.mkBool(args[0]->type() == nBool);
}

static RegisterPrimOp primop_isBool({
    .name = "__isBool",
    .args = {"e"},
    .doc = R"(
      Return `true` if *e* evaluates to a bool, and `false` otherwise.
    )",
    .fun = prim_isBool,
});

/* Determine whether the argument is a path. */
static void prim_isPath(EvalState & state, const PosIdx pos, Value * * args, Value & v)
{
    state.forceValue(*args[0], pos);
    v.mkBool(args[0]->type() == nPath);
}

static RegisterPrimOp primop_isPath({
    .name = "__isPath",
    .args = {"e"},
    .doc = R"(
      Return `true` if *e* evaluates to a path, and `false` otherwise.
    )",
    .fun = prim_isPath,
});

template<typename Callable>
 static inline void withExceptionContext(Trace trace, Callable&& func)
{
    try
    {
        func();
    }
    catch(Error & e)
    {
        e.pushTrace(trace);
        throw;
    }
}

struct CompareValues
{
    EvalState & state;
    const PosIdx pos;
    const std::string_view errorCtx;

    CompareValues(EvalState & state, const PosIdx pos, const std::string_view && errorCtx) : state(state), pos(pos), errorCtx(errorCtx) { };

    bool operator () (Value * v1, Value * v2) const
    {
        return (*this)(v1, v2, errorCtx);
    }

    bool operator () (Value * v1, Value * v2, std::string_view errorCtx) const
    {
        try {
            if (v1->type() == nFloat && v2->type() == nInt)
                return v1->fpoint < v2->integer;
            if (v1->type() == nInt && v2->type() == nFloat)
                return v1->integer < v2->fpoint;
            if (v1->type() != v2->type())
                state.error("cannot compare %s with %s", showType(*v1), showType(*v2)).debugThrow<EvalError>();
            // Allow selecting a subset of enum values
            #pragma GCC diagnostic push
            #pragma GCC diagnostic ignored "-Wswitch-enum"
            switch (v1->type()) {
                case nInt:
                    return v1->integer < v2->integer;
                case nFloat:
                    return v1->fpoint < v2->fpoint;
                case nString:
                    return v1->string_view().compare(v2->string_view()) < 0;
                case nPath:
                    // Note: we don't take the accessor into account
                    // since it's not obvious how to compare them in a
                    // reproducible way.
                    return strcmp(v1->_path.path, v2->_path.path) < 0;
                case nList:
                    // Lexicographic comparison
                    for (size_t i = 0;; i++) {
                        if (i == v2->listSize()) {
                            return false;
                        } else if (i == v1->listSize()) {
                            return true;
                        } else if (!state.eqValues(*v1->listElems()[i], *v2->listElems()[i], pos, errorCtx)) {
                            return (*this)(v1->listElems()[i], v2->listElems()[i], "while comparing two list elements");
                        }
                    }
                default:
                    state.error("cannot compare %s with %s; values of that type are incomparable", showType(*v1), showType(*v2)).debugThrow<EvalError>();
            #pragma GCC diagnostic pop
            }
        } catch (Error & e) {
            if (!errorCtx.empty())
                e.addTrace(nullptr, errorCtx);
            throw;
        }
    }
};


#if HAVE_BOEHMGC
typedef std::list<Value *, gc_allocator<Value *>> ValueList;
#else
typedef std::list<Value *> ValueList;
#endif


static Bindings::iterator getAttr(
    EvalState & state,
    Symbol attrSym,
    Bindings * attrSet,
    std::string_view errorCtx)
{
    Bindings::iterator value = attrSet->find(attrSym);
    if (value == attrSet->end()) {
        state.error("attribute '%s' missing", state.symbols[attrSym]).withTrace(noPos, errorCtx).debugThrow<TypeError>();
    }
    return value;
}

static void prim_genericClosure(EvalState & state, const PosIdx pos, Value * * args, Value & v)
{
    state.forceAttrs(*args[0], noPos, "while evaluating the first argument passed to builtins.genericClosure");

    /* Get the start set. */
    Bindings::iterator startSet = getAttr(state, state.sStartSet, args[0]->attrs, "in the attrset passed as argument to builtins.genericClosure");

    state.forceList(*startSet->value, noPos, "while evaluating the 'startSet' attribute passed as argument to builtins.genericClosure");

    ValueList workSet;
    for (auto elem : startSet->value->listItems())
        workSet.push_back(elem);

    if (startSet->value->listSize() == 0) {
        v = *startSet->value;
        return;
    }

    /* Get the operator. */
    Bindings::iterator op = getAttr(state, state.sOperator, args[0]->attrs, "in the attrset passed as argument to builtins.genericClosure");
    state.forceFunction(*op->value, noPos, "while evaluating the 'operator' attribute passed as argument to builtins.genericClosure");

    /* Construct the closure by applying the operator to elements of
       `workSet', adding the result to `workSet', continuing until
       no new elements are found. */
    ValueList res;
    // `doneKeys' doesn't need to be a GC root, because its values are
    // reachable from res.
    auto cmp = CompareValues(state, noPos, "while comparing the `key` attributes of two genericClosure elements");
    std::set<Value *, decltype(cmp)> doneKeys(cmp);
    while (!workSet.empty()) {
        Value * e = *(workSet.begin());
        workSet.pop_front();

        state.forceAttrs(*e, noPos, "while evaluating one of the elements generated by (or initially passed to) builtins.genericClosure");

        Bindings::iterator key = getAttr(state, state.sKey, e->attrs, "in one of the attrsets generated by (or initially passed to) builtins.genericClosure");
        state.forceValue(*key->value, noPos);

        if (!doneKeys.insert(key->value).second) continue;
        res.push_back(e);

        /* Call the `operator' function with `e' as argument. */
        Value newElements;
        state.callFunction(*op->value, 1, &e, newElements, noPos);
        state.forceList(newElements, noPos, "while evaluating the return value of the `operator` passed to builtins.genericClosure");

        /* Add the values returned by the operator to the work set. */
        for (auto elem : newElements.listItems()) {
            state.forceValue(*elem, noPos); // "while evaluating one one of the elements returned by the `operator` passed to builtins.genericClosure");
            workSet.push_back(elem);
        }
    }

    /* Create the result list. */
    state.mkList(v, res.size());
    unsigned int n = 0;
    for (auto & i : res)
        v.listElems()[n++] = i;
}

static RegisterPrimOp primop_genericClosure(PrimOp {
    .name = "__genericClosure",
    .args = {"attrset"},
    .arity = 1,
    .doc = R"(
      Take an *attrset* with values named `startSet` and `operator` in order to
      return a *list of attrsets* by starting with the `startSet` and recursively
      applying the `operator` function to each `item`. The *attrsets* in the
      `startSet` and the *attrsets* produced by `operator` must contain a value
      named `key` which is comparable. The result is produced by calling `operator`
      for each `item` with a value for `key` that has not been called yet including
      newly produced `item`s. The function terminates when no new `item`s are
      produced. The resulting *list of attrsets* contains only *attrsets* with a
      unique key. For example,

      ```
      builtins.genericClosure {
        startSet = [ {key = 5;} ];
        operator = item: [{
          key = if (item.key / 2 ) * 2 == item.key
               then item.key / 2
               else 3 * item.key + 1;
        }];
      }
      ```
      evaluates to
      ```
      [ { key = 5; } { key = 16; } { key = 8; } { key = 4; } { key = 2; } { key = 1; } ]
      ```

      `key` can be one of the following types:
      - [Number](@docroot@/language/values.md#type-number)
      - [Boolean](@docroot@/language/values.md#type-boolean)
      - [String](@docroot@/language/values.md#type-string)
      - [Path](@docroot@/language/values.md#type-path)
      - [List](@docroot@/language/values.md#list)

      )",
    .fun = prim_genericClosure,
});


static RegisterPrimOp primop_break({
    .name = "break",
    .args = {"v"},
    .doc = R"(
      In debug mode (enabled using `--debugger`), pause Nix expression evaluation and enter the REPL.
      Otherwise, return the argument `v`.
    )",
    .fun = [](EvalState & state, const PosIdx pos, Value * * args, Value & v)
    {
        if (state.debugRepl && !state.debugTraces.empty()) {
            auto error = Error(ErrorInfo {
                .level = lvlInfo,
                .msg = hintfmt("breakpoint reached"),
                .errPos = state.positions[pos],
            });

            auto & dt = state.debugTraces.front();
            state.runDebugRepl(&error, dt.env, dt.expr);

            if (state.debugQuit) {
                // If the user elects to quit the repl, throw an exception.
                throw Error(ErrorInfo{
                    .level = lvlInfo,
                    .msg = hintfmt("quit the debugger"),
                    .errPos = nullptr,
                });
            }
        }

        // Return the value we were passed.
        v = *args[0];
    }
});

static RegisterPrimOp primop_abort({
    .name = "abort",
    .args = {"s"},
    .doc = R"(
      Abort Nix expression evaluation and print the error message *s*.
    )",
    .fun = [](EvalState & state, const PosIdx pos, Value * * args, Value & v)
    {
        NixStringContext context;
        auto s = state.decodePaths(*state.coerceToString(pos, *args[0], context,
                "while evaluating the error message passed to 'builtins.abort'"));
        state.debugThrowLastTrace(Abort("evaluation aborted with the following error message: '%1%'", s));
    }
});

static RegisterPrimOp primop_throw({
    .name = "throw",
    .args = {"s"},
    .doc = R"(
      Throw an error message *s*. This usually aborts Nix expression
      evaluation, but in `nix-env -qa` and other commands that try to
      evaluate a set of derivations to get information about those
      derivations, a derivation that throws an error is silently skipped
      (which is not the case for `abort`).
    )",
    .fun = [](EvalState & state, const PosIdx pos, Value * * args, Value & v)
    {
      NixStringContext context;
      auto s = state.decodePaths(*state.coerceToString(pos, *args[0], context,
              "while evaluating the error message passed to 'builtin.throw'"));
      state.debugThrowLastTrace(ThrownError(s));
    }
});

static void prim_addErrorContext(EvalState & state, const PosIdx pos, Value * * args, Value & v)
{
    try {
        state.forceValue(*args[1], pos);
        v = *args[1];
    } catch (Error & e) {
        NixStringContext context;
        e.addTrace(nullptr, state.decodePaths(*state.coerceToString(pos, *args[0], context,
                    "while evaluating the error message passed to 'builtins.addErrorContext'",
                    false, false)), true);
        throw;
    }
}

static RegisterPrimOp primop_addErrorContext(PrimOp {
    .name = "__addErrorContext",
    .arity = 2,
    .fun = prim_addErrorContext,
});

static void prim_ceil(EvalState & state, const PosIdx pos, Value * * args, Value & v)
{
    auto value = state.forceFloat(*args[0], args[0]->determinePos(pos),
            "while evaluating the first argument passed to builtins.ceil");
    v.mkInt(ceil(value));
}

static RegisterPrimOp primop_ceil({
    .name = "__ceil",
    .args = {"double"},
    .doc = R"(
        Converts an IEEE-754 double-precision floating-point number (*double*) to
        the next higher integer.

        If the datatype is neither an integer nor a "float", an evaluation error will be
        thrown.
    )",
    .fun = prim_ceil,
});

static void prim_floor(EvalState & state, const PosIdx pos, Value * * args, Value & v)
{
    auto value = state.forceFloat(*args[0], args[0]->determinePos(pos), "while evaluating the first argument passed to builtins.floor");
    v.mkInt(floor(value));
}

static RegisterPrimOp primop_floor({
    .name = "__floor",
    .args = {"double"},
    .doc = R"(
        Converts an IEEE-754 double-precision floating-point number (*double*) to
        the next lower integer.

        If the datatype is neither an integer nor a "float", an evaluation error will be
        thrown.
    )",
    .fun = prim_floor,
});

/* Try evaluating the argument. Success => {success=true; value=something;},
 * else => {success=false; value=false;} */
static void prim_tryEval(EvalState & state, const PosIdx pos, Value * * args, Value & v)
{
    auto attrs = state.buildBindings(2);

    /* increment state.trylevel, and decrement it when this function returns. */
    MaintainCount trylevel(state.trylevel);

    void (* savedDebugRepl)(ref<EvalState> es, const ValMap & extraEnv) = nullptr;
    if (state.debugRepl && evalSettings.ignoreExceptionsDuringTry)
    {
        /* to prevent starting the repl from exceptions withing a tryEval, null it. */
        savedDebugRepl = state.debugRepl;
        state.debugRepl = nullptr;
    }

    try {
        state.forceValue(*args[0], pos);
        attrs.insert(state.sValue, args[0]);
        attrs.alloc("success").mkBool(true);
    } catch (AssertionError & e) {
        attrs.alloc(state.sValue).mkBool(false);
        attrs.alloc("success").mkBool(false);
    }

    // restore the debugRepl pointer if we saved it earlier.
    if (savedDebugRepl)
        state.debugRepl = savedDebugRepl;

    v.mkAttrs(attrs);
}

static RegisterPrimOp primop_tryEval({
    .name = "__tryEval",
    .args = {"e"},
    .doc = R"(
      Try to shallowly evaluate *e*. Return a set containing the
      attributes `success` (`true` if *e* evaluated successfully,
      `false` if an error was thrown) and `value`, equalling *e* if
      successful and `false` otherwise. `tryEval` will only prevent
      errors created by `throw` or `assert` from being thrown.
      Errors `tryEval` will not catch are for example those created
      by `abort` and type errors generated by builtins. Also note that
      this doesn't evaluate *e* deeply, so `let e = { x = throw ""; };
      in (builtins.tryEval e).success` will be `true`. Using
      `builtins.deepSeq` one can get the expected result:
      `let e = { x = throw ""; }; in
      (builtins.tryEval (builtins.deepSeq e e)).success` will be
      `false`.
    )",
    .fun = prim_tryEval,
});

/* Return an environment variable.  Use with care. */
static void prim_getEnv(EvalState & state, const PosIdx pos, Value * * args, Value & v)
{
    std::string name(state.forceStringNoCtx(*args[0], pos, "while evaluating the first argument passed to builtins.getEnv"));
    v.mkString(evalSettings.restrictEval || evalSettings.pureEval ? "" : getEnv(name).value_or(""));
}

static RegisterPrimOp primop_getEnv({
    .name = "__getEnv",
    .args = {"s"},
    .doc = R"(
      `getEnv` returns the value of the environment variable *s*, or an
      empty string if the variable doesn’t exist. This function should be
      used with care, as it can introduce all sorts of nasty environment
      dependencies in your Nix expression.

      `getEnv` is used in Nix Packages to locate the file
      `~/.nixpkgs/config.nix`, which contains user-local settings for Nix
      Packages. (That is, it does a `getEnv "HOME"` to locate the user’s
      home directory.)
    )",
    .fun = prim_getEnv,
});

/* Evaluate the first argument, then return the second argument. */
static void prim_seq(EvalState & state, const PosIdx pos, Value * * args, Value & v)
{
    state.forceValue(*args[0], pos);
    state.forceValue(*args[1], pos);
    v = *args[1];
}

static RegisterPrimOp primop_seq({
    .name = "__seq",
    .args = {"e1", "e2"},
    .doc = R"(
      Evaluate *e1*, then evaluate and return *e2*. This ensures that a
      computation is strict in the value of *e1*.
    )",
    .fun = prim_seq,
});

/* Evaluate the first argument deeply (i.e. recursing into lists and
   attrsets), then return the second argument. */
static void prim_deepSeq(EvalState & state, const PosIdx pos, Value * * args, Value & v)
{
    state.forceValueDeep(*args[0]);
    state.forceValue(*args[1], pos);
    v = *args[1];
}

static RegisterPrimOp primop_deepSeq({
    .name = "__deepSeq",
    .args = {"e1", "e2"},
    .doc = R"(
      This is like `seq e1 e2`, except that *e1* is evaluated *deeply*:
      if it’s a list or set, its elements or attributes are also
      evaluated recursively.
    )",
    .fun = prim_deepSeq,
});

/* Evaluate the first expression and print it on standard error.  Then
   return the second expression.  Useful for debugging. */
static void prim_trace(EvalState & state, const PosIdx pos, Value * * args, Value & v)
{
    state.forceValue(*args[0], pos);
    if (args[0]->type() == nString)
        printError("trace: %1%", state.decodePaths(args[0]->string_view()));
    else
        printError("trace: %1%", printValue(state, *args[0]));
    state.forceValue(*args[1], pos);
    v = *args[1];
}

static RegisterPrimOp primop_trace({
    .name = "__trace",
    .args = {"e1", "e2"},
    .doc = R"(
      Evaluate *e1* and print its abstract syntax representation on
      standard error. Then return *e2*. This function is useful for
      debugging.
    )",
    .fun = prim_trace,
});


/* Takes two arguments and evaluates to the second one. Used as the
 * builtins.traceVerbose implementation when --trace-verbose is not enabled
 */
static void prim_second(EvalState & state, const PosIdx pos, Value * * args, Value & v)
{
    state.forceValue(*args[1], pos);
    v = *args[1];
}

/*************************************************************
 * Derivations
 *************************************************************/

static void derivationStrictInternal(EvalState & state, const std::string & name, Bindings * attrs, Value & v);

/* Construct (as a unobservable side effect) a Nix derivation
   expression that performs the derivation described by the argument
   set.  Returns the original set extended with the following
   attributes: `outPath' containing the primary output path of the
   derivation; `drvPath' containing the path of the Nix expression;
   and `type' set to `derivation' to indicate that this is a
   derivation. */
static void prim_derivationStrict(EvalState & state, const PosIdx pos, Value * * args, Value & v)
{
    state.forceAttrs(*args[0], pos, "while evaluating the argument passed to builtins.derivationStrict");

    Bindings * attrs = args[0]->attrs;

    /* Figure out the name first (for stack backtraces). */
    Bindings::iterator nameAttr = getAttr(state, state.sName, attrs, "in the attrset passed as argument to builtins.derivationStrict");

    std::string drvName;
    try {
        drvName = state.forceStringNoCtx(*nameAttr->value, pos, "while evaluating the `name` attribute passed to builtins.derivationStrict");
    } catch (Error & e) {
        e.addTrace(state.positions[nameAttr->pos], "while evaluating the derivation attribute 'name'");
        throw;
    }

    try {
        derivationStrictInternal(state, drvName, attrs, v);
    } catch (Error & e) {
        Pos pos = state.positions[nameAttr->pos];
        /*
         * Here we make two abuses of the error system
         *
         * 1. We print the location as a string to avoid a code snippet being
         * printed. While the location of the name attribute is a good hint, the
         * exact code there is irrelevant.
         *
         * 2. We mark this trace as a frame trace, meaning that we stop printing
         * less important traces from now on. In particular, this prevents the
         * display of the automatic "while calling builtins.derivationStrict"
         * trace, which is of little use for the public we target here.
         *
         * Please keep in mind that error reporting is done on a best-effort
         * basis in nix. There is no accurate location for a derivation, as it
         * often results from the composition of several functions
         * (derivationStrict, derivation, mkDerivation, mkPythonModule, etc.)
         */
        e.addTrace(nullptr, hintfmt(
                "while evaluating derivation '%s'\n"
                "  whose name attribute is located at %s",
                drvName, pos), true);
        throw;
    }
}

static void derivationStrictInternal(EvalState & state, const std::string &
drvName, Bindings * attrs, Value & v)
{
    /* Check whether attributes should be passed as a JSON file. */
    using nlohmann::json;
    std::optional<json> jsonObject;
    auto attr = attrs->find(state.sStructuredAttrs);
    if (attr != attrs->end() &&
        state.forceBool(*attr->value, noPos,
                        "while evaluating the `__structuredAttrs` "
                        "attribute passed to builtins.derivationStrict"))
        jsonObject = json::object();

    /* Check whether null attributes should be ignored. */
    bool ignoreNulls = false;
    attr = attrs->find(state.sIgnoreNulls);
    if (attr != attrs->end())
        ignoreNulls = state.forceBool(*attr->value, noPos, "while evaluating the `__ignoreNulls` attribute " "passed to builtins.derivationStrict");

    /* Build the derivation expression by processing the attributes. */
    Derivation drv;
    drv.name = drvName;

    NixStringContext context;

    bool contentAddressed = false;
    bool isImpure = false;
    std::optional<std::string> outputHash;
    std::string outputHashAlgo;
    std::optional<ContentAddressMethod> ingestionMethod;

    StringSet outputs;
    outputs.insert("out");

    for (auto & i : attrs->lexicographicOrder(state.symbols)) {
        if (i->name == state.sIgnoreNulls) continue;
        const std::string & key = state.symbols[i->name];
        vomit("processing attribute '%1%'", key);

        auto handleHashMode = [&](const std::string_view s) {
            if (s == "recursive") ingestionMethod = FileIngestionMethod::Recursive;
            else if (s == "flat") ingestionMethod = FileIngestionMethod::Flat;
            else if (s == "text") {
                experimentalFeatureSettings.require(Xp::DynamicDerivations);
                ingestionMethod = TextIngestionMethod {};
            } else
                state.debugThrowLastTrace(EvalError({
                    .msg = hintfmt("invalid value '%s' for 'outputHashMode' attribute", s),
                    .errPos = state.positions[noPos]
                }));
        };

        auto handleOutputs = [&](const Strings & ss) {
            outputs.clear();
            for (auto & j : ss) {
                if (outputs.find(j) != outputs.end())
                    state.debugThrowLastTrace(EvalError({
                        .msg = hintfmt("duplicate derivation output '%1%'", j),
                        .errPos = state.positions[noPos]
                    }));
                /* !!! Check whether j is a valid attribute
                   name. */
                /* Derivations cannot be named ‘drv’, because
                   then we'd have an attribute ‘drvPath’ in
                   the resulting set. */
                if (j == "drv")
                    state.debugThrowLastTrace(EvalError({
                        .msg = hintfmt("invalid derivation output name 'drv'" ),
                        .errPos = state.positions[noPos]
                    }));
                outputs.insert(j);
            }
            if (outputs.empty())
                state.debugThrowLastTrace(EvalError({
                    .msg = hintfmt("derivation cannot have an empty set of outputs"),
                    .errPos = state.positions[noPos]
                }));
        };

        try {
            // This try-catch block adds context for most errors.
            // Use this empty error context to signify that we defer to it.
            const std::string_view context_below("");

            if (ignoreNulls) {
                state.forceValue(*i->value, noPos);
                if (i->value->type() == nNull) continue;
            }

            if (i->name == state.sContentAddressed && state.forceBool(*i->value, noPos, context_below)) {
                contentAddressed = true;
                experimentalFeatureSettings.require(Xp::CaDerivations);
            }

            else if (i->name == state.sImpure && state.forceBool(*i->value, noPos, context_below)) {
                isImpure = true;
                experimentalFeatureSettings.require(Xp::ImpureDerivations);
            }

            /* The `args' attribute is special: it supplies the
               command-line arguments to the builder. */
            else if (i->name == state.sArgs) {
                state.forceList(*i->value, noPos, context_below);
                for (auto elem : i->value->listItems()) {
                    auto s = state.coerceToString(noPos, *elem, context,
                            "while evaluating an element of the argument list",
                            true).toOwned();
                    drv.args.push_back(s);
                }
            }

            /* All other attributes are passed to the builder through
               the environment. */
            else {

                if (jsonObject) {

                    if (i->name == state.sStructuredAttrs) continue;

                    (*jsonObject)[key] = printValueAsJSON(state, true, *i->value, noPos, context);

                    if (i->name == state.sBuilder)
                        drv.builder = state.forceString(*i->value, context, noPos, context_below);
                    else if (i->name == state.sSystem)
                        drv.platform = state.forceStringNoCtx(*i->value, noPos, context_below);
                    else if (i->name == state.sOutputHash)
                        outputHash = state.forceStringNoCtx(*i->value, noPos, context_below);
                    else if (i->name == state.sOutputHashAlgo)
                        outputHashAlgo = state.forceStringNoCtx(*i->value, noPos, context_below);
                    else if (i->name == state.sOutputHashMode)
                        handleHashMode(state.forceStringNoCtx(*i->value, noPos, context_below));
                    else if (i->name == state.sOutputs) {
                        /* Require ‘outputs’ to be a list of strings. */
                        state.forceList(*i->value, noPos, context_below);
                        Strings ss;
                        for (auto elem : i->value->listItems())
                            ss.emplace_back(state.forceStringNoCtx(*elem, noPos, context_below));
                        handleOutputs(ss);
                    }

                } else {
                    auto s = state.coerceToString(noPos, *i->value, context, context_below, true).toOwned();
                    drv.env.emplace(key, s);
                    if (i->name == state.sBuilder) drv.builder = std::move(s);
                    else if (i->name == state.sSystem) drv.platform = std::move(s);
                    else if (i->name == state.sOutputHash) outputHash = std::move(s);
                    else if (i->name == state.sOutputHashAlgo) outputHashAlgo = std::move(s);
                    else if (i->name == state.sOutputHashMode) handleHashMode(s);
                    else if (i->name == state.sOutputs)
                        handleOutputs(tokenizeString<Strings>(s));
                }

            }

        } catch (Error & e) {
            e.addTrace(state.positions[i->pos],
                hintfmt("while evaluating attribute '%1%' of derivation '%2%'", key, drvName),
                true);
            throw;
        }
    }

    if (jsonObject) {
        drv.env.emplace("__json", jsonObject->dump());
        jsonObject.reset();
    }

    /* Everything in the context of the strings in the derivation
       attributes should be added as dependencies of the resulting
       derivation. */
    for (auto & c : context) {
        std::visit(overloaded {
            /* Since this allows the builder to gain access to every
               path in the dependency graph of the derivation (including
               all outputs), all paths in the graph must be added to
               this derivation's list of inputs to ensure that they are
               available when the builder runs. */
            [&](const NixStringContextElem::DrvDeep & d) {
                /* !!! This doesn't work if readOnlyMode is set. */
                StorePathSet refs;
                state.store->computeFSClosure(d.drvPath, refs);
                for (auto & j : refs) {
                    drv.inputSrcs.insert(j);
                    if (j.isDerivation()) {
                        drv.inputDrvs.map[j].value = state.store->readDerivation(j).outputNames();
                    }
                }
            },
            [&](const NixStringContextElem::Built & b) {
                drv.inputDrvs.ensureSlot(*b.drvPath).value.insert(b.output);
            },
            [&](const NixStringContextElem::Opaque & o) {
                drv.inputSrcs.insert(o.path);
            },
        }, c.raw);
    }

    /* Do we have all required attributes? */
    if (drv.builder == "")
        state.debugThrowLastTrace(EvalError({
            .msg = hintfmt("required attribute 'builder' missing"),
            .errPos = state.positions[noPos]
        }));

    if (drv.platform == "")
        state.debugThrowLastTrace(EvalError({
            .msg = hintfmt("required attribute 'system' missing"),
            .errPos = state.positions[noPos]
        }));

    /* Check whether the derivation name is valid. */
    if (isDerivation(drvName) &&
        !(ingestionMethod == ContentAddressMethod { TextIngestionMethod { } } &&
          outputs.size() == 1 &&
          *(outputs.begin()) == "out"))
    {
        state.debugThrowLastTrace(EvalError({
            .msg = hintfmt("derivation names are allowed to end in '%s' only if they produce a single derivation file", drvExtension),
            .errPos = state.positions[noPos]
        }));
    }

    if (outputHash) {
        /* Handle fixed-output derivations.

           Ignore `__contentAddressed` because fixed output derivations are
           already content addressed. */
        if (outputs.size() != 1 || *(outputs.begin()) != "out")
            state.debugThrowLastTrace(Error({
                .msg = hintfmt("multiple outputs are not supported in fixed-output derivations"),
                .errPos = state.positions[noPos]
            }));

        auto h = newHashAllowEmpty(*outputHash, parseHashTypeOpt(outputHashAlgo));

        auto method = ingestionMethod.value_or(FileIngestionMethod::Flat);

        DerivationOutput::CAFixed dof {
            .ca = ContentAddress {
                .method = std::move(method),
                .hash = std::move(h),
            },
        };

        drv.env["out"] = state.store->printStorePath(dof.path(*state.store, drvName, "out"));
        drv.outputs.insert_or_assign("out", std::move(dof));
    }

    else if (contentAddressed || isImpure) {
        if (contentAddressed && isImpure)
            throw EvalError({
                .msg = hintfmt("derivation cannot be both content-addressed and impure"),
                .errPos = state.positions[noPos]
            });

        auto ht = parseHashTypeOpt(outputHashAlgo).value_or(htSHA256);
        auto method = ingestionMethod.value_or(FileIngestionMethod::Recursive);

        for (auto & i : outputs) {
            drv.env[i] = hashPlaceholder(i);
            if (isImpure)
                drv.outputs.insert_or_assign(i,
                    DerivationOutput::Impure {
                        .method = method,
                        .hashType = ht,
                    });
            else
                drv.outputs.insert_or_assign(i,
                    DerivationOutput::CAFloating {
                        .method = method,
                        .hashType = ht,
                    });
        }
    }

    else {
        /* Compute a hash over the "masked" store derivation, which is
           the final one except that in the list of outputs, the
           output paths are empty strings, and the corresponding
           environment variables have an empty value.  This ensures
           that changes in the set of output names do get reflected in
           the hash. */
        for (auto & i : outputs) {
            drv.env[i] = "";
            drv.outputs.insert_or_assign(i,
                DerivationOutput::Deferred { });
        }

        auto hashModulo = hashDerivationModulo(*state.store, Derivation(drv), true);
        switch (hashModulo.kind) {
        case DrvHash::Kind::Regular:
            for (auto & i : outputs) {
                auto h = get(hashModulo.hashes, i);
                if (!h)
                    throw AssertionError({
                        .msg = hintfmt("derivation produced no hash for output '%s'", i),
                        .errPos = state.positions[noPos],
                    });
                auto outPath = state.store->makeOutputPath(i, *h, drvName);
                drv.env[i] = state.store->printStorePath(outPath);
                drv.outputs.insert_or_assign(
                    i,
                    DerivationOutput::InputAddressed {
                        .path = std::move(outPath),
                    });
            }
            break;
            ;
        case DrvHash::Kind::Deferred:
            for (auto & i : outputs) {
                drv.outputs.insert_or_assign(i, DerivationOutput::Deferred {});
            }
        }
    }

    /* Write the resulting term into the Nix store directory. */
    auto drvPath = writeDerivation(*state.store, drv, state.repair);
    auto drvPathS = state.store->printStorePath(drvPath);

    printMsg(lvlChatty, "instantiated '%1%' -> '%2%'", drvName, drvPathS);

    /* Optimisation, but required in read-only mode! because in that
       case we don't actually write store derivations, so we can't
       read them later. */
    {
        auto h = hashDerivationModulo(*state.store, drv, false);
        drvHashes.lock()->insert_or_assign(drvPath, h);
    }

    auto result = state.buildBindings(1 + drv.outputs.size());
    result.alloc(state.sDrvPath).mkString(drvPathS, {
        NixStringContextElem::DrvDeep { .drvPath = drvPath },
    });
    for (auto & i : drv.outputs)
        mkOutputString(state, result, drvPath, i);

    v.mkAttrs(result);
}

static RegisterPrimOp primop_derivationStrict(PrimOp {
    .name = "derivationStrict",
    .arity = 1,
    .fun = prim_derivationStrict,
});

/* Return a placeholder string for the specified output that will be
   substituted by the corresponding output path at build time. For
   example, 'placeholder "out"' returns the string
   /1rz4g4znpzjwh1xymhjpm42vipw92pr73vdgl6xs1hycac8kf2n9. At build
   time, any occurrence of this string in an derivation attribute will
   be replaced with the concrete path in the Nix store of the output
   ‘out’. */
static void prim_placeholder(EvalState & state, const PosIdx pos, Value * * args, Value & v)
{
    v.mkString(hashPlaceholder(state.forceStringNoCtx(*args[0], pos, "while evaluating the first argument passed to builtins.placeholder")));
}

static RegisterPrimOp primop_placeholder({
    .name = "placeholder",
    .args = {"output"},
    .doc = R"(
      Return a placeholder string for the specified *output* that will be
      substituted by the corresponding output path at build time. Typical
      outputs would be `"out"`, `"bin"` or `"dev"`.
    )",
    .fun = prim_placeholder,
});


/*************************************************************
 * Paths
 *************************************************************/


/* Convert the argument to a path and then to a string (confusing,
   eh?).  !!! obsolete? */
static void prim_toPath(EvalState & state, const PosIdx pos, Value * * args, Value & v)
{
    NixStringContext context;
    auto path = state.coerceToPath(pos, *args[0], context, "while evaluating the first argument passed to builtins.toPath");
    v.mkString(path.path.abs(), context);
}

static RegisterPrimOp primop_toPath({
    .name = "__toPath",
    .args = {"s"},
    .doc = R"(
      **DEPRECATED.** Use `/. + "/path"` to convert a string into an absolute
      path. For relative paths, use `./. + "/path"`.
    )",
    .fun = prim_toPath,
});

/* Allow a valid store path to be used in an expression.  This is
   useful in some generated expressions such as in nix-push, which
   generates a call to a function with an already existing store path
   as argument.  You don't want to use `toPath' here because it copies
   the path to the Nix store, which yields a copy like
   /nix/store/newhash-oldhash-oldname.  In the past, `toPath' had
   special case behaviour for store paths, but that created weird
   corner cases. */
static void prim_storePath(EvalState & state, const PosIdx pos, Value * * args, Value & v)
{
    if (evalSettings.pureEval)
        state.debugThrowLastTrace(EvalError({
            .msg = hintfmt("'%s' is not allowed in pure evaluation mode", "builtins.storePath"),
            .errPos = state.positions[pos]
        }));

    NixStringContext context;
    // FIXME: check rootPath
    auto path = state.coerceToPath(pos, *args[0], context, "while evaluating the first argument passed to 'builtins.storePath'").path;
    /* Resolve symlinks in ‘path’, unless ‘path’ itself is a symlink
       directly in the store.  The latter condition is necessary so
       e.g. nix-push does the right thing. */
    if (!state.store->isStorePath(path.abs()))
        path = CanonPath(canonPath(path.abs(), true));
    if (!state.store->isInStore(path.abs()))
        state.debugThrowLastTrace(EvalError({
            .msg = hintfmt("path '%1%' is not in the Nix store", path),
            .errPos = state.positions[pos]
        }));
    auto path2 = state.store->toStorePath(path.abs()).first;
    if (!settings.readOnlyMode)
        state.store->ensurePath(path2);
    context.insert(NixStringContextElem::Opaque { .path = path2 });
    v.mkString(path.abs(), context);
}

static RegisterPrimOp primop_storePath({
    .name = "__storePath",
    .args = {"path"},
    .doc = R"(
      This function allows you to define a dependency on an already
      existing store path. For example, the derivation attribute `src
      = builtins.storePath /nix/store/f1d18v1y…-source` causes the
      derivation to depend on the specified path, which must exist or
      be substitutable. Note that this differs from a plain path
      (e.g. `src = /nix/store/f1d18v1y…-source`) in that the latter
      causes the path to be *copied* again to the Nix store, resulting
      in a new path (e.g. `/nix/store/ld01dnzc…-source-source`).

      Not available in [pure evaluation mode](@docroot@/command-ref/conf-file.md#conf-pure-eval).

      See also [`builtins.fetchClosure`](#builtins-fetchClosure).
    )",
    .fun = prim_storePath,
});

static void prim_pathExists(EvalState & state, const PosIdx pos, Value * * args, Value & v)
{
    auto & arg = *args[0];

    /* We don’t check the path right now, because we don’t want to
       throw if the path isn’t allowed, but just return false (and we
       can’t just catch the exception here because we still want to
       throw if something in the evaluation of `arg` tries to
       access an unauthorized path). */
    auto path = realisePath(state, pos, arg, { .checkForPureEval = false });

    /* SourcePath doesn't know about trailing slash. */
    auto mustBeDir = arg.type() == nString
        && (arg.string_view().ends_with("/")
            || arg.string_view().ends_with("/."));

    try {
<<<<<<< HEAD
        auto exists = path.pathExists();
        if (exists && mustBeDir) {
            exists = path.lstat().type == InputAccessor::tDirectory;
        }
=======
        auto checked = state.checkSourcePath(path);
        auto st = checked.maybeLstat();
        auto exists = st && (!mustBeDir || st->type == SourceAccessor::tDirectory);
>>>>>>> e9a857e4
        v.mkBool(exists);
    } catch (SysError & e) {
        /* Don't give away info from errors while canonicalising
           ‘path’ in restricted mode. */
        v.mkBool(false);
    } catch (RestrictedPathError & e) {
        v.mkBool(false);
    }
}

static RegisterPrimOp primop_pathExists({
    .name = "__pathExists",
    .args = {"path"},
    .doc = R"(
      Return `true` if the path *path* exists at evaluation time, and
      `false` otherwise.
    )",
    .fun = prim_pathExists,
});

/* Return the base name of the given string, i.e., everything
   following the last slash. */
static void prim_baseNameOf(EvalState & state, const PosIdx pos, Value * * args, Value & v)
{
    NixStringContext context;
    v.mkString(baseNameOf(*state.coerceToString(pos, *args[0], context,
            "while evaluating the first argument passed to builtins.baseNameOf",
            false, false)), context);
}

static RegisterPrimOp primop_baseNameOf({
    .name = "baseNameOf",
    .args = {"s"},
    .doc = R"(
      Return the *base name* of the string *s*, that is, everything
      following the final slash in the string. This is similar to the GNU
      `basename` command.
    )",
    .fun = prim_baseNameOf,
});

/* Return the directory of the given path, i.e., everything before the
   last slash.  Return either a path or a string depending on the type
   of the argument. */
static void prim_dirOf(EvalState & state, const PosIdx pos, Value * * args, Value & v)
{
    state.forceValue(*args[0], pos);
    if (args[0]->type() == nPath) {
        auto path = args[0]->path();
        v.mkPath(path.path.isRoot() ? path : path.parent());
    } else {
        NixStringContext context;
        auto path = state.coerceToString(pos, *args[0], context,
            "while evaluating the first argument passed to 'builtins.dirOf'",
            false, false);
        auto dir = dirOf(*path);
        v.mkString(dir, context);
    }
}

static RegisterPrimOp primop_dirOf({
    .name = "dirOf",
    .args = {"s"},
    .doc = R"(
      Return the directory part of the string *s*, that is, everything
      before the final slash in the string. This is similar to the GNU
      `dirname` command.
    )",
    .fun = prim_dirOf,
});

/* Return the contents of a file as a string. */
static void prim_readFile(EvalState & state, const PosIdx pos, Value * * args, Value & v)
{
    auto path = realisePath(state, pos, *args[0]);
    auto s = path.readFile();
    if (s.find((char) 0) != std::string::npos)
        state.debugThrowLastTrace(Error("the contents of the file '%1%' cannot be represented as a Nix string", path));
    StorePathSet refs;
    if (state.store->isInStore(path.path.abs())) {
        try {
            // FIXME: only do queryPathInfo if path.accessor is the store accessor
            refs = state.store->queryPathInfo(state.store->toStorePath(path.path.abs()).first)->references;
        } catch (Error &) { // FIXME: should be InvalidPathError
        }
        // Re-scan references to filter down to just the ones that actually occur in the file.
        auto refsSink = PathRefScanSink::fromPaths(refs);
        refsSink << s;
        refs = refsSink.getResultPaths();
    }
    NixStringContext context;
    for (auto && p : std::move(refs)) {
        context.insert(NixStringContextElem::Opaque {
            .path = std::move((StorePath &&)p),
        });
    }
    v.mkString(s, context);
}

static RegisterPrimOp primop_readFile({
    .name = "__readFile",
    .args = {"path"},
    .doc = R"(
      Return the contents of the file *path* as a string.
    )",
    .fun = prim_readFile,
});

/* Find a file in the Nix search path. Used to implement <x> paths,
   which are desugared to 'findFile __nixPath "x"'. */
static void prim_findFile(EvalState & state, const PosIdx pos, Value * * args, Value & v)
{
    state.forceList(*args[0], pos, "while evaluating the first argument passed to builtins.findFile");

    SearchPath searchPath;

    for (auto v2 : args[0]->listItems()) {
        state.forceAttrs(*v2, pos, "while evaluating an element of the list passed to builtins.findFile");

        std::string prefix;
        Bindings::iterator i = v2->attrs->find(state.sPrefix);
        if (i != v2->attrs->end())
            prefix = state.forceStringNoCtx(*i->value, pos, "while evaluating the `prefix` attribute of an element of the list passed to builtins.findFile");

        i = getAttr(state, state.sPath, v2->attrs, "in an element of the __nixPath");

        NixStringContext context;
        auto path = state.coerceToString(pos, *i->value, context,
                "while evaluating the `path` attribute of an element of the list passed to builtins.findFile",
                false, false).toOwned();

        try {
            auto rewrites = state.realiseContext(context);
            path = rewriteStrings(path, rewrites);
        } catch (InvalidPathError & e) {
            state.debugThrowLastTrace(EvalError({
                .msg = hintfmt("cannot find '%1%', since path '%2%' is not valid", path, e.path),
                .errPos = state.positions[pos]
            }));
        }

        searchPath.elements.emplace_back(SearchPath::Elem {
            .prefix = SearchPath::Prefix { .s = prefix },
            .path = SearchPath::Path { .s = path },
        });
    }

    auto path = state.forceStringNoCtx(*args[1], pos, "while evaluating the second argument passed to builtins.findFile");

    v.mkPath(state.findFile(searchPath, path, pos));
}

static RegisterPrimOp primop_findFile(PrimOp {
    .name = "__findFile",
    .args = {"search-path", "lookup-path"},
    .doc = R"(
      Find *lookup-path* in *search-path*.

      A search path is represented list of [attribute sets](./values.md#attribute-set) with two attributes:
      - `prefix` is a relative path.
      - `path` denotes a file system location
      The exact syntax depends on the command line interface.

      Examples of search path attribute sets:

      - ```
        {
          prefix = "nixos-config";
          path = "/etc/nixos/configuration.nix";
        }
        ```

      - ```
        {
          prefix = "";
          path = "/nix/var/nix/profiles/per-user/root/channels";
        }
        ```

      The lookup algorithm checks each entry until a match is found, returning a [path value](@docroot@/language/values.html#type-path) of the match:

      - If *lookup-path* matches `prefix`, then the remainder of *lookup-path* (the "suffix") is searched for within the directory denoted by `path`.
        Note that the `path` may need to be downloaded at this point to look inside.
      - If the suffix is found inside that directory, then the entry is a match.
        The combined absolute path of the directory (now downloaded if need be) and the suffix is returned.

      [Lookup path](@docroot@/language/constructs/lookup-path.md) expressions can be [desugared](https://en.wikipedia.org/wiki/Syntactic_sugar) using this and [`builtins.nixPath`](@docroot@/language/builtin-constants.md#builtins-nixPath):

      ```nix
      <nixpkgs>
      ```

      is equivalent to:

      ```nix
      builtins.findFile builtins.nixPath "nixpkgs"
      ```
    )",
    .fun = prim_findFile,
});

/* Return the cryptographic hash of a file in base-16. */
static void prim_hashFile(EvalState & state, const PosIdx pos, Value * * args, Value & v)
{
    auto type = state.forceStringNoCtx(*args[0], pos, "while evaluating the first argument passed to builtins.hashFile");
    std::optional<HashType> ht = parseHashType(type);
    if (!ht)
        state.debugThrowLastTrace(Error({
            .msg = hintfmt("unknown hash type '%1%'", type),
            .errPos = state.positions[pos]
        }));

    auto path = realisePath(state, pos, *args[1]);

    v.mkString(hashString(*ht, path.readFile()).to_string(HashFormat::Base16, false));
}

static RegisterPrimOp primop_hashFile({
    .name = "__hashFile",
    .args = {"type", "p"},
    .doc = R"(
      Return a base-16 representation of the cryptographic hash of the
      file at path *p*. The hash algorithm specified by *type* must be one
      of `"md5"`, `"sha1"`, `"sha256"` or `"sha512"`.
    )",
    .fun = prim_hashFile,
});

static std::string_view fileTypeToString(InputAccessor::Type type)
{
    return
        type == InputAccessor::Type::tRegular ? "regular" :
        type == InputAccessor::Type::tDirectory ? "directory" :
        type == InputAccessor::Type::tSymlink ? "symlink" :
        "unknown";
}

static void prim_readFileType(EvalState & state, const PosIdx pos, Value * * args, Value & v)
{
    auto path = realisePath(state, pos, *args[0]);
    /* Retrieve the directory entry type and stringize it. */
    v.mkString(fileTypeToString(path.lstat().type));
}

static RegisterPrimOp primop_readFileType({
    .name = "__readFileType",
    .args = {"p"},
    .doc = R"(
      Determine the directory entry type of a filesystem node, being
      one of "directory", "regular", "symlink", or "unknown".
    )",
    .fun = prim_readFileType,
});

/* Read a directory (without . or ..) */
static void prim_readDir(EvalState & state, const PosIdx pos, Value * * args, Value & v)
{
    auto path = realisePath(state, pos, *args[0]);

    // Retrieve directory entries for all nodes in a directory.
    // This is similar to `getFileType` but is optimized to reduce system calls
    // on many systems.
    auto entries = path.readDirectory();
    auto attrs = state.buildBindings(entries.size());

    // If we hit unknown directory entry types we may need to fallback to
    // using `getFileType` on some systems.
    // In order to reduce system calls we make each lookup lazy by using
    // `builtins.readFileType` application.
    Value * readFileType = nullptr;

    for (auto & [name, type] : entries) {
        auto & attr = attrs.alloc(name);
        if (!type) {
            // Some filesystems or operating systems may not be able to return
            // detailed node info quickly in this case we produce a thunk to
            // query the file type lazily.
            auto epath = state.allocValue();
            epath->mkPath(path + name);
            if (!readFileType)
                readFileType = &state.getBuiltin("readFileType");
            attr.mkApp(readFileType, epath);
        } else {
            // This branch of the conditional is much more likely.
            // Here we just stringize the directory entry type.
            attr.mkString(fileTypeToString(*type));
        }
    }

    v.mkAttrs(attrs);
}

static RegisterPrimOp primop_readDir({
    .name = "__readDir",
    .args = {"path"},
    .doc = R"(
      Return the contents of the directory *path* as a set mapping
      directory entries to the corresponding file type. For instance, if
      directory `A` contains a regular file `B` and another directory
      `C`, then `builtins.readDir ./A` will return the set

      ```nix
      { B = "regular"; C = "directory"; }
      ```

      The possible values for the file type are `"regular"`,
      `"directory"`, `"symlink"` and `"unknown"`.
    )",
    .fun = prim_readDir,
});

/* Extend single element string context with another output. */
static void prim_outputOf(EvalState & state, const PosIdx pos, Value * * args, Value & v)
{
    SingleDerivedPath drvPath = state.coerceToSingleDerivedPath(pos, *args[0], "while evaluating the first argument to builtins.outputOf");

    OutputNameView outputName = state.forceStringNoCtx(*args[1], pos, "while evaluating the second argument to builtins.outputOf");

    state.mkSingleDerivedPathString(
        SingleDerivedPath::Built {
            .drvPath = make_ref<SingleDerivedPath>(drvPath),
            .output = std::string { outputName },
        },
        v);
}

static RegisterPrimOp primop_outputOf({
    .name = "__outputOf",
    .args = {"derivation-reference", "output-name"},
    .doc = R"(
      Return the output path of a derivation, literally or using a placeholder if needed.

      If the derivation has a statically-known output path (i.e. the derivation output is input-addressed, or fixed content-addresed), the output path will just be returned.
      But if the derivation is content-addressed or if the derivation is itself not-statically produced (i.e. is the output of another derivation), a placeholder will be returned instead.

      *`derivation reference`* must be a string that may contain a regular store path to a derivation, or may be a placeholder reference. If the derivation is produced by a derivation, you must explicitly select `drv.outPath`.
      This primop can be chained arbitrarily deeply.
      For instance,
      ```nix
      builtins.outputOf
        (builtins.outputOf myDrv "out)
        "out"
      ```
      will return a placeholder for the output of the output of `myDrv`.

      This primop corresponds to the `^` sigil for derivable paths, e.g. as part of installable syntax on the command line.
    )",
    .fun = prim_outputOf,
    .experimentalFeature = Xp::DynamicDerivations,
});

/*************************************************************
 * Creating files
 *************************************************************/


/* Convert the argument (which can be any Nix expression) to an XML
   representation returned in a string.  Not all Nix expressions can
   be sensibly or completely represented (e.g., functions). */
static void prim_toXML(EvalState & state, const PosIdx pos, Value * * args, Value & v)
{
    std::ostringstream out;
    NixStringContext context;
    printValueAsXML(state, true, false, *args[0], out, context, pos);
    v.mkString(out.str(), context);
}

static RegisterPrimOp primop_toXML({
    .name = "__toXML",
    .args = {"e"},
    .doc = R"(
      Return a string containing an XML representation of *e*. The main
      application for `toXML` is to communicate information with the
      builder in a more structured format than plain environment
      variables.

      Here is an example where this is the case:

      ```nix
      { stdenv, fetchurl, libxslt, jira, uberwiki }:

      stdenv.mkDerivation (rec {
        name = "web-server";

        buildInputs = [ libxslt ];

        builder = builtins.toFile "builder.sh" "
          source $stdenv/setup
          mkdir $out
          echo "$servlets" | xsltproc ${stylesheet} - > $out/server-conf.xml ①
        ";

        stylesheet = builtins.toFile "stylesheet.xsl" ②
         "<?xml version='1.0' encoding='UTF-8'?>
          <xsl:stylesheet xmlns:xsl='http://www.w3.org/1999/XSL/Transform' version='1.0'>
            <xsl:template match='/'>
              <Configure>
                <xsl:for-each select='/expr/list/attrs'>
                  <Call name='addWebApplication'>
                    <Arg><xsl:value-of select=\"attr[@name = 'path']/string/@value\" /></Arg>
                    <Arg><xsl:value-of select=\"attr[@name = 'war']/path/@value\" /></Arg>
                  </Call>
                </xsl:for-each>
              </Configure>
            </xsl:template>
          </xsl:stylesheet>
        ";

        servlets = builtins.toXML [ ③
          { path = "/bugtracker"; war = jira + "/lib/atlassian-jira.war"; }
          { path = "/wiki"; war = uberwiki + "/uberwiki.war"; }
        ];
      })
      ```

      The builder is supposed to generate the configuration file for a
      [Jetty servlet container](http://jetty.mortbay.org/). A servlet
      container contains a number of servlets (`*.war` files) each
      exported under a specific URI prefix. So the servlet configuration
      is a list of sets containing the `path` and `war` of the servlet
      (①). This kind of information is difficult to communicate with the
      normal method of passing information through an environment
      variable, which just concatenates everything together into a
      string (which might just work in this case, but wouldn’t work if
      fields are optional or contain lists themselves). Instead the Nix
      expression is converted to an XML representation with `toXML`,
      which is unambiguous and can easily be processed with the
      appropriate tools. For instance, in the example an XSLT stylesheet
      (at point ②) is applied to it (at point ①) to generate the XML
      configuration file for the Jetty server. The XML representation
      produced at point ③ by `toXML` is as follows:

      ```xml
      <?xml version='1.0' encoding='utf-8'?>
      <expr>
        <list>
          <attrs>
            <attr name="path">
              <string value="/bugtracker" />
            </attr>
            <attr name="war">
              <path value="/nix/store/d1jh9pasa7k2...-jira/lib/atlassian-jira.war" />
            </attr>
          </attrs>
          <attrs>
            <attr name="path">
              <string value="/wiki" />
            </attr>
            <attr name="war">
              <path value="/nix/store/y6423b1yi4sx...-uberwiki/uberwiki.war" />
            </attr>
          </attrs>
        </list>
      </expr>
      ```

      Note that we used the `toFile` built-in to write the builder and
      the stylesheet “inline” in the Nix expression. The path of the
      stylesheet is spliced into the builder using the syntax `xsltproc
      ${stylesheet}`.
    )",
    .fun = prim_toXML,
});

/* Convert the argument (which can be any Nix expression) to a JSON
   string.  Not all Nix expressions can be sensibly or completely
   represented (e.g., functions). */
static void prim_toJSON(EvalState & state, const PosIdx pos, Value * * args, Value & v)
{
    std::ostringstream out;
    NixStringContext context;
    printValueAsJSON(state, true, *args[0], pos, out, context);
    v.mkString(out.str(), context);
}

static RegisterPrimOp primop_toJSON({
    .name = "__toJSON",
    .args = {"e"},
    .doc = R"(
      Return a string containing a JSON representation of *e*. Strings,
      integers, floats, booleans, nulls and lists are mapped to their JSON
      equivalents. Sets (except derivations) are represented as objects.
      Derivations are translated to a JSON string containing the
      derivation’s output path. Paths are copied to the store and
      represented as a JSON string of the resulting store path.
    )",
    .fun = prim_toJSON,
});

/* Parse a JSON string to a value. */
static void prim_fromJSON(EvalState & state, const PosIdx pos, Value * * args, Value & v)
{
    auto s = state.forceStringNoCtx(*args[0], pos, "while evaluating the first argument passed to builtins.fromJSON");
    try {
        parseJSON(state, s, v);
    } catch (JSONParseError &e) {
        e.addTrace(state.positions[pos], "while decoding a JSON string");
        throw;
    }
}

static RegisterPrimOp primop_fromJSON({
    .name = "__fromJSON",
    .args = {"e"},
    .doc = R"(
      Convert a JSON string to a Nix value. For example,

      ```nix
      builtins.fromJSON ''{"x": [1, 2, 3], "y": null}''
      ```

      returns the value `{ x = [ 1 2 3 ]; y = null; }`.
    )",
    .fun = prim_fromJSON,
});

/* Store a string in the Nix store as a source file that can be used
   as an input by derivations. */
static void prim_toFile(EvalState & state, const PosIdx pos, Value * * args, Value & v)
{
    NixStringContext context;
    std::string name(state.forceStringNoCtx(*args[0], pos, "while evaluating the first argument passed to builtins.toFile"));
    std::string contents(state.forceString(*args[1], context, pos, "while evaluating the second argument passed to builtins.toFile"));

    StorePathSet refs;

    for (auto c : context) {
        if (auto p = std::get_if<NixStringContextElem::Opaque>(&c.raw))
            refs.insert(p->path);
        else
            state.debugThrowLastTrace(EvalError({
                .msg = hintfmt(
                    "in 'toFile': the file named '%1%' must not contain a reference "
                    "to a derivation but contains (%2%)",
                    name, c.to_string()),
                .errPos = state.positions[pos]
            }));
    }

    auto storePath = settings.readOnlyMode
        ? state.store->computeStorePathForText(name, contents, refs)
        : state.store->addTextToStore(name, contents, refs, state.repair);

    /* Note: we don't need to add `context' to the context of the
       result, since `storePath' itself has references to the paths
       used in args[1]. */

    /* Add the output of this to the allowed paths. */
    state.allowAndSetStorePathString(storePath, v);
}

static RegisterPrimOp primop_toFile({
    .name = "__toFile",
    .args = {"name", "s"},
    .doc = R"(
      Store the string *s* in a file in the Nix store and return its
      path.  The file has suffix *name*. This file can be used as an
      input to derivations. One application is to write builders
      “inline”. For instance, the following Nix expression combines the
      Nix expression for GNU Hello and its build script into one file:

      ```nix
      { stdenv, fetchurl, perl }:

      stdenv.mkDerivation {
        name = "hello-2.1.1";

        builder = builtins.toFile "builder.sh" "
          source $stdenv/setup

          PATH=$perl/bin:$PATH

          tar xvfz $src
          cd hello-*
          ./configure --prefix=$out
          make
          make install
        ";

        src = fetchurl {
          url = "http://ftp.nluug.nl/pub/gnu/hello/hello-2.1.1.tar.gz";
          sha256 = "1md7jsfd8pa45z73bz1kszpp01yw6x5ljkjk2hx7wl800any6465";
        };
        inherit perl;
      }
      ```

      It is even possible for one file to refer to another, e.g.,

      ```nix
      builder = let
        configFile = builtins.toFile "foo.conf" "
          # This is some dummy configuration file.
          ...
        ";
      in builtins.toFile "builder.sh" "
        source $stdenv/setup
        ...
        cp ${configFile} $out/etc/foo.conf
      ";
      ```

      Note that `${configFile}` is a
      [string interpolation](@docroot@/language/values.md#type-string), so the result of the
      expression `configFile`
      (i.e., a path like `/nix/store/m7p7jfny445k...-foo.conf`) will be
      spliced into the resulting string.

      It is however *not* allowed to have files mutually referring to each
      other, like so:

      ```nix
      let
        foo = builtins.toFile "foo" "...${bar}...";
        bar = builtins.toFile "bar" "...${foo}...";
      in foo
      ```

      This is not allowed because it would cause a cyclic dependency in
      the computation of the cryptographic hashes for `foo` and `bar`.

      It is also not possible to reference the result of a derivation. If
      you are using Nixpkgs, the `writeTextFile` function is able to do
      that.
    )",
    .fun = prim_toFile,
});

bool EvalState::callPathFilter(
    Value * filterFun,
    const SourcePath & path,
    std::string_view pathArg,
    PosIdx pos)
{
    auto st = path.lstat();

    /* Call the filter function.  The first argument is the path, the
       second is a string indicating the type of the file. */
    Value arg1;
    arg1.mkString(pathArg);

    Value arg2;
    // assert that type is not "unknown"
    arg2.mkString(fileTypeToString(st.type));

    Value * args []{&arg1, &arg2};
    Value res;
    callFunction(*filterFun, 2, args, res, pos);

    return forceBool(res, pos, "while evaluating the return value of the path filter function");
}

static void addPath(
    EvalState & state,
    const PosIdx pos,
    std::string_view name,
    const SourcePath & path,
    Value * filterFun,
    FileIngestionMethod method,
    const std::optional<Hash> expectedHash,
    Value & v,
    const NixStringContext & context)
{
    try {
        // FIXME
        #if 0
        // FIXME: handle CA derivation outputs (where path needs to
        // be rewritten to the actual output).
        auto rewrites = state.realiseContext(context);
        path = state.toRealPath(rewriteStrings(path, rewrites), context);
        #endif

        StorePathSet refs;

        // FIXME
        #if 0
        if (state.store->isInStore(path)) {
            try {
                auto [storePath, subPath] = state.store->toStorePath(path);
                // FIXME: we should scanForReferences on the path before adding it
                refs = state.store->queryPathInfo(storePath)->references;
                path = state.store->toRealPath(storePath) + subPath;
            } catch (Error &) { // FIXME: should be InvalidPathError
            }
        }
        #endif

        std::unique_ptr<PathFilter> filter;
        if (filterFun)
            filter = std::make_unique<PathFilter>([&](const Path & p) {
                auto p2 = CanonPath(p);
                return state.callPathFilter(filterFun, {path.accessor, p2}, p2.abs(), pos);
            });

        std::optional<StorePath> expectedStorePath;
        if (expectedHash)
            expectedStorePath = state.store->makeFixedOutputPath(name, FixedOutputInfo {
                .method = method,
                .hash = *expectedHash,
                .references = {},
            });

        // FIXME: instead of a store path, we could return a
        // SourcePath that applies the filter lazily and copies to the
        // store on-demand.

        if (!expectedHash || !state.store->isValidPath(*expectedStorePath)) {
            auto dstPath = path.fetchToStore(state.store, name, method, filter.get(), state.repair);
            if (expectedHash && expectedStorePath != dstPath)
                state.debugThrowLastTrace(Error("store path mismatch in (possibly filtered) path added from '%s'", path));
            state.allowAndSetStorePathString(dstPath, v);
        } else
            state.allowAndSetStorePathString(*expectedStorePath, v);
    } catch (Error & e) {
        e.addTrace(state.positions[pos], "while adding path '%s'", path);
        throw;
    }
}


static void prim_filterSource(EvalState & state, const PosIdx pos, Value * * args, Value & v)
{
    NixStringContext context;
    auto path = state.coerceToPath(pos, *args[1], context,
        "while evaluating the second argument (the path to filter) passed to 'builtins.filterSource'");
    state.forceFunction(*args[0], pos, "while evaluating the first argument passed to builtins.filterSource");

    addPath(state, pos, path.baseName(), path, args[0], FileIngestionMethod::Recursive, std::nullopt, v, context);
}

static RegisterPrimOp primop_filterSource({
    .name = "__filterSource",
    .args = {"e1", "e2"},
    .doc = R"(
      > **Warning**
      >
      > `filterSource` should not be used to filter store paths. Since
      > `filterSource` uses the name of the input directory while naming
      > the output directory, doing so will produce a directory name in
      > the form of `<hash2>-<hash>-<name>`, where `<hash>-<name>` is
      > the name of the input directory. Since `<hash>` depends on the
      > unfiltered directory, the name of the output directory will
      > indirectly depend on files that are filtered out by the
      > function. This will trigger a rebuild even when a filtered out
      > file is changed. Use `builtins.path` instead, which allows
      > specifying the name of the output directory.

      This function allows you to copy sources into the Nix store while
      filtering certain files. For instance, suppose that you want to use
      the directory `source-dir` as an input to a Nix expression, e.g.

      ```nix
      stdenv.mkDerivation {
        ...
        src = ./source-dir;
      }
      ```

      However, if `source-dir` is a Subversion working copy, then all
      those annoying `.svn` subdirectories will also be copied to the
      store. Worse, the contents of those directories may change a lot,
      causing lots of spurious rebuilds. With `filterSource` you can
      filter out the `.svn` directories:

      ```nix
      src = builtins.filterSource
        (path: type: type != "directory" || baseNameOf path != ".svn")
        ./source-dir;
      ```

      Thus, the first argument *e1* must be a predicate function that is
      called for each regular file, directory or symlink in the source
      tree *e2*. If the function returns `true`, the file is copied to the
      Nix store, otherwise it is omitted. The function is called with two
      arguments. The first is the full path of the file. The second is a
      string that identifies the type of the file, which is either
      `"regular"`, `"directory"`, `"symlink"` or `"unknown"` (for other
      kinds of files such as device nodes or fifos — but note that those
      cannot be copied to the Nix store, so if the predicate returns
      `true` for them, the copy will fail). If you exclude a directory,
      the entire corresponding subtree of *e2* will be excluded.
    )",
    .fun = prim_filterSource,
});

static void prim_path(EvalState & state, const PosIdx pos, Value * * args, Value & v)
{
    std::optional<SourcePath> path;
    std::string name;
    Value * filterFun = nullptr;
    auto method = FileIngestionMethod::Recursive;
    std::optional<Hash> expectedHash;
    NixStringContext context;

    state.forceAttrs(*args[0], pos, "while evaluating the argument passed to 'builtins.path'");

    state.forceAttrs(*args[0], pos, "while evaluating the argument passed to 'builtins.path'");

    for (auto & attr : *args[0]->attrs) {
        auto n = state.symbols[attr.name];
        if (n == "path")
            path.emplace(state.coerceToPath(attr.pos, *attr.value, context, "while evaluating the 'path' attribute passed to 'builtins.path'"));
        else if (attr.name == state.sName)
            name = state.forceStringNoCtx(*attr.value, attr.pos, "while evaluating the `name` attribute passed to builtins.path");
        else if (n == "filter")
            state.forceFunction(*(filterFun = attr.value), attr.pos, "while evaluating the `filter` parameter passed to builtins.path");
        else if (n == "recursive")
            method = FileIngestionMethod { state.forceBool(*attr.value, attr.pos, "while evaluating the `recursive` attribute passed to builtins.path") };
        else if (n == "sha256")
            expectedHash = newHashAllowEmpty(state.forceStringNoCtx(*attr.value, attr.pos, "while evaluating the `sha256` attribute passed to builtins.path"), htSHA256);
        else
            state.debugThrowLastTrace(EvalError({
                .msg = hintfmt("unsupported argument '%1%' to 'addPath'", state.symbols[attr.name]),
                .errPos = state.positions[attr.pos]
            }));
    }
    if (!path)
        state.debugThrowLastTrace(EvalError({
            .msg = hintfmt("missing required 'path' attribute in the first argument to builtins.path"),
            .errPos = state.positions[pos]
        }));
    if (name.empty())
        name = path->baseName();

    addPath(state, pos, name, *path, filterFun, method, expectedHash, v, context);
}

static RegisterPrimOp primop_path({
    .name = "__path",
    .args = {"args"},
    .doc = R"(
      An enrichment of the built-in path type, based on the attributes
      present in *args*. All are optional except `path`:

        - path\
          The underlying path.

        - name\
          The name of the path when added to the store. This can used to
          reference paths that have nix-illegal characters in their names,
          like `@`.

        - filter\
          A function of the type expected by `builtins.filterSource`,
          with the same semantics.

        - recursive\
          When `false`, when `path` is added to the store it is with a
          flat hash, rather than a hash of the NAR serialization of the
          file. Thus, `path` must refer to a regular file, not a
          directory. This allows similar behavior to `fetchurl`. Defaults
          to `true`.

        - sha256\
          When provided, this is the expected hash of the file at the
          path. Evaluation will fail if the hash is incorrect, and
          providing a hash allows `builtins.path` to be used even when the
          `pure-eval` nix config option is on.
    )",
    .fun = prim_path,
});


/*************************************************************
 * Sets
 *************************************************************/


/* Return the names of the attributes in a set as a sorted list of
   strings. */
static void prim_attrNames(EvalState & state, const PosIdx pos, Value * * args, Value & v)
{
    state.forceAttrs(*args[0], pos, "while evaluating the argument passed to builtins.attrNames");

    state.mkList(v, args[0]->attrs->size());

    size_t n = 0;
    for (auto & i : *args[0]->attrs)
        (v.listElems()[n++] = state.allocValue())->mkString(state.symbols[i.name]);

    std::sort(v.listElems(), v.listElems() + n,
              [](Value * v1, Value * v2) { return v1->string_view().compare(v2->string_view()) < 0; });
}

static RegisterPrimOp primop_attrNames({
    .name = "__attrNames",
    .args = {"set"},
    .doc = R"(
      Return the names of the attributes in the set *set* in an
      alphabetically sorted list. For instance, `builtins.attrNames { y
      = 1; x = "foo"; }` evaluates to `[ "x" "y" ]`.
    )",
    .fun = prim_attrNames,
});

/* Return the values of the attributes in a set as a list, in the same
   order as attrNames. */
static void prim_attrValues(EvalState & state, const PosIdx pos, Value * * args, Value & v)
{
    state.forceAttrs(*args[0], pos, "while evaluating the argument passed to builtins.attrValues");

    state.mkList(v, args[0]->attrs->size());

    unsigned int n = 0;
    for (auto & i : *args[0]->attrs)
        v.listElems()[n++] = (Value *) &i;

    std::sort(v.listElems(), v.listElems() + n,
        [&](Value * v1, Value * v2) {
            std::string_view s1 = state.symbols[((Attr *) v1)->name],
                s2 = state.symbols[((Attr *) v2)->name];
            return s1 < s2;
        });

    for (unsigned int i = 0; i < n; ++i)
        v.listElems()[i] = ((Attr *) v.listElems()[i])->value;
}

static RegisterPrimOp primop_attrValues({
    .name = "__attrValues",
    .args = {"set"},
    .doc = R"(
      Return the values of the attributes in the set *set* in the order
      corresponding to the sorted attribute names.
    )",
    .fun = prim_attrValues,
});

/* Dynamic version of the `.' operator. */
void prim_getAttr(EvalState & state, const PosIdx pos, Value * * args, Value & v)
{
    auto attr = state.forceStringNoCtx(*args[0], pos, "while evaluating the first argument passed to builtins.getAttr");
    state.forceAttrs(*args[1], pos, "while evaluating the second argument passed to builtins.getAttr");
    Bindings::iterator i = getAttr(
        state,
        state.symbols.create(attr),
        args[1]->attrs,
        "in the attribute set under consideration"
    );
    // !!! add to stack trace?
    if (state.countCalls && i->pos) state.attrSelects[i->pos]++;
    state.forceValue(*i->value, pos);
    v = *i->value;
}

static RegisterPrimOp primop_getAttr({
    .name = "__getAttr",
    .args = {"s", "set"},
    .doc = R"(
      `getAttr` returns the attribute named *s* from *set*. Evaluation
      aborts if the attribute doesn’t exist. This is a dynamic version of
      the `.` operator, since *s* is an expression rather than an
      identifier.
    )",
    .fun = prim_getAttr,
});

/* Return position information of the specified attribute. */
static void prim_unsafeGetAttrPos(EvalState & state, const PosIdx pos, Value * * args, Value & v)
{
    auto attr = state.forceStringNoCtx(*args[0], pos, "while evaluating the first argument passed to builtins.unsafeGetAttrPos");
    state.forceAttrs(*args[1], pos, "while evaluating the second argument passed to builtins.unsafeGetAttrPos");
    Bindings::iterator i = args[1]->attrs->find(state.symbols.create(attr));
    if (i == args[1]->attrs->end())
        v.mkNull();
    else
        state.mkPos(v, i->pos);
}

static RegisterPrimOp primop_unsafeGetAttrPos(PrimOp {
    .name = "__unsafeGetAttrPos",
    .arity = 2,
    .fun = prim_unsafeGetAttrPos,
});

/* Dynamic version of the `?' operator. */
static void prim_hasAttr(EvalState & state, const PosIdx pos, Value * * args, Value & v)
{
    auto attr = state.forceStringNoCtx(*args[0], pos, "while evaluating the first argument passed to builtins.hasAttr");
    state.forceAttrs(*args[1], pos, "while evaluating the second argument passed to builtins.hasAttr");
    v.mkBool(args[1]->attrs->find(state.symbols.create(attr)) != args[1]->attrs->end());
}

static RegisterPrimOp primop_hasAttr({
    .name = "__hasAttr",
    .args = {"s", "set"},
    .doc = R"(
      `hasAttr` returns `true` if *set* has an attribute named *s*, and
      `false` otherwise. This is a dynamic version of the `?` operator,
      since *s* is an expression rather than an identifier.
    )",
    .fun = prim_hasAttr,
});

/* Determine whether the argument is a set. */
static void prim_isAttrs(EvalState & state, const PosIdx pos, Value * * args, Value & v)
{
    state.forceValue(*args[0], pos);
    v.mkBool(args[0]->type() == nAttrs);
}

static RegisterPrimOp primop_isAttrs({
    .name = "__isAttrs",
    .args = {"e"},
    .doc = R"(
      Return `true` if *e* evaluates to a set, and `false` otherwise.
    )",
    .fun = prim_isAttrs,
});

static void prim_removeAttrs(EvalState & state, const PosIdx pos, Value * * args, Value & v)
{
    state.forceAttrs(*args[0], pos, "while evaluating the first argument passed to builtins.removeAttrs");
    state.forceList(*args[1], pos, "while evaluating the second argument passed to builtins.removeAttrs");

    /* Get the attribute names to be removed.
       We keep them as Attrs instead of Symbols so std::set_difference
       can be used to remove them from attrs[0]. */
    boost::container::small_vector<Attr, 64> names;
    names.reserve(args[1]->listSize());
    for (auto elem : args[1]->listItems()) {
        state.forceStringNoCtx(*elem, pos, "while evaluating the values of the second argument passed to builtins.removeAttrs");
        names.emplace_back(state.symbols.create(elem->string_view()), nullptr);
    }
    std::sort(names.begin(), names.end());

    /* Copy all attributes not in that set.  Note that we don't need
       to sort v.attrs because it's a subset of an already sorted
       vector. */
    auto attrs = state.buildBindings(args[0]->attrs->size());
    std::set_difference(
        args[0]->attrs->begin(), args[0]->attrs->end(),
        names.begin(), names.end(),
        std::back_inserter(attrs));
    v.mkAttrs(attrs.alreadySorted());
}

static RegisterPrimOp primop_removeAttrs({
    .name = "removeAttrs",
    .args = {"set", "list"},
    .doc = R"(
      Remove the attributes listed in *list* from *set*. The attributes
      don’t have to exist in *set*. For instance,

      ```nix
      removeAttrs { x = 1; y = 2; z = 3; } [ "a" "x" "z" ]
      ```

      evaluates to `{ y = 2; }`.
    )",
    .fun = prim_removeAttrs,
});

/* Builds a set from a list specifying (name, value) pairs.  To be
   precise, a list [{name = "name1"; value = value1;} ... {name =
   "nameN"; value = valueN;}] is transformed to {name1 = value1;
   ... nameN = valueN;}.  In case of duplicate occurrences of the same
   name, the first takes precedence. */
static void prim_listToAttrs(EvalState & state, const PosIdx pos, Value * * args, Value & v)
{
    state.forceList(*args[0], pos, "while evaluating the argument passed to builtins.listToAttrs");

    auto attrs = state.buildBindings(args[0]->listSize());

    std::set<Symbol> seen;

    for (auto v2 : args[0]->listItems()) {
        state.forceAttrs(*v2, pos, "while evaluating an element of the list passed to builtins.listToAttrs");

        Bindings::iterator j = getAttr(state, state.sName, v2->attrs, "in a {name=...; value=...;} pair");

        auto name = state.forceStringNoCtx(*j->value, j->pos, "while evaluating the `name` attribute of an element of the list passed to builtins.listToAttrs");

        auto sym = state.symbols.create(name);
        if (seen.insert(sym).second) {
            Bindings::iterator j2 = getAttr(state, state.sValue, v2->attrs, "in a {name=...; value=...;} pair");
            attrs.insert(sym, j2->value, j2->pos);
        }
    }

    v.mkAttrs(attrs);
}

static RegisterPrimOp primop_listToAttrs({
    .name = "__listToAttrs",
    .args = {"e"},
    .doc = R"(
      Construct a set from a list specifying the names and values of each
      attribute. Each element of the list should be a set consisting of a
      string-valued attribute `name` specifying the name of the attribute,
      and an attribute `value` specifying its value.

      In case of duplicate occurrences of the same name, the first
      takes precedence.

      Example:

      ```nix
      builtins.listToAttrs
        [ { name = "foo"; value = 123; }
          { name = "bar"; value = 456; }
          { name = "bar"; value = 420; }
        ]
      ```

      evaluates to

      ```nix
      { foo = 123; bar = 456; }
      ```
    )",
    .fun = prim_listToAttrs,
});

static void prim_intersectAttrs(EvalState & state, const PosIdx pos, Value * * args, Value & v)
{
    state.forceAttrs(*args[0], pos, "while evaluating the first argument passed to builtins.intersectAttrs");
    state.forceAttrs(*args[1], pos, "while evaluating the second argument passed to builtins.intersectAttrs");

    Bindings &left = *args[0]->attrs;
    Bindings &right = *args[1]->attrs;

    auto attrs = state.buildBindings(std::min(left.size(), right.size()));

    // The current implementation has good asymptotic complexity and is reasonably
    // simple. Further optimization may be possible, but does not seem productive,
    // considering the state of eval performance in 2022.
    //
    // I have looked for reusable and/or standard solutions and these are my
    // findings:
    //
    // STL
    // ===
    // std::set_intersection is not suitable, as it only performs a simultaneous
    // linear scan; not taking advantage of random access. This is O(n + m), so
    // linear in the largest set, which is not acceptable for callPackage in Nixpkgs.
    //
    // Simultaneous scan, with alternating simple binary search
    // ===
    // One alternative algorithm scans the attrsets simultaneously, jumping
    // forward using `lower_bound` in case of inequality. This should perform
    // well on very similar sets, having a local and predictable access pattern.
    // On dissimilar sets, it seems to need more comparisons than the current
    // algorithm, as few consecutive attrs match. `lower_bound` could take
    // advantage of the decreasing remaining search space, but this causes
    // the medians to move, which can mean that they don't stay in the cache
    // like they would with the current naive `find`.
    //
    // Double binary search
    // ===
    // The optimal algorithm may be "Double binary search", which doesn't
    // scan at all, but rather divides both sets simultaneously.
    // See "Fast Intersection Algorithms for Sorted Sequences" by Baeza-Yates et al.
    // https://cs.uwaterloo.ca/~ajsaling/papers/intersection_alg_app10.pdf
    // The only downsides I can think of are not having a linear access pattern
    // for similar sets, and having to maintain a more intricate algorithm.
    //
    // Adaptive
    // ===
    // Finally one could run try a simultaneous scan, count misses and fall back
    // to double binary search when the counter hit some threshold and/or ratio.

    if (left.size() < right.size()) {
        for (auto & l : left) {
            Bindings::iterator r = right.find(l.name);
            if (r != right.end())
                attrs.insert(*r);
        }
    }
    else {
        for (auto & r : right) {
            Bindings::iterator l = left.find(r.name);
            if (l != left.end())
                attrs.insert(r);
        }
    }

    v.mkAttrs(attrs.alreadySorted());
}

static RegisterPrimOp primop_intersectAttrs({
    .name = "__intersectAttrs",
    .args = {"e1", "e2"},
    .doc = R"(
      Return a set consisting of the attributes in the set *e2* which have the
      same name as some attribute in *e1*.

      Performs in O(*n* log *m*) where *n* is the size of the smaller set and *m* the larger set's size.
    )",
    .fun = prim_intersectAttrs,
});

static void prim_catAttrs(EvalState & state, const PosIdx pos, Value * * args, Value & v)
{
    auto attrName = state.symbols.create(state.forceStringNoCtx(*args[0], pos, "while evaluating the first argument passed to builtins.catAttrs"));
    state.forceList(*args[1], pos, "while evaluating the second argument passed to builtins.catAttrs");

    Value * res[args[1]->listSize()];
    unsigned int found = 0;

    for (auto v2 : args[1]->listItems()) {
        state.forceAttrs(*v2, pos, "while evaluating an element in the list passed as second argument to builtins.catAttrs");
        Bindings::iterator i = v2->attrs->find(attrName);
        if (i != v2->attrs->end())
            res[found++] = i->value;
    }

    state.mkList(v, found);
    for (unsigned int n = 0; n < found; ++n)
        v.listElems()[n] = res[n];
}

static RegisterPrimOp primop_catAttrs({
    .name = "__catAttrs",
    .args = {"attr", "list"},
    .doc = R"(
      Collect each attribute named *attr* from a list of attribute
      sets.  Attrsets that don't contain the named attribute are
      ignored. For example,

      ```nix
      builtins.catAttrs "a" [{a = 1;} {b = 0;} {a = 2;}]
      ```

      evaluates to `[1 2]`.
    )",
    .fun = prim_catAttrs,
});

static void prim_functionArgs(EvalState & state, const PosIdx pos, Value * * args, Value & v)
{
    state.forceValue(*args[0], pos);
    if (args[0]->isPrimOpApp() || args[0]->isPrimOp()) {
        v.mkAttrs(&state.emptyBindings);
        return;
    }
    if (!args[0]->isLambda())
        state.debugThrowLastTrace(TypeError({
            .msg = hintfmt("'functionArgs' requires a function"),
            .errPos = state.positions[pos]
        }));

    if (!args[0]->lambda.fun->hasFormals()) {
        v.mkAttrs(&state.emptyBindings);
        return;
    }

    auto attrs = state.buildBindings(args[0]->lambda.fun->formals->formals.size());
    for (auto & i : args[0]->lambda.fun->formals->formals)
        // !!! should optimise booleans (allocate only once)
        attrs.alloc(i.name, i.pos).mkBool(i.def);
    v.mkAttrs(attrs);
}

static RegisterPrimOp primop_functionArgs({
    .name = "__functionArgs",
    .args = {"f"},
    .doc = R"(
      Return a set containing the names of the formal arguments expected
      by the function *f*. The value of each attribute is a Boolean
      denoting whether the corresponding argument has a default value. For
      instance, `functionArgs ({ x, y ? 123}: ...) = { x = false; y =
      true; }`.

      "Formal argument" here refers to the attributes pattern-matched by
      the function. Plain lambdas are not included, e.g. `functionArgs (x:
      ...) = { }`.
    )",
    .fun = prim_functionArgs,
});

/*  */
static void prim_mapAttrs(EvalState & state, const PosIdx pos, Value * * args, Value & v)
{
    state.forceAttrs(*args[1], pos, "while evaluating the second argument passed to builtins.mapAttrs");

    auto attrs = state.buildBindings(args[1]->attrs->size());

    for (auto & i : *args[1]->attrs) {
        Value * vName = state.allocValue();
        Value * vFun2 = state.allocValue();
        vName->mkString(state.symbols[i.name]);
        vFun2->mkApp(args[0], vName);
        attrs.alloc(i.name).mkApp(vFun2, i.value);
    }

    v.mkAttrs(attrs.alreadySorted());
}

static RegisterPrimOp primop_mapAttrs({
    .name = "__mapAttrs",
    .args = {"f", "attrset"},
    .doc = R"(
      Apply function *f* to every element of *attrset*. For example,

      ```nix
      builtins.mapAttrs (name: value: value * 10) { a = 1; b = 2; }
      ```

      evaluates to `{ a = 10; b = 20; }`.
    )",
    .fun = prim_mapAttrs,
});

static void prim_zipAttrsWith(EvalState & state, const PosIdx pos, Value * * args, Value & v)
{
    // we will first count how many values are present for each given key.
    // we then allocate a single attrset and pre-populate it with lists of
    // appropriate sizes, stash the pointers to the list elements of each,
    // and populate the lists. after that we replace the list in the every
    // attribute with the merge function application. this way we need not
    // use (slightly slower) temporary storage the GC does not know about.

    std::map<Symbol, std::pair<size_t, Value * *>> attrsSeen;

    state.forceFunction(*args[0], pos, "while evaluating the first argument passed to builtins.zipAttrsWith");
    state.forceList(*args[1], pos, "while evaluating the second argument passed to builtins.zipAttrsWith");
    const auto listSize = args[1]->listSize();
    const auto listElems = args[1]->listElems();

    for (unsigned int n = 0; n < listSize; ++n) {
        Value * vElem = listElems[n];
        state.forceAttrs(*vElem, noPos, "while evaluating a value of the list passed as second argument to builtins.zipAttrsWith");
        for (auto & attr : *vElem->attrs)
            attrsSeen[attr.name].first++;
    }

    auto attrs = state.buildBindings(attrsSeen.size());
    for (auto & [sym, elem] : attrsSeen) {
        auto & list = attrs.alloc(sym);
        state.mkList(list, elem.first);
        elem.second = list.listElems();
    }
    v.mkAttrs(attrs.alreadySorted());

    for (unsigned int n = 0; n < listSize; ++n) {
        Value * vElem = listElems[n];
        for (auto & attr : *vElem->attrs)
            *attrsSeen[attr.name].second++ = attr.value;
    }

    for (auto & attr : *v.attrs) {
        auto name = state.allocValue();
        name->mkString(state.symbols[attr.name]);
        auto call1 = state.allocValue();
        call1->mkApp(args[0], name);
        auto call2 = state.allocValue();
        call2->mkApp(call1, attr.value);
        attr.value = call2;
    }
}

static RegisterPrimOp primop_zipAttrsWith({
    .name = "__zipAttrsWith",
    .args = {"f", "list"},
    .doc = R"(
      Transpose a list of attribute sets into an attribute set of lists,
      then apply `mapAttrs`.

      `f` receives two arguments: the attribute name and a non-empty
      list of all values encountered for that attribute name.

      The result is an attribute set where the attribute names are the
      union of the attribute names in each element of `list`. The attribute
      values are the return values of `f`.

      ```nix
      builtins.zipAttrsWith
        (name: values: { inherit name values; })
        [ { a = "x"; } { a = "y"; b = "z"; } ]
      ```

      evaluates to

      ```
      {
        a = { name = "a"; values = [ "x" "y" ]; };
        b = { name = "b"; values = [ "z" ]; };
      }
      ```
    )",
    .fun = prim_zipAttrsWith,
});


/*************************************************************
 * Lists
 *************************************************************/


/* Determine whether the argument is a list. */
static void prim_isList(EvalState & state, const PosIdx pos, Value * * args, Value & v)
{
    state.forceValue(*args[0], pos);
    v.mkBool(args[0]->type() == nList);
}

static RegisterPrimOp primop_isList({
    .name = "__isList",
    .args = {"e"},
    .doc = R"(
      Return `true` if *e* evaluates to a list, and `false` otherwise.
    )",
    .fun = prim_isList,
});

static void elemAt(EvalState & state, const PosIdx pos, Value & list, int n, Value & v)
{
    state.forceList(list, pos, "while evaluating the first argument passed to builtins.elemAt");
    if (n < 0 || (unsigned int) n >= list.listSize())
        state.debugThrowLastTrace(Error({
            .msg = hintfmt("list index %1% is out of bounds", n),
            .errPos = state.positions[pos]
        }));
    state.forceValue(*list.listElems()[n], pos);
    v = *list.listElems()[n];
}

/* Return the n-1'th element of a list. */
static void prim_elemAt(EvalState & state, const PosIdx pos, Value * * args, Value & v)
{
    elemAt(state, pos, *args[0], state.forceInt(*args[1], pos, "while evaluating the second argument passed to builtins.elemAt"), v);
}

static RegisterPrimOp primop_elemAt({
    .name = "__elemAt",
    .args = {"xs", "n"},
    .doc = R"(
      Return element *n* from the list *xs*. Elements are counted starting
      from 0. A fatal error occurs if the index is out of bounds.
    )",
    .fun = prim_elemAt,
});

/* Return the first element of a list. */
static void prim_head(EvalState & state, const PosIdx pos, Value * * args, Value & v)
{
    elemAt(state, pos, *args[0], 0, v);
}

static RegisterPrimOp primop_head({
    .name = "__head",
    .args = {"list"},
    .doc = R"(
      Return the first element of a list; abort evaluation if the argument
      isn’t a list or is an empty list. You can test whether a list is
      empty by comparing it with `[]`.
    )",
    .fun = prim_head,
});

/* Return a list consisting of everything but the first element of
   a list.  Warning: this function takes O(n) time, so you probably
   don't want to use it!  */
static void prim_tail(EvalState & state, const PosIdx pos, Value * * args, Value & v)
{
    state.forceList(*args[0], pos, "while evaluating the first argument passed to builtins.tail");
    if (args[0]->listSize() == 0)
        state.debugThrowLastTrace(Error({
            .msg = hintfmt("'tail' called on an empty list"),
            .errPos = state.positions[pos]
        }));

    state.mkList(v, args[0]->listSize() - 1);
    for (unsigned int n = 0; n < v.listSize(); ++n)
        v.listElems()[n] = args[0]->listElems()[n + 1];
}

static RegisterPrimOp primop_tail({
    .name = "__tail",
    .args = {"list"},
    .doc = R"(
      Return the list without its first item; abort evaluation if
      the argument isn’t a list or is an empty list.

      > **Warning**
      >
      > This function should generally be avoided since it's inefficient:
      > unlike Haskell's `tail`, it takes O(n) time, so recursing over a
      > list by repeatedly calling `tail` takes O(n^2) time.
    )",
    .fun = prim_tail,
});

/* Apply a function to every element of a list. */
static void prim_map(EvalState & state, const PosIdx pos, Value * * args, Value & v)
{
    state.forceList(*args[1], pos, "while evaluating the second argument passed to builtins.map");

    if (args[1]->listSize() == 0) {
        v = *args[1];
        return;
    }

    state.forceFunction(*args[0], pos, "while evaluating the first argument passed to builtins.map");

    state.mkList(v, args[1]->listSize());
    for (unsigned int n = 0; n < v.listSize(); ++n)
        (v.listElems()[n] = state.allocValue())->mkApp(
            args[0], args[1]->listElems()[n]);
}

static RegisterPrimOp primop_map({
    .name = "map",
    .args = {"f", "list"},
    .doc = R"(
      Apply the function *f* to each element in the list *list*. For
      example,

      ```nix
      map (x: "foo" + x) [ "bar" "bla" "abc" ]
      ```

      evaluates to `[ "foobar" "foobla" "fooabc" ]`.
    )",
    .fun = prim_map,
});

/* Filter a list using a predicate; that is, return a list containing
   every element from the list for which the predicate function
   returns true. */
static void prim_filter(EvalState & state, const PosIdx pos, Value * * args, Value & v)
{
    state.forceList(*args[1], pos, "while evaluating the second argument passed to builtins.filter");

    if (args[1]->listSize() == 0) {
        v = *args[1];
        return;
    }

    state.forceFunction(*args[0], pos, "while evaluating the first argument passed to builtins.filter");

    // FIXME: putting this on the stack is risky.
    Value * vs[args[1]->listSize()];
    unsigned int k = 0;

    bool same = true;
    for (unsigned int n = 0; n < args[1]->listSize(); ++n) {
        Value res;
        state.callFunction(*args[0], *args[1]->listElems()[n], res, noPos);
        if (state.forceBool(res, pos, "while evaluating the return value of the filtering function passed to builtins.filter"))
            vs[k++] = args[1]->listElems()[n];
        else
            same = false;
    }

    if (same)
        v = *args[1];
    else {
        state.mkList(v, k);
        for (unsigned int n = 0; n < k; ++n) v.listElems()[n] = vs[n];
    }
}

static RegisterPrimOp primop_filter({
    .name = "__filter",
    .args = {"f", "list"},
    .doc = R"(
      Return a list consisting of the elements of *list* for which the
      function *f* returns `true`.
    )",
    .fun = prim_filter,
});

/* Return true if a list contains a given element. */
static void prim_elem(EvalState & state, const PosIdx pos, Value * * args, Value & v)
{
    bool res = false;
    state.forceList(*args[1], pos, "while evaluating the second argument passed to builtins.elem");
    for (auto elem : args[1]->listItems())
        if (state.eqValues(*args[0], *elem, pos, "while searching for the presence of the given element in the list")) {
            res = true;
            break;
        }
    v.mkBool(res);
}

static RegisterPrimOp primop_elem({
    .name = "__elem",
    .args = {"x", "xs"},
    .doc = R"(
      Return `true` if a value equal to *x* occurs in the list *xs*, and
      `false` otherwise.
    )",
    .fun = prim_elem,
});

/* Concatenate a list of lists. */
static void prim_concatLists(EvalState & state, const PosIdx pos, Value * * args, Value & v)
{
    state.forceList(*args[0], pos, "while evaluating the first argument passed to builtins.concatLists");
    state.concatLists(v, args[0]->listSize(), args[0]->listElems(), pos, "while evaluating a value of the list passed to builtins.concatLists");
}

static RegisterPrimOp primop_concatLists({
    .name = "__concatLists",
    .args = {"lists"},
    .doc = R"(
      Concatenate a list of lists into a single list.
    )",
    .fun = prim_concatLists,
});

/* Return the length of a list.  This is an O(1) time operation. */
static void prim_length(EvalState & state, const PosIdx pos, Value * * args, Value & v)
{
    state.forceList(*args[0], pos, "while evaluating the first argument passed to builtins.length");
    v.mkInt(args[0]->listSize());
}

static RegisterPrimOp primop_length({
    .name = "__length",
    .args = {"e"},
    .doc = R"(
      Return the length of the list *e*.
    )",
    .fun = prim_length,
});

/* Reduce a list by applying a binary operator, from left to
   right. The operator is applied strictly. */
static void prim_foldlStrict(EvalState & state, const PosIdx pos, Value * * args, Value & v)
{
    state.forceFunction(*args[0], pos, "while evaluating the first argument passed to builtins.foldlStrict");
    state.forceList(*args[2], pos, "while evaluating the third argument passed to builtins.foldlStrict");

    if (args[2]->listSize()) {
        Value * vCur = args[1];

        for (auto [n, elem] : enumerate(args[2]->listItems())) {
            Value * vs []{vCur, elem};
            vCur = n == args[2]->listSize() - 1 ? &v : state.allocValue();
            state.callFunction(*args[0], 2, vs, *vCur, pos);
        }
        state.forceValue(v, pos);
    } else {
        state.forceValue(*args[1], pos);
        v = *args[1];
    }
}

static RegisterPrimOp primop_foldlStrict({
    .name = "__foldl'",
    .args = {"op", "nul", "list"},
    .doc = R"(
      Reduce a list by applying a binary operator, from left to right,
      e.g. `foldl' op nul [x0 x1 x2 ...] = op (op (op nul x0) x1) x2)
      ...`. For example, `foldl' (x: y: x + y) 0 [1 2 3]` evaluates to 6.
      The return value of each application of `op` is evaluated immediately,
      even for intermediate values.
    )",
    .fun = prim_foldlStrict,
});

static void anyOrAll(bool any, EvalState & state, const PosIdx pos, Value * * args, Value & v)
{
    state.forceFunction(*args[0], pos, std::string("while evaluating the first argument passed to builtins.") + (any ? "any" : "all"));
    state.forceList(*args[1], pos, std::string("while evaluating the second argument passed to builtins.") + (any ? "any" : "all"));

    Value vTmp;
    for (auto elem : args[1]->listItems()) {
        state.callFunction(*args[0], *elem, vTmp, pos);
        bool res = state.forceBool(vTmp, pos, std::string("while evaluating the return value of the function passed to builtins.") + (any ? "any" : "all"));
        if (res == any) {
            v.mkBool(any);
            return;
        }
    }

    v.mkBool(!any);
}


static void prim_any(EvalState & state, const PosIdx pos, Value * * args, Value & v)
{
    anyOrAll(true, state, pos, args, v);
}

static RegisterPrimOp primop_any({
    .name = "__any",
    .args = {"pred", "list"},
    .doc = R"(
      Return `true` if the function *pred* returns `true` for at least one
      element of *list*, and `false` otherwise.
    )",
    .fun = prim_any,
});

static void prim_all(EvalState & state, const PosIdx pos, Value * * args, Value & v)
{
    anyOrAll(false, state, pos, args, v);
}

static RegisterPrimOp primop_all({
    .name = "__all",
    .args = {"pred", "list"},
    .doc = R"(
      Return `true` if the function *pred* returns `true` for all elements
      of *list*, and `false` otherwise.
    )",
    .fun = prim_all,
});

static void prim_genList(EvalState & state, const PosIdx pos, Value * * args, Value & v)
{
    auto len = state.forceInt(*args[1], pos, "while evaluating the second argument passed to builtins.genList");

    if (len < 0)
        state.error("cannot create list of size %1%", len).debugThrow<EvalError>();

    // More strict than striclty (!) necessary, but acceptable
    // as evaluating map without accessing any values makes little sense.
    state.forceFunction(*args[0], noPos, "while evaluating the first argument passed to builtins.genList");

    state.mkList(v, len);
    for (unsigned int n = 0; n < (unsigned int) len; ++n) {
        auto arg = state.allocValue();
        arg->mkInt(n);
        (v.listElems()[n] = state.allocValue())->mkApp(args[0], arg);
    }
}

static RegisterPrimOp primop_genList({
    .name = "__genList",
    .args = {"generator", "length"},
    .doc = R"(
      Generate list of size *length*, with each element *i* equal to the
      value returned by *generator* `i`. For example,

      ```nix
      builtins.genList (x: x * x) 5
      ```

      returns the list `[ 0 1 4 9 16 ]`.
    )",
    .fun = prim_genList,
});

static void prim_lessThan(EvalState & state, const PosIdx pos, Value * * args, Value & v);


static void prim_sort(EvalState & state, const PosIdx pos, Value * * args, Value & v)
{
    state.forceList(*args[1], pos, "while evaluating the second argument passed to builtins.sort");

    auto len = args[1]->listSize();
    if (len == 0) {
        v = *args[1];
        return;
    }

    state.forceFunction(*args[0], pos, "while evaluating the first argument passed to builtins.sort");

    state.mkList(v, len);
    for (unsigned int n = 0; n < len; ++n) {
        state.forceValue(*args[1]->listElems()[n], pos);
        v.listElems()[n] = args[1]->listElems()[n];
    }

    auto comparator = [&](Value * a, Value * b) {
        /* Optimization: if the comparator is lessThan, bypass
           callFunction. */
        /* TODO: (layus) this is absurd. An optimisation like this
           should be outside the lambda creation */
        if (args[0]->isPrimOp() && args[0]->primOp->fun == prim_lessThan)
            return CompareValues(state, noPos, "while evaluating the ordering function passed to builtins.sort")(a, b);

        Value * vs[] = {a, b};
        Value vBool;
        state.callFunction(*args[0], 2, vs, vBool, noPos);
        return state.forceBool(vBool, pos, "while evaluating the return value of the sorting function passed to builtins.sort");
    };

    /* FIXME: std::sort can segfault if the comparator is not a strict
       weak ordering. What to do? std::stable_sort() seems more
       resilient, but no guarantees... */
    std::stable_sort(v.listElems(), v.listElems() + len, comparator);
}

static RegisterPrimOp primop_sort({
    .name = "__sort",
    .args = {"comparator", "list"},
    .doc = R"(
      Return *list* in sorted order. It repeatedly calls the function
      *comparator* with two elements. The comparator should return `true`
      if the first element is less than the second, and `false` otherwise.
      For example,

      ```nix
      builtins.sort builtins.lessThan [ 483 249 526 147 42 77 ]
      ```

      produces the list `[ 42 77 147 249 483 526 ]`.

      This is a stable sort: it preserves the relative order of elements
      deemed equal by the comparator.
    )",
    .fun = prim_sort,
});

static void prim_partition(EvalState & state, const PosIdx pos, Value * * args, Value & v)
{
    state.forceFunction(*args[0], pos, "while evaluating the first argument passed to builtins.partition");
    state.forceList(*args[1], pos, "while evaluating the second argument passed to builtins.partition");

    auto len = args[1]->listSize();

    ValueVector right, wrong;

    for (unsigned int n = 0; n < len; ++n) {
        auto vElem = args[1]->listElems()[n];
        state.forceValue(*vElem, pos);
        Value res;
        state.callFunction(*args[0], *vElem, res, pos);
        if (state.forceBool(res, pos, "while evaluating the return value of the partition function passed to builtins.partition"))
            right.push_back(vElem);
        else
            wrong.push_back(vElem);
    }

    auto attrs = state.buildBindings(2);

    auto & vRight = attrs.alloc(state.sRight);
    auto rsize = right.size();
    state.mkList(vRight, rsize);
    if (rsize)
        memcpy(vRight.listElems(), right.data(), sizeof(Value *) * rsize);

    auto & vWrong = attrs.alloc(state.sWrong);
    auto wsize = wrong.size();
    state.mkList(vWrong, wsize);
    if (wsize)
        memcpy(vWrong.listElems(), wrong.data(), sizeof(Value *) * wsize);

    v.mkAttrs(attrs);
}

static RegisterPrimOp primop_partition({
    .name = "__partition",
    .args = {"pred", "list"},
    .doc = R"(
      Given a predicate function *pred*, this function returns an
      attrset containing a list named `right`, containing the elements
      in *list* for which *pred* returned `true`, and a list named
      `wrong`, containing the elements for which it returned
      `false`. For example,

      ```nix
      builtins.partition (x: x > 10) [1 23 9 3 42]
      ```

      evaluates to

      ```nix
      { right = [ 23 42 ]; wrong = [ 1 9 3 ]; }
      ```
    )",
    .fun = prim_partition,
});

static void prim_groupBy(EvalState & state, const PosIdx pos, Value * * args, Value & v)
{
    state.forceFunction(*args[0], pos, "while evaluating the first argument passed to builtins.groupBy");
    state.forceList(*args[1], pos, "while evaluating the second argument passed to builtins.groupBy");

    ValueVectorMap attrs;

    for (auto vElem : args[1]->listItems()) {
        Value res;
        state.callFunction(*args[0], *vElem, res, pos);
        auto name = state.forceStringNoCtx(res, pos, "while evaluating the return value of the grouping function passed to builtins.groupBy");
        auto sym = state.symbols.create(name);
        auto vector = attrs.try_emplace(sym, ValueVector()).first;
        vector->second.push_back(vElem);
    }

    auto attrs2 = state.buildBindings(attrs.size());

    for (auto & i : attrs) {
        auto & list = attrs2.alloc(i.first);
        auto size = i.second.size();
        state.mkList(list, size);
        memcpy(list.listElems(), i.second.data(), sizeof(Value *) * size);
    }

    v.mkAttrs(attrs2.alreadySorted());
}

static RegisterPrimOp primop_groupBy({
    .name = "__groupBy",
    .args = {"f", "list"},
    .doc = R"(
      Groups elements of *list* together by the string returned from the
      function *f* called on each element. It returns an attribute set
      where each attribute value contains the elements of *list* that are
      mapped to the same corresponding attribute name returned by *f*.

      For example,

      ```nix
      builtins.groupBy (builtins.substring 0 1) ["foo" "bar" "baz"]
      ```

      evaluates to

      ```nix
      { b = [ "bar" "baz" ]; f = [ "foo" ]; }
      ```
    )",
    .fun = prim_groupBy,
});

static void prim_concatMap(EvalState & state, const PosIdx pos, Value * * args, Value & v)
{
    state.forceFunction(*args[0], pos, "while evaluating the first argument passed to builtins.concatMap");
    state.forceList(*args[1], pos, "while evaluating the second argument passed to builtins.concatMap");
    auto nrLists = args[1]->listSize();

    Value lists[nrLists];
    size_t len = 0;

    for (unsigned int n = 0; n < nrLists; ++n) {
        Value * vElem = args[1]->listElems()[n];
        state.callFunction(*args[0], *vElem, lists[n], pos);
        state.forceList(lists[n], lists[n].determinePos(args[0]->determinePos(pos)), "while evaluating the return value of the function passed to buitlins.concatMap");
        len += lists[n].listSize();
    }

    state.mkList(v, len);
    auto out = v.listElems();
    for (unsigned int n = 0, pos = 0; n < nrLists; ++n) {
        auto l = lists[n].listSize();
        if (l)
            memcpy(out + pos, lists[n].listElems(), l * sizeof(Value *));
        pos += l;
    }
}

static RegisterPrimOp primop_concatMap({
    .name = "__concatMap",
    .args = {"f", "list"},
    .doc = R"(
      This function is equivalent to `builtins.concatLists (map f list)`
      but is more efficient.
    )",
    .fun = prim_concatMap,
});


/*************************************************************
 * Integer arithmetic
 *************************************************************/


static void prim_add(EvalState & state, const PosIdx pos, Value * * args, Value & v)
{
    state.forceValue(*args[0], pos);
    state.forceValue(*args[1], pos);
    if (args[0]->type() == nFloat || args[1]->type() == nFloat)
        v.mkFloat(state.forceFloat(*args[0], pos, "while evaluating the first argument of the addition")
                + state.forceFloat(*args[1], pos, "while evaluating the second argument of the addition"));
    else
        v.mkInt(  state.forceInt(*args[0], pos, "while evaluating the first argument of the addition")
                + state.forceInt(*args[1], pos, "while evaluating the second argument of the addition"));
}

static RegisterPrimOp primop_add({
    .name = "__add",
    .args = {"e1", "e2"},
    .doc = R"(
      Return the sum of the numbers *e1* and *e2*.
    )",
    .fun = prim_add,
});

static void prim_sub(EvalState & state, const PosIdx pos, Value * * args, Value & v)
{
    state.forceValue(*args[0], pos);
    state.forceValue(*args[1], pos);
    if (args[0]->type() == nFloat || args[1]->type() == nFloat)
        v.mkFloat(state.forceFloat(*args[0], pos, "while evaluating the first argument of the subtraction")
                - state.forceFloat(*args[1], pos, "while evaluating the second argument of the subtraction"));
    else
        v.mkInt(  state.forceInt(*args[0], pos, "while evaluating the first argument of the subtraction")
                - state.forceInt(*args[1], pos, "while evaluating the second argument of the subtraction"));
}

static RegisterPrimOp primop_sub({
    .name = "__sub",
    .args = {"e1", "e2"},
    .doc = R"(
      Return the difference between the numbers *e1* and *e2*.
    )",
    .fun = prim_sub,
});

static void prim_mul(EvalState & state, const PosIdx pos, Value * * args, Value & v)
{
    state.forceValue(*args[0], pos);
    state.forceValue(*args[1], pos);
    if (args[0]->type() == nFloat || args[1]->type() == nFloat)
        v.mkFloat(state.forceFloat(*args[0], pos, "while evaluating the first of the multiplication")
                * state.forceFloat(*args[1], pos, "while evaluating the second argument of the multiplication"));
    else
        v.mkInt(  state.forceInt(*args[0], pos, "while evaluating the first argument of the multiplication")
                * state.forceInt(*args[1], pos, "while evaluating the second argument of the multiplication"));
}

static RegisterPrimOp primop_mul({
    .name = "__mul",
    .args = {"e1", "e2"},
    .doc = R"(
      Return the product of the numbers *e1* and *e2*.
    )",
    .fun = prim_mul,
});

static void prim_div(EvalState & state, const PosIdx pos, Value * * args, Value & v)
{
    state.forceValue(*args[0], pos);
    state.forceValue(*args[1], pos);

    NixFloat f2 = state.forceFloat(*args[1], pos, "while evaluating the second operand of the division");
    if (f2 == 0)
        state.debugThrowLastTrace(EvalError({
            .msg = hintfmt("division by zero"),
            .errPos = state.positions[pos]
        }));

    if (args[0]->type() == nFloat || args[1]->type() == nFloat) {
        v.mkFloat(state.forceFloat(*args[0], pos, "while evaluating the first operand of the division") / f2);
    } else {
        NixInt i1 = state.forceInt(*args[0], pos, "while evaluating the first operand of the division");
        NixInt i2 = state.forceInt(*args[1], pos, "while evaluating the second operand of the division");
        /* Avoid division overflow as it might raise SIGFPE. */
        if (i1 == std::numeric_limits<NixInt>::min() && i2 == -1)
            state.debugThrowLastTrace(EvalError({
                .msg = hintfmt("overflow in integer division"),
                .errPos = state.positions[pos]
            }));

        v.mkInt(i1 / i2);
    }
}

static RegisterPrimOp primop_div({
    .name = "__div",
    .args = {"e1", "e2"},
    .doc = R"(
      Return the quotient of the numbers *e1* and *e2*.
    )",
    .fun = prim_div,
});

static void prim_bitAnd(EvalState & state, const PosIdx pos, Value * * args, Value & v)
{
    v.mkInt(state.forceInt(*args[0], pos, "while evaluating the first argument passed to builtins.bitAnd")
            & state.forceInt(*args[1], pos, "while evaluating the second argument passed to builtins.bitAnd"));
}

static RegisterPrimOp primop_bitAnd({
    .name = "__bitAnd",
    .args = {"e1", "e2"},
    .doc = R"(
      Return the bitwise AND of the integers *e1* and *e2*.
    )",
    .fun = prim_bitAnd,
});

static void prim_bitOr(EvalState & state, const PosIdx pos, Value * * args, Value & v)
{
    v.mkInt(state.forceInt(*args[0], pos, "while evaluating the first argument passed to builtins.bitOr")
            | state.forceInt(*args[1], pos, "while evaluating the second argument passed to builtins.bitOr"));
}

static RegisterPrimOp primop_bitOr({
    .name = "__bitOr",
    .args = {"e1", "e2"},
    .doc = R"(
      Return the bitwise OR of the integers *e1* and *e2*.
    )",
    .fun = prim_bitOr,
});

static void prim_bitXor(EvalState & state, const PosIdx pos, Value * * args, Value & v)
{
    v.mkInt(state.forceInt(*args[0], pos, "while evaluating the first argument passed to builtins.bitXor")
            ^ state.forceInt(*args[1], pos, "while evaluating the second argument passed to builtins.bitXor"));
}

static RegisterPrimOp primop_bitXor({
    .name = "__bitXor",
    .args = {"e1", "e2"},
    .doc = R"(
      Return the bitwise XOR of the integers *e1* and *e2*.
    )",
    .fun = prim_bitXor,
});

static void prim_lessThan(EvalState & state, const PosIdx pos, Value * * args, Value & v)
{
    state.forceValue(*args[0], pos);
    state.forceValue(*args[1], pos);
    // pos is exact here, no need for a message.
    CompareValues comp(state, noPos, "");
    v.mkBool(comp(args[0], args[1]));
}

static RegisterPrimOp primop_lessThan({
    .name = "__lessThan",
    .args = {"e1", "e2"},
    .doc = R"(
      Return `true` if the number *e1* is less than the number *e2*, and
      `false` otherwise. Evaluation aborts if either *e1* or *e2* does not
      evaluate to a number.
    )",
    .fun = prim_lessThan,
});


/*************************************************************
 * String manipulation
 *************************************************************/


/* Convert the argument to a string.  Paths are *not* copied to the
   store, so `toString /foo/bar' yields `"/foo/bar"', not
   `"/nix/store/whatever..."'. */
static void prim_toString(EvalState & state, const PosIdx pos, Value * * args, Value & v)
{
    NixStringContext context;
    auto s = state.coerceToString(pos, *args[0], context,
            "while evaluating the first argument passed to builtins.toString",
            true, false);
    v.mkString(*s, context);
}

static RegisterPrimOp primop_toString({
    .name = "toString",
    .args = {"e"},
    .doc = R"(
      Convert the expression *e* to a string. *e* can be:

        - A string (in which case the string is returned unmodified).

        - A path (e.g., `toString /foo/bar` yields `"/foo/bar"`.

        - A set containing `{ __toString = self: ...; }` or `{ outPath = ...; }`.

        - An integer.

        - A list, in which case the string representations of its elements
          are joined with spaces.

        - A Boolean (`false` yields `""`, `true` yields `"1"`).

        - `null`, which yields the empty string.
    )",
    .fun = prim_toString,
});

/* `substring start len str' returns the substring of `str' starting
   at character position `min(start, stringLength str)' inclusive and
   ending at `min(start + len, stringLength str)'.  `start' must be
   non-negative. */
static void prim_substring(EvalState & state, const PosIdx pos, Value * * args, Value & v)
{
    int start = state.forceInt(*args[0], pos, "while evaluating the first argument (the start offset) passed to builtins.substring");
    int len = state.forceInt(*args[1], pos, "while evaluating the second argument (the substring length) passed to builtins.substring");
    NixStringContext context;
    auto s = state.coerceToString(pos, *args[2], context, "while evaluating the third argument (the string) passed to builtins.substring");

    if (start < 0)
        state.debugThrowLastTrace(EvalError({
            .msg = hintfmt("negative start position in 'substring'"),
            .errPos = state.positions[pos]
        }));

    v.mkString((unsigned int) start >= s->size() ? "" : s->substr(start, len), context);
}

static RegisterPrimOp primop_substring({
    .name = "__substring",
    .args = {"start", "len", "s"},
    .doc = R"(
      Return the substring of *s* from character position *start*
      (zero-based) up to but not including *start + len*. If *start* is
      greater than the length of the string, an empty string is returned.
      If *start + len* lies beyond the end of the string or *len* is `-1`,
      only the substring up to the end of the string is returned.
      *start* must be non-negative.
      For example,

      ```nix
      builtins.substring 0 3 "nixos"
      ```

      evaluates to `"nix"`.
    )",
    .fun = prim_substring,
});

static void prim_stringLength(EvalState & state, const PosIdx pos, Value * * args, Value & v)
{
    NixStringContext context;
    auto s = state.coerceToString(pos, *args[0], context, "while evaluating the argument passed to builtins.stringLength");
    v.mkInt(s->size());
}

static RegisterPrimOp primop_stringLength({
    .name = "__stringLength",
    .args = {"e"},
    .doc = R"(
      Return the length of the string *e*. If *e* is not a string,
      evaluation is aborted.
    )",
    .fun = prim_stringLength,
});

/* Return the cryptographic hash of a string in base-16. */
static void prim_hashString(EvalState & state, const PosIdx pos, Value * * args, Value & v)
{
    auto type = state.forceStringNoCtx(*args[0], pos, "while evaluating the first argument passed to builtins.hashString");
    std::optional<HashType> ht = parseHashType(type);
    if (!ht)
        state.debugThrowLastTrace(Error({
            .msg = hintfmt("unknown hash type '%1%'", type),
            .errPos = state.positions[pos]
        }));

    NixStringContext context; // discarded
    auto s = state.forceString(*args[1], context, pos, "while evaluating the second argument passed to builtins.hashString");

    v.mkString(hashString(*ht, s).to_string(HashFormat::Base16, false));
}

static RegisterPrimOp primop_hashString({
    .name = "__hashString",
    .args = {"type", "s"},
    .doc = R"(
      Return a base-16 representation of the cryptographic hash of string
      *s*. The hash algorithm specified by *type* must be one of `"md5"`,
      `"sha1"`, `"sha256"` or `"sha512"`.
    )",
    .fun = prim_hashString,
});

static void prim_convertHash(EvalState & state, const PosIdx pos, Value * * args, Value & v)
{
    state.forceAttrs(*args[0], pos, "while evaluating the first argument passed to builtins.convertHash");
    auto &inputAttrs = args[0]->attrs;

    Bindings::iterator iteratorHash = getAttr(state, state.symbols.create("hash"), inputAttrs, "while locating the attribute 'hash'");
    auto hash = state.forceStringNoCtx(*iteratorHash->value, pos, "while evaluating the attribute 'hash'");

    Bindings::iterator iteratorHashAlgo = inputAttrs->find(state.symbols.create("hashAlgo"));
    std::optional<HashType> ht = std::nullopt;
    if (iteratorHashAlgo != inputAttrs->end()) {
        ht = parseHashType(state.forceStringNoCtx(*iteratorHashAlgo->value, pos, "while evaluating the attribute 'hashAlgo'"));
    }

    Bindings::iterator iteratorToHashFormat = getAttr(state, state.symbols.create("toHashFormat"), args[0]->attrs, "while locating the attribute 'toHashFormat'");
    HashFormat hf = parseHashFormat(state.forceStringNoCtx(*iteratorToHashFormat->value, pos, "while evaluating the attribute 'toHashFormat'"));

    v.mkString(Hash::parseAny(hash, ht).to_string(hf, hf == HashFormat::SRI));
}

static RegisterPrimOp primop_convertHash({
    .name = "__convertHash",
    .args = {"args"},
    .doc = R"(
      Return the specified representation of a hash string, based on the attributes presented in *args*:

      - `hash`

        The hash to be converted.
        The hash format is detected automatically.

      - `hashAlgo`

        The algorithm used to create the hash. Must be one of
        - `"md5"`
        - `"sha1"`
        - `"sha256"`
        - `"sha512"`

        The attribute may be omitted when `hash` is an [SRI hash](https://www.w3.org/TR/SRI/#the-integrity-attribute) or when the hash is prefixed with the hash algorithm name followed by a colon.
        That `<hashAlgo>:<hashBody>` syntax is supported for backwards compatibility with existing tooling.

      - `toHashFormat`

        The format of the resulting hash. Must be one of
        - `"base16"`
        - `"base32"`
        - `"base64"`
        - `"sri"`

      The result hash is the *toHashFormat* representation of the hash *hash*.

      > **Example**
      >
      >   Convert a SHA256 hash in Base16 to SRI:
      >
      > ```nix
      > builtins.convertHash {
      >   hash = "e3b0c44298fc1c149afbf4c8996fb92427ae41e4649b934ca495991b7852b855";
      >   toHashFormat = "sri";
      >   hashAlgo = "sha256";
      > }
      > ```
      >
      >     "sha256-47DEQpj8HBSa+/TImW+5JCeuQeRkm5NMpJWZG3hSuFU="

      > **Example**
      >
      >   Convert a SHA256 hash in SRI to Base16:
      >
      > ```nix
      > builtins.convertHash {
      >   hash = "sha256-47DEQpj8HBSa+/TImW+5JCeuQeRkm5NMpJWZG3hSuFU=";
      >   toHashFormat = "base16";
      > }
      > ```
      >
      >     "e3b0c44298fc1c149afbf4c8996fb92427ae41e4649b934ca495991b7852b855"

      > **Example**
      >
      >   Convert a hash in the form `<hashAlgo>:<hashBody>` in Base16 to SRI:
      >
      > ```nix
      > builtins.convertHash {
      >   hash = "sha256:e3b0c44298fc1c149afbf4c8996fb92427ae41e4649b934ca495991b7852b855";
      >   toHashFormat = "sri";
      > }
      > ```
      >
      >     "sha256-47DEQpj8HBSa+/TImW+5JCeuQeRkm5NMpJWZG3hSuFU="
    )",
    .fun = prim_convertHash,
});

struct RegexCache
{
    // TODO use C++20 transparent comparison when available
    std::unordered_map<std::string_view, std::regex> cache;
    std::list<std::string> keys;

    std::regex get(std::string_view re)
    {
        auto it = cache.find(re);
        if (it != cache.end())
            return it->second;
        keys.emplace_back(re);
        return cache.emplace(keys.back(), std::regex(keys.back(), std::regex::extended)).first->second;
    }
};

std::shared_ptr<RegexCache> makeRegexCache()
{
    return std::make_shared<RegexCache>();
}

void prim_match(EvalState & state, const PosIdx pos, Value * * args, Value & v)
{
    auto re = state.forceStringNoCtx(*args[0], pos, "while evaluating the first argument passed to builtins.match");

    try {

        auto regex = state.regexCache->get(re);

        NixStringContext context;
        const auto str = state.forceString(*args[1], context, pos, "while evaluating the second argument passed to builtins.match");

        std::cmatch match;
        if (!std::regex_match(str.begin(), str.end(), match, regex)) {
            v.mkNull();
            return;
        }

        // the first match is the whole string
        const size_t len = match.size() - 1;
        state.mkList(v, len);
        for (size_t i = 0; i < len; ++i) {
            if (!match[i+1].matched)
                (v.listElems()[i] = state.allocValue())->mkNull();
            else
                (v.listElems()[i] = state.allocValue())->mkString(match[i + 1].str());
        }

    } catch (std::regex_error & e) {
        if (e.code() == std::regex_constants::error_space) {
            // limit is _GLIBCXX_REGEX_STATE_LIMIT for libstdc++
            state.debugThrowLastTrace(EvalError({
                .msg = hintfmt("memory limit exceeded by regular expression '%s'", re),
                .errPos = state.positions[pos]
            }));
        } else
            state.debugThrowLastTrace(EvalError({
                .msg = hintfmt("invalid regular expression '%s'", re),
                .errPos = state.positions[pos]
            }));
    }
}

static RegisterPrimOp primop_match({
    .name = "__match",
    .args = {"regex", "str"},
    .doc = R"s(
      Returns a list if the [extended POSIX regular
      expression](http://pubs.opengroup.org/onlinepubs/9699919799/basedefs/V1_chap09.html#tag_09_04)
      *regex* matches *str* precisely, otherwise returns `null`. Each item
      in the list is a regex group.

      ```nix
      builtins.match "ab" "abc"
      ```

      Evaluates to `null`.

      ```nix
      builtins.match "abc" "abc"
      ```

      Evaluates to `[ ]`.

      ```nix
      builtins.match "a(b)(c)" "abc"
      ```

      Evaluates to `[ "b" "c" ]`.

      ```nix
      builtins.match "[[:space:]]+([[:upper:]]+)[[:space:]]+" "  FOO   "
      ```

      Evaluates to `[ "FOO" ]`.
    )s",
    .fun = prim_match,
});

/* Split a string with a regular expression, and return a list of the
   non-matching parts interleaved by the lists of the matching groups. */
void prim_split(EvalState & state, const PosIdx pos, Value * * args, Value & v)
{
    auto re = state.forceStringNoCtx(*args[0], pos, "while evaluating the first argument passed to builtins.split");

    try {

        auto regex = state.regexCache->get(re);

        NixStringContext context;
        const auto str = state.forceString(*args[1], context, pos, "while evaluating the second argument passed to builtins.split");

        auto begin = std::cregex_iterator(str.begin(), str.end(), regex);
        auto end = std::cregex_iterator();

        // Any matches results are surrounded by non-matching results.
        const size_t len = std::distance(begin, end);
        state.mkList(v, 2 * len + 1);
        size_t idx = 0;

        if (len == 0) {
            v.listElems()[idx++] = args[1];
            return;
        }

        for (auto i = begin; i != end; ++i) {
            assert(idx <= 2 * len + 1 - 3);
            auto match = *i;

            // Add a string for non-matched characters.
            (v.listElems()[idx++] = state.allocValue())->mkString(match.prefix().str());

            // Add a list for matched substrings.
            const size_t slen = match.size() - 1;
            auto elem = v.listElems()[idx++] = state.allocValue();

            // Start at 1, beacause the first match is the whole string.
            state.mkList(*elem, slen);
            for (size_t si = 0; si < slen; ++si) {
                if (!match[si + 1].matched)
                    (elem->listElems()[si] = state.allocValue())->mkNull();
                else
                    (elem->listElems()[si] = state.allocValue())->mkString(match[si + 1].str());
            }

            // Add a string for non-matched suffix characters.
            if (idx == 2 * len)
                (v.listElems()[idx++] = state.allocValue())->mkString(match.suffix().str());
        }

        assert(idx == 2 * len + 1);

    } catch (std::regex_error & e) {
        if (e.code() == std::regex_constants::error_space) {
            // limit is _GLIBCXX_REGEX_STATE_LIMIT for libstdc++
            state.debugThrowLastTrace(EvalError({
                .msg = hintfmt("memory limit exceeded by regular expression '%s'", re),
                .errPos = state.positions[pos]
            }));
        } else
            state.debugThrowLastTrace(EvalError({
                .msg = hintfmt("invalid regular expression '%s'", re),
                .errPos = state.positions[pos]
            }));
    }
}

static RegisterPrimOp primop_split({
    .name = "__split",
    .args = {"regex", "str"},
    .doc = R"s(
      Returns a list composed of non matched strings interleaved with the
      lists of the [extended POSIX regular
      expression](http://pubs.opengroup.org/onlinepubs/9699919799/basedefs/V1_chap09.html#tag_09_04)
      *regex* matches of *str*. Each item in the lists of matched
      sequences is a regex group.

      ```nix
      builtins.split "(a)b" "abc"
      ```

      Evaluates to `[ "" [ "a" ] "c" ]`.

      ```nix
      builtins.split "([ac])" "abc"
      ```

      Evaluates to `[ "" [ "a" ] "b" [ "c" ] "" ]`.

      ```nix
      builtins.split "(a)|(c)" "abc"
      ```

      Evaluates to `[ "" [ "a" null ] "b" [ null "c" ] "" ]`.

      ```nix
      builtins.split "([[:upper:]]+)" " FOO "
      ```

      Evaluates to `[ " " [ "FOO" ] " " ]`.
    )s",
    .fun = prim_split,
});

static void prim_concatStringsSep(EvalState & state, const PosIdx pos, Value * * args, Value & v)
{
    NixStringContext context;

    auto sep = state.forceString(*args[0], context, pos, "while evaluating the first argument (the separator string) passed to builtins.concatStringsSep");
    state.forceList(*args[1], pos, "while evaluating the second argument (the list of strings to concat) passed to builtins.concatStringsSep");

    std::string res;
    res.reserve((args[1]->listSize() + 32) * sep.size());
    bool first = true;

    for (auto elem : args[1]->listItems()) {
        if (first) first = false; else res += sep;
        res += *state.coerceToString(pos, *elem, context, "while evaluating one element of the list of strings to concat passed to builtins.concatStringsSep");
    }

    v.mkString(res, context);
}

static RegisterPrimOp primop_concatStringsSep({
    .name = "__concatStringsSep",
    .args = {"separator", "list"},
    .doc = R"(
      Concatenate a list of strings with a separator between each
      element, e.g. `concatStringsSep "/" ["usr" "local" "bin"] ==
      "usr/local/bin"`.
    )",
    .fun = prim_concatStringsSep,
});

static void prim_replaceStrings(EvalState & state, const PosIdx pos, Value * * args, Value & v)
{
    state.forceList(*args[0], pos, "while evaluating the first argument passed to builtins.replaceStrings");
    state.forceList(*args[1], pos, "while evaluating the second argument passed to builtins.replaceStrings");
    if (args[0]->listSize() != args[1]->listSize())
        state.error("'from' and 'to' arguments passed to builtins.replaceStrings have different lengths").atPos(pos).debugThrow<EvalError>();

    std::vector<std::string> from;
    from.reserve(args[0]->listSize());
    for (auto elem : args[0]->listItems())
        from.emplace_back(state.forceString(*elem, pos, "while evaluating one of the strings to replace passed to builtins.replaceStrings"));

    std::unordered_map<size_t, std::string> cache;
    auto to = args[1]->listItems();

    NixStringContext context;
    auto s = state.forceString(*args[2], context, pos, "while evaluating the third argument passed to builtins.replaceStrings");

    std::string res;
    // Loops one past last character to handle the case where 'from' contains an empty string.
    for (size_t p = 0; p <= s.size(); ) {
        bool found = false;
        auto i = from.begin();
        auto j = to.begin();
        size_t j_index = 0;
        for (; i != from.end(); ++i, ++j, ++j_index)
            if (s.compare(p, i->size(), *i) == 0) {
                found = true;
                auto v = cache.find(j_index);
                if (v == cache.end()) {
                    NixStringContext ctx;
                    auto ts = state.forceString(**j, ctx, pos, "while evaluating one of the replacement strings passed to builtins.replaceStrings");
                    v = (cache.emplace(j_index, ts)).first;
                    for (auto& path : ctx)
                        context.insert(path);
                }
                res += v->second;
                if (i->empty()) {
                    if (p < s.size())
                        res += s[p];
                    p++;
                } else {
                    p += i->size();
                }
                break;
            }
        if (!found) {
            if (p < s.size())
                res += s[p];
            p++;
        }
    }

    v.mkString(res, context);
}

static RegisterPrimOp primop_replaceStrings({
    .name = "__replaceStrings",
    .args = {"from", "to", "s"},
    .doc = R"(
      Given string *s*, replace every occurrence of the strings in *from*
      with the corresponding string in *to*.

      The argument *to* is lazy, that is, it is only evaluated when its corresponding pattern in *from* is matched in the string *s*

      Example:

      ```nix
      builtins.replaceStrings ["oo" "a"] ["a" "i"] "foobar"
      ```

      evaluates to `"fabir"`.
    )",
    .fun = prim_replaceStrings,
});


/*************************************************************
 * Versions
 *************************************************************/


static void prim_parseDrvName(EvalState & state, const PosIdx pos, Value * * args, Value & v)
{
    auto name = state.forceStringNoCtx(*args[0], pos, "while evaluating the first argument passed to builtins.parseDrvName");
    DrvName parsed(name);
    auto attrs = state.buildBindings(2);
    attrs.alloc(state.sName).mkString(parsed.name);
    attrs.alloc("version").mkString(parsed.version);
    v.mkAttrs(attrs);
}

static RegisterPrimOp primop_parseDrvName({
    .name = "__parseDrvName",
    .args = {"s"},
    .doc = R"(
      Split the string *s* into a package name and version. The package
      name is everything up to but not including the first dash not followed
      by a letter, and the version is everything following that dash. The
      result is returned in a set `{ name, version }`. Thus,
      `builtins.parseDrvName "nix-0.12pre12876"` returns `{ name =
      "nix"; version = "0.12pre12876"; }`.
    )",
    .fun = prim_parseDrvName,
});

static void prim_compareVersions(EvalState & state, const PosIdx pos, Value * * args, Value & v)
{
    auto version1 = state.forceStringNoCtx(*args[0], pos, "while evaluating the first argument passed to builtins.compareVersions");
    auto version2 = state.forceStringNoCtx(*args[1], pos, "while evaluating the second argument passed to builtins.compareVersions");
    v.mkInt(compareVersions(version1, version2));
}

static RegisterPrimOp primop_compareVersions({
    .name = "__compareVersions",
    .args = {"s1", "s2"},
    .doc = R"(
      Compare two strings representing versions and return `-1` if
      version *s1* is older than version *s2*, `0` if they are the same,
      and `1` if *s1* is newer than *s2*. The version comparison
      algorithm is the same as the one used by [`nix-env
      -u`](../command-ref/nix-env.md#operation---upgrade).
    )",
    .fun = prim_compareVersions,
});

static void prim_splitVersion(EvalState & state, const PosIdx pos, Value * * args, Value & v)
{
    auto version = state.forceStringNoCtx(*args[0], pos, "while evaluating the first argument passed to builtins.splitVersion");
    auto iter = version.cbegin();
    Strings components;
    while (iter != version.cend()) {
        auto component = nextComponent(iter, version.cend());
        if (component.empty())
            break;
        components.emplace_back(component);
    }
    state.mkList(v, components.size());
    for (const auto & [n, component] : enumerate(components))
        (v.listElems()[n] = state.allocValue())->mkString(std::move(component));
}

static RegisterPrimOp primop_splitVersion({
    .name = "__splitVersion",
    .args = {"s"},
    .doc = R"(
      Split a string representing a version into its components, by the
      same version splitting logic underlying the version comparison in
      [`nix-env -u`](../command-ref/nix-env.md#operation---upgrade).
    )",
    .fun = prim_splitVersion,
});


/*************************************************************
 * Primop registration
 *************************************************************/


RegisterPrimOp::PrimOps * RegisterPrimOp::primOps;


RegisterPrimOp::RegisterPrimOp(PrimOp && primOp)
{
    if (!primOps) primOps = new PrimOps;
    primOps->push_back(std::move(primOp));
}


void EvalState::createBaseEnv()
{
    baseEnv.up = 0;

    /* Add global constants such as `true' to the base environment. */
    Value v;

    /* `builtins' must be first! */
    v.mkAttrs(buildBindings(128).finish());
    addConstant("builtins", v, {
        .type = nAttrs,
        .doc = R"(
          Contains all the [built-in functions](@docroot@/language/builtins.md) and values.

          Since built-in functions were added over time, [testing for attributes](./operators.md#has-attribute) in `builtins` can be used for graceful fallback on older Nix installations:

          ```nix
          # if hasContext is not available, we assume `s` has a context
          if builtins ? hasContext then builtins.hasContext s else true
          ```
        )",
    });

    v.mkBool(true);
    addConstant("true", v, {
        .type = nBool,
        .doc = R"(
          Primitive value.

          It can be returned by
          [comparison operators](@docroot@/language/operators.md#Comparison)
          and used in
          [conditional expressions](@docroot@/language/constructs.md#Conditionals).

          The name `true` is not special, and can be shadowed:

          ```nix-repl
          nix-repl> let true = 1; in true
          1
          ```
        )",
    });

    v.mkBool(false);
    addConstant("false", v, {
        .type = nBool,
        .doc = R"(
          Primitive value.

          It can be returned by
          [comparison operators](@docroot@/language/operators.md#Comparison)
          and used in
          [conditional expressions](@docroot@/language/constructs.md#Conditionals).

          The name `false` is not special, and can be shadowed:

          ```nix-repl
          nix-repl> let false = 1; in false
          1
          ```
        )",
    });

    v.mkNull();
    addConstant("null", v, {
        .type = nNull,
        .doc = R"(
          Primitive value.

          The name `null` is not special, and can be shadowed:

          ```nix-repl
          nix-repl> let null = 1; in null
          1
          ```
        )",
    });

    if (!evalSettings.pureEval) {
        v.mkInt(time(0));
    }
    addConstant("__currentTime", v, {
        .type = nInt,
        .doc = R"(
          Return the [Unix time](https://en.wikipedia.org/wiki/Unix_time) at first evaluation.
          Repeated references to that name will re-use the initially obtained value.

          Example:

          ```console
          $ nix repl
          Welcome to Nix 2.15.1 Type :? for help.

          nix-repl> builtins.currentTime
          1683705525

          nix-repl> builtins.currentTime
          1683705525
          ```

          The [store path](@docroot@/glossary.md#gloss-store-path) of a derivation depending on `currentTime` will differ for each evaluation, unless both evaluate `builtins.currentTime` in the same second.
        )",
        .impureOnly = true,
    });

    if (!evalSettings.pureEval) {
        v.mkString(settings.thisSystem.get());
    }
    addConstant("__currentSystem", v, {
        .type = nString,
        .doc = R"(
          The value of the [`system` configuration option](@docroot@/command-ref/conf-file.md#conf-pure-eval).

          It can be used to set the `system` attribute for [`builtins.derivation`](@docroot@/language/derivations.md) such that the resulting derivation can be built on the same system that evaluates the Nix expression:

          ```nix
           builtins.derivation {
             # ...
             system = builtins.currentSystem;
          }
          ```

          It can be overridden in order to create derivations for different system than the current one:

          ```console
          $ nix-instantiate --system "mips64-linux" --eval --expr 'builtins.currentSystem'
          "mips64-linux"
          ```
        )",
        .impureOnly = true,
    });

    v.mkString(nixVersion);
    addConstant("__nixVersion", v, {
        .type = nString,
        .doc = R"(
          The version of Nix.

          For example, where the command line returns the current Nix version,

          ```shell-session
          $ nix --version
          nix (Nix) 2.16.0
          ```

          the Nix language evaluator returns the same value:

          ```nix-repl
          nix-repl> builtins.nixVersion
          "2.16.0"
          ```
        )",
    });

    v.mkString(store->storeDir);
    addConstant("__storeDir", v, {
        .type = nString,
        .doc = R"(
          Logical file system location of the [Nix store](@docroot@/glossary.md#gloss-store) currently in use.

          This value is determined by the `store` parameter in [Store URLs](@docroot@/command-ref/new-cli/nix3-help-stores.md):

          ```shell-session
          $ nix-instantiate --store 'dummy://?store=/blah' --eval --expr builtins.storeDir
          "/blah"
          ```
        )",
    });

    /* Language version.  This should be increased every time a new
       language feature gets added.  It's not necessary to increase it
       when primops get added, because you can just use `builtins ?
       primOp' to check. */
    v.mkInt(6);
    addConstant("__langVersion", v, {
        .type = nInt,
        .doc = R"(
          The current version of the Nix language.
        )",
    });

    // Miscellaneous
    if (evalSettings.enableNativeCode) {
        addPrimOp({
            .name = "__importNative",
            .arity = 2,
            .fun = prim_importNative,
        });
        addPrimOp({
            .name = "__exec",
            .arity = 1,
            .fun = prim_exec,
        });
    }

    addPrimOp({
        .name = "__traceVerbose",
        .args = { "e1", "e2" },
        .arity = 2,
        .doc = R"(
          Evaluate *e1* and print its abstract syntax representation on standard
          error if `--trace-verbose` is enabled. Then return *e2*. This function
          is useful for debugging.
        )",
        .fun = evalSettings.traceVerbose ? prim_trace : prim_second,
    });

    /* Add a value containing the current Nix expression search path. */
    mkList(v, searchPath.elements.size());
    int n = 0;
    for (auto & i : searchPath.elements) {
        auto attrs = buildBindings(2);
        attrs.alloc("path").mkString(i.path.s);
        attrs.alloc("prefix").mkString(i.prefix.s);
        (v.listElems()[n++] = allocValue())->mkAttrs(attrs);
    }
    addConstant("__nixPath", v, {
        .type = nList,
        .doc = R"(
          List of search path entries used to resolve [lookup paths](@docroot@/language/constructs/lookup-path.md).

          Lookup path expressions can be
          [desugared](https://en.wikipedia.org/wiki/Syntactic_sugar)
          using this and
          [`builtins.findFile`](./builtins.html#builtins-findFile):

          ```nix
          <nixpkgs>
          ```

          is equivalent to:

          ```nix
          builtins.findFile builtins.nixPath "nixpkgs"
          ```
        )",
    });

    if (RegisterPrimOp::primOps)
        for (auto & primOp : *RegisterPrimOp::primOps)
            if (experimentalFeatureSettings.isEnabled(primOp.experimentalFeature))
            {
                auto primOpAdjusted = primOp;
                primOpAdjusted.arity = std::max(primOp.args.size(), primOp.arity);
                addPrimOp(std::move(primOpAdjusted));
            }

    /* Add a wrapper around the derivation primop that computes the
       `drvPath' and `outPath' attributes lazily.

       Null docs because it is documented separately.
       */
    auto vDerivation = allocValue();
    addConstant("derivation", vDerivation, {
        .type = nFunction,
    });

    /* Now that we've added all primops, sort the `builtins' set,
       because attribute lookups expect it to be sorted. */
    baseEnv.values[0]->attrs->sort();

    staticBaseEnv->sort();

    /* Note: we have to initialize the 'derivation' constant *after*
       building baseEnv/staticBaseEnv because it uses 'builtins'. */
    evalFile(derivationInternal, *vDerivation);
}


}<|MERGE_RESOLUTION|>--- conflicted
+++ resolved
@@ -1554,16 +1554,8 @@
             || arg.string_view().ends_with("/."));
 
     try {
-<<<<<<< HEAD
-        auto exists = path.pathExists();
-        if (exists && mustBeDir) {
-            exists = path.lstat().type == InputAccessor::tDirectory;
-        }
-=======
-        auto checked = state.checkSourcePath(path);
-        auto st = checked.maybeLstat();
+        auto st = path.maybeLstat();
         auto exists = st && (!mustBeDir || st->type == SourceAccessor::tDirectory);
->>>>>>> e9a857e4
         v.mkBool(exists);
     } catch (SysError & e) {
         /* Don't give away info from errors while canonicalising
