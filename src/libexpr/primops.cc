#include "archive.hh"
#include "derivations.hh"
#include "eval-inline.hh"
#include "eval.hh"
#include "globals.hh"
#include "json-to-value.hh"
#include "names.hh"
#include "store-api.hh"
#include "util.hh"
#include "json.hh"
#include "value-to-json.hh"
#include "value-to-xml.hh"
#include "primops.hh"

#include <sys/types.h>
#include <sys/stat.h>
#include <unistd.h>

#include <algorithm>
#include <cstring>
#include <regex>
#include <dlfcn.h>


namespace nix {


/*************************************************************
 * Miscellaneous
 *************************************************************/


InvalidPathError::InvalidPathError(const Path & path) :
    EvalError("path '%s' is not valid", path), path(path) {}

void EvalState::realiseContext(const PathSet & context)
{
    std::vector<StorePathWithOutputs> drvs;

    for (auto & i : context) {
        auto [ctxS, outputName] = decodeContext(i);
        auto ctx = store->parseStorePath(ctxS);
        if (!store->isValidPath(ctx))
            throw InvalidPathError(store->printStorePath(ctx));
        if (!outputName.empty() && ctx.isDerivation()) {
            drvs.push_back(StorePathWithOutputs{ctx, {outputName}});
        }
    }

    if (drvs.empty()) return;

    if (!evalSettings.enableImportFromDerivation)
        throw EvalError("attempted to realize '%1%' during evaluation but 'allow-import-from-derivation' is false",
            store->printStorePath(drvs.begin()->path));

    /* For performance, prefetch all substitute info. */
    StorePathSet willBuild, willSubstitute, unknown;
    uint64_t downloadSize, narSize;
    store->queryMissing(drvs, willBuild, willSubstitute, unknown, downloadSize, narSize);

    store->buildPaths(drvs);

    /* Add the output of this derivations to the allowed
       paths. */
    if (allowedPaths) {
        for (auto & [drvPath, outputs] : drvs) {
            auto outputPaths = store->queryDerivationOutputMapAssumeTotal(drvPath);
            for (auto & outputName : outputs) {
                if (outputPaths.count(outputName) == 0)
                    throw Error("derivation '%s' does not have an output named '%s'",
                            store->printStorePath(drvPath), outputName);
                allowedPaths->insert(store->printStorePath(outputPaths.at(outputName)));
            }
        }
    }
}

static void mkOutputString(EvalState & state, Value & v,
    const StorePath & drvPath, const BasicDerivation & drv,
    std::pair<string, DerivationOutput> o)
{
    auto optOutputPath = o.second.pathOpt(*state.store, drv.name);
    mkString(
        *state.allocAttr(v, state.symbols.create(o.first)),
        state.store->printStorePath(optOutputPath
            ? *optOutputPath
            /* Downstream we would substitute this for an actual path once
               we build the floating CA derivation */
            /* FIXME: we need to depend on the basic derivation, not
               derivation */
            : downstreamPlaceholder(*state.store, drvPath, o.first)),
        {"!" + o.first + "!" + state.store->printStorePath(drvPath)});
}

/* Load and evaluate an expression from path specified by the
   argument. */
static void prim_scopedImport(EvalState & state, const Pos & pos, Value * * args, Value & v)
{
    PathSet context;
    Path path = state.coerceToPath(pos, *args[1], context);

    try {
        state.realiseContext(context);
    } catch (InvalidPathError & e) {
        throw EvalError({
            .hint = hintfmt("cannot import '%1%', since path '%2%' is not valid", path, e.path),
            .errPos = pos
        });
    }

    Path realPath = state.checkSourcePath(state.toRealPath(path, context));

    // FIXME
    auto isValidDerivationInStore = [&]() -> std::optional<StorePath> {
        if (!state.store->isStorePath(path))
            return std::nullopt;
        auto storePath = state.store->parseStorePath(path);
        if (!(state.store->isValidPath(storePath) && isDerivation(path)))
            return std::nullopt;
        return storePath;
    };
    if (auto optStorePath = isValidDerivationInStore()) {
        auto storePath = *optStorePath;
        Derivation drv = state.store->readDerivation(storePath);
        Value & w = *state.allocValue();
        state.mkAttrs(w, 3 + drv.outputs.size());
        Value * v2 = state.allocAttr(w, state.sDrvPath);
        mkString(*v2, path, {"=" + path});
        v2 = state.allocAttr(w, state.sName);
        mkString(*v2, drv.env["name"]);
        Value * outputsVal =
            state.allocAttr(w, state.symbols.create("outputs"));
        state.mkList(*outputsVal, drv.outputs.size());
        unsigned int outputs_index = 0;

        for (const auto & o : drv.outputs) {
            mkOutputString(state, w, storePath, drv, o);
            outputsVal->listElems()[outputs_index] = state.allocValue();
            mkString(*(outputsVal->listElems()[outputs_index++]), o.first);
        }
        w.attrs->sort();

        static RootValue fun;
        if (!fun) {
            fun = allocRootValue(state.allocValue());
            state.eval(state.parseExprFromString(
                #include "imported-drv-to-derivation.nix.gen.hh"
                , "/"), **fun);
        }

        state.forceFunction(**fun, pos);
        mkApp(v, **fun, w);
        state.forceAttrs(v, pos);
    } else {
        state.forceAttrs(*args[0]);
        if (args[0]->attrs->empty())
            state.evalFile(realPath, v);
        else {
            Env * env = &state.allocEnv(args[0]->attrs->size());
            env->up = &state.baseEnv;

            StaticEnv staticEnv(false, &state.staticBaseEnv);

            unsigned int displ = 0;
            for (auto & attr : *args[0]->attrs) {
                staticEnv.vars[attr.name] = displ;
                env->values[displ++] = attr.value;
            }

            printTalkative("evaluating file '%1%'", realPath);
            Expr * e = state.parseExprFromFile(resolveExprPath(realPath), staticEnv);

            e->eval(state, *env, v);
        }
    }
}


/* Want reasonable symbol names, so extern C */
/* !!! Should we pass the Pos or the file name too? */
extern "C" typedef void (*ValueInitializer)(EvalState & state, Value & v);

/* Load a ValueInitializer from a DSO and return whatever it initializes */
void prim_importNative(EvalState & state, const Pos & pos, Value * * args, Value & v)
{
    PathSet context;
    Path path = state.coerceToPath(pos, *args[0], context);

    try {
        state.realiseContext(context);
    } catch (InvalidPathError & e) {
        throw EvalError({
            .hint = hintfmt(
                "cannot import '%1%', since path '%2%' is not valid",
                path, e.path),
            .errPos = pos
        });
    }

    path = state.checkSourcePath(path);

    string sym = state.forceStringNoCtx(*args[1], pos);

    void *handle = dlopen(path.c_str(), RTLD_LAZY | RTLD_LOCAL);
    if (!handle)
        throw EvalError("could not open '%1%': %2%", path, dlerror());

    dlerror();
    ValueInitializer func = (ValueInitializer) dlsym(handle, sym.c_str());
    if(!func) {
        char *message = dlerror();
        if (message)
            throw EvalError("could not load symbol '%1%' from '%2%': %3%", sym, path, message);
        else
            throw EvalError("symbol '%1%' from '%2%' resolved to NULL when a function pointer was expected",
                sym, path);
    }

    (func)(state, v);

    /* We don't dlclose because v may be a primop referencing a function in the shared object file */
}


/* Execute a program and parse its output */
void prim_exec(EvalState & state, const Pos & pos, Value * * args, Value & v)
{
    state.forceList(*args[0], pos);
    auto elems = args[0]->listElems();
    auto count = args[0]->listSize();
    if (count == 0) {
        throw EvalError({
            .hint = hintfmt("at least one argument to 'exec' required"),
            .errPos = pos
        });
    }
    PathSet context;
    auto program = state.coerceToString(pos, *elems[0], context, false, false);
    Strings commandArgs;
    for (unsigned int i = 1; i < args[0]->listSize(); ++i) {
        commandArgs.emplace_back(state.coerceToString(pos, *elems[i], context, false, false));
    }
    try {
        state.realiseContext(context);
    } catch (InvalidPathError & e) {
        throw EvalError({
            .hint = hintfmt("cannot execute '%1%', since path '%2%' is not valid",
                program, e.path),
            .errPos = pos
        });
    }

    auto output = runProgram(program, true, commandArgs);
    Expr * parsed;
    try {
        parsed = state.parseExprFromString(output, pos.file);
    } catch (Error & e) {
        e.addTrace(pos, "While parsing the output from '%1%'", program);
        throw;
    }
    try {
        state.eval(parsed, v);
    } catch (Error & e) {
        e.addTrace(pos, "While evaluating the output from '%1%'", program);
        throw;
    }
}


/* Return a string representing the type of the expression. */
static void prim_typeOf(EvalState & state, const Pos & pos, Value * * args, Value & v)
{
    state.forceValue(*args[0], pos);
    string t;
    switch (args[0]->type) {
        case tInt: t = "int"; break;
        case tBool: t = "bool"; break;
        case tString: t = "string"; break;
        case tPath: t = "path"; break;
        case tNull: t = "null"; break;
        case tAttrs: t = "set"; break;
        case tList1: case tList2: case tListN: t = "list"; break;
        case tLambda:
        case tPrimOp:
        case tPrimOpApp:
            t = "lambda";
            break;
        case tExternal:
            t = args[0]->external->typeOf();
            break;
        case tFloat: t = "float"; break;
        default: abort();
    }
    mkString(v, state.symbols.create(t));
}


/* Determine whether the argument is the null value. */
static void prim_isNull(EvalState & state, const Pos & pos, Value * * args, Value & v)
{
    state.forceValue(*args[0], pos);
    mkBool(v, args[0]->type == tNull);
}


/* Determine whether the argument is a function. */
static void prim_isFunction(EvalState & state, const Pos & pos, Value * * args, Value & v)
{
    state.forceValue(*args[0], pos);
    bool res;
    switch (args[0]->type) {
        case tLambda:
        case tPrimOp:
        case tPrimOpApp:
            res = true;
            break;
        default:
            res = false;
            break;
    }
    mkBool(v, res);
}


/* Determine whether the argument is an integer. */
static void prim_isInt(EvalState & state, const Pos & pos, Value * * args, Value & v)
{
    state.forceValue(*args[0], pos);
    mkBool(v, args[0]->type == tInt);
}

/* Determine whether the argument is a float. */
static void prim_isFloat(EvalState & state, const Pos & pos, Value * * args, Value & v)
{
    state.forceValue(*args[0], pos);
    mkBool(v, args[0]->type == tFloat);
}

/* Determine whether the argument is a string. */
static void prim_isString(EvalState & state, const Pos & pos, Value * * args, Value & v)
{
    state.forceValue(*args[0], pos);
    mkBool(v, args[0]->type == tString);
}


/* Determine whether the argument is a Boolean. */
static void prim_isBool(EvalState & state, const Pos & pos, Value * * args, Value & v)
{
    state.forceValue(*args[0], pos);
    mkBool(v, args[0]->type == tBool);
}

/* Determine whether the argument is a path. */
static void prim_isPath(EvalState & state, const Pos & pos, Value * * args, Value & v)
{
    state.forceValue(*args[0], pos);
    mkBool(v, args[0]->type == tPath);
}

struct CompareValues
{
    bool operator () (const Value * v1, const Value * v2) const
    {
        if (v1->type == tFloat && v2->type == tInt)
            return v1->fpoint < v2->integer;
        if (v1->type == tInt && v2->type == tFloat)
            return v1->integer < v2->fpoint;
        if (v1->type != v2->type)
            throw EvalError("cannot compare %1% with %2%", showType(*v1), showType(*v2));
        switch (v1->type) {
            case tInt:
                return v1->integer < v2->integer;
            case tFloat:
                return v1->fpoint < v2->fpoint;
            case tString:
                return strcmp(v1->string.s, v2->string.s) < 0;
            case tPath:
                return strcmp(v1->path, v2->path) < 0;
            default:
                throw EvalError("cannot compare %1% with %2%", showType(*v1), showType(*v2));
        }
    }
};


#if HAVE_BOEHMGC
typedef list<Value *, gc_allocator<Value *> > ValueList;
#else
typedef list<Value *> ValueList;
#endif


static void prim_genericClosure(EvalState & state, const Pos & pos, Value * * args, Value & v)
{
    state.forceAttrs(*args[0], pos);

    /* Get the start set. */
    Bindings::iterator startSet =
        args[0]->attrs->find(state.symbols.create("startSet"));
    if (startSet == args[0]->attrs->end())
        throw EvalError({
            .hint = hintfmt("attribute 'startSet' required"),
            .errPos = pos
        });
    state.forceList(*startSet->value, pos);

    ValueList workSet;
    for (unsigned int n = 0; n < startSet->value->listSize(); ++n)
        workSet.push_back(startSet->value->listElems()[n]);

    /* Get the operator. */
    Bindings::iterator op =
        args[0]->attrs->find(state.symbols.create("operator"));
    if (op == args[0]->attrs->end())
        throw EvalError({
            .hint = hintfmt("attribute 'operator' required"),
            .errPos = pos
        });
    state.forceValue(*op->value, pos);

    /* Construct the closure by applying the operator to element of
       `workSet', adding the result to `workSet', continuing until
       no new elements are found. */
    ValueList res;
    // `doneKeys' doesn't need to be a GC root, because its values are
    // reachable from res.
    set<Value *, CompareValues> doneKeys;
    while (!workSet.empty()) {
        Value * e = *(workSet.begin());
        workSet.pop_front();

        state.forceAttrs(*e, pos);

        Bindings::iterator key =
            e->attrs->find(state.symbols.create("key"));
        if (key == e->attrs->end())
            throw EvalError({
                .hint = hintfmt("attribute 'key' required"),
                .errPos = pos
            });
        state.forceValue(*key->value, pos);

        if (!doneKeys.insert(key->value).second) continue;
        res.push_back(e);

        /* Call the `operator' function with `e' as argument. */
        Value call;
        mkApp(call, *op->value, *e);
        state.forceList(call, pos);

        /* Add the values returned by the operator to the work set. */
        for (unsigned int n = 0; n < call.listSize(); ++n) {
            state.forceValue(*call.listElems()[n], pos);
            workSet.push_back(call.listElems()[n]);
        }
    }

    /* Create the result list. */
    state.mkList(v, res.size());
    unsigned int n = 0;
    for (auto & i : res)
        v.listElems()[n++] = i;
}


static void prim_abort(EvalState & state, const Pos & pos, Value * * args, Value & v)
{
    PathSet context;
    string s = state.coerceToString(pos, *args[0], context);
    throw Abort("evaluation aborted with the following error message: '%1%'", s);
}


static void prim_throw(EvalState & state, const Pos & pos, Value * * args, Value & v)
{
    PathSet context;
    string s = state.coerceToString(pos, *args[0], context);
    throw ThrownError(s);
}


static void prim_addErrorContext(EvalState & state, const Pos & pos, Value * * args, Value & v)
{
    try {
        state.forceValue(*args[1], pos);
        v = *args[1];
    } catch (Error & e) {
        PathSet context;
        e.addTrace(std::nullopt, state.coerceToString(pos, *args[0], context));
        throw;
    }
}


/* Try evaluating the argument. Success => {success=true; value=something;},
 * else => {success=false; value=false;} */
static void prim_tryEval(EvalState & state, const Pos & pos, Value * * args, Value & v)
{
    state.mkAttrs(v, 2);
    try {
        state.forceValue(*args[0], pos);
        v.attrs->push_back(Attr(state.sValue, args[0]));
        mkBool(*state.allocAttr(v, state.symbols.create("success")), true);
    } catch (AssertionError & e) {
        mkBool(*state.allocAttr(v, state.sValue), false);
        mkBool(*state.allocAttr(v, state.symbols.create("success")), false);
    }
    v.attrs->sort();
}


/* Return an environment variable.  Use with care. */
static void prim_getEnv(EvalState & state, const Pos & pos, Value * * args, Value & v)
{
    string name = state.forceStringNoCtx(*args[0], pos);
    mkString(v, evalSettings.restrictEval || evalSettings.pureEval ? "" : getEnv(name).value_or(""));
}


/* Evaluate the first argument, then return the second argument. */
static void prim_seq(EvalState & state, const Pos & pos, Value * * args, Value & v)
{
    state.forceValue(*args[0], pos);
    state.forceValue(*args[1], pos);
    v = *args[1];
}


/* Evaluate the first argument deeply (i.e. recursing into lists and
   attrsets), then return the second argument. */
static void prim_deepSeq(EvalState & state, const Pos & pos, Value * * args, Value & v)
{
    state.forceValueDeep(*args[0]);
    state.forceValue(*args[1], pos);
    v = *args[1];
}


/* Evaluate the first expression and print it on standard error.  Then
   return the second expression.  Useful for debugging. */
static void prim_trace(EvalState & state, const Pos & pos, Value * * args, Value & v)
{
    state.forceValue(*args[0], pos);
    if (args[0]->type == tString)
        printError("trace: %1%", args[0]->string.s);
    else
        printError("trace: %1%", *args[0]);
    state.forceValue(*args[1], pos);
    v = *args[1];
}


/*************************************************************
 * Derivations
 *************************************************************/


/* Construct (as a unobservable side effect) a Nix derivation
   expression that performs the derivation described by the argument
   set.  Returns the original set extended with the following
   attributes: `outPath' containing the primary output path of the
   derivation; `drvPath' containing the path of the Nix expression;
   and `type' set to `derivation' to indicate that this is a
   derivation. */
static void prim_derivationStrict(EvalState & state, const Pos & pos, Value * * args, Value & v)
{
    state.forceAttrs(*args[0], pos);

    /* Figure out the name first (for stack backtraces). */
    Bindings::iterator attr = args[0]->attrs->find(state.sName);
    if (attr == args[0]->attrs->end())
        throw EvalError({
            .hint = hintfmt("required attribute 'name' missing"),
            .errPos = pos
        });
    string drvName;
    Pos & posDrvName(*attr->pos);
    try {
        drvName = state.forceStringNoCtx(*attr->value, pos);
    } catch (Error & e) {
        e.addTrace(posDrvName, "while evaluating the derivation attribute 'name'");
        throw;
    }

    /* Check whether attributes should be passed as a JSON file. */
    std::ostringstream jsonBuf;
    std::unique_ptr<JSONObject> jsonObject;
    attr = args[0]->attrs->find(state.sStructuredAttrs);
    if (attr != args[0]->attrs->end() && state.forceBool(*attr->value, pos))
        jsonObject = std::make_unique<JSONObject>(jsonBuf);

    /* Check whether null attributes should be ignored. */
    bool ignoreNulls = false;
    attr = args[0]->attrs->find(state.sIgnoreNulls);
    if (attr != args[0]->attrs->end())
        ignoreNulls = state.forceBool(*attr->value, pos);

    /* Build the derivation expression by processing the attributes. */
    DerivationT<StorePath, NoPath> drv;
    drv.name = drvName;

    PathSet context;

    bool contentAddressed = false;
    std::optional<std::string> outputHash;
    std::string outputHashAlgo;
    auto ingestionMethod = FileIngestionMethod::Flat;

    StringSet outputs;
    outputs.insert("out");

    for (auto & i : args[0]->attrs->lexicographicOrder()) {
        if (i->name == state.sIgnoreNulls) continue;
        const string & key = i->name;
        vomit("processing attribute '%1%'", key);

        auto handleHashMode = [&](const std::string & s) {
            if (s == "recursive") ingestionMethod = FileIngestionMethod::Recursive;
            else if (s == "flat") ingestionMethod = FileIngestionMethod::Flat;
            else
                throw EvalError({
                    .hint = hintfmt("invalid value '%s' for 'outputHashMode' attribute", s),
                    .errPos = posDrvName
                });
        };

        auto handleOutputs = [&](const Strings & ss) {
            outputs.clear();
            for (auto & j : ss) {
                if (outputs.find(j) != outputs.end())
                    throw EvalError({
                        .hint = hintfmt("duplicate derivation output '%1%'", j),
                        .errPos = posDrvName
                    });
                /* !!! Check whether j is a valid attribute
                   name. */
                /* Derivations cannot be named ‘drv’, because
                   then we'd have an attribute ‘drvPath’ in
                   the resulting set. */
                if (j == "drv")
                    throw EvalError({
                        .hint = hintfmt("invalid derivation output name 'drv'" ),
                        .errPos = posDrvName
                    });
                outputs.insert(j);
            }
            if (outputs.empty())
                throw EvalError({
                    .hint = hintfmt("derivation cannot have an empty set of outputs"),
                    .errPos = posDrvName
                });
        };

        try {

            if (ignoreNulls) {
                state.forceValue(*i->value, pos);
                if (i->value->type == tNull) continue;
            }

            if (i->name == state.sContentAddressed) {
                settings.requireExperimentalFeature("ca-derivations");
                contentAddressed = state.forceBool(*i->value, pos);
            }

            /* The `args' attribute is special: it supplies the
               command-line arguments to the builder. */
            else if (i->name == state.sArgs) {
                state.forceList(*i->value, pos);
                for (unsigned int n = 0; n < i->value->listSize(); ++n) {
                    string s = state.coerceToString(posDrvName, *i->value->listElems()[n], context, true);
                    drv.args.push_back(s);
                }
            }

            /* All other attributes are passed to the builder through
               the environment. */
            else {

                if (jsonObject) {

                    if (i->name == state.sStructuredAttrs) continue;

                    auto placeholder(jsonObject->placeholder(key));
                    printValueAsJSON(state, true, *i->value, placeholder, context);

                    if (i->name == state.sBuilder)
                        drv.builder = state.forceString(*i->value, context, posDrvName);
                    else if (i->name == state.sSystem)
                        drv.platform = state.forceStringNoCtx(*i->value, posDrvName);
                    else if (i->name == state.sOutputHash)
                        outputHash = state.forceStringNoCtx(*i->value, posDrvName);
                    else if (i->name == state.sOutputHashAlgo)
                        outputHashAlgo = state.forceStringNoCtx(*i->value, posDrvName);
                    else if (i->name == state.sOutputHashMode)
                        handleHashMode(state.forceStringNoCtx(*i->value, posDrvName));
                    else if (i->name == state.sOutputs) {
                        /* Require ‘outputs’ to be a list of strings. */
                        state.forceList(*i->value, posDrvName);
                        Strings ss;
                        for (unsigned int n = 0; n < i->value->listSize(); ++n)
                            ss.emplace_back(state.forceStringNoCtx(*i->value->listElems()[n], posDrvName));
                        handleOutputs(ss);
                    }

                } else {
                    auto s = state.coerceToString(posDrvName, *i->value, context, true);
                    drv.env.emplace(key, s);
                    if (i->name == state.sBuilder) drv.builder = s;
                    else if (i->name == state.sSystem) drv.platform = s;
                    else if (i->name == state.sOutputHash) outputHash = s;
                    else if (i->name == state.sOutputHashAlgo) outputHashAlgo = s;
                    else if (i->name == state.sOutputHashMode) handleHashMode(s);
                    else if (i->name == state.sOutputs)
                        handleOutputs(tokenizeString<Strings>(s));
                }

            }

        } catch (Error & e) {
            e.addTrace(posDrvName,
                "while evaluating the attribute '%1%' of the derivation '%2%'",
                key, drvName);
            throw;
        }
    }

    if (jsonObject) {
        jsonObject.reset();
        drv.env.emplace("__json", jsonBuf.str());
    }

    /* Everything in the context of the strings in the derivation
       attributes should be added as dependencies of the resulting
       derivation. */
    for (auto & path : context) {

        /* Paths marked with `=' denote that the path of a derivation
           is explicitly passed to the builder.  Since that allows the
           builder to gain access to every path in the dependency
           graph of the derivation (including all outputs), all paths
           in the graph must be added to this derivation's list of
           inputs to ensure that they are available when the builder
           runs. */
        if (path.at(0) == '=') {
            /* !!! This doesn't work if readOnlyMode is set. */
            StorePathSet refs;
            state.store->computeFSClosure(state.store->parseStorePath(std::string_view(path).substr(1)), refs);
            for (auto & j : refs) {
                drv.inputSrcs.insert(j);
                if (j.isDerivation())
                    drv.inputDrvs[j] = state.store->readDerivation(j).outputNames();
            }
        }

        /* Handle derivation outputs of the form ‘!<name>!<path>’. */
        else if (path.at(0) == '!') {
            std::pair<string, string> ctx = decodeContext(path);
            drv.inputDrvs[state.store->parseStorePath(ctx.first)].insert(ctx.second);
        }

        /* Otherwise it's a source file. */
        else
            drv.inputSrcs.insert(state.store->parseStorePath(path));
    }

    /* Do we have all required attributes? */
    if (drv.builder == "")
        throw EvalError({
            .hint = hintfmt("required attribute 'builder' missing"),
            .errPos = posDrvName
        });

    if (drv.platform == "")
        throw EvalError({
            .hint = hintfmt("required attribute 'system' missing"),
            .errPos = posDrvName
        });

    /* Check whether the derivation name is valid. */
    if (isDerivation(drvName))
        throw EvalError({
            .hint = hintfmt("derivation names are not allowed to end in '%s'", drvExtension),
            .errPos = posDrvName
        });

    auto hashTypeOpt = parseHashTypeOpt(outputHashAlgo);
    std::optional<Hash> outputHashParsed;
    if (outputHash) {
        /* Ensure proper single "out" and parse output hash */
        if (outputs.size() != 1 || *(outputs.begin()) != "out")
            throw Error({
                .hint = hintfmt("multiple outputs are not supported in fixed-output derivations"),
                .errPos = posDrvName
            });

        outputHashParsed = newHashAllowEmpty(*outputHash, hashTypeOpt);
    }

<<<<<<< HEAD
    for (auto & outName : outputs) {
        if (!jsonObject) drv.env[outName] = "";
        drv.outputs.insert_or_assign(outName, outputHashParsed
            ? DerivationOutputT<NoPath> {
=======
        auto outPath = state.store->makeFixedOutputPath(ingestionMethod, h, drvName);
        drv.env["out"] = state.store->printStorePath(outPath);
        drv.outputs.insert_or_assign("out", DerivationOutput {
>>>>>>> d3fa8c04
                .output = DerivationOutputCAFixed {
                    .hash = FixedOutputHash {
                        .method = ingestionMethod,
                        .hash = *outputHashParsed,
                    },
                },
<<<<<<< HEAD
              }
            : contentAddressed
            ? DerivationOutputT<NoPath> {
=======
        });
    }

    else if (contentAddressed) {
        HashType ht = parseHashType(outputHashAlgo);
        for (auto & i : outputs) {
            drv.env[i] = hashPlaceholder(i);
            drv.outputs.insert_or_assign(i, DerivationOutput {
>>>>>>> d3fa8c04
                .output = DerivationOutputCAFloating {
                    .method = ingestionMethod,
                    .hashType = *hashTypeOpt,
                },
              }
            : DerivationOutputT<NoPath> {
                .output = DerivationOutputInputAddressedT<NoPath> {
                    .path = NoPath {},
                },
              });
    }

<<<<<<< HEAD
    /* Compute the final derivation, which additionally contains the outputs
       paths created from the hash of the initial one. */
    Derivation drvFinal = bakeDerivationPaths(*state.store, drv);

    if (!jsonObject) {
        for (auto & [outputName, output] : drvFinal.outputs) {
            auto pathOpt = output.pathOpt(*state.store, drv.name);
            drvFinal.env.insert_or_assign(
                outputName,
                pathOpt
                    ? state.store->printStorePath(*pathOpt)
                    : hashPlaceholder(outputName));
=======
    else {
        /* Compute a hash over the "masked" store derivation, which is
           the final one except that in the list of outputs, the
           output paths are empty strings, and the corresponding
           environment variables have an empty value.  This ensures
           that changes in the set of output names do get reflected in
           the hash. */
        for (auto & i : outputs) {
            drv.env[i] = "";
            drv.outputs.insert_or_assign(i,
                DerivationOutput {
                    .output = DerivationOutputInputAddressed {
                        .path = StorePath::dummy,
                    },
                });
        }

        // Regular, non-CA derivation should always return a single hash and not
        // hash per output.
        Hash h = std::get<0>(hashDerivationModulo(*state.store, Derivation(drv), true));

        for (auto & i : outputs) {
            auto outPath = state.store->makeOutputPath(i, h, drvName);
            drv.env[i] = state.store->printStorePath(outPath);
            drv.outputs.insert_or_assign(i,
                DerivationOutput {
                    .output = DerivationOutputInputAddressed {
                        .path = std::move(outPath),
                    },
                });
>>>>>>> d3fa8c04
        }
    }

    /* Write the resulting term into the Nix store directory. */
    auto drvPath = writeDerivation(state.store, drvFinal, state.repair);
    auto drvPathS = state.store->printStorePath(drvPath);

    printMsg(lvlChatty, "instantiated '%1%' -> '%2%'", drvName, drvPathS);

    /* Optimisation, but required in read-only mode! because in that
       case we don't actually write store derivations, so we can't
       read them later.

       However, we don't bother doing this for floating CA derivations because
       their "hash modulo" is indeterminate until built. */
    if (drv.type() != DerivationType::CAFloating) {
        std::optional maybeOutputHashes = outputHashesForModuloIfFixed(*state.store, drvFinal);
        auto hashes = maybeOutputHashes
            ? DrvHashModulo { *maybeOutputHashes }
            : hashDerivation(*state.store, drvFinal);
        drvHashes.insert_or_assign(drvPath, std::move(hashes));
    }
    state.mkAttrs(v, 1 + drvFinal.outputs.size());
    mkString(*state.allocAttr(v, state.sDrvPath), drvPathS, {"=" + drvPathS});
    for (auto & i : drvFinal.outputs)
        mkOutputString(state, v, drvPath, drvFinal, i);
    v.attrs->sort();
}


/* Return a placeholder string for the specified output that will be
   substituted by the corresponding output path at build time. For
   example, 'placeholder "out"' returns the string
   /1rz4g4znpzjwh1xymhjpm42vipw92pr73vdgl6xs1hycac8kf2n9. At build
   time, any occurence of this string in an derivation attribute will
   be replaced with the concrete path in the Nix store of the output
   ‘out’. */
static void prim_placeholder(EvalState & state, const Pos & pos, Value * * args, Value & v)
{
    mkString(v, hashPlaceholder(state.forceStringNoCtx(*args[0], pos)));
}


/*************************************************************
 * Paths
 *************************************************************/


/* Convert the argument to a path.  !!! obsolete? */
static void prim_toPath(EvalState & state, const Pos & pos, Value * * args, Value & v)
{
    PathSet context;
    Path path = state.coerceToPath(pos, *args[0], context);
    mkString(v, canonPath(path), context);
}


/* Allow a valid store path to be used in an expression.  This is
   useful in some generated expressions such as in nix-push, which
   generates a call to a function with an already existing store path
   as argument.  You don't want to use `toPath' here because it copies
   the path to the Nix store, which yields a copy like
   /nix/store/newhash-oldhash-oldname.  In the past, `toPath' had
   special case behaviour for store paths, but that created weird
   corner cases. */
static void prim_storePath(EvalState & state, const Pos & pos, Value * * args, Value & v)
{
    PathSet context;
    Path path = state.checkSourcePath(state.coerceToPath(pos, *args[0], context));
    /* Resolve symlinks in ‘path’, unless ‘path’ itself is a symlink
       directly in the store.  The latter condition is necessary so
       e.g. nix-push does the right thing. */
    if (!state.store->isStorePath(path)) path = canonPath(path, true);
    if (!state.store->isInStore(path))
        throw EvalError({
            .hint = hintfmt("path '%1%' is not in the Nix store", path),
            .errPos = pos
        });
    auto path2 = state.store->toStorePath(path).first;
    if (!settings.readOnlyMode)
        state.store->ensurePath(path2);
    context.insert(state.store->printStorePath(path2));
    mkString(v, path, context);
}


static void prim_pathExists(EvalState & state, const Pos & pos, Value * * args, Value & v)
{
    PathSet context;
    Path path = state.coerceToPath(pos, *args[0], context);
    try {
        state.realiseContext(context);
    } catch (InvalidPathError & e) {
        throw EvalError({
            .hint = hintfmt(
                "cannot check the existence of '%1%', since path '%2%' is not valid",
                path, e.path),
            .errPos = pos
        });
    }

    try {
        mkBool(v, pathExists(state.checkSourcePath(path)));
    } catch (SysError & e) {
        /* Don't give away info from errors while canonicalising
           ‘path’ in restricted mode. */
        mkBool(v, false);
    } catch (RestrictedPathError & e) {
        mkBool(v, false);
    }
}


/* Return the base name of the given string, i.e., everything
   following the last slash. */
static void prim_baseNameOf(EvalState & state, const Pos & pos, Value * * args, Value & v)
{
    PathSet context;
    mkString(v, baseNameOf(state.coerceToString(pos, *args[0], context, false, false)), context);
}


/* Return the directory of the given path, i.e., everything before the
   last slash.  Return either a path or a string depending on the type
   of the argument. */
static void prim_dirOf(EvalState & state, const Pos & pos, Value * * args, Value & v)
{
    PathSet context;
    Path dir = dirOf(state.coerceToString(pos, *args[0], context, false, false));
    if (args[0]->type == tPath) mkPath(v, dir.c_str()); else mkString(v, dir, context);
}


/* Return the contents of a file as a string. */
static void prim_readFile(EvalState & state, const Pos & pos, Value * * args, Value & v)
{
    PathSet context;
    Path path = state.coerceToPath(pos, *args[0], context);
    try {
        state.realiseContext(context);
    } catch (InvalidPathError & e) {
        throw EvalError({
            .hint = hintfmt("cannot read '%1%', since path '%2%' is not valid", path, e.path),
            .errPos = pos
        });
    }
    string s = readFile(state.checkSourcePath(state.toRealPath(path, context)));
    if (s.find((char) 0) != string::npos)
        throw Error("the contents of the file '%1%' cannot be represented as a Nix string", path);
    mkString(v, s.c_str());
}


/* Find a file in the Nix search path. Used to implement <x> paths,
   which are desugared to 'findFile __nixPath "x"'. */
static void prim_findFile(EvalState & state, const Pos & pos, Value * * args, Value & v)
{
    state.forceList(*args[0], pos);

    SearchPath searchPath;

    for (unsigned int n = 0; n < args[0]->listSize(); ++n) {
        Value & v2(*args[0]->listElems()[n]);
        state.forceAttrs(v2, pos);

        string prefix;
        Bindings::iterator i = v2.attrs->find(state.symbols.create("prefix"));
        if (i != v2.attrs->end())
            prefix = state.forceStringNoCtx(*i->value, pos);

        i = v2.attrs->find(state.symbols.create("path"));
        if (i == v2.attrs->end())
            throw EvalError({
                .hint = hintfmt("attribute 'path' missing"),
                .errPos = pos
            });

        PathSet context;
        string path = state.coerceToString(pos, *i->value, context, false, false);

        try {
            state.realiseContext(context);
        } catch (InvalidPathError & e) {
            throw EvalError({
                .hint = hintfmt("cannot find '%1%', since path '%2%' is not valid", path, e.path),
                .errPos = pos
            });
        }

        searchPath.emplace_back(prefix, path);
    }

    string path = state.forceStringNoCtx(*args[1], pos);

    mkPath(v, state.checkSourcePath(state.findFile(searchPath, path, pos)).c_str());
}

/* Return the cryptographic hash of a file in base-16. */
static void prim_hashFile(EvalState & state, const Pos & pos, Value * * args, Value & v)
{
    string type = state.forceStringNoCtx(*args[0], pos);
    std::optional<HashType> ht = parseHashType(type);
    if (!ht)
      throw Error({
          .hint = hintfmt("unknown hash type '%1%'", type),
          .errPos = pos
      });

    PathSet context; // discarded
    Path p = state.coerceToPath(pos, *args[1], context);

    mkString(v, hashFile(*ht, state.checkSourcePath(p)).to_string(Base16, false), context);
}

/* Read a directory (without . or ..) */
static void prim_readDir(EvalState & state, const Pos & pos, Value * * args, Value & v)
{
    PathSet ctx;
    Path path = state.coerceToPath(pos, *args[0], ctx);
    try {
        state.realiseContext(ctx);
    } catch (InvalidPathError & e) {
        throw EvalError({
            .hint = hintfmt("cannot read '%1%', since path '%2%' is not valid", path, e.path),
            .errPos = pos
        });
    }

    DirEntries entries = readDirectory(state.checkSourcePath(path));
    state.mkAttrs(v, entries.size());

    for (auto & ent : entries) {
        Value * ent_val = state.allocAttr(v, state.symbols.create(ent.name));
        if (ent.type == DT_UNKNOWN)
            ent.type = getFileType(path + "/" + ent.name);
        mkStringNoCopy(*ent_val,
            ent.type == DT_REG ? "regular" :
            ent.type == DT_DIR ? "directory" :
            ent.type == DT_LNK ? "symlink" :
            "unknown");
    }

    v.attrs->sort();
}


/*************************************************************
 * Creating files
 *************************************************************/


/* Convert the argument (which can be any Nix expression) to an XML
   representation returned in a string.  Not all Nix expressions can
   be sensibly or completely represented (e.g., functions). */
static void prim_toXML(EvalState & state, const Pos & pos, Value * * args, Value & v)
{
    std::ostringstream out;
    PathSet context;
    printValueAsXML(state, true, false, *args[0], out, context);
    mkString(v, out.str(), context);
}


/* Convert the argument (which can be any Nix expression) to a JSON
   string.  Not all Nix expressions can be sensibly or completely
   represented (e.g., functions). */
static void prim_toJSON(EvalState & state, const Pos & pos, Value * * args, Value & v)
{
    std::ostringstream out;
    PathSet context;
    printValueAsJSON(state, true, *args[0], out, context);
    mkString(v, out.str(), context);
}


/* Parse a JSON string to a value. */
static void prim_fromJSON(EvalState & state, const Pos & pos, Value * * args, Value & v)
{
    string s = state.forceStringNoCtx(*args[0], pos);
    parseJSON(state, s, v);
}


/* Store a string in the Nix store as a source file that can be used
   as an input by derivations. */
static void prim_toFile(EvalState & state, const Pos & pos, Value * * args, Value & v)
{
    PathSet context;
    string name = state.forceStringNoCtx(*args[0], pos);
    string contents = state.forceString(*args[1], context, pos);

    StorePathSet refs;

    for (auto path : context) {
        if (path.at(0) != '/')
            throw EvalError( {
                .hint = hintfmt(
                    "in 'toFile': the file named '%1%' must not contain a reference "
                    "to a derivation but contains (%2%)",
                    name, path),
                .errPos = pos
            });
        refs.insert(state.store->parseStorePath(path));
    }

    auto storePath = state.store->printStorePath(settings.readOnlyMode
        ? state.store->computeStorePathForText(name, contents, refs)
        : state.store->addTextToStore(name, contents, refs, state.repair));

    /* Note: we don't need to add `context' to the context of the
       result, since `storePath' itself has references to the paths
       used in args[1]. */

    mkString(v, storePath, {storePath});
}


static void addPath(EvalState & state, const Pos & pos, const string & name, const Path & path_,
    Value * filterFun, FileIngestionMethod method, const std::optional<Hash> expectedHash, Value & v)
{
    const auto path = evalSettings.pureEval && expectedHash ?
        path_ :
        state.checkSourcePath(path_);
    PathFilter filter = filterFun ? ([&](const Path & path) {
        auto st = lstat(path);

        /* Call the filter function.  The first argument is the path,
           the second is a string indicating the type of the file. */
        Value arg1;
        mkString(arg1, path);

        Value fun2;
        state.callFunction(*filterFun, arg1, fun2, noPos);

        Value arg2;
        mkString(arg2,
            S_ISREG(st.st_mode) ? "regular" :
            S_ISDIR(st.st_mode) ? "directory" :
            S_ISLNK(st.st_mode) ? "symlink" :
            "unknown" /* not supported, will fail! */);

        Value res;
        state.callFunction(fun2, arg2, res, noPos);

        return state.forceBool(res, pos);
    }) : defaultPathFilter;

    std::optional<StorePath> expectedStorePath;
    if (expectedHash)
        expectedStorePath = state.store->makeFixedOutputPath(method, *expectedHash, name);
    Path dstPath;
    if (!expectedHash || !state.store->isValidPath(*expectedStorePath)) {
        dstPath = state.store->printStorePath(settings.readOnlyMode
            ? state.store->computeStorePathForPath(name, path, method, htSHA256, filter).first
            : state.store->addToStore(name, path, method, htSHA256, filter, state.repair));
        if (expectedHash && expectedStorePath != state.store->parseStorePath(dstPath))
            throw Error("store path mismatch in (possibly filtered) path added from '%s'", path);
    } else
        dstPath = state.store->printStorePath(*expectedStorePath);

    mkString(v, dstPath, {dstPath});
}


static void prim_filterSource(EvalState & state, const Pos & pos, Value * * args, Value & v)
{
    PathSet context;
    Path path = state.coerceToPath(pos, *args[1], context);
    if (!context.empty())
        throw EvalError({
            .hint = hintfmt("string '%1%' cannot refer to other paths", path),
            .errPos = pos
        });

    state.forceValue(*args[0], pos);
    if (args[0]->type != tLambda)
        throw TypeError({
            .hint = hintfmt(
                "first argument in call to 'filterSource' is not a function but %1%",
                showType(*args[0])),
            .errPos = pos
        });

    addPath(state, pos, std::string(baseNameOf(path)), path, args[0], FileIngestionMethod::Recursive, std::nullopt, v);
}

static void prim_path(EvalState & state, const Pos & pos, Value * * args, Value & v)
{
    state.forceAttrs(*args[0], pos);
    Path path;
    string name;
    Value * filterFun = nullptr;
    auto method = FileIngestionMethod::Recursive;
    std::optional<Hash> expectedHash;

    for (auto & attr : *args[0]->attrs) {
        const string & n(attr.name);
        if (n == "path") {
            PathSet context;
            path = state.coerceToPath(*attr.pos, *attr.value, context);
            if (!context.empty())
                throw EvalError({
                    .hint = hintfmt("string '%1%' cannot refer to other paths", path),
                    .errPos = *attr.pos
                });
        } else if (attr.name == state.sName)
            name = state.forceStringNoCtx(*attr.value, *attr.pos);
        else if (n == "filter") {
            state.forceValue(*attr.value, pos);
            filterFun = attr.value;
        } else if (n == "recursive")
            method = FileIngestionMethod { state.forceBool(*attr.value, *attr.pos) };
        else if (n == "sha256")
            expectedHash = newHashAllowEmpty(state.forceStringNoCtx(*attr.value, *attr.pos), htSHA256);
        else
            throw EvalError({
                .hint = hintfmt("unsupported argument '%1%' to 'addPath'", attr.name),
                .errPos = *attr.pos
            });
    }
    if (path.empty())
        throw EvalError({
            .hint = hintfmt("'path' required"),
            .errPos = pos
        });
    if (name.empty())
        name = baseNameOf(path);

    addPath(state, pos, name, path, filterFun, method, expectedHash, v);
}


/*************************************************************
 * Sets
 *************************************************************/


/* Return the names of the attributes in a set as a sorted list of
   strings. */
static void prim_attrNames(EvalState & state, const Pos & pos, Value * * args, Value & v)
{
    state.forceAttrs(*args[0], pos);

    state.mkList(v, args[0]->attrs->size());

    size_t n = 0;
    for (auto & i : *args[0]->attrs)
        mkString(*(v.listElems()[n++] = state.allocValue()), i.name);

    std::sort(v.listElems(), v.listElems() + n,
              [](Value * v1, Value * v2) { return strcmp(v1->string.s, v2->string.s) < 0; });
}


/* Return the values of the attributes in a set as a list, in the same
   order as attrNames. */
static void prim_attrValues(EvalState & state, const Pos & pos, Value * * args, Value & v)
{
    state.forceAttrs(*args[0], pos);

    state.mkList(v, args[0]->attrs->size());

    unsigned int n = 0;
    for (auto & i : *args[0]->attrs)
        v.listElems()[n++] = (Value *) &i;

    std::sort(v.listElems(), v.listElems() + n,
        [](Value * v1, Value * v2) { return (string) ((Attr *) v1)->name < (string) ((Attr *) v2)->name; });

    for (unsigned int i = 0; i < n; ++i)
        v.listElems()[i] = ((Attr *) v.listElems()[i])->value;
}


/* Dynamic version of the `.' operator. */
void prim_getAttr(EvalState & state, const Pos & pos, Value * * args, Value & v)
{
    string attr = state.forceStringNoCtx(*args[0], pos);
    state.forceAttrs(*args[1], pos);
    // !!! Should we create a symbol here or just do a lookup?
    Bindings::iterator i = args[1]->attrs->find(state.symbols.create(attr));
    if (i == args[1]->attrs->end())
        throw EvalError({
            .hint = hintfmt("attribute '%1%' missing", attr),
            .errPos = pos
        });
    // !!! add to stack trace?
    if (state.countCalls && i->pos) state.attrSelects[*i->pos]++;
    state.forceValue(*i->value, pos);
    v = *i->value;
}


/* Return position information of the specified attribute. */
void prim_unsafeGetAttrPos(EvalState & state, const Pos & pos, Value * * args, Value & v)
{
    string attr = state.forceStringNoCtx(*args[0], pos);
    state.forceAttrs(*args[1], pos);
    Bindings::iterator i = args[1]->attrs->find(state.symbols.create(attr));
    if (i == args[1]->attrs->end())
        mkNull(v);
    else
        state.mkPos(v, i->pos);
}


/* Dynamic version of the `?' operator. */
static void prim_hasAttr(EvalState & state, const Pos & pos, Value * * args, Value & v)
{
    string attr = state.forceStringNoCtx(*args[0], pos);
    state.forceAttrs(*args[1], pos);
    mkBool(v, args[1]->attrs->find(state.symbols.create(attr)) != args[1]->attrs->end());
}


/* Determine whether the argument is a set. */
static void prim_isAttrs(EvalState & state, const Pos & pos, Value * * args, Value & v)
{
    state.forceValue(*args[0], pos);
    mkBool(v, args[0]->type == tAttrs);
}


static void prim_removeAttrs(EvalState & state, const Pos & pos, Value * * args, Value & v)
{
    state.forceAttrs(*args[0], pos);
    state.forceList(*args[1], pos);

    /* Get the attribute names to be removed. */
    std::set<Symbol> names;
    for (unsigned int i = 0; i < args[1]->listSize(); ++i) {
        state.forceStringNoCtx(*args[1]->listElems()[i], pos);
        names.insert(state.symbols.create(args[1]->listElems()[i]->string.s));
    }

    /* Copy all attributes not in that set.  Note that we don't need
       to sort v.attrs because it's a subset of an already sorted
       vector. */
    state.mkAttrs(v, args[0]->attrs->size());
    for (auto & i : *args[0]->attrs) {
        if (names.find(i.name) == names.end())
            v.attrs->push_back(i);
    }
}


/* Builds a set from a list specifying (name, value) pairs.  To be
   precise, a list [{name = "name1"; value = value1;} ... {name =
   "nameN"; value = valueN;}] is transformed to {name1 = value1;
   ... nameN = valueN;}.  In case of duplicate occurences of the same
   name, the first takes precedence. */
static void prim_listToAttrs(EvalState & state, const Pos & pos, Value * * args, Value & v)
{
    state.forceList(*args[0], pos);

    state.mkAttrs(v, args[0]->listSize());

    std::set<Symbol> seen;

    for (unsigned int i = 0; i < args[0]->listSize(); ++i) {
        Value & v2(*args[0]->listElems()[i]);
        state.forceAttrs(v2, pos);

        Bindings::iterator j = v2.attrs->find(state.sName);
        if (j == v2.attrs->end())
            throw TypeError({
                .hint = hintfmt("'name' attribute missing in a call to 'listToAttrs'"),
                .errPos = pos
            });
        string name = state.forceStringNoCtx(*j->value, pos);

        Symbol sym = state.symbols.create(name);
        if (seen.insert(sym).second) {
            Bindings::iterator j2 = v2.attrs->find(state.symbols.create(state.sValue));
            if (j2 == v2.attrs->end())
                throw TypeError({
                    .hint = hintfmt("'value' attribute missing in a call to 'listToAttrs'"),
                    .errPos = pos
                });
            v.attrs->push_back(Attr(sym, j2->value, j2->pos));
        }
    }

    v.attrs->sort();
}


/* Return the right-biased intersection of two sets as1 and as2,
   i.e. a set that contains every attribute from as2 that is also a
   member of as1. */
static void prim_intersectAttrs(EvalState & state, const Pos & pos, Value * * args, Value & v)
{
    state.forceAttrs(*args[0], pos);
    state.forceAttrs(*args[1], pos);

    state.mkAttrs(v, std::min(args[0]->attrs->size(), args[1]->attrs->size()));

    for (auto & i : *args[0]->attrs) {
        Bindings::iterator j = args[1]->attrs->find(i.name);
        if (j != args[1]->attrs->end())
            v.attrs->push_back(*j);
    }
}


/* Collect each attribute named `attr' from a list of attribute sets.
   Sets that don't contain the named attribute are ignored.

   Example:
     catAttrs "a" [{a = 1;} {b = 0;} {a = 2;}]
     => [1 2]
*/
static void prim_catAttrs(EvalState & state, const Pos & pos, Value * * args, Value & v)
{
    Symbol attrName = state.symbols.create(state.forceStringNoCtx(*args[0], pos));
    state.forceList(*args[1], pos);

    Value * res[args[1]->listSize()];
    unsigned int found = 0;

    for (unsigned int n = 0; n < args[1]->listSize(); ++n) {
        Value & v2(*args[1]->listElems()[n]);
        state.forceAttrs(v2, pos);
        Bindings::iterator i = v2.attrs->find(attrName);
        if (i != v2.attrs->end())
            res[found++] = i->value;
    }

    state.mkList(v, found);
    for (unsigned int n = 0; n < found; ++n)
        v.listElems()[n] = res[n];
}


/* Return a set containing the names of the formal arguments expected
   by the function `f'.  The value of each attribute is a Boolean
   denoting whether the corresponding argument has a default value.  For instance,

      functionArgs ({ x, y ? 123}: ...)
   => { x = false; y = true; }

   "Formal argument" here refers to the attributes pattern-matched by
   the function.  Plain lambdas are not included, e.g.

      functionArgs (x: ...)
   => { }
*/
static void prim_functionArgs(EvalState & state, const Pos & pos, Value * * args, Value & v)
{
    state.forceValue(*args[0], pos);
    if (args[0]->type != tLambda)
        throw TypeError({
            .hint = hintfmt("'functionArgs' requires a function"),
            .errPos = pos
        });

    if (!args[0]->lambda.fun->matchAttrs) {
        state.mkAttrs(v, 0);
        return;
    }

    state.mkAttrs(v, args[0]->lambda.fun->formals->formals.size());
    for (auto & i : args[0]->lambda.fun->formals->formals) {
        // !!! should optimise booleans (allocate only once)
        Value * value = state.allocValue();
        v.attrs->push_back(Attr(i.name, value, &i.pos));
        mkBool(*value, i.def);
    }
    v.attrs->sort();
}


/* Apply a function to every element of an attribute set. */
static void prim_mapAttrs(EvalState & state, const Pos & pos, Value * * args, Value & v)
{
    state.forceAttrs(*args[1], pos);

    state.mkAttrs(v, args[1]->attrs->size());

    for (auto & i : *args[1]->attrs) {
        Value * vName = state.allocValue();
        Value * vFun2 = state.allocValue();
        mkString(*vName, i.name);
        mkApp(*vFun2, *args[0], *vName);
        mkApp(*state.allocAttr(v, i.name), *vFun2, *i.value);
    }
}



/*************************************************************
 * Lists
 *************************************************************/


/* Determine whether the argument is a list. */
static void prim_isList(EvalState & state, const Pos & pos, Value * * args, Value & v)
{
    state.forceValue(*args[0], pos);
    mkBool(v, args[0]->isList());
}


static void elemAt(EvalState & state, const Pos & pos, Value & list, int n, Value & v)
{
    state.forceList(list, pos);
    if (n < 0 || (unsigned int) n >= list.listSize())
        throw Error({
            .hint = hintfmt("list index %1% is out of bounds", n),
            .errPos = pos
        });
    state.forceValue(*list.listElems()[n], pos);
    v = *list.listElems()[n];
}


/* Return the n-1'th element of a list. */
static void prim_elemAt(EvalState & state, const Pos & pos, Value * * args, Value & v)
{
    elemAt(state, pos, *args[0], state.forceInt(*args[1], pos), v);
}


/* Return the first element of a list. */
static void prim_head(EvalState & state, const Pos & pos, Value * * args, Value & v)
{
    elemAt(state, pos, *args[0], 0, v);
}


/* Return a list consisting of everything but the first element of
   a list.  Warning: this function takes O(n) time, so you probably
   don't want to use it!  */
static void prim_tail(EvalState & state, const Pos & pos, Value * * args, Value & v)
{
    state.forceList(*args[0], pos);
    if (args[0]->listSize() == 0)
        throw Error({
            .hint = hintfmt("'tail' called on an empty list"),
            .errPos = pos
        });

    state.mkList(v, args[0]->listSize() - 1);
    for (unsigned int n = 0; n < v.listSize(); ++n)
        v.listElems()[n] = args[0]->listElems()[n + 1];
}


/* Apply a function to every element of a list. */
static void prim_map(EvalState & state, const Pos & pos, Value * * args, Value & v)
{
    state.forceList(*args[1], pos);

    state.mkList(v, args[1]->listSize());

    for (unsigned int n = 0; n < v.listSize(); ++n)
        mkApp(*(v.listElems()[n] = state.allocValue()),
            *args[0], *args[1]->listElems()[n]);
}


/* Filter a list using a predicate; that is, return a list containing
   every element from the list for which the predicate function
   returns true. */
static void prim_filter(EvalState & state, const Pos & pos, Value * * args, Value & v)
{
    state.forceFunction(*args[0], pos);
    state.forceList(*args[1], pos);

    // FIXME: putting this on the stack is risky.
    Value * vs[args[1]->listSize()];
    unsigned int k = 0;

    bool same = true;
    for (unsigned int n = 0; n < args[1]->listSize(); ++n) {
        Value res;
        state.callFunction(*args[0], *args[1]->listElems()[n], res, noPos);
        if (state.forceBool(res, pos))
            vs[k++] = args[1]->listElems()[n];
        else
            same = false;
    }

    if (same)
        v = *args[1];
    else {
        state.mkList(v, k);
        for (unsigned int n = 0; n < k; ++n) v.listElems()[n] = vs[n];
    }
}


/* Return true if a list contains a given element. */
static void prim_elem(EvalState & state, const Pos & pos, Value * * args, Value & v)
{
    bool res = false;
    state.forceList(*args[1], pos);
    for (unsigned int n = 0; n < args[1]->listSize(); ++n)
        if (state.eqValues(*args[0], *args[1]->listElems()[n])) {
            res = true;
            break;
        }
    mkBool(v, res);
}


/* Concatenate a list of lists. */
static void prim_concatLists(EvalState & state, const Pos & pos, Value * * args, Value & v)
{
    state.forceList(*args[0], pos);
    state.concatLists(v, args[0]->listSize(), args[0]->listElems(), pos);
}


/* Return the length of a list.  This is an O(1) time operation. */
static void prim_length(EvalState & state, const Pos & pos, Value * * args, Value & v)
{
    state.forceList(*args[0], pos);
    mkInt(v, args[0]->listSize());
}


/* Reduce a list by applying a binary operator, from left to
   right. The operator is applied strictly. */
static void prim_foldlStrict(EvalState & state, const Pos & pos, Value * * args, Value & v)
{
    state.forceFunction(*args[0], pos);
    state.forceList(*args[2], pos);

    if (args[2]->listSize()) {
        Value * vCur = args[1];

        for (unsigned int n = 0; n < args[2]->listSize(); ++n) {
            Value vTmp;
            state.callFunction(*args[0], *vCur, vTmp, pos);
            vCur = n == args[2]->listSize() - 1 ? &v : state.allocValue();
            state.callFunction(vTmp, *args[2]->listElems()[n], *vCur, pos);
        }
        state.forceValue(v, pos);
    } else {
        state.forceValue(*args[1], pos);
        v = *args[1];
    }
}


static void anyOrAll(bool any, EvalState & state, const Pos & pos, Value * * args, Value & v)
{
    state.forceFunction(*args[0], pos);
    state.forceList(*args[1], pos);

    Value vTmp;
    for (unsigned int n = 0; n < args[1]->listSize(); ++n) {
        state.callFunction(*args[0], *args[1]->listElems()[n], vTmp, pos);
        bool res = state.forceBool(vTmp, pos);
        if (res == any) {
            mkBool(v, any);
            return;
        }
    }

    mkBool(v, !any);
}


static void prim_any(EvalState & state, const Pos & pos, Value * * args, Value & v)
{
    anyOrAll(true, state, pos, args, v);
}


static void prim_all(EvalState & state, const Pos & pos, Value * * args, Value & v)
{
    anyOrAll(false, state, pos, args, v);
}


static void prim_genList(EvalState & state, const Pos & pos, Value * * args, Value & v)
{
    auto len = state.forceInt(*args[1], pos);

    if (len < 0)
        throw EvalError({
            .hint = hintfmt("cannot create list of size %1%", len),
            .errPos = pos
        });

    state.mkList(v, len);

    for (unsigned int n = 0; n < (unsigned int) len; ++n) {
        Value * arg = state.allocValue();
        mkInt(*arg, n);
        mkApp(*(v.listElems()[n] = state.allocValue()), *args[0], *arg);
    }
}


static void prim_lessThan(EvalState & state, const Pos & pos, Value * * args, Value & v);


static void prim_sort(EvalState & state, const Pos & pos, Value * * args, Value & v)
{
    state.forceFunction(*args[0], pos);
    state.forceList(*args[1], pos);

    auto len = args[1]->listSize();
    state.mkList(v, len);
    for (unsigned int n = 0; n < len; ++n) {
        state.forceValue(*args[1]->listElems()[n], pos);
        v.listElems()[n] = args[1]->listElems()[n];
    }


    auto comparator = [&](Value * a, Value * b) {
        /* Optimization: if the comparator is lessThan, bypass
           callFunction. */
        if (args[0]->type == tPrimOp && args[0]->primOp->fun == prim_lessThan)
            return CompareValues()(a, b);

        Value vTmp1, vTmp2;
        state.callFunction(*args[0], *a, vTmp1, pos);
        state.callFunction(vTmp1, *b, vTmp2, pos);
        return state.forceBool(vTmp2, pos);
    };

    /* FIXME: std::sort can segfault if the comparator is not a strict
       weak ordering. What to do? std::stable_sort() seems more
       resilient, but no guarantees... */
    std::stable_sort(v.listElems(), v.listElems() + len, comparator);
}


static void prim_partition(EvalState & state, const Pos & pos, Value * * args, Value & v)
{
    state.forceFunction(*args[0], pos);
    state.forceList(*args[1], pos);

    auto len = args[1]->listSize();

    ValueVector right, wrong;

    for (unsigned int n = 0; n < len; ++n) {
        auto vElem = args[1]->listElems()[n];
        state.forceValue(*vElem, pos);
        Value res;
        state.callFunction(*args[0], *vElem, res, pos);
        if (state.forceBool(res, pos))
            right.push_back(vElem);
        else
            wrong.push_back(vElem);
    }

    state.mkAttrs(v, 2);

    Value * vRight = state.allocAttr(v, state.sRight);
    auto rsize = right.size();
    state.mkList(*vRight, rsize);
    if (rsize)
        memcpy(vRight->listElems(), right.data(), sizeof(Value *) * rsize);

    Value * vWrong = state.allocAttr(v, state.sWrong);
    auto wsize = wrong.size();
    state.mkList(*vWrong, wsize);
    if (wsize)
        memcpy(vWrong->listElems(), wrong.data(), sizeof(Value *) * wsize);

    v.attrs->sort();
}


/* concatMap = f: list: concatLists (map f list); */
/* C++-version is to avoid allocating `mkApp', call `f' eagerly */
static void prim_concatMap(EvalState & state, const Pos & pos, Value * * args, Value & v)
{
    state.forceFunction(*args[0], pos);
    state.forceList(*args[1], pos);
    auto nrLists = args[1]->listSize();

    Value lists[nrLists];
    size_t len = 0;

    for (unsigned int n = 0; n < nrLists; ++n) {
        Value * vElem = args[1]->listElems()[n];
        state.callFunction(*args[0], *vElem, lists[n], pos);
        state.forceList(lists[n], pos);
        len += lists[n].listSize();
    }

    state.mkList(v, len);
    auto out = v.listElems();
    for (unsigned int n = 0, pos = 0; n < nrLists; ++n) {
        auto l = lists[n].listSize();
        if (l)
            memcpy(out + pos, lists[n].listElems(), l * sizeof(Value *));
        pos += l;
    }
}


/*************************************************************
 * Integer arithmetic
 *************************************************************/


static void prim_add(EvalState & state, const Pos & pos, Value * * args, Value & v)
{
    state.forceValue(*args[0], pos);
    state.forceValue(*args[1], pos);
    if (args[0]->type == tFloat || args[1]->type == tFloat)
        mkFloat(v, state.forceFloat(*args[0], pos) + state.forceFloat(*args[1], pos));
    else
        mkInt(v, state.forceInt(*args[0], pos) + state.forceInt(*args[1], pos));
}


static void prim_sub(EvalState & state, const Pos & pos, Value * * args, Value & v)
{
    state.forceValue(*args[0], pos);
    state.forceValue(*args[1], pos);
    if (args[0]->type == tFloat || args[1]->type == tFloat)
        mkFloat(v, state.forceFloat(*args[0], pos) - state.forceFloat(*args[1], pos));
    else
        mkInt(v, state.forceInt(*args[0], pos) - state.forceInt(*args[1], pos));
}


static void prim_mul(EvalState & state, const Pos & pos, Value * * args, Value & v)
{
    state.forceValue(*args[0], pos);
    state.forceValue(*args[1], pos);
    if (args[0]->type == tFloat || args[1]->type == tFloat)
        mkFloat(v, state.forceFloat(*args[0], pos) * state.forceFloat(*args[1], pos));
    else
        mkInt(v, state.forceInt(*args[0], pos) * state.forceInt(*args[1], pos));
}


static void prim_div(EvalState & state, const Pos & pos, Value * * args, Value & v)
{
    state.forceValue(*args[0], pos);
    state.forceValue(*args[1], pos);

    NixFloat f2 = state.forceFloat(*args[1], pos);
    if (f2 == 0)
        throw EvalError({
            .hint = hintfmt("division by zero"),
            .errPos = pos
        });

    if (args[0]->type == tFloat || args[1]->type == tFloat) {
        mkFloat(v, state.forceFloat(*args[0], pos) / state.forceFloat(*args[1], pos));
    } else {
        NixInt i1 = state.forceInt(*args[0], pos);
        NixInt i2 = state.forceInt(*args[1], pos);
        /* Avoid division overflow as it might raise SIGFPE. */
        if (i1 == std::numeric_limits<NixInt>::min() && i2 == -1)
            throw EvalError({
                .hint = hintfmt("overflow in integer division"),
                .errPos = pos
            });

        mkInt(v, i1 / i2);
    }
}

static void prim_bitAnd(EvalState & state, const Pos & pos, Value * * args, Value & v)
{
    mkInt(v, state.forceInt(*args[0], pos) & state.forceInt(*args[1], pos));
}

static void prim_bitOr(EvalState & state, const Pos & pos, Value * * args, Value & v)
{
    mkInt(v, state.forceInt(*args[0], pos) | state.forceInt(*args[1], pos));
}

static void prim_bitXor(EvalState & state, const Pos & pos, Value * * args, Value & v)
{
    mkInt(v, state.forceInt(*args[0], pos) ^ state.forceInt(*args[1], pos));
}

static void prim_lessThan(EvalState & state, const Pos & pos, Value * * args, Value & v)
{
    state.forceValue(*args[0], pos);
    state.forceValue(*args[1], pos);
    CompareValues comp;
    mkBool(v, comp(args[0], args[1]));
}


/*************************************************************
 * String manipulation
 *************************************************************/


/* Convert the argument to a string.  Paths are *not* copied to the
   store, so `toString /foo/bar' yields `"/foo/bar"', not
   `"/nix/store/whatever..."'. */
static void prim_toString(EvalState & state, const Pos & pos, Value * * args, Value & v)
{
    PathSet context;
    string s = state.coerceToString(pos, *args[0], context, true, false);
    mkString(v, s, context);
}


/* `substring start len str' returns the substring of `str' starting
   at character position `min(start, stringLength str)' inclusive and
   ending at `min(start + len, stringLength str)'.  `start' must be
   non-negative. */
static void prim_substring(EvalState & state, const Pos & pos, Value * * args, Value & v)
{
    int start = state.forceInt(*args[0], pos);
    int len = state.forceInt(*args[1], pos);
    PathSet context;
    string s = state.coerceToString(pos, *args[2], context);

    if (start < 0)
        throw EvalError({
            .hint = hintfmt("negative start position in 'substring'"),
            .errPos = pos
        });

    mkString(v, (unsigned int) start >= s.size() ? "" : string(s, start, len), context);
}


static void prim_stringLength(EvalState & state, const Pos & pos, Value * * args, Value & v)
{
    PathSet context;
    string s = state.coerceToString(pos, *args[0], context);
    mkInt(v, s.size());
}


/* Return the cryptographic hash of a string in base-16. */
static void prim_hashString(EvalState & state, const Pos & pos, Value * * args, Value & v)
{
    string type = state.forceStringNoCtx(*args[0], pos);
    std::optional<HashType> ht = parseHashType(type);
    if (!ht)
        throw Error({
            .hint = hintfmt("unknown hash type '%1%'", type),
            .errPos = pos
        });

    PathSet context; // discarded
    string s = state.forceString(*args[1], context, pos);

    mkString(v, hashString(*ht, s).to_string(Base16, false), context);
}


/* Match a regular expression against a string and return either
   ‘null’ or a list containing substring matches. */
void prim_match(EvalState & state, const Pos & pos, Value * * args, Value & v)
{
    auto re = state.forceStringNoCtx(*args[0], pos);

    try {

        auto regex = state.regexCache.find(re);
        if (regex == state.regexCache.end())
            regex = state.regexCache.emplace(re, std::regex(re, std::regex::extended)).first;

        PathSet context;
        const std::string str = state.forceString(*args[1], context, pos);

        std::smatch match;
        if (!std::regex_match(str, match, regex->second)) {
            mkNull(v);
            return;
        }

        // the first match is the whole string
        const size_t len = match.size() - 1;
        state.mkList(v, len);
        for (size_t i = 0; i < len; ++i) {
            if (!match[i+1].matched)
                mkNull(*(v.listElems()[i] = state.allocValue()));
            else
                mkString(*(v.listElems()[i] = state.allocValue()), match[i + 1].str().c_str());
        }

    } catch (std::regex_error &e) {
        if (e.code() == std::regex_constants::error_space) {
            // limit is _GLIBCXX_REGEX_STATE_LIMIT for libstdc++
            throw EvalError({
                .hint = hintfmt("memory limit exceeded by regular expression '%s'", re),
                .errPos = pos
            });
        } else {
            throw EvalError({
                .hint = hintfmt("invalid regular expression '%s'", re),
                .errPos = pos
            });
        }
    }
}


/* Split a string with a regular expression, and return a list of the
   non-matching parts interleaved by the lists of the matching groups. */
static void prim_split(EvalState & state, const Pos & pos, Value * * args, Value & v)
{
    auto re = state.forceStringNoCtx(*args[0], pos);

    try {

        std::regex regex(re, std::regex::extended);

        PathSet context;
        const std::string str = state.forceString(*args[1], context, pos);

        auto begin = std::sregex_iterator(str.begin(), str.end(), regex);
        auto end = std::sregex_iterator();

        // Any matches results are surrounded by non-matching results.
        const size_t len = std::distance(begin, end);
        state.mkList(v, 2 * len + 1);
        size_t idx = 0;
        Value * elem;

        if (len == 0) {
            v.listElems()[idx++] = args[1];
            return;
        }

        for (std::sregex_iterator i = begin; i != end; ++i) {
            assert(idx <= 2 * len + 1 - 3);
            std::smatch match = *i;

            // Add a string for non-matched characters.
            elem = v.listElems()[idx++] = state.allocValue();
            mkString(*elem, match.prefix().str().c_str());

            // Add a list for matched substrings.
            const size_t slen = match.size() - 1;
            elem = v.listElems()[idx++] = state.allocValue();

            // Start at 1, beacause the first match is the whole string.
            state.mkList(*elem, slen);
            for (size_t si = 0; si < slen; ++si) {
                if (!match[si + 1].matched)
                    mkNull(*(elem->listElems()[si] = state.allocValue()));
                else
                    mkString(*(elem->listElems()[si] = state.allocValue()), match[si + 1].str().c_str());
            }

            // Add a string for non-matched suffix characters.
            if (idx == 2 * len) {
                elem = v.listElems()[idx++] = state.allocValue();
                mkString(*elem, match.suffix().str().c_str());
            }
        }
        assert(idx == 2 * len + 1);

    } catch (std::regex_error &e) {
        if (e.code() == std::regex_constants::error_space) {
            // limit is _GLIBCXX_REGEX_STATE_LIMIT for libstdc++
            throw EvalError({
                .hint = hintfmt("memory limit exceeded by regular expression '%s'", re),
                .errPos = pos
            });
        } else {
            throw EvalError({
                .hint = hintfmt("invalid regular expression '%s'", re),
                .errPos = pos
            });
        }
    }
}


static void prim_concatStringSep(EvalState & state, const Pos & pos, Value * * args, Value & v)
{
    PathSet context;

    auto sep = state.forceString(*args[0], context, pos);
    state.forceList(*args[1], pos);

    string res;
    res.reserve((args[1]->listSize() + 32) * sep.size());
    bool first = true;

    for (unsigned int n = 0; n < args[1]->listSize(); ++n) {
        if (first) first = false; else res += sep;
        res += state.coerceToString(pos, *args[1]->listElems()[n], context);
    }

    mkString(v, res, context);
}


static void prim_replaceStrings(EvalState & state, const Pos & pos, Value * * args, Value & v)
{
    state.forceList(*args[0], pos);
    state.forceList(*args[1], pos);
    if (args[0]->listSize() != args[1]->listSize())
        throw EvalError({
            .hint = hintfmt("'from' and 'to' arguments to 'replaceStrings' have different lengths"),
            .errPos = pos
        });

    vector<string> from;
    from.reserve(args[0]->listSize());
    for (unsigned int n = 0; n < args[0]->listSize(); ++n)
        from.push_back(state.forceString(*args[0]->listElems()[n], pos));

    vector<std::pair<string, PathSet>> to;
    to.reserve(args[1]->listSize());
    for (unsigned int n = 0; n < args[1]->listSize(); ++n) {
        PathSet ctx;
        auto s = state.forceString(*args[1]->listElems()[n], ctx, pos);
        to.push_back(std::make_pair(std::move(s), std::move(ctx)));
    }

    PathSet context;
    auto s = state.forceString(*args[2], context, pos);

    string res;
    // Loops one past last character to handle the case where 'from' contains an empty string.
    for (size_t p = 0; p <= s.size(); ) {
        bool found = false;
        auto i = from.begin();
        auto j = to.begin();
        for (; i != from.end(); ++i, ++j)
            if (s.compare(p, i->size(), *i) == 0) {
                found = true;
                res += j->first;
                if (i->empty()) {
                    if (p < s.size())
                        res += s[p];
                    p++;
                } else {
                    p += i->size();
                }
                for (auto& path : j->second)
                    context.insert(path);
                j->second.clear();
                break;
            }
        if (!found) {
            if (p < s.size())
                res += s[p];
            p++;
        }
    }

    mkString(v, res, context);
}


/*************************************************************
 * Versions
 *************************************************************/


static void prim_parseDrvName(EvalState & state, const Pos & pos, Value * * args, Value & v)
{
    string name = state.forceStringNoCtx(*args[0], pos);
    DrvName parsed(name);
    state.mkAttrs(v, 2);
    mkString(*state.allocAttr(v, state.sName), parsed.name);
    mkString(*state.allocAttr(v, state.symbols.create("version")), parsed.version);
    v.attrs->sort();
}


static void prim_compareVersions(EvalState & state, const Pos & pos, Value * * args, Value & v)
{
    string version1 = state.forceStringNoCtx(*args[0], pos);
    string version2 = state.forceStringNoCtx(*args[1], pos);
    mkInt(v, compareVersions(version1, version2));
}


static void prim_splitVersion(EvalState & state, const Pos & pos, Value * * args, Value & v)
{
    string version = state.forceStringNoCtx(*args[0], pos);
    auto iter = version.cbegin();
    Strings components;
    while (iter != version.cend()) {
        auto component = nextComponent(iter, version.cend());
        if (component.empty())
            break;
        components.emplace_back(std::move(component));
    }
    state.mkList(v, components.size());
    unsigned int n = 0;
    for (auto & component : components) {
        auto listElem = v.listElems()[n++] = state.allocValue();
        mkString(*listElem, std::move(component));
    }
}


/*************************************************************
 * Primop registration
 *************************************************************/


RegisterPrimOp::PrimOps * RegisterPrimOp::primOps;


RegisterPrimOp::RegisterPrimOp(std::string name, size_t arity, PrimOpFun fun,
    std::optional<std::string> requiredFeature)
{
    if (!primOps) primOps = new PrimOps;
    primOps->push_back({name, arity, fun, requiredFeature});
}


void EvalState::createBaseEnv()
{
    baseEnv.up = 0;

    /* Add global constants such as `true' to the base environment. */
    Value v;

    /* `builtins' must be first! */
    mkAttrs(v, 128);
    addConstant("builtins", v);

    mkBool(v, true);
    addConstant("true", v);

    mkBool(v, false);
    addConstant("false", v);

    mkNull(v);
    addConstant("null", v);

    auto vThrow = addPrimOp("throw", 1, prim_throw);

    auto addPurityError = [&](const std::string & name) {
        Value * v2 = allocValue();
        mkString(*v2, fmt("'%s' is not allowed in pure evaluation mode", name));
        mkApp(v, *vThrow, *v2);
        addConstant(name, v);
    };

    if (!evalSettings.pureEval) {
        mkInt(v, time(0));
        addConstant("__currentTime", v);
    }

    if (!evalSettings.pureEval) {
        mkString(v, settings.thisSystem.get());
        addConstant("__currentSystem", v);
    }

    mkString(v, nixVersion);
    addConstant("__nixVersion", v);

    mkString(v, store->storeDir);
    addConstant("__storeDir", v);

    /* Language version.  This should be increased every time a new
       language feature gets added.  It's not necessary to increase it
       when primops get added, because you can just use `builtins ?
       primOp' to check. */
    mkInt(v, 5);
    addConstant("__langVersion", v);

    // Miscellaneous
    auto vScopedImport = addPrimOp("scopedImport", 2, prim_scopedImport);
    Value * v2 = allocValue();
    mkAttrs(*v2, 0);
    mkApp(v, *vScopedImport, *v2);
    forceValue(v);
    addConstant("import", v);
    if (evalSettings.enableNativeCode) {
        addPrimOp("__importNative", 2, prim_importNative);
        addPrimOp("__exec", 1, prim_exec);
    }
    addPrimOp("__typeOf", 1, prim_typeOf);
    addPrimOp("isNull", 1, prim_isNull);
    addPrimOp("__isFunction", 1, prim_isFunction);
    addPrimOp("__isString", 1, prim_isString);
    addPrimOp("__isInt", 1, prim_isInt);
    addPrimOp("__isFloat", 1, prim_isFloat);
    addPrimOp("__isBool", 1, prim_isBool);
    addPrimOp("__isPath", 1, prim_isPath);
    addPrimOp("__genericClosure", 1, prim_genericClosure);
    addPrimOp("abort", 1, prim_abort);
    addPrimOp("__addErrorContext", 2, prim_addErrorContext);
    addPrimOp("__tryEval", 1, prim_tryEval);
    addPrimOp("__getEnv", 1, prim_getEnv);

    // Strictness
    addPrimOp("__seq", 2, prim_seq);
    addPrimOp("__deepSeq", 2, prim_deepSeq);

    // Debugging
    addPrimOp("__trace", 2, prim_trace);

    // Paths
    addPrimOp("__toPath", 1, prim_toPath);
    if (evalSettings.pureEval)
        addPurityError("__storePath");
    else
        addPrimOp("__storePath", 1, prim_storePath);
    addPrimOp("__pathExists", 1, prim_pathExists);
    addPrimOp("baseNameOf", 1, prim_baseNameOf);
    addPrimOp("dirOf", 1, prim_dirOf);
    addPrimOp("__readFile", 1, prim_readFile);
    addPrimOp("__readDir", 1, prim_readDir);
    addPrimOp("__findFile", 2, prim_findFile);
    addPrimOp("__hashFile", 2, prim_hashFile);

    // Creating files
    addPrimOp("__toXML", 1, prim_toXML);
    addPrimOp("__toJSON", 1, prim_toJSON);
    addPrimOp("__fromJSON", 1, prim_fromJSON);
    addPrimOp("__toFile", 2, prim_toFile);
    addPrimOp("__filterSource", 2, prim_filterSource);
    addPrimOp("__path", 1, prim_path);

    // Sets
    addPrimOp("__attrNames", 1, prim_attrNames);
    addPrimOp("__attrValues", 1, prim_attrValues);
    addPrimOp("__getAttr", 2, prim_getAttr);
    addPrimOp("__unsafeGetAttrPos", 2, prim_unsafeGetAttrPos);
    addPrimOp("__hasAttr", 2, prim_hasAttr);
    addPrimOp("__isAttrs", 1, prim_isAttrs);
    addPrimOp("removeAttrs", 2, prim_removeAttrs);
    addPrimOp("__listToAttrs", 1, prim_listToAttrs);
    addPrimOp("__intersectAttrs", 2, prim_intersectAttrs);
    addPrimOp("__catAttrs", 2, prim_catAttrs);
    addPrimOp("__functionArgs", 1, prim_functionArgs);
    addPrimOp("__mapAttrs", 2, prim_mapAttrs);

    // Lists
    addPrimOp("__isList", 1, prim_isList);
    addPrimOp("__elemAt", 2, prim_elemAt);
    addPrimOp("__head", 1, prim_head);
    addPrimOp("__tail", 1, prim_tail);
    addPrimOp("map", 2, prim_map);
    addPrimOp("__filter", 2, prim_filter);
    addPrimOp("__elem", 2, prim_elem);
    addPrimOp("__concatLists", 1, prim_concatLists);
    addPrimOp("__length", 1, prim_length);
    addPrimOp("__foldl'", 3, prim_foldlStrict);
    addPrimOp("__any", 2, prim_any);
    addPrimOp("__all", 2, prim_all);
    addPrimOp("__genList", 2, prim_genList);
    addPrimOp("__sort", 2, prim_sort);
    addPrimOp("__partition", 2, prim_partition);
    addPrimOp("__concatMap", 2, prim_concatMap);

    // Integer arithmetic
    addPrimOp("__add", 2, prim_add);
    addPrimOp("__sub", 2, prim_sub);
    addPrimOp("__mul", 2, prim_mul);
    addPrimOp("__div", 2, prim_div);
    addPrimOp("__bitAnd", 2, prim_bitAnd);
    addPrimOp("__bitOr", 2, prim_bitOr);
    addPrimOp("__bitXor", 2, prim_bitXor);
    addPrimOp("__lessThan", 2, prim_lessThan);

    // String manipulation
    addPrimOp("toString", 1, prim_toString);
    addPrimOp("__substring", 3, prim_substring);
    addPrimOp("__stringLength", 1, prim_stringLength);
    addPrimOp("__hashString", 2, prim_hashString);
    addPrimOp("__match", 2, prim_match);
    addPrimOp("__split", 2, prim_split);
    addPrimOp("__concatStringsSep", 2, prim_concatStringSep);
    addPrimOp("__replaceStrings", 3, prim_replaceStrings);

    // Versions
    addPrimOp("__parseDrvName", 1, prim_parseDrvName);
    addPrimOp("__compareVersions", 2, prim_compareVersions);
    addPrimOp("__splitVersion", 1, prim_splitVersion);

    // Derivations
    addPrimOp("derivationStrict", 1, prim_derivationStrict);
    addPrimOp("placeholder", 1, prim_placeholder);

    /* Add a wrapper around the derivation primop that computes the
       `drvPath' and `outPath' attributes lazily. */
    string path = canonPath(settings.nixDataDir + "/nix/corepkgs/derivation.nix", true);
    sDerivationNix = symbols.create(path);
    evalFile(path, v);
    addConstant("derivation", v);

    /* Add a value containing the current Nix expression search path. */
    mkList(v, searchPath.size());
    int n = 0;
    for (auto & i : searchPath) {
        v2 = v.listElems()[n++] = allocValue();
        mkAttrs(*v2, 2);
        mkString(*allocAttr(*v2, symbols.create("path")), i.second);
        mkString(*allocAttr(*v2, symbols.create("prefix")), i.first);
        v2->attrs->sort();
    }
    addConstant("__nixPath", v);

    if (RegisterPrimOp::primOps)
        for (auto & primOp : *RegisterPrimOp::primOps)
            if (!primOp.requiredFeature || settings.isExperimentalFeatureEnabled(*primOp.requiredFeature))
                addPrimOp(primOp.name, primOp.arity, primOp.primOp);

    /* Now that we've added all primops, sort the `builtins' set,
       because attribute lookups expect it to be sorted. */
    baseEnv.values[0]->attrs->sort();
}


}<|MERGE_RESOLUTION|>--- conflicted
+++ resolved
@@ -798,36 +798,19 @@
         outputHashParsed = newHashAllowEmpty(*outputHash, hashTypeOpt);
     }
 
-<<<<<<< HEAD
     for (auto & outName : outputs) {
         if (!jsonObject) drv.env[outName] = "";
         drv.outputs.insert_or_assign(outName, outputHashParsed
             ? DerivationOutputT<NoPath> {
-=======
-        auto outPath = state.store->makeFixedOutputPath(ingestionMethod, h, drvName);
-        drv.env["out"] = state.store->printStorePath(outPath);
-        drv.outputs.insert_or_assign("out", DerivationOutput {
->>>>>>> d3fa8c04
                 .output = DerivationOutputCAFixed {
                     .hash = FixedOutputHash {
                         .method = ingestionMethod,
                         .hash = *outputHashParsed,
                     },
                 },
-<<<<<<< HEAD
               }
             : contentAddressed
             ? DerivationOutputT<NoPath> {
-=======
-        });
-    }
-
-    else if (contentAddressed) {
-        HashType ht = parseHashType(outputHashAlgo);
-        for (auto & i : outputs) {
-            drv.env[i] = hashPlaceholder(i);
-            drv.outputs.insert_or_assign(i, DerivationOutput {
->>>>>>> d3fa8c04
                 .output = DerivationOutputCAFloating {
                     .method = ingestionMethod,
                     .hashType = *hashTypeOpt,
@@ -840,52 +823,17 @@
               });
     }
 
-<<<<<<< HEAD
     /* Compute the final derivation, which additionally contains the outputs
        paths created from the hash of the initial one. */
     Derivation drvFinal = bakeDerivationPaths(*state.store, drv);
 
-    if (!jsonObject) {
-        for (auto & [outputName, output] : drvFinal.outputs) {
-            auto pathOpt = output.pathOpt(*state.store, drv.name);
-            drvFinal.env.insert_or_assign(
-                outputName,
-                pathOpt
-                    ? state.store->printStorePath(*pathOpt)
-                    : hashPlaceholder(outputName));
-=======
-    else {
-        /* Compute a hash over the "masked" store derivation, which is
-           the final one except that in the list of outputs, the
-           output paths are empty strings, and the corresponding
-           environment variables have an empty value.  This ensures
-           that changes in the set of output names do get reflected in
-           the hash. */
-        for (auto & i : outputs) {
-            drv.env[i] = "";
-            drv.outputs.insert_or_assign(i,
-                DerivationOutput {
-                    .output = DerivationOutputInputAddressed {
-                        .path = StorePath::dummy,
-                    },
-                });
-        }
-
-        // Regular, non-CA derivation should always return a single hash and not
-        // hash per output.
-        Hash h = std::get<0>(hashDerivationModulo(*state.store, Derivation(drv), true));
-
-        for (auto & i : outputs) {
-            auto outPath = state.store->makeOutputPath(i, h, drvName);
-            drv.env[i] = state.store->printStorePath(outPath);
-            drv.outputs.insert_or_assign(i,
-                DerivationOutput {
-                    .output = DerivationOutputInputAddressed {
-                        .path = std::move(outPath),
-                    },
-                });
->>>>>>> d3fa8c04
-        }
+    for (auto & [outputName, output] : drvFinal.outputs) {
+        auto pathOpt = output.pathOpt(*state.store, drv.name);
+        drvFinal.env.insert_or_assign(
+            outputName,
+            pathOpt
+                ? state.store->printStorePath(*pathOpt)
+                : hashPlaceholder(outputName));
     }
 
     /* Write the resulting term into the Nix store directory. */
