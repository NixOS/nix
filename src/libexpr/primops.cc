#include "archive.hh"
#include "derivations.hh"
#include "downstream-placeholder.hh"
#include "eval-inline.hh"
#include "eval.hh"
#include "eval-settings.hh"
#include "globals.hh"
#include "json-to-value.hh"
#include "names.hh"
#include "path-references.hh"
#include "store-api.hh"
#include "util.hh"
#include "value-to-json.hh"
#include "value-to-xml.hh"
#include "primops.hh"
#include "fs-input-accessor.hh"

#include <boost/container/small_vector.hpp>
#include <nlohmann/json.hpp>

#include <sys/types.h>
#include <sys/stat.h>
#include <unistd.h>

#include <algorithm>
#include <cstring>
#include <regex>
#include <dlfcn.h>

#include <cmath>


namespace nix {


/*************************************************************
 * Miscellaneous
 *************************************************************/


InvalidPathError::InvalidPathError(const Path & path) :
    EvalError("path '%s' is not valid", path), path(path) {}

StringMap EvalState::realiseContext(const NixStringContext & context)
{
    std::vector<DerivedPath::Built> drvs;
    StringMap res;

    for (auto & c : context) {
        auto ensureValid = [&](const StorePath & p) {
            if (!store->isValidPath(p))
                debugThrowLastTrace(InvalidPathError(store->printStorePath(p)));
        };
        std::visit(overloaded {
            [&](const NixStringContextElem::Built & b) {
                drvs.push_back(DerivedPath::Built {
                    .drvPath = b.drvPath,
                    .outputs = OutputsSpec::Names { b.output },
                });
                ensureValid(b.drvPath->getBaseStorePath());
            },
            [&](const NixStringContextElem::Opaque & o) {
                auto ctxS = store->printStorePath(o.path);
                res.insert_or_assign(ctxS, ctxS);
                ensureValid(o.path);
            },
            [&](const NixStringContextElem::DrvDeep & d) {
                /* Treat same as Opaque */
                auto ctxS = store->printStorePath(d.drvPath);
                res.insert_or_assign(ctxS, ctxS);
                ensureValid(d.drvPath);
            },
        }, c.raw);
    }

    if (drvs.empty()) return {};

    if (!evalSettings.enableImportFromDerivation)
        debugThrowLastTrace(Error(
            "cannot build '%1%' during evaluation because the option 'allow-import-from-derivation' is disabled",
            drvs.begin()->to_string(*store)));

    /* Build/substitute the context. */
    std::vector<DerivedPath> buildReqs;
    for (auto & d : drvs) buildReqs.emplace_back(DerivedPath { d });
    store->buildPaths(buildReqs);

    for (auto & drv : drvs) {
        auto outputs = resolveDerivedPath(*store, drv);
        for (auto & [outputName, outputPath] : outputs) {
            /* Add the output of this derivations to the allowed
               paths. */
            if (rootFS->hasAccessControl()) {
                allowPath(store->toRealPath(outputPath));
            }
            /* Get all the output paths corresponding to the placeholders we had */
            if (experimentalFeatureSettings.isEnabled(Xp::CaDerivations)) {
                res.insert_or_assign(
                    DownstreamPlaceholder::fromSingleDerivedPathBuilt(
                        SingleDerivedPath::Built {
                            .drvPath = drv.drvPath,
                            .output = outputName,
                        }).render(),
                    store->printStorePath(outputPath)
                );
            }
        }
    }

    return res;
}

// FIXME: remove?
struct RealisePathFlags {
    // Whether to check that the path is allowed in pure eval mode
    bool checkForPureEval = true;
};

static SourcePath realisePath(EvalState & state, const PosIdx pos, Value & v, const RealisePathFlags flags = {})
{
    NixStringContext context;

    auto path = state.coerceToPath(noPos, v, context, "while realising the context of a path");

    try {
        if (!context.empty()) {
            auto rewrites = state.realiseContext(context);
            auto realPath = state.toRealPath(rewriteStrings(path.path.abs(), rewrites), context);
            return {path.accessor, CanonPath(realPath)};
<<<<<<< HEAD
        } else
            return path;
=======
        }

        return flags.checkForPureEval
            ? state.checkSourcePath(path)
            : path;
>>>>>>> 955bbe53
    } catch (Error & e) {
        e.addTrace(state.positions[pos], "while realising the context of path '%s'", path);
        throw;
    }
}

/**
 * Add and attribute to the given attribute map from the output name to
 * the output path, or a placeholder.
 *
 * Where possible the path is used, but for floating CA derivations we
 * may not know it. For sake of determinism we always assume we don't
 * and instead put in a place holder. In either case, however, the
 * string context will contain the drv path and output name, so
 * downstream derivations will have the proper dependency, and in
 * addition, before building, the placeholder will be rewritten to be
 * the actual path.
 *
 * The 'drv' and 'drvPath' outputs must correspond.
 */
static void mkOutputString(
    EvalState & state,
    BindingsBuilder & attrs,
    const StorePath & drvPath,
    const std::pair<std::string, DerivationOutput> & o)
{
    state.mkOutputString(
        attrs.alloc(o.first),
        SingleDerivedPath::Built {
            .drvPath = makeConstantStorePathRef(drvPath),
            .output = o.first,
        },
        o.second.path(*state.store, Derivation::nameFromPath(drvPath), o.first));
}

/* Load and evaluate an expression from path specified by the
   argument. */
static void import(EvalState & state, const PosIdx pos, Value & vPath, Value * vScope, Value & v)
{
    auto path = realisePath(state, pos, vPath);
    auto path2 = path.path.abs();

#if 0
    // FIXME
    auto isValidDerivationInStore = [&]() -> std::optional<StorePath> {
        if (!state.store->isStorePath(path2))
            return std::nullopt;
        auto storePath = state.store->parseStorePath(path2);
        if (!(state.store->isValidPath(storePath) && isDerivation(path2)))
            return std::nullopt;
        return storePath;
    };

    if (auto storePath = isValidDerivationInStore()) {
        Derivation drv = state.store->readDerivation(*storePath);
        auto attrs = state.buildBindings(3 + drv.outputs.size());
        attrs.alloc(state.sDrvPath).mkString(path2, {
            NixStringContextElem::DrvDeep { .drvPath = *storePath },
        });
        attrs.alloc(state.sName).mkString(drv.env["name"]);
        auto & outputsVal = attrs.alloc(state.sOutputs);
        state.mkList(outputsVal, drv.outputs.size());

        for (const auto & [i, o] : enumerate(drv.outputs)) {
            mkOutputString(state, attrs, *storePath, o);
            (outputsVal.listElems()[i] = state.allocValue())->mkString(o.first);
        }

        auto w = state.allocValue();
        w->mkAttrs(attrs);

        if (!state.vImportedDrvToDerivation) {
            state.vImportedDrvToDerivation = allocRootValue(state.allocValue());
            state.eval(state.parseExprFromString(
                #include "imported-drv-to-derivation.nix.gen.hh"
                , state.rootPath(CanonPath::root)), **state.vImportedDrvToDerivation);
        }

        state.forceFunction(**state.vImportedDrvToDerivation, pos, "while evaluating imported-drv-to-derivation.nix.gen.hh");
        v.mkApp(*state.vImportedDrvToDerivation, w);
        state.forceAttrs(v, pos, "while calling imported-drv-to-derivation.nix.gen.hh");
    }

<<<<<<< HEAD
    else
#endif
    {
=======
    else {
>>>>>>> 955bbe53
        if (!vScope)
            state.evalFile(path, v);
        else {
            state.forceAttrs(*vScope, pos, "while evaluating the first argument passed to builtins.scopedImport");

            Env * env = &state.allocEnv(vScope->attrs->size());
            env->up = &state.baseEnv;

            auto staticEnv = std::make_shared<StaticEnv>(false, state.staticBaseEnv.get(), vScope->attrs->size());

            unsigned int displ = 0;
            for (auto & attr : *vScope->attrs) {
                staticEnv->vars.emplace_back(attr.name, displ);
                env->values[displ++] = attr.value;
            }

            // No need to call staticEnv.sort(), because
            // args[0]->attrs is already sorted.

            printTalkative("evaluating file '%1%'", path);
            Expr * e = state.parseExprFromFile(resolveExprPath(path), staticEnv);

            e->eval(state, *env, v);
        }
    }
}

static RegisterPrimOp primop_scopedImport(PrimOp {
    .name = "scopedImport",
    .arity = 2,
    .fun = [](EvalState & state, const PosIdx pos, Value * * args, Value & v)
    {
        import(state, pos, *args[1], args[0], v);
    }
});

static RegisterPrimOp primop_import({
    .name = "import",
    .args = {"path"},
    // TODO turn "normal path values" into link below
    .doc = R"(
      Load, parse, and return the Nix expression in the file *path*.

      > **Note**
      >
      > Unlike some languages, `import` is a regular function in Nix.

      The *path* argument must meet the same criteria as an [interpolated expression](@docroot@/language/string-interpolation.md#interpolated-expression).

      If *path* is a directory, the file `default.nix` in that directory is used if it exists.

      > **Example**
      >
      > ```console
      > $ echo 123 > default.nix
      > ```
      >
      > Import `default.nix` from the current directory.
      >
      > ```nix
      > import ./.
      > ```
      >
      >     123

      Evaluation aborts if the file doesn’t exist or contains an invalid Nix expression.

      A Nix expression loaded by `import` must not contain any *free variables*, that is, identifiers that are not defined in the Nix expression itself and are not built-in.
      Therefore, it cannot refer to variables that are in scope at the call site.

      > **Example**
      >
      > If you have a calling expression
      >
      > ```nix
      > rec {
      >   x = 123;
      >   y = import ./foo.nix;
      > }
      > ```
      >
      >  then the following `foo.nix` will give an error:
      >
      >  ```nix
      >  # foo.nix
      >  x + 456
      >  ```
      >
      >  since `x` is not in scope in `foo.nix`.
      > If you want `x` to be available in `foo.nix`, pass it as a function argument:
      >
      >  ```nix
      >  rec {
      >    x = 123;
      >    y = import ./foo.nix x;
      >  }
      >  ```
      >
      >  and
      >
      >  ```nix
      >  # foo.nix
      >  x: x + 456
      >  ```
      >
      >  The function argument doesn’t have to be called `x` in `foo.nix`; any name would work.
    )",
    .fun = [](EvalState & state, const PosIdx pos, Value * * args, Value & v)
    {
        import(state, pos, *args[0], nullptr, v);
    }
});

/* Want reasonable symbol names, so extern C */
/* !!! Should we pass the Pos or the file name too? */
extern "C" typedef void (*ValueInitializer)(EvalState & state, Value & v);

/* Load a ValueInitializer from a DSO and return whatever it initializes */
void prim_importNative(EvalState & state, const PosIdx pos, Value * * args, Value & v)
{
    throw UnimplementedError("importNative");

    #if 0
    auto path = realisePath(state, pos, *args[0]);

    std::string sym(state.forceStringNoCtx(*args[1], pos, "while evaluating the second argument passed to builtins.importNative"));

    void *handle = dlopen(path.path.c_str(), RTLD_LAZY | RTLD_LOCAL);
    if (!handle)
        state.debugThrowLastTrace(EvalError("could not open '%1%': %2%", path, dlerror()));

    dlerror();
    ValueInitializer func = (ValueInitializer) dlsym(handle, sym.c_str());
    if(!func) {
        char *message = dlerror();
        if (message)
            state.debugThrowLastTrace(EvalError("could not load symbol '%1%' from '%2%': %3%", sym, path, message));
        else
            state.debugThrowLastTrace(EvalError("symbol '%1%' from '%2%' resolved to NULL when a function pointer was expected", sym, path));
    }

    (func)(state, v);

    /* We don't dlclose because v may be a primop referencing a function in the shared object file */
    #endif
}


/* Execute a program and parse its output */
void prim_exec(EvalState & state, const PosIdx pos, Value * * args, Value & v)
{
    state.forceList(*args[0], pos, "while evaluating the first argument passed to builtins.exec");
    auto elems = args[0]->listElems();
    auto count = args[0]->listSize();
    if (count == 0)
        state.error("at least one argument to 'exec' required").atPos(pos).debugThrow<EvalError>();
    NixStringContext context;
    auto program = state.coerceToString(pos, *elems[0], context,
            "while evaluating the first element of the argument passed to builtins.exec",
            false, false).toOwned();
    Strings commandArgs;
    for (unsigned int i = 1; i < args[0]->listSize(); ++i) {
        commandArgs.push_back(
                state.coerceToString(pos, *elems[i], context,
                        "while evaluating an element of the argument passed to builtins.exec",
                        false, false).toOwned());
    }
    try {
        auto _ = state.realiseContext(context); // FIXME: Handle CA derivations
    } catch (InvalidPathError & e) {
        state.error("cannot execute '%1%', since path '%2%' is not valid", program, e.path).atPos(pos).debugThrow<EvalError>();
    }

    auto output = runProgram(program, true, commandArgs);
    Expr * parsed;
    try {
        parsed = state.parseExprFromString(std::move(output), state.rootPath(CanonPath::root));
    } catch (Error & e) {
        e.addTrace(state.positions[pos], "while parsing the output from '%1%'", program);
        throw;
    }
    try {
        state.eval(parsed, v);
    } catch (Error & e) {
        e.addTrace(state.positions[pos], "while evaluating the output from '%1%'", program);
        throw;
    }
}

/* Return a string representing the type of the expression. */
static void prim_typeOf(EvalState & state, const PosIdx pos, Value * * args, Value & v)
{
    state.forceValue(*args[0], pos);
    std::string t;
    switch (args[0]->type()) {
        case nInt: t = "int"; break;
        case nBool: t = "bool"; break;
        case nString: t = "string"; break;
        case nPath: t = "path"; break;
        case nNull: t = "null"; break;
        case nAttrs: t = "set"; break;
        case nList: t = "list"; break;
        case nFunction: t = "lambda"; break;
        case nExternal:
            t = args[0]->external->typeOf();
            break;
        case nFloat: t = "float"; break;
        case nThunk: abort();
    }
    v.mkString(t);
}

static RegisterPrimOp primop_typeOf({
    .name = "__typeOf",
    .args = {"e"},
    .doc = R"(
      Return a string representing the type of the value *e*, namely
      `"int"`, `"bool"`, `"string"`, `"path"`, `"null"`, `"set"`,
      `"list"`, `"lambda"` or `"float"`.
    )",
    .fun = prim_typeOf,
});

/* Determine whether the argument is the null value. */
static void prim_isNull(EvalState & state, const PosIdx pos, Value * * args, Value & v)
{
    state.forceValue(*args[0], pos);
    v.mkBool(args[0]->type() == nNull);
}

static RegisterPrimOp primop_isNull({
    .name = "isNull",
    .args = {"e"},
    .doc = R"(
      Return `true` if *e* evaluates to `null`, and `false` otherwise.

      > **Warning**
      >
      > This function is *deprecated*; just write `e == null` instead.
    )",
    .fun = prim_isNull,
});

/* Determine whether the argument is a function. */
static void prim_isFunction(EvalState & state, const PosIdx pos, Value * * args, Value & v)
{
    state.forceValue(*args[0], pos);
    v.mkBool(args[0]->type() == nFunction);
}

static RegisterPrimOp primop_isFunction({
    .name = "__isFunction",
    .args = {"e"},
    .doc = R"(
      Return `true` if *e* evaluates to a function, and `false` otherwise.
    )",
    .fun = prim_isFunction,
});

/* Determine whether the argument is an integer. */
static void prim_isInt(EvalState & state, const PosIdx pos, Value * * args, Value & v)
{
    state.forceValue(*args[0], pos);
    v.mkBool(args[0]->type() == nInt);
}

static RegisterPrimOp primop_isInt({
    .name = "__isInt",
    .args = {"e"},
    .doc = R"(
      Return `true` if *e* evaluates to an integer, and `false` otherwise.
    )",
    .fun = prim_isInt,
});

/* Determine whether the argument is a float. */
static void prim_isFloat(EvalState & state, const PosIdx pos, Value * * args, Value & v)
{
    state.forceValue(*args[0], pos);
    v.mkBool(args[0]->type() == nFloat);
}

static RegisterPrimOp primop_isFloat({
    .name = "__isFloat",
    .args = {"e"},
    .doc = R"(
      Return `true` if *e* evaluates to a float, and `false` otherwise.
    )",
    .fun = prim_isFloat,
});

/* Determine whether the argument is a string. */
static void prim_isString(EvalState & state, const PosIdx pos, Value * * args, Value & v)
{
    state.forceValue(*args[0], pos);
    v.mkBool(args[0]->type() == nString);
}

static RegisterPrimOp primop_isString({
    .name = "__isString",
    .args = {"e"},
    .doc = R"(
      Return `true` if *e* evaluates to a string, and `false` otherwise.
    )",
    .fun = prim_isString,
});

/* Determine whether the argument is a Boolean. */
static void prim_isBool(EvalState & state, const PosIdx pos, Value * * args, Value & v)
{
    state.forceValue(*args[0], pos);
    v.mkBool(args[0]->type() == nBool);
}

static RegisterPrimOp primop_isBool({
    .name = "__isBool",
    .args = {"e"},
    .doc = R"(
      Return `true` if *e* evaluates to a bool, and `false` otherwise.
    )",
    .fun = prim_isBool,
});

/* Determine whether the argument is a path. */
static void prim_isPath(EvalState & state, const PosIdx pos, Value * * args, Value & v)
{
    state.forceValue(*args[0], pos);
    v.mkBool(args[0]->type() == nPath);
}

static RegisterPrimOp primop_isPath({
    .name = "__isPath",
    .args = {"e"},
    .doc = R"(
      Return `true` if *e* evaluates to a path, and `false` otherwise.
    )",
    .fun = prim_isPath,
});

template<typename Callable>
 static inline void withExceptionContext(Trace trace, Callable&& func)
{
    try
    {
        func();
    }
    catch(Error & e)
    {
        e.pushTrace(trace);
        throw;
    }
}

struct CompareValues
{
    EvalState & state;
    const PosIdx pos;
    const std::string_view errorCtx;

    CompareValues(EvalState & state, const PosIdx pos, const std::string_view && errorCtx) : state(state), pos(pos), errorCtx(errorCtx) { };

    bool operator () (Value * v1, Value * v2) const
    {
        return (*this)(v1, v2, errorCtx);
    }

    bool operator () (Value * v1, Value * v2, std::string_view errorCtx) const
    {
        try {
            if (v1->type() == nFloat && v2->type() == nInt)
                return v1->fpoint < v2->integer;
            if (v1->type() == nInt && v2->type() == nFloat)
                return v1->integer < v2->fpoint;
            if (v1->type() != v2->type())
                state.error("cannot compare %s with %s", showType(*v1), showType(*v2)).debugThrow<EvalError>();
            // Allow selecting a subset of enum values
            #pragma GCC diagnostic push
            #pragma GCC diagnostic ignored "-Wswitch-enum"
            switch (v1->type()) {
                case nInt:
                    return v1->integer < v2->integer;
                case nFloat:
                    return v1->fpoint < v2->fpoint;
                case nString:
                    return v1->string_view().compare(v2->string_view()) < 0;
                case nPath:
<<<<<<< HEAD
                    // FIXME: handle accessor?
=======
                    // Note: we don't take the accessor into account
                    // since it's not obvious how to compare them in a
                    // reproducible way.
>>>>>>> 955bbe53
                    return strcmp(v1->_path.path, v2->_path.path) < 0;
                case nList:
                    // Lexicographic comparison
                    for (size_t i = 0;; i++) {
                        if (i == v2->listSize()) {
                            return false;
                        } else if (i == v1->listSize()) {
                            return true;
                        } else if (!state.eqValues(*v1->listElems()[i], *v2->listElems()[i], pos, errorCtx)) {
                            return (*this)(v1->listElems()[i], v2->listElems()[i], "while comparing two list elements");
                        }
                    }
                default:
                    state.error("cannot compare %s with %s; values of that type are incomparable", showType(*v1), showType(*v2)).debugThrow<EvalError>();
            #pragma GCC diagnostic pop
            }
        } catch (Error & e) {
            if (!errorCtx.empty())
                e.addTrace(nullptr, errorCtx);
            throw;
        }
    }
};


#if HAVE_BOEHMGC
typedef std::list<Value *, gc_allocator<Value *>> ValueList;
#else
typedef std::list<Value *> ValueList;
#endif


static Bindings::iterator getAttr(
    EvalState & state,
    Symbol attrSym,
    Bindings * attrSet,
    std::string_view errorCtx)
{
    Bindings::iterator value = attrSet->find(attrSym);
    if (value == attrSet->end()) {
        state.error("attribute '%s' missing", state.symbols[attrSym]).withTrace(noPos, errorCtx).debugThrow<TypeError>();
    }
    return value;
}

static void prim_genericClosure(EvalState & state, const PosIdx pos, Value * * args, Value & v)
{
    state.forceAttrs(*args[0], noPos, "while evaluating the first argument passed to builtins.genericClosure");

    /* Get the start set. */
    Bindings::iterator startSet = getAttr(state, state.sStartSet, args[0]->attrs, "in the attrset passed as argument to builtins.genericClosure");

    state.forceList(*startSet->value, noPos, "while evaluating the 'startSet' attribute passed as argument to builtins.genericClosure");

    ValueList workSet;
    for (auto elem : startSet->value->listItems())
        workSet.push_back(elem);

    if (startSet->value->listSize() == 0) {
        v = *startSet->value;
        return;
    }

    /* Get the operator. */
    Bindings::iterator op = getAttr(state, state.sOperator, args[0]->attrs, "in the attrset passed as argument to builtins.genericClosure");
    state.forceFunction(*op->value, noPos, "while evaluating the 'operator' attribute passed as argument to builtins.genericClosure");

    /* Construct the closure by applying the operator to elements of
       `workSet', adding the result to `workSet', continuing until
       no new elements are found. */
    ValueList res;
    // `doneKeys' doesn't need to be a GC root, because its values are
    // reachable from res.
    auto cmp = CompareValues(state, noPos, "while comparing the `key` attributes of two genericClosure elements");
    std::set<Value *, decltype(cmp)> doneKeys(cmp);
    while (!workSet.empty()) {
        Value * e = *(workSet.begin());
        workSet.pop_front();

        state.forceAttrs(*e, noPos, "while evaluating one of the elements generated by (or initially passed to) builtins.genericClosure");

        Bindings::iterator key = getAttr(state, state.sKey, e->attrs, "in one of the attrsets generated by (or initially passed to) builtins.genericClosure");
        state.forceValue(*key->value, noPos);

        if (!doneKeys.insert(key->value).second) continue;
        res.push_back(e);

        /* Call the `operator' function with `e' as argument. */
        Value newElements;
        state.callFunction(*op->value, 1, &e, newElements, noPos);
        state.forceList(newElements, noPos, "while evaluating the return value of the `operator` passed to builtins.genericClosure");

        /* Add the values returned by the operator to the work set. */
        for (auto elem : newElements.listItems()) {
            state.forceValue(*elem, noPos); // "while evaluating one one of the elements returned by the `operator` passed to builtins.genericClosure");
            workSet.push_back(elem);
        }
    }

    /* Create the result list. */
    state.mkList(v, res.size());
    unsigned int n = 0;
    for (auto & i : res)
        v.listElems()[n++] = i;
}

static RegisterPrimOp primop_genericClosure(PrimOp {
    .name = "__genericClosure",
    .args = {"attrset"},
    .arity = 1,
    .doc = R"(
      Take an *attrset* with values named `startSet` and `operator` in order to
      return a *list of attrsets* by starting with the `startSet` and recursively
      applying the `operator` function to each `item`. The *attrsets* in the
      `startSet` and the *attrsets* produced by `operator` must contain a value
      named `key` which is comparable. The result is produced by calling `operator`
      for each `item` with a value for `key` that has not been called yet including
      newly produced `item`s. The function terminates when no new `item`s are
      produced. The resulting *list of attrsets* contains only *attrsets* with a
      unique key. For example,

      ```
      builtins.genericClosure {
        startSet = [ {key = 5;} ];
        operator = item: [{
          key = if (item.key / 2 ) * 2 == item.key
               then item.key / 2
               else 3 * item.key + 1;
        }];
      }
      ```
      evaluates to
      ```
      [ { key = 5; } { key = 16; } { key = 8; } { key = 4; } { key = 2; } { key = 1; } ]
      ```

      `key` can be one of the following types:
      - [Number](@docroot@/language/values.md#type-number)
      - [Boolean](@docroot@/language/values.md#type-boolean)
      - [String](@docroot@/language/values.md#type-string)
      - [Path](@docroot@/language/values.md#type-path)
      - [List](@docroot@/language/values.md#list)

      )",
    .fun = prim_genericClosure,
});


static RegisterPrimOp primop_break({
    .name = "break",
    .args = {"v"},
    .doc = R"(
      In debug mode (enabled using `--debugger`), pause Nix expression evaluation and enter the REPL.
      Otherwise, return the argument `v`.
    )",
    .fun = [](EvalState & state, const PosIdx pos, Value * * args, Value & v)
    {
        if (state.debugRepl && !state.debugTraces.empty()) {
            auto error = Error(ErrorInfo {
                .level = lvlInfo,
                .msg = hintfmt("breakpoint reached"),
                .errPos = state.positions[pos],
            });

            auto & dt = state.debugTraces.front();
            state.runDebugRepl(&error, dt.env, dt.expr);

            if (state.debugQuit) {
                // If the user elects to quit the repl, throw an exception.
                throw Error(ErrorInfo{
                    .level = lvlInfo,
                    .msg = hintfmt("quit the debugger"),
                    .errPos = nullptr,
                });
            }
        }

        // Return the value we were passed.
        v = *args[0];
    }
});

static RegisterPrimOp primop_abort({
    .name = "abort",
    .args = {"s"},
    .doc = R"(
      Abort Nix expression evaluation and print the error message *s*.
    )",
    .fun = [](EvalState & state, const PosIdx pos, Value * * args, Value & v)
    {
        NixStringContext context;
        auto s = state.decodePaths(*state.coerceToString(pos, *args[0], context,
                "while evaluating the error message passed to 'builtins.abort'"));
        state.debugThrowLastTrace(Abort("evaluation aborted with the following error message: '%1%'", s));
    }
});

static RegisterPrimOp primop_throw({
    .name = "throw",
    .args = {"s"},
    .doc = R"(
      Throw an error message *s*. This usually aborts Nix expression
      evaluation, but in `nix-env -qa` and other commands that try to
      evaluate a set of derivations to get information about those
      derivations, a derivation that throws an error is silently skipped
      (which is not the case for `abort`).
    )",
    .fun = [](EvalState & state, const PosIdx pos, Value * * args, Value & v)
    {
      NixStringContext context;
      auto s = state.decodePaths(*state.coerceToString(pos, *args[0], context,
              "while evaluating the error message passed to 'builtin.throw'"));
      state.debugThrowLastTrace(ThrownError(s));
    }
});

static void prim_addErrorContext(EvalState & state, const PosIdx pos, Value * * args, Value & v)
{
    try {
        state.forceValue(*args[1], pos);
        v = *args[1];
    } catch (Error & e) {
        NixStringContext context;
        e.addTrace(nullptr, state.decodePaths(*state.coerceToString(pos, *args[0], context,
                    "while evaluating the error message passed to 'builtins.addErrorContext'",
                    false, false)), true);
        throw;
    }
}

static RegisterPrimOp primop_addErrorContext(PrimOp {
    .name = "__addErrorContext",
    .arity = 2,
    .fun = prim_addErrorContext,
});

static void prim_ceil(EvalState & state, const PosIdx pos, Value * * args, Value & v)
{
    auto value = state.forceFloat(*args[0], args[0]->determinePos(pos),
            "while evaluating the first argument passed to builtins.ceil");
    v.mkInt(ceil(value));
}

static RegisterPrimOp primop_ceil({
    .name = "__ceil",
    .args = {"double"},
    .doc = R"(
        Converts an IEEE-754 double-precision floating-point number (*double*) to
        the next higher integer.

        If the datatype is neither an integer nor a "float", an evaluation error will be
        thrown.
    )",
    .fun = prim_ceil,
});

static void prim_floor(EvalState & state, const PosIdx pos, Value * * args, Value & v)
{
    auto value = state.forceFloat(*args[0], args[0]->determinePos(pos), "while evaluating the first argument passed to builtins.floor");
    v.mkInt(floor(value));
}

static RegisterPrimOp primop_floor({
    .name = "__floor",
    .args = {"double"},
    .doc = R"(
        Converts an IEEE-754 double-precision floating-point number (*double*) to
        the next lower integer.

        If the datatype is neither an integer nor a "float", an evaluation error will be
        thrown.
    )",
    .fun = prim_floor,
});

/* Try evaluating the argument. Success => {success=true; value=something;},
 * else => {success=false; value=false;} */
static void prim_tryEval(EvalState & state, const PosIdx pos, Value * * args, Value & v)
{
    auto attrs = state.buildBindings(2);

    /* increment state.trylevel, and decrement it when this function returns. */
    MaintainCount trylevel(state.trylevel);

    void (* savedDebugRepl)(ref<EvalState> es, const ValMap & extraEnv) = nullptr;
    if (state.debugRepl && evalSettings.ignoreExceptionsDuringTry)
    {
        /* to prevent starting the repl from exceptions withing a tryEval, null it. */
        savedDebugRepl = state.debugRepl;
        state.debugRepl = nullptr;
    }

    try {
        state.forceValue(*args[0], pos);
        attrs.insert(state.sValue, args[0]);
        attrs.alloc("success").mkBool(true);
    } catch (AssertionError & e) {
        attrs.alloc(state.sValue).mkBool(false);
        attrs.alloc("success").mkBool(false);
    }

    // restore the debugRepl pointer if we saved it earlier.
    if (savedDebugRepl)
        state.debugRepl = savedDebugRepl;

    v.mkAttrs(attrs);
}

static RegisterPrimOp primop_tryEval({
    .name = "__tryEval",
    .args = {"e"},
    .doc = R"(
      Try to shallowly evaluate *e*. Return a set containing the
      attributes `success` (`true` if *e* evaluated successfully,
      `false` if an error was thrown) and `value`, equalling *e* if
      successful and `false` otherwise. `tryEval` will only prevent
      errors created by `throw` or `assert` from being thrown.
      Errors `tryEval` will not catch are for example those created
      by `abort` and type errors generated by builtins. Also note that
      this doesn't evaluate *e* deeply, so `let e = { x = throw ""; };
      in (builtins.tryEval e).success` will be `true`. Using
      `builtins.deepSeq` one can get the expected result:
      `let e = { x = throw ""; }; in
      (builtins.tryEval (builtins.deepSeq e e)).success` will be
      `false`.
    )",
    .fun = prim_tryEval,
});

/* Return an environment variable.  Use with care. */
static void prim_getEnv(EvalState & state, const PosIdx pos, Value * * args, Value & v)
{
    std::string name(state.forceStringNoCtx(*args[0], pos, "while evaluating the first argument passed to builtins.getEnv"));
    v.mkString(evalSettings.restrictEval || evalSettings.pureEval ? "" : getEnv(name).value_or(""));
}

static RegisterPrimOp primop_getEnv({
    .name = "__getEnv",
    .args = {"s"},
    .doc = R"(
      `getEnv` returns the value of the environment variable *s*, or an
      empty string if the variable doesn’t exist. This function should be
      used with care, as it can introduce all sorts of nasty environment
      dependencies in your Nix expression.

      `getEnv` is used in Nix Packages to locate the file
      `~/.nixpkgs/config.nix`, which contains user-local settings for Nix
      Packages. (That is, it does a `getEnv "HOME"` to locate the user’s
      home directory.)
    )",
    .fun = prim_getEnv,
});

/* Evaluate the first argument, then return the second argument. */
static void prim_seq(EvalState & state, const PosIdx pos, Value * * args, Value & v)
{
    state.forceValue(*args[0], pos);
    state.forceValue(*args[1], pos);
    v = *args[1];
}

static RegisterPrimOp primop_seq({
    .name = "__seq",
    .args = {"e1", "e2"},
    .doc = R"(
      Evaluate *e1*, then evaluate and return *e2*. This ensures that a
      computation is strict in the value of *e1*.
    )",
    .fun = prim_seq,
});

/* Evaluate the first argument deeply (i.e. recursing into lists and
   attrsets), then return the second argument. */
static void prim_deepSeq(EvalState & state, const PosIdx pos, Value * * args, Value & v)
{
    state.forceValueDeep(*args[0]);
    state.forceValue(*args[1], pos);
    v = *args[1];
}

static RegisterPrimOp primop_deepSeq({
    .name = "__deepSeq",
    .args = {"e1", "e2"},
    .doc = R"(
      This is like `seq e1 e2`, except that *e1* is evaluated *deeply*:
      if it’s a list or set, its elements or attributes are also
      evaluated recursively.
    )",
    .fun = prim_deepSeq,
});

/* Evaluate the first expression and print it on standard error.  Then
   return the second expression.  Useful for debugging. */
static void prim_trace(EvalState & state, const PosIdx pos, Value * * args, Value & v)
{
    state.forceValue(*args[0], pos);
    if (args[0]->type() == nString)
        printError("trace: %1%", state.decodePaths(args[0]->string_view()));
    else
        printError("trace: %1%", printValue(state, *args[0]));
    state.forceValue(*args[1], pos);
    v = *args[1];
}

static RegisterPrimOp primop_trace({
    .name = "__trace",
    .args = {"e1", "e2"},
    .doc = R"(
      Evaluate *e1* and print its abstract syntax representation on
      standard error. Then return *e2*. This function is useful for
      debugging.
    )",
    .fun = prim_trace,
});


/* Takes two arguments and evaluates to the second one. Used as the
 * builtins.traceVerbose implementation when --trace-verbose is not enabled
 */
static void prim_second(EvalState & state, const PosIdx pos, Value * * args, Value & v)
{
    state.forceValue(*args[1], pos);
    v = *args[1];
}

/*************************************************************
 * Derivations
 *************************************************************/

static void derivationStrictInternal(EvalState & state, const std::string & name, Bindings * attrs, Value & v);

/* Construct (as a unobservable side effect) a Nix derivation
   expression that performs the derivation described by the argument
   set.  Returns the original set extended with the following
   attributes: `outPath' containing the primary output path of the
   derivation; `drvPath' containing the path of the Nix expression;
   and `type' set to `derivation' to indicate that this is a
   derivation. */
static void prim_derivationStrict(EvalState & state, const PosIdx pos, Value * * args, Value & v)
{
    state.forceAttrs(*args[0], pos, "while evaluating the argument passed to builtins.derivationStrict");

    Bindings * attrs = args[0]->attrs;

    /* Figure out the name first (for stack backtraces). */
    Bindings::iterator nameAttr = getAttr(state, state.sName, attrs, "in the attrset passed as argument to builtins.derivationStrict");

    std::string drvName;
    try {
        drvName = state.forceStringNoCtx(*nameAttr->value, pos, "while evaluating the `name` attribute passed to builtins.derivationStrict");
    } catch (Error & e) {
        e.addTrace(state.positions[nameAttr->pos], "while evaluating the derivation attribute 'name'");
        throw;
    }

    try {
        derivationStrictInternal(state, drvName, attrs, v);
    } catch (Error & e) {
        Pos pos = state.positions[nameAttr->pos];
        /*
         * Here we make two abuses of the error system
         *
         * 1. We print the location as a string to avoid a code snippet being
         * printed. While the location of the name attribute is a good hint, the
         * exact code there is irrelevant.
         *
         * 2. We mark this trace as a frame trace, meaning that we stop printing
         * less important traces from now on. In particular, this prevents the
         * display of the automatic "while calling builtins.derivationStrict"
         * trace, which is of little use for the public we target here.
         *
         * Please keep in mind that error reporting is done on a best-effort
         * basis in nix. There is no accurate location for a derivation, as it
         * often results from the composition of several functions
         * (derivationStrict, derivation, mkDerivation, mkPythonModule, etc.)
         */
        e.addTrace(nullptr, hintfmt(
                "while evaluating derivation '%s'\n"
                "  whose name attribute is located at %s",
                drvName, pos), true);
        throw;
    }
}

static void derivationStrictInternal(EvalState & state, const std::string &
drvName, Bindings * attrs, Value & v)
{
    /* Check whether attributes should be passed as a JSON file. */
    using nlohmann::json;
    std::optional<json> jsonObject;
    auto attr = attrs->find(state.sStructuredAttrs);
    if (attr != attrs->end() &&
        state.forceBool(*attr->value, noPos,
                        "while evaluating the `__structuredAttrs` "
                        "attribute passed to builtins.derivationStrict"))
        jsonObject = json::object();

    /* Check whether null attributes should be ignored. */
    bool ignoreNulls = false;
    attr = attrs->find(state.sIgnoreNulls);
    if (attr != attrs->end())
        ignoreNulls = state.forceBool(*attr->value, noPos, "while evaluating the `__ignoreNulls` attribute " "passed to builtins.derivationStrict");

    /* Build the derivation expression by processing the attributes. */
    Derivation drv;
    drv.name = drvName;

    NixStringContext context;

    bool contentAddressed = false;
    bool isImpure = false;
    std::optional<std::string> outputHash;
    std::string outputHashAlgo;
    std::optional<ContentAddressMethod> ingestionMethod;

    StringSet outputs;
    outputs.insert("out");

    for (auto & i : attrs->lexicographicOrder(state.symbols)) {
        if (i->name == state.sIgnoreNulls) continue;
        const std::string & key = state.symbols[i->name];
        vomit("processing attribute '%1%'", key);

        auto handleHashMode = [&](const std::string_view s) {
            if (s == "recursive") ingestionMethod = FileIngestionMethod::Recursive;
            else if (s == "flat") ingestionMethod = FileIngestionMethod::Flat;
            else if (s == "text") {
                experimentalFeatureSettings.require(Xp::DynamicDerivations);
                ingestionMethod = TextIngestionMethod {};
            } else
                state.debugThrowLastTrace(EvalError({
                    .msg = hintfmt("invalid value '%s' for 'outputHashMode' attribute", s),
                    .errPos = state.positions[noPos]
                }));
        };

        auto handleOutputs = [&](const Strings & ss) {
            outputs.clear();
            for (auto & j : ss) {
                if (outputs.find(j) != outputs.end())
                    state.debugThrowLastTrace(EvalError({
                        .msg = hintfmt("duplicate derivation output '%1%'", j),
                        .errPos = state.positions[noPos]
                    }));
                /* !!! Check whether j is a valid attribute
                   name. */
                /* Derivations cannot be named ‘drv’, because
                   then we'd have an attribute ‘drvPath’ in
                   the resulting set. */
                if (j == "drv")
                    state.debugThrowLastTrace(EvalError({
                        .msg = hintfmt("invalid derivation output name 'drv'" ),
                        .errPos = state.positions[noPos]
                    }));
                outputs.insert(j);
            }
            if (outputs.empty())
                state.debugThrowLastTrace(EvalError({
                    .msg = hintfmt("derivation cannot have an empty set of outputs"),
                    .errPos = state.positions[noPos]
                }));
        };

        try {
            // This try-catch block adds context for most errors.
            // Use this empty error context to signify that we defer to it.
            const std::string_view context_below("");

            if (ignoreNulls) {
                state.forceValue(*i->value, noPos);
                if (i->value->type() == nNull) continue;
            }

            if (i->name == state.sContentAddressed && state.forceBool(*i->value, noPos, context_below)) {
                contentAddressed = true;
                experimentalFeatureSettings.require(Xp::CaDerivations);
            }

            else if (i->name == state.sImpure && state.forceBool(*i->value, noPos, context_below)) {
                isImpure = true;
                experimentalFeatureSettings.require(Xp::ImpureDerivations);
            }

            /* The `args' attribute is special: it supplies the
               command-line arguments to the builder. */
            else if (i->name == state.sArgs) {
                state.forceList(*i->value, noPos, context_below);
                for (auto elem : i->value->listItems()) {
                    auto s = state.coerceToString(noPos, *elem, context,
                            "while evaluating an element of the argument list",
                            true).toOwned();
                    drv.args.push_back(s);
                }
            }

            /* All other attributes are passed to the builder through
               the environment. */
            else {

                if (jsonObject) {

                    if (i->name == state.sStructuredAttrs) continue;

                    (*jsonObject)[key] = printValueAsJSON(state, true, *i->value, noPos, context);

                    if (i->name == state.sBuilder)
                        drv.builder = state.forceString(*i->value, context, noPos, context_below);
                    else if (i->name == state.sSystem)
                        drv.platform = state.forceStringNoCtx(*i->value, noPos, context_below);
                    else if (i->name == state.sOutputHash)
                        outputHash = state.forceStringNoCtx(*i->value, noPos, context_below);
                    else if (i->name == state.sOutputHashAlgo)
                        outputHashAlgo = state.forceStringNoCtx(*i->value, noPos, context_below);
                    else if (i->name == state.sOutputHashMode)
                        handleHashMode(state.forceStringNoCtx(*i->value, noPos, context_below));
                    else if (i->name == state.sOutputs) {
                        /* Require ‘outputs’ to be a list of strings. */
                        state.forceList(*i->value, noPos, context_below);
                        Strings ss;
                        for (auto elem : i->value->listItems())
                            ss.emplace_back(state.forceStringNoCtx(*elem, noPos, context_below));
                        handleOutputs(ss);
                    }

                } else {
                    auto s = state.coerceToString(noPos, *i->value, context, context_below, true).toOwned();
                    drv.env.emplace(key, s);
                    if (i->name == state.sBuilder) drv.builder = std::move(s);
                    else if (i->name == state.sSystem) drv.platform = std::move(s);
                    else if (i->name == state.sOutputHash) outputHash = std::move(s);
                    else if (i->name == state.sOutputHashAlgo) outputHashAlgo = std::move(s);
                    else if (i->name == state.sOutputHashMode) handleHashMode(s);
                    else if (i->name == state.sOutputs)
                        handleOutputs(tokenizeString<Strings>(s));
                }

            }

        } catch (Error & e) {
            e.addTrace(state.positions[i->pos],
                hintfmt("while evaluating attribute '%1%' of derivation '%2%'", key, drvName),
                true);
            throw;
        }
    }

    if (jsonObject) {
        drv.env.emplace("__json", jsonObject->dump());
        jsonObject.reset();
    }

    /* Everything in the context of the strings in the derivation
       attributes should be added as dependencies of the resulting
       derivation. */
    for (auto & c : context) {
        std::visit(overloaded {
            /* Since this allows the builder to gain access to every
               path in the dependency graph of the derivation (including
               all outputs), all paths in the graph must be added to
               this derivation's list of inputs to ensure that they are
               available when the builder runs. */
            [&](const NixStringContextElem::DrvDeep & d) {
                /* !!! This doesn't work if readOnlyMode is set. */
                StorePathSet refs;
                state.store->computeFSClosure(d.drvPath, refs);
                for (auto & j : refs) {
                    drv.inputSrcs.insert(j);
                    if (j.isDerivation()) {
                        drv.inputDrvs.map[j].value = state.store->readDerivation(j).outputNames();
                    }
                }
            },
            [&](const NixStringContextElem::Built & b) {
                drv.inputDrvs.ensureSlot(*b.drvPath).value.insert(b.output);
            },
            [&](const NixStringContextElem::Opaque & o) {
                drv.inputSrcs.insert(o.path);
            },
        }, c.raw);
    }

    /* Do we have all required attributes? */
    if (drv.builder == "")
        state.debugThrowLastTrace(EvalError({
            .msg = hintfmt("required attribute 'builder' missing"),
            .errPos = state.positions[noPos]
        }));

    if (drv.platform == "")
        state.debugThrowLastTrace(EvalError({
            .msg = hintfmt("required attribute 'system' missing"),
            .errPos = state.positions[noPos]
        }));

    /* Check whether the derivation name is valid. */
    if (isDerivation(drvName) &&
        !(ingestionMethod == ContentAddressMethod { TextIngestionMethod { } } &&
          outputs.size() == 1 &&
          *(outputs.begin()) == "out"))
    {
        state.debugThrowLastTrace(EvalError({
            .msg = hintfmt("derivation names are allowed to end in '%s' only if they produce a single derivation file", drvExtension),
            .errPos = state.positions[noPos]
        }));
    }

    if (outputHash) {
        /* Handle fixed-output derivations.

           Ignore `__contentAddressed` because fixed output derivations are
           already content addressed. */
        if (outputs.size() != 1 || *(outputs.begin()) != "out")
            state.debugThrowLastTrace(Error({
                .msg = hintfmt("multiple outputs are not supported in fixed-output derivations"),
                .errPos = state.positions[noPos]
            }));

        auto h = newHashAllowEmpty(*outputHash, parseHashTypeOpt(outputHashAlgo));

        auto method = ingestionMethod.value_or(FileIngestionMethod::Flat);

        DerivationOutput::CAFixed dof {
            .ca = ContentAddress {
                .method = std::move(method),
                .hash = std::move(h),
            },
        };

        drv.env["out"] = state.store->printStorePath(dof.path(*state.store, drvName, "out"));
        drv.outputs.insert_or_assign("out", std::move(dof));
    }

    else if (contentAddressed || isImpure) {
        if (contentAddressed && isImpure)
            throw EvalError({
                .msg = hintfmt("derivation cannot be both content-addressed and impure"),
                .errPos = state.positions[noPos]
            });

        auto ht = parseHashTypeOpt(outputHashAlgo).value_or(htSHA256);
        auto method = ingestionMethod.value_or(FileIngestionMethod::Recursive);

        for (auto & i : outputs) {
            drv.env[i] = hashPlaceholder(i);
            if (isImpure)
                drv.outputs.insert_or_assign(i,
                    DerivationOutput::Impure {
                        .method = method,
                        .hashType = ht,
                    });
            else
                drv.outputs.insert_or_assign(i,
                    DerivationOutput::CAFloating {
                        .method = method,
                        .hashType = ht,
                    });
        }
    }

    else {
        /* Compute a hash over the "masked" store derivation, which is
           the final one except that in the list of outputs, the
           output paths are empty strings, and the corresponding
           environment variables have an empty value.  This ensures
           that changes in the set of output names do get reflected in
           the hash. */
        for (auto & i : outputs) {
            drv.env[i] = "";
            drv.outputs.insert_or_assign(i,
                DerivationOutput::Deferred { });
        }

        auto hashModulo = hashDerivationModulo(*state.store, Derivation(drv), true);
        switch (hashModulo.kind) {
        case DrvHash::Kind::Regular:
            for (auto & i : outputs) {
                auto h = get(hashModulo.hashes, i);
                if (!h)
                    throw AssertionError({
                        .msg = hintfmt("derivation produced no hash for output '%s'", i),
                        .errPos = state.positions[noPos],
                    });
                auto outPath = state.store->makeOutputPath(i, *h, drvName);
                drv.env[i] = state.store->printStorePath(outPath);
                drv.outputs.insert_or_assign(
                    i,
                    DerivationOutput::InputAddressed {
                        .path = std::move(outPath),
                    });
            }
            break;
            ;
        case DrvHash::Kind::Deferred:
            for (auto & i : outputs) {
                drv.outputs.insert_or_assign(i, DerivationOutput::Deferred {});
            }
        }
    }

    /* Write the resulting term into the Nix store directory. */
    auto drvPath = writeDerivation(*state.store, drv, state.repair);
    auto drvPathS = state.store->printStorePath(drvPath);

    printMsg(lvlChatty, "instantiated '%1%' -> '%2%'", drvName, drvPathS);

    /* Optimisation, but required in read-only mode! because in that
       case we don't actually write store derivations, so we can't
       read them later. */
    {
        auto h = hashDerivationModulo(*state.store, drv, false);
        drvHashes.lock()->insert_or_assign(drvPath, h);
    }

    auto result = state.buildBindings(1 + drv.outputs.size());
    result.alloc(state.sDrvPath).mkString(drvPathS, {
        NixStringContextElem::DrvDeep { .drvPath = drvPath },
    });
    for (auto & i : drv.outputs)
        mkOutputString(state, result, drvPath, i);

    v.mkAttrs(result);
}

static RegisterPrimOp primop_derivationStrict(PrimOp {
    .name = "derivationStrict",
    .arity = 1,
    .fun = prim_derivationStrict,
});

/* Return a placeholder string for the specified output that will be
   substituted by the corresponding output path at build time. For
   example, 'placeholder "out"' returns the string
   /1rz4g4znpzjwh1xymhjpm42vipw92pr73vdgl6xs1hycac8kf2n9. At build
   time, any occurrence of this string in an derivation attribute will
   be replaced with the concrete path in the Nix store of the output
   ‘out’. */
static void prim_placeholder(EvalState & state, const PosIdx pos, Value * * args, Value & v)
{
    v.mkString(hashPlaceholder(state.forceStringNoCtx(*args[0], pos, "while evaluating the first argument passed to builtins.placeholder")));
}

static RegisterPrimOp primop_placeholder({
    .name = "placeholder",
    .args = {"output"},
    .doc = R"(
      Return a placeholder string for the specified *output* that will be
      substituted by the corresponding output path at build time. Typical
      outputs would be `"out"`, `"bin"` or `"dev"`.
    )",
    .fun = prim_placeholder,
});


/*************************************************************
 * Paths
 *************************************************************/


/* Convert the argument to a path and then to a string (confusing,
   eh?).  !!! obsolete? */
static void prim_toPath(EvalState & state, const PosIdx pos, Value * * args, Value & v)
{
    NixStringContext context;
    auto path = state.coerceToPath(pos, *args[0], context, "while evaluating the first argument passed to builtins.toPath");
    v.mkString(path.path.abs(), context);
}

static RegisterPrimOp primop_toPath({
    .name = "__toPath",
    .args = {"s"},
    .doc = R"(
      **DEPRECATED.** Use `/. + "/path"` to convert a string into an absolute
      path. For relative paths, use `./. + "/path"`.
    )",
    .fun = prim_toPath,
});

/* Allow a valid store path to be used in an expression.  This is
   useful in some generated expressions such as in nix-push, which
   generates a call to a function with an already existing store path
   as argument.  You don't want to use `toPath' here because it copies
   the path to the Nix store, which yields a copy like
   /nix/store/newhash-oldhash-oldname.  In the past, `toPath' had
   special case behaviour for store paths, but that created weird
   corner cases. */
static void prim_storePath(EvalState & state, const PosIdx pos, Value * * args, Value & v)
{
    if (evalSettings.pureEval)
        state.debugThrowLastTrace(EvalError({
            .msg = hintfmt("'%s' is not allowed in pure evaluation mode", "builtins.storePath"),
            .errPos = state.positions[pos]
        }));

    NixStringContext context;
<<<<<<< HEAD
    // FIXME: check rootPath
    auto path = state.coerceToPath(pos, *args[0], context, "while evaluating the first argument passed to 'builtins.storePath'").path;
=======
    auto path = state.checkSourcePath(state.coerceToPath(pos, *args[0], context, "while evaluating the first argument passed to 'builtins.storePath'")).path;
>>>>>>> 955bbe53
    /* Resolve symlinks in ‘path’, unless ‘path’ itself is a symlink
       directly in the store.  The latter condition is necessary so
       e.g. nix-push does the right thing. */
    if (!state.store->isStorePath(path.abs()))
        path = CanonPath(canonPath(path.abs(), true));
    if (!state.store->isInStore(path.abs()))
        state.debugThrowLastTrace(EvalError({
            .msg = hintfmt("path '%1%' is not in the Nix store", path),
            .errPos = state.positions[pos]
        }));
    auto path2 = state.store->toStorePath(path.abs()).first;
    if (!settings.readOnlyMode)
        state.store->ensurePath(path2);
    context.insert(NixStringContextElem::Opaque { .path = path2 });
    v.mkString(path.abs(), context);
}

static RegisterPrimOp primop_storePath({
    .name = "__storePath",
    .args = {"path"},
    .doc = R"(
      This function allows you to define a dependency on an already
      existing store path. For example, the derivation attribute `src
      = builtins.storePath /nix/store/f1d18v1y…-source` causes the
      derivation to depend on the specified path, which must exist or
      be substitutable. Note that this differs from a plain path
      (e.g. `src = /nix/store/f1d18v1y…-source`) in that the latter
      causes the path to be *copied* again to the Nix store, resulting
      in a new path (e.g. `/nix/store/ld01dnzc…-source-source`).

      Not available in [pure evaluation mode](@docroot@/command-ref/conf-file.md#conf-pure-eval).

      See also [`builtins.fetchClosure`](#builtins-fetchClosure).
    )",
    .fun = prim_storePath,
});

static void prim_pathExists(EvalState & state, const PosIdx pos, Value * * args, Value & v)
{
    auto & arg = *args[0];

    /* We don’t check the path right now, because we don’t want to
       throw if the path isn’t allowed, but just return false (and we
       can’t just catch the exception here because we still want to
       throw if something in the evaluation of `arg` tries to
       access an unauthorized path). */
    auto path = realisePath(state, pos, arg, { .checkForPureEval = false });

    /* SourcePath doesn't know about trailing slash. */
    auto mustBeDir = arg.type() == nString
        && (arg.string_view().ends_with("/")
            || arg.string_view().ends_with("/."));

    try {
        auto exists = path.pathExists();
        if (exists && mustBeDir) {
            exists = path.lstat().type == InputAccessor::tDirectory;
        }
        v.mkBool(exists);
    } catch (SysError & e) {
        /* Don't give away info from errors while canonicalising
           ‘path’ in restricted mode. */
        v.mkBool(false);
    } catch (RestrictedPathError & e) {
        v.mkBool(false);
    }
}

static RegisterPrimOp primop_pathExists({
    .name = "__pathExists",
    .args = {"path"},
    .doc = R"(
      Return `true` if the path *path* exists at evaluation time, and
      `false` otherwise.
    )",
    .fun = prim_pathExists,
});

/* Return the base name of the given string, i.e., everything
   following the last slash. */
static void prim_baseNameOf(EvalState & state, const PosIdx pos, Value * * args, Value & v)
{
    NixStringContext context;
    v.mkString(baseNameOf(*state.coerceToString(pos, *args[0], context,
            "while evaluating the first argument passed to builtins.baseNameOf",
            false, false)), context);
}

static RegisterPrimOp primop_baseNameOf({
    .name = "baseNameOf",
    .args = {"s"},
    .doc = R"(
      Return the *base name* of the string *s*, that is, everything
      following the final slash in the string. This is similar to the GNU
      `basename` command.
    )",
    .fun = prim_baseNameOf,
});

/* Return the directory of the given path, i.e., everything before the
   last slash.  Return either a path or a string depending on the type
   of the argument. */
static void prim_dirOf(EvalState & state, const PosIdx pos, Value * * args, Value & v)
{
    state.forceValue(*args[0], pos);
    if (args[0]->type() == nPath) {
        auto path = args[0]->path();
        v.mkPath(path.path.isRoot() ? path : path.parent());
    } else {
        NixStringContext context;
        auto path = state.coerceToString(pos, *args[0], context,
            "while evaluating the first argument passed to 'builtins.dirOf'",
            false, false);
        auto dir = dirOf(*path);
        v.mkString(dir, context);
    }
}

static RegisterPrimOp primop_dirOf({
    .name = "dirOf",
    .args = {"s"},
    .doc = R"(
      Return the directory part of the string *s*, that is, everything
      before the final slash in the string. This is similar to the GNU
      `dirname` command.
    )",
    .fun = prim_dirOf,
});

/* Return the contents of a file as a string. */
static void prim_readFile(EvalState & state, const PosIdx pos, Value * * args, Value & v)
{
    auto path = realisePath(state, pos, *args[0]);
    auto s = path.readFile();
    if (s.find((char) 0) != std::string::npos)
        state.debugThrowLastTrace(Error("the contents of the file '%1%' cannot be represented as a Nix string", path));
    StorePathSet refs;
    if (state.store->isInStore(path.path.abs())) {
        try {
            // FIXME: only do queryPathInfo if path.accessor is the store accessor
            refs = state.store->queryPathInfo(state.store->toStorePath(path.path.abs()).first)->references;
        } catch (Error &) { // FIXME: should be InvalidPathError
        }
        // Re-scan references to filter down to just the ones that actually occur in the file.
        auto refsSink = PathRefScanSink::fromPaths(refs);
        refsSink << s;
        refs = refsSink.getResultPaths();
    }
    NixStringContext context;
    for (auto && p : std::move(refs)) {
        context.insert(NixStringContextElem::Opaque {
            .path = std::move((StorePath &&)p),
        });
    }
    v.mkString(s, context);
}

static RegisterPrimOp primop_readFile({
    .name = "__readFile",
    .args = {"path"},
    .doc = R"(
      Return the contents of the file *path* as a string.
    )",
    .fun = prim_readFile,
});

/* Find a file in the Nix search path. Used to implement <x> paths,
   which are desugared to 'findFile __nixPath "x"'. */
static void prim_findFile(EvalState & state, const PosIdx pos, Value * * args, Value & v)
{
    state.forceList(*args[0], pos, "while evaluating the first argument passed to builtins.findFile");

    SearchPath searchPath;

    for (auto v2 : args[0]->listItems()) {
        state.forceAttrs(*v2, pos, "while evaluating an element of the list passed to builtins.findFile");

        std::string prefix;
        Bindings::iterator i = v2->attrs->find(state.sPrefix);
        if (i != v2->attrs->end())
            prefix = state.forceStringNoCtx(*i->value, pos, "while evaluating the `prefix` attribute of an element of the list passed to builtins.findFile");

        i = getAttr(state, state.sPath, v2->attrs, "in an element of the __nixPath");

        NixStringContext context;
        auto path = state.coerceToString(pos, *i->value, context,
                "while evaluating the `path` attribute of an element of the list passed to builtins.findFile",
                false, false).toOwned();

        try {
            auto rewrites = state.realiseContext(context);
            path = rewriteStrings(path, rewrites);
        } catch (InvalidPathError & e) {
            state.debugThrowLastTrace(EvalError({
                .msg = hintfmt("cannot find '%1%', since path '%2%' is not valid", path, e.path),
                .errPos = state.positions[pos]
            }));
        }

        searchPath.elements.emplace_back(SearchPath::Elem {
            .prefix = SearchPath::Prefix { .s = prefix },
            .path = SearchPath::Path { .s = path },
        });
    }

    auto path = state.forceStringNoCtx(*args[1], pos, "while evaluating the second argument passed to builtins.findFile");

    v.mkPath(state.findFile(searchPath, path, pos));
}

static RegisterPrimOp primop_findFile(PrimOp {
    .name = "__findFile",
    .args = {"search-path", "lookup-path"},
    .doc = R"(
      Find *lookup-path* in *search-path*.

      A search path is represented list of [attribute sets](./values.md#attribute-set) with two attributes:
      - `prefix` is a relative path.
      - `path` denotes a file system location
      The exact syntax depends on the command line interface.

      Examples of search path attribute sets:

      - ```
        {
          prefix = "nixos-config";
          path = "/etc/nixos/configuration.nix";
        }
        ```

      - ```
        {
          prefix = "";
          path = "/nix/var/nix/profiles/per-user/root/channels";
        }
        ```

      The lookup algorithm checks each entry until a match is found, returning a [path value](@docroot@/language/values.html#type-path) of the match:

      - If *lookup-path* matches `prefix`, then the remainder of *lookup-path* (the "suffix") is searched for within the directory denoted by `path`.
        Note that the `path` may need to be downloaded at this point to look inside.
      - If the suffix is found inside that directory, then the entry is a match.
        The combined absolute path of the directory (now downloaded if need be) and the suffix is returned.

      [Lookup path](@docroot@/language/constructs/lookup-path.md) expressions can be [desugared](https://en.wikipedia.org/wiki/Syntactic_sugar) using this and [`builtins.nixPath`](@docroot@/language/builtin-constants.md#builtins-nixPath):

      ```nix
      <nixpkgs>
      ```

      is equivalent to:

      ```nix
      builtins.findFile builtins.nixPath "nixpkgs"
      ```
    )",
    .fun = prim_findFile,
});

/* Return the cryptographic hash of a file in base-16. */
static void prim_hashFile(EvalState & state, const PosIdx pos, Value * * args, Value & v)
{
    auto type = state.forceStringNoCtx(*args[0], pos, "while evaluating the first argument passed to builtins.hashFile");
    std::optional<HashType> ht = parseHashType(type);
    if (!ht)
        state.debugThrowLastTrace(Error({
            .msg = hintfmt("unknown hash type '%1%'", type),
            .errPos = state.positions[pos]
        }));

    auto path = realisePath(state, pos, *args[1]);

<<<<<<< HEAD
    // FIXME: state.toRealPath(path, context)
    v.mkString(hashString(*ht, path.readFile()).to_string(Base16, false));
=======
    v.mkString(hashString(*ht, path.readFile()).to_string(HashFormat::Base16, false));
>>>>>>> 955bbe53
}

static RegisterPrimOp primop_hashFile({
    .name = "__hashFile",
    .args = {"type", "p"},
    .doc = R"(
      Return a base-16 representation of the cryptographic hash of the
      file at path *p*. The hash algorithm specified by *type* must be one
      of `"md5"`, `"sha1"`, `"sha256"` or `"sha512"`.
    )",
    .fun = prim_hashFile,
});

static std::string_view fileTypeToString(InputAccessor::Type type)
{
    return
        type == InputAccessor::Type::tRegular ? "regular" :
        type == InputAccessor::Type::tDirectory ? "directory" :
        type == InputAccessor::Type::tSymlink ? "symlink" :
        "unknown";
}

static void prim_readFileType(EvalState & state, const PosIdx pos, Value * * args, Value & v)
{
    auto path = realisePath(state, pos, *args[0]);
    /* Retrieve the directory entry type and stringize it. */
    v.mkString(fileTypeToString(path.lstat().type));
}

static RegisterPrimOp primop_readFileType({
    .name = "__readFileType",
    .args = {"p"},
    .doc = R"(
      Determine the directory entry type of a filesystem node, being
      one of "directory", "regular", "symlink", or "unknown".
    )",
    .fun = prim_readFileType,
});

/* Read a directory (without . or ..) */
static void prim_readDir(EvalState & state, const PosIdx pos, Value * * args, Value & v)
{
    auto path = realisePath(state, pos, *args[0]);

    // Retrieve directory entries for all nodes in a directory.
    // This is similar to `getFileType` but is optimized to reduce system calls
    // on many systems.
    auto entries = path.readDirectory();
    auto attrs = state.buildBindings(entries.size());

    // If we hit unknown directory entry types we may need to fallback to
    // using `getFileType` on some systems.
    // In order to reduce system calls we make each lookup lazy by using
    // `builtins.readFileType` application.
    Value * readFileType = nullptr;

    for (auto & [name, type] : entries) {
        auto & attr = attrs.alloc(name);
        if (!type) {
            // Some filesystems or operating systems may not be able to return
            // detailed node info quickly in this case we produce a thunk to
            // query the file type lazily.
            auto epath = state.allocValue();
            epath->mkPath(path + name);
            if (!readFileType)
                readFileType = &state.getBuiltin("readFileType");
            attr.mkApp(readFileType, epath);
        } else {
            // This branch of the conditional is much more likely.
            // Here we just stringize the directory entry type.
            attr.mkString(fileTypeToString(*type));
        }
    }

    v.mkAttrs(attrs);
}

static RegisterPrimOp primop_readDir({
    .name = "__readDir",
    .args = {"path"},
    .doc = R"(
      Return the contents of the directory *path* as a set mapping
      directory entries to the corresponding file type. For instance, if
      directory `A` contains a regular file `B` and another directory
      `C`, then `builtins.readDir ./A` will return the set

      ```nix
      { B = "regular"; C = "directory"; }
      ```

      The possible values for the file type are `"regular"`,
      `"directory"`, `"symlink"` and `"unknown"`.
    )",
    .fun = prim_readDir,
});

/* Extend single element string context with another output. */
static void prim_outputOf(EvalState & state, const PosIdx pos, Value * * args, Value & v)
{
    SingleDerivedPath drvPath = state.coerceToSingleDerivedPath(pos, *args[0], "while evaluating the first argument to builtins.outputOf");

    OutputNameView outputName = state.forceStringNoCtx(*args[1], pos, "while evaluating the second argument to builtins.outputOf");

    state.mkSingleDerivedPathString(
        SingleDerivedPath::Built {
            .drvPath = make_ref<SingleDerivedPath>(drvPath),
            .output = std::string { outputName },
        },
        v);
}

static RegisterPrimOp primop_outputOf({
    .name = "__outputOf",
    .args = {"derivation-reference", "output-name"},
    .doc = R"(
      Return the output path of a derivation, literally or using a placeholder if needed.

      If the derivation has a statically-known output path (i.e. the derivation output is input-addressed, or fixed content-addresed), the output path will just be returned.
      But if the derivation is content-addressed or if the derivation is itself not-statically produced (i.e. is the output of another derivation), a placeholder will be returned instead.

      *`derivation reference`* must be a string that may contain a regular store path to a derivation, or may be a placeholder reference. If the derivation is produced by a derivation, you must explicitly select `drv.outPath`.
      This primop can be chained arbitrarily deeply.
      For instance,
      ```nix
      builtins.outputOf
        (builtins.outputOf myDrv "out)
        "out"
      ```
      will return a placeholder for the output of the output of `myDrv`.

      This primop corresponds to the `^` sigil for derivable paths, e.g. as part of installable syntax on the command line.
    )",
    .fun = prim_outputOf,
    .experimentalFeature = Xp::DynamicDerivations,
});

/*************************************************************
 * Creating files
 *************************************************************/


/* Convert the argument (which can be any Nix expression) to an XML
   representation returned in a string.  Not all Nix expressions can
   be sensibly or completely represented (e.g., functions). */
static void prim_toXML(EvalState & state, const PosIdx pos, Value * * args, Value & v)
{
    std::ostringstream out;
    NixStringContext context;
    printValueAsXML(state, true, false, *args[0], out, context, pos);
    v.mkString(out.str(), context);
}

static RegisterPrimOp primop_toXML({
    .name = "__toXML",
    .args = {"e"},
    .doc = R"(
      Return a string containing an XML representation of *e*. The main
      application for `toXML` is to communicate information with the
      builder in a more structured format than plain environment
      variables.

      Here is an example where this is the case:

      ```nix
      { stdenv, fetchurl, libxslt, jira, uberwiki }:

      stdenv.mkDerivation (rec {
        name = "web-server";

        buildInputs = [ libxslt ];

        builder = builtins.toFile "builder.sh" "
          source $stdenv/setup
          mkdir $out
          echo "$servlets" | xsltproc ${stylesheet} - > $out/server-conf.xml ①
        ";

        stylesheet = builtins.toFile "stylesheet.xsl" ②
         "<?xml version='1.0' encoding='UTF-8'?>
          <xsl:stylesheet xmlns:xsl='http://www.w3.org/1999/XSL/Transform' version='1.0'>
            <xsl:template match='/'>
              <Configure>
                <xsl:for-each select='/expr/list/attrs'>
                  <Call name='addWebApplication'>
                    <Arg><xsl:value-of select=\"attr[@name = 'path']/string/@value\" /></Arg>
                    <Arg><xsl:value-of select=\"attr[@name = 'war']/path/@value\" /></Arg>
                  </Call>
                </xsl:for-each>
              </Configure>
            </xsl:template>
          </xsl:stylesheet>
        ";

        servlets = builtins.toXML [ ③
          { path = "/bugtracker"; war = jira + "/lib/atlassian-jira.war"; }
          { path = "/wiki"; war = uberwiki + "/uberwiki.war"; }
        ];
      })
      ```

      The builder is supposed to generate the configuration file for a
      [Jetty servlet container](http://jetty.mortbay.org/). A servlet
      container contains a number of servlets (`*.war` files) each
      exported under a specific URI prefix. So the servlet configuration
      is a list of sets containing the `path` and `war` of the servlet
      (①). This kind of information is difficult to communicate with the
      normal method of passing information through an environment
      variable, which just concatenates everything together into a
      string (which might just work in this case, but wouldn’t work if
      fields are optional or contain lists themselves). Instead the Nix
      expression is converted to an XML representation with `toXML`,
      which is unambiguous and can easily be processed with the
      appropriate tools. For instance, in the example an XSLT stylesheet
      (at point ②) is applied to it (at point ①) to generate the XML
      configuration file for the Jetty server. The XML representation
      produced at point ③ by `toXML` is as follows:

      ```xml
      <?xml version='1.0' encoding='utf-8'?>
      <expr>
        <list>
          <attrs>
            <attr name="path">
              <string value="/bugtracker" />
            </attr>
            <attr name="war">
              <path value="/nix/store/d1jh9pasa7k2...-jira/lib/atlassian-jira.war" />
            </attr>
          </attrs>
          <attrs>
            <attr name="path">
              <string value="/wiki" />
            </attr>
            <attr name="war">
              <path value="/nix/store/y6423b1yi4sx...-uberwiki/uberwiki.war" />
            </attr>
          </attrs>
        </list>
      </expr>
      ```

      Note that we used the `toFile` built-in to write the builder and
      the stylesheet “inline” in the Nix expression. The path of the
      stylesheet is spliced into the builder using the syntax `xsltproc
      ${stylesheet}`.
    )",
    .fun = prim_toXML,
});

/* Convert the argument (which can be any Nix expression) to a JSON
   string.  Not all Nix expressions can be sensibly or completely
   represented (e.g., functions). */
static void prim_toJSON(EvalState & state, const PosIdx pos, Value * * args, Value & v)
{
    std::ostringstream out;
    NixStringContext context;
    printValueAsJSON(state, true, *args[0], pos, out, context);
    v.mkString(out.str(), context);
}

static RegisterPrimOp primop_toJSON({
    .name = "__toJSON",
    .args = {"e"},
    .doc = R"(
      Return a string containing a JSON representation of *e*. Strings,
      integers, floats, booleans, nulls and lists are mapped to their JSON
      equivalents. Sets (except derivations) are represented as objects.
      Derivations are translated to a JSON string containing the
      derivation’s output path. Paths are copied to the store and
      represented as a JSON string of the resulting store path.
    )",
    .fun = prim_toJSON,
});

/* Parse a JSON string to a value. */
static void prim_fromJSON(EvalState & state, const PosIdx pos, Value * * args, Value & v)
{
    auto s = state.forceStringNoCtx(*args[0], pos, "while evaluating the first argument passed to builtins.fromJSON");
    try {
        parseJSON(state, s, v);
    } catch (JSONParseError &e) {
        e.addTrace(state.positions[pos], "while decoding a JSON string");
        throw;
    }
}

static RegisterPrimOp primop_fromJSON({
    .name = "__fromJSON",
    .args = {"e"},
    .doc = R"(
      Convert a JSON string to a Nix value. For example,

      ```nix
      builtins.fromJSON ''{"x": [1, 2, 3], "y": null}''
      ```

      returns the value `{ x = [ 1 2 3 ]; y = null; }`.
    )",
    .fun = prim_fromJSON,
});

/* Store a string in the Nix store as a source file that can be used
   as an input by derivations. */
static void prim_toFile(EvalState & state, const PosIdx pos, Value * * args, Value & v)
{
    NixStringContext context;
    std::string name(state.forceStringNoCtx(*args[0], pos, "while evaluating the first argument passed to builtins.toFile"));
    std::string contents(state.forceString(*args[1], context, pos, "while evaluating the second argument passed to builtins.toFile"));

    StorePathSet refs;

    for (auto c : context) {
        if (auto p = std::get_if<NixStringContextElem::Opaque>(&c.raw))
            refs.insert(p->path);
        else
            state.debugThrowLastTrace(EvalError({
                .msg = hintfmt(
                    "in 'toFile': the file named '%1%' must not contain a reference "
                    "to a derivation but contains (%2%)",
                    name, c.to_string()),
                .errPos = state.positions[pos]
            }));
    }

    auto storePath = settings.readOnlyMode
        ? state.store->computeStorePathForText(name, contents, refs)
        : state.store->addTextToStore(name, contents, refs, state.repair);

    /* Note: we don't need to add `context' to the context of the
       result, since `storePath' itself has references to the paths
       used in args[1]. */

    /* Add the output of this to the allowed paths. */
    state.allowAndSetStorePathString(storePath, v);
}

static RegisterPrimOp primop_toFile({
    .name = "__toFile",
    .args = {"name", "s"},
    .doc = R"(
      Store the string *s* in a file in the Nix store and return its
      path.  The file has suffix *name*. This file can be used as an
      input to derivations. One application is to write builders
      “inline”. For instance, the following Nix expression combines the
      Nix expression for GNU Hello and its build script into one file:

      ```nix
      { stdenv, fetchurl, perl }:

      stdenv.mkDerivation {
        name = "hello-2.1.1";

        builder = builtins.toFile "builder.sh" "
          source $stdenv/setup

          PATH=$perl/bin:$PATH

          tar xvfz $src
          cd hello-*
          ./configure --prefix=$out
          make
          make install
        ";

        src = fetchurl {
          url = "http://ftp.nluug.nl/pub/gnu/hello/hello-2.1.1.tar.gz";
          sha256 = "1md7jsfd8pa45z73bz1kszpp01yw6x5ljkjk2hx7wl800any6465";
        };
        inherit perl;
      }
      ```

      It is even possible for one file to refer to another, e.g.,

      ```nix
      builder = let
        configFile = builtins.toFile "foo.conf" "
          # This is some dummy configuration file.
          ...
        ";
      in builtins.toFile "builder.sh" "
        source $stdenv/setup
        ...
        cp ${configFile} $out/etc/foo.conf
      ";
      ```

      Note that `${configFile}` is a
      [string interpolation](@docroot@/language/values.md#type-string), so the result of the
      expression `configFile`
      (i.e., a path like `/nix/store/m7p7jfny445k...-foo.conf`) will be
      spliced into the resulting string.

      It is however *not* allowed to have files mutually referring to each
      other, like so:

      ```nix
      let
        foo = builtins.toFile "foo" "...${bar}...";
        bar = builtins.toFile "bar" "...${foo}...";
      in foo
      ```

      This is not allowed because it would cause a cyclic dependency in
      the computation of the cryptographic hashes for `foo` and `bar`.

      It is also not possible to reference the result of a derivation. If
      you are using Nixpkgs, the `writeTextFile` function is able to do
      that.
    )",
    .fun = prim_toFile,
});

bool EvalState::callPathFilter(
    Value * filterFun,
    const SourcePath & path,
    std::string_view pathArg,
    PosIdx pos)
{
    auto st = path.lstat();

    /* Call the filter function.  The first argument is the path, the
       second is a string indicating the type of the file. */
    Value arg1;
    arg1.mkString(pathArg);

    Value arg2;
    // assert that type is not "unknown"
    arg2.mkString(fileTypeToString(st.type));

    Value * args []{&arg1, &arg2};
    Value res;
    callFunction(*filterFun, 2, args, res, pos);

    return forceBool(res, pos, "while evaluating the return value of the path filter function");
}

static void addPath(
    EvalState & state,
    const PosIdx pos,
    std::string_view name,
    const SourcePath & path,
    Value * filterFun,
    FileIngestionMethod method,
    const std::optional<Hash> expectedHash,
    Value & v,
    const NixStringContext & context)
{
    try {
        // FIXME
        #if 0
        // FIXME: handle CA derivation outputs (where path needs to
        // be rewritten to the actual output).
        auto rewrites = state.realiseContext(context);
        path = state.toRealPath(rewriteStrings(path, rewrites), context);
        #endif

        StorePathSet refs;

        // FIXME
        #if 0
        if (state.store->isInStore(path)) {
            try {
                auto [storePath, subPath] = state.store->toStorePath(path);
                // FIXME: we should scanForReferences on the path before adding it
                refs = state.store->queryPathInfo(storePath)->references;
                path = state.store->toRealPath(storePath) + subPath;
            } catch (Error &) { // FIXME: should be InvalidPathError
            }
        }
        #endif

<<<<<<< HEAD
        std::unique_ptr<PathFilter> filter;
        if (filterFun)
            filter = std::make_unique<PathFilter>([&](const Path & p) {
                auto p2 = CanonPath(p);
                return state.callPathFilter(filterFun, {path.accessor, p2}, p2.abs(), pos);
            });
=======
        path = evalSettings.pureEval && expectedHash
            ? path
            : state.checkSourcePath(state.rootPath(CanonPath(path))).path.abs();

        PathFilter filter = filterFun ? ([&](const Path & path) {
            auto st = lstat(path);

            /* Call the filter function.  The first argument is the path,
               the second is a string indicating the type of the file. */
            Value arg1;
            arg1.mkString(path);

            Value arg2;
            arg2.mkString(
                S_ISREG(st.st_mode) ? "regular" :
                S_ISDIR(st.st_mode) ? "directory" :
                S_ISLNK(st.st_mode) ? "symlink" :
                "unknown" /* not supported, will fail! */);

            Value * args []{&arg1, &arg2};
            Value res;
            state.callFunction(*filterFun, 2, args, res, pos);

            return state.forceBool(res, pos, "while evaluating the return value of the path filter function");
        }) : defaultPathFilter;
>>>>>>> 955bbe53

        std::optional<StorePath> expectedStorePath;
        if (expectedHash)
            expectedStorePath = state.store->makeFixedOutputPath(name, FixedOutputInfo {
                .method = method,
                .hash = *expectedHash,
                .references = {},
            });

        // FIXME: instead of a store path, we could return a
        // SourcePath that applies the filter lazily and copies to the
        // store on-demand.

        if (!expectedHash || !state.store->isValidPath(*expectedStorePath)) {
<<<<<<< HEAD
            // FIXME
            if (method != FileIngestionMethod::Recursive)
                throw Error("'recursive = false' is not implemented");
            auto dstPath = path.fetchToStore(state.store, name, filter.get(), state.repair);
=======
            auto dstPath = state.rootPath(CanonPath(path)).fetchToStore(state.store, name, method, &filter, state.repair);
>>>>>>> 955bbe53
            if (expectedHash && expectedStorePath != dstPath)
                state.debugThrowLastTrace(Error("store path mismatch in (possibly filtered) path added from '%s'", path));
            state.allowAndSetStorePathString(dstPath, v);
        } else
            state.allowAndSetStorePathString(*expectedStorePath, v);
    } catch (Error & e) {
        e.addTrace(state.positions[pos], "while adding path '%s'", path);
        throw;
    }
}


static void prim_filterSource(EvalState & state, const PosIdx pos, Value * * args, Value & v)
{
    NixStringContext context;
    auto path = state.coerceToPath(pos, *args[1], context,
        "while evaluating the second argument (the path to filter) passed to 'builtins.filterSource'");
<<<<<<< HEAD

=======
>>>>>>> 955bbe53
    state.forceFunction(*args[0], pos, "while evaluating the first argument passed to builtins.filterSource");

    addPath(state, pos, path.baseName(), path, args[0], FileIngestionMethod::Recursive, std::nullopt, v, context);
}

static RegisterPrimOp primop_filterSource({
    .name = "__filterSource",
    .args = {"e1", "e2"},
    .doc = R"(
      > **Warning**
      >
      > `filterSource` should not be used to filter store paths. Since
      > `filterSource` uses the name of the input directory while naming
      > the output directory, doing so will produce a directory name in
      > the form of `<hash2>-<hash>-<name>`, where `<hash>-<name>` is
      > the name of the input directory. Since `<hash>` depends on the
      > unfiltered directory, the name of the output directory will
      > indirectly depend on files that are filtered out by the
      > function. This will trigger a rebuild even when a filtered out
      > file is changed. Use `builtins.path` instead, which allows
      > specifying the name of the output directory.

      This function allows you to copy sources into the Nix store while
      filtering certain files. For instance, suppose that you want to use
      the directory `source-dir` as an input to a Nix expression, e.g.

      ```nix
      stdenv.mkDerivation {
        ...
        src = ./source-dir;
      }
      ```

      However, if `source-dir` is a Subversion working copy, then all
      those annoying `.svn` subdirectories will also be copied to the
      store. Worse, the contents of those directories may change a lot,
      causing lots of spurious rebuilds. With `filterSource` you can
      filter out the `.svn` directories:

      ```nix
      src = builtins.filterSource
        (path: type: type != "directory" || baseNameOf path != ".svn")
        ./source-dir;
      ```

      Thus, the first argument *e1* must be a predicate function that is
      called for each regular file, directory or symlink in the source
      tree *e2*. If the function returns `true`, the file is copied to the
      Nix store, otherwise it is omitted. The function is called with two
      arguments. The first is the full path of the file. The second is a
      string that identifies the type of the file, which is either
      `"regular"`, `"directory"`, `"symlink"` or `"unknown"` (for other
      kinds of files such as device nodes or fifos — but note that those
      cannot be copied to the Nix store, so if the predicate returns
      `true` for them, the copy will fail). If you exclude a directory,
      the entire corresponding subtree of *e2* will be excluded.
    )",
    .fun = prim_filterSource,
});

static void prim_path(EvalState & state, const PosIdx pos, Value * * args, Value & v)
{
    std::optional<SourcePath> path;
    std::string name;
    Value * filterFun = nullptr;
    auto method = FileIngestionMethod::Recursive;
    std::optional<Hash> expectedHash;
    NixStringContext context;

    state.forceAttrs(*args[0], pos, "while evaluating the argument passed to 'builtins.path'");

    state.forceAttrs(*args[0], pos, "while evaluating the argument passed to 'builtins.path'");

    for (auto & attr : *args[0]->attrs) {
        auto n = state.symbols[attr.name];
        if (n == "path")
            path.emplace(state.coerceToPath(attr.pos, *attr.value, context, "while evaluating the 'path' attribute passed to 'builtins.path'"));
        else if (attr.name == state.sName)
            name = state.forceStringNoCtx(*attr.value, attr.pos, "while evaluating the `name` attribute passed to builtins.path");
        else if (n == "filter")
            state.forceFunction(*(filterFun = attr.value), attr.pos, "while evaluating the `filter` parameter passed to builtins.path");
        else if (n == "recursive")
            method = FileIngestionMethod { state.forceBool(*attr.value, attr.pos, "while evaluating the `recursive` attribute passed to builtins.path") };
        else if (n == "sha256")
            expectedHash = newHashAllowEmpty(state.forceStringNoCtx(*attr.value, attr.pos, "while evaluating the `sha256` attribute passed to builtins.path"), htSHA256);
        else
            state.debugThrowLastTrace(EvalError({
                .msg = hintfmt("unsupported argument '%1%' to 'addPath'", state.symbols[attr.name]),
                .errPos = state.positions[attr.pos]
            }));
    }
    if (!path)
        state.debugThrowLastTrace(EvalError({
            .msg = hintfmt("missing required 'path' attribute in the first argument to builtins.path"),
            .errPos = state.positions[pos]
        }));
    if (name.empty())
        name = path->baseName();

    addPath(state, pos, name, *path, filterFun, method, expectedHash, v, context);
}

static RegisterPrimOp primop_path({
    .name = "__path",
    .args = {"args"},
    .doc = R"(
      An enrichment of the built-in path type, based on the attributes
      present in *args*. All are optional except `path`:

        - path\
          The underlying path.

        - name\
          The name of the path when added to the store. This can used to
          reference paths that have nix-illegal characters in their names,
          like `@`.

        - filter\
          A function of the type expected by `builtins.filterSource`,
          with the same semantics.

        - recursive\
          When `false`, when `path` is added to the store it is with a
          flat hash, rather than a hash of the NAR serialization of the
          file. Thus, `path` must refer to a regular file, not a
          directory. This allows similar behavior to `fetchurl`. Defaults
          to `true`.

        - sha256\
          When provided, this is the expected hash of the file at the
          path. Evaluation will fail if the hash is incorrect, and
          providing a hash allows `builtins.path` to be used even when the
          `pure-eval` nix config option is on.
    )",
    .fun = prim_path,
});


/*************************************************************
 * Sets
 *************************************************************/


/* Return the names of the attributes in a set as a sorted list of
   strings. */
static void prim_attrNames(EvalState & state, const PosIdx pos, Value * * args, Value & v)
{
    state.forceAttrs(*args[0], pos, "while evaluating the argument passed to builtins.attrNames");

    state.mkList(v, args[0]->attrs->size());

    size_t n = 0;
    for (auto & i : *args[0]->attrs)
        (v.listElems()[n++] = state.allocValue())->mkString(state.symbols[i.name]);

    std::sort(v.listElems(), v.listElems() + n,
              [](Value * v1, Value * v2) { return v1->string_view().compare(v2->string_view()) < 0; });
}

static RegisterPrimOp primop_attrNames({
    .name = "__attrNames",
    .args = {"set"},
    .doc = R"(
      Return the names of the attributes in the set *set* in an
      alphabetically sorted list. For instance, `builtins.attrNames { y
      = 1; x = "foo"; }` evaluates to `[ "x" "y" ]`.
    )",
    .fun = prim_attrNames,
});

/* Return the values of the attributes in a set as a list, in the same
   order as attrNames. */
static void prim_attrValues(EvalState & state, const PosIdx pos, Value * * args, Value & v)
{
    state.forceAttrs(*args[0], pos, "while evaluating the argument passed to builtins.attrValues");

    state.mkList(v, args[0]->attrs->size());

    unsigned int n = 0;
    for (auto & i : *args[0]->attrs)
        v.listElems()[n++] = (Value *) &i;

    std::sort(v.listElems(), v.listElems() + n,
        [&](Value * v1, Value * v2) {
            std::string_view s1 = state.symbols[((Attr *) v1)->name],
                s2 = state.symbols[((Attr *) v2)->name];
            return s1 < s2;
        });

    for (unsigned int i = 0; i < n; ++i)
        v.listElems()[i] = ((Attr *) v.listElems()[i])->value;
}

static RegisterPrimOp primop_attrValues({
    .name = "__attrValues",
    .args = {"set"},
    .doc = R"(
      Return the values of the attributes in the set *set* in the order
      corresponding to the sorted attribute names.
    )",
    .fun = prim_attrValues,
});

/* Dynamic version of the `.' operator. */
void prim_getAttr(EvalState & state, const PosIdx pos, Value * * args, Value & v)
{
    auto attr = state.forceStringNoCtx(*args[0], pos, "while evaluating the first argument passed to builtins.getAttr");
    state.forceAttrs(*args[1], pos, "while evaluating the second argument passed to builtins.getAttr");
    Bindings::iterator i = getAttr(
        state,
        state.symbols.create(attr),
        args[1]->attrs,
        "in the attribute set under consideration"
    );
    // !!! add to stack trace?
    if (state.countCalls && i->pos) state.attrSelects[i->pos]++;
    state.forceValue(*i->value, pos);
    v = *i->value;
}

static RegisterPrimOp primop_getAttr({
    .name = "__getAttr",
    .args = {"s", "set"},
    .doc = R"(
      `getAttr` returns the attribute named *s* from *set*. Evaluation
      aborts if the attribute doesn’t exist. This is a dynamic version of
      the `.` operator, since *s* is an expression rather than an
      identifier.
    )",
    .fun = prim_getAttr,
});

/* Return position information of the specified attribute. */
static void prim_unsafeGetAttrPos(EvalState & state, const PosIdx pos, Value * * args, Value & v)
{
    auto attr = state.forceStringNoCtx(*args[0], pos, "while evaluating the first argument passed to builtins.unsafeGetAttrPos");
    state.forceAttrs(*args[1], pos, "while evaluating the second argument passed to builtins.unsafeGetAttrPos");
    Bindings::iterator i = args[1]->attrs->find(state.symbols.create(attr));
    if (i == args[1]->attrs->end())
        v.mkNull();
    else
        state.mkPos(v, i->pos);
}

static RegisterPrimOp primop_unsafeGetAttrPos(PrimOp {
    .name = "__unsafeGetAttrPos",
    .arity = 2,
    .fun = prim_unsafeGetAttrPos,
});

/* Dynamic version of the `?' operator. */
static void prim_hasAttr(EvalState & state, const PosIdx pos, Value * * args, Value & v)
{
    auto attr = state.forceStringNoCtx(*args[0], pos, "while evaluating the first argument passed to builtins.hasAttr");
    state.forceAttrs(*args[1], pos, "while evaluating the second argument passed to builtins.hasAttr");
    v.mkBool(args[1]->attrs->find(state.symbols.create(attr)) != args[1]->attrs->end());
}

static RegisterPrimOp primop_hasAttr({
    .name = "__hasAttr",
    .args = {"s", "set"},
    .doc = R"(
      `hasAttr` returns `true` if *set* has an attribute named *s*, and
      `false` otherwise. This is a dynamic version of the `?` operator,
      since *s* is an expression rather than an identifier.
    )",
    .fun = prim_hasAttr,
});

/* Determine whether the argument is a set. */
static void prim_isAttrs(EvalState & state, const PosIdx pos, Value * * args, Value & v)
{
    state.forceValue(*args[0], pos);
    v.mkBool(args[0]->type() == nAttrs);
}

static RegisterPrimOp primop_isAttrs({
    .name = "__isAttrs",
    .args = {"e"},
    .doc = R"(
      Return `true` if *e* evaluates to a set, and `false` otherwise.
    )",
    .fun = prim_isAttrs,
});

static void prim_removeAttrs(EvalState & state, const PosIdx pos, Value * * args, Value & v)
{
    state.forceAttrs(*args[0], pos, "while evaluating the first argument passed to builtins.removeAttrs");
    state.forceList(*args[1], pos, "while evaluating the second argument passed to builtins.removeAttrs");

    /* Get the attribute names to be removed.
       We keep them as Attrs instead of Symbols so std::set_difference
       can be used to remove them from attrs[0]. */
    boost::container::small_vector<Attr, 64> names;
    names.reserve(args[1]->listSize());
    for (auto elem : args[1]->listItems()) {
        state.forceStringNoCtx(*elem, pos, "while evaluating the values of the second argument passed to builtins.removeAttrs");
        names.emplace_back(state.symbols.create(elem->string_view()), nullptr);
    }
    std::sort(names.begin(), names.end());

    /* Copy all attributes not in that set.  Note that we don't need
       to sort v.attrs because it's a subset of an already sorted
       vector. */
    auto attrs = state.buildBindings(args[0]->attrs->size());
    std::set_difference(
        args[0]->attrs->begin(), args[0]->attrs->end(),
        names.begin(), names.end(),
        std::back_inserter(attrs));
    v.mkAttrs(attrs.alreadySorted());
}

static RegisterPrimOp primop_removeAttrs({
    .name = "removeAttrs",
    .args = {"set", "list"},
    .doc = R"(
      Remove the attributes listed in *list* from *set*. The attributes
      don’t have to exist in *set*. For instance,

      ```nix
      removeAttrs { x = 1; y = 2; z = 3; } [ "a" "x" "z" ]
      ```

      evaluates to `{ y = 2; }`.
    )",
    .fun = prim_removeAttrs,
});

/* Builds a set from a list specifying (name, value) pairs.  To be
   precise, a list [{name = "name1"; value = value1;} ... {name =
   "nameN"; value = valueN;}] is transformed to {name1 = value1;
   ... nameN = valueN;}.  In case of duplicate occurrences of the same
   name, the first takes precedence. */
static void prim_listToAttrs(EvalState & state, const PosIdx pos, Value * * args, Value & v)
{
    state.forceList(*args[0], pos, "while evaluating the argument passed to builtins.listToAttrs");

    auto attrs = state.buildBindings(args[0]->listSize());

    std::set<Symbol> seen;

    for (auto v2 : args[0]->listItems()) {
        state.forceAttrs(*v2, pos, "while evaluating an element of the list passed to builtins.listToAttrs");

        Bindings::iterator j = getAttr(state, state.sName, v2->attrs, "in a {name=...; value=...;} pair");

        auto name = state.forceStringNoCtx(*j->value, j->pos, "while evaluating the `name` attribute of an element of the list passed to builtins.listToAttrs");

        auto sym = state.symbols.create(name);
        if (seen.insert(sym).second) {
            Bindings::iterator j2 = getAttr(state, state.sValue, v2->attrs, "in a {name=...; value=...;} pair");
            attrs.insert(sym, j2->value, j2->pos);
        }
    }

    v.mkAttrs(attrs);
}

static RegisterPrimOp primop_listToAttrs({
    .name = "__listToAttrs",
    .args = {"e"},
    .doc = R"(
      Construct a set from a list specifying the names and values of each
      attribute. Each element of the list should be a set consisting of a
      string-valued attribute `name` specifying the name of the attribute,
      and an attribute `value` specifying its value.

      In case of duplicate occurrences of the same name, the first
      takes precedence.

      Example:

      ```nix
      builtins.listToAttrs
        [ { name = "foo"; value = 123; }
          { name = "bar"; value = 456; }
          { name = "bar"; value = 420; }
        ]
      ```

      evaluates to

      ```nix
      { foo = 123; bar = 456; }
      ```
    )",
    .fun = prim_listToAttrs,
});

static void prim_intersectAttrs(EvalState & state, const PosIdx pos, Value * * args, Value & v)
{
    state.forceAttrs(*args[0], pos, "while evaluating the first argument passed to builtins.intersectAttrs");
    state.forceAttrs(*args[1], pos, "while evaluating the second argument passed to builtins.intersectAttrs");

    Bindings &left = *args[0]->attrs;
    Bindings &right = *args[1]->attrs;

    auto attrs = state.buildBindings(std::min(left.size(), right.size()));

    // The current implementation has good asymptotic complexity and is reasonably
    // simple. Further optimization may be possible, but does not seem productive,
    // considering the state of eval performance in 2022.
    //
    // I have looked for reusable and/or standard solutions and these are my
    // findings:
    //
    // STL
    // ===
    // std::set_intersection is not suitable, as it only performs a simultaneous
    // linear scan; not taking advantage of random access. This is O(n + m), so
    // linear in the largest set, which is not acceptable for callPackage in Nixpkgs.
    //
    // Simultaneous scan, with alternating simple binary search
    // ===
    // One alternative algorithm scans the attrsets simultaneously, jumping
    // forward using `lower_bound` in case of inequality. This should perform
    // well on very similar sets, having a local and predictable access pattern.
    // On dissimilar sets, it seems to need more comparisons than the current
    // algorithm, as few consecutive attrs match. `lower_bound` could take
    // advantage of the decreasing remaining search space, but this causes
    // the medians to move, which can mean that they don't stay in the cache
    // like they would with the current naive `find`.
    //
    // Double binary search
    // ===
    // The optimal algorithm may be "Double binary search", which doesn't
    // scan at all, but rather divides both sets simultaneously.
    // See "Fast Intersection Algorithms for Sorted Sequences" by Baeza-Yates et al.
    // https://cs.uwaterloo.ca/~ajsaling/papers/intersection_alg_app10.pdf
    // The only downsides I can think of are not having a linear access pattern
    // for similar sets, and having to maintain a more intricate algorithm.
    //
    // Adaptive
    // ===
    // Finally one could run try a simultaneous scan, count misses and fall back
    // to double binary search when the counter hit some threshold and/or ratio.

    if (left.size() < right.size()) {
        for (auto & l : left) {
            Bindings::iterator r = right.find(l.name);
            if (r != right.end())
                attrs.insert(*r);
        }
    }
    else {
        for (auto & r : right) {
            Bindings::iterator l = left.find(r.name);
            if (l != left.end())
                attrs.insert(r);
        }
    }

    v.mkAttrs(attrs.alreadySorted());
}

static RegisterPrimOp primop_intersectAttrs({
    .name = "__intersectAttrs",
    .args = {"e1", "e2"},
    .doc = R"(
      Return a set consisting of the attributes in the set *e2* which have the
      same name as some attribute in *e1*.

      Performs in O(*n* log *m*) where *n* is the size of the smaller set and *m* the larger set's size.
    )",
    .fun = prim_intersectAttrs,
});

static void prim_catAttrs(EvalState & state, const PosIdx pos, Value * * args, Value & v)
{
    auto attrName = state.symbols.create(state.forceStringNoCtx(*args[0], pos, "while evaluating the first argument passed to builtins.catAttrs"));
    state.forceList(*args[1], pos, "while evaluating the second argument passed to builtins.catAttrs");

    Value * res[args[1]->listSize()];
    unsigned int found = 0;

    for (auto v2 : args[1]->listItems()) {
        state.forceAttrs(*v2, pos, "while evaluating an element in the list passed as second argument to builtins.catAttrs");
        Bindings::iterator i = v2->attrs->find(attrName);
        if (i != v2->attrs->end())
            res[found++] = i->value;
    }

    state.mkList(v, found);
    for (unsigned int n = 0; n < found; ++n)
        v.listElems()[n] = res[n];
}

static RegisterPrimOp primop_catAttrs({
    .name = "__catAttrs",
    .args = {"attr", "list"},
    .doc = R"(
      Collect each attribute named *attr* from a list of attribute
      sets.  Attrsets that don't contain the named attribute are
      ignored. For example,

      ```nix
      builtins.catAttrs "a" [{a = 1;} {b = 0;} {a = 2;}]
      ```

      evaluates to `[1 2]`.
    )",
    .fun = prim_catAttrs,
});

static void prim_functionArgs(EvalState & state, const PosIdx pos, Value * * args, Value & v)
{
    state.forceValue(*args[0], pos);
    if (args[0]->isPrimOpApp() || args[0]->isPrimOp()) {
        v.mkAttrs(&state.emptyBindings);
        return;
    }
    if (!args[0]->isLambda())
        state.debugThrowLastTrace(TypeError({
            .msg = hintfmt("'functionArgs' requires a function"),
            .errPos = state.positions[pos]
        }));

    if (!args[0]->lambda.fun->hasFormals()) {
        v.mkAttrs(&state.emptyBindings);
        return;
    }

    auto attrs = state.buildBindings(args[0]->lambda.fun->formals->formals.size());
    for (auto & i : args[0]->lambda.fun->formals->formals)
        // !!! should optimise booleans (allocate only once)
        attrs.alloc(i.name, i.pos).mkBool(i.def);
    v.mkAttrs(attrs);
}

static RegisterPrimOp primop_functionArgs({
    .name = "__functionArgs",
    .args = {"f"},
    .doc = R"(
      Return a set containing the names of the formal arguments expected
      by the function *f*. The value of each attribute is a Boolean
      denoting whether the corresponding argument has a default value. For
      instance, `functionArgs ({ x, y ? 123}: ...) = { x = false; y =
      true; }`.

      "Formal argument" here refers to the attributes pattern-matched by
      the function. Plain lambdas are not included, e.g. `functionArgs (x:
      ...) = { }`.
    )",
    .fun = prim_functionArgs,
});

/*  */
static void prim_mapAttrs(EvalState & state, const PosIdx pos, Value * * args, Value & v)
{
    state.forceAttrs(*args[1], pos, "while evaluating the second argument passed to builtins.mapAttrs");

    auto attrs = state.buildBindings(args[1]->attrs->size());

    for (auto & i : *args[1]->attrs) {
        Value * vName = state.allocValue();
        Value * vFun2 = state.allocValue();
        vName->mkString(state.symbols[i.name]);
        vFun2->mkApp(args[0], vName);
        attrs.alloc(i.name).mkApp(vFun2, i.value);
    }

    v.mkAttrs(attrs.alreadySorted());
}

static RegisterPrimOp primop_mapAttrs({
    .name = "__mapAttrs",
    .args = {"f", "attrset"},
    .doc = R"(
      Apply function *f* to every element of *attrset*. For example,

      ```nix
      builtins.mapAttrs (name: value: value * 10) { a = 1; b = 2; }
      ```

      evaluates to `{ a = 10; b = 20; }`.
    )",
    .fun = prim_mapAttrs,
});

static void prim_zipAttrsWith(EvalState & state, const PosIdx pos, Value * * args, Value & v)
{
    // we will first count how many values are present for each given key.
    // we then allocate a single attrset and pre-populate it with lists of
    // appropriate sizes, stash the pointers to the list elements of each,
    // and populate the lists. after that we replace the list in the every
    // attribute with the merge function application. this way we need not
    // use (slightly slower) temporary storage the GC does not know about.

    std::map<Symbol, std::pair<size_t, Value * *>> attrsSeen;

    state.forceFunction(*args[0], pos, "while evaluating the first argument passed to builtins.zipAttrsWith");
    state.forceList(*args[1], pos, "while evaluating the second argument passed to builtins.zipAttrsWith");
    const auto listSize = args[1]->listSize();
    const auto listElems = args[1]->listElems();

    for (unsigned int n = 0; n < listSize; ++n) {
        Value * vElem = listElems[n];
        state.forceAttrs(*vElem, noPos, "while evaluating a value of the list passed as second argument to builtins.zipAttrsWith");
        for (auto & attr : *vElem->attrs)
            attrsSeen[attr.name].first++;
    }

    auto attrs = state.buildBindings(attrsSeen.size());
    for (auto & [sym, elem] : attrsSeen) {
        auto & list = attrs.alloc(sym);
        state.mkList(list, elem.first);
        elem.second = list.listElems();
    }
    v.mkAttrs(attrs.alreadySorted());

    for (unsigned int n = 0; n < listSize; ++n) {
        Value * vElem = listElems[n];
        for (auto & attr : *vElem->attrs)
            *attrsSeen[attr.name].second++ = attr.value;
    }

    for (auto & attr : *v.attrs) {
        auto name = state.allocValue();
        name->mkString(state.symbols[attr.name]);
        auto call1 = state.allocValue();
        call1->mkApp(args[0], name);
        auto call2 = state.allocValue();
        call2->mkApp(call1, attr.value);
        attr.value = call2;
    }
}

static RegisterPrimOp primop_zipAttrsWith({
    .name = "__zipAttrsWith",
    .args = {"f", "list"},
    .doc = R"(
      Transpose a list of attribute sets into an attribute set of lists,
      then apply `mapAttrs`.

      `f` receives two arguments: the attribute name and a non-empty
      list of all values encountered for that attribute name.

      The result is an attribute set where the attribute names are the
      union of the attribute names in each element of `list`. The attribute
      values are the return values of `f`.

      ```nix
      builtins.zipAttrsWith
        (name: values: { inherit name values; })
        [ { a = "x"; } { a = "y"; b = "z"; } ]
      ```

      evaluates to

      ```
      {
        a = { name = "a"; values = [ "x" "y" ]; };
        b = { name = "b"; values = [ "z" ]; };
      }
      ```
    )",
    .fun = prim_zipAttrsWith,
});


/*************************************************************
 * Lists
 *************************************************************/


/* Determine whether the argument is a list. */
static void prim_isList(EvalState & state, const PosIdx pos, Value * * args, Value & v)
{
    state.forceValue(*args[0], pos);
    v.mkBool(args[0]->type() == nList);
}

static RegisterPrimOp primop_isList({
    .name = "__isList",
    .args = {"e"},
    .doc = R"(
      Return `true` if *e* evaluates to a list, and `false` otherwise.
    )",
    .fun = prim_isList,
});

static void elemAt(EvalState & state, const PosIdx pos, Value & list, int n, Value & v)
{
    state.forceList(list, pos, "while evaluating the first argument passed to builtins.elemAt");
    if (n < 0 || (unsigned int) n >= list.listSize())
        state.debugThrowLastTrace(Error({
            .msg = hintfmt("list index %1% is out of bounds", n),
            .errPos = state.positions[pos]
        }));
    state.forceValue(*list.listElems()[n], pos);
    v = *list.listElems()[n];
}

/* Return the n-1'th element of a list. */
static void prim_elemAt(EvalState & state, const PosIdx pos, Value * * args, Value & v)
{
    elemAt(state, pos, *args[0], state.forceInt(*args[1], pos, "while evaluating the second argument passed to builtins.elemAt"), v);
}

static RegisterPrimOp primop_elemAt({
    .name = "__elemAt",
    .args = {"xs", "n"},
    .doc = R"(
      Return element *n* from the list *xs*. Elements are counted starting
      from 0. A fatal error occurs if the index is out of bounds.
    )",
    .fun = prim_elemAt,
});

/* Return the first element of a list. */
static void prim_head(EvalState & state, const PosIdx pos, Value * * args, Value & v)
{
    elemAt(state, pos, *args[0], 0, v);
}

static RegisterPrimOp primop_head({
    .name = "__head",
    .args = {"list"},
    .doc = R"(
      Return the first element of a list; abort evaluation if the argument
      isn’t a list or is an empty list. You can test whether a list is
      empty by comparing it with `[]`.
    )",
    .fun = prim_head,
});

/* Return a list consisting of everything but the first element of
   a list.  Warning: this function takes O(n) time, so you probably
   don't want to use it!  */
static void prim_tail(EvalState & state, const PosIdx pos, Value * * args, Value & v)
{
    state.forceList(*args[0], pos, "while evaluating the first argument passed to builtins.tail");
    if (args[0]->listSize() == 0)
        state.debugThrowLastTrace(Error({
            .msg = hintfmt("'tail' called on an empty list"),
            .errPos = state.positions[pos]
        }));

    state.mkList(v, args[0]->listSize() - 1);
    for (unsigned int n = 0; n < v.listSize(); ++n)
        v.listElems()[n] = args[0]->listElems()[n + 1];
}

static RegisterPrimOp primop_tail({
    .name = "__tail",
    .args = {"list"},
    .doc = R"(
      Return the list without its first item; abort evaluation if
      the argument isn’t a list or is an empty list.

      > **Warning**
      >
      > This function should generally be avoided since it's inefficient:
      > unlike Haskell's `tail`, it takes O(n) time, so recursing over a
      > list by repeatedly calling `tail` takes O(n^2) time.
    )",
    .fun = prim_tail,
});

/* Apply a function to every element of a list. */
static void prim_map(EvalState & state, const PosIdx pos, Value * * args, Value & v)
{
    state.forceList(*args[1], pos, "while evaluating the second argument passed to builtins.map");

    if (args[1]->listSize() == 0) {
        v = *args[1];
        return;
    }

    state.forceFunction(*args[0], pos, "while evaluating the first argument passed to builtins.map");

    state.mkList(v, args[1]->listSize());
    for (unsigned int n = 0; n < v.listSize(); ++n)
        (v.listElems()[n] = state.allocValue())->mkApp(
            args[0], args[1]->listElems()[n]);
}

static RegisterPrimOp primop_map({
    .name = "map",
    .args = {"f", "list"},
    .doc = R"(
      Apply the function *f* to each element in the list *list*. For
      example,

      ```nix
      map (x: "foo" + x) [ "bar" "bla" "abc" ]
      ```

      evaluates to `[ "foobar" "foobla" "fooabc" ]`.
    )",
    .fun = prim_map,
});

/* Filter a list using a predicate; that is, return a list containing
   every element from the list for which the predicate function
   returns true. */
static void prim_filter(EvalState & state, const PosIdx pos, Value * * args, Value & v)
{
    state.forceList(*args[1], pos, "while evaluating the second argument passed to builtins.filter");

    if (args[1]->listSize() == 0) {
        v = *args[1];
        return;
    }

    state.forceFunction(*args[0], pos, "while evaluating the first argument passed to builtins.filter");

    // FIXME: putting this on the stack is risky.
    Value * vs[args[1]->listSize()];
    unsigned int k = 0;

    bool same = true;
    for (unsigned int n = 0; n < args[1]->listSize(); ++n) {
        Value res;
        state.callFunction(*args[0], *args[1]->listElems()[n], res, noPos);
        if (state.forceBool(res, pos, "while evaluating the return value of the filtering function passed to builtins.filter"))
            vs[k++] = args[1]->listElems()[n];
        else
            same = false;
    }

    if (same)
        v = *args[1];
    else {
        state.mkList(v, k);
        for (unsigned int n = 0; n < k; ++n) v.listElems()[n] = vs[n];
    }
}

static RegisterPrimOp primop_filter({
    .name = "__filter",
    .args = {"f", "list"},
    .doc = R"(
      Return a list consisting of the elements of *list* for which the
      function *f* returns `true`.
    )",
    .fun = prim_filter,
});

/* Return true if a list contains a given element. */
static void prim_elem(EvalState & state, const PosIdx pos, Value * * args, Value & v)
{
    bool res = false;
    state.forceList(*args[1], pos, "while evaluating the second argument passed to builtins.elem");
    for (auto elem : args[1]->listItems())
        if (state.eqValues(*args[0], *elem, pos, "while searching for the presence of the given element in the list")) {
            res = true;
            break;
        }
    v.mkBool(res);
}

static RegisterPrimOp primop_elem({
    .name = "__elem",
    .args = {"x", "xs"},
    .doc = R"(
      Return `true` if a value equal to *x* occurs in the list *xs*, and
      `false` otherwise.
    )",
    .fun = prim_elem,
});

/* Concatenate a list of lists. */
static void prim_concatLists(EvalState & state, const PosIdx pos, Value * * args, Value & v)
{
    state.forceList(*args[0], pos, "while evaluating the first argument passed to builtins.concatLists");
    state.concatLists(v, args[0]->listSize(), args[0]->listElems(), pos, "while evaluating a value of the list passed to builtins.concatLists");
}

static RegisterPrimOp primop_concatLists({
    .name = "__concatLists",
    .args = {"lists"},
    .doc = R"(
      Concatenate a list of lists into a single list.
    )",
    .fun = prim_concatLists,
});

/* Return the length of a list.  This is an O(1) time operation. */
static void prim_length(EvalState & state, const PosIdx pos, Value * * args, Value & v)
{
    state.forceList(*args[0], pos, "while evaluating the first argument passed to builtins.length");
    v.mkInt(args[0]->listSize());
}

static RegisterPrimOp primop_length({
    .name = "__length",
    .args = {"e"},
    .doc = R"(
      Return the length of the list *e*.
    )",
    .fun = prim_length,
});

/* Reduce a list by applying a binary operator, from left to
   right. The operator is applied strictly. */
static void prim_foldlStrict(EvalState & state, const PosIdx pos, Value * * args, Value & v)
{
    state.forceFunction(*args[0], pos, "while evaluating the first argument passed to builtins.foldlStrict");
    state.forceList(*args[2], pos, "while evaluating the third argument passed to builtins.foldlStrict");

    if (args[2]->listSize()) {
        Value * vCur = args[1];

        for (auto [n, elem] : enumerate(args[2]->listItems())) {
            Value * vs []{vCur, elem};
            vCur = n == args[2]->listSize() - 1 ? &v : state.allocValue();
            state.callFunction(*args[0], 2, vs, *vCur, pos);
        }
        state.forceValue(v, pos);
    } else {
        state.forceValue(*args[1], pos);
        v = *args[1];
    }
}

static RegisterPrimOp primop_foldlStrict({
    .name = "__foldl'",
    .args = {"op", "nul", "list"},
    .doc = R"(
      Reduce a list by applying a binary operator, from left to right,
      e.g. `foldl' op nul [x0 x1 x2 ...] = op (op (op nul x0) x1) x2)
      ...`. For example, `foldl' (x: y: x + y) 0 [1 2 3]` evaluates to 6.
      The return value of each application of `op` is evaluated immediately,
      even for intermediate values.
    )",
    .fun = prim_foldlStrict,
});

static void anyOrAll(bool any, EvalState & state, const PosIdx pos, Value * * args, Value & v)
{
    state.forceFunction(*args[0], pos, std::string("while evaluating the first argument passed to builtins.") + (any ? "any" : "all"));
    state.forceList(*args[1], pos, std::string("while evaluating the second argument passed to builtins.") + (any ? "any" : "all"));

    Value vTmp;
    for (auto elem : args[1]->listItems()) {
        state.callFunction(*args[0], *elem, vTmp, pos);
        bool res = state.forceBool(vTmp, pos, std::string("while evaluating the return value of the function passed to builtins.") + (any ? "any" : "all"));
        if (res == any) {
            v.mkBool(any);
            return;
        }
    }

    v.mkBool(!any);
}


static void prim_any(EvalState & state, const PosIdx pos, Value * * args, Value & v)
{
    anyOrAll(true, state, pos, args, v);
}

static RegisterPrimOp primop_any({
    .name = "__any",
    .args = {"pred", "list"},
    .doc = R"(
      Return `true` if the function *pred* returns `true` for at least one
      element of *list*, and `false` otherwise.
    )",
    .fun = prim_any,
});

static void prim_all(EvalState & state, const PosIdx pos, Value * * args, Value & v)
{
    anyOrAll(false, state, pos, args, v);
}

static RegisterPrimOp primop_all({
    .name = "__all",
    .args = {"pred", "list"},
    .doc = R"(
      Return `true` if the function *pred* returns `true` for all elements
      of *list*, and `false` otherwise.
    )",
    .fun = prim_all,
});

static void prim_genList(EvalState & state, const PosIdx pos, Value * * args, Value & v)
{
    auto len = state.forceInt(*args[1], pos, "while evaluating the second argument passed to builtins.genList");

    if (len < 0)
        state.error("cannot create list of size %1%", len).debugThrow<EvalError>();

    // More strict than striclty (!) necessary, but acceptable
    // as evaluating map without accessing any values makes little sense.
    state.forceFunction(*args[0], noPos, "while evaluating the first argument passed to builtins.genList");

    state.mkList(v, len);
    for (unsigned int n = 0; n < (unsigned int) len; ++n) {
        auto arg = state.allocValue();
        arg->mkInt(n);
        (v.listElems()[n] = state.allocValue())->mkApp(args[0], arg);
    }
}

static RegisterPrimOp primop_genList({
    .name = "__genList",
    .args = {"generator", "length"},
    .doc = R"(
      Generate list of size *length*, with each element *i* equal to the
      value returned by *generator* `i`. For example,

      ```nix
      builtins.genList (x: x * x) 5
      ```

      returns the list `[ 0 1 4 9 16 ]`.
    )",
    .fun = prim_genList,
});

static void prim_lessThan(EvalState & state, const PosIdx pos, Value * * args, Value & v);


static void prim_sort(EvalState & state, const PosIdx pos, Value * * args, Value & v)
{
    state.forceList(*args[1], pos, "while evaluating the second argument passed to builtins.sort");

    auto len = args[1]->listSize();
    if (len == 0) {
        v = *args[1];
        return;
    }

    state.forceFunction(*args[0], pos, "while evaluating the first argument passed to builtins.sort");

    state.mkList(v, len);
    for (unsigned int n = 0; n < len; ++n) {
        state.forceValue(*args[1]->listElems()[n], pos);
        v.listElems()[n] = args[1]->listElems()[n];
    }

    auto comparator = [&](Value * a, Value * b) {
        /* Optimization: if the comparator is lessThan, bypass
           callFunction. */
        /* TODO: (layus) this is absurd. An optimisation like this
           should be outside the lambda creation */
        if (args[0]->isPrimOp() && args[0]->primOp->fun == prim_lessThan)
            return CompareValues(state, noPos, "while evaluating the ordering function passed to builtins.sort")(a, b);

        Value * vs[] = {a, b};
        Value vBool;
        state.callFunction(*args[0], 2, vs, vBool, noPos);
        return state.forceBool(vBool, pos, "while evaluating the return value of the sorting function passed to builtins.sort");
    };

    /* FIXME: std::sort can segfault if the comparator is not a strict
       weak ordering. What to do? std::stable_sort() seems more
       resilient, but no guarantees... */
    std::stable_sort(v.listElems(), v.listElems() + len, comparator);
}

static RegisterPrimOp primop_sort({
    .name = "__sort",
    .args = {"comparator", "list"},
    .doc = R"(
      Return *list* in sorted order. It repeatedly calls the function
      *comparator* with two elements. The comparator should return `true`
      if the first element is less than the second, and `false` otherwise.
      For example,

      ```nix
      builtins.sort builtins.lessThan [ 483 249 526 147 42 77 ]
      ```

      produces the list `[ 42 77 147 249 483 526 ]`.

      This is a stable sort: it preserves the relative order of elements
      deemed equal by the comparator.
    )",
    .fun = prim_sort,
});

static void prim_partition(EvalState & state, const PosIdx pos, Value * * args, Value & v)
{
    state.forceFunction(*args[0], pos, "while evaluating the first argument passed to builtins.partition");
    state.forceList(*args[1], pos, "while evaluating the second argument passed to builtins.partition");

    auto len = args[1]->listSize();

    ValueVector right, wrong;

    for (unsigned int n = 0; n < len; ++n) {
        auto vElem = args[1]->listElems()[n];
        state.forceValue(*vElem, pos);
        Value res;
        state.callFunction(*args[0], *vElem, res, pos);
        if (state.forceBool(res, pos, "while evaluating the return value of the partition function passed to builtins.partition"))
            right.push_back(vElem);
        else
            wrong.push_back(vElem);
    }

    auto attrs = state.buildBindings(2);

    auto & vRight = attrs.alloc(state.sRight);
    auto rsize = right.size();
    state.mkList(vRight, rsize);
    if (rsize)
        memcpy(vRight.listElems(), right.data(), sizeof(Value *) * rsize);

    auto & vWrong = attrs.alloc(state.sWrong);
    auto wsize = wrong.size();
    state.mkList(vWrong, wsize);
    if (wsize)
        memcpy(vWrong.listElems(), wrong.data(), sizeof(Value *) * wsize);

    v.mkAttrs(attrs);
}

static RegisterPrimOp primop_partition({
    .name = "__partition",
    .args = {"pred", "list"},
    .doc = R"(
      Given a predicate function *pred*, this function returns an
      attrset containing a list named `right`, containing the elements
      in *list* for which *pred* returned `true`, and a list named
      `wrong`, containing the elements for which it returned
      `false`. For example,

      ```nix
      builtins.partition (x: x > 10) [1 23 9 3 42]
      ```

      evaluates to

      ```nix
      { right = [ 23 42 ]; wrong = [ 1 9 3 ]; }
      ```
    )",
    .fun = prim_partition,
});

static void prim_groupBy(EvalState & state, const PosIdx pos, Value * * args, Value & v)
{
    state.forceFunction(*args[0], pos, "while evaluating the first argument passed to builtins.groupBy");
    state.forceList(*args[1], pos, "while evaluating the second argument passed to builtins.groupBy");

    ValueVectorMap attrs;

    for (auto vElem : args[1]->listItems()) {
        Value res;
        state.callFunction(*args[0], *vElem, res, pos);
        auto name = state.forceStringNoCtx(res, pos, "while evaluating the return value of the grouping function passed to builtins.groupBy");
        auto sym = state.symbols.create(name);
        auto vector = attrs.try_emplace(sym, ValueVector()).first;
        vector->second.push_back(vElem);
    }

    auto attrs2 = state.buildBindings(attrs.size());

    for (auto & i : attrs) {
        auto & list = attrs2.alloc(i.first);
        auto size = i.second.size();
        state.mkList(list, size);
        memcpy(list.listElems(), i.second.data(), sizeof(Value *) * size);
    }

    v.mkAttrs(attrs2.alreadySorted());
}

static RegisterPrimOp primop_groupBy({
    .name = "__groupBy",
    .args = {"f", "list"},
    .doc = R"(
      Groups elements of *list* together by the string returned from the
      function *f* called on each element. It returns an attribute set
      where each attribute value contains the elements of *list* that are
      mapped to the same corresponding attribute name returned by *f*.

      For example,

      ```nix
      builtins.groupBy (builtins.substring 0 1) ["foo" "bar" "baz"]
      ```

      evaluates to

      ```nix
      { b = [ "bar" "baz" ]; f = [ "foo" ]; }
      ```
    )",
    .fun = prim_groupBy,
});

static void prim_concatMap(EvalState & state, const PosIdx pos, Value * * args, Value & v)
{
    state.forceFunction(*args[0], pos, "while evaluating the first argument passed to builtins.concatMap");
    state.forceList(*args[1], pos, "while evaluating the second argument passed to builtins.concatMap");
    auto nrLists = args[1]->listSize();

    Value lists[nrLists];
    size_t len = 0;

    for (unsigned int n = 0; n < nrLists; ++n) {
        Value * vElem = args[1]->listElems()[n];
        state.callFunction(*args[0], *vElem, lists[n], pos);
        state.forceList(lists[n], lists[n].determinePos(args[0]->determinePos(pos)), "while evaluating the return value of the function passed to buitlins.concatMap");
        len += lists[n].listSize();
    }

    state.mkList(v, len);
    auto out = v.listElems();
    for (unsigned int n = 0, pos = 0; n < nrLists; ++n) {
        auto l = lists[n].listSize();
        if (l)
            memcpy(out + pos, lists[n].listElems(), l * sizeof(Value *));
        pos += l;
    }
}

static RegisterPrimOp primop_concatMap({
    .name = "__concatMap",
    .args = {"f", "list"},
    .doc = R"(
      This function is equivalent to `builtins.concatLists (map f list)`
      but is more efficient.
    )",
    .fun = prim_concatMap,
});


/*************************************************************
 * Integer arithmetic
 *************************************************************/


static void prim_add(EvalState & state, const PosIdx pos, Value * * args, Value & v)
{
    state.forceValue(*args[0], pos);
    state.forceValue(*args[1], pos);
    if (args[0]->type() == nFloat || args[1]->type() == nFloat)
        v.mkFloat(state.forceFloat(*args[0], pos, "while evaluating the first argument of the addition")
                + state.forceFloat(*args[1], pos, "while evaluating the second argument of the addition"));
    else
        v.mkInt(  state.forceInt(*args[0], pos, "while evaluating the first argument of the addition")
                + state.forceInt(*args[1], pos, "while evaluating the second argument of the addition"));
}

static RegisterPrimOp primop_add({
    .name = "__add",
    .args = {"e1", "e2"},
    .doc = R"(
      Return the sum of the numbers *e1* and *e2*.
    )",
    .fun = prim_add,
});

static void prim_sub(EvalState & state, const PosIdx pos, Value * * args, Value & v)
{
    state.forceValue(*args[0], pos);
    state.forceValue(*args[1], pos);
    if (args[0]->type() == nFloat || args[1]->type() == nFloat)
        v.mkFloat(state.forceFloat(*args[0], pos, "while evaluating the first argument of the subtraction")
                - state.forceFloat(*args[1], pos, "while evaluating the second argument of the subtraction"));
    else
        v.mkInt(  state.forceInt(*args[0], pos, "while evaluating the first argument of the subtraction")
                - state.forceInt(*args[1], pos, "while evaluating the second argument of the subtraction"));
}

static RegisterPrimOp primop_sub({
    .name = "__sub",
    .args = {"e1", "e2"},
    .doc = R"(
      Return the difference between the numbers *e1* and *e2*.
    )",
    .fun = prim_sub,
});

static void prim_mul(EvalState & state, const PosIdx pos, Value * * args, Value & v)
{
    state.forceValue(*args[0], pos);
    state.forceValue(*args[1], pos);
    if (args[0]->type() == nFloat || args[1]->type() == nFloat)
        v.mkFloat(state.forceFloat(*args[0], pos, "while evaluating the first of the multiplication")
                * state.forceFloat(*args[1], pos, "while evaluating the second argument of the multiplication"));
    else
        v.mkInt(  state.forceInt(*args[0], pos, "while evaluating the first argument of the multiplication")
                * state.forceInt(*args[1], pos, "while evaluating the second argument of the multiplication"));
}

static RegisterPrimOp primop_mul({
    .name = "__mul",
    .args = {"e1", "e2"},
    .doc = R"(
      Return the product of the numbers *e1* and *e2*.
    )",
    .fun = prim_mul,
});

static void prim_div(EvalState & state, const PosIdx pos, Value * * args, Value & v)
{
    state.forceValue(*args[0], pos);
    state.forceValue(*args[1], pos);

    NixFloat f2 = state.forceFloat(*args[1], pos, "while evaluating the second operand of the division");
    if (f2 == 0)
        state.debugThrowLastTrace(EvalError({
            .msg = hintfmt("division by zero"),
            .errPos = state.positions[pos]
        }));

    if (args[0]->type() == nFloat || args[1]->type() == nFloat) {
        v.mkFloat(state.forceFloat(*args[0], pos, "while evaluating the first operand of the division") / f2);
    } else {
        NixInt i1 = state.forceInt(*args[0], pos, "while evaluating the first operand of the division");
        NixInt i2 = state.forceInt(*args[1], pos, "while evaluating the second operand of the division");
        /* Avoid division overflow as it might raise SIGFPE. */
        if (i1 == std::numeric_limits<NixInt>::min() && i2 == -1)
            state.debugThrowLastTrace(EvalError({
                .msg = hintfmt("overflow in integer division"),
                .errPos = state.positions[pos]
            }));

        v.mkInt(i1 / i2);
    }
}

static RegisterPrimOp primop_div({
    .name = "__div",
    .args = {"e1", "e2"},
    .doc = R"(
      Return the quotient of the numbers *e1* and *e2*.
    )",
    .fun = prim_div,
});

static void prim_bitAnd(EvalState & state, const PosIdx pos, Value * * args, Value & v)
{
    v.mkInt(state.forceInt(*args[0], pos, "while evaluating the first argument passed to builtins.bitAnd")
            & state.forceInt(*args[1], pos, "while evaluating the second argument passed to builtins.bitAnd"));
}

static RegisterPrimOp primop_bitAnd({
    .name = "__bitAnd",
    .args = {"e1", "e2"},
    .doc = R"(
      Return the bitwise AND of the integers *e1* and *e2*.
    )",
    .fun = prim_bitAnd,
});

static void prim_bitOr(EvalState & state, const PosIdx pos, Value * * args, Value & v)
{
    v.mkInt(state.forceInt(*args[0], pos, "while evaluating the first argument passed to builtins.bitOr")
            | state.forceInt(*args[1], pos, "while evaluating the second argument passed to builtins.bitOr"));
}

static RegisterPrimOp primop_bitOr({
    .name = "__bitOr",
    .args = {"e1", "e2"},
    .doc = R"(
      Return the bitwise OR of the integers *e1* and *e2*.
    )",
    .fun = prim_bitOr,
});

static void prim_bitXor(EvalState & state, const PosIdx pos, Value * * args, Value & v)
{
    v.mkInt(state.forceInt(*args[0], pos, "while evaluating the first argument passed to builtins.bitXor")
            ^ state.forceInt(*args[1], pos, "while evaluating the second argument passed to builtins.bitXor"));
}

static RegisterPrimOp primop_bitXor({
    .name = "__bitXor",
    .args = {"e1", "e2"},
    .doc = R"(
      Return the bitwise XOR of the integers *e1* and *e2*.
    )",
    .fun = prim_bitXor,
});

static void prim_lessThan(EvalState & state, const PosIdx pos, Value * * args, Value & v)
{
    state.forceValue(*args[0], pos);
    state.forceValue(*args[1], pos);
    // pos is exact here, no need for a message.
    CompareValues comp(state, noPos, "");
    v.mkBool(comp(args[0], args[1]));
}

static RegisterPrimOp primop_lessThan({
    .name = "__lessThan",
    .args = {"e1", "e2"},
    .doc = R"(
      Return `true` if the number *e1* is less than the number *e2*, and
      `false` otherwise. Evaluation aborts if either *e1* or *e2* does not
      evaluate to a number.
    )",
    .fun = prim_lessThan,
});


/*************************************************************
 * String manipulation
 *************************************************************/


/* Convert the argument to a string.  Paths are *not* copied to the
   store, so `toString /foo/bar' yields `"/foo/bar"', not
   `"/nix/store/whatever..."'. */
static void prim_toString(EvalState & state, const PosIdx pos, Value * * args, Value & v)
{
    NixStringContext context;
    auto s = state.coerceToString(pos, *args[0], context,
            "while evaluating the first argument passed to builtins.toString",
            true, false);
    v.mkString(*s, context);
}

static RegisterPrimOp primop_toString({
    .name = "toString",
    .args = {"e"},
    .doc = R"(
      Convert the expression *e* to a string. *e* can be:

        - A string (in which case the string is returned unmodified).

        - A path (e.g., `toString /foo/bar` yields `"/foo/bar"`.

        - A set containing `{ __toString = self: ...; }` or `{ outPath = ...; }`.

        - An integer.

        - A list, in which case the string representations of its elements
          are joined with spaces.

        - A Boolean (`false` yields `""`, `true` yields `"1"`).

        - `null`, which yields the empty string.
    )",
    .fun = prim_toString,
});

/* `substring start len str' returns the substring of `str' starting
   at character position `min(start, stringLength str)' inclusive and
   ending at `min(start + len, stringLength str)'.  `start' must be
   non-negative. */
static void prim_substring(EvalState & state, const PosIdx pos, Value * * args, Value & v)
{
    int start = state.forceInt(*args[0], pos, "while evaluating the first argument (the start offset) passed to builtins.substring");
    int len = state.forceInt(*args[1], pos, "while evaluating the second argument (the substring length) passed to builtins.substring");
    NixStringContext context;
    auto s = state.coerceToString(pos, *args[2], context, "while evaluating the third argument (the string) passed to builtins.substring");

    if (start < 0)
        state.debugThrowLastTrace(EvalError({
            .msg = hintfmt("negative start position in 'substring'"),
            .errPos = state.positions[pos]
        }));

    v.mkString((unsigned int) start >= s->size() ? "" : s->substr(start, len), context);
}

static RegisterPrimOp primop_substring({
    .name = "__substring",
    .args = {"start", "len", "s"},
    .doc = R"(
      Return the substring of *s* from character position *start*
      (zero-based) up to but not including *start + len*. If *start* is
      greater than the length of the string, an empty string is returned,
      and if *start + len* lies beyond the end of the string, only the
      substring up to the end of the string is returned. *start* must be
      non-negative. For example,

      ```nix
      builtins.substring 0 3 "nixos"
      ```

      evaluates to `"nix"`.
    )",
    .fun = prim_substring,
});

static void prim_stringLength(EvalState & state, const PosIdx pos, Value * * args, Value & v)
{
    NixStringContext context;
    auto s = state.coerceToString(pos, *args[0], context, "while evaluating the argument passed to builtins.stringLength");
    v.mkInt(s->size());
}

static RegisterPrimOp primop_stringLength({
    .name = "__stringLength",
    .args = {"e"},
    .doc = R"(
      Return the length of the string *e*. If *e* is not a string,
      evaluation is aborted.
    )",
    .fun = prim_stringLength,
});

/* Return the cryptographic hash of a string in base-16. */
static void prim_hashString(EvalState & state, const PosIdx pos, Value * * args, Value & v)
{
    auto type = state.forceStringNoCtx(*args[0], pos, "while evaluating the first argument passed to builtins.hashString");
    std::optional<HashType> ht = parseHashType(type);
    if (!ht)
        state.debugThrowLastTrace(Error({
            .msg = hintfmt("unknown hash type '%1%'", type),
            .errPos = state.positions[pos]
        }));

    NixStringContext context; // discarded
    auto s = state.forceString(*args[1], context, pos, "while evaluating the second argument passed to builtins.hashString");

    v.mkString(hashString(*ht, s).to_string(HashFormat::Base16, false));
}

static RegisterPrimOp primop_hashString({
    .name = "__hashString",
    .args = {"type", "s"},
    .doc = R"(
      Return a base-16 representation of the cryptographic hash of string
      *s*. The hash algorithm specified by *type* must be one of `"md5"`,
      `"sha1"`, `"sha256"` or `"sha512"`.
    )",
    .fun = prim_hashString,
});

static void prim_convertHash(EvalState & state, const PosIdx pos, Value * * args, Value & v)
{
    state.forceAttrs(*args[0], pos, "while evaluating the first argument passed to builtins.convertHash");
    auto &inputAttrs = args[0]->attrs;

    Bindings::iterator iteratorHash = getAttr(state, state.symbols.create("hash"), inputAttrs, "while locating the attribute 'hash'");
    auto hash = state.forceStringNoCtx(*iteratorHash->value, pos, "while evaluating the attribute 'hash'");

    Bindings::iterator iteratorHashAlgo = inputAttrs->find(state.symbols.create("hashAlgo"));
    std::optional<HashType> ht = std::nullopt;
    if (iteratorHashAlgo != inputAttrs->end()) {
        ht = parseHashType(state.forceStringNoCtx(*iteratorHashAlgo->value, pos, "while evaluating the attribute 'hashAlgo'"));
    }

    Bindings::iterator iteratorToHashFormat = getAttr(state, state.symbols.create("toHashFormat"), args[0]->attrs, "while locating the attribute 'toHashFormat'");
    HashFormat hf = parseHashFormat(state.forceStringNoCtx(*iteratorToHashFormat->value, pos, "while evaluating the attribute 'toHashFormat'"));

    v.mkString(Hash::parseAny(hash, ht).to_string(hf, hf == HashFormat::SRI));
}

static RegisterPrimOp primop_convertHash({
    .name = "__convertHash",
    .args = {"args"},
    .doc = R"(
      Return the specified representation of a hash string, based on the attributes presented in *args*:

      - `hash`

        The hash to be converted.
        The hash format is detected automatically.

      - `hashAlgo`

        The algorithm used to create the hash. Must be one of
        - `"md5"`
        - `"sha1"`
        - `"sha256"`
        - `"sha512"`

        The attribute may be omitted when `hash` is an [SRI hash](https://www.w3.org/TR/SRI/#the-integrity-attribute) or when the hash is prefixed with the hash algorithm name followed by a colon.
        That `<hashAlgo>:<hashBody>` syntax is supported for backwards compatibility with existing tooling.

      - `toHashFormat`

        The format of the resulting hash. Must be one of
        - `"base16"`
        - `"base32"`
        - `"base64"`
        - `"sri"`

      The result hash is the *toHashFormat* representation of the hash *hash*.

      > **Example**
      >
      >   Convert a SHA256 hash in Base16 to SRI:
      >
      > ```nix
      > builtins.convertHash {
      >   hash = "e3b0c44298fc1c149afbf4c8996fb92427ae41e4649b934ca495991b7852b855";
      >   toHashFormat = "sri";
      >   hashAlgo = "sha256";
      > }
      > ```
      >
      >     "sha256-47DEQpj8HBSa+/TImW+5JCeuQeRkm5NMpJWZG3hSuFU="

      > **Example**
      >
      >   Convert a SHA256 hash in SRI to Base16:
      >
      > ```nix
      > builtins.convertHash {
      >   hash = "sha256-47DEQpj8HBSa+/TImW+5JCeuQeRkm5NMpJWZG3hSuFU=";
      >   toHashFormat = "base16";
      > }
      > ```
      >
      >     "e3b0c44298fc1c149afbf4c8996fb92427ae41e4649b934ca495991b7852b855"

      > **Example**
      >
      >   Convert a hash in the form `<hashAlgo>:<hashBody>` in Base16 to SRI:
      >
      > ```nix
      > builtins.convertHash {
      >   hash = "sha256:e3b0c44298fc1c149afbf4c8996fb92427ae41e4649b934ca495991b7852b855";
      >   toHashFormat = "sri";
      > }
      > ```
      >
      >     "sha256-47DEQpj8HBSa+/TImW+5JCeuQeRkm5NMpJWZG3hSuFU="
    )",
    .fun = prim_convertHash,
});

struct RegexCache
{
    // TODO use C++20 transparent comparison when available
    std::unordered_map<std::string_view, std::regex> cache;
    std::list<std::string> keys;

    std::regex get(std::string_view re)
    {
        auto it = cache.find(re);
        if (it != cache.end())
            return it->second;
        keys.emplace_back(re);
        return cache.emplace(keys.back(), std::regex(keys.back(), std::regex::extended)).first->second;
    }
};

std::shared_ptr<RegexCache> makeRegexCache()
{
    return std::make_shared<RegexCache>();
}

void prim_match(EvalState & state, const PosIdx pos, Value * * args, Value & v)
{
    auto re = state.forceStringNoCtx(*args[0], pos, "while evaluating the first argument passed to builtins.match");

    try {

        auto regex = state.regexCache->get(re);

        NixStringContext context;
        const auto str = state.forceString(*args[1], context, pos, "while evaluating the second argument passed to builtins.match");

        std::cmatch match;
        if (!std::regex_match(str.begin(), str.end(), match, regex)) {
            v.mkNull();
            return;
        }

        // the first match is the whole string
        const size_t len = match.size() - 1;
        state.mkList(v, len);
        for (size_t i = 0; i < len; ++i) {
            if (!match[i+1].matched)
                (v.listElems()[i] = state.allocValue())->mkNull();
            else
                (v.listElems()[i] = state.allocValue())->mkString(match[i + 1].str());
        }

    } catch (std::regex_error & e) {
        if (e.code() == std::regex_constants::error_space) {
            // limit is _GLIBCXX_REGEX_STATE_LIMIT for libstdc++
            state.debugThrowLastTrace(EvalError({
                .msg = hintfmt("memory limit exceeded by regular expression '%s'", re),
                .errPos = state.positions[pos]
            }));
        } else
            state.debugThrowLastTrace(EvalError({
                .msg = hintfmt("invalid regular expression '%s'", re),
                .errPos = state.positions[pos]
            }));
    }
}

static RegisterPrimOp primop_match({
    .name = "__match",
    .args = {"regex", "str"},
    .doc = R"s(
      Returns a list if the [extended POSIX regular
      expression](http://pubs.opengroup.org/onlinepubs/9699919799/basedefs/V1_chap09.html#tag_09_04)
      *regex* matches *str* precisely, otherwise returns `null`. Each item
      in the list is a regex group.

      ```nix
      builtins.match "ab" "abc"
      ```

      Evaluates to `null`.

      ```nix
      builtins.match "abc" "abc"
      ```

      Evaluates to `[ ]`.

      ```nix
      builtins.match "a(b)(c)" "abc"
      ```

      Evaluates to `[ "b" "c" ]`.

      ```nix
      builtins.match "[[:space:]]+([[:upper:]]+)[[:space:]]+" "  FOO   "
      ```

      Evaluates to `[ "FOO" ]`.
    )s",
    .fun = prim_match,
});

/* Split a string with a regular expression, and return a list of the
   non-matching parts interleaved by the lists of the matching groups. */
void prim_split(EvalState & state, const PosIdx pos, Value * * args, Value & v)
{
    auto re = state.forceStringNoCtx(*args[0], pos, "while evaluating the first argument passed to builtins.split");

    try {

        auto regex = state.regexCache->get(re);

        NixStringContext context;
        const auto str = state.forceString(*args[1], context, pos, "while evaluating the second argument passed to builtins.split");

        auto begin = std::cregex_iterator(str.begin(), str.end(), regex);
        auto end = std::cregex_iterator();

        // Any matches results are surrounded by non-matching results.
        const size_t len = std::distance(begin, end);
        state.mkList(v, 2 * len + 1);
        size_t idx = 0;

        if (len == 0) {
            v.listElems()[idx++] = args[1];
            return;
        }

        for (auto i = begin; i != end; ++i) {
            assert(idx <= 2 * len + 1 - 3);
            auto match = *i;

            // Add a string for non-matched characters.
            (v.listElems()[idx++] = state.allocValue())->mkString(match.prefix().str());

            // Add a list for matched substrings.
            const size_t slen = match.size() - 1;
            auto elem = v.listElems()[idx++] = state.allocValue();

            // Start at 1, beacause the first match is the whole string.
            state.mkList(*elem, slen);
            for (size_t si = 0; si < slen; ++si) {
                if (!match[si + 1].matched)
                    (elem->listElems()[si] = state.allocValue())->mkNull();
                else
                    (elem->listElems()[si] = state.allocValue())->mkString(match[si + 1].str());
            }

            // Add a string for non-matched suffix characters.
            if (idx == 2 * len)
                (v.listElems()[idx++] = state.allocValue())->mkString(match.suffix().str());
        }

        assert(idx == 2 * len + 1);

    } catch (std::regex_error & e) {
        if (e.code() == std::regex_constants::error_space) {
            // limit is _GLIBCXX_REGEX_STATE_LIMIT for libstdc++
            state.debugThrowLastTrace(EvalError({
                .msg = hintfmt("memory limit exceeded by regular expression '%s'", re),
                .errPos = state.positions[pos]
            }));
        } else
            state.debugThrowLastTrace(EvalError({
                .msg = hintfmt("invalid regular expression '%s'", re),
                .errPos = state.positions[pos]
            }));
    }
}

static RegisterPrimOp primop_split({
    .name = "__split",
    .args = {"regex", "str"},
    .doc = R"s(
      Returns a list composed of non matched strings interleaved with the
      lists of the [extended POSIX regular
      expression](http://pubs.opengroup.org/onlinepubs/9699919799/basedefs/V1_chap09.html#tag_09_04)
      *regex* matches of *str*. Each item in the lists of matched
      sequences is a regex group.

      ```nix
      builtins.split "(a)b" "abc"
      ```

      Evaluates to `[ "" [ "a" ] "c" ]`.

      ```nix
      builtins.split "([ac])" "abc"
      ```

      Evaluates to `[ "" [ "a" ] "b" [ "c" ] "" ]`.

      ```nix
      builtins.split "(a)|(c)" "abc"
      ```

      Evaluates to `[ "" [ "a" null ] "b" [ null "c" ] "" ]`.

      ```nix
      builtins.split "([[:upper:]]+)" " FOO "
      ```

      Evaluates to `[ " " [ "FOO" ] " " ]`.
    )s",
    .fun = prim_split,
});

static void prim_concatStringsSep(EvalState & state, const PosIdx pos, Value * * args, Value & v)
{
    NixStringContext context;

    auto sep = state.forceString(*args[0], context, pos, "while evaluating the first argument (the separator string) passed to builtins.concatStringsSep");
    state.forceList(*args[1], pos, "while evaluating the second argument (the list of strings to concat) passed to builtins.concatStringsSep");

    std::string res;
    res.reserve((args[1]->listSize() + 32) * sep.size());
    bool first = true;

    for (auto elem : args[1]->listItems()) {
        if (first) first = false; else res += sep;
        res += *state.coerceToString(pos, *elem, context, "while evaluating one element of the list of strings to concat passed to builtins.concatStringsSep");
    }

    v.mkString(res, context);
}

static RegisterPrimOp primop_concatStringsSep({
    .name = "__concatStringsSep",
    .args = {"separator", "list"},
    .doc = R"(
      Concatenate a list of strings with a separator between each
      element, e.g. `concatStringsSep "/" ["usr" "local" "bin"] ==
      "usr/local/bin"`.
    )",
    .fun = prim_concatStringsSep,
});

static void prim_replaceStrings(EvalState & state, const PosIdx pos, Value * * args, Value & v)
{
    state.forceList(*args[0], pos, "while evaluating the first argument passed to builtins.replaceStrings");
    state.forceList(*args[1], pos, "while evaluating the second argument passed to builtins.replaceStrings");
    if (args[0]->listSize() != args[1]->listSize())
        state.error("'from' and 'to' arguments passed to builtins.replaceStrings have different lengths").atPos(pos).debugThrow<EvalError>();

    std::vector<std::string> from;
    from.reserve(args[0]->listSize());
    for (auto elem : args[0]->listItems())
        from.emplace_back(state.forceString(*elem, pos, "while evaluating one of the strings to replace passed to builtins.replaceStrings"));

    std::unordered_map<size_t, std::string> cache;
    auto to = args[1]->listItems();

    NixStringContext context;
    auto s = state.forceString(*args[2], context, pos, "while evaluating the third argument passed to builtins.replaceStrings");

    std::string res;
    // Loops one past last character to handle the case where 'from' contains an empty string.
    for (size_t p = 0; p <= s.size(); ) {
        bool found = false;
        auto i = from.begin();
        auto j = to.begin();
        size_t j_index = 0;
        for (; i != from.end(); ++i, ++j, ++j_index)
            if (s.compare(p, i->size(), *i) == 0) {
                found = true;
                auto v = cache.find(j_index);
                if (v == cache.end()) {
                    NixStringContext ctx;
                    auto ts = state.forceString(**j, ctx, pos, "while evaluating one of the replacement strings passed to builtins.replaceStrings");
                    v = (cache.emplace(j_index, ts)).first;
                    for (auto& path : ctx)
                        context.insert(path);
                }
                res += v->second;
                if (i->empty()) {
                    if (p < s.size())
                        res += s[p];
                    p++;
                } else {
                    p += i->size();
                }
                break;
            }
        if (!found) {
            if (p < s.size())
                res += s[p];
            p++;
        }
    }

    v.mkString(res, context);
}

static RegisterPrimOp primop_replaceStrings({
    .name = "__replaceStrings",
    .args = {"from", "to", "s"},
    .doc = R"(
      Given string *s*, replace every occurrence of the strings in *from*
      with the corresponding string in *to*.

      The argument *to* is lazy, that is, it is only evaluated when its corresponding pattern in *from* is matched in the string *s*

      Example:

      ```nix
      builtins.replaceStrings ["oo" "a"] ["a" "i"] "foobar"
      ```

      evaluates to `"fabir"`.
    )",
    .fun = prim_replaceStrings,
});


/*************************************************************
 * Versions
 *************************************************************/


static void prim_parseDrvName(EvalState & state, const PosIdx pos, Value * * args, Value & v)
{
    auto name = state.forceStringNoCtx(*args[0], pos, "while evaluating the first argument passed to builtins.parseDrvName");
    DrvName parsed(name);
    auto attrs = state.buildBindings(2);
    attrs.alloc(state.sName).mkString(parsed.name);
    attrs.alloc("version").mkString(parsed.version);
    v.mkAttrs(attrs);
}

static RegisterPrimOp primop_parseDrvName({
    .name = "__parseDrvName",
    .args = {"s"},
    .doc = R"(
      Split the string *s* into a package name and version. The package
      name is everything up to but not including the first dash not followed
      by a letter, and the version is everything following that dash. The
      result is returned in a set `{ name, version }`. Thus,
      `builtins.parseDrvName "nix-0.12pre12876"` returns `{ name =
      "nix"; version = "0.12pre12876"; }`.
    )",
    .fun = prim_parseDrvName,
});

static void prim_compareVersions(EvalState & state, const PosIdx pos, Value * * args, Value & v)
{
    auto version1 = state.forceStringNoCtx(*args[0], pos, "while evaluating the first argument passed to builtins.compareVersions");
    auto version2 = state.forceStringNoCtx(*args[1], pos, "while evaluating the second argument passed to builtins.compareVersions");
    v.mkInt(compareVersions(version1, version2));
}

static RegisterPrimOp primop_compareVersions({
    .name = "__compareVersions",
    .args = {"s1", "s2"},
    .doc = R"(
      Compare two strings representing versions and return `-1` if
      version *s1* is older than version *s2*, `0` if they are the same,
      and `1` if *s1* is newer than *s2*. The version comparison
      algorithm is the same as the one used by [`nix-env
      -u`](../command-ref/nix-env.md#operation---upgrade).
    )",
    .fun = prim_compareVersions,
});

static void prim_splitVersion(EvalState & state, const PosIdx pos, Value * * args, Value & v)
{
    auto version = state.forceStringNoCtx(*args[0], pos, "while evaluating the first argument passed to builtins.splitVersion");
    auto iter = version.cbegin();
    Strings components;
    while (iter != version.cend()) {
        auto component = nextComponent(iter, version.cend());
        if (component.empty())
            break;
        components.emplace_back(component);
    }
    state.mkList(v, components.size());
    for (const auto & [n, component] : enumerate(components))
        (v.listElems()[n] = state.allocValue())->mkString(std::move(component));
}

static RegisterPrimOp primop_splitVersion({
    .name = "__splitVersion",
    .args = {"s"},
    .doc = R"(
      Split a string representing a version into its components, by the
      same version splitting logic underlying the version comparison in
      [`nix-env -u`](../command-ref/nix-env.md#operation---upgrade).
    )",
    .fun = prim_splitVersion,
});


/*************************************************************
 * Primop registration
 *************************************************************/


RegisterPrimOp::PrimOps * RegisterPrimOp::primOps;


RegisterPrimOp::RegisterPrimOp(PrimOp && primOp)
{
    if (!primOps) primOps = new PrimOps;
    primOps->push_back(std::move(primOp));
}


void EvalState::createBaseEnv()
{
    baseEnv.up = 0;

    /* Add global constants such as `true' to the base environment. */
    Value v;

    /* `builtins' must be first! */
    v.mkAttrs(buildBindings(128).finish());
    addConstant("builtins", v, {
        .type = nAttrs,
        .doc = R"(
          Contains all the [built-in functions](@docroot@/language/builtins.md) and values.

          Since built-in functions were added over time, [testing for attributes](./operators.md#has-attribute) in `builtins` can be used for graceful fallback on older Nix installations:

          ```nix
          # if hasContext is not available, we assume `s` has a context
          if builtins ? hasContext then builtins.hasContext s else true
          ```
        )",
    });

    v.mkBool(true);
    addConstant("true", v, {
        .type = nBool,
        .doc = R"(
          Primitive value.

          It can be returned by
          [comparison operators](@docroot@/language/operators.md#Comparison)
          and used in
          [conditional expressions](@docroot@/language/constructs.md#Conditionals).

          The name `true` is not special, and can be shadowed:

          ```nix-repl
          nix-repl> let true = 1; in true
          1
          ```
        )",
    });

    v.mkBool(false);
    addConstant("false", v, {
        .type = nBool,
        .doc = R"(
          Primitive value.

          It can be returned by
          [comparison operators](@docroot@/language/operators.md#Comparison)
          and used in
          [conditional expressions](@docroot@/language/constructs.md#Conditionals).

          The name `false` is not special, and can be shadowed:

          ```nix-repl
          nix-repl> let false = 1; in false
          1
          ```
        )",
    });

    v.mkNull();
    addConstant("null", v, {
        .type = nNull,
        .doc = R"(
          Primitive value.

          The name `null` is not special, and can be shadowed:

          ```nix-repl
          nix-repl> let null = 1; in null
          1
          ```
        )",
    });

    if (!evalSettings.pureEval) {
        v.mkInt(time(0));
    }
    addConstant("__currentTime", v, {
        .type = nInt,
        .doc = R"(
          Return the [Unix time](https://en.wikipedia.org/wiki/Unix_time) at first evaluation.
          Repeated references to that name will re-use the initially obtained value.

          Example:

          ```console
          $ nix repl
          Welcome to Nix 2.15.1 Type :? for help.

          nix-repl> builtins.currentTime
          1683705525

          nix-repl> builtins.currentTime
          1683705525
          ```

          The [store path](@docroot@/glossary.md#gloss-store-path) of a derivation depending on `currentTime` will differ for each evaluation, unless both evaluate `builtins.currentTime` in the same second.
        )",
        .impureOnly = true,
    });

    if (!evalSettings.pureEval) {
        v.mkString(settings.thisSystem.get());
    }
    addConstant("__currentSystem", v, {
        .type = nString,
        .doc = R"(
          The value of the [`system` configuration option](@docroot@/command-ref/conf-file.md#conf-pure-eval).

          It can be used to set the `system` attribute for [`builtins.derivation`](@docroot@/language/derivations.md) such that the resulting derivation can be built on the same system that evaluates the Nix expression:

          ```nix
           builtins.derivation {
             # ...
             system = builtins.currentSystem;
          }
          ```

          It can be overridden in order to create derivations for different system than the current one:

          ```console
          $ nix-instantiate --system "mips64-linux" --eval --expr 'builtins.currentSystem'
          "mips64-linux"
          ```
        )",
        .impureOnly = true,
    });

    v.mkString(nixVersion);
    addConstant("__nixVersion", v, {
        .type = nString,
        .doc = R"(
          The version of Nix.

          For example, where the command line returns the current Nix version,

          ```shell-session
          $ nix --version
          nix (Nix) 2.16.0
          ```

          the Nix language evaluator returns the same value:

          ```nix-repl
          nix-repl> builtins.nixVersion
          "2.16.0"
          ```
        )",
    });

    v.mkString(store->storeDir);
    addConstant("__storeDir", v, {
        .type = nString,
        .doc = R"(
          Logical file system location of the [Nix store](@docroot@/glossary.md#gloss-store) currently in use.

          This value is determined by the `store` parameter in [Store URLs](@docroot@/command-ref/new-cli/nix3-help-stores.md):

          ```shell-session
          $ nix-instantiate --store 'dummy://?store=/blah' --eval --expr builtins.storeDir
          "/blah"
          ```
        )",
    });

    /* Language version.  This should be increased every time a new
       language feature gets added.  It's not necessary to increase it
       when primops get added, because you can just use `builtins ?
       primOp' to check. */
    v.mkInt(6);
    addConstant("__langVersion", v, {
        .type = nInt,
        .doc = R"(
          The current version of the Nix language.
        )",
    });

    // Miscellaneous
    if (evalSettings.enableNativeCode) {
        addPrimOp({
            .name = "__importNative",
            .arity = 2,
            .fun = prim_importNative,
        });
        addPrimOp({
            .name = "__exec",
            .arity = 1,
            .fun = prim_exec,
        });
    }

    addPrimOp({
        .name = "__traceVerbose",
        .args = { "e1", "e2" },
        .arity = 2,
        .doc = R"(
          Evaluate *e1* and print its abstract syntax representation on standard
          error if `--trace-verbose` is enabled. Then return *e2*. This function
          is useful for debugging.
        )",
        .fun = evalSettings.traceVerbose ? prim_trace : prim_second,
    });

    /* Add a value containing the current Nix expression search path. */
    mkList(v, searchPath.elements.size());
    int n = 0;
    for (auto & i : searchPath.elements) {
        auto attrs = buildBindings(2);
        attrs.alloc("path").mkString(i.path.s);
        attrs.alloc("prefix").mkString(i.prefix.s);
        (v.listElems()[n++] = allocValue())->mkAttrs(attrs);
    }
    addConstant("__nixPath", v, {
        .type = nList,
        .doc = R"(
          List of search path entries used to resolve [lookup paths](@docroot@/language/constructs/lookup-path.md).

          Lookup path expressions can be
          [desugared](https://en.wikipedia.org/wiki/Syntactic_sugar)
          using this and
          [`builtins.findFile`](./builtins.html#builtins-findFile):

          ```nix
          <nixpkgs>
          ```

          is equivalent to:

          ```nix
          builtins.findFile builtins.nixPath "nixpkgs"
          ```
        )",
    });

    if (RegisterPrimOp::primOps)
        for (auto & primOp : *RegisterPrimOp::primOps)
            if (experimentalFeatureSettings.isEnabled(primOp.experimentalFeature))
            {
                auto primOpAdjusted = primOp;
                primOpAdjusted.arity = std::max(primOp.args.size(), primOp.arity);
                addPrimOp(std::move(primOpAdjusted));
            }

    /* Add a wrapper around the derivation primop that computes the
       `drvPath' and `outPath' attributes lazily.

       Null docs because it is documented separately.
       */
    auto vDerivation = allocValue();
    addConstant("derivation", vDerivation, {
        .type = nFunction,
    });

    /* Now that we've added all primops, sort the `builtins' set,
       because attribute lookups expect it to be sorted. */
    baseEnv.values[0]->attrs->sort();

    staticBaseEnv->sort();

    /* Note: we have to initialize the 'derivation' constant *after*
       building baseEnv/staticBaseEnv because it uses 'builtins'. */
    evalFile(derivationInternal, *vDerivation);
}


}<|MERGE_RESOLUTION|>--- conflicted
+++ resolved
@@ -127,16 +127,8 @@
             auto rewrites = state.realiseContext(context);
             auto realPath = state.toRealPath(rewriteStrings(path.path.abs(), rewrites), context);
             return {path.accessor, CanonPath(realPath)};
-<<<<<<< HEAD
         } else
             return path;
-=======
-        }
-
-        return flags.checkForPureEval
-            ? state.checkSourcePath(path)
-            : path;
->>>>>>> 955bbe53
     } catch (Error & e) {
         e.addTrace(state.positions[pos], "while realising the context of path '%s'", path);
         throw;
@@ -220,13 +212,9 @@
         state.forceAttrs(v, pos, "while calling imported-drv-to-derivation.nix.gen.hh");
     }
 
-<<<<<<< HEAD
     else
 #endif
     {
-=======
-    else {
->>>>>>> 955bbe53
         if (!vScope)
             state.evalFile(path, v);
         else {
@@ -613,13 +601,9 @@
                 case nString:
                     return v1->string_view().compare(v2->string_view()) < 0;
                 case nPath:
-<<<<<<< HEAD
-                    // FIXME: handle accessor?
-=======
                     // Note: we don't take the accessor into account
                     // since it's not obvious how to compare them in a
                     // reproducible way.
->>>>>>> 955bbe53
                     return strcmp(v1->_path.path, v2->_path.path) < 0;
                 case nList:
                     // Lexicographic comparison
@@ -1514,12 +1498,8 @@
         }));
 
     NixStringContext context;
-<<<<<<< HEAD
     // FIXME: check rootPath
     auto path = state.coerceToPath(pos, *args[0], context, "while evaluating the first argument passed to 'builtins.storePath'").path;
-=======
-    auto path = state.checkSourcePath(state.coerceToPath(pos, *args[0], context, "while evaluating the first argument passed to 'builtins.storePath'")).path;
->>>>>>> 955bbe53
     /* Resolve symlinks in ‘path’, unless ‘path’ itself is a symlink
        directly in the store.  The latter condition is necessary so
        e.g. nix-push does the right thing. */
@@ -1792,12 +1772,7 @@
 
     auto path = realisePath(state, pos, *args[1]);
 
-<<<<<<< HEAD
-    // FIXME: state.toRealPath(path, context)
-    v.mkString(hashString(*ht, path.readFile()).to_string(Base16, false));
-=======
     v.mkString(hashString(*ht, path.readFile()).to_string(HashFormat::Base16, false));
->>>>>>> 955bbe53
 }
 
 static RegisterPrimOp primop_hashFile({
@@ -2270,40 +2245,12 @@
         }
         #endif
 
-<<<<<<< HEAD
         std::unique_ptr<PathFilter> filter;
         if (filterFun)
             filter = std::make_unique<PathFilter>([&](const Path & p) {
                 auto p2 = CanonPath(p);
                 return state.callPathFilter(filterFun, {path.accessor, p2}, p2.abs(), pos);
             });
-=======
-        path = evalSettings.pureEval && expectedHash
-            ? path
-            : state.checkSourcePath(state.rootPath(CanonPath(path))).path.abs();
-
-        PathFilter filter = filterFun ? ([&](const Path & path) {
-            auto st = lstat(path);
-
-            /* Call the filter function.  The first argument is the path,
-               the second is a string indicating the type of the file. */
-            Value arg1;
-            arg1.mkString(path);
-
-            Value arg2;
-            arg2.mkString(
-                S_ISREG(st.st_mode) ? "regular" :
-                S_ISDIR(st.st_mode) ? "directory" :
-                S_ISLNK(st.st_mode) ? "symlink" :
-                "unknown" /* not supported, will fail! */);
-
-            Value * args []{&arg1, &arg2};
-            Value res;
-            state.callFunction(*filterFun, 2, args, res, pos);
-
-            return state.forceBool(res, pos, "while evaluating the return value of the path filter function");
-        }) : defaultPathFilter;
->>>>>>> 955bbe53
 
         std::optional<StorePath> expectedStorePath;
         if (expectedHash)
@@ -2318,14 +2265,7 @@
         // store on-demand.
 
         if (!expectedHash || !state.store->isValidPath(*expectedStorePath)) {
-<<<<<<< HEAD
-            // FIXME
-            if (method != FileIngestionMethod::Recursive)
-                throw Error("'recursive = false' is not implemented");
-            auto dstPath = path.fetchToStore(state.store, name, filter.get(), state.repair);
-=======
-            auto dstPath = state.rootPath(CanonPath(path)).fetchToStore(state.store, name, method, &filter, state.repair);
->>>>>>> 955bbe53
+            auto dstPath = path.fetchToStore(state.store, name, method, filter.get(), state.repair);
             if (expectedHash && expectedStorePath != dstPath)
                 state.debugThrowLastTrace(Error("store path mismatch in (possibly filtered) path added from '%s'", path));
             state.allowAndSetStorePathString(dstPath, v);
@@ -2343,10 +2283,6 @@
     NixStringContext context;
     auto path = state.coerceToPath(pos, *args[1], context,
         "while evaluating the second argument (the path to filter) passed to 'builtins.filterSource'");
-<<<<<<< HEAD
-
-=======
->>>>>>> 955bbe53
     state.forceFunction(*args[0], pos, "while evaluating the first argument passed to builtins.filterSource");
 
     addPath(state, pos, path.baseName(), path, args[0], FileIngestionMethod::Recursive, std::nullopt, v, context);
