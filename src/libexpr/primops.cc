--- conflicted
+++ resolved
@@ -9,6 +9,7 @@
 #include "gc-small-vector.hh"
 #include "globals.hh"
 #include "granular-access-store.hh"
+#include "hash.hh"
 #include "json-to-value.hh"
 #include "names.hh"
 #include "path-references.hh"
@@ -18,13 +19,10 @@
 #include "value-to-json.hh"
 #include "value-to-xml.hh"
 #include "primops.hh"
-<<<<<<< HEAD
 #include "granular-access-store.hh"
 #include "acl.hh"
 #include "store-cast.hh"
-=======
 #include "fs-input-accessor.hh"
->>>>>>> 9dbfd186
 
 #include <boost/container/small_vector.hpp>
 #include <nlohmann/json.hpp>
@@ -2351,11 +2349,11 @@
         } else if (!expectedHash && accessStatus && !settings.readOnlyMode) {
             auto source = sinkToSource([&](Sink & sink) {
                 if (method == FileIngestionMethod::Recursive)
-                    dumpPath(path, sink, defaultPathFilter);
+                    dumpPath(path.path.abs(), sink, defaultPathFilter);
                 else
-                    readFile(path, sink);
+                    readFile(path.path.abs(), sink);
             });
-            StorePath dstPath = state.store->computeStorePathFromDump(*source, name, method, htSHA256).first;
+            StorePath dstPath = state.store->computeStorePathFromDump(*source, name, method, HashAlgorithm::SHA256).first;
             state.allowAndSetStorePathString(dstPath, v);
         } else {
             state.allowAndSetStorePathString(*expectedStorePath, v);
@@ -2373,12 +2371,7 @@
     auto path = state.coerceToPath(pos, *args[1], context,
         "while evaluating the second argument (the path to filter) passed to 'builtins.filterSource'");
     state.forceFunction(*args[0], pos, "while evaluating the first argument passed to builtins.filterSource");
-<<<<<<< HEAD
-    addPath(state, pos, path.baseName(), path.path.abs(), args[0], FileIngestionMethod::Recursive, std::nullopt, std::nullopt, v, context);
-=======
-
-    addPath(state, pos, path.baseName(), path, args[0], FileIngestionMethod::Recursive, std::nullopt, v, context);
->>>>>>> 9dbfd186
+    addPath(state, pos, path.baseName(), path, args[0], FileIngestionMethod::Recursive, std::nullopt, std::nullopt, v, context);
 }
 
 static RegisterPrimOp primop_filterSource({
@@ -2459,15 +2452,11 @@
         else if (n == "recursive")
             method = FileIngestionMethod { state.forceBool(*attr.value, attr.pos, "while evaluating the `recursive` attribute passed to builtins.path") };
         else if (n == "sha256")
-<<<<<<< HEAD
-            expectedHash = newHashAllowEmpty(state.forceStringNoCtx(*attr.value, attr.pos, "while evaluating the `sha256` attribute passed to builtins.path"), htSHA256);
+            expectedHash = newHashAllowEmpty(state.forceStringNoCtx(*attr.value, attr.pos, "while evaluating the `sha256` attribute passed to builtins.path"), HashAlgorithm::SHA256);
         else if (n == "permissions") {
             if (!accessStatus) accessStatus = AccessStatusFor<std::variant<ACL::User, ACL::Group>> {};
             readAccessStatus(state, attr, &*accessStatus, "permissions", "builtins.path");
         }
-=======
-            expectedHash = newHashAllowEmpty(state.forceStringNoCtx(*attr.value, attr.pos, "while evaluating the `sha256` attribute passed to builtins.path"), HashAlgorithm::SHA256);
->>>>>>> 9dbfd186
         else
             state.debugThrowLastTrace(EvalError({
                 .msg = hintfmt("unsupported argument '%1%' to 'addPath'", state.symbols[attr.name]),
@@ -2482,11 +2471,7 @@
     if (name.empty())
         name = path->baseName();
 
-<<<<<<< HEAD
-    addPath(state, pos, name, path->path.abs(), filterFun, method, expectedHash, accessStatus, v, context);
-=======
-    addPath(state, pos, name, *path, filterFun, method, expectedHash, v, context);
->>>>>>> 9dbfd186
+    addPath(state, pos, name, *path, filterFun, method, expectedHash, accessStatus, v, context);
 }
 
 static RegisterPrimOp primop_path({
