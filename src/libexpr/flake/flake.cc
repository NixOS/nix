--- conflicted
+++ resolved
@@ -15,67 +15,6 @@
 
 namespace flake {
 
-<<<<<<< HEAD
-=======
-typedef std::pair<StorePath, FlakeRef> FetchedFlake;
-typedef std::vector<std::pair<FlakeRef, FetchedFlake>> FlakeCache;
-
-static std::optional<FetchedFlake> lookupInFlakeCache(
-    const FlakeCache & flakeCache,
-    const FlakeRef & flakeRef)
-{
-    // FIXME: inefficient.
-    for (auto & i : flakeCache) {
-        if (flakeRef == i.first) {
-            debug("mapping '%s' to previously seen input '%s' -> '%s",
-                flakeRef, i.first, i.second.second);
-            return i.second;
-        }
-    }
-
-    return std::nullopt;
-}
-
-static std::tuple<StorePath, FlakeRef, FlakeRef> fetchOrSubstituteTree(
-    EvalState & state,
-    const FlakeRef & originalRef,
-    bool allowLookup,
-    FlakeCache & flakeCache)
-{
-    auto fetched = lookupInFlakeCache(flakeCache, originalRef);
-    FlakeRef resolvedRef = originalRef;
-
-    if (!fetched) {
-        if (originalRef.input.isDirect()) {
-            fetched.emplace(originalRef.fetchTree(state.store));
-        } else {
-            if (allowLookup) {
-                resolvedRef = originalRef.resolve(state.store);
-                auto fetchedResolved = lookupInFlakeCache(flakeCache, originalRef);
-                if (!fetchedResolved) fetchedResolved.emplace(resolvedRef.fetchTree(state.store));
-                flakeCache.push_back({resolvedRef, *fetchedResolved});
-                fetched.emplace(*fetchedResolved);
-            }
-            else {
-                throw Error("'%s' is an indirect flake reference, but registry lookups are not allowed", originalRef);
-            }
-        }
-        flakeCache.push_back({originalRef, *fetched});
-    }
-
-    auto [storePath, lockedRef] = *fetched;
-
-    debug("got tree '%s' from '%s'",
-        state.store->printStorePath(storePath), lockedRef);
-
-    state.allowPath(storePath);
-
-    assert(!originalRef.input.getNarHash() || storePath == originalRef.input.computeStorePath(*state.store));
-
-    return {std::move(storePath), resolvedRef, lockedRef};
-}
-
->>>>>>> 955bbe53
 static void forceTrivialValue(EvalState & state, Value & value, const PosIdx pos)
 {
     if (value.isThunk() && value.isTrivial())
@@ -230,7 +169,6 @@
     const SourcePath & rootDir,
     const InputPath & lockRootPath)
 {
-<<<<<<< HEAD
     CanonPath flakeDir(resolvedRef.subdir);
     auto flakePath = rootDir + flakeDir + "flake.nix";
 
@@ -238,39 +176,14 @@
     state.evalFile(flakePath, vInfo, true);
 
     expectType(state, nAttrs, vInfo, state.positions.add(Pos::Origin(rootDir), 1, 1));
-=======
-    auto [storePath, resolvedRef, lockedRef] = fetchOrSubstituteTree(
-        state, originalRef, allowLookup, flakeCache);
-
-    // Guard against symlink attacks.
-    auto flakeDir = canonPath(state.store->toRealPath(storePath) + "/" + lockedRef.subdir, true);
-    auto flakeFile = canonPath(flakeDir + "/flake.nix", true);
-    if (!isInDir(flakeFile, state.store->toRealPath(storePath)))
-        throw Error("'flake.nix' file of flake '%s' escapes from '%s'",
-            lockedRef, state.store->printStorePath(storePath));
->>>>>>> 955bbe53
 
     Flake flake {
         .originalRef = originalRef,
         .resolvedRef = resolvedRef,
         .lockedRef = lockedRef,
-<<<<<<< HEAD
         .path = flakePath,
     };
 
-=======
-        .storePath = storePath,
-    };
-
-    if (!pathExists(flakeFile))
-        throw Error("source tree referenced by '%s' does not contain a '%s/flake.nix' file", lockedRef, lockedRef.subdir);
-
-    Value vInfo;
-    state.evalFile(state.rootPath(CanonPath(flakeFile)), vInfo, true); // FIXME: symlink attack
-
-    expectType(state, nAttrs, vInfo, state.positions.add({state.rootPath(CanonPath(flakeFile))}, 1, 1));
-
->>>>>>> 955bbe53
     if (auto description = vInfo.attrs->get(state.sDescription)) {
         expectType(state, nString, *description->value, description->pos);
         flake.description = description->value->c_str();
@@ -420,11 +333,7 @@
 
         auto oldLockFile = readLockFile(
             lockFlags.referenceLockFilePath.value_or(
-<<<<<<< HEAD
                 flake->lockFilePath()));
-=======
-                state.store->toRealPath(flake.storePath) + "/" + flake.lockedRef.subdir + "/flake.lock"));
->>>>>>> 955bbe53
 
         debug("old lock file: %s", oldLockFile);
 
@@ -708,16 +617,9 @@
                                 inputFlake.inputs, childNode, inputPath,
                                 oldLock
                                 ? std::dynamic_pointer_cast<const Node>(oldLock)
-<<<<<<< HEAD
                                 : readLockFile(inputFlake.lockFilePath()).root.get_ptr(),
                                 oldLock ? followsPrefix : inputPath,
                                 inputFlake.path,
-=======
-                                : LockFile::read(
-                                    state.store->toRealPath(inputFlake.storePath) + "/" + inputFlake.lockedRef.subdir + "/flake.lock").root.get_ptr(),
-                                oldLock ? lockRootPath : inputPath,
-                                localPath,
->>>>>>> 955bbe53
                                 false);
                         }
 
@@ -733,6 +635,7 @@
                                 } else {
                                     auto resolvedRef = maybeResolve(state, *input.ref, useRegistries);
                                     auto [accessor, lockedRef] = resolvedRef.lazyFetch(state.store);
+                                    state.registerAccessor(accessor);
                                     return {accessor->root(), lockedRef};
                                 }
                             }();
@@ -752,12 +655,7 @@
             }
         };
 
-<<<<<<< HEAD
         nodePaths.emplace(newLockFile.root, flake->path.parent());
-=======
-        // Bring in the current ref for relative path resolution if we have it
-        auto parentPath = canonPath(state.store->toRealPath(flake.storePath) + "/" + flake.lockedRef.subdir, true);
->>>>>>> 955bbe53
 
         computeLocks(
             flake->inputs,
@@ -864,22 +762,11 @@
 
     auto [lockFileStr, keyMap] = lockedFlake.lockFile.to_string();
 
-<<<<<<< HEAD
     auto overrides = state.buildBindings(lockedFlake.nodePaths.size());
-=======
-    emitTreeAttrs(
-        state,
-        lockedFlake.flake.storePath,
-        lockedFlake.flake.lockedRef.input,
-        *vRootSrc,
-        false,
-        lockedFlake.flake.forceDirty);
->>>>>>> 955bbe53
 
     for (auto & [node, sourcePath] : lockedFlake.nodePaths) {
         auto override = state.buildBindings(2);
 
-<<<<<<< HEAD
         auto & vSourceInfo = override.alloc(state.symbols.create("sourceInfo"));
 
         auto lockedNode = node.dynamic_pointer_cast<const LockedNode>();
@@ -913,14 +800,6 @@
     state.callFunction(*vCallFlake, *vLocks, *vTmp1, noPos);
 
     state.callFunction(*vTmp1, vOverrides, vRes, noPos);
-=======
-    auto vCallFlake = state.allocValue();
-    state.evalFile(state.callFlakeInternal, *vCallFlake);
-
-    state.callFunction(*vCallFlake, *vLocks, *vTmp1, noPos);
-    state.callFunction(*vTmp1, *vRootSrc, *vTmp2, noPos);
-    state.callFunction(*vTmp2, *vRootSubdir, vRes, noPos);
->>>>>>> 955bbe53
 }
 
 static void prim_getFlake(EvalState & state, const PosIdx pos, Value * * args, Value & v)
@@ -1070,17 +949,7 @@
     // FIXME: as an optimization, if the flake contains a lock file
     // and we haven't changed it, then it's sufficient to use
     // flake.sourceInfo.storePath for the fingerprint.
-<<<<<<< HEAD
     return hashString(htSHA256, fmt("%s;%s;%s", *fingerprint, flake.lockedRef.subdir, lockFile));
-=======
-    return hashString(htSHA256,
-        fmt("%s;%s;%d;%d;%s",
-            flake.storePath.to_string(),
-            flake.lockedRef.subdir,
-            flake.lockedRef.input.getRevCount().value_or(0),
-            flake.lockedRef.input.getLastModified().value_or(0),
-            lockFile));
->>>>>>> 955bbe53
 }
 
 Flake::~Flake() { }
