#include "flake.hh"
#include "lockfile.hh"
#include "primops.hh"
#include "eval-inline.hh"
#include "store-api.hh"
#include "fetchers.hh"
#include "finally.hh"

namespace nix {

using namespace flake;

namespace flake {

typedef std::pair<fetchers::Tree, FlakeRef> FetchedFlake;
typedef std::vector<std::pair<FlakeRef, FetchedFlake>> FlakeCache;

static std::optional<FetchedFlake> lookupInFlakeCache(
    const FlakeCache & flakeCache,
    const FlakeRef & flakeRef)
{
    // FIXME: inefficient.
    for (auto & i : flakeCache) {
        if (flakeRef == i.first) {
            debug("mapping '%s' to previously seen input '%s' -> '%s",
                flakeRef, i.first, i.second.second);
            return i.second;
        }
    }

    return std::nullopt;
}

static std::tuple<fetchers::Tree, FlakeRef, FlakeRef> fetchOrSubstituteTree(
    EvalState & state,
    const FlakeRef & originalRef,
    bool allowLookup,
    FlakeCache & flakeCache)
{
    auto fetched = lookupInFlakeCache(flakeCache, originalRef);
    FlakeRef resolvedRef = originalRef;

    if (!fetched) {
        if (originalRef.input.isDirect()) {
            fetched.emplace(originalRef.fetchTree(state.store));
        } else {
            if (allowLookup) {
                resolvedRef = originalRef.resolve(state.store);
                auto fetchedResolved = lookupInFlakeCache(flakeCache, originalRef);
                if (!fetchedResolved) fetchedResolved.emplace(resolvedRef.fetchTree(state.store));
                flakeCache.push_back({resolvedRef, *fetchedResolved});
                fetched.emplace(*fetchedResolved);
            }
            else {
                throw Error("'%s' is an indirect flake reference, but registry lookups are not allowed", originalRef);
            }
        }
        flakeCache.push_back({originalRef, *fetched});
    }

    auto [tree, lockedRef] = *fetched;

    debug("got tree '%s' from '%s'",
        state.store->printStorePath(tree.storePath), lockedRef);

    if (state.allowedPaths)
        state.allowedPaths->insert(tree.actualPath);

    assert(!originalRef.input.getNarHash() || tree.storePath == originalRef.input.computeStorePath(*state.store));

    return {std::move(tree), resolvedRef, lockedRef};
}

static void forceTrivialValue(EvalState & state, Value & value, const Pos & pos)
{
    if (value.isThunk() && value.isTrivial())
        state.forceValue(value, pos);
}


static void expectType(EvalState & state, ValueType type,
    Value & value, const Pos & pos)
{
    forceTrivialValue(state, value, pos);
    if (value.type() != type)
        throw Error("expected %s but got %s at %s",
            showType(type), showType(value.type()), pos);
}

static std::map<FlakeId, FlakeInput> parseFlakeInputs(
    EvalState & state, Value * value, const Pos & pos);

static FlakeInput parseFlakeInput(EvalState & state,
    const std::string & inputName, Value * value, const Pos & pos)
{
    expectType(state, nAttrs, *value, pos);

    FlakeInput input;

    auto sInputs = state.symbols.create("inputs");
    auto sUrl = state.symbols.create("url");
    auto sFlake = state.symbols.create("flake");
    auto sFollows = state.symbols.create("follows");

    fetchers::Attrs attrs;
    std::optional<std::string> url;

    for (nix::Attr attr : *(value->attrs)) {
        try {
            if (attr.name == sUrl) {
                expectType(state, nString, *attr.value, *attr.pos);
                url = attr.value->string.s;
                attrs.emplace("url", *url);
            } else if (attr.name == sFlake) {
                expectType(state, nBool, *attr.value, *attr.pos);
                input.isFlake = attr.value->boolean;
            } else if (attr.name == sInputs) {
                input.overrides = parseFlakeInputs(state, attr.value, *attr.pos);
            } else if (attr.name == sFollows) {
                expectType(state, nString, *attr.value, *attr.pos);
                input.follows = parseInputPath(attr.value->string.s);
            } else {
                switch (attr.value->type()) {
                    case nString:
                        attrs.emplace(attr.name, attr.value->string.s);
                        break;
                    case nBool:
                        attrs.emplace(attr.name, Explicit<bool> { attr.value->boolean });
                        break;
                    case nInt:
                        attrs.emplace(attr.name, (long unsigned int)attr.value->integer);
                        break;
                    default:
                        throw TypeError("flake input attribute '%s' is %s while a string, Boolean, or integer is expected",
                            attr.name, showType(*attr.value));
                }
            }
        } catch (Error & e) {
            e.addTrace(*attr.pos, hintfmt("in flake attribute '%s'", attr.name));
            throw;
        }
    }

    if (attrs.count("type"))
        try {
            input.ref = FlakeRef::fromAttrs(attrs);
        } catch (Error & e) {
            e.addTrace(pos, hintfmt("in flake input"));
            throw;
        }
    else {
        attrs.erase("url");
        if (!attrs.empty())
            throw Error("unexpected flake input attribute '%s', at %s", attrs.begin()->first, pos);
        if (url)
            input.ref = parseFlakeRef(*url, {}, true);
    }

    if (!input.follows && !input.ref)
        input.ref = FlakeRef::fromAttrs({{"type", "indirect"}, {"id", inputName}});

    return input;
}

static std::map<FlakeId, FlakeInput> parseFlakeInputs(
    EvalState & state, Value * value, const Pos & pos)
{
    std::map<FlakeId, FlakeInput> inputs;

    expectType(state, nAttrs, *value, pos);

    for (nix::Attr & inputAttr : *(*value).attrs) {
        inputs.emplace(inputAttr.name,
            parseFlakeInput(state,
                inputAttr.name,
                inputAttr.value,
                *inputAttr.pos));
    }

    return inputs;
}

static Flake ingestFlake(
    EvalState & state,
    Flake flake,
    std::string flakeFile)
{
    Value vInfo;
    state.evalFile(flakeFile, vInfo, true); // FIXME: symlink attack

    expectType(state, nAttrs, vInfo, Pos(foFile, state.symbols.create(flakeFile), 0, 0));

    if (auto description = vInfo.attrs->get(state.sDescription)) {
        expectType(state, nString, *description->value, *description->pos);
        flake.description = description->value->string.s;
    }

    auto sInputs = state.symbols.create("inputs");

    if (auto inputs = vInfo.attrs->get(sInputs))
        flake.inputs = parseFlakeInputs(state, inputs->value, *inputs->pos);

    auto sOutputs = state.symbols.create("outputs");

    if (auto outputs = vInfo.attrs->get(sOutputs)) {
        expectType(state, nFunction, *outputs->value, *outputs->pos);

        if (outputs->value->isLambda() && outputs->value->lambda.fun->matchAttrs) {
            for (auto & formal : outputs->value->lambda.fun->formals->formals) {
                if (formal.name != state.sSelf)
                    flake.inputs.emplace(formal.name, FlakeInput {
                        .ref = parseFlakeRef(formal.name),
                        .isFlake = true   // implicit inputs must always be a flake
                    });
            }
        }

    } else
        throw Error("flake '%s' lacks attribute 'outputs'", flake.lockedRef);

    auto sNixConfig = state.symbols.create("nixConfig");

    if (auto nixConfig = vInfo.attrs->get(sNixConfig)) {
        expectType(state, nAttrs, *nixConfig->value, *nixConfig->pos);

        for (auto & setting : *nixConfig->value->attrs) {
            forceTrivialValue(state, *setting.value, *setting.pos);
            if (setting.value->type() == nString)
                flake.config.settings.insert({setting.name, state.forceStringNoCtx(*setting.value, *setting.pos)});
            else if (setting.value->type() == nInt)
                flake.config.settings.insert({setting.name, state.forceInt(*setting.value, *setting.pos)});
            else if (setting.value->type() == nBool)
                flake.config.settings.insert({setting.name, state.forceBool(*setting.value, *setting.pos)});
            else if (setting.value->type() == nList) {
                std::vector<std::string> ss;
                for (unsigned int n = 0; n < setting.value->listSize(); ++n) {
                    auto elem = setting.value->listElems()[n];
                    if (elem->type() != nString)
                        throw TypeError("list element in flake configuration setting '%s' is %s while a string is expected",
                            setting.name, showType(*setting.value));
                    ss.push_back(state.forceStringNoCtx(*elem, *setting.pos));
                }
                flake.config.settings.insert({setting.name, ss});
            }
            else
                throw TypeError("flake configuration setting '%s' is %s",
                    setting.name, showType(*setting.value));
        }
    }

    for (auto & attr : *vInfo.attrs) {
        if (attr.name != state.sDescription &&
            attr.name != sInputs &&
            attr.name != sOutputs &&
            attr.name != sNixConfig)
            throw Error("flake '%s' has an unsupported attribute '%s', at %s",
                flake.lockedRef, attr.name, *attr.pos);
    }

    return flake;
}

static std::variant<Flake, std::tuple<fetchers::Tree, FlakeRef, FlakeRef> > getInput(
    EvalState & state,
    const FlakeRef & originalRef,
    bool allowLookup,
    FlakeCache & flakeCache)
{
    auto fetched = fetchOrSubstituteTree(state, originalRef, allowLookup, flakeCache);
    auto [sourceInfo, resolvedRef, lockedRef] = fetched;

    auto flakeFile = canonPath(sourceInfo.actualPath + "/" + lockedRef.subdir + "/flake.nix");

    if (!pathExists(flakeFile))
        return fetched;

    // Guard against symlink attacks.
    if (!isInDir(flakeFile, sourceInfo.actualPath))
        throw Error("'flake.nix' file of flake '%s' escapes from '%s'",
            lockedRef, state.store->printStorePath(sourceInfo.storePath));

    return ingestFlake(state,
                       Flake {
                         .originalRef = originalRef,
                         .resolvedRef = resolvedRef,
                         .lockedRef = lockedRef,
                         .sourceInfo = std::make_shared<fetchers::Tree>(std::move(sourceInfo))
                      },
                      flakeFile);
}

static Flake getFlake(
    EvalState & state,
    const FlakeRef & originalRef,
    bool allowLookup,
    FlakeCache & flakeCache)
{
    auto inp = getInput(state, originalRef, allowLookup, flakeCache);

    if (!std::holds_alternative<Flake>(inp))
    {
        auto [sourceInfo, resolvedRef, lockedRef] = std::get<1>(inp);
        throw Error("source tree referenced by '%s' does not contain a '%s/flake.nix' file", lockedRef, lockedRef.subdir);
    }
    return std::get<Flake>(inp);
}

Flake getFlake(EvalState & state, const FlakeRef & originalRef, bool allowLookup)
{
    FlakeCache flakeCache;
    return getFlake(state, originalRef, allowLookup, flakeCache);
}

/* Compute an in-memory lock file for the specified top-level flake,
   and optionally write it to file, if the flake is writable. */
LockedFlake lockFlake(
    EvalState & state,
    const FlakeRef & topRef,
    const LockFlags & lockFlags)
{
    settings.requireExperimentalFeature("flakes");

    FlakeCache flakeCache;

    auto flake = getFlake(state, topRef, lockFlags.useRegistries, flakeCache);

    try {

        // FIXME: symlink attack
        auto oldLockFile = LockFile::read(
            flake.sourceInfo->actualPath + "/" + flake.lockedRef.subdir + "/flake.lock");

        debug("old lock file: %s", oldLockFile);

        // FIXME: check whether all overrides are used.
        std::map<InputPath, FlakeInput> overrides;
        std::set<InputPath> overridesUsed, updatesUsed;

        for (auto & i : lockFlags.inputOverrides)
            overrides.insert_or_assign(i.first, FlakeInput { .ref = i.second });

        LockFile newLockFile;

        std::vector<FlakeRef> parents;

        std::function<void(
            const FlakeInputs & flakeInputs,
            std::shared_ptr<Node> node,
            const InputPath & inputPathPrefix,
            std::shared_ptr<const Node> oldNode)>
            computeLocks;

        computeLocks = [&](
            const FlakeInputs & flakeInputs,
            std::shared_ptr<Node> node,
            const InputPath & inputPathPrefix,
            std::shared_ptr<const Node> oldNode)
        {
            debug("computing lock file node '%s'", printInputPath(inputPathPrefix));

            /* Get the overrides (i.e. attributes of the form
               'inputs.nixops.inputs.nixpkgs.url = ...'). */
            // FIXME: check this
            for (auto & [id, input] : flake.inputs) {
                for (auto & [idOverride, inputOverride] : input.overrides) {
                    auto inputPath(inputPathPrefix);
                    inputPath.push_back(id);
                    inputPath.push_back(idOverride);
                    overrides.insert_or_assign(inputPath, inputOverride);
                }
            }

<<<<<<< HEAD
            assert(input.ref);

            /* Do we have an entry in the existing lock file? And we
               don't have a --update-input flag for this input? */
            std::shared_ptr<LockedNode> oldLock;

            updatesUsed.insert(inputPath);

            if (oldNode && !lockFlags.inputUpdates.count(inputPath))
                if (auto oldLock2 = get(oldNode->inputs, id))
                    if (auto oldLock3 = std::get_if<0>(&*oldLock2))
                        oldLock = *oldLock3;

            if (oldLock
                && oldLock->originalRef == *input.ref
                && !hasOverride)
            {
                debug("keeping existing input '%s'", inputPathS);

                /* Copy the input from the old lock since its flakeref
                   didn't change and there is no override from a
                   higher level flake. */
                auto childNode = std::make_shared<LockedNode>(
                    oldLock->lockedRef, oldLock->originalRef, oldLock->isFlake);

                node->inputs.insert_or_assign(id, childNode);

                /* If we have an --update-input flag for an input
                   of this input, then we must fetch the flake to
                   update it. */
                auto lb = lockFlags.inputUpdates.lower_bound(inputPath);

                auto hasChildUpdate =
                    lb != lockFlags.inputUpdates.end()
                    && lb->size() > inputPath.size()
                    && std::equal(inputPath.begin(), inputPath.end(), lb->begin());

                if (hasChildUpdate) {
                    auto inputFlake = getFlake(
                        state, oldLock->lockedRef, false, flakeCache);
                    computeLocks(inputFlake.inputs, childNode, inputPath, oldLock);
                } else {
                    /* No need to fetch this flake, we can be
                       lazy. However there may be new overrides on the
                       inputs of this flake, so we need to check
                       those. */
                    FlakeInputs fakeInputs;

                    for (auto & i : oldLock->inputs) {
                        if (auto lockedNode = std::get_if<0>(&i.second)) {
                            fakeInputs.emplace(i.first, FlakeInput {
                                .ref = (*lockedNode)->originalRef,
                                .isFlake = (*lockedNode)->isFlake,
                            });
                        } else if (auto follows = std::get_if<1>(&i.second)) {
                            fakeInputs.emplace(i.first, FlakeInput {
                                .isFlake = true,  // can only follow other flakes
                                .follows = *follows,
                                .absolute = true
                            });
=======
            /* Go over the flake inputs, resolve/fetch them if
               necessary (i.e. if they're new or the flakeref changed
               from what's in the lock file). */
            for (auto & [id, input2] : flakeInputs) {
                auto inputPath(inputPathPrefix);
                inputPath.push_back(id);
                auto inputPathS = printInputPath(inputPath);
                debug("computing input '%s'", inputPathS);

                try {

                    /* Do we have an override for this input from one of the
                       ancestors? */
                    auto i = overrides.find(inputPath);
                    bool hasOverride = i != overrides.end();
                    if (hasOverride) overridesUsed.insert(inputPath);
                    auto & input = hasOverride ? i->second : input2;

                    /* Resolve 'follows' later (since it may refer to an input
                       path we haven't processed yet. */
                    if (input.follows) {
                        InputPath target;
                        if (hasOverride || input.absolute)
                            /* 'follows' from an override is relative to the
                               root of the graph. */
                            target = *input.follows;
                        else {
                            /* Otherwise, it's relative to the current flake. */
                            target = inputPathPrefix;
                            for (auto & i : *input.follows) target.push_back(i);
>>>>>>> 4e98f034
                        }
                        debug("input '%s' follows '%s'", inputPathS, printInputPath(target));
                        node->inputs.insert_or_assign(id, target);
                        continue;
                    }

                    assert(input.ref);

                    /* Do we have an entry in the existing lock file? And we
                       don't have a --update-input flag for this input? */
                    std::shared_ptr<LockedNode> oldLock;

                    updatesUsed.insert(inputPath);

                    if (oldNode && !lockFlags.inputUpdates.count(inputPath))
                        if (auto oldLock2 = get(oldNode->inputs, id))
                            if (auto oldLock3 = std::get_if<0>(&*oldLock2))
                                oldLock = *oldLock3;

                    if (oldLock
                        && oldLock->originalRef == *input.ref
                        && !hasOverride)
                    {
                        debug("keeping existing input '%s'", inputPathS);

                        /* Copy the input from the old lock since its flakeref
                           didn't change and there is no override from a
                           higher level flake. */
                        auto childNode = std::make_shared<LockedNode>(
                            oldLock->lockedRef, oldLock->originalRef, oldLock->isFlake);

                        node->inputs.insert_or_assign(id, childNode);

                        /* If we have an --update-input flag for an input
                           of this input, then we must fetch the flake to
                           update it. */
                        auto lb = lockFlags.inputUpdates.lower_bound(inputPath);

                        auto hasChildUpdate =
                            lb != lockFlags.inputUpdates.end()
                            && lb->size() > inputPath.size()
                            && std::equal(inputPath.begin(), inputPath.end(), lb->begin());

                        if (hasChildUpdate) {
                            auto inputFlake = getFlake(
                                state, oldLock->lockedRef, false, flakeCache);
                            computeLocks(inputFlake.inputs, childNode, inputPath, oldLock);
                        } else {
                            /* No need to fetch this flake, we can be
                               lazy. However there may be new overrides on the
                               inputs of this flake, so we need to check
                               those. */
                            FlakeInputs fakeInputs;

                            for (auto & i : oldLock->inputs) {
                                if (auto lockedNode = std::get_if<0>(&i.second)) {
                                    fakeInputs.emplace(i.first, FlakeInput {
                                        .ref = (*lockedNode)->originalRef,
                                        .isFlake = (*lockedNode)->isFlake,
                                    });
                                } else if (auto follows = std::get_if<1>(&i.second)) {
                                    fakeInputs.emplace(i.first, FlakeInput {
                                        .follows = *follows,
                                        .absolute = true
                                    });
                                }
                            }

                            computeLocks(fakeInputs, childNode, inputPath, oldLock);
                        }

<<<<<<< HEAD
            } else {
                /* We need to create a new lock file entry. So fetch
                   this input. */
                debug("creating new input '%s'", inputPathS);

                if (!lockFlags.allowMutable && !input.ref->input.isImmutable())
                    throw Error("cannot update flake input '%s' in pure mode", inputPathS);

                auto fetchedInp = getInput(state, *input.ref, lockFlags.useRegistries, flakeCache);
                bool const isFlake = std::holds_alternative<Flake>(fetchedInp);

                /* Note: in case of an --override-input, we use
                   the *original* ref (input2.ref) for the
                   "original" field, rather than the
                   override. This ensures that the override isn't
                   nuked the next time we update the lock
                   file. That is, overrides are sticky unless you
                   use --no-write-lock-file. */
                auto childNode = std::make_shared<LockedNode>(
                    isFlake ?
                    std::get<Flake>(fetchedInp).lockedRef :
                    std::get<2>(std::get<1>(fetchedInp)),
                    input2.ref ? *input2.ref : *input.ref,
                    isFlake);
                node->inputs.insert_or_assign(id, childNode);

                if (isFlake) {
                    /* Guard against circular flake imports. */
                    for (auto & parent : parents)
                        if (parent == *input.ref)
                            throw Error("found circular import of flake '%s'", parent);
                    parents.push_back(*input.ref);
                    Finally cleanup([&]() { parents.pop_back(); });

                    auto inputFlake = std::get<Flake>(fetchedInp);

                    /* Recursively process the inputs of this
                       flake. Also, unless we already have this flake
                       in the top-level lock file, use this flake's
                       own lock file. */
                    computeLocks(
                        inputFlake.inputs, childNode, inputPath,
                        oldLock
                        ? std::dynamic_pointer_cast<const Node>(oldLock)
                        : LockFile::read(
                            inputFlake.sourceInfo->actualPath + "/" + inputFlake.lockedRef.subdir + "/flake.lock").root);
=======
                    } else {
                        /* We need to create a new lock file entry. So fetch
                           this input. */
                        debug("creating new input '%s'", inputPathS);

                        if (!lockFlags.allowMutable && !input.ref->input.isImmutable())
                            throw Error("cannot update flake input '%s' in pure mode", inputPathS);

                        if (input.isFlake) {
                            auto inputFlake = getFlake(state, *input.ref, lockFlags.useRegistries, flakeCache);

                            /* Note: in case of an --override-input, we use
                               the *original* ref (input2.ref) for the
                               "original" field, rather than the
                               override. This ensures that the override isn't
                               nuked the next time we update the lock
                               file. That is, overrides are sticky unless you
                               use --no-write-lock-file. */
                            auto childNode = std::make_shared<LockedNode>(
                                inputFlake.lockedRef, input2.ref ? *input2.ref : *input.ref);

                            node->inputs.insert_or_assign(id, childNode);

                            /* Guard against circular flake imports. */
                            for (auto & parent : parents)
                                if (parent == *input.ref)
                                    throw Error("found circular import of flake '%s'", parent);
                            parents.push_back(*input.ref);
                            Finally cleanup([&]() { parents.pop_back(); });

                            /* Recursively process the inputs of this
                               flake. Also, unless we already have this flake
                               in the top-level lock file, use this flake's
                               own lock file. */
                            computeLocks(
                                inputFlake.inputs, childNode, inputPath,
                                oldLock
                                ? std::dynamic_pointer_cast<const Node>(oldLock)
                                : LockFile::read(
                                    inputFlake.sourceInfo->actualPath + "/" + inputFlake.lockedRef.subdir + "/flake.lock").root);
                        }

                        else {
                            auto [sourceInfo, resolvedRef, lockedRef] = fetchOrSubstituteTree(
                                state, *input.ref, lockFlags.useRegistries, flakeCache);
                            node->inputs.insert_or_assign(id,
                                std::make_shared<LockedNode>(lockedRef, *input.ref, false));
                        }
                    }

                } catch (Error & e) {
                    e.addTrace({}, "while updating the flake input '%s'", inputPathS);
                    throw;
>>>>>>> 4e98f034
                }
            }
        };

        computeLocks(
            flake.inputs, newLockFile.root, {},
            lockFlags.recreateLockFile ? nullptr : oldLockFile.root);

        for (auto & i : lockFlags.inputOverrides)
            if (!overridesUsed.count(i.first))
                warn("the flag '--override-input %s %s' does not match any input",
                    printInputPath(i.first), i.second);

        for (auto & i : lockFlags.inputUpdates)
            if (!updatesUsed.count(i))
                warn("the flag '--update-input %s' does not match any input", printInputPath(i));

        /* Check 'follows' inputs. */
        newLockFile.check();

        debug("new lock file: %s", newLockFile);

        /* Check whether we need to / can write the new lock file. */
        if (!(newLockFile == oldLockFile)) {

            auto diff = LockFile::diff(oldLockFile, newLockFile);

            if (lockFlags.writeLockFile) {
                if (auto sourcePath = topRef.input.getSourcePath()) {
                    if (!newLockFile.isImmutable()) {
                        if (settings.warnDirty)
                            warn("will not write lock file of flake '%s' because it has a mutable input", topRef);
                    } else {
                        if (!lockFlags.updateLockFile)
                            throw Error("flake '%s' requires lock file changes but they're not allowed due to '--no-update-lock-file'", topRef);

                        auto relPath = (topRef.subdir == "" ? "" : topRef.subdir + "/") + "flake.lock";

                        auto path = *sourcePath + "/" + relPath;

                        bool lockFileExists = pathExists(path);

                        if (lockFileExists) {
                            auto s = chomp(diff);
                            if (s.empty())
                                warn("updating lock file '%s'", path);
                            else
                                warn("updating lock file '%s':\n%s", path, s);
                        } else
                            warn("creating lock file '%s'", path);

                        newLockFile.write(path);

                        topRef.input.markChangedFile(
                            (topRef.subdir == "" ? "" : topRef.subdir + "/") + "flake.lock",
                            lockFlags.commitLockFile
                            ? std::optional<std::string>(fmt("%s: %s\n\nFlake input changes:\n\n%s",
                                    relPath, lockFileExists ? "Update" : "Add", diff))
                            : std::nullopt);

                        /* Rewriting the lockfile changed the top-level
                           repo, so we should re-read it. FIXME: we could
                           also just clear the 'rev' field... */
                        auto prevLockedRef = flake.lockedRef;
                        FlakeCache dummyCache;
                        flake = getFlake(state, topRef, lockFlags.useRegistries, dummyCache);

                        if (lockFlags.commitLockFile &&
                            flake.lockedRef.input.getRev() &&
                            prevLockedRef.input.getRev() != flake.lockedRef.input.getRev())
                            warn("committed new revision '%s'", flake.lockedRef.input.getRev()->gitRev());

                        /* Make sure that we picked up the change,
                           i.e. the tree should usually be dirty
                           now. Corner case: we could have reverted from a
                           dirty to a clean tree! */
                        if (flake.lockedRef.input == prevLockedRef.input
                            && !flake.lockedRef.input.isImmutable())
                            throw Error("'%s' did not change after I updated its 'flake.lock' file; is 'flake.lock' under version control?", flake.originalRef);
                    }
                } else
                    throw Error("cannot write modified lock file of flake '%s' (use '--no-write-lock-file' to ignore)", topRef);
            } else
                warn("not writing modified lock file of flake '%s':\n%s", topRef, chomp(diff));
        }

        return LockedFlake { .flake = std::move(flake), .lockFile = std::move(newLockFile) };

    } catch (Error & e) {
        e.addTrace({}, "while updating the lock file of flake '%s'", flake.lockedRef.to_string());
        throw;
    }
}

void callFlake(EvalState & state,
    const LockedFlake & lockedFlake,
    Value & vRes)
{
    auto vLocks = state.allocValue();
    auto vRootSrc = state.allocValue();
    auto vRootSubdir = state.allocValue();
    auto vTmp1 = state.allocValue();
    auto vTmp2 = state.allocValue();

    mkString(*vLocks, lockedFlake.lockFile.to_string());

    emitTreeAttrs(state, *lockedFlake.flake.sourceInfo, lockedFlake.flake.lockedRef.input, *vRootSrc);

    mkString(*vRootSubdir, lockedFlake.flake.lockedRef.subdir);

    static RootValue vCallFlake = nullptr;

    if (!vCallFlake) {
        vCallFlake = allocRootValue(state.allocValue());
        state.eval(state.parseExprFromString(
            #include "call-flake.nix.gen.hh"
            , "/"), **vCallFlake);
    }

    state.callFunction(**vCallFlake, *vLocks, *vTmp1, noPos);
    state.callFunction(*vTmp1, *vRootSrc, *vTmp2, noPos);
    state.callFunction(*vTmp2, *vRootSubdir, vRes, noPos);
}

static void prim_getFlake(EvalState & state, const Pos & pos, Value * * args, Value & v)
{
    auto flakeRefS = state.forceStringNoCtx(*args[0], pos);
    auto flakeRef = parseFlakeRef(flakeRefS, {}, true);
    if (evalSettings.pureEval && !flakeRef.input.isImmutable())
        throw Error("cannot call 'getFlake' on mutable flake reference '%s', at %s (use --impure to override)", flakeRefS, pos);

    callFlake(state,
        lockFlake(state, flakeRef,
            LockFlags {
                .updateLockFile = false,
                .useRegistries = !evalSettings.pureEval,
                .allowMutable  = !evalSettings.pureEval,
            }),
        v);
}

static RegisterPrimOp r2("__getFlake", 1, prim_getFlake, "flakes");

}

Fingerprint LockedFlake::getFingerprint() const
{
    // FIXME: as an optimization, if the flake contains a lock file
    // and we haven't changed it, then it's sufficient to use
    // flake.sourceInfo.storePath for the fingerprint.
    return hashString(htSHA256,
        fmt("%s;%d;%d;%s",
            flake.sourceInfo->storePath.to_string(),
            flake.lockedRef.input.getRevCount().value_or(0),
            flake.lockedRef.input.getLastModified().value_or(0),
            lockFile));
}

Flake::~Flake() { }

}<|MERGE_RESOLUTION|>--- conflicted
+++ resolved
@@ -370,68 +370,6 @@
                 }
             }
 
-<<<<<<< HEAD
-            assert(input.ref);
-
-            /* Do we have an entry in the existing lock file? And we
-               don't have a --update-input flag for this input? */
-            std::shared_ptr<LockedNode> oldLock;
-
-            updatesUsed.insert(inputPath);
-
-            if (oldNode && !lockFlags.inputUpdates.count(inputPath))
-                if (auto oldLock2 = get(oldNode->inputs, id))
-                    if (auto oldLock3 = std::get_if<0>(&*oldLock2))
-                        oldLock = *oldLock3;
-
-            if (oldLock
-                && oldLock->originalRef == *input.ref
-                && !hasOverride)
-            {
-                debug("keeping existing input '%s'", inputPathS);
-
-                /* Copy the input from the old lock since its flakeref
-                   didn't change and there is no override from a
-                   higher level flake. */
-                auto childNode = std::make_shared<LockedNode>(
-                    oldLock->lockedRef, oldLock->originalRef, oldLock->isFlake);
-
-                node->inputs.insert_or_assign(id, childNode);
-
-                /* If we have an --update-input flag for an input
-                   of this input, then we must fetch the flake to
-                   update it. */
-                auto lb = lockFlags.inputUpdates.lower_bound(inputPath);
-
-                auto hasChildUpdate =
-                    lb != lockFlags.inputUpdates.end()
-                    && lb->size() > inputPath.size()
-                    && std::equal(inputPath.begin(), inputPath.end(), lb->begin());
-
-                if (hasChildUpdate) {
-                    auto inputFlake = getFlake(
-                        state, oldLock->lockedRef, false, flakeCache);
-                    computeLocks(inputFlake.inputs, childNode, inputPath, oldLock);
-                } else {
-                    /* No need to fetch this flake, we can be
-                       lazy. However there may be new overrides on the
-                       inputs of this flake, so we need to check
-                       those. */
-                    FlakeInputs fakeInputs;
-
-                    for (auto & i : oldLock->inputs) {
-                        if (auto lockedNode = std::get_if<0>(&i.second)) {
-                            fakeInputs.emplace(i.first, FlakeInput {
-                                .ref = (*lockedNode)->originalRef,
-                                .isFlake = (*lockedNode)->isFlake,
-                            });
-                        } else if (auto follows = std::get_if<1>(&i.second)) {
-                            fakeInputs.emplace(i.first, FlakeInput {
-                                .isFlake = true,  // can only follow other flakes
-                                .follows = *follows,
-                                .absolute = true
-                            });
-=======
             /* Go over the flake inputs, resolve/fetch them if
                necessary (i.e. if they're new or the flakeref changed
                from what's in the lock file). */
@@ -462,7 +400,6 @@
                             /* Otherwise, it's relative to the current flake. */
                             target = inputPathPrefix;
                             for (auto & i : *input.follows) target.push_back(i);
->>>>>>> 4e98f034
                         }
                         debug("input '%s' follows '%s'", inputPathS, printInputPath(target));
                         node->inputs.insert_or_assign(id, target);
@@ -534,54 +471,6 @@
                             computeLocks(fakeInputs, childNode, inputPath, oldLock);
                         }
 
-<<<<<<< HEAD
-            } else {
-                /* We need to create a new lock file entry. So fetch
-                   this input. */
-                debug("creating new input '%s'", inputPathS);
-
-                if (!lockFlags.allowMutable && !input.ref->input.isImmutable())
-                    throw Error("cannot update flake input '%s' in pure mode", inputPathS);
-
-                auto fetchedInp = getInput(state, *input.ref, lockFlags.useRegistries, flakeCache);
-                bool const isFlake = std::holds_alternative<Flake>(fetchedInp);
-
-                /* Note: in case of an --override-input, we use
-                   the *original* ref (input2.ref) for the
-                   "original" field, rather than the
-                   override. This ensures that the override isn't
-                   nuked the next time we update the lock
-                   file. That is, overrides are sticky unless you
-                   use --no-write-lock-file. */
-                auto childNode = std::make_shared<LockedNode>(
-                    isFlake ?
-                    std::get<Flake>(fetchedInp).lockedRef :
-                    std::get<2>(std::get<1>(fetchedInp)),
-                    input2.ref ? *input2.ref : *input.ref,
-                    isFlake);
-                node->inputs.insert_or_assign(id, childNode);
-
-                if (isFlake) {
-                    /* Guard against circular flake imports. */
-                    for (auto & parent : parents)
-                        if (parent == *input.ref)
-                            throw Error("found circular import of flake '%s'", parent);
-                    parents.push_back(*input.ref);
-                    Finally cleanup([&]() { parents.pop_back(); });
-
-                    auto inputFlake = std::get<Flake>(fetchedInp);
-
-                    /* Recursively process the inputs of this
-                       flake. Also, unless we already have this flake
-                       in the top-level lock file, use this flake's
-                       own lock file. */
-                    computeLocks(
-                        inputFlake.inputs, childNode, inputPath,
-                        oldLock
-                        ? std::dynamic_pointer_cast<const Node>(oldLock)
-                        : LockFile::read(
-                            inputFlake.sourceInfo->actualPath + "/" + inputFlake.lockedRef.subdir + "/flake.lock").root);
-=======
                     } else {
                         /* We need to create a new lock file entry. So fetch
                            this input. */
@@ -635,7 +524,6 @@
                 } catch (Error & e) {
                     e.addTrace({}, "while updating the flake input '%s'", inputPathS);
                     throw;
->>>>>>> 4e98f034
                 }
             }
         };
