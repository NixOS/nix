#include "terminal.hh"
#include "flake.hh"
#include "eval.hh"
#include "eval-settings.hh"
#include "lockfile.hh"
#include "primops.hh"
#include "eval-inline.hh"
#include "store-api.hh"
#include "fetchers.hh"
#include "finally.hh"
#include "fetch-settings.hh"
#include "value-to-json.hh"
#include "patching-input-accessor.hh"

namespace nix {

using namespace flake;

namespace flake {

static void forceTrivialValue(EvalState & state, Value & value, const PosIdx pos)
{
    if (value.isThunk() && value.isTrivial())
        state.forceValue(value, pos);
}

static void expectType(EvalState & state, ValueType type,
    Value & value, const PosIdx pos)
{
    forceTrivialValue(state, value, pos);
    if (value.type() != type)
        throw Error("expected %s but got %s at %s",
            showType(type), showType(value.type()), state.positions[pos]);
}

static std::map<FlakeId, FlakeInput> parseFlakeInputs(
    EvalState & state,
    Value * value,
    const PosIdx pos,
    const InputPath & lockRootPath,
    const SourcePath & flakePath);

static FlakeInput parseFlakeInput(
    EvalState & state,
    const std::string & inputName,
    Value * value,
    const PosIdx pos,
    const InputPath & lockRootPath,
    const SourcePath & flakePath)
{
    expectType(state, nAttrs, *value, pos);

    FlakeInput input;

    auto sInputs = state.symbols.create("inputs");
    auto sUrl = state.symbols.create("url");
    auto sFlake = state.symbols.create("flake");
    auto sFollows = state.symbols.create("follows");
    auto sPatchFiles = state.symbols.create("patchFiles");

    fetchers::Attrs attrs;
    std::optional<std::string> url;

    for (nix::Attr attr : *(value->attrs)) {
        try {
            if (attr.name == sUrl) {
                expectType(state, nString, *attr.value, attr.pos);
                url = attr.value->string_view();
                attrs.emplace("url", *url);
            } else if (attr.name == sFlake) {
                expectType(state, nBool, *attr.value, attr.pos);
                input.isFlake = attr.value->boolean;
            } else if (attr.name == sInputs) {
                input.overrides = parseFlakeInputs(state, attr.value, attr.pos, lockRootPath, flakePath);
            } else if (attr.name == sFollows) {
                expectType(state, nString, *attr.value, attr.pos);
                auto follows(parseInputPath(attr.value->c_str()));
                follows.insert(follows.begin(), lockRootPath.begin(), lockRootPath.end());
                input.follows = follows;
            } else if (attr.name == sPatchFiles) {
                expectType(state, nList, *attr.value, attr.pos);
                for (auto elem : attr.value->listItems()) {
                    if (elem->type() == nString)
                        input.patchFiles.emplace_back(state.forceStringNoCtx(*elem, attr.pos, ""));
                    else if (elem->type() == nPath) {
                        if (elem->path().accessor != flakePath.accessor)
                            throw Error("patch '%s' is not in the same source tree as flake '%s'", elem->path(), flakePath);
                        input.patchFiles.emplace_back(flakePath.parent().path.makeRelative(elem->path().path));
                    }
                    else
                        state.error<TypeError>("flake input attribute '%s' is %s while a string or path is expected",
                            state.symbols[attr.name], showType(*elem)).debugThrow();
                }
            } else {
                // Allow selecting a subset of enum values
                #pragma GCC diagnostic push
                #pragma GCC diagnostic ignored "-Wswitch-enum"
                switch (attr.value->type()) {
                    case nString:
                        attrs.emplace(state.symbols[attr.name], attr.value->c_str());
                        break;
                    case nBool:
                        attrs.emplace(state.symbols[attr.name], Explicit<bool> { attr.value->boolean });
                        break;
                    case nInt:
                        attrs.emplace(state.symbols[attr.name], (long unsigned int) attr.value->integer);
                        break;
                    default:
                        if (attr.name == state.symbols.create("publicKeys")) {
                            experimentalFeatureSettings.require(Xp::VerifiedFetches);
                            NixStringContext emptyContext = {};
                            attrs.emplace(state.symbols[attr.name], printValueAsJSON(state, true, *attr.value, pos, emptyContext).dump());
                        } else
                            state.error<TypeError>("flake input attribute '%s' is %s while a string, Boolean, or integer is expected",
                                state.symbols[attr.name], showType(*attr.value)).debugThrow();
                }
                #pragma GCC diagnostic pop
            }
        } catch (Error & e) {
            e.addTrace(
                state.positions[attr.pos],
                HintFmt("while evaluating flake attribute '%s'", state.symbols[attr.name]));
            throw;
        }
    }

    if (attrs.count("type"))
        try {
            input.ref = FlakeRef::fromAttrs(attrs);
        } catch (Error & e) {
            e.addTrace(state.positions[pos], HintFmt("while evaluating flake input"));
            throw;
        }
    else {
        attrs.erase("url");
        if (!attrs.empty())
            throw Error("unexpected flake input attribute '%s', at %s", attrs.begin()->first, state.positions[pos]);
        if (url)
            input.ref = parseFlakeRef(*url, {}, true, input.isFlake, true);
    }

    if (!input.follows && !input.ref)
        input.ref = FlakeRef::fromAttrs({{"type", "indirect"}, {"id", inputName}});

    return input;
}

static std::map<FlakeId, FlakeInput> parseFlakeInputs(
    EvalState & state,
    Value * value,
    const PosIdx pos,
    const InputPath & lockRootPath,
    const SourcePath & flakePath)
{
    std::map<FlakeId, FlakeInput> inputs;

    expectType(state, nAttrs, *value, pos);

    for (nix::Attr & inputAttr : *(*value).attrs) {
        inputs.emplace(state.symbols[inputAttr.name],
            parseFlakeInput(state,
                state.symbols[inputAttr.name],
                inputAttr.value,
                inputAttr.pos,
                lockRootPath,
                flakePath));
    }

    return inputs;
}

static Flake readFlake(
    EvalState & state,
    const FlakeRef & originalRef,
    const FlakeRef & resolvedRef,
    const FlakeRef & lockedRef,
    const SourcePath & rootDir,
    const InputPath & lockRootPath)
{
<<<<<<< HEAD
    CanonPath flakeDir(resolvedRef.subdir);
    auto flakePath = rootDir / flakeDir / "flake.nix";
=======
    auto flakePath = rootDir / CanonPath(resolvedRef.subdir) / "flake.nix";
>>>>>>> eaa6c261

    Value vInfo;
    state.evalFile(flakePath, vInfo, true);

    expectType(state, nAttrs, vInfo, state.positions.add(Pos::Origin(rootDir), 1, 1));

    Flake flake {
        .originalRef = originalRef,
        .resolvedRef = resolvedRef,
        .lockedRef = lockedRef,
        .path = flakePath,
    };

    if (auto description = vInfo.attrs->get(state.sDescription)) {
        expectType(state, nString, *description->value, description->pos);
        flake.description = description->value->c_str();
    }

    auto sInputs = state.symbols.create("inputs");

    if (auto inputs = vInfo.attrs->get(sInputs))
<<<<<<< HEAD
        flake.inputs = parseFlakeInputs(state, inputs->value, inputs->pos, lockRootPath, flakePath);
=======
        flake.inputs = parseFlakeInputs(state, inputs->value, inputs->pos, flakePath.parent().path.abs(), lockRootPath); // FIXME
>>>>>>> eaa6c261

    auto sOutputs = state.symbols.create("outputs");

    if (auto outputs = vInfo.attrs->get(sOutputs)) {
        expectType(state, nFunction, *outputs->value, outputs->pos);

        if (outputs->value->isLambda() && outputs->value->lambda.fun->hasFormals()) {
            for (auto & formal : outputs->value->lambda.fun->formals->formals) {
                if (formal.name != state.sSelf)
                    flake.inputs.emplace(state.symbols[formal.name], FlakeInput {
                        .ref = parseFlakeRef(state.symbols[formal.name])
                    });
            }
        }

    } else
        throw Error("flake '%s' lacks attribute 'outputs'", resolvedRef);

    auto sNixConfig = state.symbols.create("nixConfig");

    if (auto nixConfig = vInfo.attrs->get(sNixConfig)) {
        expectType(state, nAttrs, *nixConfig->value, nixConfig->pos);

        for (auto & setting : *nixConfig->value->attrs) {
            forceTrivialValue(state, *setting.value, setting.pos);
            if (setting.value->type() == nString)
                flake.config.settings.emplace(
                    state.symbols[setting.name],
                    std::string(state.forceStringNoCtx(*setting.value, setting.pos, "")));
            else if (setting.value->type() == nPath) {
                NixStringContext emptyContext = {};
                flake.config.settings.emplace(
                    state.symbols[setting.name],
<<<<<<< HEAD
                    state.coerceToString(setting.pos, *setting.value, emptyContext, "", false, true).toOwned());
=======
                    state.coerceToString(setting.pos, *setting.value, emptyContext, "", false, true, true).toOwned());
>>>>>>> eaa6c261
            }
            else if (setting.value->type() == nInt)
                flake.config.settings.emplace(
                    state.symbols[setting.name],
                    state.forceInt(*setting.value, setting.pos, ""));
            else if (setting.value->type() == nBool)
                flake.config.settings.emplace(
                    state.symbols[setting.name],
                    Explicit<bool> { state.forceBool(*setting.value, setting.pos, "") });
            else if (setting.value->type() == nList) {
                std::vector<std::string> ss;
                for (auto elem : setting.value->listItems()) {
                    if (elem->type() != nString)
                        state.error<TypeError>("list element in flake configuration setting '%s' is %s while a string is expected",
                            state.symbols[setting.name], showType(*setting.value)).debugThrow();
                    ss.emplace_back(state.forceStringNoCtx(*elem, setting.pos, ""));
                }
                flake.config.settings.emplace(state.symbols[setting.name], ss);
            }
            else
                state.error<TypeError>("flake configuration setting '%s' is %s",
                    state.symbols[setting.name], showType(*setting.value)).debugThrow();
        }
    }

    for (auto & attr : *vInfo.attrs) {
        if (attr.name != state.sDescription &&
            attr.name != sInputs &&
            attr.name != sOutputs &&
            attr.name != sNixConfig)
            throw Error("flake '%s' has an unsupported attribute '%s', at %s",
                resolvedRef, state.symbols[attr.name], state.positions[attr.pos]);
    }

    return flake;
}

<<<<<<< HEAD
static FlakeRef maybeResolve(
    EvalState & state,
    const FlakeRef & originalRef,
    bool useRegistries)
=======
static Flake getFlake(
    EvalState & state,
    const FlakeRef & originalRef,
    bool allowLookup,
    FlakeCache & flakeCache,
    InputPath lockRootPath)
{
    auto [storePath, resolvedRef, lockedRef] = fetchOrSubstituteTree(
        state, originalRef, allowLookup, flakeCache);

    return readFlake(state, originalRef, resolvedRef, lockedRef, state.rootPath(state.store->toRealPath(storePath)), lockRootPath);
}

Flake getFlake(EvalState & state, const FlakeRef & originalRef, bool allowLookup, FlakeCache & flakeCache)
>>>>>>> eaa6c261
{
    if (!originalRef.input.isDirect()) {
        if (!useRegistries)
            throw Error("'%s' is an indirect flake reference, but registry lookups are not allowed", originalRef);
        return originalRef.resolve(state.store);
    } else
        return originalRef;
}

static Flake getFlake(
    EvalState & state,
    const FlakeRef & originalRef,
    bool useRegistries,
    const InputPath & lockRootPath,
    const std::vector<std::string> & patches)
{
    auto resolvedRef = maybeResolve(state, originalRef, useRegistries);

    auto [accessor, lockedRef] = resolvedRef.lazyFetch(state.store);

    if (!patches.empty())
        accessor = makePatchingInputAccessor(accessor, patches);

    state.registerAccessor(accessor);

    return readFlake(state, originalRef, resolvedRef, lockedRef, SourcePath {accessor, CanonPath::root}, lockRootPath);
}

Flake getFlake(EvalState & state, const FlakeRef & originalRef, bool useRegistries)
{
    return getFlake(state, originalRef, useRegistries, {}, {});
}

static LockFile readLockFile(const SourcePath & lockFilePath)
{
    return lockFilePath.pathExists()
        ? LockFile(lockFilePath.readFile(), fmt("%s", lockFilePath))
        : LockFile();
}

static LockFile readLockFile(const SourcePath & lockFilePath)
{
    return lockFilePath.pathExists()
        ? LockFile(lockFilePath.readFile(), fmt("%s", lockFilePath))
        : LockFile();
}

/* Compute an in-memory lock file for the specified top-level flake,
   and optionally write it to file, if the flake is writable. */
LockedFlake lockFlake(
    EvalState & state,
    const FlakeRef & topRef,
    const LockFlags & lockFlags)
{
    experimentalFeatureSettings.require(Xp::Flakes);

    auto useRegistries = lockFlags.useRegistries.value_or(fetchSettings.useRegistries);

    auto flake = getFlake(state, topRef, useRegistries, {}, {});

    if (lockFlags.applyNixConfig) {
        flake.config.apply();
        state.store->setOptions();
    }

    try {
        if (!fetchSettings.allowDirty && lockFlags.referenceLockFilePath) {
            throw Error("reference lock file was provided, but the `allow-dirty` setting is set to false");
        }

        auto oldLockFile = readLockFile(
            lockFlags.referenceLockFilePath.value_or(
                flake.lockFilePath()));

        debug("old lock file: %s", oldLockFile);

        std::map<InputPath, std::tuple<FlakeInput, SourcePath, std::optional<InputPath>>> overrides;
        std::set<InputPath> explicitCliOverrides;
        std::set<InputPath> overridesUsed, updatesUsed;
        std::map<ref<Node>, SourcePath> nodePaths;

        for (auto & i : lockFlags.inputOverrides) {
            overrides.emplace(
                i.first,
                std::make_tuple(
                    FlakeInput { .ref = i.second },
                    // Note: any relative overrides
                    // (e.g. `--override-input B/C "path:./foo/bar"`)
                    // are interpreted relative to the top-level
                    // flake.
                    flake.path,
                    std::nullopt));
            explicitCliOverrides.insert(i.first);
        }

        LockFile newLockFile;

        std::vector<FlakeRef> parents;

        std::function<void(
            const FlakeInputs & flakeInputs,
            ref<Node> node,
            const InputPath & inputPathPrefix,
            std::shared_ptr<const Node> oldNode,
            const InputPath & followsPrefix,
            const SourcePath & sourcePath,
            bool trustLock)>
            computeLocks;

        computeLocks = [&](
            /* The inputs of this node, either from flake.nix or
               flake.lock. */
            const FlakeInputs & flakeInputs,
            /* The node whose locks are to be updated.*/
            ref<Node> node,
            /* The path to this node in the lock file graph. */
            const InputPath & inputPathPrefix,
            /* The old node, if any, from which locks can be
               copied. */
            std::shared_ptr<const Node> oldNode,
            /* The prefix relative to which 'follows' should be
               interpreted. When a node is initially locked, it's
               relative to the node's flake; when it's already locked,
               it's relative to the root of the lock file. */
            const InputPath & followsPrefix,
            /* The source path of this node's flake. */
            const SourcePath & sourcePath,
            bool trustLock)
        {
            debug("computing lock file node '%s'", printInputPath(inputPathPrefix));

            /* Get the overrides (i.e. attributes of the form
               'inputs.nixops.inputs.nixpkgs.url = ...'). */
            for (auto & [id, input] : flakeInputs) {
                for (auto & [idOverride, inputOverride] : input.overrides) {
                    auto inputPath(inputPathPrefix);
                    inputPath.push_back(id);
                    inputPath.push_back(idOverride);
                    overrides.emplace(inputPath,
                        std::make_tuple(inputOverride, sourcePath, inputPathPrefix));
                }
            }

            /* Check whether this input has overrides for a
               non-existent input. */
            for (auto [inputPath, inputOverride] : overrides) {
                auto inputPath2(inputPath);
                auto follow = inputPath2.back();
                inputPath2.pop_back();
                if (inputPath2 == inputPathPrefix && !flakeInputs.count(follow))
                    warn(
                        "input '%s' has an override for a non-existent input '%s'",
                        printInputPath(inputPathPrefix), follow);
            }

            /* Go over the flake inputs, resolve/fetch them if
               necessary (i.e. if they're new or the flakeref changed
               from what's in the lock file). */
            for (auto & [id, input2] : flakeInputs) {
                auto inputPath(inputPathPrefix);
                inputPath.push_back(id);
                auto inputPathS = printInputPath(inputPath);
                debug("computing input '%s'", inputPathS);

                try {

                    /* Do we have an override for this input from one of the
                       ancestors? */
                    auto i = overrides.find(inputPath);
                    bool hasOverride = i != overrides.end();
                    bool hasCliOverride = explicitCliOverrides.contains(inputPath);
                    if (hasOverride)
                        overridesUsed.insert(inputPath);
                    auto input = hasOverride ? std::get<0>(i->second) : input2;

                    /* Resolve relative 'path:' inputs relative to
                       the source path of the overrider. */
                    auto overridenSourcePath = hasOverride ? std::get<1>(i->second) : sourcePath;

                    /* Respect the "flakeness" of the input even if we
                       override it. */
                    if (hasOverride)
                        input.isFlake = input2.isFlake;

                    /* Resolve 'follows' later (since it may refer to an input
                       path we haven't processed yet. */
                    if (input.follows) {
                        InputPath target;

                        target.insert(target.end(), input.follows->begin(), input.follows->end());

                        debug("input '%s' follows '%s'", inputPathS, printInputPath(target));
                        node->inputs.insert_or_assign(id, target);
                        continue;
                    }

                    assert(input.ref);

                    // FIXME: can there be cases where the "parent"
                    // for resolving relative paths is different than
                    // the "parent" for resolving patches?
                    auto overridenParentPath =
                        input.ref->input.isRelative() || !input.patchFiles.empty()
                        ? std::optional<InputPath>(hasOverride ? std::get<2>(i->second) : inputPathPrefix)
                        : std::nullopt;

                    auto resolveRelativePath = [&]() -> std::optional<SourcePath>
                    {
                        if (auto relativePath = input.ref->input.isRelative()) {
                            return SourcePath {
                                overridenSourcePath.accessor,
                                CanonPath(*relativePath, overridenSourcePath.path.parent().value())
                            };
                        } else
                            return std::nullopt;
                    };

                    /* Get the input flake, resolve 'path:./...'
                       flakerefs relative to the parent flake. */
                    auto getInputFlake = [&]()
                    {
                        if (auto resolvedPath = resolveRelativePath()) {
                            if (!input.patchFiles.empty())
                                throw UnimplementedError("patching relative flakes is not implemented");
                            return readFlake(state, *input.ref, *input.ref, *input.ref, *resolvedPath, inputPath);
                        } else {
                            std::vector<std::string> patches;
                            for (auto & patchFile : input.patchFiles)
                                patches.push_back(sourcePath.accessor->readFile(CanonPath(patchFile, sourcePath.parent().path)));
                            return getFlake(state, *input.ref, useRegistries, inputPath, patches);
                        }
                    };

                    /* Do we have an entry in the existing lock file?
                       And the input is not in updateInputs? */
                    std::shared_ptr<LockedNode> oldLock;

                    updatesUsed.insert(inputPath);

                    if (oldNode && !lockFlags.inputUpdates.count(inputPath))
                        if (auto oldLock2 = get(oldNode->inputs, id))
                            if (auto oldLock3 = std::get_if<0>(&*oldLock2))
                                oldLock = *oldLock3;

                    if (oldLock
                        && oldLock->originalRef == *input.ref
                        && oldLock->parentPath == overridenParentPath
                        && !hasCliOverride)
                    {
                        debug("keeping existing input '%s'", inputPathS);

                        /* Copy the input from the old lock since its flakeref
                           didn't change and there is no override from a
                           higher level flake. */
                        auto childNode = make_ref<LockedNode>(
                            oldLock->lockedRef, oldLock->originalRef, oldLock->isFlake,
                            oldLock->parentPath, oldLock->patchFiles);

                        node->inputs.insert_or_assign(id, childNode);

                        /* If we have this input in updateInputs, then we
                           must fetch the flake to update it. */
                        auto lb = lockFlags.inputUpdates.lower_bound(inputPath);

                        auto mustRefetch =
                            lb != lockFlags.inputUpdates.end()
                            && lb->size() > inputPath.size()
                            && std::equal(inputPath.begin(), inputPath.end(), lb->begin());

                        FlakeInputs fakeInputs;

                        if (!mustRefetch) {
                            /* No need to fetch this flake, we can be
                               lazy. However there may be new overrides on the
                               inputs of this flake, so we need to check
                               those. */
                            for (auto & i : oldLock->inputs) {
                                if (auto lockedNode = std::get_if<0>(&i.second)) {
                                    fakeInputs.emplace(i.first, FlakeInput {
                                        .ref = (*lockedNode)->originalRef,
                                        .isFlake = (*lockedNode)->isFlake,
                                        .patchFiles = (*lockedNode)->patchFiles,
                                    });
                                } else if (auto follows = std::get_if<1>(&i.second)) {
                                    if (!trustLock) {
                                        // It is possible that the flake has changed,
                                        // so we must confirm all the follows that are in the lock file are also in the flake.
                                        auto overridePath(inputPath);
                                        overridePath.push_back(i.first);
                                        auto o = overrides.find(overridePath);
                                        // If the override disappeared, we have to refetch the flake,
                                        // since some of the inputs may not be present in the lock file.
                                        if (o == overrides.end()) {
                                            mustRefetch = true;
                                            // There's no point populating the rest of the fake inputs,
                                            // since we'll refetch the flake anyways.
                                            break;
                                        }
                                    }
                                    auto absoluteFollows(followsPrefix);
                                    absoluteFollows.insert(absoluteFollows.end(), follows->begin(), follows->end());
                                    fakeInputs.emplace(i.first, FlakeInput {
                                        .follows = absoluteFollows,
                                    });
                                }
                            }
                        }

                        if (mustRefetch) {
<<<<<<< HEAD
                            auto inputFlake = getInputFlake();
                            nodePaths.emplace(childNode, inputFlake.path.parent());
                            computeLocks(inputFlake.inputs, childNode, inputPath, oldLock, followsPrefix,
                                inputFlake.path, false);
=======
                            auto inputFlake = getFlake(state, oldLock->lockedRef, false, flakeCache, inputPath);
                            nodePaths.emplace(childNode, inputFlake.path.parent());
                            computeLocks(inputFlake.inputs, childNode, inputPath, oldLock, lockRootPath, parentPath, false);
>>>>>>> eaa6c261
                        } else {
                             // FIXME: sourcePath is wrong here, we
                             // should pass a lambda that lazily
                             // fetches the parent flake if needed
                             // (i.e. getInputFlake()).
                            computeLocks(fakeInputs, childNode, inputPath, oldLock, followsPrefix, sourcePath, true);
                        }

                    } else {
                        /* We need to create a new lock file entry. So fetch
                           this input. */
                        debug("creating new input '%s'", inputPathS);

                        if (!lockFlags.allowUnlocked && !input.ref->input.isLocked() && !input.ref->input.isRelative())
                            throw Error("cannot update unlocked flake input '%s' in pure mode", inputPathS);

                        /* Note: in case of an --override-input, we use
                            the *original* ref (input2.ref) for the
                            "original" field, rather than the
                            override. This ensures that the override isn't
                            nuked the next time we update the lock
                            file. That is, overrides are sticky unless you
                            use --no-write-lock-file. */
                        auto ref = (input2.ref && explicitCliOverrides.contains(inputPath)) ? *input2.ref : *input.ref;

                        if (input.isFlake) {
                            auto inputFlake = getInputFlake();

                            auto childNode = make_ref<LockedNode>(
                                inputFlake.lockedRef, ref, true,
                                overridenParentPath, input.patchFiles);

                            node->inputs.insert_or_assign(id, childNode);

                            /* Guard against circular flake imports. */
                            for (auto & parent : parents)
                                if (parent == *input.ref)
                                    throw Error("found circular import of flake '%s'", parent);
                            parents.push_back(*input.ref);
                            Finally cleanup([&]() { parents.pop_back(); });

                            /* Recursively process the inputs of this
                               flake. Also, unless we already have this flake
                               in the top-level lock file, use this flake's
                               own lock file. */
                            nodePaths.emplace(childNode, inputFlake.path.parent());
                            computeLocks(
                                inputFlake.inputs, childNode, inputPath,
                                oldLock
                                ? std::dynamic_pointer_cast<const Node>(oldLock)
                                : readLockFile(inputFlake.lockFilePath()).root.get_ptr(),
<<<<<<< HEAD
                                oldLock ? followsPrefix : inputPath,
                                inputFlake.path,
=======
                                oldLock ? lockRootPath : inputPath,
                                localPath,
>>>>>>> eaa6c261
                                false);
                        }

                        else {
                            auto [path, lockedRef] = [&]() -> std::tuple<SourcePath, FlakeRef>
                            {
                                if (!input.patchFiles.empty())
                                    throw UnimplementedError("patching non-flake inputs is not implemented");

                                // Handle non-flake 'path:./...' inputs.
                                if (auto resolvedPath = resolveRelativePath()) {
                                    return {*resolvedPath, *input.ref};
                                } else {
                                    auto resolvedRef = maybeResolve(state, *input.ref, useRegistries);
                                    auto [accessor, lockedRef] = resolvedRef.lazyFetch(state.store);
                                    state.registerAccessor(accessor);
                                    return {SourcePath(accessor), lockedRef};
                                }
                            }();

                            auto childNode = make_ref<LockedNode>(lockedRef, ref, false, overridenParentPath, input.patchFiles);

<<<<<<< HEAD
                            nodePaths.emplace(childNode, path);
=======
                            nodePaths.emplace(childNode, state.rootPath(state.store->toRealPath(storePath)));
>>>>>>> eaa6c261

                            node->inputs.insert_or_assign(id, childNode);
                        }
                    }

                } catch (Error & e) {
                    e.addTrace({}, "while updating the flake input '%s'", inputPathS);
                    throw;
                }
            }
        };

<<<<<<< HEAD
=======
        // Bring in the current ref for relative path resolution if we have it
        auto parentPath = flake.path.parent().path.abs();

>>>>>>> eaa6c261
        nodePaths.emplace(newLockFile.root, flake.path.parent());

        computeLocks(
            flake.inputs,
            newLockFile.root,
            {},
            lockFlags.recreateLockFile ? nullptr : oldLockFile.root.get_ptr(),
            {},
            flake.path,
            false);

        for (auto & i : lockFlags.inputOverrides)
            if (!overridesUsed.count(i.first))
                warn("the flag '--override-input %s %s' does not match any input",
                    printInputPath(i.first), i.second);

        for (auto & i : lockFlags.inputUpdates)
            if (!updatesUsed.count(i))
                warn("'%s' does not match any input of this flake", printInputPath(i));

        /* Check 'follows' inputs. */
        newLockFile.check();

        debug("new lock file: %s", newLockFile);

        /* Check whether we need to / can write the new lock file. */
        if (newLockFile != oldLockFile || lockFlags.outputLockFilePath) {

            auto diff = LockFile::diff(oldLockFile, newLockFile);

            if (lockFlags.writeLockFile) {
                if (auto unlockedInput = newLockFile.isUnlocked()) {
                    if (fetchSettings.warnDirty)
                        warn("will not write lock file of flake '%s' because it has an unlocked input ('%s')", topRef, *unlockedInput);
                } else {
                    if (!lockFlags.updateLockFile)
                        throw Error("flake '%s' requires lock file changes but they're not allowed due to '--no-update-lock-file'", topRef);

                    auto newLockFileS = fmt("%s\n", newLockFile);

                    if (lockFlags.outputLockFilePath) {
                        if (lockFlags.commitLockFile)
                            throw Error("'--commit-lock-file' and '--output-lock-file' are incompatible");
                        writeFile(*lockFlags.outputLockFilePath, newLockFileS);
                    } else {
                        bool lockFileExists = flake.lockFilePath().pathExists();

                        if (lockFileExists) {
                            auto s = chomp(diff);
                            if (s.empty())
                                warn("updating lock file '%s'", flake.lockFilePath());
                            else
                                warn("updating lock file '%s':\n%s", flake.lockFilePath(), s);
                        } else
                            warn("creating lock file '%s'", flake.lockFilePath());

                        std::optional<std::string> commitMessage = std::nullopt;

                        if (lockFlags.commitLockFile) {
                            std::string cm;

                            cm = fetchSettings.commitLockFileSummary.get();

                            if (cm == "") {
                                cm = fmt("%s: %s", flake.lockFilePath().path.rel(), lockFileExists ? "Update" : "Add");
                            }

                            cm += "\n\nFlake lock file updates:\n\n";
                            cm += filterANSIEscapes(diff, true);
                            commitMessage = cm;
                        }

                        topRef.input.putFile(flake.lockFilePath().path, newLockFileS, commitMessage);

                        /* Rewriting the lockfile changed the top-level
                           repo, so we should re-read it. FIXME: we could
                           also just clear the 'rev' field... */
                        auto prevLockedRef = flake.lockedRef;
                        flake = getFlake(state, topRef, useRegistries);

                        if (lockFlags.commitLockFile &&
                            flake.lockedRef.input.getRev() &&
                            prevLockedRef.input.getRev() != flake.lockedRef.input.getRev())
                            warn("committed new revision '%s'", flake.lockedRef.input.getRev()->gitRev());
                    }
                }
            } else {
                warn("not writing modified lock file of flake '%s':\n%s", topRef, chomp(diff));
                flake.forceDirty = true;
            }
        }

        return LockedFlake {
            .flake = std::move(flake),
            .lockFile = std::move(newLockFile),
            .nodePaths = std::move(nodePaths)
        };

    } catch (Error & e) {
        e.addTrace({}, "while updating the lock file of flake '%s'", flake.lockedRef.to_string());
        throw;
    }
}

void callFlake(EvalState & state,
    const LockedFlake & lockedFlake,
    Value & vRes)
{
    experimentalFeatureSettings.require(Xp::Flakes);

    auto [lockFileStr, keyMap] = lockedFlake.lockFile.to_string();

    auto overrides = state.buildBindings(lockedFlake.nodePaths.size());

    for (auto & [node, sourcePath] : lockedFlake.nodePaths) {
        auto override = state.buildBindings(2);

        auto & vSourceInfo = override.alloc(state.symbols.create("sourceInfo"));

        auto lockedNode = node.dynamic_pointer_cast<const LockedNode>();

        auto [storePath, subdir] = state.store->toStorePath(sourcePath.path.abs());

        emitTreeAttrs(
            state,
            SourcePath(sourcePath.accessor),
            lockedNode ? lockedNode->lockedRef.input : lockedFlake.flake.lockedRef.input,
            vSourceInfo,
            false,
            !lockedNode && lockedFlake.flake.forceDirty);

        auto key = keyMap.find(node);
        assert(key != keyMap.end());

        override
            .alloc(state.symbols.create("dir"))
<<<<<<< HEAD
            .mkString(sourcePath.path.rel());
=======
            .mkString(CanonPath(subdir).rel());
>>>>>>> eaa6c261

        overrides.alloc(state.symbols.create(key->second)).mkAttrs(override);
    }

    auto & vOverrides = state.allocValue()->mkAttrs(overrides);

    auto vCallFlake = state.allocValue();
    state.evalFile(state.callFlakeInternal, *vCallFlake);

    auto vTmp1 = state.allocValue();
    auto vLocks = state.allocValue();
    vLocks->mkString(lockFileStr);
    state.callFunction(*vCallFlake, *vLocks, *vTmp1, noPos);

    state.callFunction(*vTmp1, vOverrides, vRes, noPos);
}

static void prim_getFlake(EvalState & state, const PosIdx pos, Value * * args, Value & v)
{
    std::string flakeRefS(state.forceStringNoCtx(*args[0], pos, "while evaluating the argument passed to builtins.getFlake"));
    auto flakeRef = parseFlakeRef(flakeRefS, {}, true);
    if (evalSettings.pureEval && !flakeRef.input.isLocked())
        throw Error("cannot call 'getFlake' on unlocked flake reference '%s', at %s (use --impure to override)", flakeRefS, state.positions[pos]);

    callFlake(state,
        lockFlake(state, flakeRef,
            LockFlags {
                .updateLockFile = false,
                .writeLockFile = false,
                .useRegistries = !evalSettings.pureEval && fetchSettings.useRegistries,
                .allowUnlocked = !evalSettings.pureEval,
            }),
        v);
}

static RegisterPrimOp r2({
    .name =  "__getFlake",
    .args = {"args"},
    .doc = R"(
      Fetch a flake from a flake reference, and return its output attributes and some metadata. For example:

      ```nix
      (builtins.getFlake "nix/55bc52401966fbffa525c574c14f67b00bc4fb3a").packages.x86_64-linux.nix
      ```

      Unless impure evaluation is allowed (`--impure`), the flake reference
      must be "locked", e.g. contain a Git revision or content hash. An
      example of an unlocked usage is:

      ```nix
      (builtins.getFlake "github:edolstra/dwarffs").rev
      ```
    )",
    .fun = prim_getFlake,
    .experimentalFeature = Xp::Flakes,
});

static void prim_parseFlakeRef(
    EvalState & state,
    const PosIdx pos,
    Value * * args,
    Value & v)
{
    std::string flakeRefS(state.forceStringNoCtx(*args[0], pos,
        "while evaluating the argument passed to builtins.parseFlakeRef"));
    auto attrs = parseFlakeRef(flakeRefS, {}, true).toAttrs();
    auto binds = state.buildBindings(attrs.size());
    for (const auto & [key, value] : attrs) {
        auto s = state.symbols.create(key);
        auto & vv = binds.alloc(s);
        std::visit(overloaded {
            [&vv](const std::string    & value) { vv.mkString(value); },
            [&vv](const uint64_t       & value) { vv.mkInt(value);    },
            [&vv](const Explicit<bool> & value) { vv.mkBool(value.t); }
        }, value);
    }
    v.mkAttrs(binds);
}

static RegisterPrimOp r3({
    .name =  "__parseFlakeRef",
    .args = {"flake-ref"},
    .doc = R"(
      Parse a flake reference, and return its exploded form.

      For example:
      ```nix
      builtins.parseFlakeRef "github:NixOS/nixpkgs/23.05?dir=lib"
      ```
      evaluates to:
      ```nix
      { dir = "lib"; owner = "NixOS"; ref = "23.05"; repo = "nixpkgs"; type = "github"; }
      ```
    )",
    .fun = prim_parseFlakeRef,
    .experimentalFeature = Xp::Flakes,
});


static void prim_flakeRefToString(
    EvalState & state,
    const PosIdx pos,
    Value * * args,
    Value & v)
{
    state.forceAttrs(*args[0], noPos,
        "while evaluating the argument passed to builtins.flakeRefToString");
    fetchers::Attrs attrs;
    for (const auto & attr : *args[0]->attrs) {
        auto t = attr.value->type();
        if (t == nInt) {
            attrs.emplace(state.symbols[attr.name],
                          (uint64_t) attr.value->integer);
        } else if (t == nBool) {
            attrs.emplace(state.symbols[attr.name],
                          Explicit<bool> { attr.value->boolean });
        } else if (t == nString) {
            attrs.emplace(state.symbols[attr.name],
                          std::string(attr.value->string_view()));
        } else {
            state.error<EvalError>(
                "flake reference attribute sets may only contain integers, Booleans, "
                "and strings, but attribute '%s' is %s",
                state.symbols[attr.name],
                showType(*attr.value)).debugThrow();
        }
    }
    auto flakeRef = FlakeRef::fromAttrs(attrs);
    v.mkString(flakeRef.to_string());
}

static RegisterPrimOp r4({
    .name =  "__flakeRefToString",
    .args = {"attrs"},
    .doc = R"(
      Convert a flake reference from attribute set format to URL format.

      For example:
      ```nix
      builtins.flakeRefToString {
        dir = "lib"; owner = "NixOS"; ref = "23.05"; repo = "nixpkgs"; type = "github";
      }
      ```
      evaluates to
      ```nix
      "github:NixOS/nixpkgs/23.05?dir=lib"
      ```
    )",
    .fun = prim_flakeRefToString,
    .experimentalFeature = Xp::Flakes,
});

}

std::optional<Fingerprint> LockedFlake::getFingerprint(ref<Store> store) const
{
    if (lockFile.isUnlocked()) return std::nullopt;

    auto fingerprint = flake.lockedRef.input.getFingerprint(store);
    if (!fingerprint) return std::nullopt;

    // FIXME: as an optimization, if the flake contains a lock file
    // and we haven't changed it, then it's sufficient to use
    // flake.sourceInfo.storePath for the fingerprint.
<<<<<<< HEAD
    return hashString(HashAlgorithm::SHA256, fmt("%s;%s;%s", *fingerprint, flake.lockedRef.subdir, lockFile));
=======
    return hashString(HashAlgorithm::SHA256,
        fmt("%s;%s;%d;%d;%s",
            flake.path.to_string(),
            flake.lockedRef.subdir,
            flake.lockedRef.input.getRevCount().value_or(0),
            flake.lockedRef.input.getLastModified().value_or(0),
            lockFile));
>>>>>>> eaa6c261
}

Flake::~Flake() { }

}<|MERGE_RESOLUTION|>--- conflicted
+++ resolved
@@ -177,12 +177,7 @@
     const SourcePath & rootDir,
     const InputPath & lockRootPath)
 {
-<<<<<<< HEAD
-    CanonPath flakeDir(resolvedRef.subdir);
-    auto flakePath = rootDir / flakeDir / "flake.nix";
-=======
     auto flakePath = rootDir / CanonPath(resolvedRef.subdir) / "flake.nix";
->>>>>>> eaa6c261
 
     Value vInfo;
     state.evalFile(flakePath, vInfo, true);
@@ -204,11 +199,7 @@
     auto sInputs = state.symbols.create("inputs");
 
     if (auto inputs = vInfo.attrs->get(sInputs))
-<<<<<<< HEAD
         flake.inputs = parseFlakeInputs(state, inputs->value, inputs->pos, lockRootPath, flakePath);
-=======
-        flake.inputs = parseFlakeInputs(state, inputs->value, inputs->pos, flakePath.parent().path.abs(), lockRootPath); // FIXME
->>>>>>> eaa6c261
 
     auto sOutputs = state.symbols.create("outputs");
 
@@ -242,11 +233,7 @@
                 NixStringContext emptyContext = {};
                 flake.config.settings.emplace(
                     state.symbols[setting.name],
-<<<<<<< HEAD
                     state.coerceToString(setting.pos, *setting.value, emptyContext, "", false, true).toOwned());
-=======
-                    state.coerceToString(setting.pos, *setting.value, emptyContext, "", false, true, true).toOwned());
->>>>>>> eaa6c261
             }
             else if (setting.value->type() == nInt)
                 flake.config.settings.emplace(
@@ -284,27 +271,10 @@
     return flake;
 }
 
-<<<<<<< HEAD
 static FlakeRef maybeResolve(
     EvalState & state,
     const FlakeRef & originalRef,
     bool useRegistries)
-=======
-static Flake getFlake(
-    EvalState & state,
-    const FlakeRef & originalRef,
-    bool allowLookup,
-    FlakeCache & flakeCache,
-    InputPath lockRootPath)
-{
-    auto [storePath, resolvedRef, lockedRef] = fetchOrSubstituteTree(
-        state, originalRef, allowLookup, flakeCache);
-
-    return readFlake(state, originalRef, resolvedRef, lockedRef, state.rootPath(state.store->toRealPath(storePath)), lockRootPath);
-}
-
-Flake getFlake(EvalState & state, const FlakeRef & originalRef, bool allowLookup, FlakeCache & flakeCache)
->>>>>>> eaa6c261
 {
     if (!originalRef.input.isDirect()) {
         if (!useRegistries)
@@ -336,13 +306,6 @@
 Flake getFlake(EvalState & state, const FlakeRef & originalRef, bool useRegistries)
 {
     return getFlake(state, originalRef, useRegistries, {}, {});
-}
-
-static LockFile readLockFile(const SourcePath & lockFilePath)
-{
-    return lockFilePath.pathExists()
-        ? LockFile(lockFilePath.readFile(), fmt("%s", lockFilePath))
-        : LockFile();
 }
 
 static LockFile readLockFile(const SourcePath & lockFilePath)
@@ -614,16 +577,10 @@
                         }
 
                         if (mustRefetch) {
-<<<<<<< HEAD
                             auto inputFlake = getInputFlake();
                             nodePaths.emplace(childNode, inputFlake.path.parent());
                             computeLocks(inputFlake.inputs, childNode, inputPath, oldLock, followsPrefix,
                                 inputFlake.path, false);
-=======
-                            auto inputFlake = getFlake(state, oldLock->lockedRef, false, flakeCache, inputPath);
-                            nodePaths.emplace(childNode, inputFlake.path.parent());
-                            computeLocks(inputFlake.inputs, childNode, inputPath, oldLock, lockRootPath, parentPath, false);
->>>>>>> eaa6c261
                         } else {
                              // FIXME: sourcePath is wrong here, we
                              // should pass a lambda that lazily
@@ -675,13 +632,8 @@
                                 oldLock
                                 ? std::dynamic_pointer_cast<const Node>(oldLock)
                                 : readLockFile(inputFlake.lockFilePath()).root.get_ptr(),
-<<<<<<< HEAD
                                 oldLock ? followsPrefix : inputPath,
                                 inputFlake.path,
-=======
-                                oldLock ? lockRootPath : inputPath,
-                                localPath,
->>>>>>> eaa6c261
                                 false);
                         }
 
@@ -704,11 +656,7 @@
 
                             auto childNode = make_ref<LockedNode>(lockedRef, ref, false, overridenParentPath, input.patchFiles);
 
-<<<<<<< HEAD
                             nodePaths.emplace(childNode, path);
-=======
-                            nodePaths.emplace(childNode, state.rootPath(state.store->toRealPath(storePath)));
->>>>>>> eaa6c261
 
                             node->inputs.insert_or_assign(id, childNode);
                         }
@@ -721,12 +669,6 @@
             }
         };
 
-<<<<<<< HEAD
-=======
-        // Bring in the current ref for relative path resolution if we have it
-        auto parentPath = flake.path.parent().path.abs();
-
->>>>>>> eaa6c261
         nodePaths.emplace(newLockFile.root, flake.path.parent());
 
         computeLocks(
@@ -848,8 +790,6 @@
 
         auto lockedNode = node.dynamic_pointer_cast<const LockedNode>();
 
-        auto [storePath, subdir] = state.store->toStorePath(sourcePath.path.abs());
-
         emitTreeAttrs(
             state,
             SourcePath(sourcePath.accessor),
@@ -863,11 +803,7 @@
 
         override
             .alloc(state.symbols.create("dir"))
-<<<<<<< HEAD
             .mkString(sourcePath.path.rel());
-=======
-            .mkString(CanonPath(subdir).rel());
->>>>>>> eaa6c261
 
         overrides.alloc(state.symbols.create(key->second)).mkAttrs(override);
     }
@@ -1032,17 +968,7 @@
     // FIXME: as an optimization, if the flake contains a lock file
     // and we haven't changed it, then it's sufficient to use
     // flake.sourceInfo.storePath for the fingerprint.
-<<<<<<< HEAD
     return hashString(HashAlgorithm::SHA256, fmt("%s;%s;%s", *fingerprint, flake.lockedRef.subdir, lockFile));
-=======
-    return hashString(HashAlgorithm::SHA256,
-        fmt("%s;%s;%d;%d;%s",
-            flake.path.to_string(),
-            flake.lockedRef.subdir,
-            flake.lockedRef.input.getRevCount().value_or(0),
-            flake.lockedRef.input.getLastModified().value_or(0),
-            lockFile));
->>>>>>> eaa6c261
 }
 
 Flake::~Flake() { }
