#include "flake.hh"
#include "lockfile.hh"
#include "primops.hh"
#include "eval-inline.hh"
#include "store-api.hh"
#include "fetchers.hh"
#include "finally.hh"

namespace nix {

using namespace flake;

namespace flake {

typedef std::pair<fetchers::Tree, FlakeRef> FetchedFlake;
typedef std::vector<std::pair<FlakeRef, FetchedFlake>> FlakeCache;

static std::optional<FetchedFlake> lookupInFlakeCache(
    const FlakeCache & flakeCache,
    const FlakeRef & flakeRef)
{
    // FIXME: inefficient.
    for (auto & i : flakeCache) {
        if (flakeRef == i.first) {
            debug("mapping '%s' to previously seen input '%s' -> '%s",
                flakeRef, i.first, i.second.second);
            return i.second;
        }
    }

    return std::nullopt;
}

static std::tuple<fetchers::Tree, FlakeRef, FlakeRef> fetchOrSubstituteTree(
    EvalState & state,
    const FlakeRef & originalRef,
    bool allowLookup,
    FlakeCache & flakeCache)
{
    auto fetched = lookupInFlakeCache(flakeCache, originalRef);
    FlakeRef resolvedRef = originalRef;

    if (!fetched) {
        if (originalRef.input.isDirect()) {
            fetched.emplace(originalRef.fetchTree(state.store));
        } else {
            if (allowLookup) {
                resolvedRef = originalRef.resolve(state.store);
                auto fetchedResolved = lookupInFlakeCache(flakeCache, originalRef);
                if (!fetchedResolved) fetchedResolved.emplace(resolvedRef.fetchTree(state.store));
                flakeCache.push_back({resolvedRef, *fetchedResolved});
                fetched.emplace(*fetchedResolved);
            }
            else {
                throw Error("'%s' is an indirect flake reference, but registry lookups are not allowed", originalRef);
            }
        }
        flakeCache.push_back({originalRef, *fetched});
    }

    auto [tree, lockedRef] = *fetched;

    debug("got tree '%s' from '%s'",
        state.store->printStorePath(tree.storePath), lockedRef);

    if (state.allowedPaths)
        state.allowedPaths->insert(tree.actualPath);

    assert(!originalRef.input.getNarHash() || tree.storePath == originalRef.input.computeStorePath(*state.store));

    return {std::move(tree), resolvedRef, lockedRef};
}

static void forceTrivialValue(EvalState & state, Value & value, const Pos & pos)
{
    if (value.type == tThunk && value.isTrivial())
        state.forceValue(value, pos);
}


static void expectType(EvalState & state, ValueType type,
    Value & value, const Pos & pos)
{
    forceTrivialValue(state, value, pos);
    if (value.type != type)
        throw Error("expected %s but got %s at %s",
            showType(type), showType(value.type), pos);
}

static std::map<FlakeId, FlakeInput> parseFlakeInputs(
    EvalState & state, Value * value, const Pos & pos);

static FlakeInput parseFlakeInput(EvalState & state,
    const std::string & inputName, Value * value, const Pos & pos)
{
    expectType(state, tAttrs, *value, pos);

    FlakeInput input;

    auto sInputs = state.symbols.create("inputs");
    auto sUrl = state.symbols.create("url");
    auto sFlake = state.symbols.create("flake");
    auto sFollows = state.symbols.create("follows");

    fetchers::Attrs attrs;
    std::optional<std::string> url;

    for (nix::Attr attr : *(value->attrs)) {
        try {
            if (attr.name == sUrl) {
                expectType(state, tString, *attr.value, *attr.pos);
                url = attr.value->string.s;
                attrs.emplace("url", *url);
            } else if (attr.name == sFlake) {
                expectType(state, tBool, *attr.value, *attr.pos);
                input.isFlake = attr.value->boolean;
            } else if (attr.name == sInputs) {
                input.overrides = parseFlakeInputs(state, attr.value, *attr.pos);
            } else if (attr.name == sFollows) {
                expectType(state, tString, *attr.value, *attr.pos);
                input.follows = parseInputPath(attr.value->string.s);
            } else {
                if (attr.value->type == tString)
                    attrs.emplace(attr.name, attr.value->string.s);
                else
                    throw TypeError("flake input attribute '%s' is %s while a string is expected",
                        attr.name, showType(*attr.value));
            }
        } catch (Error & e) {
            e.addTrace(*attr.pos, hintfmt("in flake attribute '%s'", attr.name));
            throw;
        }
    }

    if (attrs.count("type"))
        try {
            input.ref = FlakeRef::fromAttrs(attrs);
        } catch (Error & e) {
            e.addTrace(pos, hintfmt("in flake input"));
            throw;
        }
    else {
        attrs.erase("url");
        if (!attrs.empty())
            throw Error("unexpected flake input attribute '%s', at %s", attrs.begin()->first, pos);
        if (url)
            input.ref = parseFlakeRef(*url, {}, true);
    }

    if (!input.follows && !input.ref)
        input.ref = FlakeRef::fromAttrs({{"type", "indirect"}, {"id", inputName}});

    return input;
}

static std::map<FlakeId, FlakeInput> parseFlakeInputs(
    EvalState & state, Value * value, const Pos & pos)
{
    std::map<FlakeId, FlakeInput> inputs;

    expectType(state, tAttrs, *value, pos);

    for (nix::Attr & inputAttr : *(*value).attrs) {
        inputs.emplace(inputAttr.name,
            parseFlakeInput(state,
                inputAttr.name,
                inputAttr.value,
                *inputAttr.pos));
    }

    return inputs;
}

static Flake ingestFlake(
    EvalState & state,
    Flake flake,
    std::string flakeFile)
{
    Value vInfo;
    state.evalFile(flakeFile, vInfo, true); // FIXME: symlink attack

    expectType(state, tAttrs, vInfo, Pos(foFile, state.symbols.create(flakeFile), 0, 0));

<<<<<<< HEAD
    auto sEdition = state.symbols.create("edition"); // FIXME: remove soon

    if (vInfo.attrs->get(sEdition))
        warn("flake '%s' has deprecated attribute 'edition'", flake.lockedRef);

=======
>>>>>>> 2458270b
    if (auto description = vInfo.attrs->get(state.sDescription)) {
        expectType(state, tString, *description->value, *description->pos);
        flake.description = description->value->string.s;
    }

    auto sInputs = state.symbols.create("inputs");

    if (auto inputs = vInfo.attrs->get(sInputs))
        flake.inputs = parseFlakeInputs(state, inputs->value, *inputs->pos);

    auto sOutputs = state.symbols.create("outputs");

    if (auto outputs = vInfo.attrs->get(sOutputs)) {
        expectType(state, tLambda, *outputs->value, *outputs->pos);

        if (outputs->value->lambda.fun->matchAttrs) {
            for (auto & formal : outputs->value->lambda.fun->formals->formals) {
                if (formal.name != state.sSelf)
                    flake.inputs.emplace(formal.name, FlakeInput {
                        .ref = parseFlakeRef(formal.name),
                        .isFlake = true   // implicit inputs must always be a flake
                    });
            }
        }

    } else
        throw Error("flake '%s' lacks attribute 'outputs'", flake.lockedRef);

    auto sNixConfig = state.symbols.create("nixConfig");

    if (auto nixConfig = vInfo.attrs->get(sNixConfig)) {
        expectType(state, tAttrs, *nixConfig->value, *nixConfig->pos);

        for (auto & setting : *nixConfig->value->attrs) {
            forceTrivialValue(state, *setting.value, *setting.pos);
            if (setting.value->type == tString)
                flake.config.settings.insert({setting.name, state.forceStringNoCtx(*setting.value, *setting.pos)});
            else if (setting.value->type == tInt)
                flake.config.settings.insert({setting.name, state.forceInt(*setting.value, *setting.pos)});
            else if (setting.value->type == tBool)
                flake.config.settings.insert({setting.name, state.forceBool(*setting.value, *setting.pos)});
            else if (setting.value->isList()) {
                std::vector<std::string> ss;
                for (unsigned int n = 0; n < setting.value->listSize(); ++n) {
                    auto elem = setting.value->listElems()[n];
                    if (elem->type != tString)
                        throw TypeError("list element in flake configuration setting '%s' is %s while a string is expected",
                            setting.name, showType(*setting.value));
                    ss.push_back(state.forceStringNoCtx(*elem, *setting.pos));
                }
                flake.config.settings.insert({setting.name, ss});
            }
            else
                throw TypeError("flake configuration setting '%s' is %s",
                    setting.name, showType(*setting.value));
        }
    }

    for (auto & attr : *vInfo.attrs) {
        if (attr.name != state.sDescription &&
            attr.name != sInputs &&
            attr.name != sOutputs &&
            attr.name != sNixConfig)
            throw Error("flake '%s' has an unsupported attribute '%s', at %s",
                flake.lockedRef, attr.name, *attr.pos);
    }

    return flake;
}

static std::variant<Flake, std::tuple<fetchers::Tree, FlakeRef, FlakeRef> > getInput(
    EvalState & state,
    const FlakeRef & originalRef,
    bool allowLookup,
    FlakeCache & flakeCache)
{
    auto fetched = fetchOrSubstituteTree(state, originalRef, allowLookup, flakeCache);
    auto [sourceInfo, resolvedRef, lockedRef] = fetched;

    auto flakeFile = canonPath(sourceInfo.actualPath + "/" + lockedRef.subdir + "/flake.nix");

    if (!pathExists(flakeFile))
        return fetched;

    // Guard against symlink attacks.
    if (!isInDir(flakeFile, sourceInfo.actualPath))
        throw Error("'flake.nix' file of flake '%s' escapes from '%s'",
            lockedRef, state.store->printStorePath(sourceInfo.storePath));

    return ingestFlake(state,
                       Flake {
                         .originalRef = originalRef,
                         .resolvedRef = resolvedRef,
                         .lockedRef = lockedRef,
                         .sourceInfo = std::make_shared<fetchers::Tree>(std::move(sourceInfo))
                      },
                      flakeFile);
}

static Flake getFlake(
    EvalState & state,
    const FlakeRef & originalRef,
    bool allowLookup,
    FlakeCache & flakeCache)
{
    auto inp = getInput(state, originalRef, allowLookup, flakeCache);

    if (!std::holds_alternative<Flake>(inp))
    {
        auto [sourceInfo, resolvedRef, lockedRef] = std::get<1>(inp);
        throw Error("source tree referenced by '%s' does not contain a '%s/flake.nix' file", lockedRef, lockedRef.subdir);
    }
    return std::get<Flake>(inp);
}

Flake getFlake(EvalState & state, const FlakeRef & originalRef, bool allowLookup)
{
    FlakeCache flakeCache;
    return getFlake(state, originalRef, allowLookup, flakeCache);
}

/* Compute an in-memory lock file for the specified top-level flake,
   and optionally write it to file, if the flake is writable. */
LockedFlake lockFlake(
    EvalState & state,
    const FlakeRef & topRef,
    const LockFlags & lockFlags)
{
    settings.requireExperimentalFeature("flakes");

    FlakeCache flakeCache;

    auto flake = getFlake(state, topRef, lockFlags.useRegistries, flakeCache);

    // FIXME: symlink attack
    auto oldLockFile = LockFile::read(
        flake.sourceInfo->actualPath + "/" + flake.lockedRef.subdir + "/flake.lock");

    debug("old lock file: %s", oldLockFile);

    // FIXME: check whether all overrides are used.
    std::map<InputPath, FlakeInput> overrides;
    std::set<InputPath> overridesUsed, updatesUsed;

    for (auto & i : lockFlags.inputOverrides)
        overrides.insert_or_assign(i.first, FlakeInput { .ref = i.second });

    LockFile newLockFile;

    std::vector<FlakeRef> parents;

    std::function<void(
        const FlakeInputs & flakeInputs,
        std::shared_ptr<Node> node,
        const InputPath & inputPathPrefix,
        std::shared_ptr<const Node> oldNode)>
        computeLocks;

    computeLocks = [&](
        const FlakeInputs & flakeInputs,
        std::shared_ptr<Node> node,
        const InputPath & inputPathPrefix,
        std::shared_ptr<const Node> oldNode)
    {
        debug("computing lock file node '%s'", printInputPath(inputPathPrefix));

        /* Get the overrides (i.e. attributes of the form
           'inputs.nixops.inputs.nixpkgs.url = ...'). */
        // FIXME: check this
        for (auto & [id, input] : flake.inputs) {
            for (auto & [idOverride, inputOverride] : input.overrides) {
                auto inputPath(inputPathPrefix);
                inputPath.push_back(id);
                inputPath.push_back(idOverride);
                overrides.insert_or_assign(inputPath, inputOverride);
            }
        }

        /* Go over the flake inputs, resolve/fetch them if
           necessary (i.e. if they're new or the flakeref changed
           from what's in the lock file). */
        for (auto & [id, input2] : flakeInputs) {
            auto inputPath(inputPathPrefix);
            inputPath.push_back(id);
            auto inputPathS = printInputPath(inputPath);
            debug("computing input '%s'", inputPathS);

            /* Do we have an override for this input from one of the
               ancestors? */
            auto i = overrides.find(inputPath);
            bool hasOverride = i != overrides.end();
            if (hasOverride) overridesUsed.insert(inputPath);
            auto & input = hasOverride ? i->second : input2;

            /* Resolve 'follows' later (since it may refer to an input
               path we haven't processed yet. */
            if (input.follows) {
                InputPath target;
                if (hasOverride || input.absolute)
                    /* 'follows' from an override is relative to the
                       root of the graph. */
                    target = *input.follows;
                else {
                    /* Otherwise, it's relative to the current flake. */
                    target = inputPathPrefix;
                    for (auto & i : *input.follows) target.push_back(i);
                }
                debug("input '%s' follows '%s'", inputPathS, printInputPath(target));
                node->inputs.insert_or_assign(id, target);
                continue;
            }

            assert(input.ref);

            /* Do we have an entry in the existing lock file? And we
               don't have a --update-input flag for this input? */
            std::shared_ptr<LockedNode> oldLock;

            updatesUsed.insert(inputPath);

            if (oldNode && !lockFlags.inputUpdates.count(inputPath))
                if (auto oldLock2 = get(oldNode->inputs, id))
                    if (auto oldLock3 = std::get_if<0>(&*oldLock2))
                        oldLock = *oldLock3;

            if (oldLock
                && oldLock->originalRef == *input.ref
                && !hasOverride)
            {
                debug("keeping existing input '%s'", inputPathS);

                /* Copy the input from the old lock since its flakeref
                   didn't change and there is no override from a
                   higher level flake. */
                auto childNode = std::make_shared<LockedNode>(
                    oldLock->lockedRef, oldLock->originalRef, oldLock->isFlake);

                node->inputs.insert_or_assign(id, childNode);

                /* If we have an --update-input flag for an input
                   of this input, then we must fetch the flake to
                   update it. */
                auto lb = lockFlags.inputUpdates.lower_bound(inputPath);

                auto hasChildUpdate =
                    lb != lockFlags.inputUpdates.end()
                    && lb->size() > inputPath.size()
                    && std::equal(inputPath.begin(), inputPath.end(), lb->begin());

                if (hasChildUpdate) {
                    auto inputFlake = getFlake(
                        state, oldLock->lockedRef, false, flakeCache);
                    computeLocks(inputFlake.inputs, childNode, inputPath, oldLock);
                } else {
                    /* No need to fetch this flake, we can be
                       lazy. However there may be new overrides on the
                       inputs of this flake, so we need to check
                       those. */
                    FlakeInputs fakeInputs;

                    for (auto & i : oldLock->inputs) {
                        if (auto lockedNode = std::get_if<0>(&i.second)) {
                            fakeInputs.emplace(i.first, FlakeInput {
                                .ref = (*lockedNode)->originalRef,
                                .isFlake = (*lockedNode)->isFlake,
                            });
                        } else if (auto follows = std::get_if<1>(&i.second)) {
                            fakeInputs.emplace(i.first, FlakeInput {
                                .isFlake = true,  // can only follow other flakes
                                .follows = *follows,
                                .absolute = true
                            });
                        }
                    }

                    computeLocks(fakeInputs, childNode, inputPath, oldLock);
                }

            } else {
                /* We need to create a new lock file entry. So fetch
                   this input. */
                debug("creating new input '%s'", inputPathS);

                if (!lockFlags.allowMutable && !input.ref->input.isImmutable())
                    throw Error("cannot update flake input '%s' in pure mode", inputPathS);

                auto fetchedInp = getInput(state, *input.ref, lockFlags.useRegistries, flakeCache);
                bool const isFlake = std::holds_alternative<Flake>(fetchedInp);

                /* Note: in case of an --override-input, we use
                   the *original* ref (input2.ref) for the
                   "original" field, rather than the
                   override. This ensures that the override isn't
                   nuked the next time we update the lock
                   file. That is, overrides are sticky unless you
                   use --no-write-lock-file. */
                auto childNode = std::make_shared<LockedNode>(
                    isFlake ?
                    std::get<Flake>(fetchedInp).lockedRef :
                    std::get<2>(std::get<1>(fetchedInp)),
                    input2.ref ? *input2.ref : *input.ref,
                    isFlake);
                node->inputs.insert_or_assign(id, childNode);

                if (isFlake) {
                    /* Guard against circular flake imports. */
                    for (auto & parent : parents)
                        if (parent == *input.ref)
                            throw Error("found circular import of flake '%s'", parent);
                    parents.push_back(*input.ref);
                    Finally cleanup([&]() { parents.pop_back(); });

                    auto inputFlake = std::get<Flake>(fetchedInp);

                    /* Recursively process the inputs of this
                       flake. Also, unless we already have this flake
                       in the top-level lock file, use this flake's
                       own lock file. */
                    computeLocks(
                        inputFlake.inputs, childNode, inputPath,
                        oldLock
                        ? std::dynamic_pointer_cast<const Node>(oldLock)
                        : LockFile::read(
                            inputFlake.sourceInfo->actualPath + "/" + inputFlake.lockedRef.subdir + "/flake.lock").root);
                }
            }
        }
    };

    computeLocks(
        flake.inputs, newLockFile.root, {},
        lockFlags.recreateLockFile ? nullptr : oldLockFile.root);

    for (auto & i : lockFlags.inputOverrides)
        if (!overridesUsed.count(i.first))
            warn("the flag '--override-input %s %s' does not match any input",
                printInputPath(i.first), i.second);

    for (auto & i : lockFlags.inputUpdates)
        if (!updatesUsed.count(i))
            warn("the flag '--update-input %s' does not match any input", printInputPath(i));

    /* Check 'follows' inputs. */
    newLockFile.check();

    debug("new lock file: %s", newLockFile);

    /* Check whether we need to / can write the new lock file. */
    if (!(newLockFile == oldLockFile)) {

        auto diff = LockFile::diff(oldLockFile, newLockFile);

        if (lockFlags.writeLockFile) {
            if (auto sourcePath = topRef.input.getSourcePath()) {
                if (!newLockFile.isImmutable()) {
                    if (settings.warnDirty)
                        warn("will not write lock file of flake '%s' because it has a mutable input", topRef);
                } else {
                    if (!lockFlags.updateLockFile)
                        throw Error("flake '%s' requires lock file changes but they're not allowed due to '--no-update-lock-file'", topRef);

                    auto relPath = (topRef.subdir == "" ? "" : topRef.subdir + "/") + "flake.lock";

                    auto path = *sourcePath + "/" + relPath;

                    bool lockFileExists = pathExists(path);

                    if (lockFileExists) {
                        auto s = chomp(diff);
                        if (s.empty())
                            warn("updating lock file '%s'", path);
                        else
                            warn("updating lock file '%s':\n%s", path, s);
                    } else
                        warn("creating lock file '%s'", path);

                    newLockFile.write(path);

                    topRef.input.markChangedFile(
                        (topRef.subdir == "" ? "" : topRef.subdir + "/") + "flake.lock",
                        lockFlags.commitLockFile
                        ? std::optional<std::string>(fmt("%s: %s\n\nFlake input changes:\n\n%s",
                                relPath, lockFileExists ? "Update" : "Add", diff))
                        : std::nullopt);

                    /* Rewriting the lockfile changed the top-level
                       repo, so we should re-read it. FIXME: we could
                       also just clear the 'rev' field... */
                    auto prevLockedRef = flake.lockedRef;
                    FlakeCache dummyCache;
                    flake = getFlake(state, topRef, lockFlags.useRegistries, dummyCache);

                    if (lockFlags.commitLockFile &&
                        flake.lockedRef.input.getRev() &&
                        prevLockedRef.input.getRev() != flake.lockedRef.input.getRev())
                        warn("committed new revision '%s'", flake.lockedRef.input.getRev()->gitRev());

                    /* Make sure that we picked up the change,
                       i.e. the tree should usually be dirty
                       now. Corner case: we could have reverted from a
                       dirty to a clean tree! */
                    if (flake.lockedRef.input == prevLockedRef.input
                        && !flake.lockedRef.input.isImmutable())
                        throw Error("'%s' did not change after I updated its 'flake.lock' file; is 'flake.lock' under version control?", flake.originalRef);
                }
            } else
                throw Error("cannot write modified lock file of flake '%s' (use '--no-write-lock-file' to ignore)", topRef);
        } else
            warn("not writing modified lock file of flake '%s':\n%s", topRef, chomp(diff));
    }

    return LockedFlake { .flake = std::move(flake), .lockFile = std::move(newLockFile) };
}

void callFlake(EvalState & state,
    const LockedFlake & lockedFlake,
    Value & vRes)
{
    auto vLocks = state.allocValue();
    auto vRootSrc = state.allocValue();
    auto vRootSubdir = state.allocValue();
    auto vTmp1 = state.allocValue();
    auto vTmp2 = state.allocValue();

    mkString(*vLocks, lockedFlake.lockFile.to_string());

    emitTreeAttrs(state, *lockedFlake.flake.sourceInfo, lockedFlake.flake.lockedRef.input, *vRootSrc);

    mkString(*vRootSubdir, lockedFlake.flake.lockedRef.subdir);

    static RootValue vCallFlake = nullptr;

    if (!vCallFlake) {
        vCallFlake = allocRootValue(state.allocValue());
        state.eval(state.parseExprFromString(
            #include "call-flake.nix.gen.hh"
            , "/"), **vCallFlake);
    }

    state.callFunction(**vCallFlake, *vLocks, *vTmp1, noPos);
    state.callFunction(*vTmp1, *vRootSrc, *vTmp2, noPos);
    state.callFunction(*vTmp2, *vRootSubdir, vRes, noPos);
}

static void prim_getFlake(EvalState & state, const Pos & pos, Value * * args, Value & v)
{
    auto flakeRefS = state.forceStringNoCtx(*args[0], pos);
    auto flakeRef = parseFlakeRef(flakeRefS, {}, true);
    if (evalSettings.pureEval && !flakeRef.input.isImmutable())
        throw Error("cannot call 'getFlake' on mutable flake reference '%s', at %s (use --impure to override)", flakeRefS, pos);

    callFlake(state,
        lockFlake(state, flakeRef,
            LockFlags {
                .updateLockFile = false,
                .useRegistries = !evalSettings.pureEval,
                .allowMutable  = !evalSettings.pureEval,
            }),
        v);
}

static RegisterPrimOp r2("__getFlake", 1, prim_getFlake, "flakes");

}

Fingerprint LockedFlake::getFingerprint() const
{
    // FIXME: as an optimization, if the flake contains a lock file
    // and we haven't changed it, then it's sufficient to use
    // flake.sourceInfo.storePath for the fingerprint.
    return hashString(htSHA256,
        fmt("%s;%d;%d;%s",
            flake.sourceInfo->storePath.to_string(),
            flake.lockedRef.input.getRevCount().value_or(0),
            flake.lockedRef.input.getLastModified().value_or(0),
            lockFile));
}

Flake::~Flake() { }

}<|MERGE_RESOLUTION|>--- conflicted
+++ resolved
@@ -181,14 +181,6 @@
 
     expectType(state, tAttrs, vInfo, Pos(foFile, state.symbols.create(flakeFile), 0, 0));
 
-<<<<<<< HEAD
-    auto sEdition = state.symbols.create("edition"); // FIXME: remove soon
-
-    if (vInfo.attrs->get(sEdition))
-        warn("flake '%s' has deprecated attribute 'edition'", flake.lockedRef);
-
-=======
->>>>>>> 2458270b
     if (auto description = vInfo.attrs->get(state.sDescription)) {
         expectType(state, tString, *description->value, *description->pos);
         flake.description = description->value->string.s;
