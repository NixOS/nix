#include "flakeref.hh"
#include "store-api.hh"
#include "url.hh"
#include "url-parts.hh"
#include "fetchers.hh"
#include "registry.hh"

namespace nix {

#if 0
// 'dir' path elements cannot start with a '.'. We also reject
// potentially dangerous characters like ';'.
const static std::string subDirElemRegex = "(?:[a-zA-Z0-9_-]+[a-zA-Z0-9._-]*)";
const static std::string subDirRegex = subDirElemRegex + "(?:/" + subDirElemRegex + ")*";
#endif

std::string FlakeRef::to_string() const
{
    std::map<std::string, std::string> extraQuery;
    if (subdir != "")
        extraQuery.insert_or_assign("dir", subdir);
    return input.toURLString(extraQuery);
}

fetchers::Attrs FlakeRef::toAttrs() const
{
    auto attrs = input.toAttrs();
    if (subdir != "")
        attrs.emplace("dir", subdir);
    return attrs;
}

std::ostream & operator << (std::ostream & str, const FlakeRef & flakeRef)
{
    str << flakeRef.to_string();
    return str;
}

bool FlakeRef::operator ==(const FlakeRef & other) const
{
    return input == other.input && subdir == other.subdir;
}

FlakeRef FlakeRef::resolve(ref<Store> store) const
{
    auto [input2, extraAttrs] = lookupInRegistries(store, input);
    return FlakeRef(std::move(input2), fetchers::maybeGetStrAttr(extraAttrs, "dir").value_or(subdir));
}

FlakeRef parseFlakeRef(
    const std::string & url,
    const std::optional<Path> & baseDir,
    bool allowMissing,
    bool isFlake,
    bool allowRelative)
{
    auto [flakeRef, fragment] = parseFlakeRefWithFragment(url, baseDir, allowMissing, isFlake, allowRelative);
    if (fragment != "")
        throw Error("unexpected fragment '%s' in flake reference '%s'", fragment, url);
    return flakeRef;
}

std::optional<FlakeRef> maybeParseFlakeRef(
    const std::string & url, const std::optional<Path> & baseDir)
{
    try {
        return parseFlakeRef(url, baseDir);
    } catch (Error &) {
        return {};
    }
}

static std::pair<FlakeRef, std::string> fromParsedURL(
    ParsedURL && parsedURL,
    bool isFlake)
{
    auto dir = getOr(parsedURL.query, "dir", "");
    parsedURL.query.erase("dir");

    std::string fragment;
    std::swap(fragment, parsedURL.fragment);

    return std::make_pair(FlakeRef(fetchers::Input::fromURL(parsedURL, isFlake), dir), fragment);
};

std::pair<FlakeRef, std::string> parsePathFlakeRefWithFragment(
    const std::string & url,
    const std::optional<Path> & baseDir,
    bool allowMissing,
    bool isFlake,
    bool allowRelative)
{
    std::string path = url;
    std::string fragment = "";
    std::map<std::string, std::string> query;
    auto pathEnd = url.find_first_of("#?");
    auto fragmentStart = pathEnd;
    if (pathEnd != std::string::npos && url[pathEnd] == '?') {
        fragmentStart = url.find("#");
    }
    if (pathEnd != std::string::npos) {
        path = url.substr(0, pathEnd);
    }
    if (fragmentStart != std::string::npos) {
        fragment = percentDecode(url.substr(fragmentStart+1));
    }
    if (pathEnd != std::string::npos && fragmentStart != std::string::npos) {
        query = decodeQuery(url.substr(pathEnd + 1, fragmentStart - pathEnd - 1));
    }

    if (baseDir) {
        /* Check if 'url' is a path (either absolute or relative
            to 'baseDir'). If so, search upward to the root of the
            repo (i.e. the directory containing .git). */

        path = absPath(path, baseDir);

        if (isFlake) {

            if (!S_ISDIR(lstat(path).st_mode)) {
                if (baseNameOf(path) == "flake.nix") {
                    // Be gentle with people who accidentally write `/foo/bar/flake.nix` instead of `/foo/bar`
                    warn(
                        "Path '%s' should point at the directory containing the 'flake.nix' file, not the file itself. "
                        "Pretending that you meant '%s'"
                        , path, dirOf(path));
                    path = dirOf(path);
                } else {
                    throw BadURL("path '%s' is not a flake (because it's not a directory)", path);
                }
            }

            if (!allowMissing && !pathExists(path + "/flake.nix")){
                notice("path '%s' does not contain a 'flake.nix', searching up",path);

                // Save device to detect filesystem boundary
                dev_t device = lstat(path).st_dev;
                bool found = false;
                while (path != "/") {
                    if (pathExists(path + "/flake.nix")) {
                        found = true;
                        break;
                    } else if (pathExists(path + "/.git"))
                        throw Error("path '%s' is not part of a flake (neither it nor its parent directories contain a 'flake.nix' file)", path);
                    else {
                        if (lstat(path).st_dev != device)
                            throw Error("unable to find a flake before encountering filesystem boundary at '%s'", path);
                    }
                    path = dirOf(path);
                }
                if (!found)
                    throw BadURL("could not find a flake.nix file");
            }

            if (!allowMissing && !pathExists(path + "/flake.nix"))
                throw BadURL("path '%s' is not a flake (because it doesn't contain a 'flake.nix' file)", path);

            auto flakeRoot = path;
            std::string subdir;

            while (flakeRoot != "/") {
                if (pathExists(flakeRoot + "/.git")) {
                    auto base = std::string("git+file://") + flakeRoot;

                    auto parsedURL = ParsedURL{
                        .url = base, // FIXME
                        .base = base,
                        .scheme = "git+file",
                        .authority = "",
                        .path = flakeRoot,
                        .query = query,
                        .fragment = fragment,
                    };

                    if (subdir != "") {
                        if (parsedURL.query.count("dir"))
                            throw Error("flake URL '%s' has an inconsistent 'dir' parameter", url);
                        parsedURL.query.insert_or_assign("dir", subdir);
                    }

                    if (pathExists(flakeRoot + "/.git/shallow"))
                        parsedURL.query.insert_or_assign("shallow", "1");

                    return fromParsedURL(std::move(parsedURL), isFlake);
                }

                subdir = std::string(baseNameOf(flakeRoot)) + (subdir.empty() ? "" : "/" + subdir);
                flakeRoot = dirOf(flakeRoot);
            }
        }

    } else {
        if (!allowRelative && !hasPrefix(path, "/"))
            throw BadURL("flake reference '%s' is not an absolute path", url);
    }

    return fromParsedURL({
        .url = path, // FIXME
        .base = path,
        .scheme = "path",
        .authority = "",
        .path = path,
        .query = query,
        .fragment = fragment
    }, isFlake);
};


/* Check if 'url' is a flake ID. This is an abbreviated syntax for
    'flake:<flake-id>?ref=<ref>&rev=<rev>'. */
std::optional<std::pair<FlakeRef, std::string>> parseFlakeIdRef(
    const std::string & url,
    bool isFlake
)
{
    std::smatch match;

    static std::regex flakeRegex(
        "((" + flakeIdRegexS + ")(?:/(?:" + refAndOrRevRegex + "))?)"
        + "(?:#(" + fragmentRegex + "))?",
        std::regex::ECMAScript);

    if (std::regex_match(url, match, flakeRegex)) {
        auto parsedURL = ParsedURL{
            .url = url,
            .base = "flake:" + match.str(1),
            .scheme = "flake",
            .authority = "",
            .path = match[1],
        };

        return std::make_pair(
            FlakeRef(fetchers::Input::fromURL(parsedURL, isFlake), ""),
            percentDecode(match.str(6)));
    }

    return {};
}

std::optional<std::pair<FlakeRef, std::string>> parseURLFlakeRef(
    const std::string & url,
    const std::optional<Path> & baseDir,
    bool isFlake
)
{
    try {
        return fromParsedURL(parseURL(url), isFlake);
    } catch (BadURL &) {
        return std::nullopt;
    }
}

std::pair<FlakeRef, std::string> parseFlakeRefWithFragment(
    const std::string & url,
    const std::optional<Path> & baseDir,
    bool allowMissing,
    bool isFlake,
    bool allowRelative)
{
    using namespace fetchers;

    std::smatch match;

    if (auto res = parseFlakeIdRef(url, isFlake)) {
        return *res;
    } else if (auto res = parseURLFlakeRef(url, baseDir, isFlake)) {
        return *res;
    } else {
        return parsePathFlakeRefWithFragment(url, baseDir, allowMissing, isFlake, allowRelative);
    }
}

std::optional<std::pair<FlakeRef, std::string>> maybeParseFlakeRefWithFragment(
    const std::string & url, const std::optional<Path> & baseDir)
{
    try {
        return parseFlakeRefWithFragment(url, baseDir);
    } catch (Error & e) {
        return {};
    }
}

FlakeRef FlakeRef::fromAttrs(const fetchers::Attrs & attrs)
{
    auto attrs2(attrs);
    attrs2.erase("dir");
    return FlakeRef(
        fetchers::Input::fromAttrs(std::move(attrs2)),
        fetchers::maybeGetStrAttr(attrs, "dir").value_or(""));
}

std::pair<ref<InputAccessor>, FlakeRef> FlakeRef::lazyFetch(ref<Store> store) const
{
<<<<<<< HEAD
    auto [accessor, lockedInput] = input.getAccessor(store);
    return {accessor, FlakeRef(std::move(lockedInput), subdir)};
=======
    auto [storePath, lockedInput] = input.fetchToStore(store);
    return {std::move(storePath), FlakeRef(std::move(lockedInput), subdir)};
>>>>>>> 7d76bc8a
}

std::tuple<FlakeRef, std::string, ExtendedOutputsSpec> parseFlakeRefWithFragmentAndExtendedOutputsSpec(
    const std::string & url,
    const std::optional<Path> & baseDir,
    bool allowMissing,
    bool isFlake)
{
    auto [prefix, extendedOutputsSpec] = ExtendedOutputsSpec::parse(url);
    auto [flakeRef, fragment] = parseFlakeRefWithFragment(std::string { prefix }, baseDir, allowMissing, isFlake);
    return {std::move(flakeRef), fragment, std::move(extendedOutputsSpec)};
}

std::regex flakeIdRegex(flakeIdRegexS, std::regex::ECMAScript);

}<|MERGE_RESOLUTION|>--- conflicted
+++ resolved
@@ -291,13 +291,8 @@
 
 std::pair<ref<InputAccessor>, FlakeRef> FlakeRef::lazyFetch(ref<Store> store) const
 {
-<<<<<<< HEAD
     auto [accessor, lockedInput] = input.getAccessor(store);
     return {accessor, FlakeRef(std::move(lockedInput), subdir)};
-=======
-    auto [storePath, lockedInput] = input.fetchToStore(store);
-    return {std::move(storePath), FlakeRef(std::move(lockedInput), subdir)};
->>>>>>> 7d76bc8a
 }
 
 std::tuple<FlakeRef, std::string, ExtendedOutputsSpec> parseFlakeRefWithFragmentAndExtendedOutputsSpec(
