--- conflicted
+++ resolved
@@ -123,7 +123,6 @@
         if (baseDir && !allowMissing) {
             /* Check if 'url' is a path (either absolute or relative
                to 'baseDir'). If so, search upward to the root of the
-<<<<<<< HEAD
                repo (i.e. the directory containing .git). The flake.nix
                seen earliest is used. */
 
@@ -161,53 +160,6 @@
                     throw Error("Path '%s' is not a flake (because it doesn't contain a 'flake.nix' file).", dir);
                 attrs.insert_or_assign("type", "path");
                 attrs.insert_or_assign("path", dir);
-=======
-               repo (i.e. the directory containing .git). */
-
-            path = absPath(path, baseDir);
-
-            if (isFlake) {
-
-                if (!S_ISDIR(lstat(path).st_mode))
-                    throw BadURL("path '%s' is not a flake (because it's not a directory)", path);
-
-                if (!allowMissing && !pathExists(path + "/flake.nix"))
-                    throw BadURL("path '%s' is not a flake (because it doesn't contain a 'flake.nix' file)", path);
-
-                auto flakeRoot = path;
-                std::string subdir;
-
-                while (flakeRoot != "/") {
-                    if (pathExists(flakeRoot + "/.git")) {
-                        auto base = std::string("git+file://") + flakeRoot;
-
-                        auto parsedURL = ParsedURL{
-                            .url = base, // FIXME
-                            .base = base,
-                            .scheme = "git+file",
-                            .authority = "",
-                            .path = flakeRoot,
-                            .query = decodeQuery(match[2]),
-                        };
-
-                        if (subdir != "") {
-                            if (parsedURL.query.count("dir"))
-                                throw Error("flake URL '%s' has an inconsistent 'dir' parameter", url);
-                            parsedURL.query.insert_or_assign("dir", subdir);
-                        }
-
-                        if (pathExists(flakeRoot + "/.git/shallow"))
-                            parsedURL.query.insert_or_assign("shallow", "1");
-
-                        return std::make_pair(
-                            FlakeRef(Input::fromURL(parsedURL), get(parsedURL.query, "dir").value_or("")),
-                            fragment);
-                    }
-
-                    subdir = std::string(baseNameOf(flakeRoot)) + (subdir.empty() ? "" : "/" + subdir);
-                    flakeRoot = dirOf(flakeRoot);
-                }
->>>>>>> 18e48517
             }
         } else {
             if (!hasPrefix(path, "/"))
