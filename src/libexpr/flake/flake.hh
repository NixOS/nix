--- conflicted
+++ resolved
@@ -87,10 +87,6 @@
      */
     bool forceDirty = false;
     std::optional<std::string> description;
-<<<<<<< HEAD
-=======
-    StorePath storePath;
->>>>>>> 955bbe53
     FlakeInputs inputs;
     /**
      * 'nixConfig' attribute
@@ -210,11 +206,7 @@
 
 void emitTreeAttrs(
     EvalState & state,
-<<<<<<< HEAD
     const SourcePath & path,
-=======
-    const StorePath & storePath,
->>>>>>> 955bbe53
     const fetchers::Input & input,
     Value & v,
     bool emptyRevFallback = false,
