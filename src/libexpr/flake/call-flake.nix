# This is a helper to callFlake() to lazily fetch flake inputs.

# The contents of the lock file, in JSON format.
lockFileStr:

# A mapping of lock file node IDs to { sourceInfo, subdir } attrsets,
# with sourceInfo.outPath providing an InputAccessor to a previously
# fetched tree. This is necessary for possibly unlocked inputs, in
# particular the root input, but also --override-inputs pointing to
# unlocked trees.
overrides:

let

  lockFile = builtins.fromJSON lockFileStr;

  # Resolve a input spec into a node name. An input spec is
  # either a node name, or a 'follows' path from the root
  # node.
  resolveInput = inputSpec:
    if builtins.isList inputSpec
    then getInputByPath lockFile.root inputSpec
    else inputSpec;

  # Follow an input path (e.g. ["dwarffs" "nixpkgs"]) from the
  # root node, returning the final node.
  getInputByPath = nodeName: path:
    if path == []
    then nodeName
    else
      getInputByPath
        # Since this could be a 'follows' input, call resolveInput.
        (resolveInput lockFile.nodes.${nodeName}.inputs.${builtins.head path})
        (builtins.tail path);

  allNodes =
    builtins.mapAttrs
      (key: node:
        let

          sourceInfo =
            if overrides ? ${key}
            then overrides.${key}.sourceInfo
            else if node.locked.type == "path" && builtins.substring 0 1 node.locked.path != "/"
            then
              let
                parentNode = allNodes.${getInputByPath lockFile.root node.parent};
              in parentNode.sourceInfo // {
                outPath = parentNode.sourceInfo.outPath + ("/" + node.locked.path);
              }
            else
              # FIXME: remove obsolete node.info.
              fetchTree (node.info or {} // removeAttrs node.locked ["dir"]);

          # With overrides, the accessor already points to the right subdirectory.
          subdir = if overrides ? ${key} then "" else node.locked.dir or "";

<<<<<<< HEAD
          flake =
            import (sourceInfo.outPath + ((if subdir != "" then "/" else "") + subdir + "/flake.nix"));
=======
          outPath = sourceInfo + ((if subdir == "" then "" else "/") + subdir);

          flake = import (outPath + "/flake.nix");
>>>>>>> fc76852b

          inputs = builtins.mapAttrs
            (inputName: inputSpec: allNodes.${resolveInput inputSpec})
            (node.inputs or {});

          outputs = flake.outputs (inputs // { self = result; });

          result =
            outputs
            # We add the sourceInfo attribute for its metadata, as they are
            # relevant metadata for the flake. However, the outPath of the
            # sourceInfo does not necessarily match the outPath of the flake,
            # as the flake may be in a subdirectory of a source.
            # This is shadowed in the next //
            // sourceInfo
            // {
              # This shadows the sourceInfo.outPath
              inherit outPath;

              inherit inputs; inherit outputs; inherit sourceInfo; _type = "flake";
            };

        in
          if node.flake or true then
            assert builtins.isFunction flake.outputs;
            result
          else
            sourceInfo
      )
      lockFile.nodes;

in allNodes.${lockFile.root}<|MERGE_RESOLUTION|>--- conflicted
+++ resolved
@@ -55,14 +55,9 @@
           # With overrides, the accessor already points to the right subdirectory.
           subdir = if overrides ? ${key} then "" else node.locked.dir or "";
 
-<<<<<<< HEAD
-          flake =
-            import (sourceInfo.outPath + ((if subdir != "" then "/" else "") + subdir + "/flake.nix"));
-=======
           outPath = sourceInfo + ((if subdir == "" then "" else "/") + subdir);
 
           flake = import (outPath + "/flake.nix");
->>>>>>> fc76852b
 
           inputs = builtins.mapAttrs
             (inputName: inputSpec: allNodes.${resolveInput inputSpec})
