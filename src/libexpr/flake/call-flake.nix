# This is a helper to callFlake() to lazily fetch flake inputs.

# The contents of the lock file, in JSON format.
lockFileStr:

# A mapping of lock file node IDs to { sourceInfo, subdir } attrsets,
# with sourceInfo.outPath providing an InputAccessor to a previously
# fetched tree. This is necessary for possibly unlocked inputs, in
# particular the root input, but also --override-inputs pointing to
# unlocked trees.
overrides:

let

  lockFile = builtins.fromJSON lockFileStr;

  # Resolve a input spec into a node name. An input spec is
  # either a node name, or a 'follows' path from the root
  # node.
  resolveInput = inputSpec:
    if builtins.isList inputSpec
    then getInputByPath lockFile.root inputSpec
    else inputSpec;

  # Follow an input path (e.g. ["dwarffs" "nixpkgs"]) from the
  # root node, returning the final node.
  getInputByPath = nodeName: path:
    if path == []
    then nodeName
    else
      getInputByPath
        # Since this could be a 'follows' input, call resolveInput.
        (resolveInput lockFile.nodes.${nodeName}.inputs.${builtins.head path})
        (builtins.tail path);

  allNodes =
    builtins.mapAttrs
      (key: node:
        let

          parentNode = allNodes.${getInputByPath lockFile.root node.parent};

          sourceInfo =
            if overrides ? ${key}
<<<<<<< HEAD
            then overrides.${key}.sourceInfo
            else if node.locked.type == "path" && builtins.substring 0 1 node.locked.path != "/"
            then
              parentNode.sourceInfo // {
                # FIXME
                outPath = parentNode.sourceInfo.outPath + ("/" + node.locked.path);
              }
            else
              # FIXME: remove obsolete node.info.
              let
                tree = fetchTree (node.info or {} // removeAttrs node.locked ["dir"]);
              in
                # Apply patches.
                tree // (
                  if node.patchFiles or [] == []
                  then {}
                  else {
                    outPath = builtins.patch {
                      src = tree;
                      patchFiles =
                        map (patchFile: parentNode + ("/" + patchFile)) node.patchFiles;
                    };
                  });
=======
            then
              overrides.${key}.sourceInfo
            else
              # FIXME: remove obsolete node.info.
              fetchTree (node.info or {} // removeAttrs node.locked ["dir"]);
>>>>>>> 3f5d7afe

          subdir = overrides.${key}.dir or node.locked.dir or "";

          outPath = sourceInfo + ((if subdir == "" then "" else "/") + subdir);

          flake = import (outPath + "/flake.nix");

          inputs = builtins.mapAttrs
            (inputName: inputSpec: allNodes.${resolveInput inputSpec})
            (node.inputs or {});

          outputs = flake.outputs (inputs // { self = result; });

          result =
            outputs
            # We add the sourceInfo attribute for its metadata, as they are
            # relevant metadata for the flake. However, the outPath of the
            # sourceInfo does not necessarily match the outPath of the flake,
            # as the flake may be in a subdirectory of a source.
            # This is shadowed in the next //
            // sourceInfo
            // {
              # This shadows the sourceInfo.outPath
              inherit outPath;

              inherit inputs; inherit outputs; inherit sourceInfo; _type = "flake";
            };

        in
          if node.flake or true then
            assert builtins.isFunction flake.outputs;
            result
          else
            sourceInfo
      )
      lockFile.nodes;

in allNodes.${lockFile.root}<|MERGE_RESOLUTION|>--- conflicted
+++ resolved
@@ -42,8 +42,8 @@
 
           sourceInfo =
             if overrides ? ${key}
-<<<<<<< HEAD
-            then overrides.${key}.sourceInfo
+            then
+              overrides.${key}.sourceInfo
             else if node.locked.type == "path" && builtins.substring 0 1 node.locked.path != "/"
             then
               parentNode.sourceInfo // {
@@ -66,13 +66,6 @@
                         map (patchFile: parentNode + ("/" + patchFile)) node.patchFiles;
                     };
                   });
-=======
-            then
-              overrides.${key}.sourceInfo
-            else
-              # FIXME: remove obsolete node.info.
-              fetchTree (node.info or {} // removeAttrs node.locked ["dir"]);
->>>>>>> 3f5d7afe
 
           subdir = overrides.${key}.dir or node.locked.dir or "";
 
