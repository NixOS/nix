#include "lockfile.hh"
#include "store-api.hh"
#include "url-parts.hh"

#include <algorithm>
#include <iomanip>

#include <iterator>
#include <nlohmann/json.hpp>

namespace nix::flake {

FlakeRef getFlakeRef(
    const nlohmann::json & json,
    const char * attr,
    const char * info)
{
    auto i = json.find(attr);
    if (i != json.end()) {
        auto attrs = fetchers::jsonToAttrs(*i);
        // FIXME: remove when we drop support for version 5.
        if (info) {
            auto j = json.find(info);
            if (j != json.end()) {
                for (auto k : fetchers::jsonToAttrs(*j))
                    attrs.insert_or_assign(k.first, k.second);
            }
        }
        return FlakeRef::fromAttrs(attrs);
    }

    throw Error("attribute '%s' missing in lock file", attr);
}

LockedNode::LockedNode(const nlohmann::json & json)
    : lockedRef(getFlakeRef(json, "locked", "info")) // FIXME: remove "info"
    , originalRef(getFlakeRef(json, "original", nullptr))
    , isFlake(json.find("flake") != json.end() ? (bool) json["flake"] : true)
    , parentPath(json.find("parent") != json.end() ? (std::optional<InputPath>) json["parent"] : std::nullopt)
    , patchFiles(json.find("patchFiles") != json.end() ? (std::vector<std::string>) json["patchFiles"] : std::vector<std::string>{})
{
    if (!lockedRef.input.isLocked() && !lockedRef.input.isRelative())
        throw Error("lock file contains unlocked input '%s'",
            fetchers::attrsToJSON(lockedRef.input.toAttrs()));
}

<<<<<<< HEAD
std::shared_ptr<Node> LockFile::findInput(const InputPath & path)
{
    std::shared_ptr<Node> pos = root;
=======
StorePath LockedNode::computeStorePath(Store & store) const
{
    return lockedRef.input.computeStorePath(store);
}


static std::shared_ptr<Node> doFind(const ref<Node>& root, const InputPath & path, std::vector<InputPath>& visited) {
    auto pos = root;
>>>>>>> 955bbe53

    auto found = std::find(visited.cbegin(), visited.cend(), path);

    if(found != visited.end()) {
        std::vector<std::string> cycle;
        std::transform(found, visited.cend(), std::back_inserter(cycle), printInputPath);
        cycle.push_back(printInputPath(path));
        throw Error("follow cycle detected: [%s]", concatStringsSep(" -> ", cycle));
    }
    visited.push_back(path);

    for (auto & elem : path) {
        if (auto i = get(pos->inputs, elem)) {
            if (auto node = std::get_if<0>(&*i))
                pos = (std::shared_ptr<LockedNode>) *node;
            else if (auto follows = std::get_if<1>(&*i)) {
                if (auto p = doFind(root, *follows, visited))
                    pos = ref(p);
                else
                    return {};
            }
        } else
            return {};
    }

    return pos;
}

<<<<<<< HEAD
LockFile::LockFile(std::string_view contents, std::string_view path)
=======
std::shared_ptr<Node> LockFile::findInput(const InputPath & path)
{
    std::vector<InputPath> visited;
    return doFind(root, path, visited);
}

LockFile::LockFile(const nlohmann::json & json, const Path & path)
>>>>>>> 955bbe53
{
    auto json = nlohmann::json::parse(contents);

    auto version = json.value("version", 0);
    if (version < 5 || version > 7)
        throw Error("lock file '%s' has unsupported version %d", path, version);

    std::map<std::string, ref<Node>> nodeMap;

    std::function<void(Node & node, const nlohmann::json & jsonNode)> getInputs;

    getInputs = [&](Node & node, const nlohmann::json & jsonNode)
    {
        if (jsonNode.find("inputs") == jsonNode.end()) return;
        for (auto & i : jsonNode["inputs"].items()) {
            if (i.value().is_array()) { // FIXME: remove, obsolete
                InputPath path;
                for (auto & j : i.value())
                    path.push_back(j);
                node.inputs.insert_or_assign(i.key(), path);
            } else {
                std::string inputKey = i.value();
                auto k = nodeMap.find(inputKey);
                if (k == nodeMap.end()) {
                    auto nodes = json["nodes"];
                    auto jsonNode2 = nodes.find(inputKey);
                    if (jsonNode2 == nodes.end())
                        throw Error("lock file references missing node '%s'", inputKey);
                    auto input = make_ref<LockedNode>(*jsonNode2);
                    k = nodeMap.insert_or_assign(inputKey, input).first;
                    getInputs(*input, *jsonNode2);
                }
                if (auto child = k->second.dynamic_pointer_cast<LockedNode>())
                    node.inputs.insert_or_assign(i.key(), ref(child));
                else
                    // FIXME: replace by follows node
                    throw Error("lock file contains cycle to root node");
            }
        }
    };

    std::string rootKey = json["root"];
    nodeMap.insert_or_assign(rootKey, root);
    getInputs(*root, json["nodes"][rootKey]);

    // FIXME: check that there are no cycles in version >= 7. Cycles
    // between inputs are only possible using 'follows' indirections.
    // Once we drop support for version <= 6, we can simplify the code
    // a bit since we don't need to worry about cycles.
}

std::pair<nlohmann::json, LockFile::KeyMap> LockFile::toJSON() const
{
    nlohmann::json nodes;
    KeyMap nodeKeys;
    std::unordered_set<std::string> keys;

    std::function<std::string(const std::string & key, ref<const Node> node)> dumpNode;

    dumpNode = [&](std::string key, ref<const Node> node) -> std::string
    {
        auto k = nodeKeys.find(node);
        if (k != nodeKeys.end())
            return k->second;

        if (!keys.insert(key).second) {
            for (int n = 2; ; ++n) {
                auto k = fmt("%s_%d", key, n);
                if (keys.insert(k).second) {
                    key = k;
                    break;
                }
            }
        }

        nodeKeys.insert_or_assign(node, key);

        auto n = nlohmann::json::object();

        if (!node->inputs.empty()) {
            auto inputs = nlohmann::json::object();
            for (auto & i : node->inputs) {
                if (auto child = std::get_if<0>(&i.second)) {
                    inputs[i.first] = dumpNode(i.first, *child);
                } else if (auto follows = std::get_if<1>(&i.second)) {
                    auto arr = nlohmann::json::array();
                    for (auto & x : *follows)
                        arr.push_back(x);
                    inputs[i.first] = std::move(arr);
                }
            }
            n["inputs"] = std::move(inputs);
        }

        if (auto lockedNode = node.dynamic_pointer_cast<const LockedNode>()) {
            n["original"] = fetchers::attrsToJSON(lockedNode->originalRef.toAttrs());
            n["locked"] = fetchers::attrsToJSON(lockedNode->lockedRef.toAttrs());
            if (!lockedNode->isFlake)
                n["flake"] = false;
            if (lockedNode->parentPath)
                n["parent"] = *lockedNode->parentPath;
            if (!lockedNode->patchFiles.empty())
                n["patchFiles"] = lockedNode->patchFiles;
        }

        nodes[key] = std::move(n);

        return key;
    };

    nlohmann::json json;
    json["version"] = 7;
    json["root"] = dumpNode("root", root);
    json["nodes"] = std::move(nodes);

    return {json, std::move(nodeKeys)};
}

std::pair<std::string, LockFile::KeyMap> LockFile::to_string() const
{
    auto [json, nodeKeys] = toJSON();
    return {json.dump(2), std::move(nodeKeys)};
}

std::ostream & operator <<(std::ostream & stream, const LockFile & lockFile)
{
    stream << lockFile.toJSON().first.dump(2);
    return stream;
}

std::optional<FlakeRef> LockFile::isUnlocked() const
{
    std::set<ref<const Node>> nodes;

    std::function<void(ref<const Node> node)> visit;

    visit = [&](ref<const Node> node)
    {
        if (!nodes.insert(node).second) return;
        for (auto & i : node->inputs)
            if (auto child = std::get_if<0>(&i.second))
                visit(*child);
    };

    visit(root);

    for (auto & i : nodes) {
        if (i == ref<const Node>(root)) continue;
        auto node = i.dynamic_pointer_cast<const LockedNode>();
        if (node
            && !node->lockedRef.input.isLocked()
            && !node->lockedRef.input.isRelative())
            return node->lockedRef;
    }

    return {};
}

bool LockFile::operator ==(const LockFile & other) const
{
    // FIXME: slow
    return toJSON().first == other.toJSON().first;
}

bool LockFile::operator !=(const LockFile & other) const
{
    return !(*this == other);
}

InputPath parseInputPath(std::string_view s)
{
    InputPath path;

    for (auto & elem : tokenizeString<std::vector<std::string>>(s, "/")) {
        if (!std::regex_match(elem, flakeIdRegex))
            throw UsageError("invalid flake input path element '%s'", elem);
        path.push_back(elem);
    }

    return path;
}

std::map<InputPath, Node::Edge> LockFile::getAllInputs() const
{
    std::set<ref<Node>> done;
    std::map<InputPath, Node::Edge> res;

    std::function<void(const InputPath & prefix, ref<Node> node)> recurse;

    recurse = [&](const InputPath & prefix, ref<Node> node)
    {
        if (!done.insert(node).second) return;

        for (auto &[id, input] : node->inputs) {
            auto inputPath(prefix);
            inputPath.push_back(id);
            res.emplace(inputPath, input);
            if (auto child = std::get_if<0>(&input))
                recurse(inputPath, *child);
        }
    };

    recurse({}, root);

    return res;
}

static std::string describe(const FlakeRef & flakeRef)
{
    auto s = fmt("'%s'", flakeRef.to_string());

    if (auto lastModified = flakeRef.input.getLastModified())
        s += fmt(" (%s)", std::put_time(std::gmtime(&*lastModified), "%Y-%m-%d"));

    return s;
}

std::ostream & operator <<(std::ostream & stream, const Node::Edge & edge)
{
    if (auto node = std::get_if<0>(&edge))
        stream << describe((*node)->lockedRef);
    else if (auto follows = std::get_if<1>(&edge))
        stream << fmt("follows '%s'", printInputPath(*follows));
    return stream;
}

static bool equals(const Node::Edge & e1, const Node::Edge & e2)
{
    if (auto n1 = std::get_if<0>(&e1))
        if (auto n2 = std::get_if<0>(&e2))
            return (*n1)->lockedRef == (*n2)->lockedRef;
    if (auto f1 = std::get_if<1>(&e1))
        if (auto f2 = std::get_if<1>(&e2))
            return *f1 == *f2;
    return false;
}

std::string LockFile::diff(const LockFile & oldLocks, const LockFile & newLocks)
{
    auto oldFlat = oldLocks.getAllInputs();
    auto newFlat = newLocks.getAllInputs();

    auto i = oldFlat.begin();
    auto j = newFlat.begin();
    std::string res;

    while (i != oldFlat.end() || j != newFlat.end()) {
        if (j != newFlat.end() && (i == oldFlat.end() || i->first > j->first)) {
            res += fmt("• " ANSI_GREEN "Added input '%s':" ANSI_NORMAL "\n    %s\n",
                printInputPath(j->first), j->second);
            ++j;
        } else if (i != oldFlat.end() && (j == newFlat.end() || i->first < j->first)) {
            res += fmt("• " ANSI_RED "Removed input '%s'" ANSI_NORMAL "\n", printInputPath(i->first));
            ++i;
        } else {
            if (!equals(i->second, j->second)) {
                res += fmt("• " ANSI_BOLD "Updated input '%s':" ANSI_NORMAL "\n    %s\n  → %s\n",
                    printInputPath(i->first),
                    i->second,
                    j->second);
            }
            ++i;
            ++j;
        }
    }

    return res;
}

void LockFile::check()
{
    auto inputs = getAllInputs();

    for (auto & [inputPath, input] : inputs) {
        if (auto follows = std::get_if<1>(&input)) {
            if (!follows->empty() && !findInput(*follows))
                throw Error("input '%s' follows a non-existent input '%s'",
                    printInputPath(inputPath),
                    printInputPath(*follows));
        }
    }
}

void check();

std::string printInputPath(const InputPath & path)
{
    return concatStringsSep("/", path);
}

}<|MERGE_RESOLUTION|>--- conflicted
+++ resolved
@@ -44,20 +44,12 @@
             fetchers::attrsToJSON(lockedRef.input.toAttrs()));
 }
 
-<<<<<<< HEAD
-std::shared_ptr<Node> LockFile::findInput(const InputPath & path)
+static std::shared_ptr<Node> doFind(
+    const ref<Node> & root,
+    const InputPath & path,
+    std::vector<InputPath> & visited)
 {
     std::shared_ptr<Node> pos = root;
-=======
-StorePath LockedNode::computeStorePath(Store & store) const
-{
-    return lockedRef.input.computeStorePath(store);
-}
-
-
-static std::shared_ptr<Node> doFind(const ref<Node>& root, const InputPath & path, std::vector<InputPath>& visited) {
-    auto pos = root;
->>>>>>> 955bbe53
 
     auto found = std::find(visited.cbegin(), visited.cend(), path);
 
@@ -86,17 +78,13 @@
     return pos;
 }
 
-<<<<<<< HEAD
-LockFile::LockFile(std::string_view contents, std::string_view path)
-=======
 std::shared_ptr<Node> LockFile::findInput(const InputPath & path)
 {
     std::vector<InputPath> visited;
     return doFind(root, path, visited);
 }
 
-LockFile::LockFile(const nlohmann::json & json, const Path & path)
->>>>>>> 955bbe53
+LockFile::LockFile(std::string_view contents, std::string_view path)
 {
     auto json = nlohmann::json::parse(contents);
 
