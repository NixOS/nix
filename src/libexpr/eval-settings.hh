#pragma once
///@file

#include "config.hh"
#include "ref.hh"
#include "source-path.hh"

namespace nix {

class EvalState;

struct EvalSettings : Config
{
    /**
     * Function used to interpet look path entries of a given scheme.
     *
     * The argument is the non-scheme part of the lookup path entry (see
     * `LookupPathHooks` below).
     *
     * The return value is (a) whether the entry was valid, and, if so,
     * what does it map to.
     */
<<<<<<< HEAD
    using LookupPathHook = std::optional<SourcePath>(ref<Store> store, std::string_view);
=======
    using LookupPathHook = std::optional<SourcePath>(EvalState & state, std::string_view);
>>>>>>> 32becc87

    /**
     * Map from "scheme" to a `LookupPathHook`.
     *
     * Given a lookup path value (i.e. either the whole thing, or after
     * the `<key>=`) in the form of:
     *
     * ```
     * <scheme>:<arbitrary string>
     * ```
     *
     * if `<scheme>` is a key in this map, then `<arbitrary string>` is
     * passed to the hook that is the value in this map.
     */
    using LookupPathHooks = std::map<std::string, std::function<LookupPathHook>>;

    EvalSettings(bool & readOnlyMode, LookupPathHooks lookupPathHooks = {});

    bool & readOnlyMode;

    static Strings getDefaultNixPath();

    static bool isPseudoUrl(std::string_view s);

    static Strings parseNixPath(const std::string & s);

    static std::string resolvePseudoUrl(std::string_view url);

    LookupPathHooks lookupPathHooks;

    Setting<bool> enableNativeCode{this, false, "allow-unsafe-native-code-during-evaluation", R"(
        Enable built-in functions that allow executing native code.

        In particular, this adds:
        - `builtins.importNative` *path* *symbol*

          Opens dynamic shared object (DSO) at *path*, loads the function with the symbol name *symbol* from it and runs it.
          The loaded function must have the following signature:
          ```cpp
          extern "C" typedef void (*ValueInitialiser) (EvalState & state, Value & v);
          ```

          The [Nix C++ API documentation](@docroot@/development/documentation.md#api-documentation) has more details on evaluator internals.

        - `builtins.exec` *arguments*

          Execute a program, where *arguments* are specified as a list of strings, and parse its output as a Nix expression.
    )"};

    Setting<Strings> nixPath{
        this, {}, "nix-path",
        R"(
          List of search paths to use for [lookup path](@docroot@/language/constructs/lookup-path.md) resolution.
          This setting determines the value of
          [`builtins.nixPath`](@docroot@/language/builtins.md#builtins-nixPath) and can be used with [`builtins.findFile`](@docroot@/language/builtins.md#builtins-findFile).

          - The configuration setting is overridden by the [`NIX_PATH`](@docroot@/command-ref/env-common.md#env-NIX_PATH)
          environment variable.
          - `NIX_PATH` is overridden by [specifying the setting as the command line flag](@docroot@/command-ref/conf-file.md#command-line-flags) `--nix-path`.
          - Any current value is extended by the [`-I` option](@docroot@/command-ref/opt-common.md#opt-I) or `--extra-nix-path`.

          If the respective paths are accessible, the default values are:

          - `$HOME/.nix-defexpr/channels`

            The [user channel link](@docroot@/command-ref/files/default-nix-expression.md#user-channel-link), pointing to the current state of [channels](@docroot@/command-ref/files/channels.md) for the current user.

          - `nixpkgs=$NIX_STATE_DIR/profiles/per-user/root/channels/nixpkgs`

            The current state of the `nixpkgs` channel for the `root` user.

          - `$NIX_STATE_DIR/profiles/per-user/root/channels`

            The current state of all channels for the `root` user.

          These files are set up by the [Nix installer](@docroot@/installation/installing-binary.md).
          See [`NIX_STATE_DIR`](@docroot@/command-ref/env-common.md#env-NIX_STATE_DIR) for details on the environment variable.

          > **Note**
          >
          > If [restricted evaluation](@docroot@/command-ref/conf-file.md#conf-restrict-eval) is enabled, the default value is empty.
          >
          > If [pure evaluation](#conf-pure-eval) is enabled, `builtins.nixPath` *always* evaluates to the empty list `[ ]`.
        )", {}, false};

    Setting<std::string> currentSystem{
        this, "", "eval-system",
        R"(
          This option defines
          [`builtins.currentSystem`](@docroot@/language/builtins.md#builtins-currentSystem)
          in the Nix language if it is set as a non-empty string.
          Otherwise, if it is defined as the empty string (the default), the value of the
          [`system` ](#conf-system)
          configuration setting is used instead.

          Unlike `system`, this setting does not change what kind of derivations can be built locally.
          This is useful for evaluating Nix code on one system to produce derivations to be built on another type of system.
        )"};

    /**
     * Implements the `eval-system` vs `system` defaulting logic
     * described for `eval-system`.
     */
    const std::string & getCurrentSystem() const;

    Setting<bool> restrictEval{
        this, false, "restrict-eval",
        R"(
          If set to `true`, the Nix evaluator will not allow access to any
          files outside of
          [`builtins.nixPath`](@docroot@/language/builtins.md#builtins-nixPath),
          or to URIs outside of
          [`allowed-uris`](@docroot@/command-ref/conf-file.md#conf-allowed-uris).
        )"};

    Setting<bool> pureEval{this, false, "pure-eval",
        R"(
          Pure evaluation mode ensures that the result of Nix expressions is fully determined by explicitly declared inputs, and not influenced by external state:

          - Restrict file system and network access to files specified by cryptographic hash
          - Disable impure constants:
            - [`builtins.currentSystem`](@docroot@/language/builtins.md#builtins-currentSystem)
            - [`builtins.currentTime`](@docroot@/language/builtins.md#builtins-currentTime)
            - [`builtins.nixPath`](@docroot@/language/builtins.md#builtins-nixPath)
            - [`builtins.storePath`](@docroot@/language/builtins.md#builtins-storePath)
        )"
        };

    Setting<bool> enableImportFromDerivation{
        this, true, "allow-import-from-derivation",
        R"(
          By default, Nix allows [Import from Derivation](@docroot@/language/import-from-derivation.md).

          With this option set to `false`, Nix will throw an error when evaluating an expression that uses this feature,
          even when the required store object is readily available.
          This ensures that evaluation will not require any builds to take place,
          regardless of the state of the store.
        )"};

    Setting<Strings> allowedUris{this, {}, "allowed-uris",
        R"(
          A list of URI prefixes to which access is allowed in restricted
          evaluation mode. For example, when set to
          `https://github.com/NixOS`, builtin functions such as `fetchGit` are
          allowed to access `https://github.com/NixOS/patchelf.git`.

          Access is granted when
          - the URI is equal to the prefix,
          - or the URI is a subpath of the prefix,
          - or the prefix is a URI scheme ended by a colon `:` and the URI has the same scheme.
        )"};

    Setting<bool> traceFunctionCalls{this, false, "trace-function-calls",
        R"(
          If set to `true`, the Nix evaluator will trace every function call.
          Nix will print a log message at the "vomit" level for every function
          entrance and function exit.

              function-trace entered undefined position at 1565795816999559622
              function-trace exited undefined position at 1565795816999581277
              function-trace entered /nix/store/.../example.nix:226:41 at 1565795253249935150
              function-trace exited /nix/store/.../example.nix:226:41 at 1565795253249941684

          The `undefined position` means the function call is a builtin.

          Use the `contrib/stack-collapse.py` script distributed with the Nix
          source code to convert the trace logs in to a format suitable for
          `flamegraph.pl`.
        )"};

    Setting<bool> useEvalCache{this, true, "eval-cache",
        R"(
            Whether to use the flake evaluation cache.
            Certain commands won't have to evaluate when invoked for the second time with a particular version of a flake.
            Intermediate results are not cached.
        )"};

    Setting<bool> ignoreExceptionsDuringTry{this, false, "ignore-try",
        R"(
          If set to true, ignore exceptions inside 'tryEval' calls when evaluating nix expressions in
          debug mode (using the --debugger flag). By default the debugger will pause on all exceptions.
        )"};

    Setting<bool> traceVerbose{this, false, "trace-verbose",
        "Whether `builtins.traceVerbose` should trace its first argument when evaluated."};

    Setting<unsigned int> maxCallDepth{this, 10000, "max-call-depth",
        "The maximum function call depth to allow before erroring."};

    Setting<bool> builtinsTraceDebugger{this, false, "debugger-on-trace",
        R"(
          If set to true and the `--debugger` flag is given, the following functions
          will enter the debugger like [`builtins.break`](@docroot@/language/builtins.md#builtins-break).

          * [`builtins.trace`](@docroot@/language/builtins.md#builtins-trace)
          * [`builtins.traceVerbose`](@docroot@/language/builtins.md#builtins-traceVerbose)
            if [`trace-verbose`](#conf-trace-verbose) is set to true.
          * [`builtins.warn`](@docroot@/language/builtins.md#builtins-warn)

          This is useful for debugging warnings in third-party Nix code.
        )"};

    Setting<bool> builtinsDebuggerOnWarn{this, false, "debugger-on-warn",
        R"(
          If set to true and the `--debugger` flag is given, [`builtins.warn`](@docroot@/language/builtins.md#builtins-warn)
          will enter the debugger like [`builtins.break`](@docroot@/language/builtins.md#builtins-break).

          This is useful for debugging warnings in third-party Nix code.

          Use [`debugger-on-trace`](#conf-debugger-on-trace) to also enter the debugger on legacy warnings that are logged with [`builtins.trace`](@docroot@/language/builtins.md#builtins-trace).
        )"};

    Setting<bool> builtinsAbortOnWarn{this, false, "abort-on-warn",
        R"(
          If set to true, [`builtins.warn`](@docroot@/language/builtins.md#builtins-warn) will throw an error when logging a warning.

          This will give you a stack trace that leads to the location of the warning.

          This is useful for finding information about warnings in third-party Nix code when you can not start the interactive debugger, such as when Nix is called from a non-interactive script. See [`debugger-on-warn`](#conf-debugger-on-warn).

          Currently, a stack trace can only be produced when the debugger is enabled, or when evaluation is aborted.

          This option can be enabled by setting `NIX_ABORT_ON_WARN=1` in the environment.
        )"};
};

/**
 * Conventionally part of the default nix path in impure mode.
 */
Path getNixDefExpr();

}<|MERGE_RESOLUTION|>--- conflicted
+++ resolved
@@ -20,11 +20,7 @@
      * The return value is (a) whether the entry was valid, and, if so,
      * what does it map to.
      */
-<<<<<<< HEAD
-    using LookupPathHook = std::optional<SourcePath>(ref<Store> store, std::string_view);
-=======
     using LookupPathHook = std::optional<SourcePath>(EvalState & state, std::string_view);
->>>>>>> 32becc87
 
     /**
      * Map from "scheme" to a `LookupPathHook`.
