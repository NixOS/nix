--- conflicted
+++ resolved
@@ -45,12 +45,8 @@
 
         try {
             runProgram("git", true, { "-C", uri, "diff-index", "--quiet", "HEAD", "--" });
-<<<<<<< HEAD
-        } catch (ExecError e) {
-#ifndef _WIN32
-=======
         } catch (ExecError & e) {
->>>>>>> afb464c1
+#ifndef _WIN32
             if (!WIFEXITED(e.status) || WEXITSTATUS(e.status) != 1) throw;
 #else
             if (e.status != 1) throw; // ???
@@ -144,16 +140,12 @@
 #ifndef _WIN32
         struct stat st;
         doFetch = stat(localRefFile.c_str(), &st) != 0 ||
-<<<<<<< HEAD
-            st.st_mtime + settings.tarballTtl <= now;
+            (uint64_t) st.st_mtime + settings.tarballTtl <= (uint64_t) now;
 #else
         WIN32_FILE_ATTRIBUTE_DATA wfad;
         doFetch = !GetFileAttributesExW(pathW(localRefFile).c_str(), GetFileExInfoStandard, &wfad) ||
             ((uint64_t(wfad.ftLastWriteTime.dwHighDateTime) << 32) + wfad.ftLastWriteTime.dwLowDateTime) + settings.tarballTtl*10000000ULL <= ((uint64_t(ftnow.dwHighDateTime) << 32) + ftnow.dwLowDateTime);
 #endif
-=======
-            (uint64_t) st.st_mtime + settings.tarballTtl <= (uint64_t) now;
->>>>>>> afb464c1
     }
     if (doFetch)
     {
