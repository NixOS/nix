#include "primops.hh"
#include "eval-inline.hh"
#include "download.hh"
#include "store-api.hh"
#include "pathlocks.hh"
#ifndef _MSC_VER
#include <sys/time.h>
#endif
#include <regex>
#include <iostream>

#include <nlohmann/json.hpp>

using namespace std::string_literals;

namespace nix {

struct HgInfo
{
    Path storePath;
    std::string branch;
    std::string rev;
    uint64_t revCount = 0;
};

std::regex commitHashRegex("^[0-9a-fA-F]{40}$");

HgInfo exportMercurial(ref<Store> store, const std::string & uri,
    std::string rev, const std::string & name)
{
    if (evalSettings.pureEval && rev == "")
        throw Error("in pure evaluation mode, 'fetchMercurial' requires a Mercurial revision");

    // BUGBUG: MSYS's hg does not support Windows paths ! (remove this when nixpkgs will have own Windows hg)
    string uriMSYS;
#ifdef _WIN32
    if (uri.substr(1, 9) == ":/msys64/") {
        uriMSYS = trim(runProgramGetStdout("cygpath", true, {"-u", uri}));
    } else
#endif
        uriMSYS = uri;


    if (rev == "" && 
#ifndef _WIN32
        hasPrefix(uri, "/")
#else
        uri.size() > 3 && (('A' <= uri[0] && uri[0] <= 'Z') || ('a' <= uri[0] && uri[0] <= 'z')) && uri[1] == ':' && isslash(uri[2])
#endif
        && pathExists(uri + "/.hg")) {

        bool clean = runProgramGetStdout("hg", true, { "status", "-R", uriMSYS, "--modified", "--added", "--removed" }) == "";

        if (!clean) {

            /* This is an unclean working tree. So copy all tracked
               files. */

            printTalkative("copying unclean Mercurial working tree '%s'", uri);

            HgInfo hgInfo;
            hgInfo.rev = "0000000000000000000000000000000000000000";
            hgInfo.branch = chomp(runProgramGetStdout("hg", true, { "branch", "-R", uriMSYS}));

            auto files = tokenizeString<std::set<std::string>>(
                runProgramGetStdout("hg", true, { "status", "-R", uriMSYS, "--clean", "--modified", "--added", "--no-status", "--print0" }), "\0"s);

            PathFilter filter = [&](const Path & p) -> bool {
                assert(hasPrefix(p, uri));
                std::string file(p, uri.size() + 1);

                if (isDirectory(p)) {
                    auto prefix = file + "/";
                    auto i = files.lower_bound(prefix);
                    return i != files.end() && hasPrefix(*i, prefix);
                }

                return files.count(file);
            };

            hgInfo.storePath = store->addToStore("source", uri, true, htSHA256, filter);

            return hgInfo;
        }
    }

    if (rev == "") rev = "default";

    Path cacheDir = fmt("%s/nix/hg/%s", getCacheDir(), hashString(htSHA256, uri).to_string(Base32, false));

    Path stampFile = fmt("%s/.hg/%s.stamp", cacheDir, hashString(htSHA512, rev).to_string(Base32, false));

    // BUGBUG: MSYS's hg does not support Windows paths ! (remove this when nixpkgs will have own Windows hg)
    string cacheDirMSYS;
#ifdef _WIN32
    if (cacheDir.substr(1, 9) == ":/msys64/") {
        cacheDirMSYS = trim(runProgramGetStdout("cygpath", true, {"-u", cacheDir}));
    } else
#endif
        cacheDirMSYS = cacheDir;

    /* If we haven't pulled this repo less than ‘tarball-ttl’ seconds,
       do so now. */
#ifndef _WIN32
    time_t now = time(0);
    struct stat st;
    if (stat(stampFile.c_str(), &st) != 0 ||
<<<<<<< HEAD
        st.st_mtime + settings.tarballTtl <= now)
#else
    FILETIME ftnow;
    GetSystemTimeAsFileTime(&ftnow);
    WIN32_FILE_ATTRIBUTE_DATA wfad;
    if (!GetFileAttributesExW(pathW(stampFile).c_str(), GetFileExInfoStandard, &wfad) ||
            ((uint64_t(wfad.ftLastWriteTime.dwHighDateTime) << 32) + wfad.ftLastWriteTime.dwLowDateTime) + settings.tarballTtl*10000000ULL <= ((uint64_t(ftnow.dwHighDateTime) << 32) + ftnow.dwLowDateTime))
#endif
=======
        (uint64_t) st.st_mtime + settings.tarballTtl <= (uint64_t) now)
>>>>>>> afb464c1
    {
        /* Except that if this is a commit hash that we already have,
           we don't have to pull again. */
        if (!(std::regex_match(rev, commitHashRegex)
                && pathExists(cacheDir)
                && runProgramWithOptions(
                    RunOptions("hg", { "log", "-R", cacheDirMSYS, "-r", rev, "--template", "1" })
                    .killStderr(true)).second == "1"))
        {
            Activity act(*logger, lvlTalkative, actUnknown, fmt("fetching Mercurial repository '%s'", uri));

            if (pathExists(cacheDir)) {
                try {
                    runProgram("hg", true, { "pull", "-R", cacheDir, "--", uri });
                }
                catch (ExecError & e) {
                    string transJournal = cacheDir + "/.hg/store/journal";
                    /* hg throws "abandoned transaction" error only if this file exists */
                    if (pathExists(transJournal)) {
                        runProgram("hg", true, { "recover", "-R", cacheDir });
                        runProgram("hg", true, { "pull", "-R", cacheDir, "--", uri });
                    } else {
                        throw ExecError(e.status, fmt("'hg pull' %s", statusToString(e.status)));
                    }
                }
            } else {
                createDirs(dirOf(cacheDir));

                string res = runProgramGetStdout("hg", true, { "clone", "--noupdate", "--", uriMSYS, cacheDirMSYS });
                std::cerr << "res2='" << res << "'" << std::endl;
            }
        }

        writeFile(stampFile, "");
    }

    auto tokens = tokenizeString<std::vector<std::string>>(
        runProgramGetStdout("hg", true, { "log", "-R", cacheDirMSYS, "-r", rev, "--template", "{node} {rev} {branch}" }));
    assert(tokens.size() == 3);

    HgInfo hgInfo;
    hgInfo.rev = tokens[0];
    hgInfo.revCount = std::stoull(tokens[1]);
    hgInfo.branch = tokens[2];

    std::string storeLinkName = hashString(htSHA512, name + std::string("\0"s) + hgInfo.rev).to_string(Base32, false);
    Path storeLink = fmt("%s/.hg/%s.link", cacheDir, storeLinkName);

    try {
        auto json = nlohmann::json::parse(readFile(storeLink));

        assert(json["name"] == name && json["rev"] == hgInfo.rev);

        hgInfo.storePath = json["storePath"];

        if (store->isValidPath(hgInfo.storePath)) {
            printTalkative("using cached Mercurial store path '%s'", hgInfo.storePath);
            return hgInfo;
        }

    } catch (PosixError & e) {
        if (e.errNo != ENOENT) throw;
    } catch (WinError & e) {
        if (e.lastError != ERROR_FILE_NOT_FOUND) throw;
    }

    Path tmpDir = createTempDir();
    AutoDelete delTmpDir(tmpDir, true);

    // BUGBUG: MSYS's hg does not support Windows paths ! (remove this when nixpkgs will have own Windows hg)
    string tmpDirMSYS;
#ifdef _WIN32
    if (uri.substr(1, 9) == ":/msys64/") {
        tmpDirMSYS = trim(runProgramGetStdout("cygpath", true, {"-u", tmpDir}));
    } else
#endif
        tmpDirMSYS = tmpDir;

    runProgramGetStdout("hg", true, { "archive", "-R", cacheDirMSYS, "-r", rev, tmpDirMSYS });

    deletePath(tmpDir + "/.hg_archival.txt");

    hgInfo.storePath = store->addToStore(name, tmpDir);

    nlohmann::json json;
    json["storePath"] = hgInfo.storePath;
    json["uri"] = uri;
    json["name"] = name;
    json["branch"] = hgInfo.branch;
    json["rev"] = hgInfo.rev;
    json["revCount"] = hgInfo.revCount;

    writeFile(storeLink, json.dump());

    return hgInfo;
}

static void prim_fetchMercurial(EvalState & state, const Pos & pos, Value * * args, Value & v)
{
    std::string url;
    std::string rev;
    std::string name = "source";
    PathSet context;

    state.forceValue(*args[0]);

    if (args[0]->type == tAttrs) {

        state.forceAttrs(*args[0], pos);

        for (auto & attr : *args[0]->attrs) {
            string n(attr.name);
            if (n == "url")
                url = state.coerceToString(*attr.pos, *attr.value, context, false, false);
            else if (n == "rev")
                rev = state.forceStringNoCtx(*attr.value, *attr.pos);
            else if (n == "name")
                name = state.forceStringNoCtx(*attr.value, *attr.pos);
            else
                throw EvalError("unsupported argument '%s' to 'fetchMercurial', at %s", attr.name, *attr.pos);
        }

        if (url.empty())
            throw EvalError(format("'url' argument required, at %1%") % pos);

    } else
        url = state.coerceToString(pos, *args[0], context, false, false);

    // FIXME: git externals probably can be used to bypass the URI
    // whitelist. Ah well.
    state.checkURI(url);

    auto hgInfo = exportMercurial(state.store, url, rev, name);

    state.mkAttrs(v, 8);
    mkString(*state.allocAttr(v, state.sOutPath), hgInfo.storePath, PathSet({hgInfo.storePath}));
    mkString(*state.allocAttr(v, state.symbols.create("branch")), hgInfo.branch);
    mkString(*state.allocAttr(v, state.symbols.create("rev")), hgInfo.rev);
    mkString(*state.allocAttr(v, state.symbols.create("shortRev")), std::string(hgInfo.rev, 0, 12));
    mkInt(*state.allocAttr(v, state.symbols.create("revCount")), hgInfo.revCount);
    v.attrs->sort();

    if (state.allowedPaths)
        state.allowedPaths->insert(state.store->toRealPath(hgInfo.storePath));
}

static RegisterPrimOp r("fetchMercurial", 1, prim_fetchMercurial);

}<|MERGE_RESOLUTION|>--- conflicted
+++ resolved
@@ -105,8 +105,7 @@
     time_t now = time(0);
     struct stat st;
     if (stat(stampFile.c_str(), &st) != 0 ||
-<<<<<<< HEAD
-        st.st_mtime + settings.tarballTtl <= now)
+        (uint64_t) st.st_mtime + settings.tarballTtl <= (uint64_t) now)
 #else
     FILETIME ftnow;
     GetSystemTimeAsFileTime(&ftnow);
@@ -114,9 +113,6 @@
     if (!GetFileAttributesExW(pathW(stampFile).c_str(), GetFileExInfoStandard, &wfad) ||
             ((uint64_t(wfad.ftLastWriteTime.dwHighDateTime) << 32) + wfad.ftLastWriteTime.dwLowDateTime) + settings.tarballTtl*10000000ULL <= ((uint64_t(ftnow.dwHighDateTime) << 32) + ftnow.dwLowDateTime))
 #endif
-=======
-        (uint64_t) st.st_mtime + settings.tarballTtl <= (uint64_t) now)
->>>>>>> afb464c1
     {
         /* Except that if this is a commit hash that we already have,
            we don't have to pull again. */
