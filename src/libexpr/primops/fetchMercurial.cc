--- conflicted
+++ resolved
@@ -73,12 +73,7 @@
     auto [storePath, input2] = input.fetchToStore(state.store);
 
     auto attrs2 = state.buildBindings(8);
-<<<<<<< HEAD
-    auto storePath2 = state.store->printStorePath(storePath);
-    attrs2.alloc(state.sOutPath).mkString(storePath2, {storePath2});
-=======
-    state.mkStorePathString(tree.storePath, attrs2.alloc(state.sOutPath));
->>>>>>> 249ce283
+    state.mkStorePathString(storePath, attrs2.alloc(state.sOutPath));
     if (input2.getRef())
         attrs2.alloc("branch").mkString(*input2.getRef());
     // Backward compatibility: set 'rev' to
