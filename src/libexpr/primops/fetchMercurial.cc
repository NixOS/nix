--- conflicted
+++ resolved
@@ -74,13 +74,8 @@
     auto [tree, input2] = input.fetch(state.store);
 
     auto attrs2 = state.buildBindings(8);
-<<<<<<< HEAD
-    auto storePath = state.store->printStorePath(
-        state.store->makeFixedOutputPathFromCA(tree.storePath));
-    attrs2.alloc(state.sOutPath).mkString(storePath, {storePath});
-=======
-    state.mkStorePathString(tree.storePath, attrs2.alloc(state.sOutPath));
->>>>>>> 91baf7f1
+    auto storePath = state.store->makeFixedOutputPathFromCA(tree.storePath);
+    state.mkStorePathString(storePath, attrs2.alloc(state.sOutPath));
     if (input2.getRef())
         attrs2.alloc("branch").mkString(*input2.getRef());
     // Backward compatibility: set 'rev' to
