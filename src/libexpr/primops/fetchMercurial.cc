--- conflicted
+++ resolved
@@ -70,16 +70,10 @@
     // FIXME: use name
     auto [tree, input2] = input.fetch(state.store);
 
-<<<<<<< HEAD
-    state.mkAttrs(v, 8);
+    auto attrs2 = state.buildBindings(8);
     auto storePath = state.store->printStorePath(
         state.store->makeFixedOutputPathFromCA(tree.storePath));
-    mkString(*state.allocAttr(v, state.sOutPath), storePath, PathSet({storePath}));
-=======
-    auto attrs2 = state.buildBindings(8);
-    auto storePath = state.store->printStorePath(tree.storePath);
     attrs2.alloc(state.sOutPath).mkString(storePath, {storePath});
->>>>>>> 8ba08959
     if (input2.getRef())
         attrs2.alloc("branch").mkString(*input2.getRef());
     // Backward compatibility: set 'rev' to
@@ -91,7 +85,7 @@
         attrs2.alloc("revCount").mkInt(*revCount);
     v.mkAttrs(attrs2);
 
-    state.allowPath(tree.storePath);
+    state.allowPath(state.store->makeFixedOutputPathFromCA(tree.storePath));
 }
 
 static RegisterPrimOp r_fetchMercurial("fetchMercurial", 1, prim_fetchMercurial);
