--- conflicted
+++ resolved
@@ -8,7 +8,6 @@
 
 static void prim_unsafeDiscardStringContext(EvalState & state, const PosIdx pos, Value ** args, Value & v)
 {
-<<<<<<< HEAD
     NixStringContext context, filtered;
 
     auto s = state.coerceToString(
@@ -19,12 +18,6 @@
             filtered.insert(*p);
 
     v.mkString(*s, filtered);
-=======
-    NixStringContext context;
-    auto s = state.coerceToString(
-        pos, *args[0], context, "while evaluating the argument passed to builtins.unsafeDiscardStringContext");
-    v.mkString(*s);
->>>>>>> ec6ba866
 }
 
 static RegisterPrimOp primop_unsafeDiscardStringContext({
@@ -36,7 +29,6 @@
     .fun = prim_unsafeDiscardStringContext,
 });
 
-<<<<<<< HEAD
 bool hasContext(const NixStringContext & context)
 {
     for (auto & c : context)
@@ -45,8 +37,6 @@
     return false;
 }
 
-=======
->>>>>>> ec6ba866
 static void prim_hasContext(EvalState & state, const PosIdx pos, Value ** args, Value & v)
 {
     NixStringContext context;
@@ -86,10 +76,7 @@
     NixStringContext context2;
     for (auto && c : context) {
         if (auto * ptr = std::get_if<NixStringContextElem::DrvDeep>(&c.raw)) {
-<<<<<<< HEAD
             state.waitForPath(ptr->drvPath); // FIXME: why?
-=======
->>>>>>> ec6ba866
             context2.emplace(NixStringContextElem::Opaque{.path = ptr->drvPath});
         } else {
             /* Can reuse original item */
@@ -161,14 +148,11 @@
                      above does not make much sense. */
                     return std::move(c);
                 },
-<<<<<<< HEAD
                 [&](const NixStringContextElem::Path & p) -> NixStringContextElem::DrvDeep {
                     state.error<EvalError>("`addDrvOutputDependencies` does not work on a string without context")
                         .atPos(pos)
                         .debugThrow();
                 },
-=======
->>>>>>> ec6ba866
             },
             context.begin()->raw)}),
     };
@@ -237,10 +221,7 @@
                     contextInfos[std::move(drvPath)].outputs.emplace_back(std::move(b.output));
                 },
                 [&](NixStringContextElem::Opaque && o) { contextInfos[std::move(o.path)].path = true; },
-<<<<<<< HEAD
                 [&](NixStringContextElem::Path && p) {},
-=======
->>>>>>> ec6ba866
             },
             ((NixStringContextElem &&) i).raw);
     }
