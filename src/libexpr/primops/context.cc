#include "primops.hh"
#include "eval-inline.hh"
#include "derivations.hh"
#include "store-api.hh"

namespace nix {

static void prim_unsafeDiscardStringContext(EvalState & state, const PosIdx pos, Value * * args, Value & v)
{
    NixStringContext context;
    auto s = state.coerceToString(pos, *args[0], context, "while evaluating the argument passed to builtins.unsafeDiscardStringContext");
    v.mkString(*s);
}

static RegisterPrimOp primop_unsafeDiscardStringContext({
    .name = "__unsafeDiscardStringContext",
    .args = {"s"},
    .fun = prim_unsafeDiscardStringContext,
    .doc = R"(
        Discard the [string context](@docroot@/language/string-context.md) from a value that can be coerced to a string.
    )",
});


static void prim_hasContext(EvalState & state, const PosIdx pos, Value * * args, Value & v)
{
    NixStringContext context;
    state.forceString(*args[0], context, pos, "while evaluating the argument passed to builtins.hasContext");
    v.mkBool(!context.empty());
}

static RegisterPrimOp primop_hasContext({
    .name = "__hasContext",
    .args = {"s"},
    .doc = R"(
      Return `true` if string *s* has a non-empty context.
      The context can be obtained with
      [`getContext`](#builtins-getContext).

      > **Example**
      >
      > Many operations require a string context to be empty because they are intended only to work with "regular" strings, and also to help users avoid unintentionally loosing track of string context elements.
      > `builtins.hasContext` can help create better domain-specific errors in those case.
      >
      > ```nix
      > name: meta:
      >
      > if builtins.hasContext name
      > then throw "package name cannot contain string context"
      > else { ${name} = meta; }
      > ```
    )",
    .fun = prim_hasContext
});


static void prim_unsafeDiscardOutputDependency(EvalState & state, const PosIdx pos, Value * * args, Value & v)
{
    NixStringContext context;
    auto s = state.coerceToString(pos, *args[0], context, "while evaluating the argument passed to builtins.unsafeDiscardOutputDependency");

    NixStringContext context2;
    for (auto && c : context) {
        if (auto * ptr = std::get_if<NixStringContextElem::DrvDeep>(&c.raw)) {
            context2.emplace(NixStringContextElem::Opaque {
                .path = ptr->drvPath
            });
        } else {
            /* Can reuse original item */
            context2.emplace(std::move(c).raw);
        }
    }

    v.mkString(*s, context2);
}

static RegisterPrimOp primop_unsafeDiscardOutputDependency({
    .name = "__unsafeDiscardOutputDependency",
    .args = {"s"},
    .doc = R"(
      Create a copy of the given string where every
      [derivation deep](@docroot@/language/string-context.md#string-context-element-derivation-deep)
      string context element is turned into a
      [constant](@docroot@/language/string-context.md#string-context-element-constant)
      string context element.

      This is the opposite of [`builtins.addDrvOutputDependencies`](#builtins-addDrvOutputDependencies).

      This is unsafe because it allows us to "forget" store objects we would have otherwise refered to with the string context,
      whereas Nix normally tracks all dependencies consistently.
      Safe operations "grow" but never "shrink" string contexts.
      [`builtins.addDrvOutputDependencies`] in contrast is safe because "derivation deep" string context element always refers to the underlying derivation (among many more things).
      Replacing a constant string context element with a "derivation deep" element is a safe operation that just enlargens the string context without forgetting anything.

      [`builtins.addDrvOutputDependencies`]: #builtins-addDrvOutputDependencies
    )",
    .fun = prim_unsafeDiscardOutputDependency
});


static void prim_addDrvOutputDependencies(EvalState & state, const PosIdx pos, Value * * args, Value & v)
{
    NixStringContext context;
    auto s = state.coerceToString(pos, *args[0], context, "while evaluating the argument passed to builtins.addDrvOutputDependencies");

	auto contextSize = context.size();
    if (contextSize != 1) {
        state.error<EvalError>(
            "context of string '%s' must have exactly one element, but has %d",
            *s,
            contextSize
        ).atPos(pos).debugThrow();
    }
    NixStringContext context2 {
        (NixStringContextElem { std::visit(overloaded {
            [&](const NixStringContextElem::Opaque & c) -> NixStringContextElem::DrvDeep {
                if (!c.path.isDerivation()) {
                    state.error<EvalError>(
                        "path '%s' is not a derivation",
                        state.store->printStorePath(c.path)
                    ).atPos(pos).debugThrow();
                }
                return NixStringContextElem::DrvDeep {
                    .drvPath = c.path,
                };
            },
            [&](const NixStringContextElem::Built & c) -> NixStringContextElem::DrvDeep {
                state.error<EvalError>(
                    "`addDrvOutputDependencies` can only act on derivations, not on a derivation output such as '%1%'",
                    c.output
                ).atPos(pos).debugThrow();
            },
            [&](const NixStringContextElem::DrvDeep & c) -> NixStringContextElem::DrvDeep {
                /* Reuse original item because we want this to be idempotent. */
                return std::move(c);
            },
        }, context.begin()->raw) }),
    };

    v.mkString(*s, context2);
}

static RegisterPrimOp primop_addDrvOutputDependencies({
    .name = "__addDrvOutputDependencies",
    .args = {"s"},
    .doc = R"(
<<<<<<< HEAD
      Create a copy of the given string where a single
      [constant](@docroot@/language/string-context.md#string-context-element-constant)
      string context element is turned into a
      [derivation deep](@docroot@/language/string-context.md#string-context-element-derivation-deep)
      string context element.
=======
      Create a copy of the given string where a single constant string context element is turned into a "derivation deep" string context element.
>>>>>>> d8d20307

      The store path that is the constant string context element should point to a valid derivation, and end in `.drv`.

      The original string context element must not be empty or have multiple elements, and it must not have any other type of element other than a constant or derivation deep element.
      The latter is supported so this function is idempotent.

      This is the opposite of [`builtins.unsafeDiscardOutputDependency`](#builtins-unsafeDiscardOutputDependency).
    )",
    .fun = prim_addDrvOutputDependencies
});


/* Extract the context of a string as a structured Nix value.

   The context is represented as an attribute set whose keys are the
   paths in the context set and whose values are attribute sets with
   the following keys:
     path: True if the relevant path is in the context as a plain store
           path (i.e. the kind of context you get when interpolating
           a Nix path (e.g. ./.) into a string). False if missing.
     allOutputs: True if the relevant path is a derivation and it is
                  in the context as a drv file with all of its outputs
                  (i.e. the kind of context you get when referencing
                  .drvPath of some derivation). False if missing.
     outputs: If a non-empty list, the relevant path is a derivation
              and the provided outputs are referenced in the context
              (i.e. the kind of context you get when referencing
              .outPath of some derivation). Empty list if missing.
   Note that for a given path any combination of the above attributes
   may be present.
*/
static void prim_getContext(EvalState & state, const PosIdx pos, Value * * args, Value & v)
{
    struct ContextInfo {
        bool path = false;
        bool allOutputs = false;
        Strings outputs;
    };
    NixStringContext context;
    state.forceString(*args[0], context, pos, "while evaluating the argument passed to builtins.getContext");
    auto contextInfos = std::map<StorePath, ContextInfo>();
    for (auto && i : context) {
        std::visit(overloaded {
            [&](NixStringContextElem::DrvDeep && d) {
                contextInfos[std::move(d.drvPath)].allOutputs = true;
            },
            [&](NixStringContextElem::Built && b) {
                // FIXME should eventually show string context as is, no
                // resolving here.
                auto drvPath = resolveDerivedPath(*state.store, *b.drvPath);
                contextInfos[std::move(drvPath)].outputs.emplace_back(std::move(b.output));
            },
            [&](NixStringContextElem::Opaque && o) {
                contextInfos[std::move(o.path)].path = true;
            },
        }, ((NixStringContextElem &&) i).raw);
    }

    auto attrs = state.buildBindings(contextInfos.size());

    auto sPath = state.symbols.create("path");
    auto sAllOutputs = state.symbols.create("allOutputs");
    for (const auto & info : contextInfos) {
        auto infoAttrs = state.buildBindings(3);
        if (info.second.path)
            infoAttrs.alloc(sPath).mkBool(true);
        if (info.second.allOutputs)
            infoAttrs.alloc(sAllOutputs).mkBool(true);
        if (!info.second.outputs.empty()) {
            auto list = state.buildList(info.second.outputs.size());
            for (const auto & [i, output] : enumerate(info.second.outputs))
                (list[i] = state.allocValue())->mkString(output);
            infoAttrs.alloc(state.sOutputs).mkList(list);
        }
        attrs.alloc(state.store->printStorePath(info.first)).mkAttrs(infoAttrs);
    }

    v.mkAttrs(attrs);
}

static RegisterPrimOp primop_getContext({
    .name = "__getContext",
    .args = {"s"},
    .doc = R"(
      Return the string context of *s*.

      The string context tracks references to derivations within a string.
      It is represented as an attribute set of [store derivation](@docroot@/glossary.md#gloss-store-derivation) paths mapping to output names.

      Using [string interpolation](@docroot@/language/string-interpolation.md) on a derivation will add that derivation to the string context.
      For example,

      ```nix
      builtins.getContext "${derivation { name = "a"; builder = "b"; system = "c"; }}"
      ```

      evaluates to

      ```
      { "/nix/store/arhvjaf6zmlyn8vh8fgn55rpwnxq0n7l-a.drv" = { outputs = [ "out" ]; }; }
      ```
    )",
    .fun = prim_getContext
});


/* Append the given context to a given string.

   See the commentary above getContext for details of the
   context representation.
*/
static void prim_appendContext(EvalState & state, const PosIdx pos, Value * * args, Value & v)
{
    NixStringContext context;
    auto orig = state.forceString(*args[0], context, noPos, "while evaluating the first argument passed to builtins.appendContext");

    state.forceAttrs(*args[1], pos, "while evaluating the second argument passed to builtins.appendContext");

    auto sPath = state.symbols.create("path");
    auto sAllOutputs = state.symbols.create("allOutputs");
    for (auto & i : *args[1]->attrs()) {
        const auto & name = state.symbols[i.name];
        if (!state.store->isStorePath(name))
            state.error<EvalError>(
                "context key '%s' is not a store path",
                name
            ).atPos(i.pos).debugThrow();
        auto namePath = state.store->parseStorePath(name);
        if (!settings.readOnlyMode)
            state.store->ensurePath(namePath);
        state.forceAttrs(*i.value, i.pos, "while evaluating the value of a string context");

        if (auto attr = i.value->attrs()->get(sPath)) {
            if (state.forceBool(*attr->value, attr->pos, "while evaluating the `path` attribute of a string context"))
                context.emplace(NixStringContextElem::Opaque {
                    .path = namePath,
                });
        }

        if (auto attr = i.value->attrs()->get(sAllOutputs)) {
            if (state.forceBool(*attr->value, attr->pos, "while evaluating the `allOutputs` attribute of a string context")) {
                if (!isDerivation(name)) {
                    state.error<EvalError>(
                        "tried to add all-outputs context of %s, which is not a derivation, to a string",
                        name
                    ).atPos(i.pos).debugThrow();
                }
                context.emplace(NixStringContextElem::DrvDeep {
                    .drvPath = namePath,
                });
            }
        }

        if (auto attr = i.value->attrs()->get(state.sOutputs)) {
            state.forceList(*attr->value, attr->pos, "while evaluating the `outputs` attribute of a string context");
            if (attr->value->listSize() && !isDerivation(name)) {
                state.error<EvalError>(
                    "tried to add derivation output context of %s, which is not a derivation, to a string",
                    name
                ).atPos(i.pos).debugThrow();
            }
            for (auto elem : attr->value->listItems()) {
                auto outputName = state.forceStringNoCtx(*elem, attr->pos, "while evaluating an output name within a string context");
                context.emplace(NixStringContextElem::Built {
                    .drvPath = makeConstantStorePathRef(namePath),
                    .output = std::string { outputName },
                });
            }
        }
    }

    v.mkString(orig, context);
}

static RegisterPrimOp primop_appendContext({
    .name = "__appendContext",
    .arity = 2,
    .fun = prim_appendContext
});

}<|MERGE_RESOLUTION|>--- conflicted
+++ resolved
@@ -144,15 +144,11 @@
     .name = "__addDrvOutputDependencies",
     .args = {"s"},
     .doc = R"(
-<<<<<<< HEAD
       Create a copy of the given string where a single
       [constant](@docroot@/language/string-context.md#string-context-element-constant)
       string context element is turned into a
       [derivation deep](@docroot@/language/string-context.md#string-context-element-derivation-deep)
       string context element.
-=======
-      Create a copy of the given string where a single constant string context element is turned into a "derivation deep" string context element.
->>>>>>> d8d20307
 
       The store path that is the constant string context element should point to a valid derivation, and end in `.drv`.
 
