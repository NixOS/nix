#include "primops.hh"
#include "eval-inline.hh"
#include "store-api.hh"
#include "fetchers.hh"
#include "filetransfer.hh"
#include "registry.hh"

#include <ctime>
#include <iomanip>
#include <regex>

namespace nix {

void emitTreeAttrs(
    EvalState & state,
    const fetchers::Tree & tree,
    const fetchers::Input & input,
    Value & v,
    bool emptyRevFallback,
    bool forceDirty)
{
    assert(input.isLocked());

<<<<<<< HEAD
    state.mkAttrs(v, 10);
=======
    auto attrs = state.buildBindings(8);
>>>>>>> 5e87f088

    auto storePath = state.store->printStorePath(
        state.store->makeFixedOutputPathFromCA(tree.storePath));

    attrs.alloc(state.sOutPath).mkString(storePath, {storePath});

    // FIXME: support arbitrary input attributes.

<<<<<<< HEAD
    if (auto narHash = input.getNarHash()) {
        mkString(*state.allocAttr(v, state.symbols.create("narHash")),
            narHash->to_string(SRI, true));
    } else if (auto treeHash = input.getTreeHash()) {
        mkString(*state.allocAttr(v, state.symbols.create("treeHash")),
            treeHash->to_string(SRI, true));
    } else
        /* Must have either tree hash or NAR hash */
        assert(false);
=======
    auto narHash = input.getNarHash();
    assert(narHash);
    attrs.alloc("narHash").mkString(narHash->to_string(SRI, true));
>>>>>>> 5e87f088

    if (input.getType() == "git")
        attrs.alloc("submodules").mkBool(
            fetchers::maybeGetBoolAttr(input.attrs, "submodules").value_or(false));

    if (!forceDirty) {

        if (auto rev = input.getRev()) {
            attrs.alloc("rev").mkString(rev->gitRev());
            attrs.alloc("shortRev").mkString(rev->gitShortRev());
        } else if (emptyRevFallback) {
            // Backwards compat for `builtins.fetchGit`: dirty repos return an empty sha1 as rev
            auto emptyHash = Hash(htSHA1);
            attrs.alloc("rev").mkString(emptyHash.gitRev());
            attrs.alloc("shortRev").mkString(emptyHash.gitShortRev());
        }

        if (auto treeHash = input.getTreeHash()) {
            mkString(*state.allocAttr(v, state.symbols.create("treeHash")), treeHash->gitRev());
            mkString(*state.allocAttr(v, state.symbols.create("shortTreeHash")), treeHash->gitShortRev());
        }

        if (auto revCount = input.getRevCount())
            attrs.alloc("revCount").mkInt(*revCount);
        else if (emptyRevFallback)
            attrs.alloc("revCount").mkInt(0);

    }

    if (auto lastModified = input.getLastModified()) {
        attrs.alloc("lastModified").mkInt(*lastModified);
        attrs.alloc("lastModifiedDate").mkString(
            fmt("%s", std::put_time(std::gmtime(&*lastModified), "%Y%m%d%H%M%S")));
    }

    v.mkAttrs(attrs);
}

std::string fixURI(std::string uri, EvalState & state, const std::string & defaultScheme = "file")
{
    state.checkURI(uri);
    return uri.find("://") != std::string::npos ? uri : defaultScheme + "://" + uri;
}

std::string fixURIForGit(std::string uri, EvalState & state)
{
    /* Detects scp-style uris (e.g. git@github.com:NixOS/nix) and fixes
     * them by removing the `:` and assuming a scheme of `ssh://`
     * */
    static std::regex scp_uri("([^/]*)@(.*):(.*)");
    if (uri[0] != '/' && std::regex_match(uri, scp_uri))
        return fixURI(std::regex_replace(uri, scp_uri, "$1@$2/$3"), state, "ssh");
    else
        return fixURI(uri, state);
}

struct FetchTreeParams {
    bool emptyRevFallback = false;
    bool allowNameArgument = false;
};

static void fetchTree(
    EvalState & state,
    const Pos & pos,
    Value * * args,
    Value & v,
    std::optional<std::string> type,
    const FetchTreeParams & params = FetchTreeParams{}
) {
    fetchers::Input input;
    PathSet context;

    state.forceValue(*args[0], pos);

    if (args[0]->type() == nAttrs) {
        state.forceAttrs(*args[0], pos);

        fetchers::Attrs attrs;

        if (auto aType = args[0]->attrs->get(state.sType)) {
            if (type)
                throw Error({
                    .msg = hintfmt("unexpected attribute 'type'"),
                    .errPos = pos
                });
            type = state.forceStringNoCtx(*aType->value, *aType->pos);
        } else if (!type)
            throw Error({
                .msg = hintfmt("attribute 'type' is missing in call to 'fetchTree'"),
                .errPos = pos
            });

        attrs.emplace("type", type.value());

        for (auto & attr : *args[0]->attrs) {
            if (attr.name == state.sType) continue;
            state.forceValue(*attr.value, *attr.pos);
            if (attr.value->type() == nPath || attr.value->type() == nString) {
                auto s = state.coerceToString(*attr.pos, *attr.value, context, false, false).toOwned();
                attrs.emplace(attr.name,
                    attr.name == "url"
                    ? type == "git"
                      ? fixURIForGit(s, state)
                      : fixURI(s, state)
                    : s);
            }
            else if (attr.value->type() == nBool)
                attrs.emplace(attr.name, Explicit<bool>{attr.value->boolean});
            else if (attr.value->type() == nInt)
                attrs.emplace(attr.name, uint64_t(attr.value->integer));
            else
                throw TypeError("fetchTree argument '%s' is %s while a string, Boolean or integer is expected",
                    attr.name, showType(*attr.value));
        }

        if (!params.allowNameArgument)
            if (auto nameIter = attrs.find("name"); nameIter != attrs.end())
                throw Error({
                    .msg = hintfmt("attribute 'name' isn’t supported in call to 'fetchTree'"),
                    .errPos = pos
                });

        input = fetchers::Input::fromAttrs(std::move(attrs));
    } else {
        auto url = state.coerceToString(pos, *args[0], context, false, false).toOwned();

        if (type == "git") {
            fetchers::Attrs attrs;
            attrs.emplace("type", "git");
            attrs.emplace("url", fixURIForGit(url, state));
            input = fetchers::Input::fromAttrs(std::move(attrs));
        } else {
            input = fetchers::Input::fromURL(fixURI(url, state));
        }
    }

    if (!evalSettings.pureEval && !input.isDirect())
        input = lookupInRegistries(state.store, input).first;

    if (evalSettings.pureEval && !input.isLocked())
        throw Error("in pure evaluation mode, 'fetchTree' requires a locked input, at %s", pos);

    auto [tree, input2] = input.fetch(state.store);

    state.allowPath(state.store->makeFixedOutputPathFromCA(tree.storePath));

    emitTreeAttrs(state, tree, input2, v, params.emptyRevFallback, false);
}

static void prim_fetchTree(EvalState & state, const Pos & pos, Value * * args, Value & v)
{
    settings.requireExperimentalFeature(Xp::Flakes);
    fetchTree(state, pos, args, v, std::nullopt, FetchTreeParams { .allowNameArgument = false });
}

// FIXME: document
static RegisterPrimOp primop_fetchTree("fetchTree", 1, prim_fetchTree);

static void fetch(EvalState & state, const Pos & pos, Value * * args, Value & v,
    const std::string & who, bool unpack, std::string name)
{
    std::optional<std::string> url;
    std::optional<Hash> expectedHash;

    state.forceValue(*args[0], pos);

    if (args[0]->type() == nAttrs) {

        state.forceAttrs(*args[0], pos);

        for (auto & attr : *args[0]->attrs) {
            std::string n(attr.name);
            if (n == "url")
                url = state.forceStringNoCtx(*attr.value, *attr.pos);
            else if (n == "sha256")
                expectedHash = newHashAllowEmpty(state.forceStringNoCtx(*attr.value, *attr.pos), htSHA256);
            else if (n == "name")
                name = state.forceStringNoCtx(*attr.value, *attr.pos);
            else
                throw EvalError({
                    .msg = hintfmt("unsupported argument '%s' to '%s'", attr.name, who),
                    .errPos = *attr.pos
                });
            }

        if (!url)
            throw EvalError({
                .msg = hintfmt("'url' argument required"),
                .errPos = pos
            });
    } else
        url = state.forceStringNoCtx(*args[0], pos);

    url = resolveUri(*url);

    state.checkURI(*url);

    if (name == "")
        name = baseNameOf(*url);

    if (evalSettings.pureEval && !expectedHash)
        throw Error("in pure evaluation mode, '%s' requires a 'sha256' argument", who);

    // early exit if pinned and already in the store, or substituted successfully
    if (expectedHash) {
        auto method = unpack ? FileIngestionMethod::Recursive : FileIngestionMethod::Flat;

        auto expectedPath = state.store->makeFixedOutputPath(
            name,
            FixedOutputInfo {
                {
                    .method = method,
                    .hash = *expectedHash,
                },
                {}
            });

        if (state.store->isValidPath(expectedPath)) {
            state.allowAndSetStorePathString(expectedPath, v);
            return;
        }

        // try to substitute if we can

        auto substitutableStorePath = fetchers::trySubstitute(state.store, method, *expectedHash, name);

        if (substitutableStorePath) {
            state.allowAndSetStorePathString(*substitutableStorePath, v);
            return;
        }
    }

    // TODO: fetching may fail, yet the path may be substitutable.
    //       https://github.com/NixOS/nix/issues/4313
    auto storePath =
        unpack
        ? fetchers::downloadTarball(state.store, *url, name, (bool) expectedHash).first.storePath
        : fetchers::downloadFile(state.store, *url, name, (bool) expectedHash).storePath;

    auto actualStorePath = state.store->makeFixedOutputPathFromCA(storePath);

    if (expectedHash) {
        auto hash = unpack
            ? state.store->queryPathInfo(storePath)->narHash
            : hashFile(htSHA256, state.store->toRealPath(actualStorePath));
        if (hash != *expectedHash)
            throw Error((unsigned int) 102, "hash mismatch in file downloaded from '%s':\n  specified: %s\n  got:       %s",
                *url, expectedHash->to_string(Base32, true), hash.to_string(Base32, true));
    }

    state.allowAndSetStorePathString(actualStorePath, v);
}

static void prim_fetchurl(EvalState & state, const Pos & pos, Value * * args, Value & v)
{
    fetch(state, pos, args, v, "fetchurl", false, "");
}

static RegisterPrimOp primop_fetchurl({
    .name = "__fetchurl",
    .args = {"url"},
    .doc = R"(
      Download the specified URL and return the path of the downloaded
      file. This function is not available if [restricted evaluation
      mode](../command-ref/conf-file.md) is enabled.
    )",
    .fun = prim_fetchurl,
});

static void prim_fetchTarball(EvalState & state, const Pos & pos, Value * * args, Value & v)
{
    fetch(state, pos, args, v, "fetchTarball", true, "source");
}

static RegisterPrimOp primop_fetchTarball({
    .name = "fetchTarball",
    .args = {"args"},
    .doc = R"(
      Download the specified URL, unpack it and return the path of the
      unpacked tree. The file must be a tape archive (`.tar`) compressed
      with `gzip`, `bzip2` or `xz`. The top-level path component of the
      files in the tarball is removed, so it is best if the tarball
      contains a single directory at top level. The typical use of the
      function is to obtain external Nix expression dependencies, such as
      a particular version of Nixpkgs, e.g.

      ```nix
      with import (fetchTarball https://github.com/NixOS/nixpkgs/archive/nixos-14.12.tar.gz) {};

      stdenv.mkDerivation { … }
      ```

<<<<<<< HEAD
      The fetched tarball is cached for a certain amount of time (1 hour
      by default) in `~/.cache/nix/tarballs/`. You can change the cache
      timeout either on the command line with `--option tarball-ttl number
      of seconds` or in the Nix configuration file with this option: `
      number of seconds to cache `.
=======
      The fetched tarball is cached for a certain amount of time (1
      hour by default) in `~/.cache/nix/tarballs/`. You can change the
      cache timeout either on the command line with `--tarball-ttl`
      *number-of-seconds* or in the Nix configuration file by adding
      the line `tarball-ttl = ` *number-of-seconds*.
>>>>>>> 5e87f088

      Note that when obtaining the hash with `nix-prefetch-url` the
      option `--unpack` is required.

      This function can also verify the contents against a hash. In that
      case, the function takes a set instead of a URL. The set requires
      the attribute `url` and the attribute `sha256`, e.g.

      ```nix
      with import (fetchTarball {
        url = "https://github.com/NixOS/nixpkgs/archive/nixos-14.12.tar.gz";
        sha256 = "1jppksrfvbk5ypiqdz4cddxdl8z6zyzdb2srq8fcffr327ld5jj2";
      }) {};

      stdenv.mkDerivation { … }
      ```

      This function is not available if [restricted evaluation
      mode](../command-ref/conf-file.md) is enabled.
    )",
    .fun = prim_fetchTarball,
});

static void prim_fetchGit(EvalState &state, const Pos &pos, Value **args, Value &v)
{
    fetchTree(state, pos, args, v, "git", FetchTreeParams { .emptyRevFallback = true, .allowNameArgument = true });
}

static RegisterPrimOp primop_fetchGit({
    .name = "fetchGit",
    .args = {"args"},
    .doc = R"(
      Fetch a path from git. *args* can be a URL, in which case the HEAD
      of the repo at that URL is fetched. Otherwise, it can be an
      attribute with the following attributes (all except `url` optional):

        - url\
          The URL of the repo.

        - name\
          The name of the directory the repo should be exported to in the
          store. Defaults to the basename of the URL.

        - rev\
          The git revision to fetch. Defaults to the tip of `ref`.

        - ref\
          The git ref to look for the requested revision under. This is
          often a branch or tag name. Defaults to `HEAD`.

          By default, the `ref` value is prefixed with `refs/heads/`. As
          of Nix 2.3.0 Nix will not prefix `refs/heads/` if `ref` starts
          with `refs/`.

        - submodules\
          A Boolean parameter that specifies whether submodules should be
          checked out. Defaults to `false`.

        - allRefs\
          Whether to fetch all refs of the repository. With this argument being
          true, it's possible to load a `rev` from *any* `ref` (by default only
          `rev`s from the specified `ref` are supported).

      Here are some examples of how to use `fetchGit`.

        - To fetch a private repository over SSH:

          ```nix
          builtins.fetchGit {
            url = "git@github.com:my-secret/repository.git";
            ref = "master";
            rev = "adab8b916a45068c044658c4158d81878f9ed1c3";
          }
          ```

        - To fetch an arbitrary reference:

          ```nix
          builtins.fetchGit {
            url = "https://github.com/NixOS/nix.git";
            ref = "refs/heads/0.5-release";
          }
          ```

        - If the revision you're looking for is in the default branch of
          the git repository you don't strictly need to specify the branch
          name in the `ref` attribute.

          However, if the revision you're looking for is in a future
          branch for the non-default branch you will need to specify the
          the `ref` attribute as well.

          ```nix
          builtins.fetchGit {
            url = "https://github.com/nixos/nix.git";
            rev = "841fcbd04755c7a2865c51c1e2d3b045976b7452";
            ref = "1.11-maintenance";
          }
          ```

          > **Note**
          >
          > It is nice to always specify the branch which a revision
          > belongs to. Without the branch being specified, the fetcher
          > might fail if the default branch changes. Additionally, it can
          > be confusing to try a commit from a non-default branch and see
          > the fetch fail. If the branch is specified the fault is much
          > more obvious.

        - If the revision you're looking for is in the default branch of
          the git repository you may omit the `ref` attribute.

          ```nix
          builtins.fetchGit {
            url = "https://github.com/nixos/nix.git";
            rev = "841fcbd04755c7a2865c51c1e2d3b045976b7452";
          }
          ```

        - To fetch a specific tag:

          ```nix
          builtins.fetchGit {
            url = "https://github.com/nixos/nix.git";
            ref = "refs/tags/1.9";
          }
          ```

        - To fetch the latest version of a remote branch:

          ```nix
          builtins.fetchGit {
            url = "ssh://git@github.com/nixos/nix.git";
            ref = "master";
          }
          ```

          > **Note**
          >
          > Nix will refetch the branch in accordance with
          > the option `tarball-ttl`.

          > **Note**
          >
          > This behavior is disabled in *Pure evaluation mode*.
    )",
    .fun = prim_fetchGit,
});

}<|MERGE_RESOLUTION|>--- conflicted
+++ resolved
@@ -21,11 +21,7 @@
 {
     assert(input.isLocked());
 
-<<<<<<< HEAD
-    state.mkAttrs(v, 10);
-=======
-    auto attrs = state.buildBindings(8);
->>>>>>> 5e87f088
+    auto attrs = state.buildBindings(10);
 
     auto storePath = state.store->printStorePath(
         state.store->makeFixedOutputPathFromCA(tree.storePath));
@@ -34,21 +30,13 @@
 
     // FIXME: support arbitrary input attributes.
 
-<<<<<<< HEAD
     if (auto narHash = input.getNarHash()) {
-        mkString(*state.allocAttr(v, state.symbols.create("narHash")),
-            narHash->to_string(SRI, true));
+        attrs.alloc("narHash").mkString(narHash->to_string(SRI, true));
     } else if (auto treeHash = input.getTreeHash()) {
-        mkString(*state.allocAttr(v, state.symbols.create("treeHash")),
-            treeHash->to_string(SRI, true));
+        attrs.alloc("treeHash").mkString(treeHash->to_string(SRI, true));
     } else
         /* Must have either tree hash or NAR hash */
         assert(false);
-=======
-    auto narHash = input.getNarHash();
-    assert(narHash);
-    attrs.alloc("narHash").mkString(narHash->to_string(SRI, true));
->>>>>>> 5e87f088
 
     if (input.getType() == "git")
         attrs.alloc("submodules").mkBool(
@@ -67,8 +55,8 @@
         }
 
         if (auto treeHash = input.getTreeHash()) {
-            mkString(*state.allocAttr(v, state.symbols.create("treeHash")), treeHash->gitRev());
-            mkString(*state.allocAttr(v, state.symbols.create("shortTreeHash")), treeHash->gitShortRev());
+            attrs.alloc("treeHash").mkString(treeHash->gitRev());
+            attrs.alloc("shortTreeHash").mkString(treeHash->gitRev());
         }
 
         if (auto revCount = input.getRevCount())
@@ -341,19 +329,11 @@
       stdenv.mkDerivation { … }
       ```
 
-<<<<<<< HEAD
-      The fetched tarball is cached for a certain amount of time (1 hour
-      by default) in `~/.cache/nix/tarballs/`. You can change the cache
-      timeout either on the command line with `--option tarball-ttl number
-      of seconds` or in the Nix configuration file with this option: `
-      number of seconds to cache `.
-=======
       The fetched tarball is cached for a certain amount of time (1
       hour by default) in `~/.cache/nix/tarballs/`. You can change the
       cache timeout either on the command line with `--tarball-ttl`
       *number-of-seconds* or in the Nix configuration file by adding
       the line `tarball-ttl = ` *number-of-seconds*.
->>>>>>> 5e87f088
 
       Note that when obtaining the hash with `nix-prefetch-url` the
       option `--unpack` is required.
