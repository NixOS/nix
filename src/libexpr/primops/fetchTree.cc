#include "attrs.hh"
#include "primops.hh"
#include "eval-inline.hh"
#include "eval-settings.hh"
#include "store-api.hh"
#include "fetchers.hh"
#include "filetransfer.hh"
#include "registry.hh"
#include "tarball.hh"
#include "url.hh"
#include "value-to-json.hh"
#include "fetch-to-store.hh"

#include <nlohmann/json.hpp>

#include <ctime>
#include <iomanip>
#include <regex>

namespace nix {

static void emitTreeAttrs(
    EvalState & state,
    const fetchers::Input & input,
    Value & v,
    std::function<void(Value &)> setOutPath,
    bool emptyRevFallback,
    bool forceDirty)
{
    auto attrs = state.buildBindings(100);

    setOutPath(attrs.alloc(state.sOutPath));

    // FIXME: support arbitrary input attributes.

    if (auto narHash = input.getNarHash())
        attrs.alloc("narHash").mkString(narHash->to_string(HashFormat::SRI, true));

    if (input.getType() == "git")
        attrs.alloc("submodules").mkBool(
            fetchers::maybeGetBoolAttr(input.attrs, "submodules").value_or(false));

    if (!forceDirty) {

        if (auto rev = input.getRev()) {
            attrs.alloc("rev").mkString(rev->gitRev());
            attrs.alloc("shortRev").mkString(rev->gitShortRev());
        } else if (emptyRevFallback) {
            // Backwards compat for `builtins.fetchGit`: dirty repos return an empty sha1 as rev
            auto emptyHash = Hash(HashAlgorithm::SHA1);
            attrs.alloc("rev").mkString(emptyHash.gitRev());
            attrs.alloc("shortRev").mkString(emptyHash.gitShortRev());
        }

        if (auto revCount = input.getRevCount())
            attrs.alloc("revCount").mkInt(*revCount);
        else if (emptyRevFallback)
            attrs.alloc("revCount").mkInt(0);

    }

    if (auto dirtyRev = fetchers::maybeGetStrAttr(input.attrs, "dirtyRev")) {
        attrs.alloc("dirtyRev").mkString(*dirtyRev);
        attrs.alloc("dirtyShortRev").mkString(*fetchers::maybeGetStrAttr(input.attrs, "dirtyShortRev"));
    }

    if (auto lastModified = input.getLastModified()) {
        attrs.alloc("lastModified").mkInt(*lastModified);
        attrs.alloc("lastModifiedDate").mkString(
            fmt("%s", std::put_time(std::gmtime(&*lastModified), "%Y%m%d%H%M%S")));
    }

    v.mkAttrs(attrs);
}

void emitTreeAttrs(
    EvalState & state,
    const SourcePath & path,
    const fetchers::Input & input,
    Value & v,
    bool emptyRevFallback,
    bool forceDirty)
{
    emitTreeAttrs(state, input, v,
        [&](Value & vOutPath) {
            state.mkPathString(vOutPath, path);
        },
        emptyRevFallback,
        forceDirty);
}

struct FetchTreeParams {
    bool emptyRevFallback = false;
    bool allowNameArgument = false;
    bool isFetchGit = false;
<<<<<<< HEAD
    bool returnPath = true; // whether to return a lazily fetched SourcePath or a StorePath
=======
    bool isFinal = false;
>>>>>>> 4387c5ae
};

static void fetchTree(
    EvalState & state,
    const PosIdx pos,
    Value * * args,
    Value & v,
    const FetchTreeParams & params = FetchTreeParams{}
) {
    fetchers::Input input { state.fetchSettings };
    NixStringContext context;
    std::optional<std::string> type;
    if (params.isFetchGit) type = "git";

    state.forceValue(*args[0], pos);

    if (args[0]->type() == nAttrs) {
        state.forceAttrs(*args[0], pos, "while evaluating the argument passed to builtins.fetchTree");

        fetchers::Attrs attrs;

        if (auto aType = args[0]->attrs()->get(state.sType)) {
            if (type)
                state.error<EvalError>(
                    "unexpected attribute 'type'"
                ).atPos(pos).debugThrow();
            type = state.forceStringNoCtx(*aType->value, aType->pos, "while evaluating the `type` attribute passed to builtins.fetchTree");
        } else if (!type)
            state.error<EvalError>(
                "attribute 'type' is missing in call to 'fetchTree'"
            ).atPos(pos).debugThrow();

        attrs.emplace("type", type.value());

        for (auto & attr : *args[0]->attrs()) {
            if (attr.name == state.sType) continue;

            state.forceValue(*attr.value, attr.pos);

            if (attr.value->type() == nPath || attr.value->type() == nString) {
                auto s = state.coerceToString(attr.pos, *attr.value, context, "", false, false).toOwned();
                attrs.emplace(state.symbols[attr.name],
                    params.isFetchGit && state.symbols[attr.name] == "url"
                    ? fixGitURL(s)
                    : s);
            }
            else if (attr.value->type() == nBool)
                attrs.emplace(state.symbols[attr.name], Explicit<bool>{attr.value->boolean()});
            else if (attr.value->type() == nInt) {
                auto intValue = attr.value->integer().value;

                if (intValue < 0) {
                    state.error<EvalError>("negative value given for fetchTree attr %1%: %2%", state.symbols[attr.name], intValue).atPos(pos).debugThrow();
                }

                attrs.emplace(state.symbols[attr.name], uint64_t(intValue));
            } else if (state.symbols[attr.name] == "publicKeys") {
                experimentalFeatureSettings.require(Xp::VerifiedFetches);
                attrs.emplace(state.symbols[attr.name], printValueAsJSON(state, true, *attr.value, pos, context).dump());
            }
            else
                state.error<TypeError>("fetchTree argument '%s' is %s while a string, Boolean or integer is expected",
                    state.symbols[attr.name], showType(*attr.value)).debugThrow();
        }

        if (params.isFetchGit && !attrs.contains("exportIgnore") && (!attrs.contains("submodules") || !*fetchers::maybeGetBoolAttr(attrs, "submodules"))) {
            attrs.emplace("exportIgnore", Explicit<bool>{true});
        }

        // fetchTree should fetch git repos with shallow = true by default
        if (type == "git" && !params.isFetchGit && !attrs.contains("shallow")) {
            attrs.emplace("shallow", Explicit<bool>{true});
        }

        if (!params.allowNameArgument)
            if (auto nameIter = attrs.find("name"); nameIter != attrs.end())
                state.error<EvalError>(
                    "attribute 'name' isn’t supported in call to 'fetchTree'"
                ).atPos(pos).debugThrow();

        input = fetchers::Input::fromAttrs(state.fetchSettings, std::move(attrs));
    } else {
        auto url = state.coerceToString(pos, *args[0], context,
                "while evaluating the first argument passed to the fetcher",
                false, false).toOwned();

        if (params.isFetchGit) {
            fetchers::Attrs attrs;
            attrs.emplace("type", "git");
            attrs.emplace("url", fixGitURL(url));
            if (!attrs.contains("exportIgnore") && (!attrs.contains("submodules") || !*fetchers::maybeGetBoolAttr(attrs, "submodules"))) {
                attrs.emplace("exportIgnore", Explicit<bool>{true});
            }
            input = fetchers::Input::fromAttrs(state.fetchSettings, std::move(attrs));
        } else {
            if (!experimentalFeatureSettings.isEnabled(Xp::Flakes))
                state.error<EvalError>(
                    "passing a string argument to 'fetchTree' requires the 'flakes' experimental feature"
                ).atPos(pos).debugThrow();
            input = fetchers::Input::fromURL(state.fetchSettings, url);
        }
    }

    if (!state.settings.pureEval && !input.isDirect() && experimentalFeatureSettings.isEnabled(Xp::Flakes))
        input = lookupInRegistries(state.store, input).first;

    if (state.settings.pureEval && !input.isLocked()) {
        auto fetcher = "fetchTree";
        if (params.isFetchGit)
            fetcher = "fetchGit";

        state.error<EvalError>(
            "in pure evaluation mode, '%s' will not fetch unlocked input '%s'",
            fetcher, input.to_string()
        ).atPos(pos).debugThrow();
    }

    state.checkURI(input.toURLString());

<<<<<<< HEAD
    if (params.returnPath) {
        auto [accessor, input2] = input.getAccessor(state.store);
=======
    if (params.isFinal) {
        input.attrs.insert_or_assign("__final", Explicit<bool>(true));
    } else {
        if (input.isFinal())
            throw Error("input '%s' is not allowed to use the '__final' attribute", input.to_string());
    }

    auto [storePath, input2] = input.fetchToStore(state.store);
>>>>>>> 4387c5ae

        state.registerAccessor(accessor);

        emitTreeAttrs(
            state,
            { accessor, CanonPath::root },
            input2,
            v,
            params.emptyRevFallback,
            false);
    } else {
        auto [storePath, input2] = input.fetchToStore(state.store);

        emitTreeAttrs(
            state, input2, v,
            [&](Value & vOutPath) {
                state.mkStorePathString(storePath, vOutPath);
            },
            params.emptyRevFallback,
            false);

        state.allowPath(storePath);
    }
}

static void prim_fetchTree(EvalState & state, const PosIdx pos, Value * * args, Value & v)
{
    fetchTree(state, pos, args, v, { });
}

static RegisterPrimOp primop_fetchTree({
    .name = "fetchTree",
    .args = {"input"},
    .doc = R"(
      Fetch a file system tree or a plain file using one of the supported backends and return an attribute set with:

      - the resulting fixed-output [store path](@docroot@/store/store-path.md)
      - the corresponding [NAR](@docroot@/store/file-system-object/content-address.md#serial-nix-archive) hash
      - backend-specific metadata (currently not documented). <!-- TODO: document output attributes -->

      *input* must be an attribute set with the following attributes:

      - `type` (String, required)

        One of the [supported source types](#source-types).
        This determines other required and allowed input attributes.

      - `narHash` (String, optional)

        The `narHash` parameter can be used to substitute the source of the tree.
        It also allows for verification of tree contents that may not be provided by the underlying transfer mechanism.
        If `narHash` is set, the source is first looked up is the Nix store and [substituters](@docroot@/command-ref/conf-file.md#conf-substituters), and only fetched if not available.

      A subset of the output attributes of `fetchTree` can be re-used for subsequent calls to `fetchTree` to produce the same result again.
      That is, `fetchTree` is idempotent.

      Downloads are cached in `$XDG_CACHE_HOME/nix`.
      The remote source will be fetched from the network if both are true:
      - A NAR hash is supplied and the corresponding store path is not [valid](@docroot@/glossary.md#gloss-validity), that is, not available in the store

        > **Note**
        >
        > [Substituters](@docroot@/command-ref/conf-file.md#conf-substituters) are not used in fetching.

      - There is no cache entry or the cache entry is older than [`tarball-ttl`](@docroot@/command-ref/conf-file.md#conf-tarball-ttl)

      ## Source types

      The following source types and associated input attributes are supported.

      <!-- TODO: It would be soooo much more predictable to work with (and
      document) if `fetchTree` was a curried call with the first parameter for
      `type` or an attribute like `builtins.fetchTree.git`! -->

      - `"file"`

        Place a plain file into the Nix store.
        This is similar to [`builtins.fetchurl`](@docroot@/language/builtins.md#builtins-fetchurl)

        - `url` (String, required)

          Supported protocols:

          - `https`

            > **Example**
            >
            > ```nix
            > fetchTree {
            >   type = "file";
            >   url = "https://example.com/index.html";
            > }
            > ```

          - `http`

            Insecure HTTP transfer for legacy sources.

            > **Warning**
            >
            > HTTP performs no encryption or authentication.
            > Use a `narHash` known in advance to ensure the output has expected contents.

          - `file`

            A file on the local file system.

            > **Example**
            >
            > ```nix
            > fetchTree {
            >   type = "file";
            >   url = "file:///home/eelco/nix/README.md";
            > }
            > ```

      - `"tarball"`

        Download a tar archive and extract it into the Nix store.
        This has the same underyling implementation as [`builtins.fetchTarball`](@docroot@/language/builtins.md#builtins-fetchTarball)

        - `url` (String, required)

           > **Example**
           >
           > ```nix
           > fetchTree {
           >   type = "tarball";
           >   url = "https://github.com/NixOS/nixpkgs/tarball/nixpkgs-23.11";
           > }
           > ```

      - `"git"`

        Fetch a Git tree and copy it to the Nix store.
        This is similar to [`builtins.fetchGit`](@docroot@/language/builtins.md#builtins-fetchGit).

        - `url` (String, required)

          The URL formats supported are the same as for Git itself.

          > **Example**
          >
          > ```nix
          > fetchTree {
          >   type = "git";
          >   url = "git@github.com:NixOS/nixpkgs.git";
          > }
          > ```

          > **Note**
          >
          > If the URL points to a local directory, and no `ref` or `rev` is given, Nix will only consider files added to the Git index, as listed by `git ls-files` but use the *current file contents* of the Git working directory.

        - `ref` (String, optional)

          By default, this has no effect. This becomes relevant only once `shallow` cloning is disabled.

          A [Git reference](https://git-scm.com/book/en/v2/Git-Internals-Git-References), such as a branch or tag name.

          Default: `"HEAD"`

        - `rev` (String, optional)

          A Git revision; a commit hash.

          Default: the tip of `ref`

        - `shallow` (Bool, optional)

          Make a shallow clone when fetching the Git tree.
          When this is enabled, the options `ref` and `allRefs` have no effect anymore.

          Default: `true`

        - `submodules` (Bool, optional)

          Also fetch submodules if available.

          Default: `false`

        - `allRefs` (Bool, optional)

          By default, this has no effect. This becomes relevant only once `shallow` cloning is disabled.

          Whether to fetch all references (eg. branches and tags) of the repository.
          With this argument being true, it's possible to load a `rev` from *any* `ref`.
          (Without setting this option, only `rev`s from the specified `ref` are supported).

          Default: `false`

        - `lastModified` (Integer, optional)

          Unix timestamp of the fetched commit.

          If set, pass through the value to the output attribute set.
          Otherwise, generated from the fetched Git tree.

        - `revCount` (Integer, optional)

          Number of revisions in the history of the Git repository before the fetched commit.

          If set, pass through the value to the output attribute set.
          Otherwise, generated from the fetched Git tree.

      The following input types are still subject to change:

      - `"path"`
      - `"github"`
      - `"gitlab"`
      - `"sourcehut"`
      - `"mercurial"`

     *input* can also be a [URL-like reference](@docroot@/command-ref/new-cli/nix3-flake.md#flake-references).
     The additional input types and the URL-like syntax requires the [`flakes` experimental feature](@docroot@/development/experimental-features.md#xp-feature-flakes) to be enabled.

      > **Example**
      >
      > Fetch a GitHub repository using the attribute set representation:
      >
      > ```nix
      > builtins.fetchTree {
      >   type = "github";
      >   owner = "NixOS";
      >   repo = "nixpkgs";
      >   rev = "ae2e6b3958682513d28f7d633734571fb18285dd";
      > }
      > ```
      >
      > This evaluates to the following attribute set:
      >
      > ```nix
      > {
      >   lastModified = 1686503798;
      >   lastModifiedDate = "20230611171638";
      >   narHash = "sha256-rA9RqKP9OlBrgGCPvfd5HVAXDOy8k2SmPtB/ijShNXc=";
      >   outPath = "/nix/store/l5m6qlvfs9sdw14ja3qbzpglcjlb6j1x-source";
      >   rev = "ae2e6b3958682513d28f7d633734571fb18285dd";
      >   shortRev = "ae2e6b3";
      > }
      > ```

      > **Example**
      >
      > Fetch the same GitHub repository using the URL-like syntax:
      >
      >   ```nix
      >   builtins.fetchTree "github:NixOS/nixpkgs/ae2e6b3958682513d28f7d633734571fb18285dd"
      >   ```
    )",
    .fun = prim_fetchTree,
    .experimentalFeature = Xp::FetchTree,
});

void prim_fetchFinalTree(EvalState & state, const PosIdx pos, Value * * args, Value & v)
{
    fetchTree(state, pos, args, v, {.isFinal = true});
}

static RegisterPrimOp primop_fetchFinalTree({
    .name = "fetchFinalTree",
    .args = {"input"},
    .fun = prim_fetchFinalTree,
    .internal = true,
});

static void fetch(EvalState & state, const PosIdx pos, Value * * args, Value & v,
    const std::string & who, bool unpack, std::string name)
{
    std::optional<std::string> url;
    std::optional<Hash> expectedHash;

    state.forceValue(*args[0], pos);

    bool isArgAttrs = args[0]->type() == nAttrs;
    bool nameAttrPassed = false;

    if (isArgAttrs) {

        for (auto & attr : *args[0]->attrs()) {
            std::string_view n(state.symbols[attr.name]);
            if (n == "url")
                url = state.forceStringNoCtx(*attr.value, attr.pos, "while evaluating the url we should fetch");
            else if (n == "sha256")
                expectedHash = newHashAllowEmpty(state.forceStringNoCtx(*attr.value, attr.pos, "while evaluating the sha256 of the content we should fetch"), HashAlgorithm::SHA256);
            else if (n == "name") {
                nameAttrPassed = true;
                name = state.forceStringNoCtx(*attr.value, attr.pos, "while evaluating the name of the content we should fetch");
            }
            else
                state.error<EvalError>("unsupported argument '%s' to '%s'", n, who)
                .atPos(pos).debugThrow();
        }

        if (!url)
            state.error<EvalError>(
                "'url' argument required").atPos(pos).debugThrow();
    } else
        url = state.forceStringNoCtx(*args[0], pos, "while evaluating the url we should fetch");

    if (who == "fetchTarball")
        url = state.settings.resolvePseudoUrl(*url);

    state.checkURI(*url);

    if (name == "")
        name = baseNameOf(*url);

    try {
        checkName(name);
    } catch (BadStorePathName & e) {
        auto resolution =
            nameAttrPassed ? HintFmt("Please change the value for the 'name' attribute passed to '%s', so that it can create a valid store path.", who) :
            isArgAttrs ? HintFmt("Please add a valid 'name' attribute to the argument for '%s', so that it can create a valid store path.", who) :
            HintFmt("Please pass an attribute set with 'url' and 'name' attributes to '%s',  so that it can create a valid store path.", who);

        state.error<EvalError>(
            std::string("invalid store path name when fetching URL '%s': %s. %s"), *url, Uncolored(e.message()), Uncolored(resolution.str()))
        .atPos(pos).debugThrow();
    }

    if (state.settings.pureEval && !expectedHash)
        state.error<EvalError>("in pure evaluation mode, '%s' requires a 'sha256' argument", who).atPos(pos).debugThrow();

    // early exit if pinned and already in the store
    if (expectedHash && expectedHash->algo == HashAlgorithm::SHA256) {
        auto expectedPath = state.store->makeFixedOutputPath(
            name,
            FixedOutputInfo {
                .method = unpack ? FileIngestionMethod::NixArchive : FileIngestionMethod::Flat,
                .hash = *expectedHash,
                .references = {}
            });

        if (state.store->isValidPath(expectedPath)) {
            state.allowAndSetStorePathString(expectedPath, v);
            return;
        }
    }

    // TODO: fetching may fail, yet the path may be substitutable.
    //       https://github.com/NixOS/nix/issues/4313
    auto storePath =
        unpack
        ? fetchToStore(
            *state.store,
            fetchers::downloadTarball(state.store, state.fetchSettings, *url),
            FetchMode::Copy,
            name)
        : fetchers::downloadFile(state.store, *url, name).storePath;

    if (expectedHash) {
        auto hash = unpack
            ? state.store->queryPathInfo(storePath)->narHash
            : hashFile(HashAlgorithm::SHA256, state.store->toRealPath(storePath));
        if (hash != *expectedHash) {
            state.error<EvalError>(
                "hash mismatch in file downloaded from '%s':\n  specified: %s\n  got:       %s",
                *url,
                expectedHash->to_string(HashFormat::Nix32, true),
                hash.to_string(HashFormat::Nix32, true)
            ).withExitStatus(102)
            .debugThrow();
        }
    }

    state.allowAndSetStorePathString(storePath, v);
}

static void prim_fetchurl(EvalState & state, const PosIdx pos, Value * * args, Value & v)
{
    fetch(state, pos, args, v, "fetchurl", false, "");
}

static RegisterPrimOp primop_fetchurl({
    .name = "__fetchurl",
    .args = {"arg"},
    .doc = R"(
      Download the specified URL and return the path of the downloaded file.
      `arg` can be either a string denoting the URL, or an attribute set with the following attributes:

      - `url`

        The URL of the file to download.

      - `name` (default: the last path component of the URL)

        A name for the file in the store. This can be useful if the URL has any
        characters that are invalid for the store.

      Not available in [restricted evaluation mode](@docroot@/command-ref/conf-file.md#conf-restrict-eval).
    )",
    .fun = prim_fetchurl,
});

static void prim_fetchTarball(EvalState & state, const PosIdx pos, Value * * args, Value & v)
{
    fetch(state, pos, args, v, "fetchTarball", true, "source");
}

static RegisterPrimOp primop_fetchTarball({
    .name = "fetchTarball",
    .args = {"args"},
    .doc = R"(
      Download the specified URL, unpack it and return the path of the
      unpacked tree. The file must be a tape archive (`.tar`) compressed
      with `gzip`, `bzip2` or `xz`. If the tarball consists of a
      single directory, then the top-level path component of the files
      in the tarball is removed. The typical use of the function is to
      obtain external Nix expression dependencies, such as a
      particular version of Nixpkgs, e.g.

      ```nix
      with import (fetchTarball https://github.com/NixOS/nixpkgs/archive/nixos-14.12.tar.gz) {};

      stdenv.mkDerivation { … }
      ```

      The fetched tarball is cached for a certain amount of time (1
      hour by default) in `~/.cache/nix/tarballs/`. You can change the
      cache timeout either on the command line with `--tarball-ttl`
      *number-of-seconds* or in the Nix configuration file by adding
      the line `tarball-ttl = ` *number-of-seconds*.

      Note that when obtaining the hash with `nix-prefetch-url` the
      option `--unpack` is required.

      This function can also verify the contents against a hash. In that
      case, the function takes a set instead of a URL. The set requires
      the attribute `url` and the attribute `sha256`, e.g.

      ```nix
      with import (fetchTarball {
        url = "https://github.com/NixOS/nixpkgs/archive/nixos-14.12.tar.gz";
        sha256 = "1jppksrfvbk5ypiqdz4cddxdl8z6zyzdb2srq8fcffr327ld5jj2";
      }) {};

      stdenv.mkDerivation { … }
      ```

      Not available in [restricted evaluation mode](@docroot@/command-ref/conf-file.md#conf-restrict-eval).
    )",
    .fun = prim_fetchTarball,
});

static void prim_fetchGit(EvalState & state, const PosIdx pos, Value * * args, Value & v)
{
    fetchTree(state, pos, args, v,
        FetchTreeParams {
            .emptyRevFallback = true,
            .allowNameArgument = true,
            .isFetchGit = true,
            .returnPath = false,
        });
}

static RegisterPrimOp primop_fetchGit({
    .name = "fetchGit",
    .args = {"args"},
    .doc = R"(
      Fetch a path from git. *args* can be a URL, in which case the HEAD
      of the repo at that URL is fetched. Otherwise, it can be an
      attribute with the following attributes (all except `url` optional):

      - `url`

        The URL of the repo.

      - `name` (default: `source`)

        The name of the directory the repo should be exported to in the store.

      - `rev` (default: *the tip of `ref`*)

        The [Git revision] to fetch.
        This is typically a commit hash.

        [Git revision]: https://git-scm.com/docs/git-rev-parse#_specifying_revisions

      - `ref` (default: `HEAD`)

        The [Git reference] under which to look for the requested revision.
        This is often a branch or tag name.

        [Git reference]: https://git-scm.com/book/en/v2/Git-Internals-Git-References

        This option has no effect once `shallow` cloning is enabled.

        By default, the `ref` value is prefixed with `refs/heads/`.
        As of 2.3.0, Nix will not prefix `refs/heads/` if `ref` starts with `refs/`.

      - `submodules` (default: `false`)

        A Boolean parameter that specifies whether submodules should be checked out.

      - `exportIgnore` (default: `true`)

        A Boolean parameter that specifies whether `export-ignore` from `.gitattributes` should be applied.
        This approximates part of the `git archive` behavior.

        Enabling this option is not recommended because it is unknown whether the Git developers commit to the reproducibility of `export-ignore` in newer Git versions.

      - `shallow` (default: `false`)

        Make a shallow clone when fetching the Git tree.
        When this is enabled, the options `ref` and `allRefs` have no effect anymore.
      - `allRefs`

        Whether to fetch all references (eg. branches and tags) of the repository.
        With this argument being true, it's possible to load a `rev` from *any* `ref`.
        (by default only `rev`s from the specified `ref` are supported).

        This option has no effect once `shallow` cloning is enabled.

      - `verifyCommit` (default: `true` if `publicKey` or `publicKeys` are provided, otherwise `false`)

        Whether to check `rev` for a signature matching `publicKey` or `publicKeys`.
        If `verifyCommit` is enabled, then `fetchGit` cannot use a local repository with uncommitted changes.
        Requires the [`verified-fetches` experimental feature](@docroot@/development/experimental-features.md#xp-feature-verified-fetches).

      - `publicKey`

        The public key against which `rev` is verified if `verifyCommit` is enabled.
        Requires the [`verified-fetches` experimental feature](@docroot@/development/experimental-features.md#xp-feature-verified-fetches).

      - `keytype` (default: `"ssh-ed25519"`)

        The key type of `publicKey`.
        Possible values:
        - `"ssh-dsa"`
        - `"ssh-ecdsa"`
        - `"ssh-ecdsa-sk"`
        - `"ssh-ed25519"`
        - `"ssh-ed25519-sk"`
        - `"ssh-rsa"`
        Requires the [`verified-fetches` experimental feature](@docroot@/development/experimental-features.md#xp-feature-verified-fetches).

      - `publicKeys`

        The public keys against which `rev` is verified if `verifyCommit` is enabled.
        Must be given as a list of attribute sets with the following form:

        ```nix
        {
          key = "<public key>";
          type = "<key type>"; # optional, default: "ssh-ed25519"
        }
        ```

        Requires the [`verified-fetches` experimental feature](@docroot@/development/experimental-features.md#xp-feature-verified-fetches).


      Here are some examples of how to use `fetchGit`.

        - To fetch a private repository over SSH:

          ```nix
          builtins.fetchGit {
            url = "git@github.com:my-secret/repository.git";
            ref = "master";
            rev = "adab8b916a45068c044658c4158d81878f9ed1c3";
          }
          ```

        - To fetch an arbitrary reference:

          ```nix
          builtins.fetchGit {
            url = "https://github.com/NixOS/nix.git";
            ref = "refs/heads/0.5-release";
          }
          ```

        - If the revision you're looking for is in the default branch of
          the git repository you don't strictly need to specify the branch
          name in the `ref` attribute.

          However, if the revision you're looking for is in a future
          branch for the non-default branch you will need to specify the
          the `ref` attribute as well.

          ```nix
          builtins.fetchGit {
            url = "https://github.com/nixos/nix.git";
            rev = "841fcbd04755c7a2865c51c1e2d3b045976b7452";
            ref = "1.11-maintenance";
          }
          ```

          > **Note**
          >
          > It is nice to always specify the branch which a revision
          > belongs to. Without the branch being specified, the fetcher
          > might fail if the default branch changes. Additionally, it can
          > be confusing to try a commit from a non-default branch and see
          > the fetch fail. If the branch is specified the fault is much
          > more obvious.

        - If the revision you're looking for is in the default branch of
          the git repository you may omit the `ref` attribute.

          ```nix
          builtins.fetchGit {
            url = "https://github.com/nixos/nix.git";
            rev = "841fcbd04755c7a2865c51c1e2d3b045976b7452";
          }
          ```

        - To fetch a specific tag:

          ```nix
          builtins.fetchGit {
            url = "https://github.com/nixos/nix.git";
            ref = "refs/tags/1.9";
          }
          ```

        - To fetch the latest version of a remote branch:

          ```nix
          builtins.fetchGit {
            url = "ssh://git@github.com/nixos/nix.git";
            ref = "master";
          }
          ```

        - To verify the commit signature:

          ```nix
          builtins.fetchGit {
            url = "ssh://git@github.com/nixos/nix.git";
            verifyCommit = true;
            publicKeys = [
                {
                  type = "ssh-ed25519";
                  key = "AAAAC3NzaC1lZDI1NTE5AAAAIArPKULJOid8eS6XETwUjO48/HKBWl7FTCK0Z//fplDi";
                }
            ];
          }
          ```

          Nix will refetch the branch according to the [`tarball-ttl`](@docroot@/command-ref/conf-file.md#conf-tarball-ttl) setting.

          This behavior is disabled in [pure evaluation mode](@docroot@/command-ref/conf-file.md#conf-pure-eval).

        - To fetch the content of a checked-out work directory:

          ```nix
          builtins.fetchGit ./work-dir
          ```

      If the URL points to a local directory, and no `ref` or `rev` is
      given, `fetchGit` will use the current content of the checked-out
      files, even if they are not committed or added to Git's index. It will
      only consider files added to the Git repository, as listed by `git ls-files`.
    )",
    .fun = prim_fetchGit,
});

}<|MERGE_RESOLUTION|>--- conflicted
+++ resolved
@@ -93,11 +93,8 @@
     bool emptyRevFallback = false;
     bool allowNameArgument = false;
     bool isFetchGit = false;
-<<<<<<< HEAD
+    bool isFinal = false;
     bool returnPath = true; // whether to return a lazily fetched SourcePath or a StorePath
-=======
-    bool isFinal = false;
->>>>>>> 4387c5ae
 };
 
 static void fetchTree(
@@ -217,10 +214,6 @@
 
     state.checkURI(input.toURLString());
 
-<<<<<<< HEAD
-    if (params.returnPath) {
-        auto [accessor, input2] = input.getAccessor(state.store);
-=======
     if (params.isFinal) {
         input.attrs.insert_or_assign("__final", Explicit<bool>(true));
     } else {
@@ -228,8 +221,8 @@
             throw Error("input '%s' is not allowed to use the '__final' attribute", input.to_string());
     }
 
-    auto [storePath, input2] = input.fetchToStore(state.store);
->>>>>>> 4387c5ae
+    if (params.returnPath) {
+        auto [accessor, input2] = input.getAccessor(state.store);
 
         state.registerAccessor(accessor);
 
