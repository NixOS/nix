#include "primops.hh"
#include "eval-inline.hh"
#include "store-api.hh"
#include "fetchers.hh"
#include "filetransfer.hh"
#include "registry.hh"

#include <ctime>
#include <iomanip>
#include <regex>

namespace nix {

void emitTreeAttrs(
    EvalState & state,
    const fetchers::Tree & tree,
    const fetchers::Input & input,
    Value & v,
    bool emptyRevFallback,
    bool forceDirty)
{
    assert(input.isImmutable());

    state.mkAttrs(v, 10);

    auto storePath = state.store->printStorePath(
        state.store->makeFixedOutputPathFromCA(tree.storePath));

    mkString(*state.allocAttr(v, state.sOutPath), storePath, PathSet({storePath}));

    // FIXME: support arbitrary input attributes.

    if (auto narHash = input.getNarHash()) {
        mkString(*state.allocAttr(v, state.symbols.create("narHash")),
            narHash->to_string(SRI, true));
    } else if (auto treeHash = input.getTreeHash()) {
        mkString(*state.allocAttr(v, state.symbols.create("treeHash")),
            treeHash->to_string(SRI, true));
    } else
        /* Must have either tree hash or NAR hash */
        assert(false);

<<<<<<< HEAD
    if (auto rev = input.getRev()) {
        mkString(*state.allocAttr(v, state.symbols.create("rev")), rev->gitRev());
        mkString(*state.allocAttr(v, state.symbols.create("shortRev")), rev->gitShortRev());
    } else if (emptyRevFallback) {
        // Backwards compat for `builtins.fetchGit`: dirty repos return an empty sha1 as rev
        auto emptyHash = Hash(htSHA1);
        mkString(*state.allocAttr(v, state.symbols.create("rev")), emptyHash.gitRev());
        mkString(*state.allocAttr(v, state.symbols.create("shortRev")), emptyHash.gitShortRev());
    }

    if (auto treeHash = input.getTreeHash()) {
        mkString(*state.allocAttr(v, state.symbols.create("treeHash")), treeHash->gitRev());
        mkString(*state.allocAttr(v, state.symbols.create("shortTreeHash")), treeHash->gitShortRev());
    }

=======
>>>>>>> 8106a67e
    if (input.getType() == "git")
        mkBool(*state.allocAttr(v, state.symbols.create("submodules")),
            fetchers::maybeGetBoolAttr(input.attrs, "submodules").value_or(false));

    if (!forceDirty) {

        if (auto rev = input.getRev()) {
            mkString(*state.allocAttr(v, state.symbols.create("rev")), rev->gitRev());
            mkString(*state.allocAttr(v, state.symbols.create("shortRev")), rev->gitShortRev());
        } else if (emptyRevFallback) {
            // Backwards compat for `builtins.fetchGit`: dirty repos return an empty sha1 as rev
            auto emptyHash = Hash(htSHA1);
            mkString(*state.allocAttr(v, state.symbols.create("rev")), emptyHash.gitRev());
            mkString(*state.allocAttr(v, state.symbols.create("shortRev")), emptyHash.gitShortRev());
        }

        if (auto revCount = input.getRevCount())
            mkInt(*state.allocAttr(v, state.symbols.create("revCount")), *revCount);
        else if (emptyRevFallback)
            mkInt(*state.allocAttr(v, state.symbols.create("revCount")), 0);

    }

    if (auto lastModified = input.getLastModified()) {
        mkInt(*state.allocAttr(v, state.symbols.create("lastModified")), *lastModified);
        mkString(*state.allocAttr(v, state.symbols.create("lastModifiedDate")),
            fmt("%s", std::put_time(std::gmtime(&*lastModified), "%Y%m%d%H%M%S")));
    }

    v.attrs->sort();
}

std::string fixURI(std::string uri, EvalState &state, const std::string & defaultScheme = "file")
{
    state.checkURI(uri);
    return uri.find("://") != std::string::npos ? uri : defaultScheme + "://" + uri;
}

std::string fixURIForGit(std::string uri, EvalState & state)
{
    static std::regex scp_uri("([^/].*)@(.*):(.*)");
    if (uri[0] != '/' && std::regex_match(uri, scp_uri))
        return fixURI(std::regex_replace(uri, scp_uri, "$1@$2/$3"), state, "ssh");
    else
        return fixURI(uri, state);
}

void addURI(EvalState &state, fetchers::Attrs &attrs, Symbol name, std::string v)
{
    string n(name);
    attrs.emplace(name, n == "url" ? fixURI(v, state) : v);
}

struct FetchTreeParams {
    bool emptyRevFallback = false;
    bool allowNameArgument = false;
};

static void fetchTree(
    EvalState &state,
    const Pos &pos,
    Value **args,
    Value &v,
    const std::optional<std::string> type,
    const FetchTreeParams & params = FetchTreeParams{}
) {
    fetchers::Input input;
    PathSet context;

    state.forceValue(*args[0]);

    if (args[0]->type() == nAttrs) {
        state.forceAttrs(*args[0], pos);

        fetchers::Attrs attrs;

        for (auto & attr : *args[0]->attrs) {
            state.forceValue(*attr.value);
            if (attr.value->type() == nPath || attr.value->type() == nString)
                addURI(
                    state,
                    attrs,
                    attr.name,
                    state.coerceToString(*attr.pos, *attr.value, context, false, false)
                );
            else if (attr.value->type() == nString)
                addURI(state, attrs, attr.name, attr.value->string.s);
            else if (attr.value->type() == nBool)
                attrs.emplace(attr.name, Explicit<bool>{attr.value->boolean});
            else if (attr.value->type() == nInt)
                attrs.emplace(attr.name, uint64_t(attr.value->integer));
            else
                throw TypeError("fetchTree argument '%s' is %s while a string, Boolean or integer is expected",
                    attr.name, showType(*attr.value));
        }

        if (type)
            attrs.emplace("type", type.value());

        if (!attrs.count("type"))
            throw Error({
                .msg = hintfmt("attribute 'type' is missing in call to 'fetchTree'"),
                .errPos = pos
            });

        if (!params.allowNameArgument)
            if (auto nameIter = attrs.find("name"); nameIter != attrs.end())
                throw Error({
                    .msg = hintfmt("attribute 'name' isn’t supported in call to 'fetchTree'"),
                    .errPos = pos
                });


        input = fetchers::Input::fromAttrs(std::move(attrs));
    } else {
        auto url = state.coerceToString(pos, *args[0], context, false, false);

        if (type == "git") {
            fetchers::Attrs attrs;
            attrs.emplace("type", "git");
            attrs.emplace("url", fixURIForGit(url, state));
            input = fetchers::Input::fromAttrs(std::move(attrs));
        } else {
            input = fetchers::Input::fromURL(fixURI(url, state));
        }
    }

    if (!evalSettings.pureEval && !input.isDirect())
        input = lookupInRegistries(state.store, input).first;

    if (evalSettings.pureEval && !input.isImmutable())
        throw Error("in pure evaluation mode, 'fetchTree' requires an immutable input, at %s", pos);

    auto [tree, input2] = input.fetch(state.store);

    if (state.allowedPaths)
        state.allowedPaths->insert(tree.actualPath);

    emitTreeAttrs(state, tree, input2, v, params.emptyRevFallback, false);
}

static void prim_fetchTree(EvalState & state, const Pos & pos, Value * * args, Value & v)
{
    settings.requireExperimentalFeature("flakes");
    fetchTree(state, pos, args, v, std::nullopt, FetchTreeParams { .allowNameArgument = false });
}

// FIXME: document
static RegisterPrimOp primop_fetchTree("fetchTree", 1, prim_fetchTree);

static void fetch(EvalState & state, const Pos & pos, Value * * args, Value & v,
    const string & who, bool unpack, std::string name)
{
    std::optional<std::string> url;
    std::optional<Hash> expectedHash;

    state.forceValue(*args[0]);

    if (args[0]->type() == nAttrs) {

        state.forceAttrs(*args[0], pos);

        for (auto & attr : *args[0]->attrs) {
            string n(attr.name);
            if (n == "url")
                url = state.forceStringNoCtx(*attr.value, *attr.pos);
            else if (n == "sha256")
                expectedHash = newHashAllowEmpty(state.forceStringNoCtx(*attr.value, *attr.pos), htSHA256);
            else if (n == "name")
                name = state.forceStringNoCtx(*attr.value, *attr.pos);
            else
                throw EvalError({
                    .msg = hintfmt("unsupported argument '%s' to '%s'", attr.name, who),
                    .errPos = *attr.pos
                });
            }

        if (!url)
            throw EvalError({
                .msg = hintfmt("'url' argument required"),
                .errPos = pos
            });
    } else
        url = state.forceStringNoCtx(*args[0], pos);

    url = resolveUri(*url);

    state.checkURI(*url);

    if (name == "")
        name = baseNameOf(*url);

    if (evalSettings.pureEval && !expectedHash)
        throw Error("in pure evaluation mode, '%s' requires a 'sha256' argument", who);

    // try to substitute if we can
    if (settings.useSubstitutes && expectedHash) {
        auto substitutableStorePath = fetchers::trySubstitute(state.store,
            unpack ? FileIngestionMethod::Recursive : FileIngestionMethod::Flat, *expectedHash, name);
        if (substitutableStorePath) {
            auto substitutablePath = state.store->toRealPath(*substitutableStorePath);
            if (state.allowedPaths)
                state.allowedPaths->insert(substitutablePath);

            mkString(v, substitutablePath, PathSet({substitutablePath}));
            return;
        }
    }

    auto storePath =
        unpack
        ? fetchers::downloadTarball(state.store, *url, name, (bool) expectedHash).first.storePath
        : fetchers::downloadFile(state.store, *url, name, (bool) expectedHash).storePath;

    auto actualStorePath = state.store->makeFixedOutputPathFromCA(storePath);
    auto realPath = state.store->toRealPath(actualStorePath);

    if (expectedHash) {
        auto hash = unpack
            ? state.store->queryPathInfo(storePath)->narHash
            : hashFile(htSHA256, realPath);
        if (hash != *expectedHash)
            throw Error((unsigned int) 102, "hash mismatch in file downloaded from '%s':\n  specified: %s\n  got:       %s",
                *url, expectedHash->to_string(Base32, true), hash.to_string(Base32, true));
    }

    if (state.allowedPaths)
        state.allowedPaths->insert(realPath);

    auto path = state.store->printStorePath(actualStorePath);
    mkString(v, path, PathSet({path}));
}

static void prim_fetchurl(EvalState & state, const Pos & pos, Value * * args, Value & v)
{
    fetch(state, pos, args, v, "fetchurl", false, "");
}

static RegisterPrimOp primop_fetchurl({
    .name = "__fetchurl",
    .args = {"url"},
    .doc = R"(
      Download the specified URL and return the path of the downloaded
      file. This function is not available if [restricted evaluation
      mode](../command-ref/conf-file.md) is enabled.
    )",
    .fun = prim_fetchurl,
});

static void prim_fetchTarball(EvalState & state, const Pos & pos, Value * * args, Value & v)
{
    fetch(state, pos, args, v, "fetchTarball", true, "source");
}

static RegisterPrimOp primop_fetchTarball({
    .name = "fetchTarball",
    .args = {"args"},
    .doc = R"(
      Download the specified URL, unpack it and return the path of the
      unpacked tree. The file must be a tape archive (`.tar`) compressed
      with `gzip`, `bzip2` or `xz`. The top-level path component of the
      files in the tarball is removed, so it is best if the tarball
      contains a single directory at top level. The typical use of the
      function is to obtain external Nix expression dependencies, such as
      a particular version of Nixpkgs, e.g.

      ```nix
      with import (fetchTarball https://github.com/NixOS/nixpkgs/archive/nixos-14.12.tar.gz) {};

      stdenv.mkDerivation { … }
      ```

      The fetched tarball is cached for a certain amount of time (1 hour
      by default) in `~/.cache/nix/tarballs/`. You can change the cache
      timeout either on the command line with `--option tarball-ttl number
      of seconds` or in the Nix configuration file with this option: ` 
      number of seconds to cache `.

      Note that when obtaining the hash with ` nix-prefetch-url ` the
      option `--unpack` is required.

      This function can also verify the contents against a hash. In that
      case, the function takes a set instead of a URL. The set requires
      the attribute `url` and the attribute `sha256`, e.g.

      ```nix
      with import (fetchTarball {
        url = "https://github.com/NixOS/nixpkgs/archive/nixos-14.12.tar.gz";
        sha256 = "1jppksrfvbk5ypiqdz4cddxdl8z6zyzdb2srq8fcffr327ld5jj2";
      }) {};

      stdenv.mkDerivation { … }
      ```

      This function is not available if [restricted evaluation
      mode](../command-ref/conf-file.md) is enabled.
    )",
    .fun = prim_fetchTarball,
});

static void prim_fetchGit(EvalState &state, const Pos &pos, Value **args, Value &v)
{
    fetchTree(state, pos, args, v, "git", FetchTreeParams { .emptyRevFallback = true, .allowNameArgument = true });
}

static RegisterPrimOp primop_fetchGit({
    .name = "fetchGit",
    .args = {"args"},
    .doc = R"(
      Fetch a path from git. *args* can be a URL, in which case the HEAD
      of the repo at that URL is fetched. Otherwise, it can be an
      attribute with the following attributes (all except `url` optional):

        - url\
          The URL of the repo.

        - name\
          The name of the directory the repo should be exported to in the
          store. Defaults to the basename of the URL.

        - rev\
          The git revision to fetch. Defaults to the tip of `ref`.

        - ref\
          The git ref to look for the requested revision under. This is
          often a branch or tag name. Defaults to `HEAD`.

          By default, the `ref` value is prefixed with `refs/heads/`. As
          of Nix 2.3.0 Nix will not prefix `refs/heads/` if `ref` starts
          with `refs/`.

        - submodules\
          A Boolean parameter that specifies whether submodules should be
          checked out. Defaults to `false`.

        - allRefs\
          Whether to fetch all refs of the repository. With this argument being
          true, it's possible to load a `rev` from *any* `ref` (by default only
          `rev`s from the specified `ref` are supported).

      Here are some examples of how to use `fetchGit`.

        - To fetch a private repository over SSH:

          ```nix
          builtins.fetchGit {
            url = "git@github.com:my-secret/repository.git";
            ref = "master";
            rev = "adab8b916a45068c044658c4158d81878f9ed1c3";
          }
          ```

        - To fetch an arbitrary reference:

          ```nix
          builtins.fetchGit {
            url = "https://github.com/NixOS/nix.git";
            ref = "refs/heads/0.5-release";
          }
          ```

        - If the revision you're looking for is in the default branch of
          the git repository you don't strictly need to specify the branch
          name in the `ref` attribute.

          However, if the revision you're looking for is in a future
          branch for the non-default branch you will need to specify the
          the `ref` attribute as well.

          ```nix
          builtins.fetchGit {
            url = "https://github.com/nixos/nix.git";
            rev = "841fcbd04755c7a2865c51c1e2d3b045976b7452";
            ref = "1.11-maintenance";
          }
          ```

          > **Note**
          > 
          > It is nice to always specify the branch which a revision
          > belongs to. Without the branch being specified, the fetcher
          > might fail if the default branch changes. Additionally, it can
          > be confusing to try a commit from a non-default branch and see
          > the fetch fail. If the branch is specified the fault is much
          > more obvious.

        - If the revision you're looking for is in the default branch of
          the git repository you may omit the `ref` attribute.

          ```nix
          builtins.fetchGit {
            url = "https://github.com/nixos/nix.git";
            rev = "841fcbd04755c7a2865c51c1e2d3b045976b7452";
          }
          ```

        - To fetch a specific tag:

          ```nix
          builtins.fetchGit {
            url = "https://github.com/nixos/nix.git";
            ref = "refs/tags/1.9";
          }
          ```

        - To fetch the latest version of a remote branch:

          ```nix
          builtins.fetchGit {
            url = "ssh://git@github.com/nixos/nix.git";
            ref = "master";
          }
          ```

          > **Note**
          > 
          > Nix will refetch the branch in accordance with
          > the option `tarball-ttl`.

          > **Note**
          > 
          > This behavior is disabled in *Pure evaluation mode*.
    )",
    .fun = prim_fetchGit,
});

}<|MERGE_RESOLUTION|>--- conflicted
+++ resolved
@@ -40,24 +40,6 @@
         /* Must have either tree hash or NAR hash */
         assert(false);
 
-<<<<<<< HEAD
-    if (auto rev = input.getRev()) {
-        mkString(*state.allocAttr(v, state.symbols.create("rev")), rev->gitRev());
-        mkString(*state.allocAttr(v, state.symbols.create("shortRev")), rev->gitShortRev());
-    } else if (emptyRevFallback) {
-        // Backwards compat for `builtins.fetchGit`: dirty repos return an empty sha1 as rev
-        auto emptyHash = Hash(htSHA1);
-        mkString(*state.allocAttr(v, state.symbols.create("rev")), emptyHash.gitRev());
-        mkString(*state.allocAttr(v, state.symbols.create("shortRev")), emptyHash.gitShortRev());
-    }
-
-    if (auto treeHash = input.getTreeHash()) {
-        mkString(*state.allocAttr(v, state.symbols.create("treeHash")), treeHash->gitRev());
-        mkString(*state.allocAttr(v, state.symbols.create("shortTreeHash")), treeHash->gitShortRev());
-    }
-
-=======
->>>>>>> 8106a67e
     if (input.getType() == "git")
         mkBool(*state.allocAttr(v, state.symbols.create("submodules")),
             fetchers::maybeGetBoolAttr(input.attrs, "submodules").value_or(false));
@@ -72,6 +54,11 @@
             auto emptyHash = Hash(htSHA1);
             mkString(*state.allocAttr(v, state.symbols.create("rev")), emptyHash.gitRev());
             mkString(*state.allocAttr(v, state.symbols.create("shortRev")), emptyHash.gitShortRev());
+        }
+
+        if (auto treeHash = input.getTreeHash()) {
+            mkString(*state.allocAttr(v, state.symbols.create("treeHash")), treeHash->gitRev());
+            mkString(*state.allocAttr(v, state.symbols.create("shortTreeHash")), treeHash->gitShortRev());
         }
 
         if (auto revCount = input.getRevCount())
@@ -333,7 +320,7 @@
       The fetched tarball is cached for a certain amount of time (1 hour
       by default) in `~/.cache/nix/tarballs/`. You can change the cache
       timeout either on the command line with `--option tarball-ttl number
-      of seconds` or in the Nix configuration file with this option: ` 
+      of seconds` or in the Nix configuration file with this option: `
       number of seconds to cache `.
 
       Note that when obtaining the hash with ` nix-prefetch-url ` the
@@ -436,7 +423,7 @@
           ```
 
           > **Note**
-          > 
+          >
           > It is nice to always specify the branch which a revision
           > belongs to. Without the branch being specified, the fetcher
           > might fail if the default branch changes. Additionally, it can
@@ -473,12 +460,12 @@
           ```
 
           > **Note**
-          > 
+          >
           > Nix will refetch the branch in accordance with
           > the option `tarball-ttl`.
 
           > **Note**
-          > 
+          >
           > This behavior is disabled in *Pure evaluation mode*.
     )",
     .fun = prim_fetchGit,
