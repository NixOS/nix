--- conflicted
+++ resolved
@@ -379,10 +379,6 @@
       - `"mercurial"`
 
      *input* can also be a [URL-like reference](@docroot@/command-ref/new-cli/nix3-flake.md#flake-references).
-<<<<<<< HEAD
-=======
-     The additional input types and the URL-like syntax requires the [`flakes` experimental feature](@docroot@/development/experimental-features.md#xp-feature-flakes) to be enabled.
->>>>>>> b24757f0
 
       > **Example**
       >
