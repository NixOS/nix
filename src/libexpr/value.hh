#pragma once
///@file

#include <cassert>
#include <span>

#include "symbol-table.hh"
#include "value/context.hh"
#include "source-path.hh"
#include "print-options.hh"

#if HAVE_BOEHMGC
#include <gc/gc_allocator.h>
#endif
#include <nlohmann/json_fwd.hpp>

namespace nix {

struct Value;
class BindingsBuilder;

typedef enum {
    /* Unfinished values. */
    tUninitialized = 0,
    tThunk,
    tApp,
    tPending,
    tAwaited,

    /* Finished values. */
    tInt = 32, // Do not move tInt (see isFinished()).
    tBool,
    tString,
    tPath,
    tNull,
    tAttrs,
    tList1,
    tList2,
    tListN,
    tLambda,
    tPrimOp,
    tPrimOpApp,
    tExternal,
    tFloat,
    tFailed,
} InternalType;

/**
 * Return true if `type` denotes a "finished" value, i.e. a weak-head
 * normal form.
 *
 * Note that tPrimOpApp is considered "finished" because it represents
 * a primop call with an incomplete number of arguments, and therefore
 * cannot be evaluated further.
 */
inline bool isFinished(InternalType type)
{
    return type >= tInt;
}

/**
 * This type abstracts over all actual value types in the language,
 * grouping together implementation details like tList*, different function
 * types, and types in non-normal form (so thunks and co.)
 */
typedef enum {
    nThunk,
    nInt,
    nFloat,
    nBool,
    nString,
    nPath,
    nNull,
    nAttrs,
    nList,
    nFunction,
    nExternal
} ValueType;

class Bindings;
struct Env;
struct Expr;
struct ExprLambda;
struct ExprBlackHole;
struct PrimOp;
class Symbol;
class PosIdx;
struct Pos;
class StorePath;
class EvalState;
class XMLWriter;
class Printer;

typedef int64_t NixInt;
typedef double NixFloat;

/**
 * External values must descend from ExternalValueBase, so that
 * type-agnostic nix functions (e.g. showType) can be implemented
 */
class ExternalValueBase
{
    friend std::ostream & operator << (std::ostream & str, const ExternalValueBase & v);
    friend class Printer;
    protected:
    /**
     * Print out the value
     */
    virtual std::ostream & print(std::ostream & str) const = 0;

    public:
    /**
     * Return a simple string describing the type
     */
    virtual std::string showType() const = 0;

    /**
     * Return a string to be used in builtins.typeOf
     */
    virtual std::string typeOf() const = 0;

    /**
     * Coerce the value to a string. Defaults to uncoercable, i.e. throws an
     * error.
     */
    virtual std::string coerceToString(EvalState & state, const PosIdx & pos, NixStringContext & context, bool copyMore, bool copyToStore) const;

    /**
     * Compare to another value of the same type. Defaults to uncomparable,
     * i.e. always false.
     */
    virtual bool operator ==(const ExternalValueBase & b) const noexcept;

    /**
     * Print the value as JSON. Defaults to unconvertable, i.e. throws an error
     */
    virtual nlohmann::json printValueAsJSON(EvalState & state, bool strict,
        NixStringContext & context, bool copyToStore = true) const;

    /**
     * Print the value as XML. Defaults to unevaluated
     */
    virtual void printValueAsXML(EvalState & state, bool strict, bool location,
        XMLWriter & doc, NixStringContext & context, PathSet & drvsSeen,
        const PosIdx pos) const;

    virtual ~ExternalValueBase()
    {
    };
};

std::ostream & operator << (std::ostream & str, const ExternalValueBase & v);


class ListBuilder
{
    const size_t size;
    Value * inlineElems[2] = {nullptr, nullptr};
public:
    Value * * elems;
    ListBuilder(EvalState & state, size_t size);

    ListBuilder(ListBuilder && x)
        : size(x.size)
        , inlineElems{x.inlineElems[0], x.inlineElems[1]}
        , elems(size <= 2 ? inlineElems : x.elems)
    { }

    Value * & operator [](size_t n)
    {
        return elems[n];
    }

    typedef Value * * iterator;

    iterator begin() { return &elems[0]; }
    iterator end() { return &elems[size]; }

    friend struct Value;
};


struct Value
{
private:
    std::atomic<InternalType> internalType{tUninitialized};

    friend std::string showType(const Value & v);
    friend class EvalState;

public:

    Value()
        : internalType(tUninitialized)
    { }

    Value(const Value & v)
    { *this = v; }

    /**
     * Copy a value. This is not allowed to be a thunk to avoid
     * accidental work duplication.
     */
    Value & operator =(const Value & v)
    {
        auto type = v.internalType.load(std::memory_order_acquire);
        //debug("ASSIGN %x %d %d", this, internalType, type);
        if (!nix::isFinished(type)) {
            printError("UNEXPECTED TYPE %x %s", this, showType(v));
            abort();
        }
        finishValue(type, v.payload);
        return *this;
    }

    void print(EvalState &state, std::ostream &str, PrintOptions options = PrintOptions {});

    inline bool isFinished() const
    {
        return nix::isFinished(internalType.load(std::memory_order_acquire));
    }

    inline bool isBlackhole() const;

    // type() == nFunction
    inline bool isLambda() const { return internalType == tLambda; };
    inline bool isPrimOp() const { return internalType == tPrimOp; };
    inline bool isPrimOpApp() const { return internalType == tPrimOpApp; };

    /**
     * Strings in the evaluator carry a so-called `context` which
     * is a list of strings representing store paths.  This is to
     * allow users to write things like
     *
     *   "--with-freetype2-library=" + freetype + "/lib"
     *
     * where `freetype` is a derivation (or a source to be copied
     * to the store).  If we just concatenated the strings without
     * keeping track of the referenced store paths, then if the
     * string is used as a derivation attribute, the derivation
     * will not have the correct dependencies in its inputDrvs and
     * inputSrcs.

     * The semantics of the context is as follows: when a string
     * with context C is used as a derivation attribute, then the
     * derivations in C will be added to the inputDrvs of the
     * derivation, and the other store paths in C will be added to
     * the inputSrcs of the derivations.

     * For canonicity, the store paths should be in sorted order.
     */
    struct StringWithContext {
        const char * c_str;
        const char * * context; // must be in sorted order
    };

    struct Path {
        SourceAccessor * accessor;
        const char * path;
    };

    struct ClosureThunk {
        Env * env;
        Expr * expr;
    };

    struct FunctionApplicationThunk {
        Value * left, * right;
    };

    struct Lambda {
        Env * env;
        ExprLambda * fun;
    };

    struct Failed
    {
        std::exception_ptr ex;
    };

    using Payload = union
    {
        NixInt integer;
        bool boolean;

        StringWithContext string;

        Path path;

        Bindings * attrs;
        struct {
            size_t size;
            Value * const * elems;
        } bigList;
        Value * smallList[2];
        ClosureThunk thunk;
        FunctionApplicationThunk app;
        Lambda lambda;
        PrimOp * primOp;
        FunctionApplicationThunk primOpApp;
        ExternalValueBase * external;
        NixFloat fpoint;
        Failed * failed;
    };

    Payload payload;

    /**
     * Returns the normal type of a Value. This only returns nThunk if
     * the Value hasn't been forceValue'd
     */
    inline ValueType type() const
    {
        switch (internalType) {
            case tInt: return nInt;
            case tBool: return nBool;
            case tString: return nString;
            case tPath: return nPath;
            case tNull: return nNull;
            case tAttrs: return nAttrs;
            case tList1: case tList2: case tListN: return nList;
            case tLambda: case tPrimOp: case tPrimOpApp: return nFunction;
            case tExternal: return nExternal;
            case tFloat: return nFloat;
            case tThunk: case tApp: case tPending: case tAwaited: case tFailed: return nThunk;
            case tUninitialized:
            default:
                abort();
        }
<<<<<<< HEAD
=======
        if (invalidIsThunk)
            return nThunk;
        else
            unreachable();
>>>>>>> 838b666a
    }

    /**
     * Finish a pending thunk, waking up any threads that are waiting
     * on it.
     */
    inline void finishValue(InternalType newType, Payload newPayload)
    {
        debug("FINISH %x %d %d", this, internalType, newType);
        payload = newPayload;

        auto oldType = internalType.exchange(newType, std::memory_order_release);

        if (oldType == tUninitialized)
            // Uninitialized value; nothing to do.
            ;
        else if (oldType == tPending)
            // Nothing to do; no thread is waiting on this thunk.
            ;
        else if (oldType == tAwaited)
            // Slow path: wake up the threads that are waiting on this
            // thunk.
            notifyWaiters();
        else {
            printError("BAD FINISH %x %d %d", this, oldType, newType);
            abort();
        }
    }

    inline void setThunk(InternalType newType, Payload newPayload)
    {
        payload = newPayload;

        auto oldType = internalType.exchange(newType, std::memory_order_release);

        if (oldType != tUninitialized) {
            printError("BAD SET THUNK %x %d %d", this, oldType, newType);
            abort();
        }
    }

    inline void reset()
    {
        auto oldType = internalType.exchange(tUninitialized, std::memory_order_relaxed);
        debug("RESET %x %d", this, oldType);
        if (oldType == tPending || oldType == tAwaited) {
            printError("BAD RESET %x %d", this, oldType);
            abort();
        }
    }

    /**
     * A value becomes valid when it is initialized. We don't use this
     * in the evaluator; only in the bindings, where the slight extra
     * cost is warranted because of inexperienced callers.
     */
    inline bool isValid() const
    {
        return internalType != tUninitialized;
    }

    /**
     * Wake up any threads that are waiting on this value.
     * FIXME: this should be in EvalState.
     */
    void notifyWaiters();

    inline void mkInt(NixInt n)
    {
        finishValue(tInt, { .integer = n });
    }

    inline void mkBool(bool b)
    {
        finishValue(tBool, { .boolean = b });
    }

    inline void mkString(const char * s, const char * * context = 0)
    {
        finishValue(tString, { .string = { .c_str = s, .context = context } });
    }

    void mkString(std::string_view s);

    void mkString(std::string_view s, const NixStringContext & context);

    void mkStringMove(const char * s, const NixStringContext & context);

    inline void mkString(const Symbol & s)
    {
        mkString(((const std::string &) s).c_str());
    }

    void mkPath(const SourcePath & path);
    void mkPath(std::string_view path);

    inline void mkPath(SourceAccessor * accessor, const char * path)
    {
        finishValue(tPath, { .path = { .accessor = accessor, .path = path } });
    }

    inline void mkNull()
    {
        finishValue(tNull, {});
    }

    inline void mkAttrs(Bindings * a)
    {
        finishValue(tAttrs, { .attrs = a });
    }

    Value & mkAttrs(BindingsBuilder & bindings);

    void mkList(const ListBuilder & builder)
    {
        if (builder.size == 1)
            finishValue(tList1, { .smallList = { builder.inlineElems[0] } });
        else if (builder.size == 2)
            finishValue(tList2, { .smallList = { builder.inlineElems[0], builder.inlineElems[1] } });
        else
            finishValue(tListN, { .bigList = { .size = builder.size, .elems = builder.elems } });
    }

    inline void mkThunk(Env * e, Expr * ex)
    {
        setThunk(tThunk, { .thunk = { .env = e, .expr = ex } });
    }

    inline void mkApp(Value * l, Value * r)
    {
        setThunk(tApp, { .app = { .left = l, .right = r } });
    }

    inline void mkLambda(Env * e, ExprLambda * f)
    {
        finishValue(tLambda, { .lambda = { .env = e, .fun = f } });
    }

    inline void mkBlackhole();

    void mkPrimOp(PrimOp * p);

    inline void mkPrimOpApp(Value * l, Value * r)
    {
        finishValue(tPrimOpApp, { .primOpApp = { .left = l, .right = r } });
    }

    /**
     * For a `tPrimOpApp` value, get the original `PrimOp` value.
     */
    const PrimOp * primOpAppPrimOp() const;

    inline void mkExternal(ExternalValueBase * e)
    {
        finishValue(tExternal, { .external = e });
    }

    inline void mkFloat(NixFloat n)
    {
        finishValue(tFloat, { .fpoint = n });
    }

    void mkFailed()
    {
        finishValue(tFailed, { .failed = new Value::Failed { .ex = std::current_exception() } });
    }

    bool isList() const
    {
        return internalType == tList1 || internalType == tList2 || internalType == tListN;
    }

    Value * const * listElems()
    {
        return internalType == tList1 || internalType == tList2 ? payload.smallList : payload.bigList.elems;
    }

    std::span<Value * const> listItems() const
    {
        assert(isList());
        return std::span<Value * const>(listElems(), listSize());
    }

    Value * const * listElems() const
    {
        return internalType == tList1 || internalType == tList2 ? payload.smallList : payload.bigList.elems;
    }

    size_t listSize() const
    {
        return internalType == tList1 ? 1 : internalType == tList2 ? 2 : payload.bigList.size;
    }

    PosIdx determinePos(const PosIdx pos) const;

    /**
     * Check whether forcing this value requires a trivial amount of
     * computation. A value is trivial if it's finished or if it's a
     * thunk whose expression is an attrset with no dynamic
     * attributes, a lambda or a list. Note that it's up to the caller
     * to check whether the members of those attrsets or lists must be
     * trivial.
     */
    bool isTrivial() const;

    SourcePath path() const
    {
        assert(internalType == tPath);
        return SourcePath(
            ref(payload.path.accessor->shared_from_this()),
            CanonPath(CanonPath::unchecked_t(), payload.path.path));
    }

    std::string_view string_view() const
    {
        assert(internalType == tString);
        return std::string_view(payload.string.c_str);
    }

    const char * c_str() const
    {
        assert(internalType == tString);
        return payload.string.c_str;
    }

    const char * * context() const
    {
        return payload.string.context;
    }

    ExternalValueBase * external() const
    { return payload.external; }

    const Bindings * attrs() const
    { return payload.attrs; }

    const PrimOp * primOp() const
    { return payload.primOp; }

    bool boolean() const
    { return payload.boolean; }

    NixInt integer() const
    { return payload.integer; }

    NixFloat fpoint() const
    { return payload.fpoint; }
};


extern ExprBlackHole eBlackHole;

bool Value::isBlackhole() const
{
    return internalType == tThunk && payload.thunk.expr == (Expr*) &eBlackHole;
}

void Value::mkBlackhole()
{
    mkThunk(nullptr, (Expr *) &eBlackHole);
}


#if HAVE_BOEHMGC
typedef std::vector<Value *, traceable_allocator<Value *>> ValueVector;
typedef std::unordered_map<Symbol, Value *, std::hash<Symbol>, std::equal_to<Symbol>, traceable_allocator<std::pair<const Symbol, Value *>>> ValueMap;
typedef std::map<Symbol, ValueVector, std::less<Symbol>, traceable_allocator<std::pair<const Symbol, ValueVector>>> ValueVectorMap;
#else
typedef std::vector<Value *> ValueVector;
typedef std::unordered_map<Symbol, Value *> ValueMap;
typedef std::map<Symbol, ValueVector> ValueVectorMap;
#endif


/**
 * A value allocated in traceable memory.
 */
typedef std::shared_ptr<Value *> RootValue;

RootValue allocRootValue(Value * v);

}<|MERGE_RESOLUTION|>--- conflicted
+++ resolved
@@ -325,15 +325,8 @@
             case tThunk: case tApp: case tPending: case tAwaited: case tFailed: return nThunk;
             case tUninitialized:
             default:
-                abort();
+                unreachable();
         }
-<<<<<<< HEAD
-=======
-        if (invalidIsThunk)
-            return nThunk;
-        else
-            unreachable();
->>>>>>> 838b666a
     }
 
     /**
