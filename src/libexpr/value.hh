#pragma once

#include <cassert>

#include "symbol-table.hh"
#include "input-accessor.hh"

#if HAVE_BOEHMGC
#include <gc/gc_allocator.h>
#endif

namespace nix {

class BindingsBuilder;


typedef enum {
    tInt = 1,
    tBool,
    tString,
    tPath,
    tNull,
    tAttrs,
    tList1,
    tList2,
    tListN,
    tThunk,
    tApp,
    tLambda,
    tBlackhole,
    tPrimOp,
    tPrimOpApp,
    tExternal,
    tFloat
} InternalType;

// This type abstracts over all actual value types in the language,
// grouping together implementation details like tList*, different function
// types, and types in non-normal form (so thunks and co.)
typedef enum {
    nThunk,
    nInt,
    nFloat,
    nBool,
    nString,
    nPath,
    nNull,
    nAttrs,
    nList,
    nFunction,
    nExternal
} ValueType;

class Bindings;
struct Env;
struct Expr;
struct ExprLambda;
struct PrimOp;
class Symbol;
class PosIdx;
struct Pos;
class StorePath;
class Store;
class EvalState;
class XMLWriter;
class JSONPlaceholder;


typedef int64_t NixInt;
typedef double NixFloat;
typedef std::pair<StorePath, std::string> NixStringContextElem;
typedef std::vector<NixStringContextElem> NixStringContext;

/* External values must descend from ExternalValueBase, so that
 * type-agnostic nix functions (e.g. showType) can be implemented
 */
class ExternalValueBase
{
    friend std::ostream & operator << (std::ostream & str, const ExternalValueBase & v);
    protected:
    /* Print out the value */
    virtual std::ostream & print(std::ostream & str) const = 0;

    public:
    /* Return a simple string describing the type */
    virtual std::string showType() const = 0;

    /* Return a string to be used in builtins.typeOf */
    virtual std::string typeOf() const = 0;

    /* Coerce the value to a string. Defaults to uncoercable, i.e. throws an
     * error.
     */
    virtual std::string coerceToString(const Pos & pos, PathSet & context, bool copyMore, bool copyToStore) const;

    /* Compare to another value of the same type. Defaults to uncomparable,
     * i.e. always false.
     */
    virtual bool operator ==(const ExternalValueBase & b) const;

    /* Print the value as JSON. Defaults to unconvertable, i.e. throws an error */
    virtual void printValueAsJSON(EvalState & state, bool strict,
        JSONPlaceholder & out, PathSet & context) const;

    /* Print the value as XML. Defaults to unevaluated */
    virtual void printValueAsXML(EvalState & state, bool strict, bool location,
        XMLWriter & doc, PathSet & context, PathSet & drvsSeen,
        const PosIdx pos) const;

    virtual ~ExternalValueBase()
    {
    };
};

std::ostream & operator << (std::ostream & str, const ExternalValueBase & v);


struct Value
{
private:
    InternalType internalType;

    friend std::string showType(const Value & v);

    void print(const SymbolTable & symbols, std::ostream & str, std::set<const void *> * seen) const;

public:

    void print(const SymbolTable & symbols, std::ostream & str, bool showRepeated = false) const;

    // Functions needed to distinguish the type
    // These should be removed eventually, by putting the functionality that's
    // needed by callers into methods of this type

    // type() == nThunk
    inline bool isThunk() const { return internalType == tThunk; };
    inline bool isApp() const { return internalType == tApp; };
    inline bool isBlackhole() const { return internalType == tBlackhole; };

    // type() == nFunction
    inline bool isLambda() const { return internalType == tLambda; };
    inline bool isPrimOp() const { return internalType == tPrimOp; };
    inline bool isPrimOpApp() const { return internalType == tPrimOpApp; };

    union
    {
        NixInt integer;
        bool boolean;

        /* Strings in the evaluator carry a so-called `context' which
           is a list of strings representing store paths.  This is to
           allow users to write things like

             "--with-freetype2-library=" + freetype + "/lib"

           where `freetype' is a derivation (or a source to be copied
           to the store).  If we just concatenated the strings without
           keeping track of the referenced store paths, then if the
           string is used as a derivation attribute, the derivation
           will not have the correct dependencies in its inputDrvs and
           inputSrcs.

           The semantics of the context is as follows: when a string
           with context C is used as a derivation attribute, then the
           derivations in C will be added to the inputDrvs of the
           derivation, and the other store paths in C will be added to
           the inputSrcs of the derivations.

           For canonicity, the store paths should be in sorted order. */
        struct {
            const char * s;
            const char * * context; // must be in sorted order
        } string;

        struct {
            InputAccessor * accessor;
            const char * path;
        } _path;

        Bindings * attrs;
        struct {
            size_t size;
            Value * * elems;
        } bigList;
        Value * smallList[2];
        struct {
            Env * env;
            Expr * expr;
        } thunk;
        struct {
            Value * left, * right;
        } app;
        struct {
            Env * env;
            ExprLambda * fun;
        } lambda;
        PrimOp * primOp;
        struct {
            Value * left, * right;
        } primOpApp;
        ExternalValueBase * external;
        NixFloat fpoint;
    };

    // Returns the normal type of a Value. This only returns nThunk if the
    // Value hasn't been forceValue'd
    inline ValueType type() const
    {
        switch (internalType) {
            case tInt: return nInt;
            case tBool: return nBool;
            case tString: return nString;
            case tPath: return nPath;
            case tNull: return nNull;
            case tAttrs: return nAttrs;
            case tList1: case tList2: case tListN: return nList;
            case tLambda: case tPrimOp: case tPrimOpApp: return nFunction;
            case tExternal: return nExternal;
            case tFloat: return nFloat;
            case tThunk: case tApp: case tBlackhole: return nThunk;
        }
        abort();
    }

    /* After overwriting an app node, be sure to clear pointers in the
       Value to ensure that the target isn't kept alive unnecessarily. */
    inline void clearValue()
    {
        app.left = app.right = 0;
    }

    inline void mkInt(NixInt n)
    {
        clearValue();
        internalType = tInt;
        integer = n;
    }

    inline void mkBool(bool b)
    {
        clearValue();
        internalType = tBool;
        boolean = b;
    }

    inline void mkString(const char * s, const char * * context = 0)
    {
        internalType = tString;
        string.s = s;
        string.context = context;
    }

    void mkString(std::string_view s);

    void mkString(std::string_view s, const PathSet & context);

    void mkStringMove(const char * s, const PathSet & context);

<<<<<<< HEAD
    inline void mkString(const Symbol & s)
    {
        mkString(((const std::string &) s).c_str());
    }

    void mkPath(const SourcePath & path);
=======
    inline void mkPath(const char * s)
    {
        clearValue();
        internalType = tPath;
        path = s;
    }

    void mkPath(std::string_view s);
>>>>>>> b470218d

    inline void mkNull()
    {
        clearValue();
        internalType = tNull;
    }

    inline void mkAttrs(Bindings * a)
    {
        clearValue();
        internalType = tAttrs;
        attrs = a;
    }

    Value & mkAttrs(BindingsBuilder & bindings);

    inline void mkList(size_t size)
    {
        clearValue();
        if (size == 1)
            internalType = tList1;
        else if (size == 2)
            internalType = tList2;
        else {
            internalType = tListN;
            bigList.size = size;
        }
    }

    inline void mkThunk(Env * e, Expr * ex)
    {
        internalType = tThunk;
        thunk.env = e;
        thunk.expr = ex;
    }

    inline void mkApp(Value * l, Value * r)
    {
        internalType = tApp;
        app.left = l;
        app.right = r;
    }

    inline void mkLambda(Env * e, ExprLambda * f)
    {
        internalType = tLambda;
        lambda.env = e;
        lambda.fun = f;
    }

    inline void mkBlackhole()
    {
        internalType = tBlackhole;
        // Value will be overridden anyways
    }

    inline void mkPrimOp(PrimOp * p)
    {
        clearValue();
        internalType = tPrimOp;
        primOp = p;
    }


    inline void mkPrimOpApp(Value * l, Value * r)
    {
        internalType = tPrimOpApp;
        app.left = l;
        app.right = r;
    }

    inline void mkExternal(ExternalValueBase * e)
    {
        clearValue();
        internalType = tExternal;
        external = e;
    }

    inline void mkFloat(NixFloat n)
    {
        clearValue();
        internalType = tFloat;
        fpoint = n;
    }

    bool isList() const
    {
        return internalType == tList1 || internalType == tList2 || internalType == tListN;
    }

    Value * * listElems()
    {
        return internalType == tList1 || internalType == tList2 ? smallList : bigList.elems;
    }

    const Value * const * listElems() const
    {
        return internalType == tList1 || internalType == tList2 ? smallList : bigList.elems;
    }

    size_t listSize() const
    {
        return internalType == tList1 ? 1 : internalType == tList2 ? 2 : bigList.size;
    }

    PosIdx determinePos(const PosIdx pos) const;

    /* Check whether forcing this value requires a trivial amount of
       computation. In particular, function applications are
       non-trivial. */
    bool isTrivial() const;

    NixStringContext getContext(const Store &);

    auto listItems()
    {
        struct ListIterable
        {
            typedef Value * const * iterator;
            iterator _begin, _end;
            iterator begin() const { return _begin; }
            iterator end() const { return _end; }
        };
        assert(isList());
        auto begin = listElems();
        return ListIterable { begin, begin + listSize() };
    }

    auto listItems() const
    {
        struct ConstListIterable
        {
            typedef const Value * const * iterator;
            iterator _begin, _end;
            iterator begin() const { return _begin; }
            iterator end() const { return _end; }
        };
        assert(isList());
        auto begin = listElems();
        return ConstListIterable { begin, begin + listSize() };
    }

    SourcePath path() const
    {
        assert(internalType == tPath);
        return SourcePath { .accessor = *_path.accessor, .path = _path.path };
    }
};


#if HAVE_BOEHMGC
typedef std::vector<Value *, traceable_allocator<Value *> > ValueVector;
typedef std::map<Symbol, Value *, std::less<Symbol>, traceable_allocator<std::pair<const Symbol, Value *> > > ValueMap;
typedef std::map<Symbol, ValueVector, std::less<Symbol>, traceable_allocator<std::pair<const Symbol, ValueVector> > > ValueVectorMap;
#else
typedef std::vector<Value *> ValueVector;
typedef std::map<Symbol, Value *> ValueMap;
typedef std::map<Symbol, ValueVector> ValueVectorMap;
#endif


/* A value allocated in traceable memory. */
typedef std::shared_ptr<Value *> RootValue;

RootValue allocRootValue(Value * v);

}<|MERGE_RESOLUTION|>--- conflicted
+++ resolved
@@ -256,23 +256,12 @@
 
     void mkStringMove(const char * s, const PathSet & context);
 
-<<<<<<< HEAD
     inline void mkString(const Symbol & s)
     {
         mkString(((const std::string &) s).c_str());
     }
 
     void mkPath(const SourcePath & path);
-=======
-    inline void mkPath(const char * s)
-    {
-        clearValue();
-        internalType = tPath;
-        path = s;
-    }
-
-    void mkPath(std::string_view s);
->>>>>>> b470218d
 
     inline void mkNull()
     {
