#pragma once
///@file

#include <cassert>

#include "symbol-table.hh"
#include "value/context.hh"
#include "input-accessor.hh"

#if HAVE_BOEHMGC
#include <gc/gc_allocator.h>
#endif
#include <nlohmann/json_fwd.hpp>

namespace nix {

class BindingsBuilder;


typedef enum {
    tInt = 1,
    tBool,
    tString,
    tPath,
    tNull,
    tAttrs,
    tList1,
    tList2,
    tListN,
    tThunk,
    tApp,
    tLambda,
    tBlackhole,
    tPrimOp,
    tPrimOpApp,
    tExternal,
    tFloat
} InternalType;

/**
 * This type abstracts over all actual value types in the language,
 * grouping together implementation details like tList*, different function
 * types, and types in non-normal form (so thunks and co.)
 */
typedef enum {
    nThunk,
    nInt,
    nFloat,
    nBool,
    nString,
    nPath,
    nNull,
    nAttrs,
    nList,
    nFunction,
    nExternal
} ValueType;

class Bindings;
struct Env;
struct Expr;
struct ExprLambda;
struct PrimOp;
class Symbol;
class PosIdx;
struct Pos;
class StorePath;
class Store;
class EvalState;
class XMLWriter;


typedef int64_t NixInt;
typedef double NixFloat;

/**
 * External values must descend from ExternalValueBase, so that
 * type-agnostic nix functions (e.g. showType) can be implemented
 */
class ExternalValueBase
{
    friend std::ostream & operator << (std::ostream & str, const ExternalValueBase & v);
    protected:
    /**
     * Print out the value
     */
    virtual std::ostream & print(std::ostream & str) const = 0;

    public:
    /**
     * Return a simple string describing the type
     */
    virtual std::string showType() const = 0;

    /**
     * Return a string to be used in builtins.typeOf
     */
    virtual std::string typeOf() const = 0;

    /**
     * Coerce the value to a string. Defaults to uncoercable, i.e. throws an
     * error.
     */
    virtual std::string coerceToString(const Pos & pos, NixStringContext & context, bool copyMore, bool copyToStore) const;

    /**
     * Compare to another value of the same type. Defaults to uncomparable,
     * i.e. always false.
     */
    virtual bool operator ==(const ExternalValueBase & b) const;

    /**
     * Print the value as JSON. Defaults to unconvertable, i.e. throws an error
     */
    virtual nlohmann::json printValueAsJSON(EvalState & state, bool strict,
        NixStringContext & context, bool copyToStore = true) const;

    /**
     * Print the value as XML. Defaults to unevaluated
     */
    virtual void printValueAsXML(EvalState & state, bool strict, bool location,
        XMLWriter & doc, NixStringContext & context, PathSet & drvsSeen,
        const PosIdx pos) const;

    virtual ~ExternalValueBase()
    {
    };
};

std::ostream & operator << (std::ostream & str, const ExternalValueBase & v);


struct Value
{
private:
    InternalType internalType;

    friend std::string showType(const Value & v);

    void print(const SymbolTable & symbols, std::ostream & str, std::set<const void *> * seen) const;

public:

    void print(const SymbolTable & symbols, std::ostream & str, bool showRepeated = false) const;

    // Functions needed to distinguish the type
    // These should be removed eventually, by putting the functionality that's
    // needed by callers into methods of this type

    // type() == nThunk
    inline bool isThunk() const { return internalType == tThunk; };
    inline bool isApp() const { return internalType == tApp; };
    inline bool isBlackhole() const { return internalType == tBlackhole; };

    // type() == nFunction
    inline bool isLambda() const { return internalType == tLambda; };
    inline bool isPrimOp() const { return internalType == tPrimOp; };
    inline bool isPrimOpApp() const { return internalType == tPrimOpApp; };

    union
    {
        NixInt integer;
        bool boolean;

        /**
         * Strings in the evaluator carry a so-called `context` which
         * is a list of strings representing store paths.  This is to
         * allow users to write things like

         *   "--with-freetype2-library=" + freetype + "/lib"

         * where `freetype` is a derivation (or a source to be copied
         * to the store).  If we just concatenated the strings without
         * keeping track of the referenced store paths, then if the
         * string is used as a derivation attribute, the derivation
         * will not have the correct dependencies in its inputDrvs and
         * inputSrcs.

         * The semantics of the context is as follows: when a string
         * with context C is used as a derivation attribute, then the
         * derivations in C will be added to the inputDrvs of the
         * derivation, and the other store paths in C will be added to
         * the inputSrcs of the derivations.

         * For canonicity, the store paths should be in sorted order.
         */
        struct {
            const char * s;
            const char * * context; // must be in sorted order
        } string;

<<<<<<< HEAD
        struct {
            InputAccessor * accessor;
            const char * path;
        } _path;

=======
        const char * _path;
>>>>>>> 249ce283
        Bindings * attrs;
        struct {
            size_t size;
            Value * * elems;
        } bigList;
        Value * smallList[2];
        struct {
            Env * env;
            Expr * expr;
        } thunk;
        struct {
            Value * left, * right;
        } app;
        struct {
            Env * env;
            ExprLambda * fun;
        } lambda;
        PrimOp * primOp;
        struct {
            Value * left, * right;
        } primOpApp;
        ExternalValueBase * external;
        NixFloat fpoint;
    };

    /**
     * Returns the normal type of a Value. This only returns nThunk if
     * the Value hasn't been forceValue'd
     */
    inline ValueType type() const
    {
        switch (internalType) {
            case tInt: return nInt;
            case tBool: return nBool;
            case tString: return nString;
            case tPath: return nPath;
            case tNull: return nNull;
            case tAttrs: return nAttrs;
            case tList1: case tList2: case tListN: return nList;
            case tLambda: case tPrimOp: case tPrimOpApp: return nFunction;
            case tExternal: return nExternal;
            case tFloat: return nFloat;
            case tThunk: case tApp: case tBlackhole: return nThunk;
        }
        abort();
    }

    /**
     * After overwriting an app node, be sure to clear pointers in the
     * Value to ensure that the target isn't kept alive unnecessarily.
     */
    inline void clearValue()
    {
        app.left = app.right = 0;
    }

    inline void mkInt(NixInt n)
    {
        clearValue();
        internalType = tInt;
        integer = n;
    }

    inline void mkBool(bool b)
    {
        clearValue();
        internalType = tBool;
        boolean = b;
    }

    inline void mkString(const char * s, const char * * context = 0)
    {
        internalType = tString;
        string.s = s;
        string.context = context;
    }

    void mkString(std::string_view s);

    void mkString(std::string_view s, const NixStringContext & context);

    void mkStringMove(const char * s, const NixStringContext & context);

    inline void mkString(const Symbol & s)
    {
        mkString(((const std::string &) s).c_str());
    }

    void mkPath(const SourcePath & path);

<<<<<<< HEAD
    inline void mkString(const Symbol & s)
    {
        mkString(((const std::string &) s).c_str());
    }

    void mkPath(const SourcePath & path);

    inline void mkPath(InputAccessor * accessor, const char * path)
    {
        clearValue();
        internalType = tPath;
        _path.accessor = accessor;
        _path.path = path;
=======
    inline void mkPath(const char * path)
    {
        clearValue();
        internalType = tPath;
        _path = path;
>>>>>>> 249ce283
    }

    inline void mkNull()
    {
        clearValue();
        internalType = tNull;
    }

    inline void mkAttrs(Bindings * a)
    {
        clearValue();
        internalType = tAttrs;
        attrs = a;
    }

    Value & mkAttrs(BindingsBuilder & bindings);

    inline void mkList(size_t size)
    {
        clearValue();
        if (size == 1)
            internalType = tList1;
        else if (size == 2)
            internalType = tList2;
        else {
            internalType = tListN;
            bigList.size = size;
        }
    }

    inline void mkThunk(Env * e, Expr * ex)
    {
        internalType = tThunk;
        thunk.env = e;
        thunk.expr = ex;
    }

    inline void mkApp(Value * l, Value * r)
    {
        internalType = tApp;
        app.left = l;
        app.right = r;
    }

    inline void mkLambda(Env * e, ExprLambda * f)
    {
        internalType = tLambda;
        lambda.env = e;
        lambda.fun = f;
    }

    inline void mkBlackhole()
    {
        internalType = tBlackhole;
        // Value will be overridden anyways
    }

    inline void mkPrimOp(PrimOp * p)
    {
        clearValue();
        internalType = tPrimOp;
        primOp = p;
    }


    inline void mkPrimOpApp(Value * l, Value * r)
    {
        internalType = tPrimOpApp;
        app.left = l;
        app.right = r;
    }

    inline void mkExternal(ExternalValueBase * e)
    {
        clearValue();
        internalType = tExternal;
        external = e;
    }

    inline void mkFloat(NixFloat n)
    {
        clearValue();
        internalType = tFloat;
        fpoint = n;
    }

    bool isList() const
    {
        return internalType == tList1 || internalType == tList2 || internalType == tListN;
    }

    Value * * listElems()
    {
        return internalType == tList1 || internalType == tList2 ? smallList : bigList.elems;
    }

    const Value * const * listElems() const
    {
        return internalType == tList1 || internalType == tList2 ? smallList : bigList.elems;
    }

    size_t listSize() const
    {
        return internalType == tList1 ? 1 : internalType == tList2 ? 2 : bigList.size;
    }

    PosIdx determinePos(const PosIdx pos) const;

    /**
     * Check whether forcing this value requires a trivial amount of
     * computation. In particular, function applications are
     * non-trivial.
     */
    bool isTrivial() const;

    auto listItems()
    {
        struct ListIterable
        {
            typedef Value * const * iterator;
            iterator _begin, _end;
            iterator begin() const { return _begin; }
            iterator end() const { return _end; }
        };
        assert(isList());
        auto begin = listElems();
        return ListIterable { begin, begin + listSize() };
    }

    auto listItems() const
    {
        struct ConstListIterable
        {
            typedef const Value * const * iterator;
            iterator _begin, _end;
            iterator begin() const { return _begin; }
            iterator end() const { return _end; }
        };
        assert(isList());
        auto begin = listElems();
        return ConstListIterable { begin, begin + listSize() };
    }

    SourcePath path() const
    {
        assert(internalType == tPath);
<<<<<<< HEAD
        return SourcePath {
            .accessor = ref(_path.accessor->shared_from_this()),
            .path = CanonPath(CanonPath::unchecked_t(), _path.path)
        };
=======
        return SourcePath{CanonPath(_path)};
>>>>>>> 249ce283
    }

    std::string_view str() const
    {
        assert(internalType == tString);
        return std::string_view(string.s);
    }
};


#if HAVE_BOEHMGC
typedef std::vector<Value *, traceable_allocator<Value *>> ValueVector;
typedef std::map<Symbol, Value *, std::less<Symbol>, traceable_allocator<std::pair<const Symbol, Value *>>> ValueMap;
typedef std::map<Symbol, ValueVector, std::less<Symbol>, traceable_allocator<std::pair<const Symbol, ValueVector>>> ValueVectorMap;
#else
typedef std::vector<Value *> ValueVector;
typedef std::map<Symbol, Value *> ValueMap;
typedef std::map<Symbol, ValueVector> ValueVectorMap;
#endif


/**
 * A value allocated in traceable memory.
 */
typedef std::shared_ptr<Value *> RootValue;

RootValue allocRootValue(Value * v);

}<|MERGE_RESOLUTION|>--- conflicted
+++ resolved
@@ -189,15 +189,11 @@
             const char * * context; // must be in sorted order
         } string;
 
-<<<<<<< HEAD
         struct {
             InputAccessor * accessor;
             const char * path;
         } _path;
 
-=======
-        const char * _path;
->>>>>>> 249ce283
         Bindings * attrs;
         struct {
             size_t size;
@@ -288,27 +284,12 @@
 
     void mkPath(const SourcePath & path);
 
-<<<<<<< HEAD
-    inline void mkString(const Symbol & s)
-    {
-        mkString(((const std::string &) s).c_str());
-    }
-
-    void mkPath(const SourcePath & path);
-
     inline void mkPath(InputAccessor * accessor, const char * path)
     {
         clearValue();
         internalType = tPath;
         _path.accessor = accessor;
         _path.path = path;
-=======
-    inline void mkPath(const char * path)
-    {
-        clearValue();
-        internalType = tPath;
-        _path = path;
->>>>>>> 249ce283
     }
 
     inline void mkNull()
@@ -455,14 +436,10 @@
     SourcePath path() const
     {
         assert(internalType == tPath);
-<<<<<<< HEAD
         return SourcePath {
             .accessor = ref(_path.accessor->shared_from_this()),
             .path = CanonPath(CanonPath::unchecked_t(), _path.path)
         };
-=======
-        return SourcePath{CanonPath(_path)};
->>>>>>> 249ce283
     }
 
     std::string_view str() const
