--- conflicted
+++ resolved
@@ -92,13 +92,20 @@
 [[gnu::always_inline]]
 void EvalState::forceValue(Value & v, const PosIdx pos)
 {
-<<<<<<< HEAD
+#if 0
     auto type = v.internalType.load(std::memory_order_acquire);
 
     if (isFinished(type))
         goto done;
 
     if (type == tThunk) {
+#endif
+
+    if (v.isThunk()) {
+#if 0
+        Env * env = v.thunk().env;
+        assert(env || v.isBlackhole());
+        Expr * expr = v.thunk().expr;
         try {
             if (!v.internalType.compare_exchange_strong(type, tPending, std::memory_order_acquire, std::memory_order_acquire)) {
                 if (type == tPending || type == tAwaited) {
@@ -119,14 +126,10 @@
             v.mkFailed();
             throw;
         }
-    }
+#endif
+    }
+#if 0
     else if (type == tApp) {
-=======
-    if (v.isThunk()) {
-        Env * env = v.thunk().env;
-        assert(env || v.isBlackhole());
-        Expr * expr = v.thunk().expr;
->>>>>>> facfff45
         try {
             if (!v.internalType.compare_exchange_strong(type, tPending, std::memory_order_acquire, std::memory_order_acquire)) {
                 if (type == tPending || type == tAwaited) {
@@ -145,7 +148,6 @@
             throw;
         }
     }
-<<<<<<< HEAD
     else if (type == tPending || type == tAwaited)
         type = waitOnThunk(v, type == tAwaited);
     else
@@ -154,10 +156,7 @@
  done:
     if (type == tFailed)
         std::rethrow_exception(v.payload.failed->ex);
-=======
-    else if (v.isApp())
-        callFunction(*v.app().left, *v.app().right, v, pos);
->>>>>>> facfff45
+#endif
 }
 
 
