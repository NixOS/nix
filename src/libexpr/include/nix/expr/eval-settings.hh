--- conflicted
+++ resolved
@@ -328,7 +328,21 @@
           This option can be enabled by setting `NIX_ABORT_ON_WARN=1` in the environment.
         )"};
 
-<<<<<<< HEAD
+    Setting<bool> warnShortPathLiterals{
+        this,
+        false,
+        "warn-short-path-literals",
+        R"(
+          If set to true, the Nix evaluator will warn when encountering relative path literals
+          that don't start with `./` or `../`.
+
+          For example, with this setting enabled, `foo/bar` would emit a warning
+          suggesting to use `./foo/bar` instead.
+
+          This is useful for improving code readability and making path literals
+          more explicit.
+    )"};
+
     Setting<bool> lazyTrees{
         this,
         false,
@@ -348,22 +362,6 @@
           This is not backward compatible with older versions of Nix.
           If disabled, lock file entries always contain a NAR hash.
         )"};
-=======
-    Setting<bool> warnShortPathLiterals{
-        this,
-        false,
-        "warn-short-path-literals",
-        R"(
-          If set to true, the Nix evaluator will warn when encountering relative path literals
-          that don't start with `./` or `../`.
-
-          For example, with this setting enabled, `foo/bar` would emit a warning
-          suggesting to use `./foo/bar` instead.
-
-          This is useful for improving code readability and making path literals
-          more explicit.
-    )"};
->>>>>>> ec6ba866
 };
 
 /**
