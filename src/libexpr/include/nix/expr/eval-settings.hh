--- conflicted
+++ resolved
@@ -236,13 +236,8 @@
 
     Setting<bool> ignoreExceptionsDuringTry{this, false, "ignore-try",
         R"(
-<<<<<<< HEAD
-          If set to true, ignore exceptions inside 'tryEval' calls when evaluating nix expressions in
+          If set to true, ignore exceptions inside 'tryEval' calls when evaluating Nix expressions in
           debug mode (using the --debugger flag). By default, the debugger pauses on all exceptions.
-=======
-          If set to true, ignore exceptions inside 'tryEval' calls when evaluating Nix expressions in
-          debug mode (using the --debugger flag). By default the debugger pauses on all exceptions.
->>>>>>> 812e0693
         )"};
 
     Setting<bool> traceVerbose{this, false, "trace-verbose",
@@ -254,11 +249,7 @@
     Setting<bool> builtinsTraceDebugger{this, false, "debugger-on-trace",
         R"(
           If set to true and the `--debugger` flag is given, the following functions
-<<<<<<< HEAD
           enter the debugger like [`builtins.break`](@docroot@/language/builtins.md#builtins-break).
-=======
-          enter the debugger like [`builtins.break`](@docroot@/language/builtins.md#builtins-break):
->>>>>>> 812e0693
 
           * [`builtins.trace`](@docroot@/language/builtins.md#builtins-trace)
           * [`builtins.traceVerbose`](@docroot@/language/builtins.md#builtins-traceVerbose)
