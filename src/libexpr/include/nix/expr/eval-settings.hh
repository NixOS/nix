#pragma once
///@file

#include "nix/expr/eval-profiler-settings.hh"
#include "nix/util/configuration.hh"
#include "nix/util/source-path.hh"

namespace nix {

class EvalState;
struct PrimOp;

struct EvalSettings : Config
{
    /**
     * Function used to interpret look path entries of a given scheme.
     *
     * The argument is the non-scheme part of the lookup path entry (see
     * `LookupPathHooks` below).
     *
     * The return value is (a) whether the entry was valid, and, if so,
     * what does it map to.
     */
    using LookupPathHook = std::optional<SourcePath>(EvalState & state, std::string_view);

    /**
     * Map from "scheme" to a `LookupPathHook`.
     *
     * Given a lookup path value (i.e. either the whole thing, or after
     * the `<key>=`) in the form of:
     *
     * ```
     * <scheme>:<arbitrary string>
     * ```
     *
     * if `<scheme>` is a key in this map, then `<arbitrary string>` is
     * passed to the hook that is the value in this map.
     */
    using LookupPathHooks = std::map<std::string, std::function<LookupPathHook>>;

    EvalSettings(bool & readOnlyMode, LookupPathHooks lookupPathHooks = {});

    bool & readOnlyMode;

    static Strings getDefaultNixPath();

    static bool isPseudoUrl(std::string_view s);

    static Strings parseNixPath(const std::string & s);

    static std::string resolvePseudoUrl(std::string_view url);

    LookupPathHooks lookupPathHooks;

    std::vector<PrimOp> extraPrimOps;

    Setting<bool> enableNativeCode{this, false, "allow-unsafe-native-code-during-evaluation", R"(
        Enable built-in functions that allow executing native code.

        In particular, this adds:
        - `builtins.importNative` *path* *symbol*

          Opens dynamic shared object (DSO) at *path*, loads the function with the symbol name *symbol* from it and runs it.
          The loaded function must have the following signature:
          ```cpp
          extern "C" typedef void (*ValueInitialiser) (EvalState & state, Value & v);
          ```

          The [Nix C++ API documentation](@docroot@/development/documentation.md#api-documentation) has more details on evaluator internals.

        - `builtins.exec` *arguments*

          Execute a program, where *arguments* are specified as a list of strings, and parse its output as a Nix expression.
    )"};

    Setting<Strings> nixPath{
        this,
        {},
        "nix-path",
        R"(
          List of search paths to use for [lookup path](@docroot@/language/constructs/lookup-path.md) resolution.
          This setting determines the value of
          [`builtins.nixPath`](@docroot@/language/builtins.md#builtins-nixPath) and can be used with [`builtins.findFile`](@docroot@/language/builtins.md#builtins-findFile).

          - The configuration setting is overridden by the [`NIX_PATH`](@docroot@/command-ref/env-common.md#env-NIX_PATH)
          environment variable.
          - `NIX_PATH` is overridden by [specifying the setting as the command line flag](@docroot@/command-ref/conf-file.md#command-line-flags) `--nix-path`.
          - Any current value is extended by the [`-I` option](@docroot@/command-ref/opt-common.md#opt-I) or `--extra-nix-path`.

          If the respective paths are accessible, the default values are:

          - `$HOME/.nix-defexpr/channels`

            The user channel link pointing to the current state of channels for the current user.

          - `nixpkgs=$NIX_STATE_DIR/profiles/per-user/root/channels/nixpkgs`

            The current state of the `nixpkgs` channel for the `root` user.

          - `$NIX_STATE_DIR/profiles/per-user/root/channels`

            The current state of all channels for the `root` user.

          These files are set up by the Nix installer.
          See [`NIX_STATE_DIR`](@docroot@/command-ref/env-common.md#env-NIX_STATE_DIR) for details on the environment variable.

          > **Note**
          >
          > If [restricted evaluation](@docroot@/command-ref/conf-file.md#conf-restrict-eval) is enabled, the default value is empty.
          >
          > If [pure evaluation](#conf-pure-eval) is enabled, `builtins.nixPath` *always* evaluates to the empty list `[ ]`.
        )",
        {},
        false};

    Setting<std::string> currentSystem{
        this,
        "",
        "eval-system",
        R"(
          This option defines
          [`builtins.currentSystem`](@docroot@/language/builtins.md#builtins-currentSystem)
          in the Nix language if it is set as a non-empty string.
          Otherwise, if it is defined as the empty string (the default), the value of the
          [`system` ](#conf-system)
          configuration setting is used instead.

          Unlike `system`, this setting does not change what kind of derivations can be built locally.
          This is useful for evaluating Nix code on one system to produce derivations to be built on another type of system.
        )"};

    /**
     * Implements the `eval-system` vs `system` defaulting logic
     * described for `eval-system`.
     */
    const std::string & getCurrentSystem() const;

    Setting<bool> restrictEval{
        this,
        false,
        "restrict-eval",
        R"(
          If set to `true`, the Nix evaluator doesn't allow access to any
          files outside of
          [`builtins.nixPath`](@docroot@/language/builtins.md#builtins-nixPath)
          or to URIs outside of
          [`allowed-uris`](@docroot@/command-ref/conf-file.md#conf-allowed-uris).
        )"};

    Setting<bool> pureEval{
        this,
        false,
        "pure-eval",
        R"(
          Pure evaluation mode ensures that the result of Nix expressions is fully determined by explicitly declared inputs, and not influenced by external state:

          - Restrict file system and network access to files specified by cryptographic hash
          - Disable impure constants:
            - [`builtins.currentSystem`](@docroot@/language/builtins.md#builtins-currentSystem)
            - [`builtins.currentTime`](@docroot@/language/builtins.md#builtins-currentTime)
            - [`builtins.nixPath`](@docroot@/language/builtins.md#builtins-nixPath)
            - [`builtins.storePath`](@docroot@/language/builtins.md#builtins-storePath)
        )"};

    Setting<bool> traceImportFromDerivation{
        this,
        false,
        "trace-import-from-derivation",
        R"(
          By default, Nix allows [Import from Derivation](@docroot@/language/import-from-derivation.md).

          When this setting is `true`, Nix logs a warning indicating that it performed such an import.
          This option has no effect if `allow-import-from-derivation` is disabled.
        )"};

    Setting<bool> enableImportFromDerivation{
        this,
        true,
        "allow-import-from-derivation",
        R"(
          By default, Nix allows [Import from Derivation](@docroot@/language/import-from-derivation.md).

          With this option set to `false`, Nix throws an error when evaluating an expression that uses this feature,
          even when the required store object is readily available.
          This ensures that evaluation doesn't require any builds to take place,
          regardless of the state of the store.
        )"};

    Setting<Strings> allowedUris{
        this,
        {},
        "allowed-uris",
        R"(
          A list of URI prefixes to which access is allowed in restricted
          evaluation mode. For example, when set to
          `https://github.com/NixOS`, builtin functions such as `fetchGit` are
          allowed to access `https://github.com/NixOS/patchelf.git`.

          Access is granted when
          - the URI is equal to the prefix,
          - or the URI is a subpath of the prefix,
          - or the prefix is a URI scheme ended by a colon `:` and the URI has the same scheme.
        )"};

    Setting<bool> traceFunctionCalls{
        this,
        false,
        "trace-function-calls",
        R"(
          If set to `true`, the Nix evaluator traces every function call.
          Nix prints a log message at the "vomit" level for every function
          entrance and function exit.

              function-trace entered undefined position at 1565795816999559622
              function-trace exited undefined position at 1565795816999581277
              function-trace entered /nix/store/.../example.nix:226:41 at 1565795253249935150
              function-trace exited /nix/store/.../example.nix:226:41 at 1565795253249941684

          The `undefined position` means the function call is a builtin.

          Use the `contrib/stack-collapse.py` script distributed with the Nix
          source code to convert the trace logs in to a format suitable for
          `flamegraph.pl`.
        )"};

    Setting<EvalProfilerMode> evalProfilerMode{
        this,
        EvalProfilerMode::disabled,
        "eval-profiler",
        R"(
          Enables evaluation profiling. The following modes are supported:

          * `flamegraph` stack sampling profiler. Outputs folded format, one line per stack (suitable for `flamegraph.pl` and compatible tools).

          Use [`eval-profile-file`](#conf-eval-profile-file) to specify where the profile is saved.

          See [Using the `eval-profiler`](@docroot@/advanced-topics/eval-profiler.md).
        )"};

    Setting<Path> evalProfileFile{
        this,
        "nix.profile",
        "eval-profile-file",
        R"(
          Specifies the file where [evaluation profile](#conf-eval-profiler) is saved.
        )"};

    Setting<uint32_t> evalProfilerFrequency{
        this,
        99,
        "eval-profiler-frequency",
        R"(
          Specifies the sampling rate in hertz for sampling evaluation profilers.
          Use `0` to sample the stack after each function call.
          See [`eval-profiler`](#conf-eval-profiler).
        )"};

    Setting<bool> useEvalCache{
        this,
        true,
        "eval-cache",
        R"(
            Whether to use the flake evaluation cache.
            Certain commands won't have to evaluate when invoked for the second time with a particular version of a flake.
            Intermediate results are not cached.
        )"};

    Setting<bool> ignoreExceptionsDuringTry{
        this,
        false,
        "ignore-try",
        R"(
          If set to true, ignore exceptions inside 'tryEval' calls when evaluating Nix expressions in
          debug mode (using the --debugger flag). By default, the debugger pauses on all exceptions.
        )"};

    Setting<bool> traceVerbose{
        this,
        false,
        "trace-verbose",
        "Whether `builtins.traceVerbose` should trace its first argument when evaluated."};

    Setting<unsigned int> maxCallDepth{
        this, 10000, "max-call-depth", "The maximum function call depth to allow before erroring."};

    Setting<bool> builtinsTraceDebugger{
        this,
        false,
        "debugger-on-trace",
        R"(
          If set to true and the `--debugger` flag is given, the following functions
          enter the debugger like [`builtins.break`](@docroot@/language/builtins.md#builtins-break).

          * [`builtins.trace`](@docroot@/language/builtins.md#builtins-trace)
          * [`builtins.traceVerbose`](@docroot@/language/builtins.md#builtins-traceVerbose)
            if [`trace-verbose`](#conf-trace-verbose) is set to true.
          * [`builtins.warn`](@docroot@/language/builtins.md#builtins-warn)

          This is useful for debugging warnings in third-party Nix code.
        )"};

    Setting<bool> builtinsDebuggerOnWarn{
        this,
        false,
        "debugger-on-warn",
        R"(
          If set to true and the `--debugger` flag is given, [`builtins.warn`](@docroot@/language/builtins.md#builtins-warn)
          enter the debugger like [`builtins.break`](@docroot@/language/builtins.md#builtins-break).

          This is useful for debugging warnings in third-party Nix code.

          Use [`debugger-on-trace`](#conf-debugger-on-trace) to also enter the debugger on legacy warnings that are logged with [`builtins.trace`](@docroot@/language/builtins.md#builtins-trace).
        )"};

    Setting<bool> builtinsAbortOnWarn{
        this,
        false,
        "abort-on-warn",
        R"(
          If set to true, [`builtins.warn`](@docroot@/language/builtins.md#builtins-warn) throws an error when logging a warning.

          This gives you a stack trace that leads to the location of the warning.

          This is useful for finding information about warnings in third-party Nix code when you can not start the interactive debugger, such as when Nix is called from a non-interactive script. See [`debugger-on-warn`](#conf-debugger-on-warn).

          Currently, a stack trace can only be produced when the debugger is enabled, or when evaluation is aborted.

          This option can be enabled by setting `NIX_ABORT_ON_WARN=1` in the environment.
        )"};

    Setting<bool> lazyTrees{
        this,
        false,
        "lazy-trees",
        R"(
          If set to true, flakes and trees fetched by [`builtins.fetchTree`](@docroot@/language/builtins.md#builtins-fetchTree) are only copied to the Nix store when they're used as a dependency of a derivation. This avoids copying (potentially large) source trees unnecessarily.
        )"};

    // FIXME: this setting should really be in libflake, but it's
    // currently needed in mountInput().
    Setting<bool> lazyLocks{
        this,
        false,
        "lazy-locks",
        R"(
          If enabled, Nix only includes NAR hashes in lock file entries if they're necessary to lock the input (i.e. when there is no other attribute that allows the content to be verified, like a Git revision).
          This is not backward compatible with older versions of Nix.
          If disabled, lock file entries always contain a NAR hash.
<<<<<<< HEAD
        )"
    };

    Setting<unsigned int> evalCores{
        this,
        1,
        "eval-cores",
        R"(
          The number of threads used to evaluate Nix expressions.
        )"
    };
=======
        )"};
>>>>>>> 09fbe156
};

/**
 * Conventionally part of the default nix path in impure mode.
 */
Path getNixDefExpr();

} // namespace nix<|MERGE_RESOLUTION|>--- conflicted
+++ resolved
@@ -346,9 +346,7 @@
           If enabled, Nix only includes NAR hashes in lock file entries if they're necessary to lock the input (i.e. when there is no other attribute that allows the content to be verified, like a Git revision).
           This is not backward compatible with older versions of Nix.
           If disabled, lock file entries always contain a NAR hash.
-<<<<<<< HEAD
-        )"
-    };
+        )"};
 
     Setting<unsigned int> evalCores{
         this,
@@ -356,11 +354,7 @@
         "eval-cores",
         R"(
           The number of threads used to evaluate Nix expressions.
-        )"
-    };
-=======
-        )"};
->>>>>>> 09fbe156
+        )"};
 };
 
 /**
