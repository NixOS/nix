#pragma once
///@file

#include <memory_resource>
#include "nix/expr/value.hh"
#include "nix/util/chunked-vector.hh"
#include "nix/util/error.hh"

#include <boost/version.hpp>
#include <boost/unordered/unordered_flat_set.hpp>

namespace nix {

class SymbolValue : protected Value
{
    friend class SymbolStr;
    friend class SymbolTable;

    uint32_t size_;
    uint32_t idx;

    SymbolValue() = default;

public:
    operator std::string_view() const noexcept
    {
        return {c_str(), size_};
    }
};

/**
 * Symbols have the property that they can be compared efficiently
 * (using an equality test), because the symbol table stores only one
 * copy of each string.
 */
class Symbol
{
    friend class SymbolStr;
    friend class SymbolTable;

private:
    uint32_t id;

    explicit Symbol(uint32_t id) noexcept
        : id(id)
    {
    }

public:
    Symbol() noexcept
        : id(0)
    {
    }

    [[gnu::always_inline]]
    explicit operator bool() const noexcept
    {
        return id > 0;
    }

    auto operator<=>(const Symbol other) const noexcept
    {
        return id <=> other.id;
    }

    bool operator==(const Symbol other) const noexcept
    {
        return id == other.id;
    }

    friend class std::hash<Symbol>;
};

/**
 * This class mainly exists to give us an operator<< for ostreams. We could also
 * return plain strings from SymbolTable, but then we'd have to wrap every
 * instance of a symbol that is fmt()ed, which is inconvenient and error-prone.
 */
class SymbolStr
{
    friend class SymbolTable;

    constexpr static size_t chunkSize{8192};
    using SymbolValueStore = ChunkedVector<SymbolValue, chunkSize>;

    const SymbolValue * s;

    struct Key
    {
        using HashType = boost::hash<std::string_view>;

        SymbolValueStore & store;
        std::string_view s;
        std::size_t hash;
        std::pmr::polymorphic_allocator<char> & alloc;

        Key(SymbolValueStore & store, std::string_view s, std::pmr::polymorphic_allocator<char> & stringAlloc)
            : store(store)
            , s(s)
            , hash(HashType{}(s))
            , alloc(stringAlloc)
        {
        }
    };

public:
    SymbolStr(const SymbolValue & s) noexcept
        : s(&s)
    {
    }

    SymbolStr(const Key & key)
    {
        auto size = key.s.size();
        if (size >= std::numeric_limits<uint32_t>::max()) {
            throw Error("Size of symbol exceeds 4GiB and cannot be stored");
        }
        // for multi-threaded implementations: lock store and allocator here
        const auto & [v, idx] = key.store.add(SymbolValue{});
        if (size == 0) {
            v.mkString("", nullptr);
        } else {
            auto s = key.alloc.allocate(size + 1);
            memcpy(s, key.s.data(), size);
            s[size] = '\0';
            v.mkString(s, nullptr);
        }
        v.size_ = size;
        v.idx = idx;
        this->s = &v;
    }

    bool operator==(std::string_view s2) const noexcept
    {
        return *s == s2;
    }

    [[gnu::always_inline]]
    const char * c_str() const noexcept
    {
        return s->c_str();
    }

    [[gnu::always_inline]] operator std::string_view() const noexcept
    {
        return *s;
    }

    friend std::ostream & operator<<(std::ostream & os, const SymbolStr & symbol);

    [[gnu::always_inline]]
    bool empty() const noexcept
    {
        return s->size_ == 0;
    }

    [[gnu::always_inline]]
    size_t size() const noexcept
    {
        return s->size_;
    }

    [[gnu::always_inline]]
    const Value * valuePtr() const noexcept
    {
        return s;
    }

    explicit operator Symbol() const noexcept
    {
        return Symbol{s->idx + 1};
    }

    struct Hash
    {
        using is_transparent = void;
        using is_avalanching = std::true_type;

        std::size_t operator()(SymbolStr str) const
        {
            return Key::HashType{}(*str.s);
        }

        std::size_t operator()(const Key & key) const noexcept
        {
            return key.hash;
        }
    };

    struct Equal
    {
        using is_transparent = void;

        bool operator()(SymbolStr a, SymbolStr b) const noexcept
        {
            // strings are unique, so that a pointer comparison is OK
            return a.s == b.s;
        }

        bool operator()(SymbolStr a, const Key & b) const noexcept
        {
            return a == b.s;
        }

        [[gnu::always_inline]]
        bool operator()(const Key & a, SymbolStr b) const noexcept
        {
            return operator()(b, a);
        }
    };
};

/**
 * Symbol table used by the parser and evaluator to represent and look
 * up identifiers and attributes efficiently.
 */
class SymbolTable
{
private:
    /**
     * SymbolTable is an append only data structure.
     * During its lifetime the monotonic buffer holds all strings and nodes, if the symbol set is node based.
     */
    std::pmr::monotonic_buffer_resource buffer;
    std::pmr::polymorphic_allocator<char> stringAlloc{&buffer};
    SymbolStr::SymbolValueStore store{16};

    /**
     * Transparent lookup of string view for a pointer to a ChunkedVector entry -> return offset into the store.
     * ChunkedVector references are never invalidated.
     */
    boost::unordered_flat_set<SymbolStr, SymbolStr::Hash, SymbolStr::Equal> symbols{SymbolStr::chunkSize};
<<<<<<< HEAD
#else
    using SymbolValueAlloc = std::pmr::polymorphic_allocator<SymbolStr>;
    boost::unordered_set<SymbolStr, SymbolStr::Hash, SymbolStr::Equal, SymbolValueAlloc> symbols{
        SymbolStr::chunkSize, {&buffer}};
#endif
=======
>>>>>>> ec6ba866

public:

    /**
     * Converts a string into a symbol.
     */
    Symbol create(std::string_view s)
    {
        // Most symbols are looked up more than once, so we trade off insertion performance
        // for lookup performance.
        // FIXME: make this thread-safe.
        return Symbol(*symbols.insert(SymbolStr::Key{store, s, stringAlloc}).first);
    }

    std::vector<SymbolStr> resolve(const std::vector<Symbol> & symbols) const
    {
        std::vector<SymbolStr> result;
        result.reserve(symbols.size());
        for (auto sym : symbols)
            result.push_back((*this)[sym]);
        return result;
    }

    SymbolStr operator[](Symbol s) const
    {
        uint32_t idx = s.id - uint32_t(1);
        if (idx >= store.size())
            unreachable();
        return store[idx];
    }

    [[gnu::always_inline]]
    size_t size() const noexcept
    {
        return store.size();
    }

    size_t totalSize() const;

    template<typename T>
    void dump(T callback) const
    {
        store.forEach(callback);
    }
};

} // namespace nix

template<>
struct std::hash<nix::Symbol>
{
    std::size_t operator()(const nix::Symbol & s) const noexcept
    {
        return std::hash<decltype(s.id)>{}(s.id);
    }
};<|MERGE_RESOLUTION|>--- conflicted
+++ resolved
@@ -230,14 +230,6 @@
      * ChunkedVector references are never invalidated.
      */
     boost::unordered_flat_set<SymbolStr, SymbolStr::Hash, SymbolStr::Equal> symbols{SymbolStr::chunkSize};
-<<<<<<< HEAD
-#else
-    using SymbolValueAlloc = std::pmr::polymorphic_allocator<SymbolStr>;
-    boost::unordered_set<SymbolStr, SymbolStr::Hash, SymbolStr::Equal, SymbolValueAlloc> symbols{
-        SymbolStr::chunkSize, {&buffer}};
-#endif
-=======
->>>>>>> ec6ba866
 
 public:
 
