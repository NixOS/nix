--- conflicted
+++ resolved
@@ -101,13 +101,9 @@
         Key(std::string_view s, ContiguousArena & arena)
             : s(s)
             , hash(HashType{}(s))
-<<<<<<< HEAD
-            , arena(arena) {}
-=======
-            , alloc(stringAlloc)
-        {
-        }
->>>>>>> 09fbe156
+            , arena(arena)
+        {
+        }
     };
 
 public:
@@ -210,17 +206,7 @@
      * Transparent lookup of string view for a pointer to a
      * SymbolValue in the arena.
      */
-<<<<<<< HEAD
     boost::concurrent_flat_set<SymbolStr, SymbolStr::Hash, SymbolStr::Equal> symbols;
-=======
-#if USE_FLAT_SYMBOL_SET
-    boost::unordered_flat_set<SymbolStr, SymbolStr::Hash, SymbolStr::Equal> symbols{SymbolStr::chunkSize};
-#else
-    using SymbolValueAlloc = std::pmr::polymorphic_allocator<SymbolStr>;
-    boost::unordered_set<SymbolStr, SymbolStr::Hash, SymbolStr::Equal, SymbolValueAlloc> symbols{
-        SymbolStr::chunkSize, {&buffer}};
-#endif
->>>>>>> 09fbe156
 
 public:
 
@@ -236,29 +222,7 @@
     /**
      * Converts a string into a symbol.
      */
-<<<<<<< HEAD
     Symbol create(std::string_view s);
-=======
-    Symbol create(std::string_view s)
-    {
-        // Most symbols are looked up more than once, so we trade off insertion performance
-        // for lookup performance.
-        // FIXME: make this thread-safe.
-        return [&]<typename T>(T && key) -> Symbol {
-            if constexpr (requires { symbols.insert<T>(key); }) {
-                auto [it, _] = symbols.insert<T>(key);
-                return Symbol(*it);
-            } else {
-                auto it = symbols.find<T>(key);
-                if (it != symbols.end())
-                    return Symbol(*it);
-
-                it = symbols.emplace(key).first;
-                return Symbol(*it);
-            }
-        }(SymbolStr::Key{store, s, stringAlloc});
-    }
->>>>>>> 09fbe156
 
     std::vector<SymbolStr> resolve(const std::vector<Symbol> & symbols) const
     {
@@ -273,7 +237,7 @@
     {
         if (s.id == 0 || s.id > arena.size)
             unreachable();
-        return SymbolStr(* (SymbolValue *) (arena.data + s.id));
+        return SymbolStr(*(SymbolValue *) (arena.data + s.id));
     }
 
     size_t size() const noexcept
@@ -289,8 +253,8 @@
     template<typename T>
     void dump(T callback) const
     {
-        // FIXME
-        #if 0
+// FIXME
+#if 0
         std::string_view left{arena.data, arena.size};
         while (!left.empty()) {
             auto p = left.find((char) 0);
@@ -298,7 +262,7 @@
             callback(left.substr(0, p));
             left = left.substr(p + 1);
         }
-        #endif
+#endif
     }
 };
 
