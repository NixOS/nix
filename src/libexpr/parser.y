%glr-parser
%define api.pure
%locations
%define parse.error verbose
%defines
/* %no-lines */
%parse-param { void * scanner }
%parse-param { nix::ParseData * data }
%lex-param { void * scanner }
%lex-param { nix::ParseData * data }
%expect 1
%expect-rr 1

%code requires {

#ifndef BISON_HEADER
#define BISON_HEADER

#include <variant>

#include "util.hh"

#include "nixexpr.hh"
#include "eval.hh"
#include "globals.hh"

namespace nix {

    struct ParseData
    {
        EvalState & state;
        SymbolTable & symbols;
        Expr * result;
        Path basePath;
        PosTable::Origin origin;
        std::optional<ErrorInfo> error;
    };

    struct ParserFormals {
        std::vector<Formal> formals;
        bool ellipsis = false;
    };

}

// using C a struct allows us to avoid having to define the special
// members that using string_view here would implicitly delete.
struct StringToken {
  const char * p;
  size_t l;
  bool hasIndentation;
  operator std::string_view() const { return {p, l}; }
};

#define YY_DECL int yylex \
    (YYSTYPE * yylval_param, YYLTYPE * yylloc_param, yyscan_t yyscanner, nix::ParseData * data)

#endif

}

%{

#include "parser-tab.hh"
#include "lexer-tab.hh"

YY_DECL;

using namespace nix;


namespace nix {


static void dupAttr(const EvalState & state, const AttrPath & attrPath, const PosIdx pos, const PosIdx prevPos)
{
    throw ParseError({
         .msg = hintfmt("attribute '%1%' already defined at %2%",
             showAttrPath(state.symbols, attrPath), state.positions[prevPos]),
         .errPos = state.positions[pos]
    });
}

static void dupAttr(const EvalState & state, Symbol attr, const PosIdx pos, const PosIdx prevPos)
{
    throw ParseError({
        .msg = hintfmt("attribute '%1%' already defined at %2%", state.symbols[attr], state.positions[prevPos]),
        .errPos = state.positions[pos]
    });
}


static void addAttr(ExprAttrs * attrs, AttrPath & attrPath,
    Expr * e, const PosIdx pos, const nix::EvalState & state)
{
    AttrPath::iterator i;
    // All attrpaths have at least one attr
    assert(!attrPath.empty());
    // Checking attrPath validity.
    // ===========================
    for (i = attrPath.begin(); i + 1 < attrPath.end(); i++) {
        if (i->symbol) {
            ExprAttrs::AttrDefs::iterator j = attrs->attrs.find(i->symbol);
            if (j != attrs->attrs.end()) {
                if (!j->second.inherited) {
                    ExprAttrs * attrs2 = dynamic_cast<ExprAttrs *>(j->second.e);
                    if (!attrs2) dupAttr(state, attrPath, pos, j->second.pos);
                    attrs = attrs2;
                } else
                    dupAttr(state, attrPath, pos, j->second.pos);
            } else {
                ExprAttrs * nested = new ExprAttrs;
                attrs->attrs[i->symbol] = ExprAttrs::AttrDef(nested, pos);
                attrs = nested;
            }
        } else {
            ExprAttrs *nested = new ExprAttrs;
            attrs->dynamicAttrs.push_back(ExprAttrs::DynamicAttrDef(i->expr, nested, pos));
            attrs = nested;
        }
    }
    // Expr insertion.
    // ==========================
    if (i->symbol) {
        ExprAttrs::AttrDefs::iterator j = attrs->attrs.find(i->symbol);
        if (j != attrs->attrs.end()) {
            // This attr path is already defined. However, if both
            // e and the expr pointed by the attr path are two attribute sets,
            // we want to merge them.
            // Otherwise, throw an error.
            auto ae = dynamic_cast<ExprAttrs *>(e);
            auto jAttrs = dynamic_cast<ExprAttrs *>(j->second.e);
            if (jAttrs && ae) {
                for (auto & ad : ae->attrs) {
                    auto j2 = jAttrs->attrs.find(ad.first);
                    if (j2 != jAttrs->attrs.end()) // Attr already defined in iAttrs, error.
                        dupAttr(state, ad.first, j2->second.pos, ad.second.pos);
                    jAttrs->attrs.emplace(ad.first, ad.second);
                }
            } else {
                dupAttr(state, attrPath, pos, j->second.pos);
            }
        } else {
            // This attr path is not defined. Let's create it.
            attrs->attrs.emplace(i->symbol, ExprAttrs::AttrDef(e, pos));
            e->setName(i->symbol);
        }
    } else {
        attrs->dynamicAttrs.push_back(ExprAttrs::DynamicAttrDef(i->expr, e, pos));
    }
}


static Formals * toFormals(ParseData & data, ParserFormals * formals,
    PosIdx pos = noPos, Symbol arg = {})
{
    std::sort(formals->formals.begin(), formals->formals.end(),
        [] (const auto & a, const auto & b) {
            return std::tie(a.name, a.pos) < std::tie(b.name, b.pos);
        });

    std::optional<std::pair<Symbol, PosIdx>> duplicate;
    for (size_t i = 0; i + 1 < formals->formals.size(); i++) {
        if (formals->formals[i].name != formals->formals[i + 1].name)
            continue;
        std::pair thisDup{formals->formals[i].name, formals->formals[i + 1].pos};
        duplicate = std::min(thisDup, duplicate.value_or(thisDup));
    }
    if (duplicate)
        throw ParseError({
            .msg = hintfmt("duplicate formal function argument '%1%'", data.symbols[duplicate->first]),
            .errPos = data.state.positions[duplicate->second]
        });

    Formals result;
    result.ellipsis = formals->ellipsis;
    result.formals = std::move(formals->formals);

    if (arg && result.has(arg))
        throw ParseError({
            .msg = hintfmt("duplicate formal function argument '%1%'", data.symbols[arg]),
            .errPos = data.state.positions[pos]
        });

    delete formals;
    return new Formals(std::move(result));
}


static Expr * stripIndentation(const PosIdx pos, SymbolTable & symbols,
    std::vector<std::pair<PosIdx, std::variant<Expr *, StringToken>>> & es)
{
    if (es.empty()) return new ExprString("");

    /* Figure out the minimum indentation.  Note that by design
       whitespace-only final lines are not taken into account.  (So
       the " " in "\n ''" is ignored, but the " " in "\n foo''" is.) */
    bool atStartOfLine = true; /* = seen only whitespace in the current line */
    size_t minIndent = 1000000;
    size_t curIndent = 0;
    for (auto & [i_pos, i] : es) {
        auto * str = std::get_if<StringToken>(&i);
        if (!str || !str->hasIndentation) {
            /* Anti-quotations and escaped characters end the current start-of-line whitespace. */
            if (atStartOfLine) {
                atStartOfLine = false;
                if (curIndent < minIndent) minIndent = curIndent;
            }
            continue;
        }
        for (size_t j = 0; j < str->l; ++j) {
            if (atStartOfLine) {
                if (str->p[j] == ' ')
                    curIndent++;
                else if (str->p[j] == '\n') {
                    /* Empty line, doesn't influence minimum
                       indentation. */
                    curIndent = 0;
                } else {
                    atStartOfLine = false;
                    if (curIndent < minIndent) minIndent = curIndent;
                }
            } else if (str->p[j] == '\n') {
                atStartOfLine = true;
                curIndent = 0;
            }
        }
    }

    /* Strip spaces from each line. */
    auto * es2 = new std::vector<std::pair<PosIdx, Expr *>>;
    atStartOfLine = true;
    size_t curDropped = 0;
    size_t n = es.size();
    auto i = es.begin();
    const auto trimExpr = [&] (Expr * e) {
        atStartOfLine = false;
        curDropped = 0;
        es2->emplace_back(i->first, e);
    };
    const auto trimString = [&] (const StringToken & t) {
        std::string s2;
        for (size_t j = 0; j < t.l; ++j) {
            if (atStartOfLine) {
                if (t.p[j] == ' ') {
                    if (curDropped++ >= minIndent)
                        s2 += t.p[j];
                }
                else if (t.p[j] == '\n') {
                    curDropped = 0;
                    s2 += t.p[j];
                } else {
                    atStartOfLine = false;
                    curDropped = 0;
                    s2 += t.p[j];
                }
            } else {
                s2 += t.p[j];
                if (t.p[j] == '\n') atStartOfLine = true;
            }
        }

        /* Remove the last line if it is empty and consists only of
           spaces. */
        if (n == 1) {
            std::string::size_type p = s2.find_last_of('\n');
            if (p != std::string::npos && s2.find_first_not_of(' ', p + 1) == std::string::npos)
                s2 = std::string(s2, 0, p + 1);
        }

        es2->emplace_back(i->first, new ExprString(s2));
    };
    for (; i != es.end(); ++i, --n) {
        std::visit(overloaded { trimExpr, trimString }, i->second);
    }

    /* If this is a single string, then don't do a concatenation. */
    return es2->size() == 1 && dynamic_cast<ExprString *>((*es2)[0].second) ? (*es2)[0].second : new ExprConcatStrings(pos, true, es2);
}


static inline PosIdx makeCurPos(const YYLTYPE & loc, ParseData * data)
{
    return data->state.positions.add(data->origin, loc.first_line, loc.first_column);
}

#define CUR_POS makeCurPos(*yylocp, data)


}


void yyerror(YYLTYPE * loc, yyscan_t scanner, ParseData * data, const char * error)
{
    data->error = {
        .msg = hintfmt(error),
        .errPos = data->state.positions[makeCurPos(*loc, data)]
    };
}


%}

%union {
  // !!! We're probably leaking stuff here.
  nix::Expr * e;
  nix::ExprList * list;
  nix::ExprAttrs * attrs;
  nix::ParserFormals * formals;
  nix::Formal * formal;
  nix::NixInt n;
  nix::NixFloat nf;
  StringToken id; // !!! -> Symbol
  StringToken path;
  StringToken uri;
  StringToken str;
  std::vector<nix::AttrName> * attrNames;
  std::vector<std::pair<nix::PosIdx, nix::Expr *>> * string_parts;
  std::vector<std::pair<nix::PosIdx, std::variant<nix::Expr *, StringToken>>> * ind_string_parts;
}

%type <e> start expr expr_function expr_if expr_op
%type <e> expr_select expr_simple expr_app
%type <list> expr_list
%type <attrs> binds
%type <formals> formals
%type <formal> formal
%type <attrNames> attrs attrpath
%type <string_parts> string_parts_interpolated
%type <ind_string_parts> ind_string_parts
%type <e> path_start string_parts string_attr
%type <id> attr
%token <id> ID ATTRPATH
%token <str> STR IND_STR
%token <n> INT
%token <nf> FLOAT
%token <path> PATH HPATH SPATH PATH_END
%token <uri> URI
%token IF THEN ELSE ASSERT WITH LET IN REC INHERIT EQ NEQ AND OR IMPL OR_KW
%token DOLLAR_CURLY /* == ${ */
%token IND_STRING_OPEN IND_STRING_CLOSE
%token ELLIPSIS

%right IMPL
%left OR
%left AND
%nonassoc EQ NEQ
%nonassoc '<' '>' LEQ GEQ
%right UPDATE
%left NOT
%left '+' '-'
%left '*' '/'
%right CONCAT
%nonassoc '?'
%nonassoc NEGATE

%%

start: expr { data->result = $1; };

expr: expr_function;

expr_function
  : ID ':' expr_function
    { $$ = new ExprLambda(CUR_POS, data->symbols.create($1), 0, $3); }
  | '{' formals '}' ':' expr_function
    { $$ = new ExprLambda(CUR_POS, toFormals(*data, $2), $5); }
  | '{' formals '}' '@' ID ':' expr_function
    {
      auto arg = data->symbols.create($5);
      $$ = new ExprLambda(CUR_POS, arg, toFormals(*data, $2, CUR_POS, arg), $7);
    }
  | ID '@' '{' formals '}' ':' expr_function
    {
      auto arg = data->symbols.create($1);
      $$ = new ExprLambda(CUR_POS, arg, toFormals(*data, $4, CUR_POS, arg), $7);
    }
  | ASSERT expr ';' expr_function
    { $$ = new ExprAssert(CUR_POS, $2, $4); }
  | WITH expr ';' expr_function
    { $$ = new ExprWith(CUR_POS, $2, $4); }
  | LET binds IN expr_function
    { if (!$2->dynamicAttrs.empty())
        throw ParseError({
            .msg = hintfmt("dynamic attributes not allowed in let"),
            .errPos = data->state.positions[CUR_POS]
        });
      $$ = new ExprLet($2, $4);
    }
  | expr_if
  ;

expr_if
  : IF expr THEN expr ELSE expr { $$ = new ExprIf(CUR_POS, $2, $4, $6); }
  | expr_op
  ;

expr_op
  : '!' expr_op %prec NOT { $$ = new ExprOpNot($2); }
  | '-' expr_op %prec NEGATE { $$ = new ExprCall(CUR_POS, new ExprVar(data->symbols.create("__sub")), {new ExprInt(0), $2}); }
  | expr_op EQ expr_op { $$ = new ExprOpEq($1, $3); }
  | expr_op NEQ expr_op { $$ = new ExprOpNEq($1, $3); }
  | expr_op '<' expr_op { $$ = new ExprCall(makeCurPos(@2, data), new ExprVar(data->symbols.create("__lessThan")), {$1, $3}); }
  | expr_op LEQ expr_op { $$ = new ExprOpNot(new ExprCall(makeCurPos(@2, data), new ExprVar(data->symbols.create("__lessThan")), {$3, $1})); }
  | expr_op '>' expr_op { $$ = new ExprCall(makeCurPos(@2, data), new ExprVar(data->symbols.create("__lessThan")), {$3, $1}); }
  | expr_op GEQ expr_op { $$ = new ExprOpNot(new ExprCall(makeCurPos(@2, data), new ExprVar(data->symbols.create("__lessThan")), {$1, $3})); }
  | expr_op AND expr_op { $$ = new ExprOpAnd(makeCurPos(@2, data), $1, $3); }
  | expr_op OR expr_op { $$ = new ExprOpOr(makeCurPos(@2, data), $1, $3); }
  | expr_op IMPL expr_op { $$ = new ExprOpImpl(makeCurPos(@2, data), $1, $3); }
  | expr_op UPDATE expr_op { $$ = new ExprOpUpdate(makeCurPos(@2, data), $1, $3); }
  | expr_op '?' attrpath { $$ = new ExprOpHasAttr($1, *$3); }
  | expr_op '+' expr_op
    { $$ = new ExprConcatStrings(makeCurPos(@2, data), false, new std::vector<std::pair<PosIdx, Expr *> >({{makeCurPos(@1, data), $1}, {makeCurPos(@3, data), $3}})); }
  | expr_op '-' expr_op { $$ = new ExprCall(makeCurPos(@2, data), new ExprVar(data->symbols.create("__sub")), {$1, $3}); }
  | expr_op '*' expr_op { $$ = new ExprCall(makeCurPos(@2, data), new ExprVar(data->symbols.create("__mul")), {$1, $3}); }
  | expr_op '/' expr_op { $$ = new ExprCall(makeCurPos(@2, data), new ExprVar(data->symbols.create("__div")), {$1, $3}); }
  | expr_op CONCAT expr_op { $$ = new ExprOpConcatLists(makeCurPos(@2, data), $1, $3); }
  | expr_app
  ;

expr_app
  : expr_app expr_select {
      if (auto e2 = dynamic_cast<ExprCall *>($1)) {
          e2->args.push_back($2);
          $$ = $1;
      } else
          $$ = new ExprCall(CUR_POS, $1, {$2});
  }
  | expr_select
  ;

expr_select
  : expr_simple '.' attrpath
    { $$ = new ExprSelect(CUR_POS, $1, *$3, 0); }
  | expr_simple '.' attrpath OR_KW expr_select
    { $$ = new ExprSelect(CUR_POS, $1, *$3, $5); }
  | /* Backwards compatibility: because Nixpkgs has a rarely used
       function named ‘or’, allow stuff like ‘map or [...]’. */
    expr_simple OR_KW
    { $$ = new ExprCall(CUR_POS, $1, {new ExprVar(CUR_POS, data->symbols.create("or"))}); }
  | expr_simple { $$ = $1; }
  ;

expr_simple
  : ID {
      std::string_view s = "__curPos";
      if ($1.l == s.size() && strncmp($1.p, s.data(), s.size()) == 0)
          $$ = new ExprPos(CUR_POS);
      else
          $$ = new ExprVar(CUR_POS, data->symbols.create($1));
  }
  | INT { $$ = new ExprInt($1); }
  | FLOAT { $$ = new ExprFloat($1); }
  | '"' string_parts '"' { $$ = $2; }
  | IND_STRING_OPEN ind_string_parts IND_STRING_CLOSE {
      $$ = stripIndentation(CUR_POS, data->symbols, *$2);
  }
  | path_start PATH_END { $$ = $1; }
  | path_start string_parts_interpolated PATH_END {
      $2->insert($2->begin(), {makeCurPos(@1, data), $1});
      $$ = new ExprConcatStrings(CUR_POS, false, $2);
  }
  | SPATH {
      std::string path($1.p + 1, $1.l - 2);
      $$ = new ExprCall(CUR_POS,
          new ExprVar(data->symbols.create("__findFile")),
          {new ExprVar(data->symbols.create("__nixPath")),
           new ExprString(path)});
  }
  | URI {
      static bool noURLLiterals = settings.isExperimentalFeatureEnabled(Xp::NoUrlLiterals);
      if (noURLLiterals)
          throw ParseError({
              .msg = hintfmt("URL literals are disabled"),
              .errPos = data->state.positions[CUR_POS]
          });
      $$ = new ExprString(std::string($1));
  }
  | '(' expr ')' { $$ = $2; }
  /* Let expressions `let {..., body = ...}' are just desugared
     into `(rec {..., body = ...}).body'. */
  | LET '{' binds '}'
    { $3->recursive = true; $$ = new ExprSelect(noPos, $3, data->symbols.create("body")); }
  | REC '{' binds '}'
    { $3->recursive = true; $$ = $3; }
  | '{' binds '}'
    { $$ = $2; }
  | '[' expr_list ']' { $$ = $2; }
  ;

string_parts
  : STR { $$ = new ExprString(std::string($1)); }
  | string_parts_interpolated { $$ = new ExprConcatStrings(CUR_POS, true, $1); }
  | { $$ = new ExprString(""); }
  ;

string_parts_interpolated
  : string_parts_interpolated STR
  { $$ = $1; $1->emplace_back(makeCurPos(@2, data), new ExprString(std::string($2))); }
  | string_parts_interpolated DOLLAR_CURLY expr '}' { $$ = $1; $1->emplace_back(makeCurPos(@2, data), $3); }
  | DOLLAR_CURLY expr '}' { $$ = new std::vector<std::pair<PosIdx, Expr *>>; $$->emplace_back(makeCurPos(@1, data), $2); }
  | STR DOLLAR_CURLY expr '}' {
      $$ = new std::vector<std::pair<PosIdx, Expr *>>;
      $$->emplace_back(makeCurPos(@1, data), new ExprString(std::string($1)));
      $$->emplace_back(makeCurPos(@2, data), $3);
    }
  ;

path_start
  : PATH {
    Path path(absPath({$1.p, $1.l}, data->basePath));
    /* add back in the trailing '/' to the first segment */
    if ($1.p[$1.l-1] == '/' && $1.l > 1)
      path += "/";
    $$ = new ExprPath(path);
  }
  | HPATH {
    if (evalSettings.pureEval) {
        throw Error(
            "the path '%s' can not be resolved in pure mode",
            std::string_view($1.p, $1.l)
        );
    }
    Path path(getHome() + std::string($1.p + 1, $1.l - 1));
    $$ = new ExprPath(path);
  }
  ;

ind_string_parts
  : ind_string_parts IND_STR { $$ = $1; $1->emplace_back(makeCurPos(@2, data), $2); }
  | ind_string_parts DOLLAR_CURLY expr '}' { $$ = $1; $1->emplace_back(makeCurPos(@2, data), $3); }
  | { $$ = new std::vector<std::pair<PosIdx, std::variant<Expr *, StringToken>>>; }
  ;

binds
  : binds attrpath '=' expr ';' { $$ = $1; addAttr($$, *$2, $4, makeCurPos(@2, data), data->state); }
  | binds INHERIT attrs ';'
    { $$ = $1;
      for (auto & i : *$3) {
          if ($$->attrs.find(i.symbol) != $$->attrs.end())
              dupAttr(data->state, i.symbol, makeCurPos(@3, data), $$->attrs[i.symbol].pos);
          auto pos = makeCurPos(@3, data);
          $$->attrs.emplace(i.symbol, ExprAttrs::AttrDef(new ExprVar(CUR_POS, i.symbol), pos, true));
      }
    }
  | binds INHERIT '(' expr ')' attrs ';'
    { $$ = $1;
      /* !!! Should ensure sharing of the expression in $4. */
      for (auto & i : *$6) {
          if ($$->attrs.find(i.symbol) != $$->attrs.end())
              dupAttr(data->state, i.symbol, makeCurPos(@6, data), $$->attrs[i.symbol].pos);
          $$->attrs.emplace(i.symbol, ExprAttrs::AttrDef(new ExprSelect(CUR_POS, $4, i.symbol), makeCurPos(@6, data)));
      }
    }
  | { $$ = new ExprAttrs(makeCurPos(@0, data)); }
  ;

attrs
  : attrs attr { $$ = $1; $1->push_back(AttrName(data->symbols.create($2))); }
  | attrs string_attr
    { $$ = $1;
      ExprString * str = dynamic_cast<ExprString *>($2);
      if (str) {
          $$->push_back(AttrName(data->symbols.create(str->s)));
          delete str;
      } else
          throw ParseError({
              .msg = hintfmt("dynamic attributes not allowed in inherit"),
              .errPos = data->state.positions[makeCurPos(@2, data)]
          });
    }
  | { $$ = new AttrPath; }
  ;

attrpath
  : attrpath '.' attr { $$ = $1; $1->push_back(AttrName(data->symbols.create($3))); }
  | attrpath '.' string_attr
    { $$ = $1;
      ExprString * str = dynamic_cast<ExprString *>($3);
      if (str) {
          $$->push_back(AttrName(data->symbols.create(str->s)));
          delete str;
      } else
          $$->push_back(AttrName($3));
    }
  | attr { $$ = new std::vector<AttrName>; $$->push_back(AttrName(data->symbols.create($1))); }
  | string_attr
    { $$ = new std::vector<AttrName>;
      ExprString *str = dynamic_cast<ExprString *>($1);
      if (str) {
          $$->push_back(AttrName(data->symbols.create(str->s)));
          delete str;
      } else
          $$->push_back(AttrName($1));
    }
  ;

attr
  : ID { $$ = $1; }
  | OR_KW { $$ = {"or", 2}; }
  ;

string_attr
  : '"' string_parts '"' { $$ = $2; }
  | DOLLAR_CURLY expr '}' { $$ = $2; }
  ;

expr_list
  : expr_list expr_select { $$ = $1; $1->elems.push_back($2); /* !!! dangerous */ }
  | { $$ = new ExprList; }
  ;

formals
  : formal ',' formals
    { $$ = $3; $$->formals.push_back(*$1); }
  | formal
    { $$ = new ParserFormals; $$->formals.push_back(*$1); $$->ellipsis = false; }
  |
    { $$ = new ParserFormals; $$->ellipsis = false; }
  | ELLIPSIS
    { $$ = new ParserFormals; $$->ellipsis = true; }
  ;

formal
  : ID { $$ = new Formal{CUR_POS, data->symbols.create($1), 0}; }
  | ID '?' expr { $$ = new Formal{CUR_POS, data->symbols.create($1), $3}; }
  ;

%%


#include <sys/types.h>
#include <sys/stat.h>
#include <fcntl.h>
#include <unistd.h>

#include "eval.hh"
#include "filetransfer.hh"
#include "fetchers.hh"
#include "store-api.hh"
#include "flake/flake.hh"


namespace nix {


Expr * EvalState::parse(
    char * text,
    size_t length,
    Pos::Origin origin,
    Path basePath,
    std::shared_ptr<StaticEnv> & staticEnv)
{
    yyscan_t scanner;
    ParseData data {
        .state = *this,
        .symbols = symbols,
        .basePath = std::move(basePath),
        .origin = {origin},
    };

    yylex_init(&scanner);
    yy_scan_buffer(text, length, scanner);
    int res = yyparse(scanner, &data);
    yylex_destroy(scanner);

    if (res) throw ParseError(data.error.value());

    data.result->bindVars(*this, staticEnv);

    return data.result;
}


Path resolveExprPath(Path path)
{
    assert(path[0] == '/');

    unsigned int followCount = 0, maxFollow = 1024;

    /* If `path' is a symlink, follow it.  This is so that relative
       path references work. */
    struct stat st;
    while (true) {
        // Basic cycle/depth limit to avoid infinite loops.
        if (++followCount >= maxFollow)
            throw Error("too many symbolic links encountered while traversing the path '%s'", path);
        st = lstat(path);
        if (!S_ISLNK(st.st_mode)) break;
        path = absPath(readLink(path), dirOf(path));
    }

    /* If `path' refers to a directory, append `/default.nix'. */
    if (S_ISDIR(st.st_mode))
        path = canonPath(path + "/default.nix");

    return path;
}


Expr * EvalState::parseExprFromFile(const Path & path)
{
    return parseExprFromFile(path, staticBaseEnv);
}


Expr * EvalState::parseExprFromFile(const Path & path, std::shared_ptr<StaticEnv> & staticEnv)
{
    auto buffer = readFile(path);
    // readFile should have left some extra space for terminators
    buffer.append("\0\0", 2);
    return parse(buffer.data(), buffer.size(), path, dirOf(path), staticEnv);
}


Expr * EvalState::parseExprFromString(std::string s_, const Path & basePath, std::shared_ptr<StaticEnv> & staticEnv)
{
    auto s = make_ref<std::string>(std::move(s_));
    s->append("\0\0", 2);
    return parse(s->data(), s->size(), Pos::String{.source = s}, basePath, staticEnv);
}


Expr * EvalState::parseExprFromString(std::string s, const Path & basePath)
{
    return parseExprFromString(std::move(s), basePath, staticBaseEnv);
}


Expr * EvalState::parseStdin()
{
    //Activity act(*logger, lvlTalkative, format("parsing standard input"));
    auto buffer = drainFD(0);
    // drainFD should have left some extra space for terminators
    buffer.append("\0\0", 2);
    auto s = make_ref<std::string>(std::move(buffer));
    return parse(s->data(), s->size(), Pos::Stdin{.source = s}, absPath("."), staticBaseEnv);
}


void EvalState::addToSearchPath(const std::string & s)
{
    size_t pos = s.find('=');
    std::string prefix;
    Path path;
    if (pos == std::string::npos) {
        path = s;
    } else {
        prefix = std::string(s, 0, pos);
        path = std::string(s, pos + 1);
    }

    searchPath.emplace_back(prefix, path);
}


Path EvalState::findFile(const std::string_view path)
{
    return findFile(searchPath, path);
}


Path EvalState::findFile(SearchPath & searchPath, const std::string_view path, const PosIdx pos)
{
    for (auto & i : searchPath) {
        std::string suffix;
        if (i.first.empty())
            suffix = concatStrings("/", path);
        else {
            auto s = i.first.size();
            if (path.compare(0, s, i.first) != 0 ||
                (path.size() > s && path[s] != '/'))
                continue;
            suffix = path.size() == s ? "" : concatStrings("/", path.substr(s));
        }
        auto r = resolveSearchPathElem(i);
        if (!r.first) continue;
        Path res = r.second + suffix;
        if (pathExists(res)) return canonPath(res);
    }

    if (hasPrefix(path, "nix/"))
        return concatStrings(corepkgsPrefix, path.substr(4));

    debugThrow(ThrownError({
        .msg = hintfmt(evalSettings.pureEval
            ? "cannot look up '<%s>' in pure evaluation mode (use '--impure' to override)"
            : "file '%s' was not found in the Nix search path (add it using $NIX_PATH or -I)",
            path),
        .errPos = positions[pos]
    }), 0, 0);
}


std::pair<bool, std::string> EvalState::resolveSearchPathElem(const SearchPathElem & elem)
{
    auto i = searchPathResolved.find(elem.second);
    if (i != searchPathResolved.end()) return i->second;

    std::pair<bool, std::string> res;

    if (EvalSettings::isPseudoUrl(elem.second)) {
        try {
<<<<<<< HEAD
            res = {
                true,
                store->toRealPath(store->makeFixedOutputPathFromCA(
                    fetchers::downloadTarball(
                        store,
                        resolveUri(elem.second),
                        "source",
                        false).first.storePath)),
            };
=======
            auto storePath = fetchers::downloadTarball(
                store, EvalSettings::resolvePseudoUrl(elem.second), "source", false).first.storePath;
            res = { true, store->toRealPath(storePath) };
>>>>>>> e9fc1e4f
        } catch (FileTransferError & e) {
            logWarning({
                .msg = hintfmt("Nix search path entry '%1%' cannot be downloaded, ignoring", elem.second)
            });
            res = { false, "" };
        }
    }

    else if (hasPrefix(elem.second, "flake:")) {
        settings.requireExperimentalFeature(Xp::Flakes);
        auto flakeRef = parseFlakeRef(elem.second.substr(6), {}, true, false);
        debug("fetching flake search path element '%s''", elem.second);
        auto storePath = flakeRef.resolve(store).fetchTree(store).first.storePath;
        res = { true, store->toRealPath(storePath) };
    }

    else {
        auto path = absPath(elem.second);
        if (pathExists(path))
            res = { true, path };
        else {
            logWarning({
                .msg = hintfmt("Nix search path entry '%1%' does not exist, ignoring", elem.second)
            });
            res = { false, "" };
        }
    }

    debug(format("resolved search path element '%s' to '%s'") % elem.second % res.second);

    searchPathResolved[elem.second] = res;
    return res;
}


}<|MERGE_RESOLUTION|>--- conflicted
+++ resolved
@@ -801,21 +801,13 @@
 
     if (EvalSettings::isPseudoUrl(elem.second)) {
         try {
-<<<<<<< HEAD
-            res = {
-                true,
-                store->toRealPath(store->makeFixedOutputPathFromCA(
-                    fetchers::downloadTarball(
-                        store,
-                        resolveUri(elem.second),
-                        "source",
-                        false).first.storePath)),
-            };
-=======
-            auto storePath = fetchers::downloadTarball(
-                store, EvalSettings::resolvePseudoUrl(elem.second), "source", false).first.storePath;
+            auto storePath = store->makeFixedOutputPathFromCA(
+                fetchers::downloadTarball(
+                    store,
+                    EvalSettings::resolvePseudoUrl(elem.second),
+                    "source",
+                    false).first.storePath);
             res = { true, store->toRealPath(storePath) };
->>>>>>> e9fc1e4f
         } catch (FileTransferError & e) {
             logWarning({
                 .msg = hintfmt("Nix search path entry '%1%' cannot be downloaded, ignoring", elem.second)
@@ -828,7 +820,8 @@
         settings.requireExperimentalFeature(Xp::Flakes);
         auto flakeRef = parseFlakeRef(elem.second.substr(6), {}, true, false);
         debug("fetching flake search path element '%s''", elem.second);
-        auto storePath = flakeRef.resolve(store).fetchTree(store).first.storePath;
+        auto storePath = store->makeFixedOutputPathFromCA(
+    		flakeRef.resolve(store).fetchTree(store).first.storePath);
         res = { true, store->toRealPath(storePath) };
     }
 
