--- conflicted
+++ resolved
@@ -808,15 +808,10 @@
     if (EvalSettings::isPseudoUrl(elem.second)) {
         try {
             auto storePath = fetchers::downloadTarball(
-<<<<<<< HEAD
-                store, EvalSettings::resolvePseudoUrl(elem.second), "source", false).first;
+                store, EvalSettings::resolvePseudoUrl(elem.second), "source", false).storePath;
             auto accessor = makeStorePathAccessor(store, storePath);
             registerAccessor(accessor);
             res.emplace(accessor->root());
-=======
-                store, EvalSettings::resolvePseudoUrl(elem.second), "source", false).tree.storePath;
-            res = { true, store->toRealPath(storePath) };
->>>>>>> f5e620bf
         } catch (FileTransferError & e) {
             logWarning({
                 .msg = hintfmt("Nix search path entry '%1%' cannot be downloaded, ignoring", elem.second)
