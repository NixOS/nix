%glr-parser
%define api.pure
%locations
%define parse.error verbose
%defines
/* %no-lines */
%parse-param { void * scanner }
%parse-param { nix::ParseData * data }
%lex-param { void * scanner }
%lex-param { nix::ParseData * data }
%expect 1
%expect-rr 1

%code requires {

#ifndef BISON_HEADER
#define BISON_HEADER

#include <variant>

#include "util.hh"
#include "users.hh"

#include "nixexpr.hh"
#include "eval.hh"
#include "eval-settings.hh"
#include "globals.hh"

namespace nix {

    struct ParseData
    {
        EvalState & state;
        SymbolTable & symbols;
        Expr * result;
        SourcePath basePath;
        PosTable::Origin origin;
        std::optional<ErrorInfo> error;
    };

    struct ParserFormals {
        std::vector<Formal> formals;
        bool ellipsis = false;
    };

}

// using C a struct allows us to avoid having to define the special
// members that using string_view here would implicitly delete.
struct StringToken {
  const char * p;
  size_t l;
  bool hasIndentation;
  operator std::string_view() const { return {p, l}; }
};

#define YY_DECL int yylex \
    (YYSTYPE * yylval_param, YYLTYPE * yylloc_param, yyscan_t yyscanner, nix::ParseData * data)

#endif

}

%{

#include "parser-tab.hh"
#include "lexer-tab.hh"

YY_DECL;

using namespace nix;


namespace nix {


static void dupAttr(const EvalState & state, const AttrPath & attrPath, const PosIdx pos, const PosIdx prevPos)
{
    throw ParseError({
         .msg = hintfmt("attribute '%1%' already defined at %2%",
             showAttrPath(state.symbols, attrPath), state.positions[prevPos]),
         .errPos = state.positions[pos]
    });
}

static void dupAttr(const EvalState & state, Symbol attr, const PosIdx pos, const PosIdx prevPos)
{
    throw ParseError({
        .msg = hintfmt("attribute '%1%' already defined at %2%", state.symbols[attr], state.positions[prevPos]),
        .errPos = state.positions[pos]
    });
}


static void addAttr(ExprAttrs * attrs, AttrPath && attrPath,
    Expr * e, const PosIdx pos, const nix::EvalState & state)
{
    AttrPath::iterator i;
    // All attrpaths have at least one attr
    assert(!attrPath.empty());
    // Checking attrPath validity.
    // ===========================
    for (i = attrPath.begin(); i + 1 < attrPath.end(); i++) {
        if (i->symbol) {
            ExprAttrs::AttrDefs::iterator j = attrs->attrs.find(i->symbol);
            if (j != attrs->attrs.end()) {
                if (!j->second.inherited) {
                    ExprAttrs * attrs2 = dynamic_cast<ExprAttrs *>(j->second.e);
                    if (!attrs2) dupAttr(state, attrPath, pos, j->second.pos);
                    attrs = attrs2;
                } else
                    dupAttr(state, attrPath, pos, j->second.pos);
            } else {
                ExprAttrs * nested = new ExprAttrs;
                attrs->attrs[i->symbol] = ExprAttrs::AttrDef(nested, pos);
                attrs = nested;
            }
        } else {
            ExprAttrs *nested = new ExprAttrs;
            attrs->dynamicAttrs.push_back(ExprAttrs::DynamicAttrDef(i->expr, nested, pos));
            attrs = nested;
        }
    }
    // Expr insertion.
    // ==========================
    if (i->symbol) {
        ExprAttrs::AttrDefs::iterator j = attrs->attrs.find(i->symbol);
        if (j != attrs->attrs.end()) {
            // This attr path is already defined. However, if both
            // e and the expr pointed by the attr path are two attribute sets,
            // we want to merge them.
            // Otherwise, throw an error.
            auto ae = dynamic_cast<ExprAttrs *>(e);
            auto jAttrs = dynamic_cast<ExprAttrs *>(j->second.e);
            if (jAttrs && ae) {
                for (auto & ad : ae->attrs) {
                    auto j2 = jAttrs->attrs.find(ad.first);
                    if (j2 != jAttrs->attrs.end()) // Attr already defined in iAttrs, error.
                        dupAttr(state, ad.first, j2->second.pos, ad.second.pos);
                    jAttrs->attrs.emplace(ad.first, ad.second);
                }
                jAttrs->dynamicAttrs.insert(jAttrs->dynamicAttrs.end(), ae->dynamicAttrs.begin(), ae->dynamicAttrs.end());
            } else {
                dupAttr(state, attrPath, pos, j->second.pos);
            }
        } else {
            // This attr path is not defined. Let's create it.
            attrs->attrs.emplace(i->symbol, ExprAttrs::AttrDef(e, pos));
            e->setName(i->symbol);
        }
    } else {
        attrs->dynamicAttrs.push_back(ExprAttrs::DynamicAttrDef(i->expr, e, pos));
    }
}


static Formals * toFormals(ParseData & data, ParserFormals * formals,
    PosIdx pos = noPos, Symbol arg = {})
{
    std::sort(formals->formals.begin(), formals->formals.end(),
        [] (const auto & a, const auto & b) {
            return std::tie(a.name, a.pos) < std::tie(b.name, b.pos);
        });

    std::optional<std::pair<Symbol, PosIdx>> duplicate;
    for (size_t i = 0; i + 1 < formals->formals.size(); i++) {
        if (formals->formals[i].name != formals->formals[i + 1].name)
            continue;
        std::pair thisDup{formals->formals[i].name, formals->formals[i + 1].pos};
        duplicate = std::min(thisDup, duplicate.value_or(thisDup));
    }
    if (duplicate)
        throw ParseError({
            .msg = hintfmt("duplicate formal function argument '%1%'", data.symbols[duplicate->first]),
            .errPos = data.state.positions[duplicate->second]
        });

    Formals result;
    result.ellipsis = formals->ellipsis;
    result.formals = std::move(formals->formals);

    if (arg && result.has(arg))
        throw ParseError({
            .msg = hintfmt("duplicate formal function argument '%1%'", data.symbols[arg]),
            .errPos = data.state.positions[pos]
        });

    delete formals;
    return new Formals(std::move(result));
}


static Expr * stripIndentation(const PosIdx pos, SymbolTable & symbols,
    std::vector<std::pair<PosIdx, std::variant<Expr *, StringToken>>> && es)
{
    if (es.empty()) return new ExprString("");

    /* Figure out the minimum indentation.  Note that by design
       whitespace-only final lines are not taken into account.  (So
       the " " in "\n ''" is ignored, but the " " in "\n foo''" is.) */
    bool atStartOfLine = true; /* = seen only whitespace in the current line */
    size_t minIndent = 1000000;
    size_t curIndent = 0;
    for (auto & [i_pos, i] : es) {
        auto * str = std::get_if<StringToken>(&i);
        if (!str || !str->hasIndentation) {
            /* Anti-quotations and escaped characters end the current start-of-line whitespace. */
            if (atStartOfLine) {
                atStartOfLine = false;
                if (curIndent < minIndent) minIndent = curIndent;
            }
            continue;
        }
        for (size_t j = 0; j < str->l; ++j) {
            if (atStartOfLine) {
                if (str->p[j] == ' ')
                    curIndent++;
                else if (str->p[j] == '\n') {
                    /* Empty line, doesn't influence minimum
                       indentation. */
                    curIndent = 0;
                } else {
                    atStartOfLine = false;
                    if (curIndent < minIndent) minIndent = curIndent;
                }
            } else if (str->p[j] == '\n') {
                atStartOfLine = true;
                curIndent = 0;
            }
        }
    }

    /* Strip spaces from each line. */
    auto * es2 = new std::vector<std::pair<PosIdx, Expr *>>;
    atStartOfLine = true;
    size_t curDropped = 0;
    size_t n = es.size();
    auto i = es.begin();
    const auto trimExpr = [&] (Expr * e) {
        atStartOfLine = false;
        curDropped = 0;
        es2->emplace_back(i->first, e);
    };
    const auto trimString = [&] (const StringToken & t) {
        std::string s2;
        for (size_t j = 0; j < t.l; ++j) {
            if (atStartOfLine) {
                if (t.p[j] == ' ') {
                    if (curDropped++ >= minIndent)
                        s2 += t.p[j];
                }
                else if (t.p[j] == '\n') {
                    curDropped = 0;
                    s2 += t.p[j];
                } else {
                    atStartOfLine = false;
                    curDropped = 0;
                    s2 += t.p[j];
                }
            } else {
                s2 += t.p[j];
                if (t.p[j] == '\n') atStartOfLine = true;
            }
        }

        /* Remove the last line if it is empty and consists only of
           spaces. */
        if (n == 1) {
            std::string::size_type p = s2.find_last_of('\n');
            if (p != std::string::npos && s2.find_first_not_of(' ', p + 1) == std::string::npos)
                s2 = std::string(s2, 0, p + 1);
        }

        es2->emplace_back(i->first, new ExprString(std::move(s2)));
    };
    for (; i != es.end(); ++i, --n) {
        std::visit(overloaded { trimExpr, trimString }, i->second);
    }

    /* If this is a single string, then don't do a concatenation. */
    if (es2->size() == 1 && dynamic_cast<ExprString *>((*es2)[0].second)) {
        auto *const result = (*es2)[0].second;
        delete es2;
        return result;
    }
    return new ExprConcatStrings(pos, true, es2);
}


static inline PosIdx makeCurPos(const YYLTYPE & loc, ParseData * data)
{
    return data->state.positions.add(data->origin, loc.first_line, loc.first_column);
}

#define CUR_POS makeCurPos(*yylocp, data)


}


void yyerror(YYLTYPE * loc, yyscan_t scanner, ParseData * data, const char * error)
{
    data->error = {
        .msg = hintfmt(error),
        .errPos = data->state.positions[makeCurPos(*loc, data)]
    };
}


%}

%union {
  // !!! We're probably leaking stuff here.
  nix::Expr * e;
  nix::ExprList * list;
  nix::ExprAttrs * attrs;
  nix::ParserFormals * formals;
  nix::Formal * formal;
  nix::NixInt n;
  nix::NixFloat nf;
  StringToken id; // !!! -> Symbol
  StringToken path;
  StringToken uri;
  StringToken str;
  std::vector<nix::AttrName> * attrNames;
  std::vector<std::pair<nix::PosIdx, nix::Expr *>> * string_parts;
  std::vector<std::pair<nix::PosIdx, std::variant<nix::Expr *, StringToken>>> * ind_string_parts;
  struct {
      nix::Expr * e;
      bool appendSlash;
  } pathStart;
}

%type <e> start expr expr_function expr_if expr_op
%type <e> expr_select expr_simple expr_app
%type <list> expr_list
%type <attrs> binds
%type <formals> formals
%type <formal> formal
%type <attrNames> attrs attrpath
%type <string_parts> string_parts_interpolated
%type <ind_string_parts> ind_string_parts
%type <pathStart> path_start
%type <e> string_parts string_attr
%type <id> attr
%token <id> ID
%token <str> STR IND_STR
%token <n> INT
%token <nf> FLOAT
%token <path> PATH HPATH SPATH PATH_END
%token <uri> URI
%token IF THEN ELSE ASSERT WITH LET IN REC INHERIT EQ NEQ AND OR IMPL OR_KW
%token DOLLAR_CURLY /* == ${ */
%token IND_STRING_OPEN IND_STRING_CLOSE
%token ELLIPSIS

%right IMPL
%left OR
%left AND
%nonassoc EQ NEQ
%nonassoc '<' '>' LEQ GEQ
%right UPDATE
%left NOT
%left '+' '-'
%left '*' '/'
%right CONCAT
%nonassoc '?'
%nonassoc NEGATE

%%

start: expr { data->result = $1; };

expr: expr_function;

expr_function
  : ID ':' expr_function
    { $$ = new ExprLambda(CUR_POS, data->symbols.create($1), 0, $3); }
  | '{' formals '}' ':' expr_function
    { $$ = new ExprLambda(CUR_POS, toFormals(*data, $2), $5); }
  | '{' formals '}' '@' ID ':' expr_function
    {
      auto arg = data->symbols.create($5);
      $$ = new ExprLambda(CUR_POS, arg, toFormals(*data, $2, CUR_POS, arg), $7);
    }
  | ID '@' '{' formals '}' ':' expr_function
    {
      auto arg = data->symbols.create($1);
      $$ = new ExprLambda(CUR_POS, arg, toFormals(*data, $4, CUR_POS, arg), $7);
    }
  | ASSERT expr ';' expr_function
    { $$ = new ExprAssert(CUR_POS, $2, $4); }
  | WITH expr ';' expr_function
    { $$ = new ExprWith(CUR_POS, $2, $4); }
  | LET binds IN expr_function
    { if (!$2->dynamicAttrs.empty())
        throw ParseError({
            .msg = hintfmt("dynamic attributes not allowed in let"),
            .errPos = data->state.positions[CUR_POS]
        });
      $$ = new ExprLet($2, $4);
    }
  | expr_if
  ;

expr_if
  : IF expr THEN expr ELSE expr { $$ = new ExprIf(CUR_POS, $2, $4, $6); }
  | expr_op
  ;

expr_op
  : '!' expr_op %prec NOT { $$ = new ExprOpNot($2); }
  | '-' expr_op %prec NEGATE { $$ = new ExprCall(CUR_POS, new ExprVar(data->symbols.create("__sub")), {new ExprInt(0), $2}); }
  | expr_op EQ expr_op { $$ = new ExprOpEq($1, $3); }
  | expr_op NEQ expr_op { $$ = new ExprOpNEq($1, $3); }
  | expr_op '<' expr_op { $$ = new ExprCall(makeCurPos(@2, data), new ExprVar(data->symbols.create("__lessThan")), {$1, $3}); }
  | expr_op LEQ expr_op { $$ = new ExprOpNot(new ExprCall(makeCurPos(@2, data), new ExprVar(data->symbols.create("__lessThan")), {$3, $1})); }
  | expr_op '>' expr_op { $$ = new ExprCall(makeCurPos(@2, data), new ExprVar(data->symbols.create("__lessThan")), {$3, $1}); }
  | expr_op GEQ expr_op { $$ = new ExprOpNot(new ExprCall(makeCurPos(@2, data), new ExprVar(data->symbols.create("__lessThan")), {$1, $3})); }
  | expr_op AND expr_op { $$ = new ExprOpAnd(makeCurPos(@2, data), $1, $3); }
  | expr_op OR expr_op { $$ = new ExprOpOr(makeCurPos(@2, data), $1, $3); }
  | expr_op IMPL expr_op { $$ = new ExprOpImpl(makeCurPos(@2, data), $1, $3); }
  | expr_op UPDATE expr_op { $$ = new ExprOpUpdate(makeCurPos(@2, data), $1, $3); }
  | expr_op '?' attrpath { $$ = new ExprOpHasAttr($1, std::move(*$3)); delete $3; }
  | expr_op '+' expr_op
    { $$ = new ExprConcatStrings(makeCurPos(@2, data), false, new std::vector<std::pair<PosIdx, Expr *> >({{makeCurPos(@1, data), $1}, {makeCurPos(@3, data), $3}})); }
  | expr_op '-' expr_op { $$ = new ExprCall(makeCurPos(@2, data), new ExprVar(data->symbols.create("__sub")), {$1, $3}); }
  | expr_op '*' expr_op { $$ = new ExprCall(makeCurPos(@2, data), new ExprVar(data->symbols.create("__mul")), {$1, $3}); }
  | expr_op '/' expr_op { $$ = new ExprCall(makeCurPos(@2, data), new ExprVar(data->symbols.create("__div")), {$1, $3}); }
  | expr_op CONCAT expr_op { $$ = new ExprOpConcatLists(makeCurPos(@2, data), $1, $3); }
  | expr_app
  ;

expr_app
  : expr_app expr_select {
      if (auto e2 = dynamic_cast<ExprCall *>($1)) {
          e2->args.push_back($2);
          $$ = $1;
      } else
          $$ = new ExprCall(CUR_POS, $1, {$2});
  }
  | expr_select
  ;

expr_select
  : expr_simple '.' attrpath
    { $$ = new ExprSelect(CUR_POS, $1, std::move(*$3), nullptr); delete $3; }
  | expr_simple '.' attrpath OR_KW expr_select
    { $$ = new ExprSelect(CUR_POS, $1, std::move(*$3), $5); delete $3; }
  | /* Backwards compatibility: because Nixpkgs has a rarely used
       function named ‘or’, allow stuff like ‘map or [...]’. */
    expr_simple OR_KW
    { $$ = new ExprCall(CUR_POS, $1, {new ExprVar(CUR_POS, data->symbols.create("or"))}); }
  | expr_simple
  ;

expr_simple
  : ID {
      std::string_view s = "__curPos";
      if ($1.l == s.size() && strncmp($1.p, s.data(), s.size()) == 0)
          $$ = new ExprPos(CUR_POS);
      else
          $$ = new ExprVar(CUR_POS, data->symbols.create($1));
  }
  | INT { $$ = new ExprInt($1); }
  | FLOAT { $$ = new ExprFloat($1); }
  | '"' string_parts '"' { $$ = $2; }
  | IND_STRING_OPEN ind_string_parts IND_STRING_CLOSE {
      $$ = stripIndentation(CUR_POS, data->symbols, std::move(*$2));
      delete $2;
  }
  | path_start PATH_END { $$ = $1.e; }
  | path_start string_parts_interpolated PATH_END {
      if ($1.appendSlash)
          $2->insert($2->begin(), {noPos, new ExprString("/")});
      $2->insert($2->begin(), {makeCurPos(@1, data), $1.e});
      $$ = new ExprConcatStrings(CUR_POS, false, $2);
  }
  | SPATH {
      std::string path($1.p + 1, $1.l - 2);
      $$ = new ExprCall(CUR_POS,
          new ExprVar(data->symbols.create("__findFile")),
          {new ExprVar(data->symbols.create("__nixPath")),
           new ExprString(std::move(path))});
  }
  | URI {
      static bool noURLLiterals = experimentalFeatureSettings.isEnabled(Xp::NoUrlLiterals);
      if (noURLLiterals)
          throw ParseError({
              .msg = hintfmt("URL literals are disabled"),
              .errPos = data->state.positions[CUR_POS]
          });
      $$ = new ExprString(std::string($1));
  }
  | '(' expr ')' { $$ = $2; }
  /* Let expressions `let {..., body = ...}' are just desugared
     into `(rec {..., body = ...}).body'. */
  | LET '{' binds '}'
    { $3->recursive = true; $$ = new ExprSelect(noPos, $3, data->symbols.create("body")); }
  | REC '{' binds '}'
    { $3->recursive = true; $$ = $3; }
  | '{' binds '}'
    { $$ = $2; }
  | '[' expr_list ']' { $$ = $2; }
  ;

string_parts
  : STR { $$ = new ExprString(std::string($1)); }
  | string_parts_interpolated { $$ = new ExprConcatStrings(CUR_POS, true, $1); }
  | { $$ = new ExprString(""); }
  ;

string_parts_interpolated
  : string_parts_interpolated STR
  { $$ = $1; $1->emplace_back(makeCurPos(@2, data), new ExprString(std::string($2))); }
  | string_parts_interpolated DOLLAR_CURLY expr '}' { $$ = $1; $1->emplace_back(makeCurPos(@2, data), $3); }
  | DOLLAR_CURLY expr '}' { $$ = new std::vector<std::pair<PosIdx, Expr *>>; $$->emplace_back(makeCurPos(@1, data), $2); }
  | STR DOLLAR_CURLY expr '}' {
      $$ = new std::vector<std::pair<PosIdx, Expr *>>;
      $$->emplace_back(makeCurPos(@1, data), new ExprString(std::string($1)));
      $$->emplace_back(makeCurPos(@2, data), $3);
    }
  ;

path_start
  : PATH {
      std::string_view path({$1.p, $1.l});
      $$ = {
          .e = new ExprPath(
              /* Absolute paths are always interpreted relative to the
                 root filesystem accessor, rather than the accessor of the
                 current Nix expression. */
              hasPrefix(path, "/")
              ? SourcePath{data->state.rootFS, CanonPath(path)}
              : SourcePath{data->basePath.accessor, CanonPath(path, data->basePath.path)}),
          .appendSlash = hasSuffix(path, "/")
      };
  }
  | HPATH {
    if (evalSettings.pureEval) {
        throw Error(
            "the path '%s' can not be resolved in pure mode",
            std::string_view($1.p, $1.l)
        );
    }
    CanonPath path(getHome() + std::string($1.p + 1, $1.l - 1));
    $$ = {.e = new ExprPath(data->state.rootPath(std::move(path))), .appendSlash = true};
  }
  ;

ind_string_parts
  : ind_string_parts IND_STR { $$ = $1; $1->emplace_back(makeCurPos(@2, data), $2); }
  | ind_string_parts DOLLAR_CURLY expr '}' { $$ = $1; $1->emplace_back(makeCurPos(@2, data), $3); }
  | { $$ = new std::vector<std::pair<PosIdx, std::variant<Expr *, StringToken>>>; }
  ;

binds
  : binds attrpath '=' expr ';' { $$ = $1; addAttr($$, std::move(*$2), $4, makeCurPos(@2, data), data->state); delete $2; }
  | binds INHERIT attrs ';'
    { $$ = $1;
      for (auto & i : *$3) {
          if ($$->attrs.find(i.symbol) != $$->attrs.end())
              dupAttr(data->state, i.symbol, makeCurPos(@3, data), $$->attrs[i.symbol].pos);
          auto pos = makeCurPos(@3, data);
          $$->attrs.emplace(i.symbol, ExprAttrs::AttrDef(new ExprVar(CUR_POS, i.symbol), pos, true));
      }
      delete $3;
    }
  | binds INHERIT '(' expr ')' attrs ';'
    { $$ = $1;
      /* !!! Should ensure sharing of the expression in $4. */
      for (auto & i : *$6) {
          if ($$->attrs.find(i.symbol) != $$->attrs.end())
              dupAttr(data->state, i.symbol, makeCurPos(@6, data), $$->attrs[i.symbol].pos);
          $$->attrs.emplace(i.symbol, ExprAttrs::AttrDef(new ExprSelect(CUR_POS, $4, i.symbol), makeCurPos(@6, data)));
      }
      delete $6;
    }
  | { $$ = new ExprAttrs(makeCurPos(@0, data)); }
  ;

attrs
  : attrs attr { $$ = $1; $1->push_back(AttrName(data->symbols.create($2))); }
  | attrs string_attr
    { $$ = $1;
      ExprString * str = dynamic_cast<ExprString *>($2);
      if (str) {
          $$->push_back(AttrName(data->symbols.create(str->s)));
          delete str;
      } else
          throw ParseError({
              .msg = hintfmt("dynamic attributes not allowed in inherit"),
              .errPos = data->state.positions[makeCurPos(@2, data)]
          });
    }
  | { $$ = new AttrPath; }
  ;

attrpath
  : attrpath '.' attr { $$ = $1; $1->push_back(AttrName(data->symbols.create($3))); }
  | attrpath '.' string_attr
    { $$ = $1;
      ExprString * str = dynamic_cast<ExprString *>($3);
      if (str) {
          $$->push_back(AttrName(data->symbols.create(str->s)));
          delete str;
      } else
          $$->push_back(AttrName($3));
    }
  | attr { $$ = new std::vector<AttrName>; $$->push_back(AttrName(data->symbols.create($1))); }
  | string_attr
    { $$ = new std::vector<AttrName>;
      ExprString *str = dynamic_cast<ExprString *>($1);
      if (str) {
          $$->push_back(AttrName(data->symbols.create(str->s)));
          delete str;
      } else
          $$->push_back(AttrName($1));
    }
  ;

attr
  : ID
  | OR_KW { $$ = {"or", 2}; }
  ;

string_attr
  : '"' string_parts '"' { $$ = $2; }
  | DOLLAR_CURLY expr '}' { $$ = $2; }
  ;

expr_list
  : expr_list expr_select { $$ = $1; $1->elems.push_back($2); /* !!! dangerous */ }
  | { $$ = new ExprList; }
  ;

formals
  : formal ',' formals
    { $$ = $3; $$->formals.emplace_back(*$1); delete $1; }
  | formal
    { $$ = new ParserFormals; $$->formals.emplace_back(*$1); $$->ellipsis = false; delete $1; }
  |
    { $$ = new ParserFormals; $$->ellipsis = false; }
  | ELLIPSIS
    { $$ = new ParserFormals; $$->ellipsis = true; }
  ;

formal
  : ID { $$ = new Formal{CUR_POS, data->symbols.create($1), 0}; }
  | ID '?' expr { $$ = new Formal{CUR_POS, data->symbols.create($1), $3}; }
  ;

%%


#include <sys/types.h>
#include <sys/stat.h>
#include <fcntl.h>
#include <unistd.h>

#include "eval.hh"
#include "filetransfer.hh"
#include "fetchers.hh"
#include "fs-input-accessor.hh"
#include "tarball.hh"
#include "store-api.hh"
#include "flake/flake.hh"
#include "fs-input-accessor.hh"
#include "memory-input-accessor.hh"


namespace nix {

unsigned long Expr::nrExprs = 0;

Expr * EvalState::parse(
    char * text,
    size_t length,
    Pos::Origin origin,
    const SourcePath & basePath,
    std::shared_ptr<StaticEnv> & staticEnv)
{
    yyscan_t scanner;
    ParseData data {
        .state = *this,
        .symbols = symbols,
        .basePath = basePath,
        .origin = {origin},
    };

    yylex_init(&scanner);
    yy_scan_buffer(text, length, scanner);
    int res = yyparse(scanner, &data);
    yylex_destroy(scanner);

    if (res) throw ParseError(data.error.value());

    data.result->bindVars(*this, staticEnv);

    return data.result;
}


SourcePath resolveExprPath(SourcePath path)
{
    unsigned int followCount = 0, maxFollow = 1024;

    /* If `path' is a symlink, follow it.  This is so that relative
       path references work. */
    while (!path.path.isRoot()) {
        // Basic cycle/depth limit to avoid infinite loops.
        if (++followCount >= maxFollow)
            throw Error("too many symbolic links encountered while traversing the path '%s'", path);
        auto p = path.parent().resolveSymlinks() + path.baseName();
        if (p.lstat().type != InputAccessor::tSymlink) break;
        path = {path.accessor, CanonPath(p.readLink(), path.path.parent().value_or(CanonPath::root))};
    }

    /* If `path' refers to a directory, append `/default.nix'. */
    if (path.resolveSymlinks().lstat().type == InputAccessor::tDirectory)
        return path + "default.nix";

    return path;
}


Expr * EvalState::parseExprFromFile(const SourcePath & path)
{
    return parseExprFromFile(path, staticBaseEnv);
}


Expr * EvalState::parseExprFromFile(const SourcePath & path, std::shared_ptr<StaticEnv> & staticEnv)
{
    auto buffer = path.resolveSymlinks().readFile();
    // readFile hopefully have left some extra space for terminators
    buffer.append("\0\0", 2);
    return parse(buffer.data(), buffer.size(), Pos::Origin(path), path.parent(), staticEnv);
}


Expr * EvalState::parseExprFromString(std::string s_, const SourcePath & basePath, std::shared_ptr<StaticEnv> & staticEnv)
{
    auto s = make_ref<std::string>(std::move(s_));
    s->append("\0\0", 2);
    return parse(s->data(), s->size(), Pos::String{.source = s}, basePath, staticEnv);
}


Expr * EvalState::parseExprFromString(std::string s, const SourcePath & basePath)
{
    return parseExprFromString(std::move(s), basePath, staticBaseEnv);
}


Expr * EvalState::parseStdin()
{
    //Activity act(*logger, lvlTalkative, "parsing standard input");
    auto buffer = drainFD(0);
    // drainFD should have left some extra space for terminators
    buffer.append("\0\0", 2);
    auto s = make_ref<std::string>(std::move(buffer));
    return parse(s->data(), s->size(), Pos::Stdin{.source = s}, rootPath(CanonPath::fromCwd()), staticBaseEnv);
}


SourcePath EvalState::findFile(const std::string_view path)
{
    return findFile(searchPath, path);
}


SourcePath EvalState::findFile(const SearchPath & searchPath, const std::string_view path, const PosIdx pos)
{
    for (auto & i : searchPath.elements) {
        auto suffixOpt = i.prefix.suffixIfPotentialMatch(path);

        if (!suffixOpt) continue;
        auto suffix = *suffixOpt;

        auto rOpt = resolveSearchPathPath(i.path);
        if (!rOpt) continue;
        auto r = *rOpt;

        auto res = r + CanonPath(suffix);
        if (res.pathExists()) return res;
    }

    if (hasPrefix(path, "nix/"))
        return {corepkgsFS, CanonPath(path.substr(3))};

    debugThrow(ThrownError({
        .msg = hintfmt(evalSettings.pureEval
            ? "cannot look up '<%s>' in pure evaluation mode (use '--impure' to override)"
            : "file '%s' was not found in the Nix search path (add it using $NIX_PATH or -I)",
            path),
        .errPos = positions[pos]
    }), 0, 0);
}


<<<<<<< HEAD
std::optional<SourcePath> EvalState::resolveSearchPathPath(const SearchPath::Path & value0, bool initAccessControl)
=======
std::optional<std::string> EvalState::resolveSearchPathPath(const SearchPath::Path & value0, bool initAccessControl)
>>>>>>> dfc0cee7
{
    auto & value = value0.s;
    auto i = searchPathResolved.find(value);
    if (i != searchPathResolved.end()) return i->second;

    std::optional<SourcePath> res;

    if (EvalSettings::isPseudoUrl(value)) {
        try {
            auto accessor = fetchers::downloadTarball(
                EvalSettings::resolvePseudoUrl(value)).accessor;
            registerAccessor(accessor);
            res.emplace(accessor->root());
        } catch (Error & e) {
            logWarning({
                .msg = hintfmt("Nix search path entry '%1%' cannot be downloaded, ignoring", value)
            });
        }
    }

    else if (hasPrefix(value, "flake:")) {
        experimentalFeatureSettings.require(Xp::Flakes);
        auto flakeRef = parseFlakeRef(value.substr(6), {}, true, false);
        debug("fetching flake search path element '%s''", value);
        auto [accessor, _] = flakeRef.resolve(store).lazyFetch(store);
        res.emplace(accessor->root());
    }

    else {
<<<<<<< HEAD
        auto path = rootPath(CanonPath::fromCwd(value));

        /* Allow access to paths in the search path. */
        if (initAccessControl) {
            allowPath(path.path.abs());
            if (store->isInStore(path.path.abs())) {
                try {
                    StorePathSet closure;
                    store->computeFSClosure(store->toStorePath(path.path.abs()).first, closure);
=======
        auto path = absPath(value);

        /* Allow access to paths in the search path. */
        if (initAccessControl) {
            allowPath(path);
            if (store->isInStore(path)) {
                try {
                    StorePathSet closure;
                    store->computeFSClosure(store->toStorePath(path).first, closure);
>>>>>>> dfc0cee7
                    for (auto & p : closure)
                        allowPath(p);
                } catch (InvalidPath &) { }
            }
        }

<<<<<<< HEAD
        if (path.pathExists())
            res.emplace(path);
=======
        if (pathExists(path))
            res = { path };
>>>>>>> dfc0cee7
        else {
            logWarning({
                .msg = hintfmt("Nix search path entry '%1%' does not exist, ignoring", value)
            });
        }
    }

    if (res)
        debug("resolved search path element '%s' to '%s'", value, *res);

    searchPathResolved.emplace(value, res);
    return res;
}


}<|MERGE_RESOLUTION|>--- conflicted
+++ resolved
@@ -799,11 +799,7 @@
 }
 
 
-<<<<<<< HEAD
 std::optional<SourcePath> EvalState::resolveSearchPathPath(const SearchPath::Path & value0, bool initAccessControl)
-=======
-std::optional<std::string> EvalState::resolveSearchPathPath(const SearchPath::Path & value0, bool initAccessControl)
->>>>>>> dfc0cee7
 {
     auto & value = value0.s;
     auto i = searchPathResolved.find(value);
@@ -816,7 +812,7 @@
             auto accessor = fetchers::downloadTarball(
                 EvalSettings::resolvePseudoUrl(value)).accessor;
             registerAccessor(accessor);
-            res.emplace(accessor->root());
+            res.emplace(SourcePath(accessor));
         } catch (Error & e) {
             logWarning({
                 .msg = hintfmt("Nix search path entry '%1%' cannot be downloaded, ignoring", value)
@@ -829,11 +825,10 @@
         auto flakeRef = parseFlakeRef(value.substr(6), {}, true, false);
         debug("fetching flake search path element '%s''", value);
         auto [accessor, _] = flakeRef.resolve(store).lazyFetch(store);
-        res.emplace(accessor->root());
+        res.emplace(SourcePath(accessor));
     }
 
     else {
-<<<<<<< HEAD
         auto path = rootPath(CanonPath::fromCwd(value));
 
         /* Allow access to paths in the search path. */
@@ -843,30 +838,14 @@
                 try {
                     StorePathSet closure;
                     store->computeFSClosure(store->toStorePath(path.path.abs()).first, closure);
-=======
-        auto path = absPath(value);
-
-        /* Allow access to paths in the search path. */
-        if (initAccessControl) {
-            allowPath(path);
-            if (store->isInStore(path)) {
-                try {
-                    StorePathSet closure;
-                    store->computeFSClosure(store->toStorePath(path).first, closure);
->>>>>>> dfc0cee7
                     for (auto & p : closure)
                         allowPath(p);
                 } catch (InvalidPath &) { }
             }
         }
 
-<<<<<<< HEAD
         if (path.pathExists())
             res.emplace(path);
-=======
-        if (pathExists(path))
-            res = { path };
->>>>>>> dfc0cee7
         else {
             logWarning({
                 .msg = hintfmt("Nix search path entry '%1%' does not exist, ignoring", value)
