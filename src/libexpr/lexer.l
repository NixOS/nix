%option reentrant bison-bridge bison-locations
%option noyywrap
%option never-interactive
%option stack
%option nodefault
%option nounput noyy_top_state


%s DEFAULT
%x STRING
%x IND_STRING


%{
#include <boost/lexical_cast.hpp>

#include "nixexpr.hh"
#include "parser-tab.hh"

using namespace nix;

namespace nix {


static void initLoc(YYLTYPE * loc)
{
    loc->first_line = loc->last_line = 1;
    loc->first_column = loc->last_column = 1;
}


static void adjustLoc(YYLTYPE * loc, const char * s, size_t len)
{
    loc->first_line = loc->last_line;
    loc->first_column = loc->last_column;

    while (len--) {
       switch (*s++) {
       case '\r':
           if (*s == '\n') /* cr/lf */
               s++;
           /* fall through */
       case '\n':
           ++loc->last_line;
           loc->last_column = 1;
           break;
       default:
           ++loc->last_column;
       }
    }
}


static Expr * unescapeStr(SymbolTable & symbols, const char * s, size_t length)
{
    string t;
    t.reserve(length);
    char c;
    while ((c = *s++)) {
        if (c == '\\') {
            assert(*s);
            c = *s++;
            if (c == 'n') t += '\n';
            else if (c == 'r') t += '\r';
            else if (c == 't') t += '\t';
            else t += c;
        }
        else if (c == '\r') {
            /* Normalise CR and CR/LF into LF. */
            t += '\n';
            if (*s == '\n') s++; /* cr/lf */
        }
        else t += c;
    }
    return new ExprString(symbols.create(t));
}


}

#define YY_USER_INIT initLoc(yylloc)
#define YY_USER_ACTION adjustLoc(yylloc, yytext, yyleng);

#define PUSH_STATE(state) yy_push_state(state, yyscanner)
#define POP_STATE() yy_pop_state(yyscanner)

%}


ANY         .|\n
ID          [a-zA-Z\_][a-zA-Z0-9\_\'\-]*
INTX        [0-9]+
FLOATX      (([1-9][0-9]*\.[0-9]*)|(0?\.[0-9]+))([Ee][+-]?[0-9]+)?
PATH        [a-zA-Z0-9\.\_\-\+]*(\/[a-zA-Z0-9\.\_\-\+]+)+\/?
HPATH       \~(\/[a-zA-Z0-9\.\_\-\+]+)+\/?
SPATH       \<[a-zA-Z0-9\.\_\-\+]+(\/[a-zA-Z0-9\.\_\-\+]+)*\>
URI         [a-zA-Z][a-zA-Z0-9\+\-\.]*\:[a-zA-Z0-9\%\/\?\:\@\&\=\+\$\,\-\_\.\!\~\*\']+


%%


if          { return IF; }
then        { return THEN; }
else        { return ELSE; }
assert      { return ASSERT; }
with        { return WITH; }
let         { return LET; }
in          { return INX; }
rec         { return REC; }
inherit     { return INHERIT; }
or          { return OR_KW; }
\.\.\.      { return ELLIPSIS; }

\=\=        { return EQ; }
\!\=        { return NEQ; }
\<\=        { return LEQ; }
\>\=        { return GEQ; }
\&\&        { return AND; }
\|\|        { return OR; }
\-\>        { return IMPL; }
\/\/        { return UPDATE; }
\+\+        { return CONCAT; }

{ID}        { yylval->id = strdup(yytext); return ID; }
<<<<<<< HEAD
{INTX}      { errno = 0;
              yylval->n = strtol(yytext, 0, 10);
              if (errno != 0)
                  throw ParseError(format("invalid integer '%1%'") % yytext);
              return INTX;
=======
{INT}       { errno = 0;
              try {
                  yylval->n = boost::lexical_cast<int64_t>(yytext);
              } catch (const boost::bad_lexical_cast &) {
                  throw ParseError(format("invalid integer '%1%'") % yytext);
              }
              return INT;
>>>>>>> a1a8ccb1
            }
{FLOATX}    { errno = 0;
              yylval->nf = strtod(yytext, 0);
              if (errno != 0)
                  throw ParseError(format("invalid float '%1%'") % yytext);
              return FLOATX;
            }

\$\{        { PUSH_STATE(DEFAULT); return DOLLAR_CURLY; }

\}          { /* State INITIAL only exists at the bottom of the stack and is
                 used as a marker. DEFAULT replaces it everywhere else.
                 Popping when in INITIAL state causes an empty stack exception,
                 so don't */
              if (YYSTATE != INITIAL)
                POP_STATE();
              return '}';
            }
\{          { PUSH_STATE(DEFAULT); return '{'; }

\"          { PUSH_STATE(STRING); return '"'; }
<STRING>([^\$\"\\]|\$[^\{\"\\]|\\{ANY}|\$\\{ANY})*\$/\" |
<STRING>([^\$\"\\]|\$[^\{\"\\]|\\{ANY}|\$\\{ANY})+ {
                /* It is impossible to match strings ending with '$' with one
                   regex because trailing contexts are only valid at the end
                   of a rule. (A sane but undocumented limitation.) */
                yylval->e = unescapeStr(data->symbols, yytext, yyleng);
                return STR;
              }
<STRING>\$\{  { PUSH_STATE(DEFAULT); return DOLLAR_CURLY; }
<STRING>\"    { POP_STATE(); return '"'; }
<STRING>\$|\\|\$\\ {
                /* This can only occur when we reach EOF, otherwise the above
                   (...|\$[^\{\"\\]|\\.|\$\\.)+ would have triggered.
                   This is technically invalid, but we leave the problem to the
                   parser who fails with exact location. */
                return STR;
              }

\'\'(\ *\n)?     { PUSH_STATE(IND_STRING); return IND_STRING_OPEN; }
<IND_STRING>([^\$\']|\$[^\{\']|\'[^\'\$])+ {
                   yylval->e = new ExprIndStr(yytext);
                   return IND_STR;
                 }
<IND_STRING>\'\'\$ |
<IND_STRING>\$   {
                   yylval->e = new ExprIndStr("$");
                   return IND_STR;
                 }
<IND_STRING>\'\'\' {
                   yylval->e = new ExprIndStr("''");
                   return IND_STR;
                 }
<IND_STRING>\'\'\\{ANY} {
                   yylval->e = unescapeStr(data->symbols, yytext + 2, yyleng - 2);
                   return IND_STR;
                 }
<IND_STRING>\$\{ { PUSH_STATE(DEFAULT); return DOLLAR_CURLY; }
<IND_STRING>\'\' { POP_STATE(); return IND_STRING_CLOSE; }
<IND_STRING>\'   {
                   yylval->e = new ExprIndStr("'");
                   return IND_STR;
                 }


{PATH}      { if (yytext[yyleng-1] == '/')
                  throw ParseError("path '%s' has a trailing slash", yytext);
              yylval->path = strdup(yytext);
              return PATH;
            }
{HPATH}     { if (yytext[yyleng-1] == '/')
                  throw ParseError("path '%s' has a trailing slash", yytext);
              yylval->path = strdup(yytext);
              return HPATH;
            }
{SPATH}     { yylval->path = strdup(yytext); return SPATH; }
{URI}       { yylval->uri = strdup(yytext); return URI; }

[ \t\r\n]+    /* eat up whitespace */
\#[^\r\n]*    /* single-line comments */
\/\*([^*]|\*+[^*/])*\*+\/  /* long comments */

{ANY}       {
              /* Don't return a negative number, as this will cause
                 Bison to stop parsing without an error. */
              return (unsigned char) yytext[0];
            }

%%
<|MERGE_RESOLUTION|>--- conflicted
+++ resolved
@@ -123,21 +123,13 @@
 \+\+        { return CONCAT; }
 
 {ID}        { yylval->id = strdup(yytext); return ID; }
-<<<<<<< HEAD
 {INTX}      { errno = 0;
-              yylval->n = strtol(yytext, 0, 10);
-              if (errno != 0)
-                  throw ParseError(format("invalid integer '%1%'") % yytext);
-              return INTX;
-=======
-{INT}       { errno = 0;
               try {
                   yylval->n = boost::lexical_cast<int64_t>(yytext);
               } catch (const boost::bad_lexical_cast &) {
                   throw ParseError(format("invalid integer '%1%'") % yytext);
               }
-              return INT;
->>>>>>> a1a8ccb1
+              return INTX;
             }
 {FLOATX}    { errno = 0;
               yylval->nf = strtod(yytext, 0);
