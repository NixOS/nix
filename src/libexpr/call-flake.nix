# This is a helper to callFlake() to lazily fetch flake inputs.

# The contents of the lock file, in JSON format.
lockFileStr:

# A mapping of lock file node IDs to { sourceInfo, subdir } attrsets,
# with sourceInfo.outPath providing an SourceAccessor to a previously
# fetched tree. This is necessary for possibly unlocked inputs, in
# particular the root input, but also --override-inputs pointing to
# unlocked trees.
overrides:

# This is `prim_fetchFinalTree`.
fetchTreeFinal:

let

  lockFile = builtins.fromJSON lockFileStr;

  # Resolve a input spec into a node name. An input spec is
  # either a node name, or a 'follows' path from the root
  # node.
  resolveInput = inputSpec:
    if builtins.isList inputSpec
    then getInputByPath lockFile.root inputSpec
    else inputSpec;

  # Follow an input path (e.g. ["dwarffs" "nixpkgs"]) from the
  # root node, returning the final node.
  getInputByPath = nodeName: path:
    if path == []
    then nodeName
    else
      getInputByPath
        # Since this could be a 'follows' input, call resolveInput.
        (resolveInput lockFile.nodes.${nodeName}.inputs.${builtins.head path})
        (builtins.tail path);

  allNodes =
    builtins.mapAttrs
      (key: node:
        let

          parentNode = allNodes.${getInputByPath lockFile.root node.parent};

          sourceInfo =
            if overrides ? ${key}
            then
              overrides.${key}.sourceInfo
            else if node.locked.type == "path" && builtins.substring 0 1 node.locked.path != "/"
            then
              parentNode.sourceInfo // {
<<<<<<< HEAD
                # FIXME
                outPath = parentNode.sourceInfo.outPath + ("/" + node.locked.path);
=======
                outPath = parentNode.outPath + ("/" + node.locked.path);
>>>>>>> 17b6557c
              }
            else
              # FIXME: remove obsolete node.info.
              let
                # Note: lock file entries are always final.
                tree = fetchTreeFinal (node.info or {} // removeAttrs node.locked ["dir"]);
              in
                # Apply patches.
                tree // (
                  if node.patchFiles or [] == []
                  then {}
                  else {
                    outPath = builtins.patch {
                      src = tree;
                      patchFiles =
                        map (patchFile: parentNode + ("/" + patchFile)) node.patchFiles;
                    };
                  });

          subdir = overrides.${key}.dir or node.locked.dir or "";

          outPath = sourceInfo + ((if subdir == "" then "" else "/") + subdir);

          flake = import (outPath + "/flake.nix");

          inputs = builtins.mapAttrs
            (inputName: inputSpec: allNodes.${resolveInput inputSpec})
            (node.inputs or {});

          outputs = flake.outputs (inputs // { self = result; });

          result =
            outputs
            # We add the sourceInfo attribute for its metadata, as they are
            # relevant metadata for the flake. However, the outPath of the
            # sourceInfo does not necessarily match the outPath of the flake,
            # as the flake may be in a subdirectory of a source.
            # This is shadowed in the next //
            // sourceInfo
            // {
              # This shadows the sourceInfo.outPath
              inherit outPath;

              inherit inputs; inherit outputs; inherit sourceInfo; _type = "flake";
            };

        in
          if node.flake or true then
            assert builtins.isFunction flake.outputs;
            result
          else
            sourceInfo
      )
      lockFile.nodes;

in allNodes.${lockFile.root}<|MERGE_RESOLUTION|>--- conflicted
+++ resolved
@@ -50,12 +50,7 @@
             else if node.locked.type == "path" && builtins.substring 0 1 node.locked.path != "/"
             then
               parentNode.sourceInfo // {
-<<<<<<< HEAD
-                # FIXME
-                outPath = parentNode.sourceInfo.outPath + ("/" + node.locked.path);
-=======
                 outPath = parentNode.outPath + ("/" + node.locked.path);
->>>>>>> 17b6557c
               }
             else
               # FIXME: remove obsolete node.info.
