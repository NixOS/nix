--- conflicted
+++ resolved
@@ -55,9 +55,9 @@
               }
             else
               # FIXME: remove obsolete node.info.
-<<<<<<< HEAD
               let
-                tree = fetchTree (node.info or {} // removeAttrs node.locked ["dir"]);
+                # Note: lock file entries are always final.
+                tree = fetchTreeFinal (node.info or {} // removeAttrs node.locked ["dir"]);
               in
                 # Apply patches.
                 tree // (
@@ -70,10 +70,6 @@
                         map (patchFile: parentNode + ("/" + patchFile)) node.patchFiles;
                     };
                   });
-=======
-              # Note: lock file entries are always final.
-              fetchTreeFinal (node.info or {} // removeAttrs node.locked ["dir"]);
->>>>>>> 4387c5ae
 
           subdir = overrides.${key}.dir or node.locked.dir or "";
 
