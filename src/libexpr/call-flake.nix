--- conflicted
+++ resolved
@@ -35,79 +35,6 @@
         (resolveInput lockFile.nodes.${nodeName}.inputs.${builtins.head path})
         (builtins.tail path);
 
-<<<<<<< HEAD
-  allNodes =
-    builtins.mapAttrs
-      (key: node:
-        let
-
-          parentNode = allNodes.${getInputByPath lockFile.root node.parent};
-
-          sourceInfo =
-            if overrides ? ${key}
-            then
-              overrides.${key}.sourceInfo
-            else if node.locked.type == "path" && builtins.substring 0 1 node.locked.path != "/"
-            then
-              parentNode.sourceInfo // {
-                outPath = parentNode.outPath + ("/" + node.locked.path);
-              }
-            else
-              # FIXME: remove obsolete node.info.
-              let
-                # Note: lock file entries are always final.
-                tree = fetchTreeFinal (node.info or {} // removeAttrs node.locked ["dir"]);
-              in
-                # Apply patches.
-                tree // (
-                  if node.patchFiles or [] == []
-                  then {}
-                  else {
-                    outPath = builtins.patch {
-                      src = tree;
-                      patchFiles =
-                        map (patchFile: parentNode + ("/" + patchFile)) node.patchFiles;
-                    };
-                  });
-
-          subdir = overrides.${key}.dir or node.locked.dir or "";
-
-          outPath = sourceInfo + ((if subdir == "" then "" else "/") + subdir);
-
-          flake = import (outPath + "/flake.nix");
-
-          inputs = builtins.mapAttrs
-            (inputName: inputSpec: allNodes.${resolveInput inputSpec})
-            (node.inputs or {});
-
-          outputs = flake.outputs (inputs // { self = result; });
-
-          result =
-            outputs
-            # We add the sourceInfo attribute for its metadata, as they are
-            # relevant metadata for the flake. However, the outPath of the
-            # sourceInfo does not necessarily match the outPath of the flake,
-            # as the flake may be in a subdirectory of a source.
-            # This is shadowed in the next //
-            // sourceInfo
-            // {
-              # This shadows the sourceInfo.outPath
-              inherit outPath;
-
-              inherit inputs; inherit outputs; inherit sourceInfo; _type = "flake";
-            };
-
-        in
-          if node.flake or true then
-            assert builtins.isFunction flake.outputs;
-            result
-          else
-            sourceInfo
-      )
-      lockFile.nodes;
-
-in allNodes.${lockFile.root}
-=======
   allNodes = builtins.mapAttrs (
     key: node:
     let
@@ -124,8 +51,23 @@
           }
         else
           # FIXME: remove obsolete node.info.
-          # Note: lock file entries are always final.
-          fetchTreeFinal (node.info or { } // removeAttrs node.locked [ "dir" ]);
+          let
+            # Note: lock file entries are always final.
+            tree = fetchTreeFinal (node.info or { } // removeAttrs node.locked [ "dir" ]);
+          in
+          # Apply patches.
+          tree
+          // (
+            if node.patchFiles or [ ] == [ ] then
+              { }
+            else
+              {
+                outPath = builtins.patch {
+                  src = tree;
+                  patchFiles = map (patchFile: parentNode + ("/" + patchFile)) node.patchFiles;
+                };
+              }
+          );
 
       subdir = overrides.${key}.dir or node.locked.dir or "";
 
@@ -166,5 +108,4 @@
   ) lockFile.nodes;
 
 in
-allNodes.${lockFile.root}
->>>>>>> 85a3071f
+allNodes.${lockFile.root}