#pragma once
///@file

#include "attr-set.hh"
#include "types.hh"
#include "value.hh"
#include "nixexpr.hh"
#include "symbol-table.hh"
#include "config.hh"
#include "experimental-features.hh"
#include "input-accessor.hh"
#include "search-path.hh"

#include <map>
#include <optional>
#include <unordered_map>
#include <mutex>

namespace nix {


class Store;
class EvalState;
class StorePath;
struct DerivedPath;
struct SourcePath;
enum RepairFlag : bool;
struct FSInputAccessor;


/**
 * Function that implements a primop.
 */
typedef void (* PrimOpFun) (EvalState & state, const PosIdx pos, Value * * args, Value & v);

/**
 * Info about a primitive operation, and its implementation
 */
struct PrimOp
{
    /**
     * Name of the primop. `__` prefix is treated specially.
     */
    std::string name;

    /**
     * Names of the parameters of a primop, for primops that take a
     * fixed number of arguments to be substituted for these parameters.
     */
    std::vector<std::string> args;

    /**
     * Aritiy of the primop.
     *
     * If `args` is not empty, this field will be computed from that
     * field instead, so it doesn't need to be manually set.
     */
    size_t arity = 0;

    /**
     * Optional free-form documentation about the primop.
     */
    const char * doc = nullptr;

    /**
     * Implementation of the primop.
     */
    PrimOpFun fun;

    /**
     * Optional experimental for this to be gated on.
     */
    std::optional<ExperimentalFeature> experimentalFeature;
};

/**
 * Info about a constant
 */
struct Constant
{
    /**
     * Optional type of the constant (known since it is a fixed value).
     *
     * @todo we should use an enum for this.
     */
    ValueType type = nThunk;

    /**
     * Optional free-form documentation about the constant.
     */
    const char * doc = nullptr;

    /**
     * Whether the constant is impure, and not available in pure mode.
     */
    bool impureOnly = false;
};

#if HAVE_BOEHMGC
    typedef std::map<std::string, Value *, std::less<std::string>, traceable_allocator<std::pair<const std::string, Value *> > > ValMap;
#else
    typedef std::map<std::string, Value *> ValMap;
#endif

struct Env
{
    Env * up;
    /**
     * Number of of levels up to next `with` environment
     */
    unsigned short prevWith:14;
    enum { Plain = 0, HasWithExpr, HasWithAttrs } type:2;
    Value * values[0];
};

void printEnvBindings(const EvalState &es, const Expr & expr, const Env & env);
void printEnvBindings(const SymbolTable & st, const StaticEnv & se, const Env & env, int lvl = 0);

std::unique_ptr<ValMap> mapStaticEnvBindings(const SymbolTable & st, const StaticEnv & se, const Env & env);

void copyContext(const Value & v, NixStringContext & context);


std::string printValue(const EvalState & state, const Value & v);
std::ostream & operator << (std::ostream & os, const ValueType t);


/**
 * Initialise the Boehm GC, if applicable.
 */
void initGC();


struct RegexCache;

std::shared_ptr<RegexCache> makeRegexCache();

struct DebugTrace {
    std::shared_ptr<AbstractPos> pos;
    const Expr & expr;
    const Env & env;
    hintformat hint;
    bool isError;
};

void debugError(Error * e, Env & env, Expr & expr);

class ErrorBuilder
{
    private:
        EvalState & state;
        ErrorInfo info;

        ErrorBuilder(EvalState & s, ErrorInfo && i): state(s), info(i) { }

    public:
        template<typename... Args>
        [[nodiscard, gnu::noinline]]
        static ErrorBuilder * create(EvalState & s, const Args & ... args)
        {
            return new ErrorBuilder(s, ErrorInfo { .msg = hintfmt(args...) });
        }

        [[nodiscard, gnu::noinline]]
        ErrorBuilder & atPos(PosIdx pos);

        [[nodiscard, gnu::noinline]]
        ErrorBuilder & withTrace(PosIdx pos, const std::string_view text);

        [[nodiscard, gnu::noinline]]
        ErrorBuilder & withFrameTrace(PosIdx pos, const std::string_view text);

        [[nodiscard, gnu::noinline]]
        ErrorBuilder & withSuggestions(Suggestions & s);

        [[nodiscard, gnu::noinline]]
        ErrorBuilder & withFrame(const Env & e, const Expr & ex);

        template<class ErrorType>
        [[gnu::noinline, gnu::noreturn]]
        void debugThrow();
};


class EvalState : public std::enable_shared_from_this<EvalState>
{
public:
    SymbolTable symbols;
    PosTable positions;

    const Symbol sWith, sOutPath, sDrvPath, sType, sMeta, sName, sValue,
        sSystem, sOverrides, sOutputs, sOutputName, sIgnoreNulls,
        sFile, sLine, sColumn, sFunctor, sToString,
        sRight, sWrong, sStructuredAttrs, sBuilder, sArgs,
        sContentAddressed, sImpure,
        sOutputHash, sOutputHashAlgo, sOutputHashMode,
        sRecurseForDerivations,
        sDescription, sSelf, sEpsilon, sStartSet, sOperator, sKey, sPath,
        sPrefix,
        sOutputSpecified;

    /**
     * If set, force copying files to the Nix store even if they
     * already exist there.
     */
    RepairFlag repair;

    Bindings emptyBindings;

    const ref<FSInputAccessor> rootFS;
    const ref<MemoryInputAccessor> corepkgsFS;
    const ref<MemoryInputAccessor> internalFS;

    const SourcePath derivationInternal;

    const SourcePath callFlakeInternal;

    /* A map keyed by InputAccessor::number that keeps input accessors
       alive. */
    std::unordered_map<size_t, ref<InputAccessor>> inputAccessors;

    /**
     * Store used to materialise .drv files.
     */
    const ref<Store> store;

    /**
     * Store used to build stuff.
     */
    const ref<Store> buildStore;

    RootValue vImportedDrvToDerivation = nullptr;

    /**
     * Debugger
     */
    void (* debugRepl)(ref<EvalState> es, const ValMap & extraEnv);
    bool debugStop;
    bool debugQuit;
    int trylevel;
    std::list<DebugTrace> debugTraces;
    std::map<const Expr*, const std::shared_ptr<const StaticEnv>> exprEnvs;
    const std::shared_ptr<const StaticEnv> getStaticEnv(const Expr & expr) const
    {
        auto i = exprEnvs.find(&expr);
        if (i != exprEnvs.end())
            return i->second;
        else
            return std::shared_ptr<const StaticEnv>();;
    }

    void runDebugRepl(const Error * error, const Env & env, const Expr & expr);

    template<class E>
    [[gnu::noinline, gnu::noreturn]]
    void debugThrowLastTrace(E && error)
    {
        debugThrow(error, nullptr, nullptr);
    }

    template<class E>
    [[gnu::noinline, gnu::noreturn]]
    void debugThrow(E && error, const Env * env, const Expr * expr)
    {
        if (debugRepl && ((env && expr) || !debugTraces.empty())) {
            if (!env || !expr) {
                const DebugTrace & last = debugTraces.front();
                env = &last.env;
                expr = &last.expr;
            }
            runDebugRepl(&error, *env, *expr);
        }

        throw std::move(error);
    }

    // This is dangerous, but gets in line with the idea that error creation and
    // throwing should not allocate on the stack of hot functions.
    // as long as errors are immediately thrown, it works.
    ErrorBuilder * errorBuilder;

    template<typename... Args>
    [[nodiscard, gnu::noinline]]
    ErrorBuilder & error(const Args & ... args) {
        errorBuilder = ErrorBuilder::create(*this, args...);
        return *errorBuilder;
    }

private:

    /* Cache for calls to addToStore(); maps source paths to the store
       paths. */
    std::map<SourcePath, StorePath> srcToStore;

    /**
     * A cache from path names to parse trees.
     */
#if HAVE_BOEHMGC
    typedef std::map<SourcePath, Expr *, std::less<SourcePath>, traceable_allocator<std::pair<const SourcePath, Expr *>>> FileParseCache;
#else
    typedef std::map<SourcePath, Expr *> FileParseCache;
#endif
    FileParseCache fileParseCache;

    /**
     * A cache from path names to values.
     */
#if HAVE_BOEHMGC
    typedef std::map<SourcePath, Value, std::less<SourcePath>, traceable_allocator<std::pair<const SourcePath, Value>>> FileEvalCache;
#else
    typedef std::map<SourcePath, Value> FileEvalCache;
#endif
    FileEvalCache fileEvalCache;

    SearchPath searchPath;

<<<<<<< HEAD
    std::map<std::string, std::optional<SourcePath>> searchPathResolved;
=======
    std::map<std::string, std::optional<std::string>> searchPathResolved;

    /**
     * Cache used by checkSourcePath().
     */
    std::unordered_map<Path, SourcePath> resolvedPaths;
>>>>>>> 37233636

    /**
     * Cache used by prim_match().
     */
    std::shared_ptr<RegexCache> regexCache;

#if HAVE_BOEHMGC
    /**
     * Allocation cache for GC'd Value objects.
     */
    std::shared_ptr<void *> valueAllocCache;

    /**
     * Allocation cache for size-1 Env objects.
     */
    std::shared_ptr<void *> env1AllocCache;
#endif

public:

    EvalState(
        const SearchPath & _searchPath,
        ref<Store> store,
        std::shared_ptr<Store> buildStore = nullptr);
    ~EvalState();

    void addToSearchPath(SearchPath::Elem && elem);

    SearchPath getSearchPath() { return searchPath; }

    /**
     * Return a `SourcePath` that refers to `path` in the root
     * filesystem.
     */
    SourcePath rootPath(CanonPath path);

    void registerAccessor(ref<InputAccessor> accessor);

    /* Convert a path to a string representation of the format
       `/nix/store/virtual000...<accessor-number>/<path>`. */
    std::string encodePath(const SourcePath & path);

    /* Decode a path encoded by `encodePath()`. */
    SourcePath decodePath(std::string_view s, PosIdx pos = noPos);

    const std::string virtualPathMarker;

    /* Decode all virtual paths in a string, i.e. all
       /nix/store/virtual000... substrings are replaced by the
       corresponding input accessor. */
    std::string decodePaths(std::string_view s);

    /**
     * Allow access to a path.
     */
    void allowPath(const Path & path);

    /**
     * Allow access to a store path. Note that this gets remapped to
     * the real store path if `store` is a chroot store.
     */
    void allowPath(const StorePath & storePath);

    /**
     * Allow access to a store path and return it as a string.
     */
    void allowAndSetStorePathString(const StorePath & storePath, Value & v);

    void checkURI(const std::string & uri);

    /**
     * When using a diverted store and 'path' is in the Nix store, map
     * 'path' to the diverted location (e.g. /nix/store/foo is mapped
     * to /home/alice/my-nix/nix/store/foo). However, this is only
     * done if the context is not empty, since otherwise we're
     * probably trying to read from the actual /nix/store. This is
     * intended to distinguish between import-from-derivation and
     * sources stored in the actual /nix/store.
     */
    Path toRealPath(const Path & path, const NixStringContext & context);

    /**
     * Parse a Nix expression from the specified file.
     */
    Expr * parseExprFromFile(const SourcePath & path);
    Expr * parseExprFromFile(const SourcePath & path, std::shared_ptr<StaticEnv> & staticEnv);

    /**
     * Parse a Nix expression from the specified string.
     */
    Expr * parseExprFromString(std::string s, const SourcePath & basePath, std::shared_ptr<StaticEnv> & staticEnv);
    Expr * parseExprFromString(std::string s, const SourcePath & basePath);

    Expr * parseStdin();

    /**
     * Evaluate an expression read from the given file to normal
     * form. Optionally enforce that the top-level expression is
     * trivial (i.e. doesn't require arbitrary computation).
     */
    void evalFile(const SourcePath & path, Value & v, bool mustBeTrivial = false);

    void resetFileCache();

    /**
     * Look up a file in the search path.
     */
    SourcePath findFile(const std::string_view path);
    SourcePath findFile(const SearchPath & searchPath, const std::string_view path, const PosIdx pos = noPos);

    /**
     * Try to resolve a search path value (not the optinal key part)
     *
     * If the specified search path element is a URI, download it.
     *
     * If it is not found, return `std::nullopt`
     */
<<<<<<< HEAD
    std::optional<SourcePath> resolveSearchPathElem(
        const SearchPathElem & elem,
        bool initAccessControl = false);
=======
    std::optional<std::string> resolveSearchPathPath(const SearchPath::Path & path);
>>>>>>> 37233636

    /**
     * Evaluate an expression to normal form
     *
     * @param [out] v The resulting is stored here.
     */
    void eval(Expr * e, Value & v);

    /**
     * Evaluation the expression, then verify that it has the expected
     * type.
     */
    inline bool evalBool(Env & env, Expr * e);
    inline bool evalBool(Env & env, Expr * e, const PosIdx pos, std::string_view errorCtx);
    inline void evalAttrs(Env & env, Expr * e, Value & v, const PosIdx pos, std::string_view errorCtx);

    /**
     * If `v` is a thunk, enter it and overwrite `v` with the result
     * of the evaluation of the thunk.  If `v` is a delayed function
     * application, call the function and overwrite `v` with the
     * result.  Otherwise, this is a no-op.
     */
    inline void forceValue(Value & v, const PosIdx pos);

    template <typename Callable>
    inline void forceValue(Value & v, Callable getPos);

    /**
     * Force a value, then recursively force list elements and
     * attributes.
     */
    void forceValueDeep(Value & v);

    /**
     * Force `v`, and then verify that it has the expected type.
     */
    NixInt forceInt(Value & v, const PosIdx pos, std::string_view errorCtx);
    NixFloat forceFloat(Value & v, const PosIdx pos, std::string_view errorCtx);
    bool forceBool(Value & v, const PosIdx pos, std::string_view errorCtx);

    void forceAttrs(Value & v, const PosIdx pos, std::string_view errorCtx);

    template <typename Callable>
    inline void forceAttrs(Value & v, Callable getPos, std::string_view errorCtx);

    inline void forceList(Value & v, const PosIdx pos, std::string_view errorCtx);
    /**
     * @param v either lambda or primop
     */
    void forceFunction(Value & v, const PosIdx pos, std::string_view errorCtx);
    std::string_view forceString(Value & v, const PosIdx pos, std::string_view errorCtx);
    std::string_view forceString(Value & v, NixStringContext & context, const PosIdx pos, std::string_view errorCtx);
    std::string_view forceStringNoCtx(Value & v, const PosIdx pos, std::string_view errorCtx);

    [[gnu::noinline]]
    void addErrorTrace(Error & e, const char * s, const std::string & s2) const;
    [[gnu::noinline]]
    void addErrorTrace(Error & e, const PosIdx pos, const char * s, const std::string & s2, bool frame = false) const;

public:
    /**
     * @return true iff the value `v` denotes a derivation (i.e. a
     * set with attribute `type = "derivation"`).
     */
    bool isDerivation(Value & v);

    std::optional<std::string> tryAttrsToString(const PosIdx pos, Value & v,
        NixStringContext & context, bool coerceMore = false, bool copyToStore = true);

    /**
     * String coercion.
     *
     * Converts strings, paths and derivations to a
     * string.  If `coerceMore` is set, also converts nulls, integers,
     * booleans and lists to a string.  If `copyToStore` is set,
     * referenced paths are copied to the Nix store as a side effect.
     */
    BackedStringView coerceToString(const PosIdx pos, Value & v, NixStringContext & context,
        std::string_view errorCtx,
        bool coerceMore = false, bool copyToStore = true);

    StorePath copyPathToStore(NixStringContext & context, const SourcePath & path);

    /**
     * Path coercion.
     *
     * Converts strings, paths and derivations to a
     * path.  The result is guaranteed to be a canonicalised, absolute
     * path.  Nothing is copied to the store.
     */
    SourcePath coerceToPath(const PosIdx pos, Value & v, NixStringContext & context, std::string_view errorCtx);

    /**
     * Like coerceToPath, but the result must be a store path.
     */
    StorePath coerceToStorePath(const PosIdx pos, Value & v, NixStringContext & context, std::string_view errorCtx);

    /**
     * Part of `coerceToDerivedPath()` without any store IO which is exposed for unit testing only.
     */
    std::pair<DerivedPath, std::string_view> coerceToDerivedPathUnchecked(const PosIdx pos, Value & v, std::string_view errorCtx);

    /**
     * Coerce to `DerivedPath`.
     *
     * Must be a string which is either a literal store path or a
     * "placeholder (see `DownstreamPlaceholder`).
     *
     * Even more importantly, the string context must be exactly one
     * element, which is either a `NixStringContextElem::Opaque` or
     * `NixStringContextElem::Built`. (`NixStringContextEleme::DrvDeep`
     * is not permitted).
     *
     * The string is parsed based on the context --- the context is the
     * source of truth, and ultimately tells us what we want, and then
     * we ensure the string corresponds to it.
     */
    DerivedPath coerceToDerivedPath(const PosIdx pos, Value & v, std::string_view errorCtx);

public:

    /**
     * The base environment, containing the builtin functions and
     * values.
     */
    Env & baseEnv;

    /**
     * The same, but used during parsing to resolve variables.
     */
    std::shared_ptr<StaticEnv> staticBaseEnv; // !!! should be private

    /**
     * Name and documentation about every constant.
     *
     * Constants from primops are hard to crawl, and their docs will go
     * here too.
     */
    std::vector<std::pair<std::string, Constant>> constantInfos;

private:

    unsigned int baseEnvDispl = 0;

    void createBaseEnv();

    Value * addConstant(const std::string & name, Value & v, Constant info);

    void addConstant(const std::string & name, Value * v, Constant info);

    Value * addPrimOp(PrimOp && primOp);

public:

    Value & getBuiltin(const std::string & name);

    struct Doc
    {
        Pos pos;
        std::optional<std::string> name;
        size_t arity;
        std::vector<std::string> args;
        /**
         * Unlike the other `doc` fields in this file, this one should never be
         * `null`.
         */
        const char * doc;
    };

    std::optional<Doc> getDoc(Value & v);

private:

    inline Value * lookupVar(Env * env, const ExprVar & var, bool noEval);

    friend struct ExprVar;
    friend struct ExprAttrs;
    friend struct ExprLet;

    Expr * parse(
        char * text,
        size_t length,
        Pos::Origin origin,
        const SourcePath & basePath,
        std::shared_ptr<StaticEnv> & staticEnv);

public:

    /**
     * Do a deep equality test between two values.  That is, list
     * elements and attributes are compared recursively.
     */
    bool eqValues(Value & v1, Value & v2, const PosIdx pos, std::string_view errorCtx);

    bool isFunctor(Value & fun);

    // FIXME: use std::span
    void callFunction(Value & fun, size_t nrArgs, Value * * args, Value & vRes, const PosIdx pos);

    void callFunction(Value & fun, Value & arg, Value & vRes, const PosIdx pos)
    {
        Value * args[] = {&arg};
        callFunction(fun, 1, args, vRes, pos);
    }

    /**
     * Automatically call a function for which each argument has a
     * default value or has a binding in the `args` map.
     */
    void autoCallFunction(Bindings & args, Value & fun, Value & res);

    /**
     * Allocation primitives.
     */
    inline Value * allocValue();
    inline Env & allocEnv(size_t size);

    Value * allocAttr(Value & vAttrs, Symbol name);
    Value * allocAttr(Value & vAttrs, std::string_view name);

    Bindings * allocBindings(size_t capacity);

    BindingsBuilder buildBindings(size_t capacity)
    {
        return BindingsBuilder(*this, allocBindings(capacity));
    }

    void mkList(Value & v, size_t length);
    void mkThunk_(Value & v, Expr * expr);
    void mkPos(Value & v, PosIdx pos);

    /**
     * Create a string representing a store path.
     *
     * The string is the printed store path with a context containing a single
     * `NixStringContextElem::Opaque` element of that store path.
     */
    void mkStorePathString(const StorePath & storePath, Value & v);

    /**
     * Create a string representing a `DerivedPath::Built`.
     *
     * The string is the printed store path with a context containing a single
     * `NixStringContextElem::Built` element of the drv path and output name.
     *
     * @param value Value we are settings
     *
     * @param drvPath Path the drv whose output we are making a string for
     *
     * @param outputName Name of the output
     *
     * @param optOutputPath Optional output path for that string. Must
     * be passed if and only if output store object is input-addressed.
     * Will be printed to form string if passed, otherwise a placeholder
     * will be used (see `DownstreamPlaceholder`).
     */
    void mkOutputString(
        Value & value,
        const StorePath & drvPath,
        const std::string outputName,
        std::optional<StorePath> optOutputPath);

    void concatLists(Value & v, size_t nrLists, Value * * lists, const PosIdx pos, std::string_view errorCtx);

    /**
     * Print statistics.
     */
    void printStats();

    /**
     * Realise the given context, and return a mapping from the placeholders
     * used to construct the associated value to their final store path
     */
    [[nodiscard]] StringMap realiseContext(const NixStringContext & context);

    /* Call the binary path filter predicate used builtins.path etc. */
    bool callPathFilter(
        Value * filterFun,
        const SourcePath & path,
        std::string_view pathArg,
        PosIdx pos);

private:

    unsigned long nrEnvs = 0;
    unsigned long nrValuesInEnvs = 0;
    unsigned long nrValues = 0;
    unsigned long nrListElems = 0;
    unsigned long nrLookups = 0;
    unsigned long nrAttrsets = 0;
    unsigned long nrAttrsInAttrsets = 0;
    unsigned long nrAvoided = 0;
    unsigned long nrOpUpdates = 0;
    unsigned long nrOpUpdateValuesCopied = 0;
    unsigned long nrListConcats = 0;
    unsigned long nrPrimOpCalls = 0;
    unsigned long nrFunctionCalls = 0;

    bool countCalls;

    typedef std::map<std::string, size_t> PrimOpCalls;
    PrimOpCalls primOpCalls;

    typedef std::map<ExprLambda *, size_t> FunctionCalls;
    FunctionCalls functionCalls;

    void incrFunctionCall(ExprLambda * fun);

    typedef std::map<PosIdx, size_t> AttrSelects;
    AttrSelects attrSelects;

    friend struct ExprOpUpdate;
    friend struct ExprOpConcatLists;
    friend struct ExprVar;
    friend struct ExprString;
    friend struct ExprInt;
    friend struct ExprFloat;
    friend struct ExprPath;
    friend struct ExprSelect;
    friend void prim_getAttr(EvalState & state, const PosIdx pos, Value * * args, Value & v);
    friend void prim_match(EvalState & state, const PosIdx pos, Value * * args, Value & v);
    friend void prim_split(EvalState & state, const PosIdx pos, Value * * args, Value & v);

    friend struct Value;
};

struct DebugTraceStacker {
    DebugTraceStacker(EvalState & evalState, DebugTrace t);
    ~DebugTraceStacker()
    {
        // assert(evalState.debugTraces.front() == trace);
        evalState.debugTraces.pop_front();
    }
    EvalState & evalState;
    DebugTrace trace;
};

/**
 * @return A string representing the type of the value `v`.
 *
 * @param withArticle Whether to begin with an english article, e.g. "an
 * integer" vs "integer".
 */
std::string_view showType(ValueType type, bool withArticle = true);
std::string showType(const Value & v);

/**
 * If `path` refers to a directory, then append "/default.nix".
 */
SourcePath resolveExprPath(const SourcePath & path);

struct InvalidPathError : EvalError
{
    Path path;
    InvalidPathError(const Path & path);
#ifdef EXCEPTION_NEEDS_THROW_SPEC
    ~InvalidPathError() throw () { };
#endif
};

<<<<<<< HEAD
struct EvalSettings : Config
{
    EvalSettings();

    static Strings getDefaultNixPath();

    static bool isPseudoUrl(std::string_view s);

    static std::string resolvePseudoUrl(std::string_view url);

    Setting<bool> enableNativeCode{this, false, "allow-unsafe-native-code-during-evaluation",
        "Whether builtin functions that allow executing native code should be enabled."};

    Setting<Strings> nixPath{
        this, getDefaultNixPath(), "nix-path",
        "List of directories to be searched for `<...>` file references."};

    Setting<bool> restrictEval{
        this, false, "restrict-eval",
        R"(
          If set to `true`, the Nix evaluator will not allow access to any
          files outside of the Nix search path (as set via the `NIX_PATH`
          environment variable or the `-I` option), or to URIs outside of
          [`allowed-uris`](../command-ref/conf-file.md#conf-allowed-uris).
          The default is `false`.
        )"};

    Setting<bool> pureEval{this, false, "pure-eval",
        R"(
          Pure evaluation mode ensures that the result of Nix expressions is fully determined by explicitly declared inputs, and not influenced by external state:

          - Restrict file system and network access to files specified by cryptographic hash
          - Disable [`bultins.currentSystem`](@docroot@/language/builtin-constants.md#builtins-currentSystem) and [`builtins.currentTime`](@docroot@/language/builtin-constants.md#builtins-currentTime)
        )"
        };

    Setting<bool> enableImportFromDerivation{
        this, true, "allow-import-from-derivation",
        R"(
          By default, Nix allows you to `import` from a derivation, allowing
          building at evaluation time. With this option set to false, Nix will
          throw an error when evaluating an expression that uses this feature,
          allowing users to ensure their evaluation will not require any
          builds to take place.
        )"};

    Setting<Strings> allowedUris{this, {}, "allowed-uris",
        R"(
          A list of URI prefixes to which access is allowed in restricted
          evaluation mode. For example, when set to
          `https://github.com/NixOS`, builtin functions such as `fetchGit` are
          allowed to access `https://github.com/NixOS/patchelf.git`.
        )"};

    Setting<bool> traceFunctionCalls{this, false, "trace-function-calls",
        R"(
          If set to `true`, the Nix evaluator will trace every function call.
          Nix will print a log message at the "vomit" level for every function
          entrance and function exit.

              function-trace entered undefined position at 1565795816999559622
              function-trace exited undefined position at 1565795816999581277
              function-trace entered /nix/store/.../example.nix:226:41 at 1565795253249935150
              function-trace exited /nix/store/.../example.nix:226:41 at 1565795253249941684

          The `undefined position` means the function call is a builtin.

          Use the `contrib/stack-collapse.py` script distributed with the Nix
          source code to convert the trace logs in to a format suitable for
          `flamegraph.pl`.
        )"};

    Setting<bool> useEvalCache{this, true, "eval-cache",
        "Whether to use the flake evaluation cache."};

    Setting<bool> ignoreExceptionsDuringTry{this, false, "ignore-try",
        R"(
          If set to true, ignore exceptions inside 'tryEval' calls when evaluating nix expressions in
          debug mode (using the --debugger flag). By default the debugger will pause on all exceptions.
        )"};

    Setting<bool> traceVerbose{this, false, "trace-verbose",
        "Whether `builtins.traceVerbose` should trace its first argument when evaluated."};
};

extern EvalSettings evalSettings;
=======
static const std::string corepkgsPrefix{"/__corepkgs__/"};
>>>>>>> 37233636

template<class ErrorType>
void ErrorBuilder::debugThrow()
{
    // NOTE: We always use the -LastTrace version as we push the new trace in withFrame()
    state.debugThrowLastTrace(ErrorType(info));
}

}

#include "eval-inline.hh"<|MERGE_RESOLUTION|>--- conflicted
+++ resolved
@@ -314,16 +314,7 @@
 
     SearchPath searchPath;
 
-<<<<<<< HEAD
     std::map<std::string, std::optional<SourcePath>> searchPathResolved;
-=======
-    std::map<std::string, std::optional<std::string>> searchPathResolved;
-
-    /**
-     * Cache used by checkSourcePath().
-     */
-    std::unordered_map<Path, SourcePath> resolvedPaths;
->>>>>>> 37233636
 
     /**
      * Cache used by prim_match().
@@ -435,19 +426,15 @@
     SourcePath findFile(const SearchPath & searchPath, const std::string_view path, const PosIdx pos = noPos);
 
     /**
-     * Try to resolve a search path value (not the optinal key part)
+     * Try to resolve a search path value (not the optional key part).
      *
      * If the specified search path element is a URI, download it.
      *
      * If it is not found, return `std::nullopt`
      */
-<<<<<<< HEAD
-    std::optional<SourcePath> resolveSearchPathElem(
-        const SearchPathElem & elem,
+    std::optional<SourcePath> resolveSearchPathPath(
+        const SearchPath::Path & elem,
         bool initAccessControl = false);
-=======
-    std::optional<std::string> resolveSearchPathPath(const SearchPath::Path & path);
->>>>>>> 37233636
 
     /**
      * Evaluate an expression to normal form
@@ -808,97 +795,6 @@
 #endif
 };
 
-<<<<<<< HEAD
-struct EvalSettings : Config
-{
-    EvalSettings();
-
-    static Strings getDefaultNixPath();
-
-    static bool isPseudoUrl(std::string_view s);
-
-    static std::string resolvePseudoUrl(std::string_view url);
-
-    Setting<bool> enableNativeCode{this, false, "allow-unsafe-native-code-during-evaluation",
-        "Whether builtin functions that allow executing native code should be enabled."};
-
-    Setting<Strings> nixPath{
-        this, getDefaultNixPath(), "nix-path",
-        "List of directories to be searched for `<...>` file references."};
-
-    Setting<bool> restrictEval{
-        this, false, "restrict-eval",
-        R"(
-          If set to `true`, the Nix evaluator will not allow access to any
-          files outside of the Nix search path (as set via the `NIX_PATH`
-          environment variable or the `-I` option), or to URIs outside of
-          [`allowed-uris`](../command-ref/conf-file.md#conf-allowed-uris).
-          The default is `false`.
-        )"};
-
-    Setting<bool> pureEval{this, false, "pure-eval",
-        R"(
-          Pure evaluation mode ensures that the result of Nix expressions is fully determined by explicitly declared inputs, and not influenced by external state:
-
-          - Restrict file system and network access to files specified by cryptographic hash
-          - Disable [`bultins.currentSystem`](@docroot@/language/builtin-constants.md#builtins-currentSystem) and [`builtins.currentTime`](@docroot@/language/builtin-constants.md#builtins-currentTime)
-        )"
-        };
-
-    Setting<bool> enableImportFromDerivation{
-        this, true, "allow-import-from-derivation",
-        R"(
-          By default, Nix allows you to `import` from a derivation, allowing
-          building at evaluation time. With this option set to false, Nix will
-          throw an error when evaluating an expression that uses this feature,
-          allowing users to ensure their evaluation will not require any
-          builds to take place.
-        )"};
-
-    Setting<Strings> allowedUris{this, {}, "allowed-uris",
-        R"(
-          A list of URI prefixes to which access is allowed in restricted
-          evaluation mode. For example, when set to
-          `https://github.com/NixOS`, builtin functions such as `fetchGit` are
-          allowed to access `https://github.com/NixOS/patchelf.git`.
-        )"};
-
-    Setting<bool> traceFunctionCalls{this, false, "trace-function-calls",
-        R"(
-          If set to `true`, the Nix evaluator will trace every function call.
-          Nix will print a log message at the "vomit" level for every function
-          entrance and function exit.
-
-              function-trace entered undefined position at 1565795816999559622
-              function-trace exited undefined position at 1565795816999581277
-              function-trace entered /nix/store/.../example.nix:226:41 at 1565795253249935150
-              function-trace exited /nix/store/.../example.nix:226:41 at 1565795253249941684
-
-          The `undefined position` means the function call is a builtin.
-
-          Use the `contrib/stack-collapse.py` script distributed with the Nix
-          source code to convert the trace logs in to a format suitable for
-          `flamegraph.pl`.
-        )"};
-
-    Setting<bool> useEvalCache{this, true, "eval-cache",
-        "Whether to use the flake evaluation cache."};
-
-    Setting<bool> ignoreExceptionsDuringTry{this, false, "ignore-try",
-        R"(
-          If set to true, ignore exceptions inside 'tryEval' calls when evaluating nix expressions in
-          debug mode (using the --debugger flag). By default the debugger will pause on all exceptions.
-        )"};
-
-    Setting<bool> traceVerbose{this, false, "trace-verbose",
-        "Whether `builtins.traceVerbose` should trace its first argument when evaluated."};
-};
-
-extern EvalSettings evalSettings;
-=======
-static const std::string corepkgsPrefix{"/__corepkgs__/"};
->>>>>>> 37233636
-
 template<class ErrorType>
 void ErrorBuilder::debugThrow()
 {
