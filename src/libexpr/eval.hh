#pragma once
///@file

#include "attr-set.hh"
#include "types.hh"
#include "value.hh"
#include "nixexpr.hh"
#include "symbol-table.hh"
#include "config.hh"
#include "experimental-features.hh"
#include "input-accessor.hh"

#include <map>
#include <optional>
#include <unordered_map>
#include <mutex>

namespace nix {


class Store;
class EvalState;
class StorePath;
struct SourcePath;
enum RepairFlag : bool;
struct FSInputAccessor;


typedef void (* PrimOpFun) (EvalState & state, const PosIdx pos, Value * * args, Value & v);

struct PrimOp
{
    PrimOpFun fun;
    size_t arity;
    std::string name;
    std::vector<std::string> args;
    const char * doc = nullptr;
};

#if HAVE_BOEHMGC
    typedef std::map<std::string, Value *, std::less<std::string>, traceable_allocator<std::pair<const std::string, Value *> > > ValMap;
#else
    typedef std::map<std::string, Value *> ValMap;
#endif

struct Env
{
    Env * up;
    /**
     * Number of of levels up to next `with` environment
     */
    unsigned short prevWith:14;
    enum { Plain = 0, HasWithExpr, HasWithAttrs } type:2;
    Value * values[0];
};

void printEnvBindings(const EvalState &es, const Expr & expr, const Env & env);
void printEnvBindings(const SymbolTable & st, const StaticEnv & se, const Env & env, int lvl = 0);

std::unique_ptr<ValMap> mapStaticEnvBindings(const SymbolTable & st, const StaticEnv & se, const Env & env);

<<<<<<< HEAD
void copyContext(const Value & v, PathSet & context);
=======
void copyContext(const Value & v, NixStringContext & context);
>>>>>>> 249ce283


std::string printValue(const EvalState & state, const Value & v);
std::ostream & operator << (std::ostream & os, const ValueType t);


// FIXME: maybe change this to an std::variant<SourcePath, URL>.
typedef std::pair<std::string, std::string> SearchPathElem;
typedef std::list<SearchPathElem> SearchPath;


/**
 * Initialise the Boehm GC, if applicable.
 */
void initGC();


struct RegexCache;

std::shared_ptr<RegexCache> makeRegexCache();

struct DebugTrace {
    std::shared_ptr<AbstractPos> pos;
    const Expr & expr;
    const Env & env;
    hintformat hint;
    bool isError;
};

void debugError(Error * e, Env & env, Expr & expr);

class ErrorBuilder
{
    private:
        EvalState & state;
        ErrorInfo info;

        ErrorBuilder(EvalState & s, ErrorInfo && i): state(s), info(i) { }

    public:
        template<typename... Args>
        [[nodiscard, gnu::noinline]]
        static ErrorBuilder * create(EvalState & s, const Args & ... args)
        {
            return new ErrorBuilder(s, ErrorInfo { .msg = hintfmt(args...) });
        }

        [[nodiscard, gnu::noinline]]
        ErrorBuilder & atPos(PosIdx pos);

        [[nodiscard, gnu::noinline]]
        ErrorBuilder & withTrace(PosIdx pos, const std::string_view text);

        [[nodiscard, gnu::noinline]]
        ErrorBuilder & withFrameTrace(PosIdx pos, const std::string_view text);

        [[nodiscard, gnu::noinline]]
        ErrorBuilder & withSuggestions(Suggestions & s);

        [[nodiscard, gnu::noinline]]
        ErrorBuilder & withFrame(const Env & e, const Expr & ex);

        template<class ErrorType>
        [[gnu::noinline, gnu::noreturn]]
        void debugThrow();
};


class EvalState : public std::enable_shared_from_this<EvalState>
{
public:
    SymbolTable symbols;
    PosTable positions;

    const Symbol sWith, sOutPath, sDrvPath, sType, sMeta, sName, sValue,
        sSystem, sOverrides, sOutputs, sOutputName, sIgnoreNulls,
        sFile, sLine, sColumn, sFunctor, sToString,
        sRight, sWrong, sStructuredAttrs, sBuilder, sArgs,
        sContentAddressed, sImpure,
        sOutputHash, sOutputHashAlgo, sOutputHashMode,
        sRecurseForDerivations,
        sDescription, sSelf, sEpsilon, sStartSet, sOperator, sKey, sPath,
        sPrefix,
        sOutputSpecified;

    /**
     * If set, force copying files to the Nix store even if they
     * already exist there.
     */
    RepairFlag repair;

<<<<<<< HEAD
    Bindings emptyBindings;

    const ref<FSInputAccessor> rootFS;
    const ref<MemoryInputAccessor> corepkgsFS;
    const ref<MemoryInputAccessor> internalFS;

    const SourcePath derivationInternal;

    const SourcePath callFlakeInternal;

    /* A map keyed by InputAccessor::number that keeps input accessors
       alive. */
    std::unordered_map<size_t, ref<InputAccessor>> inputAccessors;

    /* Store used to materialise .drv files. */
=======
    /**
     * The allowed filesystem paths in restricted or pure evaluation
     * mode.
     */
    std::optional<PathSet> allowedPaths;

    Bindings emptyBindings;

    const SourcePath derivationInternal;

    /**
     * Store used to materialise .drv files.
     */
>>>>>>> 249ce283
    const ref<Store> store;

    /**
     * Store used to build stuff.
     */
    const ref<Store> buildStore;

    RootValue vImportedDrvToDerivation = nullptr;

    /**
     * Debugger
     */
    void (* debugRepl)(ref<EvalState> es, const ValMap & extraEnv);
    bool debugStop;
    bool debugQuit;
    int trylevel;
    std::list<DebugTrace> debugTraces;
    std::map<const Expr*, const std::shared_ptr<const StaticEnv>> exprEnvs;
    const std::shared_ptr<const StaticEnv> getStaticEnv(const Expr & expr) const
    {
        auto i = exprEnvs.find(&expr);
        if (i != exprEnvs.end())
            return i->second;
        else
            return std::shared_ptr<const StaticEnv>();;
    }

    void runDebugRepl(const Error * error, const Env & env, const Expr & expr);

    template<class E>
    [[gnu::noinline, gnu::noreturn]]
    void debugThrowLastTrace(E && error)
    {
        debugThrow(error, nullptr, nullptr);
    }

    template<class E>
    [[gnu::noinline, gnu::noreturn]]
    void debugThrow(E && error, const Env * env, const Expr * expr)
    {
        if (debugRepl && ((env && expr) || !debugTraces.empty())) {
            if (!env || !expr) {
                const DebugTrace & last = debugTraces.front();
                env = &last.env;
                expr = &last.expr;
            }
            runDebugRepl(&error, *env, *expr);
        }

        throw std::move(error);
    }

    // This is dangerous, but gets in line with the idea that error creation and
    // throwing should not allocate on the stack of hot functions.
    // as long as errors are immediately thrown, it works.
    ErrorBuilder * errorBuilder;

    template<typename... Args>
    [[nodiscard, gnu::noinline]]
    ErrorBuilder & error(const Args & ... args) {
        errorBuilder = ErrorBuilder::create(*this, args...);
        return *errorBuilder;
    }

private:
<<<<<<< HEAD

    /* Cache for calls to addToStore(); maps source paths to the store
       paths. */
    std::map<SourcePath, StorePath> srcToStore;
=======
>>>>>>> 249ce283

    /* Cache for calls to addToStore(); maps source paths to the store
       paths. */
    std::map<SourcePath, StorePath> srcToStore;

    /**
     * A cache from path names to parse trees.
     */
#if HAVE_BOEHMGC
    typedef std::map<SourcePath, Expr *, std::less<SourcePath>, traceable_allocator<std::pair<const SourcePath, Expr *>>> FileParseCache;
#else
    typedef std::map<SourcePath, Expr *> FileParseCache;
#endif
    FileParseCache fileParseCache;

    /**
     * A cache from path names to values.
     */
#if HAVE_BOEHMGC
    typedef std::map<SourcePath, Value, std::less<SourcePath>, traceable_allocator<std::pair<const SourcePath, Value>>> FileEvalCache;
#else
    typedef std::map<SourcePath, Value> FileEvalCache;
#endif
    FileEvalCache fileEvalCache;

    SearchPath searchPath;

<<<<<<< HEAD
    std::map<std::string, std::optional<SourcePath>> searchPathResolved;
=======
    std::map<std::string, std::pair<bool, std::string>> searchPathResolved;

    /**
     * Cache used by checkSourcePath().
     */
    std::unordered_map<Path, SourcePath> resolvedPaths;
>>>>>>> 249ce283

    /**
     * Cache used by prim_match().
     */
    std::shared_ptr<RegexCache> regexCache;

#if HAVE_BOEHMGC
    /**
     * Allocation cache for GC'd Value objects.
     */
    std::shared_ptr<void *> valueAllocCache;

    /**
     * Allocation cache for size-1 Env objects.
     */
    std::shared_ptr<void *> env1AllocCache;
#endif

public:

    EvalState(
        const Strings & _searchPath,
        ref<Store> store,
        std::shared_ptr<Store> buildStore = nullptr);
    ~EvalState();

    void addToSearchPath(const std::string & s);

    SearchPath getSearchPath() { return searchPath; }

<<<<<<< HEAD
    SourcePath rootPath(CanonPath path);

    void registerAccessor(ref<InputAccessor> accessor);

    /* Convert a path to a string representation of the format
       `/nix/store/virtual000...<accessor-number>/<path>`. */
    std::string encodePath(const SourcePath & path);

    /* Decode a path encoded by `encodePath()`. */
    SourcePath decodePath(std::string_view s, PosIdx pos = noPos);

    const std::string virtualPathMarker;

    /* Decode all virtual paths in a string, i.e. all
       /nix/store/virtual000... substrings are replaced by the
       corresponding input accessor. */
    std::string decodePaths(std::string_view s);

    /* Allow access to a path. */
=======
    /**
     * Return a `SourcePath` that refers to `path` in the root
     * filesystem.
     */
    SourcePath rootPath(CanonPath path);

    /**
     * Allow access to a path.
     */
>>>>>>> 249ce283
    void allowPath(const Path & path);

    /**
     * Allow access to a store path. Note that this gets remapped to
     * the real store path if `store` is a chroot store.
     */
    void allowPath(const StorePath & storePath);

    /**
     * Allow access to a store path and return it as a string.
     */
    void allowAndSetStorePathString(const StorePath & storePath, Value & v);

<<<<<<< HEAD
=======
    /**
     * Check whether access to a path is allowed and throw an error if
     * not. Otherwise return the canonicalised path.
     */
    SourcePath checkSourcePath(const SourcePath & path);

>>>>>>> 249ce283
    void checkURI(const std::string & uri);

    /**
     * When using a diverted store and 'path' is in the Nix store, map
     * 'path' to the diverted location (e.g. /nix/store/foo is mapped
     * to /home/alice/my-nix/nix/store/foo). However, this is only
     * done if the context is not empty, since otherwise we're
     * probably trying to read from the actual /nix/store. This is
     * intended to distinguish between import-from-derivation and
     * sources stored in the actual /nix/store.
     */
    Path toRealPath(const Path & path, const NixStringContext & context);

<<<<<<< HEAD
    /* Parse a Nix expression from the specified file. */
    Expr * parseExprFromFile(const SourcePath & path);
    Expr * parseExprFromFile(const SourcePath & path, std::shared_ptr<StaticEnv> & staticEnv);

    /* Parse a Nix expression from the specified string. */
=======
    /**
     * Parse a Nix expression from the specified file.
     */
    Expr * parseExprFromFile(const SourcePath & path);
    Expr * parseExprFromFile(const SourcePath & path, std::shared_ptr<StaticEnv> & staticEnv);

    /**
     * Parse a Nix expression from the specified string.
     */
>>>>>>> 249ce283
    Expr * parseExprFromString(std::string s, const SourcePath & basePath, std::shared_ptr<StaticEnv> & staticEnv);
    Expr * parseExprFromString(std::string s, const SourcePath & basePath);

    Expr * parseStdin();

<<<<<<< HEAD
    /* Evaluate an expression read from the given file to normal
       form. Optionally enforce that the top-level expression is
       trivial (i.e. doesn't require arbitrary computation). */
    void evalFile(const SourcePath & path, Value & v, bool mustBeTrivial = false);

    void resetFileCache();

    /* Look up a file in the search path. */
    SourcePath findFile(const std::string_view path);
    SourcePath findFile(SearchPath & searchPath, const std::string_view path, const PosIdx pos = noPos);

    /* If the specified search path element is a URI, download it. */
    std::optional<SourcePath> resolveSearchPathElem(
        const SearchPathElem & elem,
        bool initAccessControl = false);
=======
    /**
     * Evaluate an expression read from the given file to normal
     * form. Optionally enforce that the top-level expression is
     * trivial (i.e. doesn't require arbitrary computation).
     */
    void evalFile(const SourcePath & path, Value & v, bool mustBeTrivial = false);

    /**
     * Like `evalFile`, but with an already parsed expression.
     */
    void cacheFile(
        const SourcePath & path,
        const SourcePath & resolvedPath,
        Expr * e,
        Value & v,
        bool mustBeTrivial = false);

    void resetFileCache();

    /**
     * Look up a file in the search path.
     */
    SourcePath findFile(const std::string_view path);
    SourcePath findFile(SearchPath & searchPath, const std::string_view path, const PosIdx pos = noPos);

    /**
     * If the specified search path element is a URI, download it.
     */
    std::pair<bool, std::string> resolveSearchPathElem(const SearchPathElem & elem);
>>>>>>> 249ce283

    /**
     * Evaluate an expression to normal form
     *
     * @param [out] v The resulting is stored here.
     */
    void eval(Expr * e, Value & v);

    /**
     * Evaluation the expression, then verify that it has the expected
     * type.
     */
    inline bool evalBool(Env & env, Expr * e);
    inline bool evalBool(Env & env, Expr * e, const PosIdx pos, std::string_view errorCtx);
    inline void evalAttrs(Env & env, Expr * e, Value & v, const PosIdx pos, std::string_view errorCtx);

    /**
     * If `v` is a thunk, enter it and overwrite `v` with the result
     * of the evaluation of the thunk.  If `v` is a delayed function
     * application, call the function and overwrite `v` with the
     * result.  Otherwise, this is a no-op.
     */
    inline void forceValue(Value & v, const PosIdx pos);

    template <typename Callable>
    inline void forceValue(Value & v, Callable getPos);

    /**
     * Force a value, then recursively force list elements and
     * attributes.
     */
    void forceValueDeep(Value & v);

    /**
     * Force `v`, and then verify that it has the expected type.
     */
    NixInt forceInt(Value & v, const PosIdx pos, std::string_view errorCtx);
    NixFloat forceFloat(Value & v, const PosIdx pos, std::string_view errorCtx);
    bool forceBool(Value & v, const PosIdx pos, std::string_view errorCtx);

    void forceAttrs(Value & v, const PosIdx pos, std::string_view errorCtx);

    template <typename Callable>
    inline void forceAttrs(Value & v, Callable getPos, std::string_view errorCtx);

    inline void forceList(Value & v, const PosIdx pos, std::string_view errorCtx);
    /**
     * @param v either lambda or primop
     */
    void forceFunction(Value & v, const PosIdx pos, std::string_view errorCtx);
    std::string_view forceString(Value & v, const PosIdx pos, std::string_view errorCtx);
    std::string_view forceString(Value & v, NixStringContext & context, const PosIdx pos, std::string_view errorCtx);
    std::string_view forceStringNoCtx(Value & v, const PosIdx pos, std::string_view errorCtx);

    [[gnu::noinline]]
    void addErrorTrace(Error & e, const char * s, const std::string & s2) const;
    [[gnu::noinline]]
    void addErrorTrace(Error & e, const PosIdx pos, const char * s, const std::string & s2, bool frame = false) const;

public:
    /**
     * @return true iff the value `v` denotes a derivation (i.e. a
     * set with attribute `type = "derivation"`).
     */
    bool isDerivation(Value & v);

    std::optional<std::string> tryAttrsToString(const PosIdx pos, Value & v,
        NixStringContext & context, bool coerceMore = false, bool copyToStore = true);

    /**
     * String coercion.
     *
     * Converts strings, paths and derivations to a
     * string.  If `coerceMore` is set, also converts nulls, integers,
     * booleans and lists to a string.  If `copyToStore` is set,
     * referenced paths are copied to the Nix store as a side effect.
     */
    BackedStringView coerceToString(const PosIdx pos, Value & v, NixStringContext & context,
        std::string_view errorCtx,
        bool coerceMore = false, bool copyToStore = true);

<<<<<<< HEAD
    StorePath copyPathToStore(PathSet & context, const SourcePath & path);

    /* Path coercion.  Converts strings, paths and derivations to a
       path.  The result is guaranteed to be a canonicalised, absolute
       path.  Nothing is copied to the store. */
    SourcePath coerceToPath(const PosIdx pos, Value & v, PathSet & context, std::string_view errorCtx);
=======
    StorePath copyPathToStore(NixStringContext & context, const SourcePath & path);

    /**
     * Path coercion.
     *
     * Converts strings, paths and derivations to a
     * path.  The result is guaranteed to be a canonicalised, absolute
     * path.  Nothing is copied to the store.
     */
    SourcePath coerceToPath(const PosIdx pos, Value & v, NixStringContext & context, std::string_view errorCtx);
>>>>>>> 249ce283

    /**
     * Like coerceToPath, but the result must be a store path.
     */
    StorePath coerceToStorePath(const PosIdx pos, Value & v, NixStringContext & context, std::string_view errorCtx);

public:

    /**
     * The base environment, containing the builtin functions and
     * values.
     */
    Env & baseEnv;

    /**
     * The same, but used during parsing to resolve variables.
     */
    std::shared_ptr<StaticEnv> staticBaseEnv; // !!! should be private

private:

    unsigned int baseEnvDispl = 0;

    void createBaseEnv();

    Value * addConstant(const std::string & name, Value & v);

    void addConstant(const std::string & name, Value * v);

    Value * addPrimOp(const std::string & name,
        size_t arity, PrimOpFun primOp);

    Value * addPrimOp(PrimOp && primOp);

public:

    Value & getBuiltin(const std::string & name);

    struct Doc
    {
        Pos pos;
        std::optional<std::string> name;
        size_t arity;
        std::vector<std::string> args;
        const char * doc;
    };

    std::optional<Doc> getDoc(Value & v);

private:

    inline Value * lookupVar(Env * env, const ExprVar & var, bool noEval);

    friend struct ExprVar;
    friend struct ExprAttrs;
    friend struct ExprLet;

    Expr * parse(
        char * text,
        size_t length,
        Pos::Origin origin,
        const SourcePath & basePath,
        std::shared_ptr<StaticEnv> & staticEnv);

public:

    /**
     * Do a deep equality test between two values.  That is, list
     * elements and attributes are compared recursively.
     */
    bool eqValues(Value & v1, Value & v2, const PosIdx pos, std::string_view errorCtx);

    bool isFunctor(Value & fun);

    // FIXME: use std::span
    void callFunction(Value & fun, size_t nrArgs, Value * * args, Value & vRes, const PosIdx pos);

    void callFunction(Value & fun, Value & arg, Value & vRes, const PosIdx pos)
    {
        Value * args[] = {&arg};
        callFunction(fun, 1, args, vRes, pos);
    }

    /**
     * Automatically call a function for which each argument has a
     * default value or has a binding in the `args` map.
     */
    void autoCallFunction(Bindings & args, Value & fun, Value & res);

    /**
     * Allocation primitives.
     */
    inline Value * allocValue();
    inline Env & allocEnv(size_t size);

    Value * allocAttr(Value & vAttrs, Symbol name);
    Value * allocAttr(Value & vAttrs, std::string_view name);

    Bindings * allocBindings(size_t capacity);

    BindingsBuilder buildBindings(size_t capacity)
    {
        return BindingsBuilder(*this, allocBindings(capacity));
    }

    void mkList(Value & v, size_t length);
    void mkThunk_(Value & v, Expr * expr);
    void mkPos(Value & v, PosIdx pos);

    /* Create a string representing a store path.

       The string is the printed store path with a context containing a single
       `Opaque` element of that store path. */
    void mkStorePathString(const StorePath & storePath, Value & v);

    void concatLists(Value & v, size_t nrLists, Value * * lists, const PosIdx pos, std::string_view errorCtx);

    /**
     * Print statistics.
     */
    void printStats();

    /**
     * Realise the given context, and return a mapping from the placeholders
     * used to construct the associated value to their final store path
     */
    [[nodiscard]] StringMap realiseContext(const NixStringContext & context);

    /* Call the binary path filter predicate used builtins.path etc. */
    bool callPathFilter(
        Value * filterFun,
        const SourcePath & path,
        std::string_view pathArg,
        PosIdx pos);

private:

    unsigned long nrEnvs = 0;
    unsigned long nrValuesInEnvs = 0;
    unsigned long nrValues = 0;
    unsigned long nrListElems = 0;
    unsigned long nrLookups = 0;
    unsigned long nrAttrsets = 0;
    unsigned long nrAttrsInAttrsets = 0;
    unsigned long nrAvoided = 0;
    unsigned long nrOpUpdates = 0;
    unsigned long nrOpUpdateValuesCopied = 0;
    unsigned long nrListConcats = 0;
    unsigned long nrPrimOpCalls = 0;
    unsigned long nrFunctionCalls = 0;

    bool countCalls;

    typedef std::map<std::string, size_t> PrimOpCalls;
    PrimOpCalls primOpCalls;

    typedef std::map<ExprLambda *, size_t> FunctionCalls;
    FunctionCalls functionCalls;

    void incrFunctionCall(ExprLambda * fun);

    typedef std::map<PosIdx, size_t> AttrSelects;
    AttrSelects attrSelects;

    friend struct ExprOpUpdate;
    friend struct ExprOpConcatLists;
    friend struct ExprVar;
    friend struct ExprString;
    friend struct ExprInt;
    friend struct ExprFloat;
    friend struct ExprPath;
    friend struct ExprSelect;
    friend void prim_getAttr(EvalState & state, const PosIdx pos, Value * * args, Value & v);
    friend void prim_match(EvalState & state, const PosIdx pos, Value * * args, Value & v);
    friend void prim_split(EvalState & state, const PosIdx pos, Value * * args, Value & v);

    friend struct Value;
};

struct DebugTraceStacker {
    DebugTraceStacker(EvalState & evalState, DebugTrace t);
    ~DebugTraceStacker()
    {
        // assert(evalState.debugTraces.front() == trace);
        evalState.debugTraces.pop_front();
    }
    EvalState & evalState;
    DebugTrace trace;
};

/**
 * @return A string representing the type of the value `v`.
 */
std::string_view showType(ValueType type);
std::string showType(const Value & v);

<<<<<<< HEAD
/* If `path' refers to a directory, then append "/default.nix". */
=======
/**
 * If `path` refers to a directory, then append "/default.nix".
 */
>>>>>>> 249ce283
SourcePath resolveExprPath(const SourcePath & path);

struct InvalidPathError : EvalError
{
    Path path;
    InvalidPathError(const Path & path);
#ifdef EXCEPTION_NEEDS_THROW_SPEC
    ~InvalidPathError() throw () { };
#endif
};

struct EvalSettings : Config
{
    EvalSettings();

    static Strings getDefaultNixPath();

    static bool isPseudoUrl(std::string_view s);

    static std::string resolvePseudoUrl(std::string_view url);

    Setting<bool> enableNativeCode{this, false, "allow-unsafe-native-code-during-evaluation",
        "Whether builtin functions that allow executing native code should be enabled."};

    Setting<Strings> nixPath{
        this, getDefaultNixPath(), "nix-path",
        "List of directories to be searched for `<...>` file references."};

    Setting<bool> restrictEval{
        this, false, "restrict-eval",
        R"(
          If set to `true`, the Nix evaluator will not allow access to any
          files outside of the Nix search path (as set via the `NIX_PATH`
          environment variable or the `-I` option), or to URIs outside of
          `allowed-uri`. The default is `false`.
        )"};

    Setting<bool> pureEval{this, false, "pure-eval",
        "Whether to restrict file system and network access to files specified by cryptographic hash."};

    Setting<bool> enableImportFromDerivation{
        this, true, "allow-import-from-derivation",
        R"(
          By default, Nix allows you to `import` from a derivation, allowing
          building at evaluation time. With this option set to false, Nix will
          throw an error when evaluating an expression that uses this feature,
          allowing users to ensure their evaluation will not require any
          builds to take place.
        )"};

    Setting<Strings> allowedUris{this, {}, "allowed-uris",
        R"(
          A list of URI prefixes to which access is allowed in restricted
          evaluation mode. For example, when set to
          `https://github.com/NixOS`, builtin functions such as `fetchGit` are
          allowed to access `https://github.com/NixOS/patchelf.git`.
        )"};

    Setting<bool> traceFunctionCalls{this, false, "trace-function-calls",
        R"(
          If set to `true`, the Nix evaluator will trace every function call.
          Nix will print a log message at the "vomit" level for every function
          entrance and function exit.

              function-trace entered undefined position at 1565795816999559622
              function-trace exited undefined position at 1565795816999581277
              function-trace entered /nix/store/.../example.nix:226:41 at 1565795253249935150
              function-trace exited /nix/store/.../example.nix:226:41 at 1565795253249941684

          The `undefined position` means the function call is a builtin.

          Use the `contrib/stack-collapse.py` script distributed with the Nix
          source code to convert the trace logs in to a format suitable for
          `flamegraph.pl`.
        )"};

    Setting<bool> useEvalCache{this, true, "eval-cache",
        "Whether to use the flake evaluation cache."};

    Setting<bool> ignoreExceptionsDuringTry{this, false, "ignore-try",
        R"(
          If set to true, ignore exceptions inside 'tryEval' calls when evaluating nix expressions in
          debug mode (using the --debugger flag). By default the debugger will pause on all exceptions.
        )"};

    Setting<bool> traceVerbose{this, false, "trace-verbose",
        "Whether `builtins.traceVerbose` should trace its first argument when evaluated."};
};

extern EvalSettings evalSettings;

template<class ErrorType>
void ErrorBuilder::debugThrow()
{
    // NOTE: We always use the -LastTrace version as we push the new trace in withFrame()
    state.debugThrowLastTrace(ErrorType(info));
}

}

#include "eval-inline.hh"<|MERGE_RESOLUTION|>--- conflicted
+++ resolved
@@ -59,11 +59,7 @@
 
 std::unique_ptr<ValMap> mapStaticEnvBindings(const SymbolTable & st, const StaticEnv & se, const Env & env);
 
-<<<<<<< HEAD
-void copyContext(const Value & v, PathSet & context);
-=======
 void copyContext(const Value & v, NixStringContext & context);
->>>>>>> 249ce283
 
 
 std::string printValue(const EvalState & state, const Value & v);
@@ -155,7 +151,6 @@
      */
     RepairFlag repair;
 
-<<<<<<< HEAD
     Bindings emptyBindings;
 
     const ref<FSInputAccessor> rootFS;
@@ -170,22 +165,9 @@
        alive. */
     std::unordered_map<size_t, ref<InputAccessor>> inputAccessors;
 
-    /* Store used to materialise .drv files. */
-=======
-    /**
-     * The allowed filesystem paths in restricted or pure evaluation
-     * mode.
-     */
-    std::optional<PathSet> allowedPaths;
-
-    Bindings emptyBindings;
-
-    const SourcePath derivationInternal;
-
     /**
      * Store used to materialise .drv files.
      */
->>>>>>> 249ce283
     const ref<Store> store;
 
     /**
@@ -251,13 +233,6 @@
     }
 
 private:
-<<<<<<< HEAD
-
-    /* Cache for calls to addToStore(); maps source paths to the store
-       paths. */
-    std::map<SourcePath, StorePath> srcToStore;
-=======
->>>>>>> 249ce283
 
     /* Cache for calls to addToStore(); maps source paths to the store
        paths. */
@@ -285,16 +260,7 @@
 
     SearchPath searchPath;
 
-<<<<<<< HEAD
     std::map<std::string, std::optional<SourcePath>> searchPathResolved;
-=======
-    std::map<std::string, std::pair<bool, std::string>> searchPathResolved;
-
-    /**
-     * Cache used by checkSourcePath().
-     */
-    std::unordered_map<Path, SourcePath> resolvedPaths;
->>>>>>> 249ce283
 
     /**
      * Cache used by prim_match().
@@ -325,7 +291,10 @@
 
     SearchPath getSearchPath() { return searchPath; }
 
-<<<<<<< HEAD
+    /**
+     * Return a `SourcePath` that refers to `path` in the root
+     * filesystem.
+     */
     SourcePath rootPath(CanonPath path);
 
     void registerAccessor(ref<InputAccessor> accessor);
@@ -344,18 +313,9 @@
        corresponding input accessor. */
     std::string decodePaths(std::string_view s);
 
-    /* Allow access to a path. */
-=======
-    /**
-     * Return a `SourcePath` that refers to `path` in the root
-     * filesystem.
-     */
-    SourcePath rootPath(CanonPath path);
-
     /**
      * Allow access to a path.
      */
->>>>>>> 249ce283
     void allowPath(const Path & path);
 
     /**
@@ -369,15 +329,6 @@
      */
     void allowAndSetStorePathString(const StorePath & storePath, Value & v);
 
-<<<<<<< HEAD
-=======
-    /**
-     * Check whether access to a path is allowed and throw an error if
-     * not. Otherwise return the canonicalised path.
-     */
-    SourcePath checkSourcePath(const SourcePath & path);
-
->>>>>>> 249ce283
     void checkURI(const std::string & uri);
 
     /**
@@ -391,75 +342,41 @@
      */
     Path toRealPath(const Path & path, const NixStringContext & context);
 
-<<<<<<< HEAD
-    /* Parse a Nix expression from the specified file. */
+    /**
+     * Parse a Nix expression from the specified file.
+     */
     Expr * parseExprFromFile(const SourcePath & path);
     Expr * parseExprFromFile(const SourcePath & path, std::shared_ptr<StaticEnv> & staticEnv);
 
-    /* Parse a Nix expression from the specified string. */
-=======
-    /**
-     * Parse a Nix expression from the specified file.
-     */
-    Expr * parseExprFromFile(const SourcePath & path);
-    Expr * parseExprFromFile(const SourcePath & path, std::shared_ptr<StaticEnv> & staticEnv);
-
     /**
      * Parse a Nix expression from the specified string.
      */
->>>>>>> 249ce283
     Expr * parseExprFromString(std::string s, const SourcePath & basePath, std::shared_ptr<StaticEnv> & staticEnv);
     Expr * parseExprFromString(std::string s, const SourcePath & basePath);
 
     Expr * parseStdin();
 
-<<<<<<< HEAD
-    /* Evaluate an expression read from the given file to normal
-       form. Optionally enforce that the top-level expression is
-       trivial (i.e. doesn't require arbitrary computation). */
+    /**
+     * Evaluate an expression read from the given file to normal
+     * form. Optionally enforce that the top-level expression is
+     * trivial (i.e. doesn't require arbitrary computation).
+     */
     void evalFile(const SourcePath & path, Value & v, bool mustBeTrivial = false);
 
     void resetFileCache();
 
-    /* Look up a file in the search path. */
+    /**
+     * Look up a file in the search path.
+     */
     SourcePath findFile(const std::string_view path);
     SourcePath findFile(SearchPath & searchPath, const std::string_view path, const PosIdx pos = noPos);
 
-    /* If the specified search path element is a URI, download it. */
+    /**
+     * If the specified search path element is a URI, download it.
+     */
     std::optional<SourcePath> resolveSearchPathElem(
         const SearchPathElem & elem,
         bool initAccessControl = false);
-=======
-    /**
-     * Evaluate an expression read from the given file to normal
-     * form. Optionally enforce that the top-level expression is
-     * trivial (i.e. doesn't require arbitrary computation).
-     */
-    void evalFile(const SourcePath & path, Value & v, bool mustBeTrivial = false);
-
-    /**
-     * Like `evalFile`, but with an already parsed expression.
-     */
-    void cacheFile(
-        const SourcePath & path,
-        const SourcePath & resolvedPath,
-        Expr * e,
-        Value & v,
-        bool mustBeTrivial = false);
-
-    void resetFileCache();
-
-    /**
-     * Look up a file in the search path.
-     */
-    SourcePath findFile(const std::string_view path);
-    SourcePath findFile(SearchPath & searchPath, const std::string_view path, const PosIdx pos = noPos);
-
-    /**
-     * If the specified search path element is a URI, download it.
-     */
-    std::pair<bool, std::string> resolveSearchPathElem(const SearchPathElem & elem);
->>>>>>> 249ce283
 
     /**
      * Evaluate an expression to normal form
@@ -541,14 +458,6 @@
         std::string_view errorCtx,
         bool coerceMore = false, bool copyToStore = true);
 
-<<<<<<< HEAD
-    StorePath copyPathToStore(PathSet & context, const SourcePath & path);
-
-    /* Path coercion.  Converts strings, paths and derivations to a
-       path.  The result is guaranteed to be a canonicalised, absolute
-       path.  Nothing is copied to the store. */
-    SourcePath coerceToPath(const PosIdx pos, Value & v, PathSet & context, std::string_view errorCtx);
-=======
     StorePath copyPathToStore(NixStringContext & context, const SourcePath & path);
 
     /**
@@ -559,7 +468,6 @@
      * path.  Nothing is copied to the store.
      */
     SourcePath coerceToPath(const PosIdx pos, Value & v, NixStringContext & context, std::string_view errorCtx);
->>>>>>> 249ce283
 
     /**
      * Like coerceToPath, but the result must be a store path.
@@ -756,13 +664,9 @@
 std::string_view showType(ValueType type);
 std::string showType(const Value & v);
 
-<<<<<<< HEAD
-/* If `path' refers to a directory, then append "/default.nix". */
-=======
 /**
  * If `path` refers to a directory, then append "/default.nix".
  */
->>>>>>> 249ce283
 SourcePath resolveExprPath(const SourcePath & path);
 
 struct InvalidPathError : EvalError
