--- conflicted
+++ resolved
@@ -21,11 +21,8 @@
 class Store;
 class EvalState;
 class StorePath;
-<<<<<<< HEAD
+struct DerivedPath;
 struct SourcePath;
-=======
-struct DerivedPath;
->>>>>>> 527eb4a9
 enum RepairFlag : bool;
 struct FSInputAccessor;
 
