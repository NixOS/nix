--- conflicted
+++ resolved
@@ -390,12 +390,7 @@
        referenced paths are copied to the Nix store as a side effect. */
     BackedStringView coerceToString(const PosIdx pos, Value & v, PathSet & context,
         std::string_view errorCtx,
-        bool coerceMore = false, bool copyToStore = true,
-<<<<<<< HEAD
-        std::string_view errorCtx = "");
-=======
-        bool canonicalizePath = true);
->>>>>>> ed479aaf
+        bool coerceMore = false, bool copyToStore = true);
 
     StorePath copyPathToStore(PathSet & context, const SourcePath & path);
 
