#include "json-to-value.hh"

#include <variant>
#include <nlohmann/json.hpp>

using json = nlohmann::json;
using std::unique_ptr;

namespace nix {

// for more information, refer to
// https://github.com/nlohmann/json/blob/master/include/nlohmann/detail/input/json_sax.hpp
class JSONSax : nlohmann::json_sax<json> {
    class JSONState {
    protected:
        unique_ptr<JSONState> parent;
        Value * v;
    public:
        virtual unique_ptr<JSONState> resolve(EvalState &)
        {
            throw std::logic_error("tried to close toplevel json parser state");
        };
        explicit JSONState(unique_ptr<JSONState>&& p) : parent(std::move(p)), v(nullptr) {};
        explicit JSONState(Value* v) : v(v) {};
        JSONState(JSONState& p) = delete;
        Value& value(EvalState & state)
        {
            if (v == nullptr)
                v = state.allocValue();
            return *v;
        };
        virtual ~JSONState() {};
        virtual void add() {};
    };

    class JSONObjectState : public JSONState {
        using JSONState::JSONState;
        ValueMap attrs = ValueMap();
        virtual unique_ptr<JSONState> resolve(EvalState & state) override
        {
            Value& v = parent->value(state);
            state.mkAttrs(v, attrs.size());
            for (auto & i : attrs)
                v.attrs->push_back(Attr(i.first, i.second));
            return std::move(parent);
        }
        virtual void add() override { v = nullptr; };
    public:
        void key(string_t& name, EvalState & state)
        {
            attrs[state.symbols.create(name)] = &value(state);
        }
    };

    class JSONListState : public JSONState {
        ValueVector values = ValueVector();
        virtual unique_ptr<JSONState> resolve(EvalState & state) override
        {
            Value& v = parent->value(state);
            state.mkList(v, values.size());
            for (size_t n = 0; n < values.size(); ++n) {
                v.listElems()[n] = values[n];
            }
            return std::move(parent);
        }
        virtual void add() override {
            values.push_back(v);
            v = nullptr;
        };
    public:
        JSONListState(unique_ptr<JSONState>&& p, std::size_t reserve) : JSONState(std::move(p))
        {
            values.reserve(reserve);
        }
    };

    EvalState & state;
    unique_ptr<JSONState> rs;

    template<typename T, typename... Args> inline bool handle_value(T f, Args... args)
    {
        f(rs->value(state), args...);
        rs->add();
        return true;
    }

public:
    JSONSax(EvalState & state, Value & v) : state(state), rs(new JSONState(&v)) {};

<<<<<<< HEAD
static void parseJSON(EvalState & state, const char * & s, Value & v)
{
    skipWhitespace(s);

    if (!*s) throw JSONParseError("expected JSON value");

    if (*s == '[') {
        s++;
        ValueVector values;
        values.reserve(128);
        skipWhitespace(s);
        while (1) {
            if (values.empty() && *s == ']') break;
            Ptr<Value> v2 = state.allocValue();
            parseJSON(state, s, *v2);
            values.push_back(std::move(v2));
            skipWhitespace(s);
            if (*s == ']') break;
            if (*s != ',') throw JSONParseError("expected ',' or ']' after JSON array element");
            s++;
        }
        s++;
        state.mkList(v, values.size());
        for (size_t n = 0; n < values.size(); ++n)
            v.listElems()[n] = values[n];
    }

    else if (*s == '{') {
        s++;
        ValueMap attrs;
        while (1) {
            skipWhitespace(s);
            if (attrs.empty() && *s == '}') break;
            string name = parseJSONString(s);
            skipWhitespace(s);
            if (*s != ':') throw JSONParseError("expected ':' in JSON object");
            s++;
            Ptr<Value> v2 = state.allocValue();
            parseJSON(state, s, *v2);
            attrs.emplace(state.symbols.create(name), std::move(v2));
            skipWhitespace(s);
            if (*s == '}') break;
            if (*s != ',') throw JSONParseError("expected ',' or '}' after JSON member");
            s++;
        }
        state.mkAttrs(v, attrs.size());
        for (auto & i : attrs)
            v.attrs->push_back(Attr(i.first, i.second));
        v.attrs->sort();
        s++;
=======
    bool null()
    {
        return handle_value(mkNull);
    }

    bool boolean(bool val)
    {
        return handle_value(mkBool, val);
>>>>>>> 94c93437
    }

    bool number_integer(number_integer_t val)
    {
        return handle_value(mkInt, val);
    }

<<<<<<< HEAD
    else if (isdigit(*s) || *s == '-' || *s == '.' ) {
        // Buffer into a string first, then use built-in C++ conversions
        std::string tmp_number;
        Tag number_type = tInt;
=======
    bool number_unsigned(number_unsigned_t val)
    {
        return handle_value(mkInt, val);
    }
>>>>>>> 94c93437

    bool number_float(number_float_t val, const string_t& s)
    {
        return handle_value(mkFloat, val);
    }

    bool string(string_t& val)
    {
        return handle_value<void(Value&, const char*)>(mkString, val.c_str());
    }

    bool start_object(std::size_t len)
    {
        rs = std::make_unique<JSONObjectState>(std::move(rs));
        return true;
    }

    bool key(string_t& name)
    {
        dynamic_cast<JSONObjectState*>(rs.get())->key(name, state);
        return true;
    }

    bool end_object() {
        rs = rs->resolve(state);
        rs->add();
        return true;
    }

    bool end_array() {
        return end_object();
    }

    bool start_array(size_t len) {
        rs = std::make_unique<JSONListState>(std::move(rs),
            len != std::numeric_limits<size_t>::max() ? len : 128);
        return true;
    }

    bool parse_error(std::size_t, const std::string&, const nlohmann::detail::exception& ex) {
        throw JSONParseError(ex.what());
    }
};

void parseJSON(EvalState & state, const string & s_, Value & v)
{
    JSONSax parser(state, v);
    bool res = json::sax_parse(s_, &parser);
    if (!res)
        throw JSONParseError("Invalid JSON Value");
}

}<|MERGE_RESOLUTION|>--- conflicted
+++ resolved
@@ -11,21 +11,22 @@
 // for more information, refer to
 // https://github.com/nlohmann/json/blob/master/include/nlohmann/detail/input/json_sax.hpp
 class JSONSax : nlohmann::json_sax<json> {
+
     class JSONState {
     protected:
         unique_ptr<JSONState> parent;
-        Value * v;
+        Ptr<Value> v;
     public:
         virtual unique_ptr<JSONState> resolve(EvalState &)
         {
             throw std::logic_error("tried to close toplevel json parser state");
         };
-        explicit JSONState(unique_ptr<JSONState>&& p) : parent(std::move(p)), v(nullptr) {};
-        explicit JSONState(Value* v) : v(v) {};
-        JSONState(JSONState& p) = delete;
-        Value& value(EvalState & state)
+        explicit JSONState(unique_ptr<JSONState> && p) : parent(std::move(p)), v(nullptr) {};
+        explicit JSONState(Value * v) : v(v) {};
+        JSONState(JSONState & p) = delete;
+        Value & value(EvalState & state)
         {
-            if (v == nullptr)
+            if (!v)
                 v = state.allocValue();
             return *v;
         };
@@ -38,7 +39,7 @@
         ValueMap attrs = ValueMap();
         virtual unique_ptr<JSONState> resolve(EvalState & state) override
         {
-            Value& v = parent->value(state);
+            Value & v = parent->value(state);
             state.mkAttrs(v, attrs.size());
             for (auto & i : attrs)
                 v.attrs->push_back(Attr(i.first, i.second));
@@ -46,7 +47,7 @@
         }
         virtual void add() override { v = nullptr; };
     public:
-        void key(string_t& name, EvalState & state)
+        void key(string_t & name, EvalState & state)
         {
             attrs[state.symbols.create(name)] = &value(state);
         }
@@ -56,7 +57,7 @@
         ValueVector values = ValueVector();
         virtual unique_ptr<JSONState> resolve(EvalState & state) override
         {
-            Value& v = parent->value(state);
+            Value & v = parent->value(state);
             state.mkList(v, values.size());
             for (size_t n = 0; n < values.size(); ++n) {
                 v.listElems()[n] = values[n];
@@ -68,7 +69,7 @@
             v = nullptr;
         };
     public:
-        JSONListState(unique_ptr<JSONState>&& p, std::size_t reserve) : JSONState(std::move(p))
+        JSONListState(unique_ptr<JSONState> && p, std::size_t reserve) : JSONState(std::move(p))
         {
             values.reserve(reserve);
         }
@@ -87,58 +88,6 @@
 public:
     JSONSax(EvalState & state, Value & v) : state(state), rs(new JSONState(&v)) {};
 
-<<<<<<< HEAD
-static void parseJSON(EvalState & state, const char * & s, Value & v)
-{
-    skipWhitespace(s);
-
-    if (!*s) throw JSONParseError("expected JSON value");
-
-    if (*s == '[') {
-        s++;
-        ValueVector values;
-        values.reserve(128);
-        skipWhitespace(s);
-        while (1) {
-            if (values.empty() && *s == ']') break;
-            Ptr<Value> v2 = state.allocValue();
-            parseJSON(state, s, *v2);
-            values.push_back(std::move(v2));
-            skipWhitespace(s);
-            if (*s == ']') break;
-            if (*s != ',') throw JSONParseError("expected ',' or ']' after JSON array element");
-            s++;
-        }
-        s++;
-        state.mkList(v, values.size());
-        for (size_t n = 0; n < values.size(); ++n)
-            v.listElems()[n] = values[n];
-    }
-
-    else if (*s == '{') {
-        s++;
-        ValueMap attrs;
-        while (1) {
-            skipWhitespace(s);
-            if (attrs.empty() && *s == '}') break;
-            string name = parseJSONString(s);
-            skipWhitespace(s);
-            if (*s != ':') throw JSONParseError("expected ':' in JSON object");
-            s++;
-            Ptr<Value> v2 = state.allocValue();
-            parseJSON(state, s, *v2);
-            attrs.emplace(state.symbols.create(name), std::move(v2));
-            skipWhitespace(s);
-            if (*s == '}') break;
-            if (*s != ',') throw JSONParseError("expected ',' or '}' after JSON member");
-            s++;
-        }
-        state.mkAttrs(v, attrs.size());
-        for (auto & i : attrs)
-            v.attrs->push_back(Attr(i.first, i.second));
-        v.attrs->sort();
-        s++;
-=======
     bool null()
     {
         return handle_value(mkNull);
@@ -147,7 +96,6 @@
     bool boolean(bool val)
     {
         return handle_value(mkBool, val);
->>>>>>> 94c93437
     }
 
     bool number_integer(number_integer_t val)
@@ -155,17 +103,10 @@
         return handle_value(mkInt, val);
     }
 
-<<<<<<< HEAD
-    else if (isdigit(*s) || *s == '-' || *s == '.' ) {
-        // Buffer into a string first, then use built-in C++ conversions
-        std::string tmp_number;
-        Tag number_type = tInt;
-=======
     bool number_unsigned(number_unsigned_t val)
     {
         return handle_value(mkInt, val);
     }
->>>>>>> 94c93437
 
     bool number_float(number_float_t val, const string_t& s)
     {
@@ -174,7 +115,7 @@
 
     bool string(string_t& val)
     {
-        return handle_value<void(Value&, const char*)>(mkString, val.c_str());
+        return handle_value<Value & (Value &, std::string_view)>(mkString, (std::string_view) val);
     }
 
     bool start_object(std::size_t len)
