#include "eval.hh"
#include "hash.hh"
#include "types.hh"
#include "util.hh"
#include "store-api.hh"
#include "derivations.hh"
#include "globals.hh"
#include "eval-inline.hh"
#include "filetransfer.hh"
#include "json.hh"
#include "function-trace.hh"
#include "fs-input-accessor.hh"

#include <algorithm>
#include <chrono>
#include <cstring>
#include <unistd.h>
#include <sys/time.h>
#include <sys/resource.h>
#include <iostream>
#include <fstream>
#include <functional>

#include <sys/resource.h>

#if HAVE_BOEHMGC

#define GC_INCLUDE_NEW

#include <gc/gc.h>
#include <gc/gc_cpp.h>

#include <boost/coroutine2/coroutine.hpp>
#include <boost/coroutine2/protected_fixedsize_stack.hpp>
#include <boost/context/stack_context.hpp>

#endif

namespace nix {

static char * allocString(size_t size)
{
    char * t;
#if HAVE_BOEHMGC
    t = (char *) GC_MALLOC_ATOMIC(size);
#else
    t = malloc(size);
#endif
    if (!t) throw std::bad_alloc();
    return t;
}


static char * dupString(const char * s)
{
    char * t;
#if HAVE_BOEHMGC
    t = GC_STRDUP(s);
#else
    t = strdup(s);
#endif
    if (!t) throw std::bad_alloc();
    return t;
}


// When there's no need to write to the string, we can optimize away empty
// string allocations.
// This function handles makeImmutableStringWithLen(null, 0) by returning the
// empty string.
static const char * makeImmutableStringWithLen(const char * s, size_t size)
{
    char * t;
    if (size == 0)
        return "";
#if HAVE_BOEHMGC
    t = GC_STRNDUP(s, size);
#else
    t = strndup(s, size);
#endif
    if (!t) throw std::bad_alloc();
    return t;
}

static inline const char * makeImmutableString(std::string_view s) {
    return makeImmutableStringWithLen(s.data(), s.size());
}


RootValue allocRootValue(Value * v)
{
#if HAVE_BOEHMGC
    return std::allocate_shared<Value *>(traceable_allocator<Value *>(), v);
#else
    return std::make_shared<Value *>(v);
#endif
}


void Value::print(const SymbolTable & symbols, std::ostream & str,
    std::set<const void *> * seen) const
{
    checkInterrupt();

    switch (internalType) {
    case tInt:
        str << integer;
        break;
    case tBool:
        str << (boolean ? "true" : "false");
        break;
    case tString:
        str << "\"";
        for (const char * i = string.s; *i; i++)
            if (*i == '\"' || *i == '\\') str << "\\" << *i;
            else if (*i == '\n') str << "\\n";
            else if (*i == '\r') str << "\\r";
            else if (*i == '\t') str << "\\t";
            else if (*i == '$' && *(i+1) == '{') str << "\\" << *i;
            else str << *i;
        str << "\"";
        break;
    case tPath:
        str << path().to_string(); // !!! escaping?
        break;
    case tNull:
        str << "null";
        break;
    case tAttrs: {
        if (seen && !attrs->empty() && !seen->insert(attrs).second)
            str << "«repeated»";
        else {
            str << "{ ";
            for (auto & i : attrs->lexicographicOrder(symbols)) {
                str << symbols[i->name] << " = ";
                i->value->print(symbols, str, seen);
                str << "; ";
            }
            str << "}";
        }
        break;
    }
    case tList1:
    case tList2:
    case tListN:
        if (seen && listSize() && !seen->insert(listElems()).second)
            str << "«repeated»";
        else {
            str << "[ ";
            for (auto v2 : listItems()) {
                if (v2)
                    v2->print(symbols, str, seen);
                else
                    str << "(nullptr)";
                str << " ";
            }
            str << "]";
        }
        break;
    case tThunk:
    case tApp:
        str << "<CODE>";
        break;
    case tLambda:
        str << "<LAMBDA>";
        break;
    case tPrimOp:
        str << "<PRIMOP>";
        break;
    case tPrimOpApp:
        str << "<PRIMOP-APP>";
        break;
    case tExternal:
        str << *external;
        break;
    case tFloat:
        str << fpoint;
        break;
    default:
        abort();
    }
}


void Value::print(const SymbolTable & symbols, std::ostream & str, bool showRepeated) const
{
    std::set<const void *> seen;
    print(symbols, str, showRepeated ? nullptr : &seen);
}

// Pretty print types for assertion errors
std::ostream & operator << (std::ostream & os, const ValueType t) {
    os << showType(t);
    return os;
}

std::string printValue(const EvalState & state, const Value & v)
{
    std::ostringstream out;
    v.print(state.symbols, out);
    return out.str();
}


const Value * getPrimOp(const Value &v) {
    const Value * primOp = &v;
    while (primOp->isPrimOpApp()) {
        primOp = primOp->primOpApp.left;
    }
    assert(primOp->isPrimOp());
    return primOp;
}

std::string_view showType(ValueType type)
{
    switch (type) {
        case nInt: return "an integer";
        case nBool: return "a Boolean";
        case nString: return "a string";
        case nPath: return "a path";
        case nNull: return "null";
        case nAttrs: return "a set";
        case nList: return "a list";
        case nFunction: return "a function";
        case nExternal: return "an external value";
        case nFloat: return "a float";
        case nThunk: return "a thunk";
    }
    abort();
}


std::string showType(const Value & v)
{
    switch (v.internalType) {
        case tString: return v.string.context ? "a string with context" : "a string";
        case tPrimOp:
            return fmt("the built-in function '%s'", std::string(v.primOp->name));
        case tPrimOpApp:
            return fmt("the partially applied built-in function '%s'", std::string(getPrimOp(v)->primOp->name));
        case tExternal: return v.external->showType();
        case tThunk: return "a thunk";
        case tApp: return "a function application";
        case tBlackhole: return "a black hole";
    default:
        return std::string(showType(v.type()));
    }
}

PosIdx Value::determinePos(const PosIdx pos) const
{
    switch (internalType) {
        case tAttrs: return attrs->pos;
        case tLambda: return lambda.fun->pos;
        case tApp: return app.left->determinePos(pos);
        default: return pos;
    }
}

bool Value::isTrivial() const
{
    return
        internalType != tApp
        && internalType != tPrimOpApp
        && (internalType != tThunk
            || (dynamic_cast<ExprAttrs *>(thunk.expr)
                && ((ExprAttrs *) thunk.expr)->dynamicAttrs.empty())
            || dynamic_cast<ExprLambda *>(thunk.expr)
            || dynamic_cast<ExprList *>(thunk.expr));
}


#if HAVE_BOEHMGC
/* Called when the Boehm GC runs out of memory. */
static void * oomHandler(size_t requested)
{
    /* Convert this to a proper C++ exception. */
    throw std::bad_alloc();
}

class BoehmGCStackAllocator : public StackAllocator {
    boost::coroutines2::protected_fixedsize_stack stack {
        // We allocate 8 MB, the default max stack size on NixOS.
        // A smaller stack might be quicker to allocate but reduces the stack
        // depth available for source filter expressions etc.
        std::max(boost::context::stack_traits::default_size(), static_cast<std::size_t>(8 * 1024 * 1024))
    };

    // This is specific to boost::coroutines2::protected_fixedsize_stack.
    // The stack protection page is included in sctx.size, so we have to
    // subtract one page size from the stack size.
    std::size_t pfss_usable_stack_size(boost::context::stack_context &sctx) {
        return sctx.size - boost::context::stack_traits::page_size();
    }

  public:
    boost::context::stack_context allocate() override {
        auto sctx = stack.allocate();

        // Stacks generally start at a high address and grow to lower addresses.
        // Architectures that do the opposite are rare; in fact so rare that
        // boost_routine does not implement it.
        // So we subtract the stack size.
        GC_add_roots(static_cast<char *>(sctx.sp) - pfss_usable_stack_size(sctx), sctx.sp);
        return sctx;
    }

    void deallocate(boost::context::stack_context sctx) override {
        GC_remove_roots(static_cast<char *>(sctx.sp) - pfss_usable_stack_size(sctx), sctx.sp);
        stack.deallocate(sctx);
    }

};

static BoehmGCStackAllocator boehmGCStackAllocator;

#endif


static Symbol getName(const AttrName & name, EvalState & state, Env & env)
{
    if (name.symbol) {
        return name.symbol;
    } else {
        Value nameValue;
        name.expr->eval(state, env, nameValue);
        state.forceStringNoCtx(nameValue);
        return state.symbols.create(nameValue.string.s);
    }
}


static bool gcInitialised = false;

void initGC()
{
    if (gcInitialised) return;

#if HAVE_BOEHMGC
    /* Initialise the Boehm garbage collector. */

    /* Don't look for interior pointers. This reduces the odds of
       misdetection a bit. */
    GC_set_all_interior_pointers(0);

    /* We don't have any roots in data segments, so don't scan from
       there. */
    GC_set_no_dls(1);

    GC_INIT();

    GC_set_oom_fn(oomHandler);

    StackAllocator::defaultAllocator = &boehmGCStackAllocator;

    /* Set the initial heap size to something fairly big (25% of
       physical RAM, up to a maximum of 384 MiB) so that in most cases
       we don't need to garbage collect at all.  (Collection has a
       fairly significant overhead.)  The heap size can be overridden
       through libgc's GC_INITIAL_HEAP_SIZE environment variable.  We
       should probably also provide a nix.conf setting for this.  Note
       that GC_expand_hp() causes a lot of virtual, but not physical
       (resident) memory to be allocated.  This might be a problem on
       systems that don't overcommit. */
    if (!getEnv("GC_INITIAL_HEAP_SIZE")) {
        size_t size = 32 * 1024 * 1024;
#if HAVE_SYSCONF && defined(_SC_PAGESIZE) && defined(_SC_PHYS_PAGES)
        size_t maxSize = 384 * 1024 * 1024;
        long pageSize = sysconf(_SC_PAGESIZE);
        long pages = sysconf(_SC_PHYS_PAGES);
        if (pageSize != -1)
            size = (pageSize * pages) / 4; // 25% of RAM
        if (size > maxSize) size = maxSize;
#endif
        debug(format("setting initial heap size to %1% bytes") % size);
        GC_expand_hp(size);
    }

#endif

    gcInitialised = true;
}


/* Very hacky way to parse $NIX_PATH, which is colon-separated, but
   can contain URLs (e.g. "nixpkgs=https://bla...:foo=https://"). */
static Strings parseNixPath(const std::string & s)
{
    Strings res;

    auto p = s.begin();

    while (p != s.end()) {
        auto start = p;
        auto start2 = p;

        while (p != s.end() && *p != ':') {
            if (*p == '=') start2 = p + 1;
            ++p;
        }

        if (p == s.end()) {
            if (p != start) res.push_back(std::string(start, p));
            break;
        }

        if (*p == ':') {
            if (isUri(std::string(start2, s.end()))) {
                ++p;
                while (p != s.end() && *p != ':') ++p;
            }
            res.push_back(std::string(start, p));
            if (p == s.end()) break;
        }

        ++p;
    }

    return res;
}


EvalState::EvalState(
    const Strings & _searchPath,
    ref<Store> store,
    std::shared_ptr<Store> buildStore)
    : sWith(symbols.create("<with>"))
    , sOutPath(symbols.create("outPath"))
    , sDrvPath(symbols.create("drvPath"))
    , sType(symbols.create("type"))
    , sMeta(symbols.create("meta"))
    , sName(symbols.create("name"))
    , sValue(symbols.create("value"))
    , sSystem(symbols.create("system"))
    , sOverrides(symbols.create("__overrides"))
    , sOutputs(symbols.create("outputs"))
    , sOutputName(symbols.create("outputName"))
    , sIgnoreNulls(symbols.create("__ignoreNulls"))
    , sFile(symbols.create("file"))
    , sLine(symbols.create("line"))
    , sColumn(symbols.create("column"))
    , sFunctor(symbols.create("__functor"))
    , sToString(symbols.create("__toString"))
    , sRight(symbols.create("right"))
    , sWrong(symbols.create("wrong"))
    , sStructuredAttrs(symbols.create("__structuredAttrs"))
    , sBuilder(symbols.create("builder"))
    , sArgs(symbols.create("args"))
    , sContentAddressed(symbols.create("__contentAddressed"))
    , sImpure(symbols.create("__impure"))
    , sOutputHash(symbols.create("outputHash"))
    , sOutputHashAlgo(symbols.create("outputHashAlgo"))
    , sOutputHashMode(symbols.create("outputHashMode"))
    , sRecurseForDerivations(symbols.create("recurseForDerivations"))
    , sDescription(symbols.create("description"))
    , sSelf(symbols.create("self"))
    , sEpsilon(symbols.create(""))
    , sStartSet(symbols.create("startSet"))
    , sOperator(symbols.create("operator"))
    , sKey(symbols.create("key"))
    , sPath(symbols.create("path"))
    , sPrefix(symbols.create("prefix"))
    , sOutputSpecified(symbols.create("outputSpecified"))
    , repair(NoRepair)
    , emptyBindings(0)
    , rootFS(
        makeFSInputAccessor(
            CanonPath::root,
            evalSettings.restrictEval || evalSettings.pureEval
            ? std::optional<std::set<CanonPath>>(std::set<CanonPath>())
            : std::nullopt,
            [](const CanonPath & path) -> RestrictedPathError {
                auto modeInformation = evalSettings.pureEval
                    ? "in pure eval mode (use '--impure' to override)"
                    : "in restricted mode";
                throw RestrictedPathError("access to absolute path '%1%' is forbidden %2%", path, modeInformation);
            }))
    , corepkgsFS(makeMemoryInputAccessor())
    , derivationInternal{corepkgsFS->addFile(
        CanonPath("derivation-internal.nix"),
        #include "primops/derivation.nix.gen.hh"
    )}
    , store(store)
    , buildStore(buildStore ? buildStore : store)
    , debugRepl(nullptr)
    , debugStop(false)
    , debugQuit(false)
    , trylevel(0)
    , regexCache(makeRegexCache())
#if HAVE_BOEHMGC
    , valueAllocCache(std::allocate_shared<void *>(traceable_allocator<void *>(), nullptr))
    , env1AllocCache(std::allocate_shared<void *>(traceable_allocator<void *>(), nullptr))
#else
    , valueAllocCache(std::make_shared<void *>(nullptr))
    , env1AllocCache(std::make_shared<void *>(nullptr))
#endif
    , baseEnv(allocEnv(128))
    , staticBaseEnv{std::make_shared<StaticEnv>(false, nullptr)}
{
    corepkgsFS->setPathDisplay("<nix", ">");

    countCalls = getEnv("NIX_COUNT_CALLS").value_or("0") != "0";

    assert(gcInitialised);

    static_assert(sizeof(Env) <= 16, "environment must be <= 16 bytes");

    /* Initialise the Nix expression search path. */
    if (!evalSettings.pureEval) {
        for (auto & i : _searchPath) addToSearchPath(i);
        for (auto & i : evalSettings.nixPath.get()) addToSearchPath(i);
    }

    /* Allow access to all paths in the search path. */
    if (rootFS->hasAccessControl())
        for (auto & i : searchPath)
            resolveSearchPathElem(i, true);

    corepkgsFS->addFile(
        CanonPath("fetchurl.nix"),
        #include "fetchurl.nix.gen.hh"
    );

    createBaseEnv();
}


EvalState::~EvalState()
{
}


void EvalState::allowPath(const Path & path)
{
    rootFS->allowPath(CanonPath(path)); // FIXME
}

void EvalState::allowPath(const StorePath & storePath)
{
    rootFS->allowPath(CanonPath(store->toRealPath(storePath))); // FIXME
}

void EvalState::allowAndSetStorePathString(const StorePath & storePath, Value & v)
{
    allowPath(storePath);

    auto path = store->printStorePath(storePath);
    v.mkString(path, PathSet({path}));
}


void EvalState::checkURI(const std::string & uri)
{
    if (!evalSettings.restrictEval) return;

    /* 'uri' should be equal to a prefix, or in a subdirectory of a
       prefix. Thus, the prefix https://github.co does not permit
       access to https://github.com. Note: this allows 'http://' and
       'https://' as prefixes for any http/https URI. */
    for (auto & prefix : evalSettings.allowedUris.get())
        if (uri == prefix ||
            (uri.size() > prefix.size()
            && prefix.size() > 0
            && hasPrefix(uri, prefix)
            && (prefix[prefix.size() - 1] == '/' || uri[prefix.size()] == '/')))
            return;

    /* If the URI is a path, then check it against allowedPaths as
       well. */
    if (hasPrefix(uri, "/")) {
        rootFS->checkAllowed(CanonPath(uri));
        return;
    }

    if (hasPrefix(uri, "file://")) {
        rootFS->checkAllowed(CanonPath(uri.substr(7)));
        return;
    }

    throw RestrictedPathError("access to URI '%s' is forbidden in restricted mode", uri);
}


Path EvalState::toRealPath(const Path & path, const PathSet & context)
{
    // FIXME: check whether 'path' is in 'context'.
    return
        !context.empty() && store->isInStore(path)
        ? store->toRealPath(path)
        : path;
}


Value * EvalState::addConstant(const std::string & name, Value & v)
{
    Value * v2 = allocValue();
    *v2 = v;
    addConstant(name, v2);
    return v2;
}


void EvalState::addConstant(const std::string & name, Value * v)
{
    staticBaseEnv->vars.emplace_back(symbols.create(name), baseEnvDispl);
    baseEnv.values[baseEnvDispl++] = v;
    auto name2 = name.substr(0, 2) == "__" ? name.substr(2) : name;
    baseEnv.values[0]->attrs->push_back(Attr(symbols.create(name2), v));
}


Value * EvalState::addPrimOp(const std::string & name,
    size_t arity, PrimOpFun primOp)
{
    auto name2 = name.substr(0, 2) == "__" ? name.substr(2) : name;
    auto sym = symbols.create(name2);

    /* Hack to make constants lazy: turn them into a application of
       the primop to a dummy value. */
    if (arity == 0) {
        auto vPrimOp = allocValue();
        vPrimOp->mkPrimOp(new PrimOp { .fun = primOp, .arity = 1, .name = name2 });
        Value v;
        v.mkApp(vPrimOp, vPrimOp);
        return addConstant(name, v);
    }

    Value * v = allocValue();
    v->mkPrimOp(new PrimOp { .fun = primOp, .arity = arity, .name = name2 });
    staticBaseEnv->vars.emplace_back(symbols.create(name), baseEnvDispl);
    baseEnv.values[baseEnvDispl++] = v;
    baseEnv.values[0]->attrs->push_back(Attr(sym, v));
    return v;
}


Value * EvalState::addPrimOp(PrimOp && primOp)
{
    /* Hack to make constants lazy: turn them into a application of
       the primop to a dummy value. */
    if (primOp.arity == 0) {
        primOp.arity = 1;
        auto vPrimOp = allocValue();
        vPrimOp->mkPrimOp(new PrimOp(primOp));
        Value v;
        v.mkApp(vPrimOp, vPrimOp);
        return addConstant(primOp.name, v);
    }

    auto envName = symbols.create(primOp.name);
    if (hasPrefix(primOp.name, "__"))
        primOp.name = primOp.name.substr(2);

    Value * v = allocValue();
    v->mkPrimOp(new PrimOp(primOp));
    staticBaseEnv->vars.emplace_back(envName, baseEnvDispl);
    baseEnv.values[baseEnvDispl++] = v;
    baseEnv.values[0]->attrs->push_back(Attr(symbols.create(primOp.name), v));
    return v;
}


Value & EvalState::getBuiltin(const std::string & name)
{
    return *baseEnv.values[0]->attrs->find(symbols.create(name))->value;
}


std::optional<EvalState::Doc> EvalState::getDoc(Value & v)
{
    if (v.isPrimOp()) {
        auto v2 = &v;
        if (v2->primOp->doc)
            return Doc {
                .pos = {},
                .name = v2->primOp->name,
                .arity = v2->primOp->arity,
                .args = v2->primOp->args,
                .doc = v2->primOp->doc,
            };
    }
    return {};
}


// just for the current level of StaticEnv, not the whole chain.
void printStaticEnvBindings(const SymbolTable & st, const StaticEnv & se)
{
    std::cout << ANSI_MAGENTA;
    for (auto & i : se.vars)
        std::cout << st[i.first] << " ";
    std::cout << ANSI_NORMAL;
    std::cout << std::endl;
}

// just for the current level of Env, not the whole chain.
void printWithBindings(const SymbolTable & st, const Env & env)
{
    if (env.type == Env::HasWithAttrs) {
        std::cout << "with: ";
        std::cout << ANSI_MAGENTA;
        Bindings::iterator j = env.values[0]->attrs->begin();
        while (j != env.values[0]->attrs->end()) {
            std::cout << st[j->name] << " ";
            ++j;
        }
        std::cout << ANSI_NORMAL;
        std::cout << std::endl;
    }
}

void printEnvBindings(const SymbolTable & st, const StaticEnv & se, const Env & env, int lvl)
{
    std::cout << "Env level " << lvl << std::endl;

    if (se.up && env.up) {
        std::cout << "static: ";
        printStaticEnvBindings(st, se);
        printWithBindings(st, env);
        std::cout << std::endl;
        printEnvBindings(st, *se.up, *env.up, ++lvl);
    } else {
        std::cout << ANSI_MAGENTA;
        // for the top level, don't print the double underscore ones;
        // they are in builtins.
        for (auto & i : se.vars)
            if (!hasPrefix(st[i.first], "__"))
                std::cout << st[i.first] << " ";
        std::cout << ANSI_NORMAL;
        std::cout << std::endl;
        printWithBindings(st, env);  // probably nothing there for the top level.
        std::cout << std::endl;

    }
}

void printEnvBindings(const EvalState &es, const Expr & expr, const Env & env)
{
    // just print the names for now
    auto se = es.getStaticEnv(expr);
    if (se)
        printEnvBindings(es.symbols, *se, env, 0);
}

void mapStaticEnvBindings(const SymbolTable & st, const StaticEnv & se, const Env & env, ValMap & vm)
{
    // add bindings for the next level up first, so that the bindings for this level
    // override the higher levels.
    // The top level bindings (builtins) are skipped since they are added for us by initEnv()
    if (env.up && se.up) {
        mapStaticEnvBindings(st, *se.up, *env.up, vm);

        if (env.type == Env::HasWithAttrs) {
            // add 'with' bindings.
            Bindings::iterator j = env.values[0]->attrs->begin();
            while (j != env.values[0]->attrs->end()) {
                vm[st[j->name]] = j->value;
                ++j;
            }
        } else {
            // iterate through staticenv bindings and add them.
            for (auto & i : se.vars)
                vm[st[i.first]] = env.values[i.second];
        }
    }
}

std::unique_ptr<ValMap> mapStaticEnvBindings(const SymbolTable & st, const StaticEnv & se, const Env & env)
{
    auto vm = std::make_unique<ValMap>();
    mapStaticEnvBindings(st, se, env, *vm);
    return vm;
}

void EvalState::runDebugRepl(const Error * error, const Env & env, const Expr & expr)
{
    // double check we've got the debugRepl function pointer.
    if (!debugRepl)
        return;

    auto dts =
        error && expr.getPos()
        ? std::make_unique<DebugTraceStacker>(
            *this,
            DebugTrace {
                .pos = error->info().errPos ? error->info().errPos : (std::shared_ptr<AbstractPos>) positions[expr.getPos()],
                .expr = expr,
                .env = env,
                .hint = error->info().msg,
                .isError = true
            })
        : nullptr;

    if (error)
    {
        printError("%s\n\n", error->what());

        if (trylevel > 0 && error->info().level != lvlInfo)
            printError("This exception occurred in a 'tryEval' call. Use " ANSI_GREEN "--ignore-try" ANSI_NORMAL " to skip these.\n");

        printError(ANSI_BOLD "Starting REPL to allow you to inspect the current state of the evaluator.\n" ANSI_NORMAL);
    }

    auto se = getStaticEnv(expr);
    if (se) {
        auto vm = mapStaticEnvBindings(symbols, *se.get(), env);
        (debugRepl)(ref<EvalState>(shared_from_this()), *vm);
    }
}

/* Every "format" object (even temporary) takes up a few hundred bytes
   of stack space, which is a real killer in the recursive
   evaluator.  So here are some helper functions for throwing
   exceptions. */
void EvalState::throwEvalError(const PosIdx pos, const char * s, Env & env, Expr & expr)
{
    debugThrow(EvalError({
        .msg = hintfmt(s),
        .errPos = positions[pos]
    }), env, expr);
}

void EvalState::throwEvalError(const PosIdx pos, const char * s)
{
    debugThrowLastTrace(EvalError({
        .msg = hintfmt(s),
        .errPos = positions[pos]
    }));
}

void EvalState::throwEvalError(const char * s, const std::string & s2)
{
    debugThrowLastTrace(EvalError(s, s2));
}

void EvalState::throwEvalError(const PosIdx pos, const Suggestions & suggestions, const char * s,
    const std::string & s2, Env & env, Expr & expr)
{
    debugThrow(EvalError(ErrorInfo{
        .msg = hintfmt(s, s2),
        .errPos = positions[pos],
        .suggestions = suggestions,
    }), env, expr);
}

void EvalState::throwEvalError(const PosIdx pos, const char * s, std::string_view s2)
{
    debugThrowLastTrace(EvalError({
        .msg = hintfmt(s, s2),
        .errPos = positions[pos]
    }));
}

void EvalState::throwEvalError(const PosIdx pos, const char * s, const std::string & s2, Env & env, Expr & expr)
{
    debugThrow(EvalError({
        .msg = hintfmt(s, s2),
        .errPos = positions[pos]
    }), env, expr);
}

void EvalState::throwEvalError(const char * s, const std::string & s2,
    const std::string & s3)
{
    debugThrowLastTrace(EvalError({
        .msg = hintfmt(s, s2),
        .errPos = positions[noPos]
    }));
}

void EvalState::throwEvalError(const PosIdx pos, const char * s, const std::string & s2,
    const std::string & s3)
{
    debugThrowLastTrace(EvalError({
        .msg = hintfmt(s, s2),
        .errPos = positions[pos]
    }));
}

void EvalState::throwEvalError(const PosIdx pos, const char * s, const std::string & s2,
    const std::string & s3, Env & env, Expr & expr)
{
    debugThrow(EvalError({
        .msg = hintfmt(s, s2),
        .errPos = positions[pos]
    }), env, expr);
}

void EvalState::throwEvalError(const PosIdx p1, const char * s, const Symbol sym, const PosIdx p2, Env & env, Expr & expr)
{
    // p1 is where the error occurred; p2 is a position mentioned in the message.
    debugThrow(EvalError({
        .msg = hintfmt(s, symbols[sym], positions[p2]),
        .errPos = positions[p1]
    }), env, expr);
}

void EvalState::throwTypeError(const PosIdx pos, const char * s, const Value & v)
{
    debugThrowLastTrace(TypeError({
        .msg = hintfmt(s, showType(v)),
        .errPos = positions[pos]
    }));
}

void EvalState::throwTypeError(const PosIdx pos, const char * s, const Value & v, Env & env, Expr & expr)
{
    debugThrow(TypeError({
        .msg = hintfmt(s, showType(v)),
        .errPos = positions[pos]
    }), env, expr);
}

void EvalState::throwTypeError(const PosIdx pos, const char * s)
{
    debugThrowLastTrace(TypeError({
        .msg = hintfmt(s),
        .errPos = positions[pos]
    }));
}

void EvalState::throwTypeError(const PosIdx pos, const char * s, const ExprLambda & fun,
    const Symbol s2, Env & env, Expr &expr)
{
    debugThrow(TypeError({
        .msg = hintfmt(s, fun.showNamePos(*this), symbols[s2]),
        .errPos = positions[pos]
    }), env, expr);
}

void EvalState::throwTypeError(const PosIdx pos, const Suggestions & suggestions, const char * s,
    const ExprLambda & fun, const Symbol s2, Env & env, Expr &expr)
{
    debugThrow(TypeError(ErrorInfo {
        .msg = hintfmt(s, fun.showNamePos(*this), symbols[s2]),
        .errPos = positions[pos],
        .suggestions = suggestions,
    }), env, expr);
}

void EvalState::throwTypeError(const char * s, const Value & v, Env & env, Expr &expr)
{
    debugThrow(TypeError({
        .msg = hintfmt(s, showType(v)),
        .errPos = positions[expr.getPos()],
    }), env, expr);
}

void EvalState::throwAssertionError(const PosIdx pos, const char * s, const std::string & s1, Env & env, Expr &expr)
{
    debugThrow(AssertionError({
        .msg = hintfmt(s, s1),
        .errPos = positions[pos]
    }), env, expr);
}

void EvalState::throwUndefinedVarError(const PosIdx pos, const char * s, const std::string & s1, Env & env, Expr &expr)
{
    debugThrow(UndefinedVarError({
        .msg = hintfmt(s, s1),
        .errPos = positions[pos]
    }), env, expr);
}

void EvalState::throwMissingArgumentError(const PosIdx pos, const char * s, const std::string & s1, Env & env, Expr &expr)
{
    debugThrow(MissingArgumentError({
        .msg = hintfmt(s, s1),
        .errPos = positions[pos]
    }), env, expr);
}

void EvalState::addErrorTrace(Error & e, const char * s, const std::string & s2) const
{
    e.addTrace(nullptr, s, s2);
}

void EvalState::addErrorTrace(Error & e, const PosIdx pos, const char * s, const std::string & s2) const
{
    e.addTrace(positions[pos], s, s2);
}

static std::unique_ptr<DebugTraceStacker> makeDebugTraceStacker(
    EvalState & state,
    Expr & expr,
    Env & env,
    std::shared_ptr<AbstractPos> && pos,
    const char * s,
    const std::string & s2)
{
    return std::make_unique<DebugTraceStacker>(state,
        DebugTrace {
            .pos = std::move(pos),
            .expr = expr,
            .env = env,
            .hint = hintfmt(s, s2),
            .isError = false
        });
}

DebugTraceStacker::DebugTraceStacker(EvalState & evalState, DebugTrace t)
    : evalState(evalState)
    , trace(std::move(t))
{
    evalState.debugTraces.push_front(trace);
    if (evalState.debugStop && evalState.debugRepl)
        evalState.runDebugRepl(nullptr, trace.env, trace.expr);
}

void Value::mkString(std::string_view s)
{
    mkString(makeImmutableString(s));
}


static void copyContextToValue(Value & v, const PathSet & context)
{
    if (!context.empty()) {
        size_t n = 0;
        v.string.context = (const char * *)
            allocBytes((context.size() + 1) * sizeof(char *));
        for (auto & i : context)
            v.string.context[n++] = dupString(i.c_str());
        v.string.context[n] = 0;
    }
}

void Value::mkString(std::string_view s, const PathSet & context)
{
    mkString(s);
    copyContextToValue(*this, context);
}

void Value::mkStringMove(const char * s, const PathSet & context)
{
    mkString(s);
    copyContextToValue(*this, context);
}


void Value::mkPath(const SourcePath & path)
{
    mkPath(&*path.accessor, makeImmutableString(path.path.abs()));
}


inline Value * EvalState::lookupVar(Env * env, const ExprVar & var, bool noEval)
{
    for (auto l = var.level; l; --l, env = env->up) ;

    if (!var.fromWith) return env->values[var.displ];

    while (1) {
        if (env->type == Env::HasWithExpr) {
            if (noEval) return 0;
            Value * v = allocValue();
            evalAttrs(*env->up, (Expr *) env->values[0], *v);
            env->values[0] = v;
            env->type = Env::HasWithAttrs;
        }
        Bindings::iterator j = env->values[0]->attrs->find(var.name);
        if (j != env->values[0]->attrs->end()) {
            if (countCalls) attrSelects[j->pos]++;
            return j->value;
        }
        if (!env->prevWith)
            throwUndefinedVarError(var.pos, "undefined variable '%1%'", symbols[var.name], *env, const_cast<ExprVar&>(var));
        for (size_t l = env->prevWith; l; --l, env = env->up) ;
    }
}

void EvalState::mkList(Value & v, size_t size)
{
    v.mkList(size);
    if (size > 2)
        v.bigList.elems = (Value * *) allocBytes(size * sizeof(Value *));
    nrListElems += size;
}


unsigned long nrThunks = 0;

static inline void mkThunk(Value & v, Env & env, Expr * expr)
{
    v.mkThunk(&env, expr);
    nrThunks++;
}


void EvalState::mkThunk_(Value & v, Expr * expr)
{
    mkThunk(v, baseEnv, expr);
}


void EvalState::mkPos(Value & v, PosIdx p)
{
    auto pos = positions[p];
    if (auto path = std::get_if<SourcePath>(&pos.origin)) {
        auto attrs = buildBindings(3);
        attrs.alloc(sFile).mkString(fmt("/virtual/%d%s", path->accessor->number, path->path.abs()));
        attrs.alloc(sLine).mkInt(pos.line);
        attrs.alloc(sColumn).mkInt(pos.column);
        v.mkAttrs(attrs);
    } else
        v.mkNull();
}


/* Create a thunk for the delayed computation of the given expression
   in the given environment.  But if the expression is a variable,
   then look it up right away.  This significantly reduces the number
   of thunks allocated. */
Value * Expr::maybeThunk(EvalState & state, Env & env)
{
    Value * v = state.allocValue();
    mkThunk(*v, env, this);
    return v;
}


Value * ExprVar::maybeThunk(EvalState & state, Env & env)
{
    Value * v = state.lookupVar(&env, *this, true);
    /* The value might not be initialised in the environment yet.
       In that case, ignore it. */
    if (v) { state.nrAvoided++; return v; }
    return Expr::maybeThunk(state, env);
}


Value * ExprString::maybeThunk(EvalState & state, Env & env)
{
    state.nrAvoided++;
    return &v;
}

Value * ExprInt::maybeThunk(EvalState & state, Env & env)
{
    state.nrAvoided++;
    return &v;
}

Value * ExprFloat::maybeThunk(EvalState & state, Env & env)
{
    state.nrAvoided++;
    return &v;
}

Value * ExprPath::maybeThunk(EvalState & state, Env & env)
{
    state.nrAvoided++;
    return &v;
}


void EvalState::evalFile(const SourcePath & path, Value & v, bool mustBeTrivial)
{
    FileEvalCache::iterator i;
    if ((i = fileEvalCache.find(path)) != fileEvalCache.end()) {
        v = i->second;
        return;
    }

    auto resolvedPath = resolveExprPath(path);
    if ((i = fileEvalCache.find(resolvedPath)) != fileEvalCache.end()) {
        v = i->second;
        return;
    }

    printTalkative("evaluating file '%1%'", resolvedPath);
    Expr * e = nullptr;

    auto j = fileParseCache.find(resolvedPath);
    if (j != fileParseCache.end())
        e = j->second;

    if (!e)
        e = parseExprFromFile(resolvedPath);

    fileParseCache[resolvedPath] = e;

    try {
        auto dts = debugRepl
            ? makeDebugTraceStacker(
                *this,
                *e,
                this->baseEnv,
                e->getPos() ? (std::shared_ptr<AbstractPos>) positions[e->getPos()] : nullptr,
                "while evaluating the file '%1%':", resolvedPath.to_string())
            : nullptr;

        // Enforce that 'flake.nix' is a direct attrset, not a
        // computation.
        if (mustBeTrivial &&
            !(dynamic_cast<ExprAttrs *>(e)))
            throw EvalError("file '%s' must be an attribute set", path);
        eval(e, v);
    } catch (Error & e) {
        addErrorTrace(e, "while evaluating the file '%1%':", resolvedPath.to_string());
        throw;
    }

    fileEvalCache[resolvedPath] = v;
    if (path != resolvedPath) fileEvalCache[path] = v;
}


void EvalState::resetFileCache()
{
    fileEvalCache.clear();
    fileParseCache.clear();
}


void EvalState::eval(Expr * e, Value & v)
{
    e->eval(*this, baseEnv, v);
}


inline bool EvalState::evalBool(Env & env, Expr * e)
{
    Value v;
    e->eval(*this, env, v);
    if (v.type() != nBool)
        throwTypeError(noPos, "value is %1% while a Boolean was expected", v, env, *e);
    return v.boolean;
}


inline bool EvalState::evalBool(Env & env, Expr * e, const PosIdx pos)
{
    Value v;
    e->eval(*this, env, v);
    if (v.type() != nBool)
        throwTypeError(pos, "value is %1% while a Boolean was expected", v, env, *e);
    return v.boolean;
}


inline void EvalState::evalAttrs(Env & env, Expr * e, Value & v)
{
    e->eval(*this, env, v);
    if (v.type() != nAttrs)
        throwTypeError(noPos, "value is %1% while a set was expected", v, env, *e);
}


void Expr::eval(EvalState & state, Env & env, Value & v)
{
    abort();
}


void ExprInt::eval(EvalState & state, Env & env, Value & v)
{
    v = this->v;
}


void ExprFloat::eval(EvalState & state, Env & env, Value & v)
{
    v = this->v;
}

void ExprString::eval(EvalState & state, Env & env, Value & v)
{
    v = this->v;
}


void ExprPath::eval(EvalState & state, Env & env, Value & v)
{
    v = this->v;
}


void ExprAttrs::eval(EvalState & state, Env & env, Value & v)
{
    v.mkAttrs(state.buildBindings(attrs.size() + dynamicAttrs.size()).finish());
    auto dynamicEnv = &env;

    if (recursive) {
        /* Create a new environment that contains the attributes in
           this `rec'. */
        Env & env2(state.allocEnv(attrs.size()));
        env2.up = &env;
        dynamicEnv = &env2;

        AttrDefs::iterator overrides = attrs.find(state.sOverrides);
        bool hasOverrides = overrides != attrs.end();

        /* The recursive attributes are evaluated in the new
           environment, while the inherited attributes are evaluated
           in the original environment. */
        Displacement displ = 0;
        for (auto & i : attrs) {
            Value * vAttr;
            if (hasOverrides && !i.second.inherited) {
                vAttr = state.allocValue();
                mkThunk(*vAttr, env2, i.second.e);
            } else
                vAttr = i.second.e->maybeThunk(state, i.second.inherited ? env : env2);
            env2.values[displ++] = vAttr;
            v.attrs->push_back(Attr(i.first, vAttr, i.second.pos));
        }

        /* If the rec contains an attribute called `__overrides', then
           evaluate it, and add the attributes in that set to the rec.
           This allows overriding of recursive attributes, which is
           otherwise not possible.  (You can use the // operator to
           replace an attribute, but other attributes in the rec will
           still reference the original value, because that value has
           been substituted into the bodies of the other attributes.
           Hence we need __overrides.) */
        if (hasOverrides) {
            Value * vOverrides = (*v.attrs)[overrides->second.displ].value;
            state.forceAttrs(*vOverrides, [&]() { return vOverrides->determinePos(noPos); });
            Bindings * newBnds = state.allocBindings(v.attrs->capacity() + vOverrides->attrs->size());
            for (auto & i : *v.attrs)
                newBnds->push_back(i);
            for (auto & i : *vOverrides->attrs) {
                AttrDefs::iterator j = attrs.find(i.name);
                if (j != attrs.end()) {
                    (*newBnds)[j->second.displ] = i;
                    env2.values[j->second.displ] = i.value;
                } else
                    newBnds->push_back(i);
            }
            newBnds->sort();
            v.attrs = newBnds;
        }
    }

    else
        for (auto & i : attrs)
            v.attrs->push_back(Attr(i.first, i.second.e->maybeThunk(state, env), i.second.pos));

    /* Dynamic attrs apply *after* rec and __overrides. */
    for (auto & i : dynamicAttrs) {
        Value nameVal;
        i.nameExpr->eval(state, *dynamicEnv, nameVal);
        state.forceValue(nameVal, i.pos);
        if (nameVal.type() == nNull)
            continue;
        state.forceStringNoCtx(nameVal);
        auto nameSym = state.symbols.create(nameVal.string.s);
        Bindings::iterator j = v.attrs->find(nameSym);
        if (j != v.attrs->end())
            state.throwEvalError(i.pos, "dynamic attribute '%1%' already defined at %2%", nameSym, j->pos, env, *this);

        i.valueExpr->setName(nameSym);
        /* Keep sorted order so find can catch duplicates */
        v.attrs->push_back(Attr(nameSym, i.valueExpr->maybeThunk(state, *dynamicEnv), i.pos));
        v.attrs->sort(); // FIXME: inefficient
    }

    v.attrs->pos = pos;
}


void ExprLet::eval(EvalState & state, Env & env, Value & v)
{
    /* Create a new environment that contains the attributes in this
       `let'. */
    Env & env2(state.allocEnv(attrs->attrs.size()));
    env2.up = &env;

    /* The recursive attributes are evaluated in the new environment,
       while the inherited attributes are evaluated in the original
       environment. */
    Displacement displ = 0;
    for (auto & i : attrs->attrs)
        env2.values[displ++] = i.second.e->maybeThunk(state, i.second.inherited ? env : env2);

    body->eval(state, env2, v);
}


void ExprList::eval(EvalState & state, Env & env, Value & v)
{
    state.mkList(v, elems.size());
    for (auto [n, v2] : enumerate(v.listItems()))
        const_cast<Value * &>(v2) = elems[n]->maybeThunk(state, env);
}


void ExprVar::eval(EvalState & state, Env & env, Value & v)
{
    Value * v2 = state.lookupVar(&env, *this, false);
    state.forceValue(*v2, pos);
    v = *v2;
}


static std::string showAttrPath(EvalState & state, Env & env, const AttrPath & attrPath)
{
    std::ostringstream out;
    bool first = true;
    for (auto & i : attrPath) {
        if (!first) out << '.'; else first = false;
        try {
            out << state.symbols[getName(i, state, env)];
        } catch (Error & e) {
            assert(!i.symbol);
            out << "\"${";
            i.expr->show(state.symbols, out);
            out << "}\"";
        }
    }
    return out.str();
}


void ExprSelect::eval(EvalState & state, Env & env, Value & v)
{
    Value vTmp;
    PosIdx pos2;
    Value * vAttrs = &vTmp;

    e->eval(state, env, vTmp);

    try {
        auto dts = state.debugRepl
            ? makeDebugTraceStacker(
                state,
                *this,
                env,
                state.positions[pos2],
                "while evaluating the attribute '%1%'",
                showAttrPath(state, env, attrPath))
            : nullptr;

        for (auto & i : attrPath) {
            state.nrLookups++;
            Bindings::iterator j;
            auto name = getName(i, state, env);
            if (def) {
                state.forceValue(*vAttrs, pos);
                if (vAttrs->type() != nAttrs ||
                    (j = vAttrs->attrs->find(name)) == vAttrs->attrs->end())
                {
                    def->eval(state, env, v);
                    return;
                }
            } else {
                state.forceAttrs(*vAttrs, pos);
                if ((j = vAttrs->attrs->find(name)) == vAttrs->attrs->end()) {
                    std::set<std::string> allAttrNames;
                    for (auto & attr : *vAttrs->attrs)
                        allAttrNames.insert(state.symbols[attr.name]);
                    state.throwEvalError(
                        pos,
                        Suggestions::bestMatches(allAttrNames, state.symbols[name]),
                        "attribute '%1%' missing", state.symbols[name], env, *this);
                }
            }
            vAttrs = j->value;
            pos2 = j->pos;
            if (state.countCalls) state.attrSelects[pos2]++;
        }

        state.forceValue(*vAttrs, (pos2 ? pos2 : this->pos ) );

    } catch (Error & e) {
        if (pos2) {
            auto pos2r = state.positions[pos2];
            auto origin = std::get_if<SourcePath>(&pos2r.origin);
            if (!(origin && *origin == state.derivationInternal))
                state.addErrorTrace(e, pos2, "while evaluating the attribute '%1%'",
                    showAttrPath(state, env, attrPath));
        }
        throw;
    }

    v = *vAttrs;
}


void ExprOpHasAttr::eval(EvalState & state, Env & env, Value & v)
{
    Value vTmp;
    Value * vAttrs = &vTmp;

    e->eval(state, env, vTmp);

    for (auto & i : attrPath) {
        state.forceValue(*vAttrs, noPos);
        Bindings::iterator j;
        auto name = getName(i, state, env);
        if (vAttrs->type() != nAttrs ||
            (j = vAttrs->attrs->find(name)) == vAttrs->attrs->end())
        {
            v.mkBool(false);
            return;
        } else {
            vAttrs = j->value;
        }
    }

    v.mkBool(true);
}


void ExprLambda::eval(EvalState & state, Env & env, Value & v)
{
    v.mkLambda(&env, this);
}


void EvalState::callFunction(Value & fun, size_t nrArgs, Value * * args, Value & vRes, const PosIdx pos)
{
    auto trace = evalSettings.traceFunctionCalls
        ? std::make_unique<FunctionCallTrace>(positions[pos])
        : nullptr;

    forceValue(fun, pos);

    Value vCur(fun);

    auto makeAppChain = [&]()
    {
        vRes = vCur;
        for (size_t i = 0; i < nrArgs; ++i) {
            auto fun2 = allocValue();
            *fun2 = vRes;
            vRes.mkPrimOpApp(fun2, args[i]);
        }
    };

    Attr * functor;

    while (nrArgs > 0) {

        if (vCur.isLambda()) {

            ExprLambda & lambda(*vCur.lambda.fun);

            auto size =
                (!lambda.arg ? 0 : 1) +
                (lambda.hasFormals() ? lambda.formals->formals.size() : 0);
            Env & env2(allocEnv(size));
            env2.up = vCur.lambda.env;

            Displacement displ = 0;

            if (!lambda.hasFormals())
                env2.values[displ++] = args[0];
            else {
                forceAttrs(*args[0], pos);

                if (lambda.arg)
                    env2.values[displ++] = args[0];

                /* For each formal argument, get the actual argument.  If
                   there is no matching actual argument but the formal
                   argument has a default, use the default. */
                size_t attrsUsed = 0;
                for (auto & i : lambda.formals->formals) {
                    auto j = args[0]->attrs->get(i.name);
                    if (!j) {
                        if (!i.def) throwTypeError(pos, "%1% called without required argument '%2%'",
                            lambda, i.name, *fun.lambda.env, lambda);
                        env2.values[displ++] = i.def->maybeThunk(*this, env2);
                    } else {
                        attrsUsed++;
                        env2.values[displ++] = j->value;
                    }
                }

                /* Check that each actual argument is listed as a formal
                   argument (unless the attribute match specifies a `...'). */
                if (!lambda.formals->ellipsis && attrsUsed != args[0]->attrs->size()) {
                    /* Nope, so show the first unexpected argument to the
                       user. */
                    for (auto & i : *args[0]->attrs)
                        if (!lambda.formals->has(i.name)) {
                            std::set<std::string> formalNames;
                            for (auto & formal : lambda.formals->formals)
                                formalNames.insert(symbols[formal.name]);
                            throwTypeError(
                                pos,
                                Suggestions::bestMatches(formalNames, symbols[i.name]),
                                "%1% called with unexpected argument '%2%'",
                                lambda, i.name, *fun.lambda.env, lambda);
                        }
                    abort(); // can't happen
                }
            }

            nrFunctionCalls++;
            if (countCalls) incrFunctionCall(&lambda);

            /* Evaluate the body. */
            try {
                auto dts = debugRepl
                    ? makeDebugTraceStacker(
                        *this, *lambda.body, env2, positions[lambda.pos],
                        "while evaluating %s",
                        lambda.name
                        ? concatStrings("'", symbols[lambda.name], "'")
                        : "anonymous lambda")
                    : nullptr;

                lambda.body->eval(*this, env2, vCur);
            } catch (Error & e) {
                if (loggerSettings.showTrace.get()) {
                    addErrorTrace(e, lambda.pos, "while evaluating %s",
                        (lambda.name
                            ? concatStrings("'", symbols[lambda.name], "'")
                            : "anonymous lambda"));
                    addErrorTrace(e, pos, "from call site%s", "");
                }
                throw;
            }

            nrArgs--;
            args += 1;
        }

        else if (vCur.isPrimOp()) {

            size_t argsLeft = vCur.primOp->arity;

            if (nrArgs < argsLeft) {
                /* We don't have enough arguments, so create a tPrimOpApp chain. */
                makeAppChain();
                return;
            } else {
                /* We have all the arguments, so call the primop. */
                nrPrimOpCalls++;
                if (countCalls) primOpCalls[vCur.primOp->name]++;
                vCur.primOp->fun(*this, pos, args, vCur);

                nrArgs -= argsLeft;
                args += argsLeft;
            }
        }

        else if (vCur.isPrimOpApp()) {
            /* Figure out the number of arguments still needed. */
            size_t argsDone = 0;
            Value * primOp = &vCur;
            while (primOp->isPrimOpApp()) {
                argsDone++;
                primOp = primOp->primOpApp.left;
            }
            assert(primOp->isPrimOp());
            auto arity = primOp->primOp->arity;
            auto argsLeft = arity - argsDone;

            if (nrArgs < argsLeft) {
                /* We still don't have enough arguments, so extend the tPrimOpApp chain. */
                makeAppChain();
                return;
            } else {
                /* We have all the arguments, so call the primop with
                   the previous and new arguments. */

                Value * vArgs[arity];
                auto n = argsDone;
                for (Value * arg = &vCur; arg->isPrimOpApp(); arg = arg->primOpApp.left)
                    vArgs[--n] = arg->primOpApp.right;

                for (size_t i = 0; i < argsLeft; ++i)
                    vArgs[argsDone + i] = args[i];

                nrPrimOpCalls++;
                if (countCalls) primOpCalls[primOp->primOp->name]++;
                primOp->primOp->fun(*this, pos, vArgs, vCur);

                nrArgs -= argsLeft;
                args += argsLeft;
            }
        }

        else if (vCur.type() == nAttrs && (functor = vCur.attrs->get(sFunctor))) {
            /* 'vCur' may be allocated on the stack of the calling
               function, but for functors we may keep a reference, so
               heap-allocate a copy and use that instead. */
            Value * args2[] = {allocValue(), args[0]};
            *args2[0] = vCur;
            /* !!! Should we use the attr pos here? */
            callFunction(*functor->value, 2, args2, vCur, pos);
            nrArgs--;
            args++;
        }

        else
            throwTypeError(pos, "attempt to call something which is not a function but %1%", vCur);
    }

    vRes = vCur;
}


void ExprCall::eval(EvalState & state, Env & env, Value & v)
{
    Value vFun;
    fun->eval(state, env, vFun);

    Value * vArgs[args.size()];
    for (size_t i = 0; i < args.size(); ++i)
        vArgs[i] = args[i]->maybeThunk(state, env);

    state.callFunction(vFun, args.size(), vArgs, v, pos);
}


// Lifted out of callFunction() because it creates a temporary that
// prevents tail-call optimisation.
void EvalState::incrFunctionCall(ExprLambda * fun)
{
    functionCalls[fun]++;
}


void EvalState::autoCallFunction(Bindings & args, Value & fun, Value & res)
{
    auto pos = fun.determinePos(noPos);

    forceValue(fun, pos);

    if (fun.type() == nAttrs) {
        auto found = fun.attrs->find(sFunctor);
        if (found != fun.attrs->end()) {
            Value * v = allocValue();
            callFunction(*found->value, fun, *v, pos);
            forceValue(*v, pos);
            return autoCallFunction(args, *v, res);
        }
    }

    if (!fun.isLambda() || !fun.lambda.fun->hasFormals()) {
        res = fun;
        return;
    }

    auto attrs = buildBindings(std::max(static_cast<uint32_t>(fun.lambda.fun->formals->formals.size()), args.size()));

    if (fun.lambda.fun->formals->ellipsis) {
        // If the formals have an ellipsis (eg the function accepts extra args) pass
        // all available automatic arguments (which includes arguments specified on
        // the command line via --arg/--argstr)
        for (auto & v : args)
            attrs.insert(v);
    } else {
        // Otherwise, only pass the arguments that the function accepts
        for (auto & i : fun.lambda.fun->formals->formals) {
            Bindings::iterator j = args.find(i.name);
            if (j != args.end()) {
                attrs.insert(*j);
            } else if (!i.def) {
                throwMissingArgumentError(i.pos, R"(cannot evaluate a function that has an argument without a value ('%1%')

Nix attempted to evaluate a function as a top level expression; in
this case it must have its arguments supplied either by default
values, or passed explicitly with '--arg' or '--argstr'. See
https://nixos.org/manual/nix/stable/expressions/language-constructs.html#functions.)", symbols[i.name],                 
                *fun.lambda.env, *fun.lambda.fun);
            }
        }
    }

    callFunction(fun, allocValue()->mkAttrs(attrs), res, noPos);
}


void ExprWith::eval(EvalState & state, Env & env, Value & v)
{
    Env & env2(state.allocEnv(1));
    env2.up = &env;
    env2.prevWith = prevWith;
    env2.type = Env::HasWithExpr;
    env2.values[0] = (Value *) attrs;

    body->eval(state, env2, v);
}


void ExprIf::eval(EvalState & state, Env & env, Value & v)
{
    (state.evalBool(env, cond, pos) ? then : else_)->eval(state, env, v);
}


void ExprAssert::eval(EvalState & state, Env & env, Value & v)
{
    if (!state.evalBool(env, cond, pos)) {
        std::ostringstream out;
        cond->show(state.symbols, out);
        state.throwAssertionError(pos, "assertion '%1%' failed", out.str(), env, *this);
    }
    body->eval(state, env, v);
}


void ExprOpNot::eval(EvalState & state, Env & env, Value & v)
{
    v.mkBool(!state.evalBool(env, e));
}


void ExprOpEq::eval(EvalState & state, Env & env, Value & v)
{
    Value v1; e1->eval(state, env, v1);
    Value v2; e2->eval(state, env, v2);
    v.mkBool(state.eqValues(v1, v2));
}


void ExprOpNEq::eval(EvalState & state, Env & env, Value & v)
{
    Value v1; e1->eval(state, env, v1);
    Value v2; e2->eval(state, env, v2);
    v.mkBool(!state.eqValues(v1, v2));
}


void ExprOpAnd::eval(EvalState & state, Env & env, Value & v)
{
    v.mkBool(state.evalBool(env, e1, pos) && state.evalBool(env, e2, pos));
}


void ExprOpOr::eval(EvalState & state, Env & env, Value & v)
{
    v.mkBool(state.evalBool(env, e1, pos) || state.evalBool(env, e2, pos));
}


void ExprOpImpl::eval(EvalState & state, Env & env, Value & v)
{
    v.mkBool(!state.evalBool(env, e1, pos) || state.evalBool(env, e2, pos));
}


void ExprOpUpdate::eval(EvalState & state, Env & env, Value & v)
{
    Value v1, v2;
    state.evalAttrs(env, e1, v1);
    state.evalAttrs(env, e2, v2);

    state.nrOpUpdates++;

    if (v1.attrs->size() == 0) { v = v2; return; }
    if (v2.attrs->size() == 0) { v = v1; return; }

    auto attrs = state.buildBindings(v1.attrs->size() + v2.attrs->size());

    /* Merge the sets, preferring values from the second set.  Make
       sure to keep the resulting vector in sorted order. */
    Bindings::iterator i = v1.attrs->begin();
    Bindings::iterator j = v2.attrs->begin();

    while (i != v1.attrs->end() && j != v2.attrs->end()) {
        if (i->name == j->name) {
            attrs.insert(*j);
            ++i; ++j;
        }
        else if (i->name < j->name)
            attrs.insert(*i++);
        else
            attrs.insert(*j++);
    }

    while (i != v1.attrs->end()) attrs.insert(*i++);
    while (j != v2.attrs->end()) attrs.insert(*j++);

    v.mkAttrs(attrs.alreadySorted());

    state.nrOpUpdateValuesCopied += v.attrs->size();
}


void ExprOpConcatLists::eval(EvalState & state, Env & env, Value & v)
{
    Value v1; e1->eval(state, env, v1);
    Value v2; e2->eval(state, env, v2);
    Value * lists[2] = { &v1, &v2 };
    state.concatLists(v, 2, lists, pos);
}


void EvalState::concatLists(Value & v, size_t nrLists, Value * * lists, const PosIdx pos)
{
    nrListConcats++;

    Value * nonEmpty = 0;
    size_t len = 0;
    for (size_t n = 0; n < nrLists; ++n) {
        forceList(*lists[n], pos);
        auto l = lists[n]->listSize();
        len += l;
        if (l) nonEmpty = lists[n];
    }

    if (nonEmpty && len == nonEmpty->listSize()) {
        v = *nonEmpty;
        return;
    }

    mkList(v, len);
    auto out = v.listElems();
    for (size_t n = 0, pos = 0; n < nrLists; ++n) {
        auto l = lists[n]->listSize();
        if (l)
            memcpy(out + pos, lists[n]->listElems(), l * sizeof(Value *));
        pos += l;
    }
}


void ExprConcatStrings::eval(EvalState & state, Env & env, Value & v)
{
    PathSet context;
    std::vector<BackedStringView> s;
    size_t sSize = 0;
    NixInt n = 0;
    NixFloat nf = 0;

    bool first = !forceString;
    ValueType firstType = nString;

    const auto str = [&] {
        std::string result;
        result.reserve(sSize);
        for (const auto & part : s) result += *part;
        return result;
    };
    /* c_str() is not str().c_str() because we want to create a string
       Value. allocating a GC'd string directly and moving it into a
       Value lets us avoid an allocation and copy. */
    const auto c_str = [&] {
        char * result = allocString(sSize + 1);
        char * tmp = result;
        for (const auto & part : s) {
            memcpy(tmp, part->data(), part->size());
            tmp += part->size();
        }
        *tmp = 0;
        return result;
    };

    Value values[es->size()];
    Value * vTmpP = values;
    std::shared_ptr<InputAccessor> accessor;

    for (auto & [i_pos, i] : *es) {
        Value * vTmp = vTmpP++;
        i->eval(state, env, *vTmp);

        if (vTmp->type() == nAttrs) {
            auto j = vTmp->attrs->find(state.sOutPath);
            if (j != vTmp->attrs->end())
                vTmp = j->value;
        }

        /* If the first element is a path, then the result will also
           be a path, we don't copy anything (yet - that's done later,
           since paths are copied when they are used in a derivation),
           and none of the strings are allowed to have contexts. */
        if (first) {
            firstType = vTmp->type();
            if (vTmp->type() == nPath)
                accessor = vTmp->path().accessor;
        }

        if (firstType == nInt) {
            if (vTmp->type() == nInt) {
                n += vTmp->integer;
            } else if (vTmp->type() == nFloat) {
                // Upgrade the type from int to float;
                firstType = nFloat;
                nf = n;
                nf += vTmp->fpoint;
            } else
                state.throwEvalError(i_pos, "cannot add %1% to an integer", showType(*vTmp), env, *this);
        } else if (firstType == nFloat) {
            if (vTmp->type() == nInt) {
                nf += vTmp->integer;
            } else if (vTmp->type() == nFloat) {
                nf += vTmp->fpoint;
            } else
                state.throwEvalError(i_pos, "cannot add %1% to a float", showType(*vTmp), env, *this);
        } else {
            if (s.empty()) s.reserve(es->size());
            auto part = state.coerceToString(i_pos, *vTmp, context, false, firstType == nString);
            sSize += part->size();
            s.emplace_back(std::move(part));
        }

        first = false;
    }

    if (firstType == nInt)
        v.mkInt(n);
    else if (firstType == nFloat)
        v.mkFloat(nf);
    else if (firstType == nPath) {
        if (!context.empty())
            state.throwEvalError(pos, "a string that refers to a store path cannot be appended to a path", env, *this);
        v.mkPath({ref(accessor), CanonPath(str())});
    } else
        v.mkStringMove(c_str(), context);
}


void ExprPos::eval(EvalState & state, Env & env, Value & v)
{
    state.mkPos(v, pos);
}


void EvalState::forceValueDeep(Value & v)
{
    std::set<const Value *> seen;

    std::function<void(Value & v)> recurse;

    recurse = [&](Value & v) {
        if (!seen.insert(&v).second) return;

        forceValue(v, [&]() { return v.determinePos(noPos); });

        if (v.type() == nAttrs) {
            for (auto & i : *v.attrs)
                try {
                    // If the value is a thunk, we're evaling. Otherwise no trace necessary.
                    auto dts = debugRepl && i.value->isThunk()
                        ? makeDebugTraceStacker(*this, *i.value->thunk.expr, *i.value->thunk.env, positions[i.pos],
                            "while evaluating the attribute '%1%'", symbols[i.name])
                        : nullptr;

                    recurse(*i.value);
                } catch (Error & e) {
                    addErrorTrace(e, i.pos, "while evaluating the attribute '%1%'", symbols[i.name]);
                    throw;
                }
        }

        else if (v.isList()) {
            for (auto v2 : v.listItems())
                recurse(*v2);
        }
    };

    recurse(v);
}


NixInt EvalState::forceInt(Value & v, const PosIdx pos)
{
    forceValue(v, pos);
    if (v.type() != nInt)
        throwTypeError(pos, "value is %1% while an integer was expected", v);

    return v.integer;
}


NixFloat EvalState::forceFloat(Value & v, const PosIdx pos)
{
    forceValue(v, pos);
    if (v.type() == nInt)
        return v.integer;
    else if (v.type() != nFloat)
        throwTypeError(pos, "value is %1% while a float was expected", v);
    return v.fpoint;
}


bool EvalState::forceBool(Value & v, const PosIdx pos)
{
    forceValue(v, pos);
    if (v.type() != nBool)
        throwTypeError(pos, "value is %1% while a Boolean was expected", v);
    return v.boolean;
}


bool EvalState::isFunctor(Value & fun)
{
    return fun.type() == nAttrs && fun.attrs->find(sFunctor) != fun.attrs->end();
}


void EvalState::forceFunction(Value & v, const PosIdx pos)
{
    forceValue(v, pos);
    if (v.type() != nFunction && !isFunctor(v))
        throwTypeError(pos, "value is %1% while a function was expected", v);
}


std::string_view EvalState::forceString(Value & v, const PosIdx pos)
{
    forceValue(v, pos);
    if (v.type() != nString) {
        throwTypeError(pos, "value is %1% while a string was expected", v);
    }
    return v.string.s;
}


/* Decode a context string ‘!<name>!<path>’ into a pair <path,
   name>. */
NixStringContextElem decodeContext(const Store & store, std::string_view s)
{
    if (s.at(0) == '!') {
        size_t index = s.find("!", 1);
        return {
            store.parseStorePath(s.substr(index + 1)),
            std::string(s.substr(1, index - 1)),
        };
    } else
        return {
            store.parseStorePath(
                s.at(0) == '/'
                ? s
                : s.substr(1)),
            "",
        };
}


void copyContext(const Value & v, PathSet & context)
{
    if (v.string.context)
        for (const char * * p = v.string.context; *p; ++p)
            context.insert(*p);
}


NixStringContext Value::getContext(const Store & store)
{
    NixStringContext res;
    assert(internalType == tString);
    if (string.context)
        for (const char * * p = string.context; *p; ++p)
            res.push_back(decodeContext(store, *p));
    return res;
}


std::string_view EvalState::forceString(Value & v, PathSet & context, const PosIdx pos)
{
    auto s = forceString(v, pos);
    copyContext(v, context);
    return s;
}


std::string_view EvalState::forceStringNoCtx(Value & v, const PosIdx pos)
{
    auto s = forceString(v, pos);
    if (v.string.context) {
        if (pos)
            throwEvalError(pos, "the string '%1%' is not allowed to refer to a store path (such as '%2%')",
                v.string.s, v.string.context[0]);
        else
            throwEvalError("the string '%1%' is not allowed to refer to a store path (such as '%2%')",
                v.string.s, v.string.context[0]);
    }
    return s;
}


bool EvalState::isDerivation(Value & v)
{
    if (v.type() != nAttrs) return false;
    Bindings::iterator i = v.attrs->find(sType);
    if (i == v.attrs->end()) return false;
    forceValue(*i->value, i->pos);
    if (i->value->type() != nString) return false;
    return strcmp(i->value->string.s, "derivation") == 0;
}


std::optional<std::string> EvalState::tryAttrsToString(const PosIdx pos, Value & v,
    PathSet & context, bool coerceMore, bool copyToStore)
{
    auto i = v.attrs->find(sToString);
    if (i != v.attrs->end()) {
        Value v1;
        callFunction(*i->value, v, v1, pos);
        return coerceToString(pos, v1, context, coerceMore, copyToStore).toOwned();
    }

    return {};
}

BackedStringView EvalState::coerceToString(const PosIdx pos, Value & v, PathSet & context,
    bool coerceMore, bool copyToStore)
{
    forceValue(v, pos);

    if (v.type() == nString) {
        copyContext(v, context);
        return std::string_view(v.string.s);
    }

    if (v.type() == nPath) {
        auto path = v.path();
        return copyToStore
            ? store->printStorePath(copyPathToStore(context, path))
            : BackedStringView((Path) path.path.abs());
    }

    if (v.type() == nAttrs) {
        auto maybeString = tryAttrsToString(pos, v, context, coerceMore, copyToStore);
        if (maybeString)
            return std::move(*maybeString);
        auto i = v.attrs->find(sOutPath);
        if (i == v.attrs->end())
            throwTypeError(pos, "cannot coerce a set to a string");
        return coerceToString(pos, *i->value, context, coerceMore, copyToStore);
    }

    if (v.type() == nExternal)
        return v.external->coerceToString(positions[pos], context, coerceMore, copyToStore);

    if (coerceMore) {
        /* Note that `false' is represented as an empty string for
           shell scripting convenience, just like `null'. */
        if (v.type() == nBool && v.boolean) return "1";
        if (v.type() == nBool && !v.boolean) return "";
        if (v.type() == nInt) return std::to_string(v.integer);
        if (v.type() == nFloat) return std::to_string(v.fpoint);
        if (v.type() == nNull) return "";

        if (v.isList()) {
            std::string result;
            for (auto [n, v2] : enumerate(v.listItems())) {
                result += *coerceToString(pos, *v2, context, coerceMore, copyToStore);
                if (n < v.listSize() - 1
                    /* !!! not quite correct */
                    && (!v2->isList() || v2->listSize() != 0))
                    result += " ";
            }
            return std::move(result);
        }
    }

    throwTypeError(pos, "cannot coerce %1% to a string", v);
}


StorePath EvalState::copyPathToStore(PathSet & context, const SourcePath & path)
{
    if (nix::isDerivation(path.path.abs()))
        throw EvalError("file names are not allowed to end in '%s'", drvExtension);

    auto i = srcToStore.find(path);

    auto dstPath = i != srcToStore.end()
        ? i->second
        : [&]() {
            auto source = sinkToSource([&](Sink & sink) {
                path.dumpPath(sink);
            });
            auto dstPath =
                settings.readOnlyMode
                ? store->computeStorePathFromDump(*source, path.baseName()).first
                : store->addToStoreFromDump(*source, path.baseName(), FileIngestionMethod::Recursive, htSHA256, repair);
            allowPath(dstPath);
            srcToStore.insert_or_assign(path, dstPath);
            printMsg(lvlChatty, "copied source '%1%' -> '%2%'", path, store->printStorePath(dstPath));
            return dstPath;
        }();

    context.insert(store->printStorePath(dstPath));
    return dstPath;
}


SourcePath EvalState::coerceToPath(const PosIdx pos, Value & v, PathSet & context)
{
    forceValue(v, pos);

    if (v.type() == nString) {
        copyContext(v, context);
        auto path = v.str();
        if (path == "" || path[0] != '/')
            throwEvalError(pos, "string '%1%' doesn't represent an absolute path", path);
        return {rootFS, CanonPath(path)};
    }

    if (v.type() == nPath)
        return v.path();

    if (v.type() == nAttrs) {
        auto i = v.attrs->find(sOutPath);
        if (i != v.attrs->end())
            return coerceToPath(pos, *i->value, context);
    }

    throwTypeError(pos, "cannot coerce %1% to a path", v);
}


StorePath EvalState::coerceToStorePath(const PosIdx pos, Value & v, PathSet & context)
{
    auto path = coerceToString(pos, v, context, false, false).toOwned();
    if (auto storePath = store->maybeParseStorePath(path))
        return *storePath;
    throw EvalError({
        .msg = hintfmt("path '%1%' is not in the Nix store", path),
        .errPos = positions[pos]
    });
}


bool EvalState::eqValues(Value & v1, Value & v2)
{
    forceValue(v1, noPos);
    forceValue(v2, noPos);

    /* !!! Hack to support some old broken code that relies on pointer
       equality tests between sets.  (Specifically, builderDefs calls
       uniqList on a list of sets.)  Will remove this eventually. */
    if (&v1 == &v2) return true;

    // Special case type-compatibility between float and int
    if (v1.type() == nInt && v2.type() == nFloat)
        return v1.integer == v2.fpoint;
    if (v1.type() == nFloat && v2.type() == nInt)
        return v1.fpoint == v2.integer;

    // All other types are not compatible with each other.
    if (v1.type() != v2.type()) return false;

    switch (v1.type()) {

        case nInt:
            return v1.integer == v2.integer;

        case nBool:
            return v1.boolean == v2.boolean;

        case nString:
            return strcmp(v1.string.s, v2.string.s) == 0;

        case nPath:
            return
                v1._path.accessor == v2._path.accessor
                && strcmp(v1._path.path, v2._path.path) == 0;

        case nNull:
            return true;

        case nList:
            if (v1.listSize() != v2.listSize()) return false;
            for (size_t n = 0; n < v1.listSize(); ++n)
                if (!eqValues(*v1.listElems()[n], *v2.listElems()[n])) return false;
            return true;

        case nAttrs: {
            /* If both sets denote a derivation (type = "derivation"),
               then compare their outPaths. */
            if (isDerivation(v1) && isDerivation(v2)) {
                Bindings::iterator i = v1.attrs->find(sOutPath);
                Bindings::iterator j = v2.attrs->find(sOutPath);
                if (i != v1.attrs->end() && j != v2.attrs->end())
                    return eqValues(*i->value, *j->value);
            }

            if (v1.attrs->size() != v2.attrs->size()) return false;

            /* Otherwise, compare the attributes one by one. */
            Bindings::iterator i, j;
            for (i = v1.attrs->begin(), j = v2.attrs->begin(); i != v1.attrs->end(); ++i, ++j)
                if (i->name != j->name || !eqValues(*i->value, *j->value))
                    return false;

            return true;
        }

        /* Functions are incomparable. */
        case nFunction:
            return false;

        case nExternal:
            return *v1.external == *v2.external;

        case nFloat:
            return v1.fpoint == v2.fpoint;

        default:
            throwEvalError("cannot compare %1% with %2%",
                showType(v1),
                showType(v2));
    }
}

void EvalState::printStats()
{
    bool showStats = getEnv("NIX_SHOW_STATS").value_or("0") != "0";

    struct rusage buf;
    getrusage(RUSAGE_SELF, &buf);
    float cpuTime = buf.ru_utime.tv_sec + ((float) buf.ru_utime.tv_usec / 1000000);

    uint64_t bEnvs = nrEnvs * sizeof(Env) + nrValuesInEnvs * sizeof(Value *);
    uint64_t bLists = nrListElems * sizeof(Value *);
    uint64_t bValues = nrValues * sizeof(Value);
    uint64_t bAttrsets = nrAttrsets * sizeof(Bindings) + nrAttrsInAttrsets * sizeof(Attr);

#if HAVE_BOEHMGC
    GC_word heapSize, totalBytes;
    GC_get_heap_usage_safe(&heapSize, 0, 0, 0, &totalBytes);
#endif
    if (showStats) {
        auto outPath = getEnv("NIX_SHOW_STATS_PATH").value_or("-");
        std::fstream fs;
        if (outPath != "-")
            fs.open(outPath, std::fstream::out);
        JSONObject topObj(outPath == "-" ? std::cerr : fs, true);
        topObj.attr("cpuTime",cpuTime);
        {
            auto envs = topObj.object("envs");
            envs.attr("number", nrEnvs);
            envs.attr("elements", nrValuesInEnvs);
            envs.attr("bytes", bEnvs);
        }
        {
            auto lists = topObj.object("list");
            lists.attr("elements", nrListElems);
            lists.attr("bytes", bLists);
            lists.attr("concats", nrListConcats);
        }
        {
            auto values = topObj.object("values");
            values.attr("number", nrValues);
            values.attr("bytes", bValues);
        }
        {
            auto syms = topObj.object("symbols");
            syms.attr("number", symbols.size());
            syms.attr("bytes", symbols.totalSize());
        }
        {
            auto sets = topObj.object("sets");
            sets.attr("number", nrAttrsets);
            sets.attr("bytes", bAttrsets);
            sets.attr("elements", nrAttrsInAttrsets);
        }
        {
            auto sizes = topObj.object("sizes");
            sizes.attr("Env", sizeof(Env));
            sizes.attr("Value", sizeof(Value));
            sizes.attr("Bindings", sizeof(Bindings));
            sizes.attr("Attr", sizeof(Attr));
        }
        topObj.attr("nrOpUpdates", nrOpUpdates);
        topObj.attr("nrOpUpdateValuesCopied", nrOpUpdateValuesCopied);
        topObj.attr("nrThunks", nrThunks);
        topObj.attr("nrAvoided", nrAvoided);
        topObj.attr("nrLookups", nrLookups);
        topObj.attr("nrPrimOpCalls", nrPrimOpCalls);
        topObj.attr("nrFunctionCalls", nrFunctionCalls);
#if HAVE_BOEHMGC
        {
            auto gc = topObj.object("gc");
            gc.attr("heapSize", heapSize);
            gc.attr("totalBytes", totalBytes);
        }
#endif

        if (countCalls) {
            {
                auto obj = topObj.object("primops");
                for (auto & i : primOpCalls)
                    obj.attr(i.first, i.second);
            }
            {
                auto list = topObj.list("functions");
                for (auto & [fun, count] : functionCalls) {
                    auto obj = list.object();
                    if (fun->name)
                        obj.attr("name", (std::string_view) symbols[fun->name]);
                    else
                        obj.attr("name", nullptr);
<<<<<<< HEAD
                    if (auto pos = positions[i.first->pos]) {
                        // FIXME
                        //obj.attr("file", (const std::string &) pos.file);
=======
                    if (auto pos = positions[fun->pos]) {
                        obj.attr("file", (std::string_view) pos.file);
>>>>>>> 075bf6e5
                        obj.attr("line", pos.line);
                        obj.attr("column", pos.column);
                    }
                    obj.attr("count", count);
                }
            }
            {
                auto list = topObj.list("attributes");
                for (auto & i : attrSelects) {
                    auto obj = list.object();
                    if (auto pos = positions[i.first]) {
                        // FIXME
                        //obj.attr("file", (const std::string &) pos.file);
                        obj.attr("line", pos.line);
                        obj.attr("column", pos.column);
                    }
                    obj.attr("count", i.second);
                }
            }
        }

        if (getEnv("NIX_SHOW_SYMBOLS").value_or("0") != "0") {
            auto list = topObj.list("symbols");
            symbols.dump([&](const std::string & s) { list.elem(s); });
        }
    }
}


std::string ExternalValueBase::coerceToString(const Pos & pos, PathSet & context, bool copyMore, bool copyToStore) const
{
    throw TypeError({
        .msg = hintfmt("cannot coerce %1% to a string", showType()),
        .errPos = pos
    });
}


bool ExternalValueBase::operator==(const ExternalValueBase & b) const
{
    return false;
}


std::ostream & operator << (std::ostream & str, const ExternalValueBase & v) {
    return v.print(str);
}


EvalSettings::EvalSettings()
{
    auto var = getEnv("NIX_PATH");
    if (var) nixPath = parseNixPath(*var);
}

Strings EvalSettings::getDefaultNixPath()
{
    Strings res;
    auto add = [&](const Path & p, const std::string & s = std::string()) {
        if (pathExists(p)) {
            if (s.empty()) {
                res.push_back(p);
            } else {
                res.push_back(s + "=" + p);
            }
        }
    };

    if (!evalSettings.restrictEval && !evalSettings.pureEval) {
        add(getHome() + "/.nix-defexpr/channels");
        add(settings.nixStateDir + "/profiles/per-user/root/channels/nixpkgs", "nixpkgs");
        add(settings.nixStateDir + "/profiles/per-user/root/channels");
    }

    return res;
}

EvalSettings evalSettings;

static GlobalConfig::Register rEvalSettings(&evalSettings);


}<|MERGE_RESOLUTION|>--- conflicted
+++ resolved
@@ -2482,14 +2482,9 @@
                         obj.attr("name", (std::string_view) symbols[fun->name]);
                     else
                         obj.attr("name", nullptr);
-<<<<<<< HEAD
-                    if (auto pos = positions[i.first->pos]) {
-                        // FIXME
-                        //obj.attr("file", (const std::string &) pos.file);
-=======
                     if (auto pos = positions[fun->pos]) {
-                        obj.attr("file", (std::string_view) pos.file);
->>>>>>> 075bf6e5
+                        if (auto path = std::get_if<SourcePath>(&pos.origin))
+                            obj.attr("file", path->to_string());
                         obj.attr("line", pos.line);
                         obj.attr("column", pos.column);
                     }
@@ -2501,8 +2496,8 @@
                 for (auto & i : attrSelects) {
                     auto obj = list.object();
                     if (auto pos = positions[i.first]) {
-                        // FIXME
-                        //obj.attr("file", (const std::string &) pos.file);
+                        if (auto path = std::get_if<SourcePath>(&pos.origin))
+                            obj.attr("file", path->to_string());
                         obj.attr("line", pos.line);
                         obj.attr("column", pos.column);
                     }
