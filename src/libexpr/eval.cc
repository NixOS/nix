--- conflicted
+++ resolved
@@ -3147,13 +3147,8 @@
                 store,
                 fetchSettings,
                 EvalSettings::resolvePseudoUrl(value));
-<<<<<<< HEAD
             registerAccessor(accessor);
             return finish(SourcePath(accessor));
-=======
-            auto storePath = fetchToStore(*store, SourcePath(accessor), FetchMode::Copy);
-            return finish(rootPath(store->toRealPath(storePath)));
->>>>>>> 32becc87
         } catch (Error & e) {
             logWarning({
                 .msg = HintFmt("Nix search path entry '%1%' cannot be downloaded, ignoring", value)
