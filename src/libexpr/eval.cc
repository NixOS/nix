--- conflicted
+++ resolved
@@ -2027,13 +2027,8 @@
         v.mkFloat(nf);
     else if (firstType == nPath) {
         if (!context.empty())
-<<<<<<< HEAD
             state.error("a string that refers to a store path cannot be appended to a path").atPos(pos).debugThrow<EvalError>();
-        v.mkPath(CanonPath(canonPath(str())));
-=======
-            state.error("a string that refers to a store path cannot be appended to a path").atPos(pos).withFrame(env, *this).debugThrow<EvalError>();
         v.mkPath(state.rootPath(CanonPath(canonPath(str()))));
->>>>>>> 232e2366
     } else
         v.mkStringMove(c_str(), context);
 }
