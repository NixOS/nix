#include "eval.hh"
#include "eval-settings.hh"
#include "hash.hh"
#include "primops.hh"
#include "types.hh"
#include "util.hh"
#include "store-api.hh"
#include "derivations.hh"
#include "downstream-placeholder.hh"
#include "globals.hh"
#include "eval-inline.hh"
#include "filetransfer.hh"
#include "function-trace.hh"
#include "profiles.hh"
#include "print.hh"
#include "fs-input-accessor.hh"
#include "memory-input-accessor.hh"
#include "signals.hh"
#include "gc-small-vector.hh"

#include <algorithm>
#include <chrono>
#include <iostream>
#include <cstring>
#include <optional>
#include <unistd.h>
#include <sys/time.h>
#include <sys/resource.h>
#include <iostream>
#include <fstream>
#include <functional>

#include <sys/resource.h>
#include <nlohmann/json.hpp>
#include <boost/container/small_vector.hpp>

#if HAVE_BOEHMGC

#define GC_INCLUDE_NEW

#include <gc/gc.h>
#include <gc/gc_cpp.h>

#include <boost/coroutine2/coroutine.hpp>
#include <boost/coroutine2/protected_fixedsize_stack.hpp>
#include <boost/context/stack_context.hpp>

#endif

using json = nlohmann::json;

namespace nix {

static char * allocString(size_t size)
{
    char * t;
#if HAVE_BOEHMGC
    t = (char *) GC_MALLOC_ATOMIC(size);
#else
    t = (char *) malloc(size);
#endif
    if (!t) throw std::bad_alloc();
    return t;
}


static char * dupString(const char * s)
{
    char * t;
#if HAVE_BOEHMGC
    t = GC_STRDUP(s);
#else
    t = strdup(s);
#endif
    if (!t) throw std::bad_alloc();
    return t;
}


// When there's no need to write to the string, we can optimize away empty
// string allocations.
// This function handles makeImmutableString(std::string_view()) by returning
// the empty string.
static const char * makeImmutableString(std::string_view s)
{
    const size_t size = s.size();
    if (size == 0)
        return "";
    auto t = allocString(size + 1);
    memcpy(t, s.data(), size);
    t[size] = '\0';
    return t;
}


RootValue allocRootValue(Value * v)
{
#if HAVE_BOEHMGC
    return std::allocate_shared<Value *>(traceable_allocator<Value *>(), v);
#else
    return std::make_shared<Value *>(v);
#endif
}

void Value::print(const SymbolTable &symbols, std::ostream &str,
                  std::set<const void *> *seen, int depth) const

{
    checkInterrupt();

    if (depth <= 0) {
        str << "«too deep»";
        return;
    }
    switch (internalType) {
    case tInt:
        str << integer;
        break;
    case tBool:
        printLiteralBool(str, boolean);
        break;
    case tString:
        printLiteralString(str, string_view());
        break;
    case tPath:
        str << path().to_string(); // !!! escaping?
        break;
    case tNull:
        str << "null";
        break;
    case tAttrs: {
        if (seen && !attrs->empty() && !seen->insert(attrs).second)
            str << "«repeated»";
        else {
            str << "{ ";
            for (auto & i : attrs->lexicographicOrder(symbols)) {
                str << symbols[i->name] << " = ";
                i->value->print(symbols, str, seen, depth - 1);
                str << "; ";
            }
            str << "}";
        }
        break;
    }
    case tList1:
    case tList2:
    case tListN:
        if (seen && listSize() && !seen->insert(listElems()).second)
            str << "«repeated»";
        else {
            str << "[ ";
            for (auto v2 : listItems()) {
                if (v2)
                    v2->print(symbols, str, seen, depth - 1);
                else
                    str << "(nullptr)";
                str << " ";
            }
            str << "]";
        }
        break;
    case tThunk:
    case tApp:
        str << "<CODE>";
        break;
    case tLambda:
        str << "<LAMBDA>";
        break;
    case tPrimOp:
        str << "<PRIMOP>";
        break;
    case tPrimOpApp:
        str << "<PRIMOP-APP>";
        break;
    case tExternal:
        str << *external;
        break;
    case tFloat:
        str << fpoint;
        break;
    case tBlackhole:
        // Although we know for sure that it's going to be an infinite recursion
        // when this value is accessed _in the current context_, it's likely
        // that the user will misinterpret a simpler «infinite recursion» output
        // as a definitive statement about the value, while in fact it may be
        // a valid value after `builtins.trace` and perhaps some other steps
        // have completed.
        str << "«potential infinite recursion»";
        break;
    default:
        printError("Nix evaluator internal error: Value::print(): invalid value type %1%", internalType);
        abort();
    }
}

void Value::print(const SymbolTable &symbols, std::ostream &str,
                  bool showRepeated, int depth) const {
    std::set<const void *> seen;
    print(symbols, str, showRepeated ? nullptr : &seen, depth);
}

// Pretty print types for assertion errors
std::ostream & operator << (std::ostream & os, const ValueType t) {
    os << showType(t);
    return os;
}

std::string printValue(const EvalState & state, const Value & v)
{
    std::ostringstream out;
    v.print(state.symbols, out);
    return out.str();
}


const Value * getPrimOp(const Value &v) {
    const Value * primOp = &v;
    while (primOp->isPrimOpApp()) {
        primOp = primOp->primOpApp.left;
    }
    assert(primOp->isPrimOp());
    return primOp;
}

std::string_view showType(ValueType type, bool withArticle)
{
    #define WA(a, w) withArticle ? a " " w : w
    switch (type) {
        case nInt: return WA("an", "integer");
        case nBool: return WA("a", "Boolean");
        case nString: return WA("a", "string");
        case nPath: return WA("a", "path");
        case nNull: return "null";
        case nAttrs: return WA("a", "set");
        case nList: return WA("a", "list");
        case nFunction: return WA("a", "function");
        case nExternal: return WA("an", "external value");
        case nFloat: return WA("a", "float");
        case nThunk: return WA("a", "thunk");
    }
    abort();
}


std::string showType(const Value & v)
{
    // Allow selecting a subset of enum values
    #pragma GCC diagnostic push
    #pragma GCC diagnostic ignored "-Wswitch-enum"
    switch (v.internalType) {
        case tString: return v.string.context ? "a string with context" : "a string";
        case tPrimOp:
            return fmt("the built-in function '%s'", std::string(v.primOp->name));
        case tPrimOpApp:
            return fmt("the partially applied built-in function '%s'", std::string(getPrimOp(v)->primOp->name));
        case tExternal: return v.external->showType();
        case tThunk: return "a thunk";
        case tApp: return "a function application";
        case tBlackhole: return "a black hole";
    default:
        return std::string(showType(v.type()));
    }
    #pragma GCC diagnostic pop
}

PosIdx Value::determinePos(const PosIdx pos) const
{
    // Allow selecting a subset of enum values
    #pragma GCC diagnostic push
    #pragma GCC diagnostic ignored "-Wswitch-enum"
    switch (internalType) {
        case tAttrs: return attrs->pos;
        case tLambda: return lambda.fun->pos;
        case tApp: return app.left->determinePos(pos);
        default: return pos;
    }
    #pragma GCC diagnostic pop
}

bool Value::isTrivial() const
{
    return
        internalType != tApp
        && internalType != tPrimOpApp
        && (internalType != tThunk
            || (dynamic_cast<ExprAttrs *>(thunk.expr)
                && ((ExprAttrs *) thunk.expr)->dynamicAttrs.empty())
            || dynamic_cast<ExprLambda *>(thunk.expr)
            || dynamic_cast<ExprList *>(thunk.expr));
}


#if HAVE_BOEHMGC
/* Called when the Boehm GC runs out of memory. */
static void * oomHandler(size_t requested)
{
    /* Convert this to a proper C++ exception. */
    throw std::bad_alloc();
}

class BoehmGCStackAllocator : public StackAllocator {
    boost::coroutines2::protected_fixedsize_stack stack {
        // We allocate 8 MB, the default max stack size on NixOS.
        // A smaller stack might be quicker to allocate but reduces the stack
        // depth available for source filter expressions etc.
        std::max(boost::context::stack_traits::default_size(), static_cast<std::size_t>(8 * 1024 * 1024))
    };

    // This is specific to boost::coroutines2::protected_fixedsize_stack.
    // The stack protection page is included in sctx.size, so we have to
    // subtract one page size from the stack size.
    std::size_t pfss_usable_stack_size(boost::context::stack_context &sctx) {
        return sctx.size - boost::context::stack_traits::page_size();
    }

  public:
    boost::context::stack_context allocate() override {
        auto sctx = stack.allocate();

        // Stacks generally start at a high address and grow to lower addresses.
        // Architectures that do the opposite are rare; in fact so rare that
        // boost_routine does not implement it.
        // So we subtract the stack size.
        GC_add_roots(static_cast<char *>(sctx.sp) - pfss_usable_stack_size(sctx), sctx.sp);
        return sctx;
    }

    void deallocate(boost::context::stack_context sctx) override {
        GC_remove_roots(static_cast<char *>(sctx.sp) - pfss_usable_stack_size(sctx), sctx.sp);
        stack.deallocate(sctx);
    }

};

static BoehmGCStackAllocator boehmGCStackAllocator;

#endif


static Symbol getName(const AttrName & name, EvalState & state, Env & env)
{
    if (name.symbol) {
        return name.symbol;
    } else {
        Value nameValue;
        name.expr->eval(state, env, nameValue);
        state.forceStringNoCtx(nameValue, noPos, "while evaluating an attribute name");
        return state.symbols.create(nameValue.string_view());
    }
}

#if HAVE_BOEHMGC
/* Disable GC while this object lives. Used by CoroutineContext.
 *
 * Boehm keeps a count of GC_disable() and GC_enable() calls,
 * and only enables GC when the count matches.
 */
class BoehmDisableGC {
public:
    BoehmDisableGC() {
        GC_disable();
    };
    ~BoehmDisableGC() {
        GC_enable();
    };
};
#endif

static bool gcInitialised = false;

void initGC()
{
    if (gcInitialised) return;

#if HAVE_BOEHMGC
    /* Initialise the Boehm garbage collector. */

    /* Don't look for interior pointers. This reduces the odds of
       misdetection a bit. */
    GC_set_all_interior_pointers(0);

    /* We don't have any roots in data segments, so don't scan from
       there. */
    GC_set_no_dls(1);

    GC_INIT();

    GC_set_oom_fn(oomHandler);

    StackAllocator::defaultAllocator = &boehmGCStackAllocator;


#if NIX_BOEHM_PATCH_VERSION != 1
    printTalkative("Unpatched BoehmGC, disabling GC inside coroutines");
    /* Used to disable GC when entering coroutines on macOS */
    create_coro_gc_hook = []() -> std::shared_ptr<void> {
        return std::make_shared<BoehmDisableGC>();
    };
#endif

    /* Set the initial heap size to something fairly big (25% of
       physical RAM, up to a maximum of 384 MiB) so that in most cases
       we don't need to garbage collect at all.  (Collection has a
       fairly significant overhead.)  The heap size can be overridden
       through libgc's GC_INITIAL_HEAP_SIZE environment variable.  We
       should probably also provide a nix.conf setting for this.  Note
       that GC_expand_hp() causes a lot of virtual, but not physical
       (resident) memory to be allocated.  This might be a problem on
       systems that don't overcommit. */
    if (!getEnv("GC_INITIAL_HEAP_SIZE")) {
        size_t size = 32 * 1024 * 1024;
#if HAVE_SYSCONF && defined(_SC_PAGESIZE) && defined(_SC_PHYS_PAGES)
        size_t maxSize = 384 * 1024 * 1024;
        long pageSize = sysconf(_SC_PAGESIZE);
        long pages = sysconf(_SC_PHYS_PAGES);
        if (pageSize != -1)
            size = (pageSize * pages) / 4; // 25% of RAM
        if (size > maxSize) size = maxSize;
#endif
        debug("setting initial heap size to %1% bytes", size);
        GC_expand_hp(size);
    }

#endif

    gcInitialised = true;
}


ErrorBuilder & ErrorBuilder::atPos(PosIdx pos)
{
    info.errPos = state.positions[pos];
    return *this;
}

ErrorBuilder & ErrorBuilder::withTrace(PosIdx pos, const std::string_view text)
{
    info.traces.push_front(Trace{ .pos = state.positions[pos], .hint = hintformat(std::string(text)), .frame = false });
    return *this;
}

ErrorBuilder & ErrorBuilder::withFrameTrace(PosIdx pos, const std::string_view text)
{
    info.traces.push_front(Trace{ .pos = state.positions[pos], .hint = hintformat(std::string(text)), .frame = true });
    return *this;
}

ErrorBuilder & ErrorBuilder::withSuggestions(Suggestions & s)
{
    info.suggestions = s;
    return *this;
}

ErrorBuilder & ErrorBuilder::withFrame(const Env & env, const Expr & expr)
{
    // NOTE: This is abusing side-effects.
    // TODO: check compatibility with nested debugger calls.
    state.debugTraces.push_front(DebugTrace {
        .pos = nullptr,
        .expr = expr,
        .env = env,
        .hint = hintformat("Fake frame for debugging purposes"),
        .isError = true
    });
    return *this;
}


EvalState::EvalState(
    const SearchPath & _searchPath,
    ref<Store> store,
    std::shared_ptr<Store> buildStore)
    : sWith(symbols.create("<with>"))
    , sOutPath(symbols.create("outPath"))
    , sDrvPath(symbols.create("drvPath"))
    , sType(symbols.create("type"))
    , sMeta(symbols.create("meta"))
    , sName(symbols.create("name"))
    , sValue(symbols.create("value"))
    , sSystem(symbols.create("system"))
    , sOverrides(symbols.create("__overrides"))
    , sOutputs(symbols.create("outputs"))
    , sOutputName(symbols.create("outputName"))
    , sIgnoreNulls(symbols.create("__ignoreNulls"))
    , sFile(symbols.create("file"))
    , sLine(symbols.create("line"))
    , sColumn(symbols.create("column"))
    , sFunctor(symbols.create("__functor"))
    , sToString(symbols.create("__toString"))
    , sRight(symbols.create("right"))
    , sWrong(symbols.create("wrong"))
    , sStructuredAttrs(symbols.create("__structuredAttrs"))
    , sBuilder(symbols.create("builder"))
    , sArgs(symbols.create("args"))
    , sContentAddressed(symbols.create("__contentAddressed"))
    , sImpure(symbols.create("__impure"))
    , sOutputHash(symbols.create("outputHash"))
    , sOutputHashAlgo(symbols.create("outputHashAlgo"))
    , sOutputHashMode(symbols.create("outputHashMode"))
    , sRecurseForDerivations(symbols.create("recurseForDerivations"))
    , sDescription(symbols.create("description"))
    , sSelf(symbols.create("self"))
    , sEpsilon(symbols.create(""))
    , sStartSet(symbols.create("startSet"))
    , sOperator(symbols.create("operator"))
    , sKey(symbols.create("key"))
    , sPath(symbols.create("path"))
    , sPrefix(symbols.create("prefix"))
    , sOutputSpecified(symbols.create("outputSpecified"))
    , repair(NoRepair)
    , emptyBindings(0)
    , rootFS(
        makeFSInputAccessor(
            CanonPath::root,
            evalSettings.restrictEval || evalSettings.pureEval
            ? std::optional<std::set<CanonPath>>(std::set<CanonPath>())
            : std::nullopt,
            [](const CanonPath & path) -> RestrictedPathError {
                auto modeInformation = evalSettings.pureEval
                    ? "in pure evaluation mode (use '--impure' to override)"
                    : "in restricted mode";
                throw RestrictedPathError("access to absolute path '%1%' is forbidden %2%", path, modeInformation);
            }))
    , corepkgsFS(makeMemoryInputAccessor())
    , internalFS(makeMemoryInputAccessor())
    , derivationInternal{corepkgsFS->addFile(
        CanonPath("derivation-internal.nix"),
        #include "primops/derivation.nix.gen.hh"
    )}
    , callFlakeInternal{internalFS->addFile(
        CanonPath("call-flake.nix"),
        #include "flake/call-flake.nix.gen.hh"
    )}
    , store(store)
    , buildStore(buildStore ? buildStore : store)
    , debugRepl(nullptr)
    , debugStop(false)
    , debugQuit(false)
    , trylevel(0)
    , regexCache(makeRegexCache())
#if HAVE_BOEHMGC
    , valueAllocCache(std::allocate_shared<void *>(traceable_allocator<void *>(), nullptr))
    , env1AllocCache(std::allocate_shared<void *>(traceable_allocator<void *>(), nullptr))
#endif
    , virtualPathMarker(settings.nixStore + "/virtual00000000000000000")
    , baseEnv(allocEnv(128))
    , staticBaseEnv{std::make_shared<StaticEnv>(false, nullptr)}
{
    corepkgsFS->setPathDisplay("<nix", ">");
    internalFS->setPathDisplay("«nix-internal»", "");

    countCalls = getEnv("NIX_COUNT_CALLS").value_or("0") != "0";

    assert(gcInitialised);

    static_assert(sizeof(Env) <= 16, "environment must be <= 16 bytes");

    /* Initialise the Nix expression search path. */
    if (!evalSettings.pureEval) {
        for (auto & i : _searchPath.elements)
            searchPath.elements.emplace_back(SearchPath::Elem {i});
        for (auto & i : evalSettings.nixPath.get())
            searchPath.elements.emplace_back(SearchPath::Elem::parse(i));
    }

    /* Allow access to all paths in the search path. */
    if (rootFS->hasAccessControl())
        for (auto & i : searchPath.elements)
            resolveSearchPathPath(i.path, true);

    corepkgsFS->addFile(
        CanonPath("fetchurl.nix"),
        #include "fetchurl.nix.gen.hh"
    );

    createBaseEnv();
}


EvalState::~EvalState()
{
}


void EvalState::allowPath(const Path & path)
{
    rootFS->allowPath(CanonPath(path));
}

void EvalState::allowPath(const StorePath & storePath)
{
    rootFS->allowPath(CanonPath(store->toRealPath(storePath)));
}

void EvalState::allowAndSetStorePathString(const StorePath & storePath, Value & v)
{
    allowPath(storePath);

    mkStorePathString(storePath, v);
}

void EvalState::checkURI(const std::string & uri)
{
    if (!evalSettings.restrictEval) return;

    /* 'uri' should be equal to a prefix, or in a subdirectory of a
       prefix. Thus, the prefix https://github.co does not permit
       access to https://github.com. Note: this allows 'http://' and
       'https://' as prefixes for any http/https URI. */
    for (auto & prefix : evalSettings.allowedUris.get())
        if (uri == prefix ||
            (uri.size() > prefix.size()
            && prefix.size() > 0
            && hasPrefix(uri, prefix)
            && (prefix[prefix.size() - 1] == '/' || uri[prefix.size()] == '/')))
            return;

    /* If the URI is a path, then check it against allowedPaths as
       well. */
    if (hasPrefix(uri, "/")) {
        rootFS->checkAllowed(CanonPath(uri));
        return;
    }

    if (hasPrefix(uri, "file://")) {
        rootFS->checkAllowed(CanonPath(uri.substr(7)));
        return;
    }

    throw RestrictedPathError("access to URI '%s' is forbidden in restricted mode", uri);
}


Path EvalState::toRealPath(const Path & path, const NixStringContext & context)
{
    // FIXME: check whether 'path' is in 'context'.
    return
        !context.empty() && store->isInStore(path)
        ? store->toRealPath(path)
        : path;
}


Value * EvalState::addConstant(const std::string & name, Value & v, Constant info)
{
    Value * v2 = allocValue();
    *v2 = v;
    addConstant(name, v2, info);
    return v2;
}


void EvalState::addConstant(const std::string & name, Value * v, Constant info)
{
    auto name2 = name.substr(0, 2) == "__" ? name.substr(2) : name;

    constantInfos.push_back({name2, info});

    if (!(evalSettings.pureEval && info.impureOnly)) {
        /* Check the type, if possible.

           We might know the type of a thunk in advance, so be allowed
           to just write it down in that case. */
        if (auto gotType = v->type(true); gotType != nThunk)
            assert(info.type == gotType);

        /* Install value the base environment. */
        staticBaseEnv->vars.emplace_back(symbols.create(name), baseEnvDispl);
        baseEnv.values[baseEnvDispl++] = v;
        baseEnv.values[0]->attrs->push_back(Attr(symbols.create(name2), v));
    }
}


void PrimOp::check()
{
    if (arity > maxPrimOpArity) {
        throw Error("primop arity must not exceed %1%", maxPrimOpArity);
    }
}


void Value::mkPrimOp(PrimOp * p)
{
    p->check();
    clearValue();
    internalType = tPrimOp;
    primOp = p;
}


Value * EvalState::addPrimOp(PrimOp && primOp)
{
    /* Hack to make constants lazy: turn them into a application of
       the primop to a dummy value. */
    if (primOp.arity == 0) {
        primOp.arity = 1;
        auto vPrimOp = allocValue();
        vPrimOp->mkPrimOp(new PrimOp(primOp));
        Value v;
        v.mkApp(vPrimOp, vPrimOp);
        return addConstant(primOp.name, v, {
            .type = nThunk, // FIXME
            .doc = primOp.doc,
        });
    }

    auto envName = symbols.create(primOp.name);
    if (hasPrefix(primOp.name, "__"))
        primOp.name = primOp.name.substr(2);

    Value * v = allocValue();
    v->mkPrimOp(new PrimOp(primOp));
    staticBaseEnv->vars.emplace_back(envName, baseEnvDispl);
    baseEnv.values[baseEnvDispl++] = v;
    baseEnv.values[0]->attrs->push_back(Attr(symbols.create(primOp.name), v));
    return v;
}


Value & EvalState::getBuiltin(const std::string & name)
{
    return *baseEnv.values[0]->attrs->find(symbols.create(name))->value;
}


std::optional<EvalState::Doc> EvalState::getDoc(Value & v)
{
    if (v.isPrimOp()) {
        auto v2 = &v;
        if (auto * doc = v2->primOp->doc)
            return Doc {
                .pos = {},
                .name = v2->primOp->name,
                .arity = v2->primOp->arity,
                .args = v2->primOp->args,
                .doc = doc,
            };
    }
    return {};
}


// just for the current level of StaticEnv, not the whole chain.
void printStaticEnvBindings(const SymbolTable & st, const StaticEnv & se)
{
    std::cout << ANSI_MAGENTA;
    for (auto & i : se.vars)
        std::cout << st[i.first] << " ";
    std::cout << ANSI_NORMAL;
    std::cout << std::endl;
}

// just for the current level of Env, not the whole chain.
void printWithBindings(const SymbolTable & st, const Env & env)
{
    if (env.type == Env::HasWithAttrs) {
        std::cout << "with: ";
        std::cout << ANSI_MAGENTA;
        Bindings::iterator j = env.values[0]->attrs->begin();
        while (j != env.values[0]->attrs->end()) {
            std::cout << st[j->name] << " ";
            ++j;
        }
        std::cout << ANSI_NORMAL;
        std::cout << std::endl;
    }
}

void printEnvBindings(const SymbolTable & st, const StaticEnv & se, const Env & env, int lvl)
{
    std::cout << "Env level " << lvl << std::endl;

    if (se.up && env.up) {
        std::cout << "static: ";
        printStaticEnvBindings(st, se);
        printWithBindings(st, env);
        std::cout << std::endl;
        printEnvBindings(st, *se.up, *env.up, ++lvl);
    } else {
        std::cout << ANSI_MAGENTA;
        // for the top level, don't print the double underscore ones;
        // they are in builtins.
        for (auto & i : se.vars)
            if (!hasPrefix(st[i.first], "__"))
                std::cout << st[i.first] << " ";
        std::cout << ANSI_NORMAL;
        std::cout << std::endl;
        printWithBindings(st, env);  // probably nothing there for the top level.
        std::cout << std::endl;

    }
}

void printEnvBindings(const EvalState &es, const Expr & expr, const Env & env)
{
    // just print the names for now
    auto se = es.getStaticEnv(expr);
    if (se)
        printEnvBindings(es.symbols, *se, env, 0);
}

void mapStaticEnvBindings(const SymbolTable & st, const StaticEnv & se, const Env & env, ValMap & vm)
{
    // add bindings for the next level up first, so that the bindings for this level
    // override the higher levels.
    // The top level bindings (builtins) are skipped since they are added for us by initEnv()
    if (env.up && se.up) {
        mapStaticEnvBindings(st, *se.up, *env.up, vm);

        if (env.type == Env::HasWithAttrs) {
            // add 'with' bindings.
            Bindings::iterator j = env.values[0]->attrs->begin();
            while (j != env.values[0]->attrs->end()) {
                vm[st[j->name]] = j->value;
                ++j;
            }
        } else {
            // iterate through staticenv bindings and add them.
            for (auto & i : se.vars)
                vm[st[i.first]] = env.values[i.second];
        }
    }
}

std::unique_ptr<ValMap> mapStaticEnvBindings(const SymbolTable & st, const StaticEnv & se, const Env & env)
{
    auto vm = std::make_unique<ValMap>();
    mapStaticEnvBindings(st, se, env, *vm);
    return vm;
}

void EvalState::runDebugRepl(const Error * error, const Env & env, const Expr & expr)
{
    // double check we've got the debugRepl function pointer.
    if (!debugRepl)
        return;

    auto dts =
        error && expr.getPos()
        ? std::make_unique<DebugTraceStacker>(
            *this,
            DebugTrace {
                .pos = error->info().errPos ? error->info().errPos : static_cast<std::shared_ptr<AbstractPos>>(positions[expr.getPos()]),
                .expr = expr,
                .env = env,
                .hint = error->info().msg,
                .isError = true
            })
        : nullptr;

    if (error)
    {
        printError("%s\n\n", error->what());

        if (trylevel > 0 && error->info().level != lvlInfo)
            printError("This exception occurred in a 'tryEval' call. Use " ANSI_GREEN "--ignore-try" ANSI_NORMAL " to skip these.\n");

        printError(ANSI_BOLD "Starting REPL to allow you to inspect the current state of the evaluator.\n" ANSI_NORMAL);
    }

    auto se = getStaticEnv(expr);
    if (se) {
        auto vm = mapStaticEnvBindings(symbols, *se.get(), env);
        (debugRepl)(ref<EvalState>(shared_from_this()), *vm);
    }
}

void EvalState::addErrorTrace(Error & e, const char * s, const std::string & s2) const
{
    e.addTrace(nullptr, s, s2);
}

void EvalState::addErrorTrace(Error & e, const PosIdx pos, const char * s, const std::string & s2, bool frame) const
{
    e.addTrace(positions[pos], hintfmt(s, s2), frame);
}

static std::unique_ptr<DebugTraceStacker> makeDebugTraceStacker(
    EvalState & state,
    Expr & expr,
    Env & env,
    std::shared_ptr<AbstractPos> && pos,
    const char * s,
    const std::string & s2)
{
    return std::make_unique<DebugTraceStacker>(state,
        DebugTrace {
            .pos = std::move(pos),
            .expr = expr,
            .env = env,
            .hint = hintfmt(s, s2),
            .isError = false
        });
}

DebugTraceStacker::DebugTraceStacker(EvalState & evalState, DebugTrace t)
    : evalState(evalState)
    , trace(std::move(t))
{
    evalState.debugTraces.push_front(trace);
    if (evalState.debugStop && evalState.debugRepl)
        evalState.runDebugRepl(nullptr, trace.env, trace.expr);
}

void Value::mkString(std::string_view s)
{
    mkString(makeImmutableString(s));
}


static void copyContextToValue(Value & v, const NixStringContext & context)
{
    if (!context.empty()) {
        size_t n = 0;
        v.string.context = (const char * *)
            allocBytes((context.size() + 1) * sizeof(char *));
        for (auto & i : context)
            v.string.context[n++] = dupString(i.to_string().c_str());
        v.string.context[n] = 0;
    }
}

void Value::mkString(std::string_view s, const NixStringContext & context)
{
    mkString(s);
    copyContextToValue(*this, context);
}

void Value::mkStringMove(const char * s, const NixStringContext & context)
{
    mkString(s);
    copyContextToValue(*this, context);
}


void Value::mkPath(const SourcePath & path)
{
    mkPath(&*path.accessor, makeImmutableString(path.path.abs()));
}


inline Value * EvalState::lookupVar(Env * env, const ExprVar & var, bool noEval)
{
    for (auto l = var.level; l; --l, env = env->up) ;

    if (!var.fromWith) return env->values[var.displ];

    while (1) {
        if (env->type == Env::HasWithExpr) {
            if (noEval) return 0;
            Value * v = allocValue();
            evalAttrs(*env->up, (Expr *) env->values[0], *v, noPos, "<borked>");
            env->values[0] = v;
            env->type = Env::HasWithAttrs;
        }
        Bindings::iterator j = env->values[0]->attrs->find(var.name);
        if (j != env->values[0]->attrs->end()) {
            if (countCalls) attrSelects[j->pos]++;
            return j->value;
        }
        if (!env->prevWith)
            error("undefined variable '%1%'", symbols[var.name]).atPos(var.pos).withFrame(*env, var).debugThrow<UndefinedVarError>();
        for (size_t l = env->prevWith; l; --l, env = env->up) ;
    }
}

void EvalState::mkList(Value & v, size_t size)
{
    v.mkList(size);
    if (size > 2)
        v.bigList.elems = (Value * *) allocBytes(size * sizeof(Value *));
    nrListElems += size;
}


unsigned long nrThunks = 0;

static inline void mkThunk(Value & v, Env & env, Expr * expr)
{
    v.mkThunk(&env, expr);
    nrThunks++;
}


void EvalState::mkThunk_(Value & v, Expr * expr)
{
    mkThunk(v, baseEnv, expr);
}


void EvalState::mkPos(Value & v, PosIdx p)
{
    auto pos = positions[p];
    if (auto path = std::get_if<SourcePath>(&pos.origin)) {
        auto attrs = buildBindings(3);
        attrs.alloc(sFile).mkString(encodePath(*path));
        attrs.alloc(sLine).mkInt(pos.line);
        attrs.alloc(sColumn).mkInt(pos.column);
        v.mkAttrs(attrs);
    } else
        v.mkNull();
}


void EvalState::mkStorePathString(const StorePath & p, Value & v)
{
    v.mkString(
        store->printStorePath(p),
        NixStringContext {
            NixStringContextElem::Opaque { .path = p },
        });
}


std::string EvalState::mkOutputStringRaw(
    const SingleDerivedPath::Built & b,
    std::optional<StorePath> optStaticOutputPath,
    const ExperimentalFeatureSettings & xpSettings)
{
    /* In practice, this is testing for the case of CA derivations, or
       dynamic derivations. */
    return optStaticOutputPath
        ? store->printStorePath(std::move(*optStaticOutputPath))
        /* Downstream we would substitute this for an actual path once
           we build the floating CA derivation */
        : DownstreamPlaceholder::fromSingleDerivedPathBuilt(b, xpSettings).render();
}


void EvalState::mkOutputString(
    Value & value,
    const SingleDerivedPath::Built & b,
    std::optional<StorePath> optStaticOutputPath,
    const ExperimentalFeatureSettings & xpSettings)
{
    value.mkString(
        mkOutputStringRaw(b, optStaticOutputPath, xpSettings),
        NixStringContext { b });
}


std::string EvalState::mkSingleDerivedPathStringRaw(
    const SingleDerivedPath & p)
{
    return std::visit(overloaded {
        [&](const SingleDerivedPath::Opaque & o) {
            return store->printStorePath(o.path);
        },
        [&](const SingleDerivedPath::Built & b) {
            auto optStaticOutputPath = std::visit(overloaded {
                [&](const SingleDerivedPath::Opaque & o) {
                    auto drv = store->readDerivation(o.path);
                    auto i = drv.outputs.find(b.output);
                    if (i == drv.outputs.end())
                        throw Error("derivation '%s' does not have output '%s'", b.drvPath->to_string(*store), b.output);
                    return i->second.path(*store, drv.name, b.output);
                },
                [&](const SingleDerivedPath::Built & o) -> std::optional<StorePath> {
                    return std::nullopt;
                },
            }, b.drvPath->raw());
            return mkOutputStringRaw(b, optStaticOutputPath);
        }
    }, p.raw());
}


void EvalState::mkSingleDerivedPathString(
    const SingleDerivedPath & p,
    Value & v)
{
    v.mkString(
        mkSingleDerivedPathStringRaw(p),
        NixStringContext {
            std::visit([](auto && v) -> NixStringContextElem { return v; }, p),
        });
}


/* Create a thunk for the delayed computation of the given expression
   in the given environment.  But if the expression is a variable,
   then look it up right away.  This significantly reduces the number
   of thunks allocated. */
Value * Expr::maybeThunk(EvalState & state, Env & env)
{
    Value * v = state.allocValue();
    mkThunk(*v, env, this);
    return v;
}


Value * ExprVar::maybeThunk(EvalState & state, Env & env)
{
    Value * v = state.lookupVar(&env, *this, true);
    /* The value might not be initialised in the environment yet.
       In that case, ignore it. */
    if (v) { state.nrAvoided++; return v; }
    return Expr::maybeThunk(state, env);
}


Value * ExprString::maybeThunk(EvalState & state, Env & env)
{
    state.nrAvoided++;
    return &v;
}

Value * ExprInt::maybeThunk(EvalState & state, Env & env)
{
    state.nrAvoided++;
    return &v;
}

Value * ExprFloat::maybeThunk(EvalState & state, Env & env)
{
    state.nrAvoided++;
    return &v;
}

Value * ExprPath::maybeThunk(EvalState & state, Env & env)
{
    state.nrAvoided++;
    return &v;
}


void EvalState::evalFile(const SourcePath & path, Value & v, bool mustBeTrivial)
{
    FileEvalCache::iterator i;
    if ((i = fileEvalCache.find(path)) != fileEvalCache.end()) {
        v = i->second;
        return;
    }

    auto resolvedPath = resolveExprPath(path);
    if ((i = fileEvalCache.find(resolvedPath)) != fileEvalCache.end()) {
        v = i->second;
        return;
    }

    printTalkative("evaluating file '%1%'", resolvedPath);
    Expr * e = nullptr;

    auto j = fileParseCache.find(resolvedPath);
    if (j != fileParseCache.end())
        e = j->second;

    if (!e)
        e = parseExprFromFile(resolvedPath);

    fileParseCache[resolvedPath] = e;

    try {
        auto dts = debugRepl
            ? makeDebugTraceStacker(
                *this,
                *e,
                this->baseEnv,
                e->getPos() ? static_cast<std::shared_ptr<AbstractPos>>(positions[e->getPos()]) : nullptr,
                "while evaluating the file '%1%':", resolvedPath.to_string())
            : nullptr;

        // Enforce that 'flake.nix' is a direct attrset, not a
        // computation.
        if (mustBeTrivial &&
            !(dynamic_cast<ExprAttrs *>(e)))
            error("file '%s' must be an attribute set", path).debugThrow<EvalError>();
        eval(e, v);
    } catch (Error & e) {
        addErrorTrace(e, "while evaluating the file '%1%':", resolvedPath.to_string());
        throw;
    }

    fileEvalCache[resolvedPath] = v;
    if (path != resolvedPath) fileEvalCache[path] = v;
}


void EvalState::resetFileCache()
{
    fileEvalCache.clear();
    fileParseCache.clear();
}


void EvalState::eval(Expr * e, Value & v)
{
    e->eval(*this, baseEnv, v);
}


inline bool EvalState::evalBool(Env & env, Expr * e, const PosIdx pos, std::string_view errorCtx)
{
    try {
        Value v;
        e->eval(*this, env, v);
        if (v.type() != nBool)
            error("value is %1% while a Boolean was expected", showType(v)).withFrame(env, *e).debugThrow<TypeError>();
        return v.boolean;
    } catch (Error & e) {
        e.addTrace(positions[pos], errorCtx);
        throw;
    }
}


inline void EvalState::evalAttrs(Env & env, Expr * e, Value & v, const PosIdx pos, std::string_view errorCtx)
{
    try {
        e->eval(*this, env, v);
        if (v.type() != nAttrs)
            error("value is %1% while a set was expected", showType(v)).withFrame(env, *e).debugThrow<TypeError>();
    } catch (Error & e) {
        e.addTrace(positions[pos], errorCtx);
        throw;
    }
}


void Expr::eval(EvalState & state, Env & env, Value & v)
{
    abort();
}


void ExprInt::eval(EvalState & state, Env & env, Value & v)
{
    v = this->v;
}


void ExprFloat::eval(EvalState & state, Env & env, Value & v)
{
    v = this->v;
}

void ExprString::eval(EvalState & state, Env & env, Value & v)
{
    v = this->v;
}


void ExprPath::eval(EvalState & state, Env & env, Value & v)
{
    v = this->v;
}


void ExprAttrs::eval(EvalState & state, Env & env, Value & v)
{
    v.mkAttrs(state.buildBindings(attrs.size() + dynamicAttrs.size()).finish());
    auto dynamicEnv = &env;

    if (recursive) {
        /* Create a new environment that contains the attributes in
           this `rec'. */
        Env & env2(state.allocEnv(attrs.size()));
        env2.up = &env;
        dynamicEnv = &env2;

        AttrDefs::iterator overrides = attrs.find(state.sOverrides);
        bool hasOverrides = overrides != attrs.end();

        /* The recursive attributes are evaluated in the new
           environment, while the inherited attributes are evaluated
           in the original environment. */
        Displacement displ = 0;
        for (auto & i : attrs) {
            Value * vAttr;
            if (hasOverrides && !i.second.inherited) {
                vAttr = state.allocValue();
                mkThunk(*vAttr, env2, i.second.e);
            } else
                vAttr = i.second.e->maybeThunk(state, i.second.inherited ? env : env2);
            env2.values[displ++] = vAttr;
            v.attrs->push_back(Attr(i.first, vAttr, i.second.pos));
        }

        /* If the rec contains an attribute called `__overrides', then
           evaluate it, and add the attributes in that set to the rec.
           This allows overriding of recursive attributes, which is
           otherwise not possible.  (You can use the // operator to
           replace an attribute, but other attributes in the rec will
           still reference the original value, because that value has
           been substituted into the bodies of the other attributes.
           Hence we need __overrides.) */
        if (hasOverrides) {
            Value * vOverrides = (*v.attrs)[overrides->second.displ].value;
            state.forceAttrs(*vOverrides, [&]() { return vOverrides->determinePos(noPos); }, "while evaluating the `__overrides` attribute");
            Bindings * newBnds = state.allocBindings(v.attrs->capacity() + vOverrides->attrs->size());
            for (auto & i : *v.attrs)
                newBnds->push_back(i);
            for (auto & i : *vOverrides->attrs) {
                AttrDefs::iterator j = attrs.find(i.name);
                if (j != attrs.end()) {
                    (*newBnds)[j->second.displ] = i;
                    env2.values[j->second.displ] = i.value;
                } else
                    newBnds->push_back(i);
            }
            newBnds->sort();
            v.attrs = newBnds;
        }
    }

    else
        for (auto & i : attrs)
            v.attrs->push_back(Attr(i.first, i.second.e->maybeThunk(state, env), i.second.pos));

    /* Dynamic attrs apply *after* rec and __overrides. */
    for (auto & i : dynamicAttrs) {
        Value nameVal;
        i.nameExpr->eval(state, *dynamicEnv, nameVal);
        state.forceValue(nameVal, i.pos);
        if (nameVal.type() == nNull)
            continue;
        state.forceStringNoCtx(nameVal, i.pos, "while evaluating the name of a dynamic attribute");
        auto nameSym = state.symbols.create(nameVal.string_view());
        Bindings::iterator j = v.attrs->find(nameSym);
        if (j != v.attrs->end())
            state.error("dynamic attribute '%1%' already defined at %2%", state.symbols[nameSym], state.positions[j->pos]).atPos(i.pos).withFrame(env, *this).debugThrow<EvalError>();

        i.valueExpr->setName(nameSym);
        /* Keep sorted order so find can catch duplicates */
        v.attrs->push_back(Attr(nameSym, i.valueExpr->maybeThunk(state, *dynamicEnv), i.pos));
        v.attrs->sort(); // FIXME: inefficient
    }

    v.attrs->pos = pos;
}


void ExprLet::eval(EvalState & state, Env & env, Value & v)
{
    /* Create a new environment that contains the attributes in this
       `let'. */
    Env & env2(state.allocEnv(attrs->attrs.size()));
    env2.up = &env;

    /* The recursive attributes are evaluated in the new environment,
       while the inherited attributes are evaluated in the original
       environment. */
    Displacement displ = 0;
    for (auto & i : attrs->attrs)
        env2.values[displ++] = i.second.e->maybeThunk(state, i.second.inherited ? env : env2);

    body->eval(state, env2, v);
}


void ExprList::eval(EvalState & state, Env & env, Value & v)
{
    state.mkList(v, elems.size());
    for (auto [n, v2] : enumerate(v.listItems()))
        const_cast<Value * &>(v2) = elems[n]->maybeThunk(state, env);
}


void ExprVar::eval(EvalState & state, Env & env, Value & v)
{
    Value * v2 = state.lookupVar(&env, *this, false);
    state.forceValue(*v2, pos);
    v = *v2;
}


static std::string showAttrPath(EvalState & state, Env & env, const AttrPath & attrPath)
{
    std::ostringstream out;
    bool first = true;
    for (auto & i : attrPath) {
        if (!first) out << '.'; else first = false;
        try {
            out << state.symbols[getName(i, state, env)];
        } catch (Error & e) {
            assert(!i.symbol);
            out << "\"${";
            i.expr->show(state.symbols, out);
            out << "}\"";
        }
    }
    return out.str();
}


void ExprSelect::eval(EvalState & state, Env & env, Value & v)
{
    Value vTmp;
    PosIdx pos2;
    Value * vAttrs = &vTmp;

    e->eval(state, env, vTmp);

    try {
        auto dts = state.debugRepl
            ? makeDebugTraceStacker(
                state,
                *this,
                env,
                state.positions[pos2],
                "while evaluating the attribute '%1%'",
                showAttrPath(state, env, attrPath))
            : nullptr;

        for (auto & i : attrPath) {
            state.nrLookups++;
            Bindings::iterator j;
            auto name = getName(i, state, env);
            if (def) {
                state.forceValue(*vAttrs, pos);
                if (vAttrs->type() != nAttrs ||
                    (j = vAttrs->attrs->find(name)) == vAttrs->attrs->end())
                {
                    def->eval(state, env, v);
                    return;
                }
            } else {
                state.forceAttrs(*vAttrs, pos, "while selecting an attribute");
                if ((j = vAttrs->attrs->find(name)) == vAttrs->attrs->end()) {
                    std::set<std::string> allAttrNames;
                    for (auto & attr : *vAttrs->attrs)
                        allAttrNames.insert(state.symbols[attr.name]);
                    auto suggestions = Suggestions::bestMatches(allAttrNames, state.symbols[name]);
                    state.error("attribute '%1%' missing", state.symbols[name])
                        .atPos(pos).withSuggestions(suggestions).withFrame(env, *this).debugThrow<EvalError>();
                }
            }
            vAttrs = j->value;
            pos2 = j->pos;
            if (state.countCalls) state.attrSelects[pos2]++;
        }

        state.forceValue(*vAttrs, (pos2 ? pos2 : this->pos ) );

    } catch (Error & e) {
        if (pos2) {
            auto pos2r = state.positions[pos2];
            auto origin = std::get_if<SourcePath>(&pos2r.origin);
            if (!(origin && *origin == state.derivationInternal))
                state.addErrorTrace(e, pos2, "while evaluating the attribute '%1%'",
                    showAttrPath(state, env, attrPath));
        }
        throw;
    }

    v = *vAttrs;
}


void ExprOpHasAttr::eval(EvalState & state, Env & env, Value & v)
{
    Value vTmp;
    Value * vAttrs = &vTmp;

    e->eval(state, env, vTmp);

    for (auto & i : attrPath) {
        state.forceValue(*vAttrs, noPos);
        Bindings::iterator j;
        auto name = getName(i, state, env);
        if (vAttrs->type() != nAttrs ||
            (j = vAttrs->attrs->find(name)) == vAttrs->attrs->end())
        {
            v.mkBool(false);
            return;
        } else {
            vAttrs = j->value;
        }
    }

    v.mkBool(true);
}


void ExprLambda::eval(EvalState & state, Env & env, Value & v)
{
    v.mkLambda(&env, this);
}


void EvalState::callFunction(Value & fun, size_t nrArgs, Value * * args, Value & vRes, const PosIdx pos)
{
    auto trace = evalSettings.traceFunctionCalls
        ? std::make_unique<FunctionCallTrace>(positions[pos])
        : nullptr;

    forceValue(fun, pos);

    Value vCur(fun);

    auto makeAppChain = [&]()
    {
        vRes = vCur;
        for (size_t i = 0; i < nrArgs; ++i) {
            auto fun2 = allocValue();
            *fun2 = vRes;
            vRes.mkPrimOpApp(fun2, args[i]);
        }
    };

    Attr * functor;

    while (nrArgs > 0) {

        if (vCur.isLambda()) {

            ExprLambda & lambda(*vCur.lambda.fun);

            auto size =
                (!lambda.arg ? 0 : 1) +
                (lambda.hasFormals() ? lambda.formals->formals.size() : 0);
            Env & env2(allocEnv(size));
            env2.up = vCur.lambda.env;

            Displacement displ = 0;

            if (!lambda.hasFormals())
                env2.values[displ++] = args[0];
            else {
                try {
                    forceAttrs(*args[0], lambda.pos, "while evaluating the value passed for the lambda argument");
                } catch (Error & e) {
                    if (pos) e.addTrace(positions[pos], "from call site");
                    throw;
                }

                if (lambda.arg)
                    env2.values[displ++] = args[0];

                /* For each formal argument, get the actual argument.  If
                   there is no matching actual argument but the formal
                   argument has a default, use the default. */
                size_t attrsUsed = 0;
                for (auto & i : lambda.formals->formals) {
                    auto j = args[0]->attrs->get(i.name);
                    if (!j) {
                        if (!i.def) {
                            error("function '%1%' called without required argument '%2%'",
                                             (lambda.name ? std::string(symbols[lambda.name]) : "anonymous lambda"),
                                             symbols[i.name])
                                    .atPos(lambda.pos)
                                    .withTrace(pos, "from call site")
                                    .withFrame(*fun.lambda.env, lambda)
                                    .debugThrow<TypeError>();
                        }
                        env2.values[displ++] = i.def->maybeThunk(*this, env2);
                    } else {
                        attrsUsed++;
                        env2.values[displ++] = j->value;
                    }
                }

                /* Check that each actual argument is listed as a formal
                   argument (unless the attribute match specifies a `...'). */
                if (!lambda.formals->ellipsis && attrsUsed != args[0]->attrs->size()) {
                    /* Nope, so show the first unexpected argument to the
                       user. */
                    for (auto & i : *args[0]->attrs)
                        if (!lambda.formals->has(i.name)) {
                            std::set<std::string> formalNames;
                            for (auto & formal : lambda.formals->formals)
                                formalNames.insert(symbols[formal.name]);
                            auto suggestions = Suggestions::bestMatches(formalNames, symbols[i.name]);
                            error("function '%1%' called with unexpected argument '%2%'",
                                             (lambda.name ? std::string(symbols[lambda.name]) : "anonymous lambda"),
                                             symbols[i.name])
                                .atPos(lambda.pos)
                                .withTrace(pos, "from call site")
                                .withSuggestions(suggestions)
                                .withFrame(*fun.lambda.env, lambda)
                                .debugThrow<TypeError>();
                        }
                    abort(); // can't happen
                }
            }

            nrFunctionCalls++;
            if (countCalls) incrFunctionCall(&lambda);

            /* Evaluate the body. */
            try {
                auto dts = debugRepl
                    ? makeDebugTraceStacker(
                        *this, *lambda.body, env2, positions[lambda.pos],
                        "while calling %s",
                        lambda.name
                        ? concatStrings("'", symbols[lambda.name], "'")
                        : "anonymous lambda")
                    : nullptr;

                lambda.body->eval(*this, env2, vCur);
            } catch (Error & e) {
                if (loggerSettings.showTrace.get()) {
                    addErrorTrace(
                        e,
                        lambda.pos,
                        "while calling %s",
                        lambda.name
                        ? concatStrings("'", symbols[lambda.name], "'")
                        : "anonymous lambda",
                        true);
                    if (pos != noPos)
                        addErrorTrace(e, pos, "from call site%s", "", true);
                }
                throw;
            }

            nrArgs--;
            args += 1;
        }

        else if (vCur.isPrimOp()) {

            size_t argsLeft = vCur.primOp->arity;

            if (nrArgs < argsLeft) {
                /* We don't have enough arguments, so create a tPrimOpApp chain. */
                makeAppChain();
                return;
            } else {
                /* We have all the arguments, so call the primop. */
                auto name = vCur.primOp->name;

                nrPrimOpCalls++;
                if (countCalls) primOpCalls[name]++;

                try {
                    vCur.primOp->fun(*this, noPos, args, vCur);
                } catch (Error & e) {
                    addErrorTrace(e, pos, "while calling the '%1%' builtin", name);
                    throw;
                }

                nrArgs -= argsLeft;
                args += argsLeft;
            }
        }

        else if (vCur.isPrimOpApp()) {
            /* Figure out the number of arguments still needed. */
            size_t argsDone = 0;
            Value * primOp = &vCur;
            while (primOp->isPrimOpApp()) {
                argsDone++;
                primOp = primOp->primOpApp.left;
            }
            assert(primOp->isPrimOp());
            auto arity = primOp->primOp->arity;
            auto argsLeft = arity - argsDone;

            if (nrArgs < argsLeft) {
                /* We still don't have enough arguments, so extend the tPrimOpApp chain. */
                makeAppChain();
                return;
            } else {
                /* We have all the arguments, so call the primop with
                   the previous and new arguments. */

                Value * vArgs[maxPrimOpArity];
                auto n = argsDone;
                for (Value * arg = &vCur; arg->isPrimOpApp(); arg = arg->primOpApp.left)
                    vArgs[--n] = arg->primOpApp.right;

                for (size_t i = 0; i < argsLeft; ++i)
                    vArgs[argsDone + i] = args[i];

                auto name = primOp->primOp->name;
                nrPrimOpCalls++;
                if (countCalls) primOpCalls[name]++;

                try {
                    // TODO:
                    // 1. Unify this and above code. Heavily redundant.
                    // 2. Create a fake env (arg1, arg2, etc.) and a fake expr (arg1: arg2: etc: builtins.name arg1 arg2 etc)
                    //    so the debugger allows to inspect the wrong parameters passed to the builtin.
                    primOp->primOp->fun(*this, noPos, vArgs, vCur);
                } catch (Error & e) {
                    addErrorTrace(e, pos, "while calling the '%1%' builtin", name);
                    throw;
                }

                nrArgs -= argsLeft;
                args += argsLeft;
            }
        }

        else if (vCur.type() == nAttrs && (functor = vCur.attrs->get(sFunctor))) {
            /* 'vCur' may be allocated on the stack of the calling
               function, but for functors we may keep a reference, so
               heap-allocate a copy and use that instead. */
            Value * args2[] = {allocValue(), args[0]};
            *args2[0] = vCur;
            try {
                callFunction(*functor->value, 2, args2, vCur, functor->pos);
            } catch (Error & e) {
                e.addTrace(positions[pos], "while calling a functor (an attribute set with a '__functor' attribute)");
                throw;
            }
            nrArgs--;
            args++;
        }

        else
            error("attempt to call something which is not a function but %1%", showType(vCur)).atPos(pos).debugThrow<TypeError>();
    }

    vRes = vCur;
}


void ExprCall::eval(EvalState & state, Env & env, Value & v)
{
    Value vFun;
    fun->eval(state, env, vFun);

    // Empirical arity of Nixpkgs lambdas by regex e.g. ([a-zA-Z]+:(\s|(/\*.*\/)|(#.*\n))*){5}
    // 2: over 4000
    // 3: about 300
    // 4: about 60
    // 5: under 10
    // This excluded attrset lambdas (`{...}:`). Contributions of mixed lambdas appears insignificant at ~150 total.
    SmallValueVector<4> vArgs(args.size());
    for (size_t i = 0; i < args.size(); ++i)
        vArgs[i] = args[i]->maybeThunk(state, env);

    state.callFunction(vFun, args.size(), vArgs.data(), v, pos);
}


// Lifted out of callFunction() because it creates a temporary that
// prevents tail-call optimisation.
void EvalState::incrFunctionCall(ExprLambda * fun)
{
    functionCalls[fun]++;
}


void EvalState::autoCallFunction(Bindings & args, Value & fun, Value & res)
{
    auto pos = fun.determinePos(noPos);

    forceValue(fun, pos);

    if (fun.type() == nAttrs) {
        auto found = fun.attrs->find(sFunctor);
        if (found != fun.attrs->end()) {
            Value * v = allocValue();
            callFunction(*found->value, fun, *v, pos);
            forceValue(*v, pos);
            return autoCallFunction(args, *v, res);
        }
    }

    if (!fun.isLambda() || !fun.lambda.fun->hasFormals()) {
        res = fun;
        return;
    }

    auto attrs = buildBindings(std::max(static_cast<uint32_t>(fun.lambda.fun->formals->formals.size()), args.size()));

    if (fun.lambda.fun->formals->ellipsis) {
        // If the formals have an ellipsis (eg the function accepts extra args) pass
        // all available automatic arguments (which includes arguments specified on
        // the command line via --arg/--argstr)
        for (auto & v : args)
            attrs.insert(v);
    } else {
        // Otherwise, only pass the arguments that the function accepts
        for (auto & i : fun.lambda.fun->formals->formals) {
            Bindings::iterator j = args.find(i.name);
            if (j != args.end()) {
                attrs.insert(*j);
            } else if (!i.def) {
                error(R"(cannot evaluate a function that has an argument without a value ('%1%')
Nix attempted to evaluate a function as a top level expression; in
this case it must have its arguments supplied either by default
values, or passed explicitly with '--arg' or '--argstr'. See
https://nixos.org/manual/nix/stable/language/constructs.html#functions.)", symbols[i.name])
                    .atPos(i.pos).withFrame(*fun.lambda.env, *fun.lambda.fun).debugThrow<MissingArgumentError>();
            }
        }
    }

    callFunction(fun, allocValue()->mkAttrs(attrs), res, noPos);
}


void ExprWith::eval(EvalState & state, Env & env, Value & v)
{
    Env & env2(state.allocEnv(1));
    env2.up = &env;
    env2.prevWith = prevWith;
    env2.type = Env::HasWithExpr;
    env2.values[0] = (Value *) attrs;

    body->eval(state, env2, v);
}


void ExprIf::eval(EvalState & state, Env & env, Value & v)
{
    // We cheat in the parser, and pass the position of the condition as the position of the if itself.
    (state.evalBool(env, cond, pos, "while evaluating a branch condition") ? then : else_)->eval(state, env, v);
}


void ExprAssert::eval(EvalState & state, Env & env, Value & v)
{
    if (!state.evalBool(env, cond, pos, "in the condition of the assert statement")) {
        std::ostringstream out;
        cond->show(state.symbols, out);
        state.error("assertion '%1%' failed", out.str()).atPos(pos).withFrame(env, *this).debugThrow<AssertionError>();
    }
    body->eval(state, env, v);
}


void ExprOpNot::eval(EvalState & state, Env & env, Value & v)
{
    v.mkBool(!state.evalBool(env, e, noPos, "in the argument of the not operator")); // XXX: FIXME: !
}


void ExprOpEq::eval(EvalState & state, Env & env, Value & v)
{
    Value v1; e1->eval(state, env, v1);
    Value v2; e2->eval(state, env, v2);
    v.mkBool(state.eqValues(v1, v2, pos, "while testing two values for equality"));
}


void ExprOpNEq::eval(EvalState & state, Env & env, Value & v)
{
    Value v1; e1->eval(state, env, v1);
    Value v2; e2->eval(state, env, v2);
    v.mkBool(!state.eqValues(v1, v2, pos, "while testing two values for inequality"));
}


void ExprOpAnd::eval(EvalState & state, Env & env, Value & v)
{
    v.mkBool(state.evalBool(env, e1, pos, "in the left operand of the AND (&&) operator") && state.evalBool(env, e2, pos, "in the right operand of the AND (&&) operator"));
}


void ExprOpOr::eval(EvalState & state, Env & env, Value & v)
{
    v.mkBool(state.evalBool(env, e1, pos, "in the left operand of the OR (||) operator") || state.evalBool(env, e2, pos, "in the right operand of the OR (||) operator"));
}


void ExprOpImpl::eval(EvalState & state, Env & env, Value & v)
{
    v.mkBool(!state.evalBool(env, e1, pos, "in the left operand of the IMPL (->) operator") || state.evalBool(env, e2, pos, "in the right operand of the IMPL (->) operator"));
}


void ExprOpUpdate::eval(EvalState & state, Env & env, Value & v)
{
    Value v1, v2;
    state.evalAttrs(env, e1, v1, pos, "in the left operand of the update (//) operator");
    state.evalAttrs(env, e2, v2, pos, "in the right operand of the update (//) operator");

    state.nrOpUpdates++;

    if (v1.attrs->size() == 0) { v = v2; return; }
    if (v2.attrs->size() == 0) { v = v1; return; }

    auto attrs = state.buildBindings(v1.attrs->size() + v2.attrs->size());

    /* Merge the sets, preferring values from the second set.  Make
       sure to keep the resulting vector in sorted order. */
    Bindings::iterator i = v1.attrs->begin();
    Bindings::iterator j = v2.attrs->begin();

    while (i != v1.attrs->end() && j != v2.attrs->end()) {
        if (i->name == j->name) {
            attrs.insert(*j);
            ++i; ++j;
        }
        else if (i->name < j->name)
            attrs.insert(*i++);
        else
            attrs.insert(*j++);
    }

    while (i != v1.attrs->end()) attrs.insert(*i++);
    while (j != v2.attrs->end()) attrs.insert(*j++);

    v.mkAttrs(attrs.alreadySorted());

    state.nrOpUpdateValuesCopied += v.attrs->size();
}


void ExprOpConcatLists::eval(EvalState & state, Env & env, Value & v)
{
    Value v1; e1->eval(state, env, v1);
    Value v2; e2->eval(state, env, v2);
    Value * lists[2] = { &v1, &v2 };
    state.concatLists(v, 2, lists, pos, "while evaluating one of the elements to concatenate");
}


void EvalState::concatLists(Value & v, size_t nrLists, Value * * lists, const PosIdx pos, std::string_view errorCtx)
{
    nrListConcats++;

    Value * nonEmpty = 0;
    size_t len = 0;
    for (size_t n = 0; n < nrLists; ++n) {
        forceList(*lists[n], pos, errorCtx);
        auto l = lists[n]->listSize();
        len += l;
        if (l) nonEmpty = lists[n];
    }

    if (nonEmpty && len == nonEmpty->listSize()) {
        v = *nonEmpty;
        return;
    }

    mkList(v, len);
    auto out = v.listElems();
    for (size_t n = 0, pos = 0; n < nrLists; ++n) {
        auto l = lists[n]->listSize();
        if (l)
            memcpy(out + pos, lists[n]->listElems(), l * sizeof(Value *));
        pos += l;
    }
}


void ExprConcatStrings::eval(EvalState & state, Env & env, Value & v)
{
    NixStringContext context;
    std::vector<BackedStringView> s;
    size_t sSize = 0;
    NixInt n = 0;
    NixFloat nf = 0;

    bool first = !forceString;
    ValueType firstType = nString;

    const auto str = [&] {
        std::string result;
        result.reserve(sSize);
        for (const auto & part : s) result += *part;
        return result;
    };
    /* c_str() is not str().c_str() because we want to create a string
       Value. allocating a GC'd string directly and moving it into a
       Value lets us avoid an allocation and copy. */
    const auto c_str = [&] {
        char * result = allocString(sSize + 1);
        char * tmp = result;
        for (const auto & part : s) {
            memcpy(tmp, part->data(), part->size());
            tmp += part->size();
        }
        *tmp = 0;
        return result;
    };

<<<<<<< HEAD
    Value values[es->size()];
    Value * vTmpP = values;
    std::shared_ptr<InputAccessor> accessor;
=======
    // List of returned strings. References to these Values must NOT be persisted.
    SmallTemporaryValueVector<conservativeStackReservation> values(es->size());
    Value * vTmpP = values.data();
>>>>>>> 82359eba

    for (auto & [i_pos, i] : *es) {
        Value * vTmp = vTmpP++;
        i->eval(state, env, *vTmp);

        if (vTmp->type() == nAttrs) {
            auto j = vTmp->attrs->find(state.sOutPath);
            if (j != vTmp->attrs->end())
                vTmp = j->value;
        }

        /* If the first element is a path, then the result will also
           be a path, we don't copy anything (yet - that's done later,
           since paths are copied when they are used in a derivation),
           and none of the strings are allowed to have contexts. */
        if (first) {
            firstType = vTmp->type();
            if (vTmp->type() == nPath) {
                accessor = vTmp->path().accessor;
                auto part = vTmp->path().path.abs();
                sSize += part.size();
                s.emplace_back(std::move(part));
            }
        }

        if (firstType == nInt) {
            if (vTmp->type() == nInt) {
                n += vTmp->integer;
            } else if (vTmp->type() == nFloat) {
                // Upgrade the type from int to float;
                firstType = nFloat;
                nf = n;
                nf += vTmp->fpoint;
            } else
                state.error("cannot add %1% to an integer", showType(*vTmp)).atPos(i_pos).withFrame(env, *this).debugThrow<EvalError>();
        } else if (firstType == nFloat) {
            if (vTmp->type() == nInt) {
                nf += vTmp->integer;
            } else if (vTmp->type() == nFloat) {
                nf += vTmp->fpoint;
            } else
                state.error("cannot add %1% to a float", showType(*vTmp)).atPos(i_pos).withFrame(env, *this).debugThrow<EvalError>();
        } else if (firstType == nPath) {
            if (!first) {
                auto part = state.coerceToString(i_pos, *vTmp, context, "while evaluating a path segment", false, false);
                if (sSize <= 1 && !hasPrefix(*part, "/") && accessor != state.rootFS.get_ptr() && !part->empty())
                    state.error(
                        "cannot append non-absolute path '%1%' to '%2%' (hint: change it to '/%1%')",
                        (std::string) *part, accessor->root().to_string())
                        .atPos(i_pos)
                        .withFrame(env, *this)
                        .debugThrow<EvalError>();
                sSize += part->size();
                s.emplace_back(std::move(part));
            }
        } else {
            if (s.empty()) s.reserve(es->size());
            auto part = state.coerceToString(i_pos, *vTmp, context, "while evaluating a path segment", false, firstType == nString);
            sSize += part->size();
            s.emplace_back(std::move(part));
        }

        first = false;
    }

    if (firstType == nInt)
        v.mkInt(n);
    else if (firstType == nFloat)
        v.mkFloat(nf);
    else if (firstType == nPath) {
        if (!context.empty())
            state.error("a string that refers to a store path cannot be appended to a path").atPos(pos).withFrame(env, *this).debugThrow<EvalError>();
        v.mkPath({ref(accessor), CanonPath(str())});
    } else
        v.mkStringMove(c_str(), context);
}


void ExprPos::eval(EvalState & state, Env & env, Value & v)
{
    state.mkPos(v, pos);
}


void EvalState::forceValueDeep(Value & v)
{
    std::set<const Value *> seen;

    std::function<void(Value & v)> recurse;

    recurse = [&](Value & v) {
        if (!seen.insert(&v).second) return;

        forceValue(v, [&]() { return v.determinePos(noPos); });

        if (v.type() == nAttrs) {
            for (auto & i : *v.attrs)
                try {
                    // If the value is a thunk, we're evaling. Otherwise no trace necessary.
                    auto dts = debugRepl && i.value->isThunk()
                        ? makeDebugTraceStacker(*this, *i.value->thunk.expr, *i.value->thunk.env, positions[i.pos],
                            "while evaluating the attribute '%1%'", symbols[i.name])
                        : nullptr;

                    recurse(*i.value);
                } catch (Error & e) {
                    addErrorTrace(e, i.pos, "while evaluating the attribute '%1%'", symbols[i.name]);
                    throw;
                }
        }

        else if (v.isList()) {
            for (auto v2 : v.listItems())
                recurse(*v2);
        }
    };

    recurse(v);
}


NixInt EvalState::forceInt(Value & v, const PosIdx pos, std::string_view errorCtx)
{
    try {
        forceValue(v, pos);
        if (v.type() != nInt)
            error("value is %1% while an integer was expected", showType(v)).debugThrow<TypeError>();
        return v.integer;
    } catch (Error & e) {
        e.addTrace(positions[pos], errorCtx);
        throw;
    }
}


NixFloat EvalState::forceFloat(Value & v, const PosIdx pos, std::string_view errorCtx)
{
    try {
        forceValue(v, pos);
        if (v.type() == nInt)
            return v.integer;
        else if (v.type() != nFloat)
            error("value is %1% while a float was expected", showType(v)).debugThrow<TypeError>();
        return v.fpoint;
    } catch (Error & e) {
        e.addTrace(positions[pos], errorCtx);
        throw;
    }
}


bool EvalState::forceBool(Value & v, const PosIdx pos, std::string_view errorCtx)
{
    try {
        forceValue(v, pos);
        if (v.type() != nBool)
            error("value is %1% while a Boolean was expected", showType(v)).debugThrow<TypeError>();
        return v.boolean;
    } catch (Error & e) {
        e.addTrace(positions[pos], errorCtx);
        throw;
    }
}


bool EvalState::isFunctor(Value & fun)
{
    return fun.type() == nAttrs && fun.attrs->find(sFunctor) != fun.attrs->end();
}


void EvalState::forceFunction(Value & v, const PosIdx pos, std::string_view errorCtx)
{
    try {
        forceValue(v, pos);
        if (v.type() != nFunction && !isFunctor(v))
            error("value is %1% while a function was expected", showType(v)).debugThrow<TypeError>();
    } catch (Error & e) {
        e.addTrace(positions[pos], errorCtx);
        throw;
    }
}


std::string_view EvalState::forceString(Value & v, const PosIdx pos, std::string_view errorCtx)
{
    try {
        forceValue(v, pos);
        if (v.type() != nString)
            error("value is %1% while a string was expected", showType(v)).debugThrow<TypeError>();
        return v.string_view();
    } catch (Error & e) {
        e.addTrace(positions[pos], errorCtx);
        throw;
    }
}


void copyContext(const Value & v, NixStringContext & context)
{
    if (v.string.context)
        for (const char * * p = v.string.context; *p; ++p)
            context.insert(NixStringContextElem::parse(*p));
}


std::string_view EvalState::forceString(Value & v, NixStringContext & context, const PosIdx pos, std::string_view errorCtx)
{
    auto s = forceString(v, pos, errorCtx);
    copyContext(v, context);
    return s;
}


std::string_view EvalState::forceStringNoCtx(Value & v, const PosIdx pos, std::string_view errorCtx)
{
    auto s = forceString(v, pos, errorCtx);
    if (v.context()) {
        error("the string '%1%' is not allowed to refer to a store path (such as '%2%')", v.string_view(), v.context()[0]).withTrace(pos, errorCtx).debugThrow<EvalError>();
    }
    return s;
}


bool EvalState::isDerivation(Value & v)
{
    if (v.type() != nAttrs) return false;
    Bindings::iterator i = v.attrs->find(sType);
    if (i == v.attrs->end()) return false;
    forceValue(*i->value, i->pos);
    if (i->value->type() != nString) return false;
    return i->value->string_view().compare("derivation") == 0;
}


std::optional<std::string> EvalState::tryAttrsToString(const PosIdx pos, Value & v,
    NixStringContext & context, bool coerceMore, bool copyToStore)
{
    auto i = v.attrs->find(sToString);
    if (i != v.attrs->end()) {
        Value v1;
        callFunction(*i->value, v, v1, pos);
        return coerceToString(pos, v1, context,
                "while evaluating the result of the `__toString` attribute",
                coerceMore, copyToStore).toOwned();
    }

    return {};
}

BackedStringView EvalState::coerceToString(
    const PosIdx pos,
    Value & v,
    NixStringContext & context,
    std::string_view errorCtx,
    bool coerceMore,
    bool copyToStore)
{
    forceValue(v, pos);

    if (v.type() == nString) {
        copyContext(v, context);
        return v.string_view();
    }

    if (v.type() == nPath) {
        auto path = v.path();
        return copyToStore
            ? store->printStorePath(copyPathToStore(context, path))
            : encodePath(path);
    }

    if (v.type() == nAttrs) {
        auto maybeString = tryAttrsToString(pos, v, context, coerceMore, copyToStore);
        if (maybeString)
            return std::move(*maybeString);
        auto i = v.attrs->find(sOutPath);
        if (i == v.attrs->end()) {
            error("cannot coerce %1% to a string", showType(v))
                .withTrace(pos, errorCtx)
                .debugThrow<TypeError>();
        }
        return coerceToString(pos, *i->value, context, errorCtx, coerceMore, copyToStore);
    }

    if (v.type() == nExternal) {
        try {
            return v.external->coerceToString(positions[pos], context, coerceMore, copyToStore);
        } catch (Error & e) {
            e.addTrace(nullptr, errorCtx);
            throw;
        }
    }

    if (coerceMore) {
        /* Note that `false' is represented as an empty string for
           shell scripting convenience, just like `null'. */
        if (v.type() == nBool && v.boolean) return "1";
        if (v.type() == nBool && !v.boolean) return "";
        if (v.type() == nInt) return std::to_string(v.integer);
        if (v.type() == nFloat) return std::to_string(v.fpoint);
        if (v.type() == nNull) return "";

        if (v.isList()) {
            std::string result;
            for (auto [n, v2] : enumerate(v.listItems())) {
                try {
                    result += *coerceToString(noPos, *v2, context,
                        "while evaluating one element of the list",
                        coerceMore, copyToStore);
                } catch (Error & e) {
                    e.addTrace(positions[pos], errorCtx);
                    throw;
                }
                if (n < v.listSize() - 1
                    /* !!! not quite correct */
                    && (!v2->isList() || v2->listSize() != 0))
                    result += " ";
            }
            return result;
        }
    }

    error("cannot coerce %1% to a string", showType(v))
        .withTrace(pos, errorCtx)
        .debugThrow<TypeError>();
}


StorePath EvalState::copyPathToStore(NixStringContext & context, const SourcePath & path)
{
    if (nix::isDerivation(path.path.abs()))
        error("file names are not allowed to end in '%1%'", drvExtension).debugThrow<EvalError>();

    auto i = srcToStore.find(path);

    auto dstPath = i != srcToStore.end()
        ? i->second
        : [&]() {
            auto dstPath = path.fetchToStore(store, path.baseName(), FileIngestionMethod::Recursive, nullptr, repair);
            allowPath(dstPath);
            srcToStore.insert_or_assign(path, dstPath);
            printMsg(lvlChatty, "copied source '%1%' -> '%2%'", path, store->printStorePath(dstPath));
            return dstPath;
        }();

    context.insert(NixStringContextElem::Opaque {
        .path = dstPath
    });
    return dstPath;
}


SourcePath EvalState::coerceToPath(const PosIdx pos, Value & v, NixStringContext & context, std::string_view errorCtx)
{
    try {
        forceValue(v, pos);
    } catch (Error & e) {
        e.addTrace(positions[pos], errorCtx);
        throw;
    }

    /* Handle path values directly, without coercing to a string. */
    if (v.type() == nPath)
        return v.path();

    /* Similarly, handle __toString where the result may be a path
       value. */
    if (v.type() == nAttrs) {
        auto i = v.attrs->find(sToString);
        if (i != v.attrs->end()) {
            Value v1;
            callFunction(*i->value, v, v1, pos);
            return coerceToPath(pos, v1, context, errorCtx);
        }
    }

    /* Any other value should be coercable to a string. */
    auto s = coerceToString(pos, v, context, errorCtx, false, false).toOwned();
    try {
        return decodePath(s, pos);
    } catch (Error & e) {
        e.addTrace(positions[pos], errorCtx);
        throw;
    }
}


StorePath EvalState::coerceToStorePath(const PosIdx pos, Value & v, NixStringContext & context, std::string_view errorCtx)
{
    auto path = coerceToString(pos, v, context, errorCtx, false, false).toOwned();
    if (auto storePath = store->maybeParseStorePath(path))
        return *storePath;
    error("path '%1%' is not in the Nix store", path).withTrace(pos, errorCtx).debugThrow<EvalError>();
}


std::pair<SingleDerivedPath, std::string_view> EvalState::coerceToSingleDerivedPathUnchecked(const PosIdx pos, Value & v, std::string_view errorCtx)
{
    NixStringContext context;
    auto s = forceString(v, context, pos, errorCtx);
    auto csize = context.size();
    if (csize != 1)
        error(
            "string '%s' has %d entries in its context. It should only have exactly one entry",
            s, csize)
            .withTrace(pos, errorCtx).debugThrow<EvalError>();
    auto derivedPath = std::visit(overloaded {
        [&](NixStringContextElem::Opaque && o) -> SingleDerivedPath {
            return std::move(o);
        },
        [&](NixStringContextElem::DrvDeep &&) -> SingleDerivedPath {
            error(
                "string '%s' has a context which refers to a complete source and binary closure. This is not supported at this time",
                s).withTrace(pos, errorCtx).debugThrow<EvalError>();
        },
        [&](NixStringContextElem::Built && b) -> SingleDerivedPath {
            return std::move(b);
        },
    }, ((NixStringContextElem &&) *context.begin()).raw);
    return {
        std::move(derivedPath),
        std::move(s),
    };
}


SingleDerivedPath EvalState::coerceToSingleDerivedPath(const PosIdx pos, Value & v, std::string_view errorCtx)
{
    auto [derivedPath, s_] = coerceToSingleDerivedPathUnchecked(pos, v, errorCtx);
    auto s = s_;
    auto sExpected = mkSingleDerivedPathStringRaw(derivedPath);
    if (s != sExpected) {
        /* `std::visit` is used here just to provide a more precise
           error message. */
        std::visit(overloaded {
            [&](const SingleDerivedPath::Opaque & o) {
                error(
                    "path string '%s' has context with the different path '%s'",
                    s, sExpected)
                    .withTrace(pos, errorCtx).debugThrow<EvalError>();
            },
            [&](const SingleDerivedPath::Built & b) {
                error(
                    "string '%s' has context with the output '%s' from derivation '%s', but the string is not the right placeholder for this derivation output. It should be '%s'",
                    s, b.output, b.drvPath->to_string(*store), sExpected)
                    .withTrace(pos, errorCtx).debugThrow<EvalError>();
            }
        }, derivedPath.raw());
    }
    return derivedPath;
}


bool EvalState::eqValues(Value & v1, Value & v2, const PosIdx pos, std::string_view errorCtx)
{
    forceValue(v1, noPos);
    forceValue(v2, noPos);

    /* !!! Hack to support some old broken code that relies on pointer
       equality tests between sets.  (Specifically, builderDefs calls
       uniqList on a list of sets.)  Will remove this eventually. */
    if (&v1 == &v2) return true;

    // Special case type-compatibility between float and int
    if (v1.type() == nInt && v2.type() == nFloat)
        return v1.integer == v2.fpoint;
    if (v1.type() == nFloat && v2.type() == nInt)
        return v1.fpoint == v2.integer;

    // All other types are not compatible with each other.
    if (v1.type() != v2.type()) return false;

    switch (v1.type()) {
        case nInt:
            return v1.integer == v2.integer;

        case nBool:
            return v1.boolean == v2.boolean;

        case nString:
            return v1.string_view().compare(v2.string_view()) == 0;

        case nPath:
            return
                // FIXME: compare accessors by their fingerprint.
                v1._path.accessor == v2._path.accessor
                && strcmp(v1._path.path, v2._path.path) == 0;

        case nNull:
            return true;

        case nList:
            if (v1.listSize() != v2.listSize()) return false;
            for (size_t n = 0; n < v1.listSize(); ++n)
                if (!eqValues(*v1.listElems()[n], *v2.listElems()[n], pos, errorCtx)) return false;
            return true;

        case nAttrs: {
            /* If both sets denote a derivation (type = "derivation"),
               then compare their outPaths. */
            if (isDerivation(v1) && isDerivation(v2)) {
                Bindings::iterator i = v1.attrs->find(sOutPath);
                Bindings::iterator j = v2.attrs->find(sOutPath);
                if (i != v1.attrs->end() && j != v2.attrs->end())
                    return eqValues(*i->value, *j->value, pos, errorCtx);
            }

            if (v1.attrs->size() != v2.attrs->size()) return false;

            /* Otherwise, compare the attributes one by one. */
            Bindings::iterator i, j;
            for (i = v1.attrs->begin(), j = v2.attrs->begin(); i != v1.attrs->end(); ++i, ++j)
                if (i->name != j->name || !eqValues(*i->value, *j->value, pos, errorCtx))
                    return false;

            return true;
        }

        /* Functions are incomparable. */
        case nFunction:
            return false;

        case nExternal:
            return *v1.external == *v2.external;

        case nFloat:
            return v1.fpoint == v2.fpoint;

        case nThunk: // Must not be left by forceValue
        default:
            error("cannot compare %1% with %2%", showType(v1), showType(v2)).withTrace(pos, errorCtx).debugThrow<EvalError>();
    }
}

bool EvalState::fullGC() {
#if HAVE_BOEHMGC
    GC_gcollect();
    // Check that it ran. We might replace this with a version that uses more
    // of the boehm API to get this reliably, at a maintenance cost.
    // We use a 1K margin because technically this has a race condtion, but we
    // probably won't encounter it in practice, because the CLI isn't concurrent
    // like that.
    return GC_get_bytes_since_gc() < 1024;
#else
    return false;
#endif
}

void EvalState::maybePrintStats()
{
    bool showStats = getEnv("NIX_SHOW_STATS").value_or("0") != "0";

    if (showStats) {
        // Make the final heap size more deterministic.
#if HAVE_BOEHMGC
        if (!fullGC()) {
            warn("failed to perform a full GC before reporting stats");
        }
#endif
        printStatistics();
    }
}

void EvalState::printStatistics()
{
    struct rusage buf;
    getrusage(RUSAGE_SELF, &buf);
    float cpuTime = buf.ru_utime.tv_sec + ((float) buf.ru_utime.tv_usec / 1000000);

    uint64_t bEnvs = nrEnvs * sizeof(Env) + nrValuesInEnvs * sizeof(Value *);
    uint64_t bLists = nrListElems * sizeof(Value *);
    uint64_t bValues = nrValues * sizeof(Value);
    uint64_t bAttrsets = nrAttrsets * sizeof(Bindings) + nrAttrsInAttrsets * sizeof(Attr);

#if HAVE_BOEHMGC
    GC_word heapSize, totalBytes;
    GC_get_heap_usage_safe(&heapSize, 0, 0, 0, &totalBytes);
#endif

    auto outPath = getEnv("NIX_SHOW_STATS_PATH").value_or("-");
    std::fstream fs;
    if (outPath != "-")
        fs.open(outPath, std::fstream::out);
    json topObj = json::object();
    topObj["cpuTime"] = cpuTime;
    topObj["envs"] = {
        {"number", nrEnvs},
        {"elements", nrValuesInEnvs},
        {"bytes", bEnvs},
    };
    topObj["nrExprs"] = Expr::nrExprs;
    topObj["list"] = {
        {"elements", nrListElems},
        {"bytes", bLists},
        {"concats", nrListConcats},
    };
    topObj["values"] = {
        {"number", nrValues},
        {"bytes", bValues},
    };
    topObj["symbols"] = {
        {"number", symbols.size()},
        {"bytes", symbols.totalSize()},
    };
    topObj["sets"] = {
        {"number", nrAttrsets},
        {"bytes", bAttrsets},
        {"elements", nrAttrsInAttrsets},
    };
    topObj["sizes"] = {
        {"Env", sizeof(Env)},
        {"Value", sizeof(Value)},
        {"Bindings", sizeof(Bindings)},
        {"Attr", sizeof(Attr)},
    };
    topObj["nrOpUpdates"] = nrOpUpdates;
    topObj["nrOpUpdateValuesCopied"] = nrOpUpdateValuesCopied;
    topObj["nrThunks"] = nrThunks;
    topObj["nrAvoided"] = nrAvoided;
    topObj["nrLookups"] = nrLookups;
    topObj["nrPrimOpCalls"] = nrPrimOpCalls;
    topObj["nrFunctionCalls"] = nrFunctionCalls;
#if HAVE_BOEHMGC
    topObj["gc"] = {
        {"heapSize", heapSize},
        {"totalBytes", totalBytes},
    };
#endif

    if (countCalls) {
        topObj["primops"] = primOpCalls;
        {
            auto& list = topObj["functions"];
            list = json::array();
            for (auto & [fun, count] : functionCalls) {
                json obj = json::object();
                if (fun->name)
                    obj["name"] = (std::string_view) symbols[fun->name];
                else
                    obj["name"] = nullptr;
                if (auto pos = positions[fun->pos]) {
                    if (auto path = std::get_if<SourcePath>(&pos.origin))
                        obj["file"] = path->to_string();
                    obj["line"] = pos.line;
                    obj["column"] = pos.column;
                }
                obj["count"] = count;
                list.push_back(obj);
            }
        }
        {
            auto list = topObj["attributes"];
            list = json::array();
            for (auto & i : attrSelects) {
                json obj = json::object();
                if (auto pos = positions[i.first]) {
                    if (auto path = std::get_if<SourcePath>(&pos.origin))
                        obj["file"] = path->to_string();
                    obj["line"] = pos.line;
                    obj["column"] = pos.column;
                }
                obj["count"] = i.second;
                list.push_back(obj);
            }
        }
    }

    if (getEnv("NIX_SHOW_SYMBOLS").value_or("0") != "0") {
        // XXX: overrides earlier assignment
        topObj["symbols"] = json::array();
        auto &list = topObj["symbols"];
        symbols.dump([&](const std::string & s) { list.emplace_back(s); });
    }
    if (outPath == "-") {
        std::cerr << topObj.dump(2) << std::endl;
    } else {
        fs << topObj.dump(2) << std::endl;
    }
}


std::string ExternalValueBase::coerceToString(const Pos & pos, NixStringContext & context, bool copyMore, bool copyToStore) const
{
    throw TypeError({
        .msg = hintfmt("cannot coerce %1% to a string", showType())
    });
}


bool ExternalValueBase::operator==(const ExternalValueBase & b) const
{
    return false;
}


std::ostream & operator << (std::ostream & str, const ExternalValueBase & v) {
    return v.print(str);
}


}<|MERGE_RESOLUTION|>--- conflicted
+++ resolved
@@ -1963,15 +1963,10 @@
         return result;
     };
 
-<<<<<<< HEAD
-    Value values[es->size()];
-    Value * vTmpP = values;
-    std::shared_ptr<InputAccessor> accessor;
-=======
     // List of returned strings. References to these Values must NOT be persisted.
     SmallTemporaryValueVector<conservativeStackReservation> values(es->size());
     Value * vTmpP = values.data();
->>>>>>> 82359eba
+    std::shared_ptr<InputAccessor> accessor;
 
     for (auto & [i_pos, i] : *es) {
         Value * vTmp = vTmpP++;
