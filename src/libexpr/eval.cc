--- conflicted
+++ resolved
@@ -812,14 +812,11 @@
     }));
 }
 
-<<<<<<< HEAD
-=======
 void EvalState::throwEvalError(const char * s, const std::string & s2)
 {
     debugThrowLastTrace(EvalError(s, s2));
 }
 
->>>>>>> 8f4548d4
 void EvalState::throwEvalError(const PosIdx pos, const Suggestions & suggestions, const char * s,
     const std::string & s2, Env & env, Expr & expr)
 {
@@ -830,11 +827,7 @@
     }), env, expr);
 }
 
-<<<<<<< HEAD
-void EvalState::throwEvalError(const PosIdx pos, const char * s, std::string_view s2) const
-=======
-void EvalState::throwEvalError(const PosIdx pos, const char * s, const std::string & s2)
->>>>>>> 8f4548d4
+void EvalState::throwEvalError(const PosIdx pos, const char * s, std::string_view s2)
 {
     debugThrowLastTrace(EvalError({
         .msg = hintfmt(s, s2),
@@ -1178,7 +1171,7 @@
                 *e,
                 this->baseEnv,
                 e->getPos() ? std::optional(ErrPos(positions[e->getPos()])) : std::nullopt,
-                "while evaluating the file '%1%':", resolvedPath)
+                "while evaluating the file '%1%':", resolvedPath.to_string())
             : nullptr;
 
         // Enforce that 'flake.nix' is a direct attrset, not a
@@ -1964,22 +1957,14 @@
                 nf = n;
                 nf += vTmp->fpoint;
             } else
-<<<<<<< HEAD
-                state.throwEvalError(i_pos, "cannot add %1% to an integer", showType(*vTmp));
-=======
-                state.throwEvalError(i_pos, "cannot add %1% to an integer", showType(vTmp), env, *this);
->>>>>>> 8f4548d4
+                state.throwEvalError(i_pos, "cannot add %1% to an integer", showType(*vTmp), env, *this);
         } else if (firstType == nFloat) {
             if (vTmp->type() == nInt) {
                 nf += vTmp->integer;
             } else if (vTmp->type() == nFloat) {
                 nf += vTmp->fpoint;
             } else
-<<<<<<< HEAD
-                state.throwEvalError(i_pos, "cannot add %1% to a float", showType(*vTmp));
-=======
-                state.throwEvalError(i_pos, "cannot add %1% to a float", showType(vTmp), env, *this);
->>>>>>> 8f4548d4
+                state.throwEvalError(i_pos, "cannot add %1% to a float", showType(*vTmp), env, *this);
         } else {
             if (s.empty()) s.reserve(es->size());
             auto part = state.coerceToString(i_pos, *vTmp, context, false, firstType == nString);
@@ -1996,13 +1981,8 @@
         v.mkFloat(nf);
     else if (firstType == nPath) {
         if (!context.empty())
-<<<<<<< HEAD
-            state.throwEvalError(pos, "a string that refers to a store path cannot be appended to a path");
+            state.throwEvalError(pos, "a string that refers to a store path cannot be appended to a path", env, *this);
         v.mkPath({.accessor = *accessor, .path = CanonPath(str())});
-=======
-            state.throwEvalError(pos, "a string that refers to a store path cannot be appended to a path", env, *this);
-        v.mkPath(canonPath(str()));
->>>>>>> 8f4548d4
     } else
         v.mkStringMove(c_str(), context);
 }
