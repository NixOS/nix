#include "eval.hh"
#include "hash.hh"
#include "util.hh"
#include "store-api.hh"
#include "derivations.hh"
#include "globals.hh"
#include "eval-inline.hh"
#include "download.hh"
#include "json.hh"

#include <algorithm>
#include <chrono>
#include <cstring>
#include <iostream>
#include <fstream>

<<<<<<< HEAD
#ifndef _MSC_VER
#include <unistd.h>
#include <sys/time.h>
#endif
#ifndef _WIN32
=======
>>>>>>> afb464c1
#include <sys/resource.h>
#endif

#if HAVE_BOEHMGC

#include <gc/gc.h>
#include <gc/gc_cpp.h>

#endif

namespace nix {


static char * dupString(const char * s)
{
    char * t;
#if HAVE_BOEHMGC
    t = GC_STRDUP(s);
#else
    t = strdup(s);
#endif
    if (!t) throw std::bad_alloc();
    return t;
}


static void printValue(std::ostream & str, std::set<const Value *> & active, const Value & v)
{
    checkInterrupt();

    if (!active.insert(&v).second) {
        str << "<CYCLE>";
        return;
    }

    switch (v.type) {
    case tInt:
        str << v.integer;
        break;
    case tBool:
        str << (v.boolean ? "true" : "false");
        break;
    case tString:
        str << "\"";
        for (const char * i = v.string.s; *i; i++)
            if (*i == '\"' || *i == '\\') str << "\\" << *i;
            else if (*i == '\n') str << "\\n";
            else if (*i == '\r') str << "\\r";
            else if (*i == '\t') str << "\\t";
            else str << *i;
        str << "\"";
        break;
    case tPath:
        str << v.path; // !!! escaping?
        break;
    case tNull:
        str << "null";
        break;
    case tAttrs: {
        str << "{ ";
        for (auto & i : v.attrs->lexicographicOrder()) {
            str << i->name << " = ";
            printValue(str, active, *i->value);
            str << "; ";
        }
        str << "}";
        break;
    }
    case tList1:
    case tList2:
    case tListN:
        str << "[ ";
        for (unsigned int n = 0; n < v.listSize(); ++n) {
            printValue(str, active, *v.listElems()[n]);
            str << " ";
        }
        str << "]";
        break;
    case tThunk:
    case tApp:
        str << "<CODE>";
        break;
    case tLambda:
        str << "<LAMBDA>";
        break;
    case tPrimOp:
        str << "<PRIMOP>";
        break;
    case tPrimOpApp:
        str << "<PRIMOP-APP>";
        break;
    case tExternal:
        str << *v.external;
        break;
    case tFloat:
        str << v.fpoint;
        break;
    default:
        throw Error("invalid value");
    }

    active.erase(&v);
}


std::ostream & operator << (std::ostream & str, const Value & v)
{
    std::set<const Value *> active;
    printValue(str, active, v);
    return str;
}


const Value *getPrimOp(const Value &v) {
    const Value * primOp = &v;
    while (primOp->type == tPrimOpApp) {
        primOp = primOp->primOpApp.left;
    }
    assert(primOp->type == tPrimOp);
    return primOp;
}


string showType(const Value & v)
{
    switch (v.type) {
        case tInt: return "an integer";
        case tBool: return "a boolean";
        case tString: return v.string.context ? "a string with context" : "a string";
        case tPath: return "a path";
        case tNull: return "null";
        case tAttrs: return "a set";
        case tList1: case tList2: case tListN: return "a list";
        case tThunk: return "a thunk";
        case tApp: return "a function application";
        case tLambda: return "a function";
        case tBlackhole: return "a black hole";
        case tPrimOp:
            return fmt("the built-in function '%s'", string(v.primOp->name));
        case tPrimOpApp:
            return fmt("the partially applied built-in function '%s'", string(getPrimOp(v)->primOp->name));
        case tExternal: return v.external->showType();
        case tFloat: return "a float";
    }
    abort();
}


#if HAVE_BOEHMGC
/* Called when the Boehm GC runs out of memory. */
static void * oomHandler(size_t requested)
{
    /* Convert this to a proper C++ exception. */
    throw std::bad_alloc();
}
#endif


static Symbol getName(const AttrName & name, EvalState & state, Env & env)
{
    if (name.symbol.set()) {
        return name.symbol;
    } else {
        Value nameValue;
        name.expr->eval(state, env, nameValue);
        state.forceStringNoCtx(nameValue);
        return state.symbols.create(nameValue.string.s);
    }
}


static bool gcInitialised = false;

void initGC()
{
    if (gcInitialised) return;

#if HAVE_BOEHMGC
    /* Initialise the Boehm garbage collector. */

    /* Don't look for interior pointers. This reduces the odds of
       misdetection a bit. */
    GC_set_all_interior_pointers(0);

    /* We don't have any roots in data segments, so don't scan from
       there. */
    GC_set_no_dls(1);

    GC_INIT();

    GC_set_oom_fn(oomHandler);

    /* Set the initial heap size to something fairly big (25% of
       physical RAM, up to a maximum of 384 MiB) so that in most cases
       we don't need to garbage collect at all.  (Collection has a
       fairly significant overhead.)  The heap size can be overridden
       through libgc's GC_INITIAL_HEAP_SIZE environment variable.  We
       should probably also provide a nix.conf setting for this.  Note
       that GC_expand_hp() causes a lot of virtual, but not physical
       (resident) memory to be allocated.  This might be a problem on
       systems that don't overcommit. */
    if (!getenv("GC_INITIAL_HEAP_SIZE")) {
        size_t size = 32 * 1024 * 1024;
#if HAVE_SYSCONF && defined(_SC_PAGESIZE) && defined(_SC_PHYS_PAGES)
        size_t maxSize = 384 * 1024 * 1024;
        long pageSize = sysconf(_SC_PAGESIZE);
        long pages = sysconf(_SC_PHYS_PAGES);
        if (pageSize != -1)
            size = (pageSize * pages) / 4; // 25% of RAM
        if (size > maxSize) size = maxSize;
#endif
        debug(format("setting initial heap size to %1% bytes") % size);
        GC_expand_hp(size);
    }

#endif

    gcInitialised = true;
}


/* Very hacky way to parse $NIX_PATH, which is colon-separated, but
   can contain URLs (e.g. "nixpkgs=https://bla...:foo=https://"). */
static Strings parseNixPath(const string & s)
{
#ifndef _WIN32
    const char delim = ':';
#else
    const char delim = ';';
#endif
    Strings res;

    auto p = s.begin();

    while (p != s.end()) {
        auto start = p;
        auto start2 = p;

        while (p != s.end() && *p != delim) {
            if (*p == '=') start2 = p + 1;
            ++p;
        }

        if (p == s.end()) {
            if (p != start) res.push_back(std::string(start, p));
            break;
        }

        if (*p == delim) {
            if (isUri(std::string(start2, s.end()))) {
                ++p;
                while (p != s.end() && *p != delim) ++p;
            }
            res.push_back(std::string(start, p));
            if (p == s.end()) break;
        }

        ++p;
    }

    return res;
}


EvalState::EvalState(const Strings & _searchPath, ref<Store> store)
    : sWith(symbols.create("<with>"))
    , sOutPath(symbols.create("outPath"))
    , sDrvPath(symbols.create("drvPath"))
    , sType(symbols.create("type"))
    , sMeta(symbols.create("meta"))
    , sName(symbols.create("name"))
    , sValue(symbols.create("value"))
    , sSystem(symbols.create("system"))
    , sOverrides(symbols.create("__overrides"))
    , sOutputs(symbols.create("outputs"))
    , sOutputName(symbols.create("outputName"))
    , sIgnoreNulls(symbols.create("__ignoreNulls"))
    , sFile(symbols.create("file"))
    , sLine(symbols.create("line"))
    , sColumn(symbols.create("column"))
    , sFunctor(symbols.create("__functor"))
    , sToString(symbols.create("__toString"))
    , sRight(symbols.create("right"))
    , sWrong(symbols.create("wrong"))
    , sStructuredAttrs(symbols.create("__structuredAttrs"))
    , sBuilder(symbols.create("builder"))
    , sArgs(symbols.create("args"))
    , sOutputHash(symbols.create("outputHash"))
    , sOutputHashAlgo(symbols.create("outputHashAlgo"))
    , sOutputHashMode(symbols.create("outputHashMode"))
    , repair(NoRepair)
    , store(store)
    , baseEnv(allocEnv(128))
    , staticBaseEnv(false, 0)
{
    countCalls = getEnv("NIX_COUNT_CALLS", "0") != "0";

    assert(gcInitialised);

    static_assert(sizeof(Env) <= 16, "environment must be <= 16 bytes");

    /* Initialise the Nix expression search path. */
    if (!evalSettings.pureEval) {
        Strings paths = parseNixPath(getEnv("NIX_PATH", ""));
        for (auto & i : _searchPath) addToSearchPath(i);
        for (auto & i : paths) addToSearchPath(i);
    }
    addToSearchPath("nix=" + canonPath(settings.nixDataDir + "/nix/corepkgs", true));

    if (evalSettings.restrictEval || evalSettings.pureEval) {
        allowedPaths = PathSet();

        for (auto & i : searchPath) {
            auto r = resolveSearchPathElem(i);
            if (!r.first) continue;

            auto path = r.second;

            if (store->isInStore(r.second)) {
                PathSet closure;
                store->computeFSClosure(store->toStorePath(r.second), closure);
                for (auto & path : closure)
                    allowedPaths->insert(path);
            } else
                allowedPaths->insert(r.second);
        }
    }

    clearValue(vEmptySet);
    vEmptySet.type = tAttrs;
    vEmptySet.attrs = allocBindings(0);

    createBaseEnv();
}


EvalState::~EvalState()
{
}


Path EvalState::checkSourcePath(const Path & path_)
{
    if (!allowedPaths) return path_;

    auto i = resolvedPaths.find(path_);
    if (i != resolvedPaths.end())
        return i->second;

    bool found = false;

    /* First canonicalize the path without symlinks, so we make sure an
     * attacker can't append ../../... to a path that would be in allowedPaths
     * and thus leak symlink targets.
     */
    Path abspath = canonPath(path_);

    for (auto & i : *allowedPaths) {
        if (isDirOrInDir(abspath, i)) {
            found = true;
            break;
        }
    }

    if (!found)
        throw RestrictedPathError("access to path '%1%' is forbidden in restricted mode", abspath);

    /* Resolve symlinks. */
    debug(format("checking access to '%s'") % abspath);
    Path path = canonPath(abspath, true);

    for (auto & i : *allowedPaths) {
        if (isDirOrInDir(path, i)) {
            resolvedPaths[path_] = path;
            return path;
        }
    }

    throw RestrictedPathError("access to path '%1%' is forbidden in restricted mode", path);
}


void EvalState::checkURI(const std::string & uri)
{
    if (!evalSettings.restrictEval) return;

    /* 'uri' should be equal to a prefix, or in a subdirectory of a
       prefix. Thus, the prefix https://github.co does not permit
       access to https://github.com. Note: this allows 'http://' and
       'https://' as prefixes for any http/https URI. */
    for (auto & prefix : evalSettings.allowedUris.get())
        if (uri == prefix ||
            (uri.size() > prefix.size()
            && prefix.size() > 0
            && hasPrefix(uri, prefix)
            && (prefix[prefix.size() - 1] == '/' || uri[prefix.size()] == '/')))
            return;

    /* If the URI is a path, then check it against allowedPaths as
       well. */
    if (
#ifndef _WIN32
        hasPrefix(uri, "/")
#else
        uri.size() > 3 && (('A' <= uri[0] && uri[0] <= 'Z') || ('a' <= uri[0] && uri[0] <= 'z')) && uri[1] == ':' && isslash(uri[2])
#endif
       ) {
        checkSourcePath(uri);
        return;
    }

    if (hasPrefix(uri, "file://")) {
        checkSourcePath(std::string(uri, 7));
        return;
    }

    throw RestrictedPathError("access to URI '%s' is forbidden in restricted mode", uri);
}


Path EvalState::toRealPath(const Path & path, const PathSet & context)
{
    // FIXME: check whether 'path' is in 'context'.
    return
        !context.empty() && store->isInStore(path)
        ? store->toRealPath(path)
        : path;
};


Value * EvalState::addConstant(const string & name, Value & v)
{
    Value * v2 = allocValue();
    *v2 = v;
    staticBaseEnv.vars[symbols.create(name)] = baseEnvDispl;
    baseEnv.values[baseEnvDispl++] = v2;
    string name2 = string(name, 0, 2) == "__" ? string(name, 2) : name;
    baseEnv.values[0]->attrs->push_back(Attr(symbols.create(name2), v2));
    return v2;
}


Value * EvalState::addPrimOp(const string & name,
    size_t arity, PrimOpFun primOp)
{
    if (arity == 0) {
        Value v;
        primOp(*this, noPos, nullptr, v);
        return addConstant(name, v);
    }
    Value * v = allocValue();
    string name2 = string(name, 0, 2) == "__" ? string(name, 2) : name;
    Symbol sym = symbols.create(name2);
    v->type = tPrimOp;
    v->primOp = new PrimOp(primOp, arity, sym);
    staticBaseEnv.vars[symbols.create(name)] = baseEnvDispl;
    baseEnv.values[baseEnvDispl++] = v;
    baseEnv.values[0]->attrs->push_back(Attr(sym, v));
    return v;
}


Value & EvalState::getBuiltin(const string & name)
{
    return *baseEnv.values[0]->attrs->find(symbols.create(name))->value;
}


/* Every "format" object (even temporary) takes up a few hundred bytes
   of stack space, which is a real killer in the recursive
   evaluator.  So here are some helper functions for throwing
   exceptions. */

LocalNoInlineNoReturn(void throwEvalError(const char * s, const string & s2))
{
    throw EvalError(format(s) % s2);
}

LocalNoInlineNoReturn(void throwEvalError(const char * s, const string & s2, const Pos & pos))
{
    throw EvalError(format(s) % s2 % pos);
}

LocalNoInlineNoReturn(void throwEvalError(const char * s, const string & s2, const string & s3))
{
    throw EvalError(format(s) % s2 % s3);
}

LocalNoInlineNoReturn(void throwEvalError(const char * s, const string & s2, const string & s3, const Pos & pos))
{
    throw EvalError(format(s) % s2 % s3 % pos);
}

LocalNoInlineNoReturn(void throwEvalError(const char * s, const Symbol & sym, const Pos & p1, const Pos & p2))
{
    throw EvalError(format(s) % sym % p1 % p2);
}

LocalNoInlineNoReturn(void throwTypeError(const char * s, const Pos & pos))
{
    throw TypeError(format(s) % pos);
}

LocalNoInlineNoReturn(void throwTypeError(const char * s, const string & s1))
{
    throw TypeError(format(s) % s1);
}

LocalNoInlineNoReturn(void throwTypeError(const char * s, const ExprLambda & fun, const Symbol & s2, const Pos & pos))
{
    throw TypeError(format(s) % fun.showNamePos() % s2 % pos);
}

LocalNoInlineNoReturn(void throwAssertionError(const char * s, const Pos & pos))
{
    throw AssertionError(format(s) % pos);
}

LocalNoInlineNoReturn(void throwUndefinedVarError(const char * s, const string & s1, const Pos & pos))
{
    throw UndefinedVarError(format(s) % s1 % pos);
}

LocalNoInline(void addErrorPrefix(Error & e, const char * s, const string & s2))
{
    e.addPrefix(format(s) % s2);
}

LocalNoInline(void addErrorPrefix(Error & e, const char * s, const ExprLambda & fun, const Pos & pos))
{
    e.addPrefix(format(s) % fun.showNamePos() % pos);
}

LocalNoInline(void addErrorPrefix(Error & e, const char * s, const string & s2, const Pos & pos))
{
    e.addPrefix(format(s) % s2 % pos);
}


void mkString(Value & v, const char * s)
{
    mkStringNoCopy(v, dupString(s));
}


Value & mkString(Value & v, const string & s, const PathSet & context)
{
    mkString(v, s.c_str());
    if (!context.empty()) {
        size_t n = 0;
        v.string.context = (const char * *)
            allocBytes((context.size() + 1) * sizeof(char *));
        for (auto & i : context)
            v.string.context[n++] = dupString(i.c_str());
        v.string.context[n] = 0;
    }
    return v;
}


void mkPath(Value & v, const char * s)
{
    mkPathNoCopy(v, dupString(s));
}


inline Value * EvalState::lookupVar(Env * env, const ExprVar & var, bool noEval)
{
    for (size_t l = var.level; l; --l, env = env->up) ;

    if (!var.fromWith) return env->values[var.displ];

    while (1) {
        if (env->type == Env::HasWithExpr) {
            if (noEval) return 0;
            Value * v = allocValue();
            evalAttrs(*env->up, (Expr *) env->values[0], *v);
            env->values[0] = v;
            env->type = Env::HasWithAttrs;
        }
        Bindings::iterator j = env->values[0]->attrs->find(var.name);
        if (j != env->values[0]->attrs->end()) {
            if (countCalls && j->pos) attrSelects[*j->pos]++;
            return j->value;
        }
        if (!env->prevWith)
            throwUndefinedVarError("undefined variable '%1%' at %2%", var.name, var.pos);
        for (size_t l = env->prevWith; l; --l, env = env->up) ;
    }
}


std::atomic<uint64_t> nrValuesFreed{0};

void finalizeValue(void * obj, void * data)
{
    nrValuesFreed++;
}

Value * EvalState::allocValue()
{
    nrValues++;
    auto v = (Value *) allocBytes(sizeof(Value));
    //GC_register_finalizer_no_order(v, finalizeValue, nullptr, nullptr, nullptr);
    return v;
}


Env & EvalState::allocEnv(size_t size)
{
    if (size > std::numeric_limits<decltype(Env::size)>::max())
        throw Error("environment size %d is too big", size);

    nrEnvs++;
    nrValuesInEnvs += size;
    Env * env = (Env *) allocBytes(sizeof(Env) + size * sizeof(Value *));
    env->size = (decltype(Env::size)) size;
    env->type = Env::Plain;

    /* We assume that env->values has been cleared by the allocator; maybeThunk() and lookupVar fromWith expect this. */

    return *env;
}


void EvalState::mkList(Value & v, size_t size)
{
    clearValue(v);
    if (size == 1)
        v.type = tList1;
    else if (size == 2)
        v.type = tList2;
    else {
        v.type = tListN;
        v.bigList.size = size;
        v.bigList.elems = size ? (Value * *) allocBytes(size * sizeof(Value *)) : 0;
    }
    nrListElems += size;
}


unsigned long nrThunks = 0;

static inline void mkThunk(Value & v, Env & env, Expr * expr)
{
    v.type = tThunk;
    v.thunk.env = &env;
    v.thunk.expr = expr;
    nrThunks++;
}


void EvalState::mkThunk_(Value & v, Expr * expr)
{
    mkThunk(v, baseEnv, expr);
}


void EvalState::mkPos(Value & v, Pos * pos)
{
    if (pos && pos->file.set()) {
        mkAttrs(v, 3);
        mkString(*allocAttr(v, sFile), pos->file);
        mkInt(*allocAttr(v, sLine), pos->line);
        mkInt(*allocAttr(v, sColumn), pos->column);
        v.attrs->sort();
    } else
        mkNull(v);
}


/* Create a thunk for the delayed computation of the given expression
   in the given environment.  But if the expression is a variable,
   then look it up right away.  This significantly reduces the number
   of thunks allocated. */
Value * Expr::maybeThunk(EvalState & state, Env & env)
{
    Value * v = state.allocValue();
    mkThunk(*v, env, this);
    return v;
}


unsigned long nrAvoided = 0;

Value * ExprVar::maybeThunk(EvalState & state, Env & env)
{
    Value * v = state.lookupVar(&env, *this, true);
    /* The value might not be initialised in the environment yet.
       In that case, ignore it. */
    if (v) { nrAvoided++; return v; }
    return Expr::maybeThunk(state, env);
}


Value * ExprString::maybeThunk(EvalState & state, Env & env)
{
    nrAvoided++;
    return &v;
}

Value * ExprInt::maybeThunk(EvalState & state, Env & env)
{
    nrAvoided++;
    return &v;
}

Value * ExprFloat::maybeThunk(EvalState & state, Env & env)
{
    nrAvoided++;
    return &v;
}

Value * ExprPath::maybeThunk(EvalState & state, Env & env)
{
    nrAvoided++;
    return &v;
}


void EvalState::evalFile(const Path & path_, Value & v)
{
    auto path = checkSourcePath(path_);

    FileEvalCache::iterator i;
    if ((i = fileEvalCache.find(path)) != fileEvalCache.end()) {
        v = i->second;
        return;
    }

    Path path2 = resolveExprPath(path);
    if ((i = fileEvalCache.find(path2)) != fileEvalCache.end()) {
        v = i->second;
        return;
    }

    printTalkative("evaluating file '%1%'", path2);
    Expr * e = nullptr;

    auto j = fileParseCache.find(path2);
    if (j != fileParseCache.end())
        e = j->second;

    if (!e)
        e = parseExprFromFile(checkSourcePath(path2));

    fileParseCache[path2] = e;

    try {
        eval(e, v);
    } catch (Error & e) {
        addErrorPrefix(e, "while evaluating the file '%1%':\n", path2);
        throw;
    }

    fileEvalCache[path2] = v;
    if (path != path2) fileEvalCache[path] = v;
}


void EvalState::resetFileCache()
{
    fileEvalCache.clear();
    fileParseCache.clear();
}


void EvalState::eval(Expr * e, Value & v)
{
    e->eval(*this, baseEnv, v);
}


inline bool EvalState::evalBool(Env & env, Expr * e)
{
    Value v;
    e->eval(*this, env, v);
    if (v.type != tBool)
        throwTypeError("value is %1% while a Boolean was expected", v);
    return v.boolean;
}


inline bool EvalState::evalBool(Env & env, Expr * e, const Pos & pos)
{
    Value v;
    e->eval(*this, env, v);
    if (v.type != tBool)
        throwTypeError("value is %1% while a Boolean was expected, at %2%", v, pos);
    return v.boolean;
}


inline void EvalState::evalAttrs(Env & env, Expr * e, Value & v)
{
    e->eval(*this, env, v);
    if (v.type != tAttrs)
        throwTypeError("value is %1% while a set was expected", v);
}


void Expr::eval(EvalState & state, Env & env, Value & v)
{
    abort();
}


void ExprInt::eval(EvalState & state, Env & env, Value & v)
{
    v = this->v;
}


void ExprFloat::eval(EvalState & state, Env & env, Value & v)
{
    v = this->v;
}

void ExprString::eval(EvalState & state, Env & env, Value & v)
{
    v = this->v;
}


void ExprPath::eval(EvalState & state, Env & env, Value & v)
{
    v = this->v;
}


void ExprAttrs::eval(EvalState & state, Env & env, Value & v)
{
    state.mkAttrs(v, attrs.size() + dynamicAttrs.size());
    Env *dynamicEnv = &env;

    if (recursive) {
        /* Create a new environment that contains the attributes in
           this `rec'. */
        Env & env2(state.allocEnv(attrs.size()));
        env2.up = &env;
        dynamicEnv = &env2;

        AttrDefs::iterator overrides = attrs.find(state.sOverrides);
        bool hasOverrides = overrides != attrs.end();

        /* The recursive attributes are evaluated in the new
           environment, while the inherited attributes are evaluated
           in the original environment. */
        size_t displ = 0;
        for (auto & i : attrs) {
            Value * vAttr;
            if (hasOverrides && !i.second.inherited) {
                vAttr = state.allocValue();
                mkThunk(*vAttr, env2, i.second.e);
            } else
                vAttr = i.second.e->maybeThunk(state, i.second.inherited ? env : env2);
            env2.values[displ++] = vAttr;
            v.attrs->push_back(Attr(i.first, vAttr, &i.second.pos));
        }

        /* If the rec contains an attribute called `__overrides', then
           evaluate it, and add the attributes in that set to the rec.
           This allows overriding of recursive attributes, which is
           otherwise not possible.  (You can use the // operator to
           replace an attribute, but other attributes in the rec will
           still reference the original value, because that value has
           been substituted into the bodies of the other attributes.
           Hence we need __overrides.) */
        if (hasOverrides) {
            Value * vOverrides = (*v.attrs)[overrides->second.displ].value;
            state.forceAttrs(*vOverrides);
            Bindings * newBnds = state.allocBindings(v.attrs->size() + vOverrides->attrs->size());
            for (auto & i : *v.attrs)
                newBnds->push_back(i);
            for (auto & i : *vOverrides->attrs) {
                AttrDefs::iterator j = attrs.find(i.name);
                if (j != attrs.end()) {
                    (*newBnds)[j->second.displ] = i;
                    env2.values[j->second.displ] = i.value;
                } else
                    newBnds->push_back(i);
            }
            newBnds->sort();
            v.attrs = newBnds;
        }
    }

    else
        for (auto & i : attrs)
            v.attrs->push_back(Attr(i.first, i.second.e->maybeThunk(state, env), &i.second.pos));

    /* Dynamic attrs apply *after* rec and __overrides. */
    for (auto & i : dynamicAttrs) {
        Value nameVal;
        i.nameExpr->eval(state, *dynamicEnv, nameVal);
        state.forceValue(nameVal, i.pos);
        if (nameVal.type == tNull)
            continue;
        state.forceStringNoCtx(nameVal);
        Symbol nameSym = state.symbols.create(nameVal.string.s);
        Bindings::iterator j = v.attrs->find(nameSym);
        if (j != v.attrs->end())
            throwEvalError("dynamic attribute '%1%' at %2% already defined at %3%", nameSym, i.pos, *j->pos);

        i.valueExpr->setName(nameSym);
        /* Keep sorted order so find can catch duplicates */
        v.attrs->push_back(Attr(nameSym, i.valueExpr->maybeThunk(state, *dynamicEnv), &i.pos));
        v.attrs->sort(); // FIXME: inefficient
    }
}


void ExprLet::eval(EvalState & state, Env & env, Value & v)
{
    /* Create a new environment that contains the attributes in this
       `let'. */
    Env & env2(state.allocEnv(attrs->attrs.size()));
    env2.up = &env;

    /* The recursive attributes are evaluated in the new environment,
       while the inherited attributes are evaluated in the original
       environment. */
    size_t displ = 0;
    for (auto & i : attrs->attrs)
        env2.values[displ++] = i.second.e->maybeThunk(state, i.second.inherited ? env : env2);

    body->eval(state, env2, v);
}


void ExprList::eval(EvalState & state, Env & env, Value & v)
{
    state.mkList(v, elems.size());
    for (size_t n = 0; n < elems.size(); ++n)
        v.listElems()[n] = elems[n]->maybeThunk(state, env);
}


void ExprVar::eval(EvalState & state, Env & env, Value & v)
{
    Value * v2 = state.lookupVar(&env, *this, false);
    state.forceValue(*v2, pos);
    v = *v2;
}


static string showAttrPath(EvalState & state, Env & env, const AttrPath & attrPath)
{
    std::ostringstream out;
    bool first = true;
    for (auto & i : attrPath) {
        if (!first) out << '.'; else first = false;
        try {
            out << getName(i, state, env);
        } catch (Error & e) {
            assert(!i.symbol.set());
            out << "\"${" << *i.expr << "}\"";
        }
    }
    return out.str();
}


unsigned long nrLookups = 0;

void ExprSelect::eval(EvalState & state, Env & env, Value & v)
{
    Value vTmp;
    Pos * pos2 = 0;
    Value * vAttrs = &vTmp;

    e->eval(state, env, vTmp);

    try {

        for (auto & i : attrPath) {
            nrLookups++;
            Bindings::iterator j;
            Symbol name = getName(i, state, env);
            if (def) {
                state.forceValue(*vAttrs, pos);
                if (vAttrs->type != tAttrs ||
                    (j = vAttrs->attrs->find(name)) == vAttrs->attrs->end())
                {
                    def->eval(state, env, v);
                    return;
                }
            } else {
                state.forceAttrs(*vAttrs, pos);
                if ((j = vAttrs->attrs->find(name)) == vAttrs->attrs->end())
                    throwEvalError("attribute '%1%' missing, at %2%", name, pos);
            }
            vAttrs = j->value;
            pos2 = j->pos;
            if (state.countCalls && pos2) state.attrSelects[*pos2]++;
        }

        state.forceValue(*vAttrs, ( pos2 != NULL ? *pos2 : this->pos ) );

    } catch (Error & e) {
        if (pos2 && pos2->file != state.sDerivationNix)
            addErrorPrefix(e, "while evaluating the attribute '%1%' at %2%:\n",
                showAttrPath(state, env, attrPath), *pos2);
        throw;
    }

    v = *vAttrs;
}


void ExprOpHasAttr::eval(EvalState & state, Env & env, Value & v)
{
    Value vTmp;
    Value * vAttrs = &vTmp;

    e->eval(state, env, vTmp);

    for (auto & i : attrPath) {
        state.forceValue(*vAttrs);
        Bindings::iterator j;
        Symbol name = getName(i, state, env);
        if (vAttrs->type != tAttrs ||
            (j = vAttrs->attrs->find(name)) == vAttrs->attrs->end())
        {
            mkBool(v, false);
            return;
        } else {
            vAttrs = j->value;
        }
    }

    mkBool(v, true);
}


void ExprLambda::eval(EvalState & state, Env & env, Value & v)
{
    v.type = tLambda;
    v.lambda.env = &env;
    v.lambda.fun = this;
}


void ExprApp::eval(EvalState & state, Env & env, Value & v)
{
    /* FIXME: vFun prevents GCC from doing tail call optimisation. */
    Value vFun;
    e1->eval(state, env, vFun);
    state.callFunction(vFun, *(e2->maybeThunk(state, env)), v, pos);
}


void EvalState::callPrimOp(Value & fun, Value & arg, Value & v, const Pos & pos)
{
    /* Figure out the number of arguments still needed. */
    size_t argsDone = 0;
    Value * primOp = &fun;
    while (primOp->type == tPrimOpApp) {
        argsDone++;
        primOp = primOp->primOpApp.left;
    }
    assert(primOp->type == tPrimOp);
    auto arity = primOp->primOp->arity;
    auto argsLeft = arity - argsDone;

    if (argsLeft == 1) {
        /* We have all the arguments, so call the primop. */

        /* Put all the arguments in an array. */
#ifdef _MSC_VER
        Value ** vArgs = static_cast<Value **>(alloca(arity * sizeof(Value*)));
#else
        Value * vArgs[arity];
#endif
        auto n = arity - 1;
        vArgs[n--] = &arg;
        for (Value * arg = &fun; arg->type == tPrimOpApp; arg = arg->primOpApp.left)
            vArgs[n--] = arg->primOpApp.right;

        /* And call the primop. */
        nrPrimOpCalls++;
        if (countCalls) primOpCalls[primOp->primOp->name]++;
        primOp->primOp->fun(*this, pos, vArgs, v);
    } else {
        Value * fun2 = allocValue();
        *fun2 = fun;
        v.type = tPrimOpApp;
        v.primOpApp.left = fun2;
        v.primOpApp.right = &arg;
    }
}

void EvalState::callFunction(Value & fun, Value & arg, Value & v, const Pos & pos)
{
    std::optional<FunctionCallTrace> trace;
    if (evalSettings.traceFunctionCalls) {
        trace.emplace(pos);
    }

    forceValue(fun, pos);

    if (fun.type == tPrimOp || fun.type == tPrimOpApp) {
        callPrimOp(fun, arg, v, pos);
        return;
    }

    if (fun.type == tAttrs) {
      auto found = fun.attrs->find(sFunctor);
      if (found != fun.attrs->end()) {
        /* fun may be allocated on the stack of the calling function,
         * but for functors we may keep a reference, so heap-allocate
         * a copy and use that instead.
         */
        auto & fun2 = *allocValue();
        fun2 = fun;
        /* !!! Should we use the attr pos here? */
        Value v2;
        callFunction(*found->value, fun2, v2, pos);
        return callFunction(v2, arg, v, pos);
      }
    }

    if (fun.type != tLambda)
        throwTypeError("attempt to call something which is not a function but %1%, at %2%", fun, pos);

    ExprLambda & lambda(*fun.lambda.fun);

    auto size =
        (lambda.arg.empty() ? 0 : 1) +
        (lambda.matchAttrs ? lambda.formals->formals.size() : 0);
    Env & env2(allocEnv(size));
    env2.up = fun.lambda.env;

    size_t displ = 0;

    if (!lambda.matchAttrs)
        env2.values[displ++] = &arg;

    else {
        forceAttrs(arg, pos);

        if (!lambda.arg.empty())
            env2.values[displ++] = &arg;

        /* For each formal argument, get the actual argument.  If
           there is no matching actual argument but the formal
           argument has a default, use the default. */
        size_t attrsUsed = 0;
        for (auto & i : lambda.formals->formals) {
            Bindings::iterator j = arg.attrs->find(i.name);
            if (j == arg.attrs->end()) {
                if (!i.def) throwTypeError("%1% called without required argument '%2%', at %3%",
                    lambda, i.name, pos);
                env2.values[displ++] = i.def->maybeThunk(*this, env2);
            } else {
                attrsUsed++;
                env2.values[displ++] = j->value;
            }
        }

        /* Check that each actual argument is listed as a formal
           argument (unless the attribute match specifies a `...'). */
        if (!lambda.formals->ellipsis && attrsUsed != arg.attrs->size()) {
            /* Nope, so show the first unexpected argument to the
               user. */
            for (auto & i : *arg.attrs)
                if (lambda.formals->argNames.find(i.name) == lambda.formals->argNames.end())
                    throwTypeError("%1% called with unexpected argument '%2%', at %3%", lambda, i.name, pos);
            abort(); // can't happen
        }
    }

    nrFunctionCalls++;
    if (countCalls) incrFunctionCall(&lambda);

    /* Evaluate the body.  This is conditional on showTrace, because
       catching exceptions makes this function not tail-recursive. */
    if (settings.showTrace)
        try {
            lambda.body->eval(*this, env2, v);
        } catch (Error & e) {
            addErrorPrefix(e, "while evaluating %1%, called from %2%:\n", lambda, pos);
            throw;
        }
    else
        fun.lambda.fun->body->eval(*this, env2, v);
}


// Lifted out of callFunction() because it creates a temporary that
// prevents tail-call optimisation.
void EvalState::incrFunctionCall(ExprLambda * fun)
{
    functionCalls[fun]++;
}


void EvalState::autoCallFunction(Bindings & args, Value & fun, Value & res)
{
    forceValue(fun);

    if (fun.type == tAttrs) {
        auto found = fun.attrs->find(sFunctor);
        if (found != fun.attrs->end()) {
            Value * v = allocValue();
            callFunction(*found->value, fun, *v, noPos);
            forceValue(*v);
            return autoCallFunction(args, *v, res);
        }
    }

    if (fun.type != tLambda || !fun.lambda.fun->matchAttrs) {
        res = fun;
        return;
    }

    Value * actualArgs = allocValue();
    mkAttrs(*actualArgs, fun.lambda.fun->formals->formals.size());

    for (auto & i : fun.lambda.fun->formals->formals) {
        Bindings::iterator j = args.find(i.name);
        if (j != args.end())
            actualArgs->attrs->push_back(*j);
        else if (!i.def)
            throwTypeError("cannot auto-call a function that has an argument without a default value ('%1%')", i.name);
    }

    actualArgs->attrs->sort();

    callFunction(fun, *actualArgs, res, noPos);
}


void ExprWith::eval(EvalState & state, Env & env, Value & v)
{
    Env & env2(state.allocEnv(1));
    env2.up = &env;
    env2.prevWith = prevWith;
    env2.type = Env::HasWithExpr;
    env2.values[0] = (Value *) attrs;

    body->eval(state, env2, v);
}


void ExprIf::eval(EvalState & state, Env & env, Value & v)
{
    (state.evalBool(env, cond) ? then : else_)->eval(state, env, v);
}


void ExprAssert::eval(EvalState & state, Env & env, Value & v)
{
    if (!state.evalBool(env, cond, pos))
        throwAssertionError("assertion failed at %1%", pos);
    body->eval(state, env, v);
}


void ExprOpNot::eval(EvalState & state, Env & env, Value & v)
{
    mkBool(v, !state.evalBool(env, e));
}


void ExprOpEq::eval(EvalState & state, Env & env, Value & v)
{
    Value v1; e1->eval(state, env, v1);
    Value v2; e2->eval(state, env, v2);
    mkBool(v, state.eqValues(v1, v2));
}


void ExprOpNEq::eval(EvalState & state, Env & env, Value & v)
{
    Value v1; e1->eval(state, env, v1);
    Value v2; e2->eval(state, env, v2);
    mkBool(v, !state.eqValues(v1, v2));
}


void ExprOpAnd::eval(EvalState & state, Env & env, Value & v)
{
    mkBool(v, state.evalBool(env, e1, pos) && state.evalBool(env, e2, pos));
}


void ExprOpOr::eval(EvalState & state, Env & env, Value & v)
{
    mkBool(v, state.evalBool(env, e1, pos) || state.evalBool(env, e2, pos));
}


void ExprOpImpl::eval(EvalState & state, Env & env, Value & v)
{
    mkBool(v, !state.evalBool(env, e1, pos) || state.evalBool(env, e2, pos));
}


void ExprOpUpdate::eval(EvalState & state, Env & env, Value & v)
{
    Value v1, v2;
    state.evalAttrs(env, e1, v1);
    state.evalAttrs(env, e2, v2);

    state.nrOpUpdates++;

    if (v1.attrs->size() == 0) { v = v2; return; }
    if (v2.attrs->size() == 0) { v = v1; return; }

    state.mkAttrs(v, v1.attrs->size() + v2.attrs->size());

    /* Merge the sets, preferring values from the second set.  Make
       sure to keep the resulting vector in sorted order. */
    Bindings::iterator i = v1.attrs->begin();
    Bindings::iterator j = v2.attrs->begin();

    while (i != v1.attrs->end() && j != v2.attrs->end()) {
        if (i->name == j->name) {
            v.attrs->push_back(*j);
            ++i; ++j;
        }
        else if (i->name < j->name)
            v.attrs->push_back(*i++);
        else
            v.attrs->push_back(*j++);
    }

    while (i != v1.attrs->end()) v.attrs->push_back(*i++);
    while (j != v2.attrs->end()) v.attrs->push_back(*j++);

    state.nrOpUpdateValuesCopied += v.attrs->size();
}


void ExprOpConcatLists::eval(EvalState & state, Env & env, Value & v)
{
    Value v1; e1->eval(state, env, v1);
    Value v2; e2->eval(state, env, v2);
    Value * lists[2] = { &v1, &v2 };
    state.concatLists(v, 2, lists, pos);
}


void EvalState::concatLists(Value & v, size_t nrLists, Value * * lists, const Pos & pos)
{
    nrListConcats++;

    Value * nonEmpty = 0;
    size_t len = 0;
    for (size_t n = 0; n < nrLists; ++n) {
        forceList(*lists[n], pos);
        auto l = lists[n]->listSize();
        len += l;
        if (l) nonEmpty = lists[n];
    }

    if (nonEmpty && len == nonEmpty->listSize()) {
        v = *nonEmpty;
        return;
    }

    mkList(v, len);
    auto out = v.listElems();
    for (size_t n = 0, pos = 0; n < nrLists; ++n) {
        auto l = lists[n]->listSize();
        if (l)
            memcpy(out + pos, lists[n]->listElems(), l * sizeof(Value *));
        pos += l;
    }
}


void ExprConcatStrings::eval(EvalState & state, Env & env, Value & v)
{
    PathSet context;
    std::ostringstream s;
    NixInt n = 0;
    NixFloat nf = 0;

    bool first = !forceString;
    ValueType firstType = tString;

    for (auto & i : *es) {
        Value vTmp;
        i->eval(state, env, vTmp);

        /* If the first element is a path, then the result will also
           be a path, we don't copy anything (yet - that's done later,
           since paths are copied when they are used in a derivation),
           and none of the strings are allowed to have contexts. */
        if (first) {
            firstType = vTmp.type;
            first = false;
        }

        if (firstType == tInt) {
            if (vTmp.type == tInt) {
                n += vTmp.integer;
            } else if (vTmp.type == tFloat) {
                // Upgrade the type from int to float;
                firstType = tFloat;
                nf = n;
                nf += vTmp.fpoint;
            } else
                throwEvalError("cannot add %1% to an integer, at %2%", showType(vTmp), pos);
        } else if (firstType == tFloat) {
            if (vTmp.type == tInt) {
                nf += vTmp.integer;
            } else if (vTmp.type == tFloat) {
                nf += vTmp.fpoint;
            } else
                throwEvalError("cannot add %1% to a float, at %2%", showType(vTmp), pos);
        } else
            s << state.coerceToString(pos, vTmp, context, false, firstType == tString);
    }

    if (firstType == tInt)
        mkInt(v, n);
    else if (firstType == tFloat)
        mkFloat(v, nf);
    else if (firstType == tPath) {
        if (!context.empty())
            throwEvalError("a string that refers to a store path cannot be appended to a path, at %1%", pos);
        auto path = canonPath(s.str());
        mkPath(v, path.c_str());
    } else
        mkString(v, s.str(), context);
}


void ExprPos::eval(EvalState & state, Env & env, Value & v)
{
    state.mkPos(v, &pos);
}


void EvalState::forceValueDeep(Value & v)
{
    std::set<const Value *> seen;

    std::function<void(Value & v)> recurse;

    recurse = [&](Value & v) {
        if (!seen.insert(&v).second) return;

        forceValue(v);

        if (v.type == tAttrs) {
            for (auto & i : *v.attrs)
                try {
                    recurse(*i.value);
                } catch (Error & e) {
                    addErrorPrefix(e, "while evaluating the attribute '%1%' at %2%:\n", i.name, *i.pos);
                    throw;
                }
        }

        else if (v.isList()) {
            for (size_t n = 0; n < v.listSize(); ++n)
                recurse(*v.listElems()[n]);
        }
    };

    recurse(v);
}


NixInt EvalState::forceInt(Value & v, const Pos & pos)
{
    forceValue(v, pos);
    if (v.type != tInt)
        throwTypeError("value is %1% while an integer was expected, at %2%", v, pos);
    return v.integer;
}


NixFloat EvalState::forceFloat(Value & v, const Pos & pos)
{
    forceValue(v, pos);
    if (v.type == tInt)
        return v.integer;
    else if (v.type != tFloat)
        throwTypeError("value is %1% while a float was expected, at %2%", v, pos);
    return v.fpoint;
}


bool EvalState::forceBool(Value & v, const Pos & pos)
{
    forceValue(v);
    if (v.type != tBool)
        throwTypeError("value is %1% while a Boolean was expected, at %2%", v, pos);
    return v.boolean;
}


bool EvalState::isFunctor(Value & fun)
{
    return fun.type == tAttrs && fun.attrs->find(sFunctor) != fun.attrs->end();
}


void EvalState::forceFunction(Value & v, const Pos & pos)
{
    forceValue(v);
    if (v.type != tLambda && v.type != tPrimOp && v.type != tPrimOpApp && !isFunctor(v))
        throwTypeError("value is %1% while a function was expected, at %2%", v, pos);
}


string EvalState::forceString(Value & v, const Pos & pos)
{
    forceValue(v, pos);
    if (v.type != tString) {
        if (pos)
            throwTypeError("value is %1% while a string was expected, at %2%", v, pos);
        else
            throwTypeError("value is %1% while a string was expected", v);
    }
    return string(v.string.s);
}


void copyContext(const Value & v, PathSet & context)
{
    if (v.string.context)
        for (const char * * p = v.string.context; *p; ++p)
            context.insert(*p);
}


string EvalState::forceString(Value & v, PathSet & context, const Pos & pos)
{
    string s = forceString(v, pos);
    copyContext(v, context);
    return s;
}


string EvalState::forceStringNoCtx(Value & v, const Pos & pos)
{
    string s = forceString(v, pos);
    if (v.string.context) {
        if (pos)
            throwEvalError("the string '%1%' is not allowed to refer to a store path (such as '%2%'), at %3%",
                v.string.s, v.string.context[0], pos);
        else
            throwEvalError("the string '%1%' is not allowed to refer to a store path (such as '%2%')",
                v.string.s, v.string.context[0]);
    }
    return s;
}


bool EvalState::isDerivation(Value & v)
{
    if (v.type != tAttrs) return false;
    Bindings::iterator i = v.attrs->find(sType);
    if (i == v.attrs->end()) return false;
    forceValue(*i->value);
    if (i->value->type != tString) return false;
    return strcmp(i->value->string.s, "derivation") == 0;
}


string EvalState::coerceToString(const Pos & pos, Value & v, PathSet & context,
    bool coerceMore, bool copyToStore)
{
    forceValue(v);

    string s;

    if (v.type == tString) {
        copyContext(v, context);
        return v.string.s;
    }

    if (v.type == tPath) {
        Path path(canonPath(v.path));
        return copyToStore ? copyPathToStore(context, path) : path;
    }

    if (v.type == tAttrs) {
        auto i = v.attrs->find(sToString);
        if (i != v.attrs->end()) {
            Value v1;
            callFunction(*i->value, v, v1, pos);
            return coerceToString(pos, v1, context, coerceMore, copyToStore);
        }
        i = v.attrs->find(sOutPath);
        if (i == v.attrs->end()) throwTypeError("cannot coerce a set to a string, at %1%", pos);
        return coerceToString(pos, *i->value, context, coerceMore, copyToStore);
    }

    if (v.type == tExternal)
        return v.external->coerceToString(pos, context, coerceMore, copyToStore);

    if (coerceMore) {

        /* Note that `false' is represented as an empty string for
           shell scripting convenience, just like `null'. */
        if (v.type == tBool && v.boolean) return "1";
        if (v.type == tBool && !v.boolean) return "";
        if (v.type == tInt) return std::to_string(v.integer);
        if (v.type == tFloat) return std::to_string(v.fpoint);
        if (v.type == tNull) return "";

        if (v.isList()) {
            string result;
            for (size_t n = 0; n < v.listSize(); ++n) {
                result += coerceToString(pos, *v.listElems()[n],
                    context, coerceMore, copyToStore);
                if (n < v.listSize() - 1
                    /* !!! not quite correct */
                    && (!v.listElems()[n]->isList() || v.listElems()[n]->listSize() != 0))
                    result += " ";
            }
            return result;
        }
    }

    throwTypeError("cannot coerce %1% to a string, at %2%", v, pos);
}


string EvalState::copyPathToStore(PathSet & context, const Path & path)
{
    if (nix::isDerivation(path))
        throwEvalError("file names are not allowed to end in '%1%'", drvExtension);

    Path dstPath;
    if (srcToStore[path] != "")
        dstPath = srcToStore[path];
    else {
        dstPath = settings.readOnlyMode
            ? store->computeStorePathForPath(baseNameOf(path), checkSourcePath(path)).first
            : store->addToStore(baseNameOf(path), checkSourcePath(path), true, htSHA256, defaultPathFilter, repair);
        srcToStore[path] = dstPath;
        printMsg(lvlChatty, format("copied source '%1%' -> '%2%'")
            % path % dstPath);
    }

    context.insert(dstPath);
    return dstPath;
}


Path EvalState::coerceToPath(const Pos & pos, Value & v, PathSet & context)
{
    string path = coerceToString(pos, v, context, false, false);
#ifdef _WIN32
    if (path.length() >= 7 && path[0] == '\\' && path[1] == '\\' && (path[2] == '.' || path[2] == '?') && path[3] == '\\' &&
               ('A' <= path[4] && path[4] <= 'Z') && path[5] == ':' && isslash(path[6])) {
        return path;
    }
    if (path.length() >= 3 && (('A' <= path[0] && path[0] <= 'Z') || ('a' <= path[0] && path[0] <= 'z')) && path[1] == ':' && isslash(path[2])) {
        return path;
    }
    throwEvalError("string '%1%' doesn't represent an absolute path, at %2%", path, pos);
#endif
    if (path == "" || path[0] != '/')
        throwEvalError("string '%1%' doesn't represent an absolute path, at %2%", path, pos);
    return path;
}


bool EvalState::eqValues(Value & v1, Value & v2)
{
    forceValue(v1);
    forceValue(v2);

    /* !!! Hack to support some old broken code that relies on pointer
       equality tests between sets.  (Specifically, builderDefs calls
       uniqList on a list of sets.)  Will remove this eventually. */
    if (&v1 == &v2) return true;

    // Special case type-compatibility between float and int
    if (v1.type == tInt && v2.type == tFloat)
        return v1.integer == v2.fpoint;
    if (v1.type == tFloat && v2.type == tInt)
        return v1.fpoint == v2.integer;

    // All other types are not compatible with each other.
    if (v1.type != v2.type) return false;

    switch (v1.type) {

        case tInt:
            return v1.integer == v2.integer;

        case tBool:
            return v1.boolean == v2.boolean;

        case tString:
            return strcmp(v1.string.s, v2.string.s) == 0;

        case tPath:
            return strcmp(v1.path, v2.path) == 0;

        case tNull:
            return true;

        case tList1:
        case tList2:
        case tListN:
            if (v1.listSize() != v2.listSize()) return false;
            for (size_t n = 0; n < v1.listSize(); ++n)
                if (!eqValues(*v1.listElems()[n], *v2.listElems()[n])) return false;
            return true;

        case tAttrs: {
            /* If both sets denote a derivation (type = "derivation"),
               then compare their outPaths. */
            if (isDerivation(v1) && isDerivation(v2)) {
                Bindings::iterator i = v1.attrs->find(sOutPath);
                Bindings::iterator j = v2.attrs->find(sOutPath);
                if (i != v1.attrs->end() && j != v2.attrs->end())
                    return eqValues(*i->value, *j->value);
            }

            if (v1.attrs->size() != v2.attrs->size()) return false;

            /* Otherwise, compare the attributes one by one. */
            Bindings::iterator i, j;
            for (i = v1.attrs->begin(), j = v2.attrs->begin(); i != v1.attrs->end(); ++i, ++j)
                if (i->name != j->name || !eqValues(*i->value, *j->value))
                    return false;

            return true;
        }

        /* Functions are incomparable. */
        case tLambda:
        case tPrimOp:
        case tPrimOpApp:
            return false;

        case tExternal:
            return *v1.external == *v2.external;

        case tFloat:
            return v1.fpoint == v2.fpoint;

        default:
            throwEvalError("cannot compare %1% with %2%", showType(v1), showType(v2));
    }
}

void EvalState::printStats()
{
    bool showStats = getEnv("NIX_SHOW_STATS", "0") != "0";

    struct rusage buf;
    getrusage(RUSAGE_SELF, &buf);
    float cpuTime = buf.ru_utime.tv_sec + ((float) buf.ru_utime.tv_usec / 1000000);
#endif
    uint64_t bEnvs = nrEnvs * sizeof(Env) + nrValuesInEnvs * sizeof(Value *);
    uint64_t bLists = nrListElems * sizeof(Value *);
    uint64_t bValues = nrValues * sizeof(Value);
    uint64_t bAttrsets = nrAttrsets * sizeof(Bindings) + nrAttrsInAttrsets * sizeof(Attr);

#if HAVE_BOEHMGC
    GC_word heapSize, totalBytes;
    GC_get_heap_usage_safe(&heapSize, 0, 0, 0, &totalBytes);
#endif
    if (showStats) {
        auto outPath = getEnv("NIX_SHOW_STATS_PATH","-");
        std::fstream fs;
        if (outPath != "-")
            fs.open(outPath, std::fstream::out);
        JSONObject topObj(outPath == "-" ? std::cerr : fs, true);
        topObj.attr("cpuTime",cpuTime);
        {
            auto envs = topObj.object("envs");
            envs.attr("number", nrEnvs);
            envs.attr("elements", nrValuesInEnvs);
            envs.attr("bytes", bEnvs);
        }
        {
            auto lists = topObj.object("list");
            lists.attr("elements", nrListElems);
            lists.attr("bytes", bLists);
            lists.attr("concats", nrListConcats);
        }
        {
            auto values = topObj.object("values");
            values.attr("number", nrValues);
            values.attr("bytes", bValues);
        }
        {
            auto syms = topObj.object("symbols");
            syms.attr("number", symbols.size());
            syms.attr("bytes", symbols.totalSize());
        }
        {
            auto sets = topObj.object("sets");
            sets.attr("number", nrAttrsets);
            sets.attr("bytes", bAttrsets);
            sets.attr("elements", nrAttrsInAttrsets);
        }
        {
            auto sizes = topObj.object("sizes");
            sizes.attr("Env", sizeof(Env));
            sizes.attr("Value", sizeof(Value));
            sizes.attr("Bindings", sizeof(Bindings));
            sizes.attr("Attr", sizeof(Attr));
        }
        topObj.attr("nrOpUpdates", nrOpUpdates);
        topObj.attr("nrOpUpdateValuesCopied", nrOpUpdateValuesCopied);
        topObj.attr("nrThunks", nrThunks);
        topObj.attr("nrAvoided", nrAvoided);
        topObj.attr("nrLookups", nrLookups);
        topObj.attr("nrPrimOpCalls", nrPrimOpCalls);
        topObj.attr("nrFunctionCalls", nrFunctionCalls);
#if HAVE_BOEHMGC
        {
            auto gc = topObj.object("gc");
            gc.attr("heapSize", heapSize);
            gc.attr("totalBytes", totalBytes);
        }
#endif

        if (countCalls) {
            {
                auto obj = topObj.object("primops");
                for (auto & i : primOpCalls)
                    obj.attr(i.first, i.second);
            }
            {
                auto list = topObj.list("functions");
                for (auto & i : functionCalls) {
                    auto obj = list.object();
                    if (i.first->name.set())
                        obj.attr("name", (const string &) i.first->name);
                    else
                        obj.attr("name", nullptr);
                    if (i.first->pos) {
                        obj.attr("file", (const string &) i.first->pos.file);
                        obj.attr("line", i.first->pos.line);
                        obj.attr("column", i.first->pos.column);
                    }
                    obj.attr("count", i.second);
                }
            }
            {
                auto list = topObj.list("attributes");
                for (auto & i : attrSelects) {
                    auto obj = list.object();
                    if (i.first) {
                        obj.attr("file", (const string &) i.first.file);
                        obj.attr("line", i.first.line);
                        obj.attr("column", i.first.column);
                    }
                    obj.attr("count", i.second);
                }
            }
        }

        if (getEnv("NIX_SHOW_SYMBOLS", "0") != "0") {
            auto list = topObj.list("symbols");
            symbols.dump([&](const std::string & s) { list.elem(s); });
        }
    }
}


size_t valueSize(Value & v)
{
    std::set<const void *> seen;

    auto doString = [&](const char * s) -> size_t {
        if (!seen.insert(s).second) return 0;
        return strlen(s) + 1;
    };

    std::function<size_t(Value & v)> doValue;
    std::function<size_t(Env & v)> doEnv;

    doValue = [&](Value & v) -> size_t {
        if (!seen.insert(&v).second) return 0;

        size_t sz = sizeof(Value);

        switch (v.type) {
        case tString:
            sz += doString(v.string.s);
            if (v.string.context)
                for (const char * * p = v.string.context; *p; ++p)
                    sz += doString(*p);
            break;
        case tPath:
            sz += doString(v.path);
            break;
        case tAttrs:
            if (seen.insert(v.attrs).second) {
                sz += sizeof(Bindings) + sizeof(Attr) * v.attrs->capacity();
                for (auto & i : *v.attrs)
                    sz += doValue(*i.value);
            }
            break;
        case tList1:
        case tList2:
        case tListN:
            if (seen.insert(v.listElems()).second) {
                sz += v.listSize() * sizeof(Value *);
                for (size_t n = 0; n < v.listSize(); ++n)
                    sz += doValue(*v.listElems()[n]);
            }
            break;
        case tThunk:
            sz += doEnv(*v.thunk.env);
            break;
        case tApp:
            sz += doValue(*v.app.left);
            sz += doValue(*v.app.right);
            break;
        case tLambda:
            sz += doEnv(*v.lambda.env);
            break;
        case tPrimOpApp:
            sz += doValue(*v.primOpApp.left);
            sz += doValue(*v.primOpApp.right);
            break;
        case tExternal:
            if (!seen.insert(v.external).second) break;
            sz += v.external->valueSize(seen);
            break;
        default:
            ;
        }

        return sz;
    };

    doEnv = [&](Env & env) -> size_t {
        if (!seen.insert(&env).second) return 0;

        size_t sz = sizeof(Env) + sizeof(Value *) * env.size;

        if (env.type != Env::HasWithExpr)
            for (size_t i = 0; i < env.size; ++i)
                if (env.values[i])
                    sz += doValue(*env.values[i]);

        if (env.up) sz += doEnv(*env.up);

        return sz;
    };

    return doValue(v);
}


string ExternalValueBase::coerceToString(const Pos & pos, PathSet & context, bool copyMore, bool copyToStore) const
{
    throw TypeError(format("cannot coerce %1% to a string, at %2%") %
        showType() % pos);
}


bool ExternalValueBase::operator==(const ExternalValueBase & b) const
{
    return false;
}


std::ostream & operator << (std::ostream & str, const ExternalValueBase & v) {
    return v.print(str);
}


EvalSettings evalSettings;

static GlobalConfig::Register r1(&evalSettings);


}<|MERGE_RESOLUTION|>--- conflicted
+++ resolved
@@ -14,14 +14,10 @@
 #include <iostream>
 #include <fstream>
 
-<<<<<<< HEAD
 #ifndef _MSC_VER
 #include <unistd.h>
-#include <sys/time.h>
 #endif
 #ifndef _WIN32
-=======
->>>>>>> afb464c1
 #include <sys/resource.h>
 #endif
 
