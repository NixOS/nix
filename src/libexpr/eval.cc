#include "eval.hh"
#include "eval-settings.hh"
#include "primops.hh"
#include "print-options.hh"
#include "exit.hh"
#include "types.hh"
#include "util.hh"
#include "store-api.hh"
#include "derivations.hh"
#include "downstream-placeholder.hh"
#include "eval-inline.hh"
#include "filetransfer.hh"
#include "function-trace.hh"
#include "profiles.hh"
#include "print.hh"
#include "filtering-source-accessor.hh"
#include "memory-source-accessor.hh"
#include "gc-small-vector.hh"
#include "url.hh"
#include "fetch-to-store.hh"
#include "tarball.hh"
#include "parser-tab.hh"

#include <algorithm>
#include <iostream>
#include <sstream>
#include <cstring>
#include <optional>
#include <unistd.h>
#include <sys/time.h>
#include <fstream>
#include <functional>

#include <nlohmann/json.hpp>
#include <boost/container/small_vector.hpp>

#ifndef _WIN32 // TODO use portable implementation
#  include <sys/resource.h>
#endif

#include "strings-inline.hh"

using json = nlohmann::json;

namespace nix {

static char * allocString(size_t size)
{
    char * t;
    t = (char *) GC_MALLOC_ATOMIC(size);
    if (!t) throw std::bad_alloc();
    return t;
}


static char * dupString(const char * s)
{
    char * t;
    t = GC_STRDUP(s);
    if (!t) throw std::bad_alloc();
    return t;
}


// When there's no need to write to the string, we can optimize away empty
// string allocations.
// This function handles makeImmutableString(std::string_view()) by returning
// the empty string.
static const char * makeImmutableString(std::string_view s)
{
    const size_t size = s.size();
    if (size == 0)
        return "";
    auto t = allocString(size + 1);
    memcpy(t, s.data(), size);
    t[size] = '\0';
    return t;
}


RootValue allocRootValue(Value * v)
{
    return std::allocate_shared<Value *>(traceable_allocator<Value *>(), v);
}

// Pretty print types for assertion errors
std::ostream & operator << (std::ostream & os, const ValueType t) {
    os << showType(t);
    return os;
}

std::string printValue(EvalState & state, Value & v)
{
    std::ostringstream out;
    v.print(state, out);
    return out.str();
}

void Value::print(EvalState & state, std::ostream & str, PrintOptions options)
{
    printValue(state, str, *this, options);
}

const Value * getPrimOp(const Value &v) {
    const Value * primOp = &v;
    while (primOp->isPrimOpApp()) {
        primOp = primOp->payload.primOpApp.left;
    }
    assert(primOp->isPrimOp());
    return primOp;
}

std::string_view showType(ValueType type, bool withArticle)
{
    #define WA(a, w) withArticle ? a " " w : w
    switch (type) {
        case nInt: return WA("an", "integer");
        case nBool: return WA("a", "Boolean");
        case nString: return WA("a", "string");
        case nPath: return WA("a", "path");
        case nNull: return "null";
        case nAttrs: return WA("a", "set");
        case nList: return WA("a", "list");
        case nFunction: return WA("a", "function");
        case nExternal: return WA("an", "external value");
        case nFloat: return WA("a", "float");
        case nThunk: return WA("a", "thunk");
    }
    unreachable();
}


std::string showType(const Value & v)
{
    // Allow selecting a subset of enum values
    #pragma GCC diagnostic push
    #pragma GCC diagnostic ignored "-Wswitch-enum"
    switch (v.internalType) {
        case tString: return v.payload.string.context ? "a string with context" : "a string";
        case tPrimOp:
            return fmt("the built-in function '%s'", std::string(v.payload.primOp->name));
        case tPrimOpApp:
            return fmt("the partially applied built-in function '%s'", std::string(getPrimOp(v)->payload.primOp->name));
        case tExternal: return v.external()->showType();
        case tThunk: return v.isBlackhole() ? "a black hole" : "a thunk";
        case tApp: return "a function application";
    default:
        return std::string(showType(v.type()));
    }
    #pragma GCC diagnostic pop
}

PosIdx Value::determinePos(const PosIdx pos) const
{
    // Allow selecting a subset of enum values
    #pragma GCC diagnostic push
    #pragma GCC diagnostic ignored "-Wswitch-enum"
    switch (internalType) {
        case tAttrs: return attrs()->pos;
        case tLambda: return payload.lambda.fun->pos;
        case tApp: return payload.app.left->determinePos(pos);
        default: return pos;
    }
    #pragma GCC diagnostic pop
}

bool Value::isTrivial() const
{
    return
        internalType != tApp
        && internalType != tPrimOpApp
        && (internalType != tThunk
            || (dynamic_cast<ExprAttrs *>(payload.thunk.expr)
                && ((ExprAttrs *) payload.thunk.expr)->dynamicAttrs.empty())
            || dynamic_cast<ExprLambda *>(payload.thunk.expr)
            || dynamic_cast<ExprList *>(payload.thunk.expr));
}


static Symbol getName(const AttrName & name, EvalState & state, Env & env)
{
    if (name.symbol) {
        return name.symbol;
    } else {
        Value nameValue;
        name.expr->eval(state, env, nameValue);
        state.forceStringNoCtx(nameValue, name.expr->getPos(), "while evaluating an attribute name");
        return state.symbols.create(nameValue.string_view());
    }
}

static constexpr size_t BASE_ENV_SIZE = 128;

EvalState::EvalState(
    const LookupPath & lookupPathFromArguments,
    ref<Store> store,
    const fetchers::Settings & fetchSettings,
    const EvalSettings & settings,
    std::shared_ptr<Store> buildStore)
    : fetchSettings{fetchSettings}
    , settings{settings}
    , sWith(symbols.create("<with>"))
    , sOutPath(symbols.create("outPath"))
    , sDrvPath(symbols.create("drvPath"))
    , sType(symbols.create("type"))
    , sMeta(symbols.create("meta"))
    , sName(symbols.create("name"))
    , sValue(symbols.create("value"))
    , sSystem(symbols.create("system"))
    , sOverrides(symbols.create("__overrides"))
    , sOutputs(symbols.create("outputs"))
    , sOutputName(symbols.create("outputName"))
    , sIgnoreNulls(symbols.create("__ignoreNulls"))
    , sFile(symbols.create("file"))
    , sLine(symbols.create("line"))
    , sColumn(symbols.create("column"))
    , sFunctor(symbols.create("__functor"))
    , sToString(symbols.create("__toString"))
    , sRight(symbols.create("right"))
    , sWrong(symbols.create("wrong"))
    , sStructuredAttrs(symbols.create("__structuredAttrs"))
    , sAllowedReferences(symbols.create("allowedReferences"))
    , sAllowedRequisites(symbols.create("allowedRequisites"))
    , sDisallowedReferences(symbols.create("disallowedReferences"))
    , sDisallowedRequisites(symbols.create("disallowedRequisites"))
    , sMaxSize(symbols.create("maxSize"))
    , sMaxClosureSize(symbols.create("maxClosureSize"))
    , sBuilder(symbols.create("builder"))
    , sArgs(symbols.create("args"))
    , sContentAddressed(symbols.create("__contentAddressed"))
    , sImpure(symbols.create("__impure"))
    , sOutputHash(symbols.create("outputHash"))
    , sOutputHashAlgo(symbols.create("outputHashAlgo"))
    , sOutputHashMode(symbols.create("outputHashMode"))
    , sRecurseForDerivations(symbols.create("recurseForDerivations"))
    , sDescription(symbols.create("description"))
    , sSelf(symbols.create("self"))
    , sEpsilon(symbols.create(""))
    , sStartSet(symbols.create("startSet"))
    , sOperator(symbols.create("operator"))
    , sKey(symbols.create("key"))
    , sPath(symbols.create("path"))
    , sPrefix(symbols.create("prefix"))
    , sOutputSpecified(symbols.create("outputSpecified"))
    , exprSymbols{
        .sub = symbols.create("__sub"),
        .lessThan = symbols.create("__lessThan"),
        .mul = symbols.create("__mul"),
        .div = symbols.create("__div"),
        .or_ = symbols.create("or"),
        .findFile = symbols.create("__findFile"),
        .nixPath = symbols.create("__nixPath"),
        .body = symbols.create("body"),
    }
    , repair(NoRepair)
    , emptyBindings(0)
    , rootFS(
<<<<<<< HEAD
        evalSettings.restrictEval || evalSettings.pureEval
        ? ref<InputAccessor>(AllowListInputAccessor::create(makeFSInputAccessor(), {}, {},
            [](const CanonPath & path) -> RestrictedPathError {
                throw RestrictedPathError(
                    std::string("access to absolute path '%1%' is forbidden ") +
                    (evalSettings.pureEval
                        ? "in pure evaluation mode (use '--impure' to override)"
                        : "in restricted mode"),
                    path);
=======
        settings.restrictEval || settings.pureEval
        ? ref<SourceAccessor>(AllowListSourceAccessor::create(getFSSourceAccessor(), {},
            [&settings](const CanonPath & path) -> RestrictedPathError {
                auto modeInformation = settings.pureEval
                    ? "in pure evaluation mode (use '--impure' to override)"
                    : "in restricted mode";
                throw RestrictedPathError("access to absolute path '%1%' is forbidden %2%", path, modeInformation);
>>>>>>> 68ba6ff4
            }))
        : getFSSourceAccessor())
    , corepkgsFS(make_ref<MemorySourceAccessor>())
    , internalFS(make_ref<MemorySourceAccessor>())
    , derivationInternal{corepkgsFS->addFile(
        CanonPath("derivation-internal.nix"),
        #include "primops/derivation.nix.gen.hh"
    )}
    , callFlakeInternal{internalFS->addFile(
        CanonPath("call-flake.nix"),
        #include "call-flake.nix.gen.hh"
    )}
    , store(store)
    , buildStore(buildStore ? buildStore : store)
    , debugRepl(nullptr)
    , debugStop(false)
    , trylevel(0)
    , regexCache(makeRegexCache())
#if HAVE_BOEHMGC
    , valueAllocCache(std::allocate_shared<void *>(traceable_allocator<void *>(), nullptr))
    , env1AllocCache(std::allocate_shared<void *>(traceable_allocator<void *>(), nullptr))
    , baseEnvP(std::allocate_shared<Env *>(traceable_allocator<Env *>(), &allocEnv(BASE_ENV_SIZE)))
    , baseEnv(**baseEnvP)
#else
    , baseEnv(allocEnv(BASE_ENV_SIZE))
#endif
    , staticBaseEnv{std::make_shared<StaticEnv>(nullptr, nullptr)}
{
    corepkgsFS->setPathDisplay("<nix", ">");
    internalFS->setPathDisplay("«nix-internal»", "");

    countCalls = getEnv("NIX_COUNT_CALLS").value_or("0") != "0";

    assertGCInitialized();

    static_assert(sizeof(Env) <= 16, "environment must be <= 16 bytes");

    vEmptyList.mkList(buildList(0));
    vNull.mkNull();
    vTrue.mkBool(true);
    vFalse.mkBool(false);
    vStringRegular.mkString("regular");
    vStringDirectory.mkString("directory");
    vStringSymlink.mkString("symlink");
    vStringUnknown.mkString("unknown");

    /* Construct the Nix expression search path. */
    assert(lookupPath.elements.empty());
    if (!settings.pureEval) {
        for (auto & i : lookupPathFromArguments.elements) {
            lookupPath.elements.emplace_back(LookupPath::Elem {i});
        }
        /* $NIX_PATH overriding regular settings is implemented as a hack in `initGC()` */
        for (auto & i : settings.nixPath.get()) {
            lookupPath.elements.emplace_back(LookupPath::Elem::parse(i));
        }
        if (!settings.restrictEval) {
            for (auto & i : EvalSettings::getDefaultNixPath()) {
                lookupPath.elements.emplace_back(LookupPath::Elem::parse(i));
            }
        }
    }

    /* Allow access to all paths in the search path. */
    if (rootFS.dynamic_pointer_cast<AllowListSourceAccessor>())
        for (auto & i : lookupPath.elements)
            resolveLookupPathPath(i.path, true);

    corepkgsFS->addFile(
        CanonPath("fetchurl.nix"),
        #include "fetchurl.nix.gen.hh"
    );

    createBaseEnv();
}


EvalState::~EvalState()
{
}


void EvalState::allowPath(const Path & path)
{
    if (auto rootFS2 = rootFS.dynamic_pointer_cast<AllowListSourceAccessor>())
        rootFS2->allowPrefix(CanonPath(path));
}

void EvalState::allowPath(const StorePath & storePath)
{
    if (auto rootFS2 = rootFS.dynamic_pointer_cast<AllowListSourceAccessor>())
        rootFS2->allowPrefix(CanonPath(store->toRealPath(storePath)));
}

void EvalState::allowAndSetStorePathString(const StorePath & storePath, Value & v)
{
    allowPath(storePath);

    mkStorePathString(storePath, v);
}

inline static bool isJustSchemePrefix(std::string_view prefix)
{
    return
        !prefix.empty()
        && prefix[prefix.size() - 1] == ':'
        && isValidSchemeName(prefix.substr(0, prefix.size() - 1));
}

bool isAllowedURI(std::string_view uri, const Strings & allowedUris)
{
    /* 'uri' should be equal to a prefix, or in a subdirectory of a
       prefix. Thus, the prefix https://github.co does not permit
       access to https://github.com. */
    for (auto & prefix : allowedUris) {
        if (uri == prefix
            // Allow access to subdirectories of the prefix.
            || (uri.size() > prefix.size()
                && prefix.size() > 0
                && hasPrefix(uri, prefix)
                && (
                    // Allow access to subdirectories of the prefix.
                    prefix[prefix.size() - 1] == '/'
                    || uri[prefix.size()] == '/'

                    // Allow access to whole schemes
                    || isJustSchemePrefix(prefix)
                    )
                ))
            return true;
    }

    return false;
}

void EvalState::checkURI(const std::string & uri)
{
    if (!settings.restrictEval) return;

    if (isAllowedURI(uri, settings.allowedUris.get())) return;

    /* If the URI is a path, then check it against allowedPaths as
       well. */
    if (hasPrefix(uri, "/")) {
        if (auto rootFS2 = rootFS.dynamic_pointer_cast<AllowListSourceAccessor>())
            rootFS2->checkAccess(CanonPath(uri));
        return;
    }

    if (hasPrefix(uri, "file://")) {
        if (auto rootFS2 = rootFS.dynamic_pointer_cast<AllowListSourceAccessor>())
            rootFS2->checkAccess(CanonPath(uri.substr(7)));
        return;
    }

    throw RestrictedPathError("access to URI '%s' is forbidden in restricted mode", uri);
}


Path EvalState::toRealPath(const Path & path, const NixStringContext & context)
{
    // FIXME: check whether 'path' is in 'context'.
    return
        !context.empty() && store->isInStore(path)
        ? store->toRealPath(path)
        : path;
}


Value * EvalState::addConstant(const std::string & name, Value & v, Constant info)
{
    Value * v2 = allocValue();
    *v2 = v;
    addConstant(name, v2, info);
    return v2;
}


void EvalState::addConstant(const std::string & name, Value * v, Constant info)
{
    auto name2 = name.substr(0, 2) == "__" ? name.substr(2) : name;

    constantInfos.push_back({name2, info});

    if (!(settings.pureEval && info.impureOnly)) {
        /* Check the type, if possible.

           We might know the type of a thunk in advance, so be allowed
           to just write it down in that case. */
        if (auto gotType = v->type(true); gotType != nThunk)
            assert(info.type == gotType);

        /* Install value the base environment. */
        staticBaseEnv->vars.emplace_back(symbols.create(name), baseEnvDispl);
        baseEnv.values[baseEnvDispl++] = v;
        baseEnv.values[0]->payload.attrs->push_back(Attr(symbols.create(name2), v));
    }
}


void PrimOp::check()
{
    if (arity > maxPrimOpArity) {
        throw Error("primop arity must not exceed %1%", maxPrimOpArity);
    }
}


std::ostream & operator<<(std::ostream & output, const PrimOp & primOp)
{
    output << "primop " << primOp.name;
    return output;
}


const PrimOp * Value::primOpAppPrimOp() const
{
    Value * left = payload.primOpApp.left;
    while (left && !left->isPrimOp()) {
        left = left->payload.primOpApp.left;
    }

    if (!left)
        return nullptr;
    return left->primOp();
}


void Value::mkPrimOp(PrimOp * p)
{
    p->check();
    finishValue(tPrimOp, { .primOp = p });
}


Value * EvalState::addPrimOp(PrimOp && primOp)
{
    /* Hack to make constants lazy: turn them into a application of
       the primop to a dummy value. */
    if (primOp.arity == 0) {
        primOp.arity = 1;
        auto vPrimOp = allocValue();
        vPrimOp->mkPrimOp(new PrimOp(primOp));
        Value v;
        v.mkApp(vPrimOp, vPrimOp);
        return addConstant(primOp.name, v, {
            .type = nThunk, // FIXME
            .doc = primOp.doc,
        });
    }

    auto envName = symbols.create(primOp.name);
    if (hasPrefix(primOp.name, "__"))
        primOp.name = primOp.name.substr(2);

    Value * v = allocValue();
    v->mkPrimOp(new PrimOp(primOp));
    staticBaseEnv->vars.emplace_back(envName, baseEnvDispl);
    baseEnv.values[baseEnvDispl++] = v;
    baseEnv.values[0]->payload.attrs->push_back(Attr(symbols.create(primOp.name), v));
    return v;
}


Value & EvalState::getBuiltin(const std::string & name)
{
    return *baseEnv.values[0]->attrs()->find(symbols.create(name))->value;
}


std::optional<EvalState::Doc> EvalState::getDoc(Value & v)
{
    if (v.isPrimOp()) {
        auto v2 = &v;
        if (auto * doc = v2->primOp()->doc)
            return Doc {
                .pos = {},
                .name = v2->primOp()->name,
                .arity = v2->primOp()->arity,
                .args = v2->primOp()->args,
                .doc = doc,
            };
    }
    if (v.isLambda()) {
        auto exprLambda = v.payload.lambda.fun;

        std::stringstream s(std::ios_base::out);
        std::string name;
        auto pos = positions[exprLambda->getPos()];
        std::string docStr;

        if (exprLambda->name) {
            name = symbols[exprLambda->name];
        }

        if (exprLambda->docComment) {
            docStr = exprLambda->docComment.getInnerText(positions);
        }

        if (name.empty()) {
            s << "Function ";
        }
        else {
            s << "Function `" << name << "`";
            if (pos)
                s << "\\\n  … " ;
            else
                s << "\\\n";
        }
        if (pos) {
            s << "defined at " << pos;
        }
        if (!docStr.empty()) {
            s << "\n\n";
        }

        s << docStr;

        s << '\0'; // for making a c string below
        std::string ss = s.str();

        return Doc {
            .pos = pos,
            .name = name,
            .arity = 0, // FIXME: figure out how deep by syntax only? It's not semantically useful though...
            .args = {},
            .doc =
                // FIXME: this leaks; make the field std::string?
                strdup(ss.data()),
        };
    }
    if (isFunctor(v)) {
        try {
            Value & functor = *v.attrs()->find(sFunctor)->value;
            Value * vp = &v;
            Value partiallyApplied;
            // The first paramater is not user-provided, and may be
            // handled by code that is opaque to the user, like lib.const = x: y: y;
            // So preferably we show docs that are relevant to the
            // "partially applied" function returned by e.g. `const`.
            // We apply the first argument:
            callFunction(functor, 1, &vp, partiallyApplied, noPos);
            auto _level = addCallDepth(noPos);
            return getDoc(partiallyApplied);
        }
        catch (Error & e) {
            e.addTrace(nullptr, "while partially calling '%1%' to retrieve documentation", "__functor");
            throw;
        }
    }
    return {};
}


// just for the current level of StaticEnv, not the whole chain.
void printStaticEnvBindings(const SymbolTable & st, const StaticEnv & se)
{
    std::cout << ANSI_MAGENTA;
    for (auto & i : se.vars)
        std::cout << st[i.first] << " ";
    std::cout << ANSI_NORMAL;
    std::cout << std::endl;
}

// just for the current level of Env, not the whole chain.
void printWithBindings(const SymbolTable & st, const Env & env)
{
    if (!env.values[0]->isThunk()) {
        std::cout << "with: ";
        std::cout << ANSI_MAGENTA;
        auto j = env.values[0]->attrs()->begin();
        while (j != env.values[0]->attrs()->end()) {
            std::cout << st[j->name] << " ";
            ++j;
        }
        std::cout << ANSI_NORMAL;
        std::cout << std::endl;
    }
}

void printEnvBindings(const SymbolTable & st, const StaticEnv & se, const Env & env, int lvl)
{
    std::cout << "Env level " << lvl << std::endl;

    if (se.up && env.up) {
        std::cout << "static: ";
        printStaticEnvBindings(st, se);
        if (se.isWith)
            printWithBindings(st, env);
        std::cout << std::endl;
        printEnvBindings(st, *se.up, *env.up, ++lvl);
    } else {
        std::cout << ANSI_MAGENTA;
        // for the top level, don't print the double underscore ones;
        // they are in builtins.
        for (auto & i : se.vars)
            if (!hasPrefix(st[i.first], "__"))
                std::cout << st[i.first] << " ";
        std::cout << ANSI_NORMAL;
        std::cout << std::endl;
        if (se.isWith)
            printWithBindings(st, env);  // probably nothing there for the top level.
        std::cout << std::endl;

    }
}

void printEnvBindings(const EvalState &es, const Expr & expr, const Env & env)
{
    // just print the names for now
    auto se = es.getStaticEnv(expr);
    if (se)
        printEnvBindings(es.symbols, *se, env, 0);
}

void mapStaticEnvBindings(const SymbolTable & st, const StaticEnv & se, const Env & env, ValMap & vm)
{
    // add bindings for the next level up first, so that the bindings for this level
    // override the higher levels.
    // The top level bindings (builtins) are skipped since they are added for us by initEnv()
    if (env.up && se.up) {
        mapStaticEnvBindings(st, *se.up, *env.up, vm);

        if (se.isWith && !env.values[0]->isThunk()) {
            // add 'with' bindings.
            for (auto & j : *env.values[0]->attrs())
                vm.insert_or_assign(std::string(st[j.name]), j.value);
        } else {
            // iterate through staticenv bindings and add them.
            for (auto & i : se.vars)
                vm.insert_or_assign(std::string(st[i.first]), env.values[i.second]);
        }
    }
}

std::unique_ptr<ValMap> mapStaticEnvBindings(const SymbolTable & st, const StaticEnv & se, const Env & env)
{
    auto vm = std::make_unique<ValMap>();
    mapStaticEnvBindings(st, se, env, *vm);
    return vm;
}

/**
 * Sets `inDebugger` to true on construction and false on destruction.
 */
class DebuggerGuard {
    bool & inDebugger;
public:
    DebuggerGuard(bool & inDebugger) : inDebugger(inDebugger) {
        inDebugger = true;
    }
    ~DebuggerGuard() {
        inDebugger = false;
    }
};

bool EvalState::canDebug()
{
    return debugRepl && !debugTraces.empty();
}

void EvalState::runDebugRepl(const Error * error)
{
    if (!canDebug())
        return;

    assert(!debugTraces.empty());
    const DebugTrace & last = debugTraces.front();
    const Env & env = last.env;
    const Expr & expr = last.expr;

    runDebugRepl(error, env, expr);
}

void EvalState::runDebugRepl(const Error * error, const Env & env, const Expr & expr)
{
    // Make sure we have a debugger to run and we're not already in a debugger.
    if (!debugRepl || inDebugger)
        return;

    auto dts =
        error && expr.getPos()
        ? std::make_unique<DebugTraceStacker>(
            *this,
            DebugTrace {
                .pos = error->info().pos ? error->info().pos : positions[expr.getPos()],
                .expr = expr,
                .env = env,
                .hint = error->info().msg,
                .isError = true
            })
        : nullptr;

    if (error)
    {
        printError("%s\n", error->what());

        if (trylevel > 0 && error->info().level != lvlInfo)
            printError("This exception occurred in a 'tryEval' call. Use " ANSI_GREEN "--ignore-try" ANSI_NORMAL " to skip these.\n");
    }

    auto se = getStaticEnv(expr);
    if (se) {
        auto vm = mapStaticEnvBindings(symbols, *se.get(), env);
        DebuggerGuard _guard(inDebugger);
        auto exitStatus = (debugRepl)(ref<EvalState>(shared_from_this()), *vm);
        switch (exitStatus) {
            case ReplExitStatus::QuitAll:
                if (error)
                    throw *error;
                throw Exit(0);
            case ReplExitStatus::Continue:
                break;
            default:
                unreachable();
        }
    }
}

template<typename... Args>
void EvalState::addErrorTrace(Error & e, const Args & ... formatArgs) const
{
    e.addTrace(nullptr, HintFmt(formatArgs...));
}

template<typename... Args>
void EvalState::addErrorTrace(Error & e, const PosIdx pos, const Args & ... formatArgs) const
{
    e.addTrace(positions[pos], HintFmt(formatArgs...));
}

template<typename... Args>
static std::unique_ptr<DebugTraceStacker> makeDebugTraceStacker(
    EvalState & state,
    Expr & expr,
    Env & env,
    std::shared_ptr<Pos> && pos,
    const Args & ... formatArgs)
{
    return std::make_unique<DebugTraceStacker>(state,
        DebugTrace {
            .pos = std::move(pos),
            .expr = expr,
            .env = env,
            .hint = HintFmt(formatArgs...),
            .isError = false
        });
}

DebugTraceStacker::DebugTraceStacker(EvalState & evalState, DebugTrace t)
    : evalState(evalState)
    , trace(std::move(t))
{
    evalState.debugTraces.push_front(trace);
    if (evalState.debugStop && evalState.debugRepl)
        evalState.runDebugRepl(nullptr, trace.env, trace.expr);
}

void Value::mkString(std::string_view s)
{
    mkString(makeImmutableString(s));
}


static const char * * encodeContext(const NixStringContext & context)
{
    if (!context.empty()) {
        size_t n = 0;
        auto ctx = (const char * *)
            allocBytes((context.size() + 1) * sizeof(char *));
        for (auto & i : context)
            ctx[n++] = dupString(i.to_string().c_str());
        ctx[n] = 0;
        return ctx;
    } else
        return nullptr;
}

void Value::mkString(std::string_view s, const NixStringContext & context)
{
    mkString(makeImmutableString(s), encodeContext(context));
}

void Value::mkStringMove(const char * s, const NixStringContext & context)
{
    mkString(s, encodeContext(context));
}

void Value::mkPath(const SourcePath & path)
{
    mkPath(&*path.accessor, makeImmutableString(path.path.abs()));
}


inline Value * EvalState::lookupVar(Env * env, const ExprVar & var, bool noEval)
{
    for (auto l = var.level; l; --l, env = env->up) ;

    if (!var.fromWith) return env->values[var.displ];

    // This early exit defeats the `maybeThunk` optimization for variables from `with`,
    // The added complexity of handling this appears to be similarly in cost, or
    // the cases where applicable were insignificant in the first place.
    if (noEval) return nullptr;

    auto * fromWith = var.fromWith;
    while (1) {
        forceAttrs(*env->values[0], fromWith->pos, "while evaluating the first subexpression of a with expression");
        if (auto j = env->values[0]->attrs()->get(var.name)) {
            if (countCalls) attrSelects[j->pos]++;
            return j->value;
        }
        if (!fromWith->parentWith)
            error<UndefinedVarError>("undefined variable '%1%'", symbols[var.name]).atPos(var.pos).withFrame(*env, var).debugThrow();
        for (size_t l = fromWith->prevWith; l; --l, env = env->up) ;
        fromWith = fromWith->parentWith;
    }
}

ListBuilder::ListBuilder(EvalState & state, size_t size)
    : size(size)
    , elems(size <= 2 ? inlineElems : (Value * *) allocBytes(size * sizeof(Value *)))
{
    state.nrListElems += size;
}

Value * EvalState::getBool(bool b) {
    return b ? &vTrue : &vFalse;
}

unsigned long nrThunks = 0;

static inline void mkThunk(Value & v, Env & env, Expr * expr)
{
    v.mkThunk(&env, expr);
    nrThunks++;
}


void EvalState::mkThunk_(Value & v, Expr * expr)
{
    mkThunk(v, baseEnv, expr);
}


void EvalState::mkPos(Value & v, PosIdx p)
{
    auto origin = positions.originOf(p);
    if (auto path = std::get_if<SourcePath>(&origin)) {
        auto attrs = buildBindings(3);
        attrs.alloc(sFile).mkString(path->path.abs());
        makePositionThunks(*this, p, attrs.alloc(sLine), attrs.alloc(sColumn));
        v.mkAttrs(attrs);
    } else
        v.mkNull();
}


void EvalState::mkStorePathString(const StorePath & p, Value & v)
{
    v.mkString(
        store->printStorePath(p),
        NixStringContext {
            NixStringContextElem::Opaque { .path = p },
        });
}


std::string EvalState::mkOutputStringRaw(
    const SingleDerivedPath::Built & b,
    std::optional<StorePath> optStaticOutputPath,
    const ExperimentalFeatureSettings & xpSettings)
{
    /* In practice, this is testing for the case of CA derivations, or
       dynamic derivations. */
    return optStaticOutputPath
        ? store->printStorePath(std::move(*optStaticOutputPath))
        /* Downstream we would substitute this for an actual path once
           we build the floating CA derivation */
        : DownstreamPlaceholder::fromSingleDerivedPathBuilt(b, xpSettings).render();
}


void EvalState::mkOutputString(
    Value & value,
    const SingleDerivedPath::Built & b,
    std::optional<StorePath> optStaticOutputPath,
    const ExperimentalFeatureSettings & xpSettings)
{
    value.mkString(
        mkOutputStringRaw(b, optStaticOutputPath, xpSettings),
        NixStringContext { b });
}


std::string EvalState::mkSingleDerivedPathStringRaw(
    const SingleDerivedPath & p)
{
    return std::visit(overloaded {
        [&](const SingleDerivedPath::Opaque & o) {
            return store->printStorePath(o.path);
        },
        [&](const SingleDerivedPath::Built & b) {
            auto optStaticOutputPath = std::visit(overloaded {
                [&](const SingleDerivedPath::Opaque & o) {
                    auto drv = store->readDerivation(o.path);
                    auto i = drv.outputs.find(b.output);
                    if (i == drv.outputs.end())
                        throw Error("derivation '%s' does not have output '%s'", b.drvPath->to_string(*store), b.output);
                    return i->second.path(*store, drv.name, b.output);
                },
                [&](const SingleDerivedPath::Built & o) -> std::optional<StorePath> {
                    return std::nullopt;
                },
            }, b.drvPath->raw());
            return mkOutputStringRaw(b, optStaticOutputPath);
        }
    }, p.raw());
}


void EvalState::mkSingleDerivedPathString(
    const SingleDerivedPath & p,
    Value & v)
{
    v.mkString(
        mkSingleDerivedPathStringRaw(p),
        NixStringContext {
            std::visit([](auto && v) -> NixStringContextElem { return v; }, p),
        });
}


/* Create a thunk for the delayed computation of the given expression
   in the given environment.  But if the expression is a variable,
   then look it up right away.  This significantly reduces the number
   of thunks allocated. */
Value * Expr::maybeThunk(EvalState & state, Env & env)
{
    Value * v = state.allocValue();
    mkThunk(*v, env, this);
    return v;
}


Value * ExprVar::maybeThunk(EvalState & state, Env & env)
{
    Value * v = state.lookupVar(&env, *this, true);
    /* The value might not be initialised in the environment yet.
       In that case, ignore it. */
    if (v) { state.nrAvoided++; return v; }
    return Expr::maybeThunk(state, env);
}


Value * ExprString::maybeThunk(EvalState & state, Env & env)
{
    state.nrAvoided++;
    return &v;
}

Value * ExprInt::maybeThunk(EvalState & state, Env & env)
{
    state.nrAvoided++;
    return &v;
}

Value * ExprFloat::maybeThunk(EvalState & state, Env & env)
{
    state.nrAvoided++;
    return &v;
}

Value * ExprPath::maybeThunk(EvalState & state, Env & env)
{
    state.nrAvoided++;
    return &v;
}


void EvalState::evalFile(const SourcePath & path, Value & v, bool mustBeTrivial)
{
    FileEvalCache::iterator i;
    if ((i = fileEvalCache.find(path)) != fileEvalCache.end()) {
        v = i->second;
        return;
    }

    auto resolvedPath = resolveExprPath(path);
    if ((i = fileEvalCache.find(resolvedPath)) != fileEvalCache.end()) {
        v = i->second;
        return;
    }

    printTalkative("evaluating file '%1%'", resolvedPath);
    Expr * e = nullptr;

    auto j = fileParseCache.find(resolvedPath);
    if (j != fileParseCache.end())
        e = j->second;

    if (!e)
        e = parseExprFromFile(resolvedPath);

    fileParseCache.emplace(resolvedPath, e);

    try {
        auto dts = debugRepl
            ? makeDebugTraceStacker(
                *this,
                *e,
                this->baseEnv,
                e->getPos() ? std::make_shared<Pos>(positions[e->getPos()]) : nullptr,
                "while evaluating the file '%1%':", resolvedPath.to_string())
            : nullptr;

        // Enforce that 'flake.nix' is a direct attrset, not a
        // computation.
        if (mustBeTrivial &&
            !(dynamic_cast<ExprAttrs *>(e)))
            error<EvalError>("file '%s' must be an attribute set", path).debugThrow();
        eval(e, v);
    } catch (Error & e) {
        addErrorTrace(e, "while evaluating the file '%1%':", resolvedPath.to_string());
        throw;
    }

    fileEvalCache.emplace(resolvedPath, v);
    if (path != resolvedPath) fileEvalCache.emplace(path, v);
}


void EvalState::resetFileCache()
{
    fileEvalCache.clear();
    fileParseCache.clear();
}


void EvalState::eval(Expr * e, Value & v)
{
    e->eval(*this, baseEnv, v);
}


inline bool EvalState::evalBool(Env & env, Expr * e, const PosIdx pos, std::string_view errorCtx)
{
    try {
        Value v;
        e->eval(*this, env, v);
        if (v.type() != nBool)
            error<TypeError>(
                 "expected a Boolean but found %1%: %2%",
                 showType(v),
                 ValuePrinter(*this, v, errorPrintOptions)
             ).atPos(pos).withFrame(env, *e).debugThrow();
        return v.boolean();
    } catch (Error & e) {
        e.addTrace(positions[pos], errorCtx);
        throw;
    }
}


inline void EvalState::evalAttrs(Env & env, Expr * e, Value & v, const PosIdx pos, std::string_view errorCtx)
{
    try {
        e->eval(*this, env, v);
        if (v.type() != nAttrs)
            error<TypeError>(
                "expected a set but found %1%: %2%",
                showType(v),
                ValuePrinter(*this, v, errorPrintOptions)
            ).withFrame(env, *e).debugThrow();
    } catch (Error & e) {
        e.addTrace(positions[pos], errorCtx);
        throw;
    }
}


void Expr::eval(EvalState & state, Env & env, Value & v)
{
    unreachable();
}


void ExprInt::eval(EvalState & state, Env & env, Value & v)
{
    v = this->v;
}


void ExprFloat::eval(EvalState & state, Env & env, Value & v)
{
    v = this->v;
}

void ExprString::eval(EvalState & state, Env & env, Value & v)
{
    v = this->v;
}


void ExprPath::eval(EvalState & state, Env & env, Value & v)
{
    v = this->v;
}


Env * ExprAttrs::buildInheritFromEnv(EvalState & state, Env & up)
{
    Env & inheritEnv = state.allocEnv(inheritFromExprs->size());
    inheritEnv.up = &up;

    Displacement displ = 0;
    for (auto from : *inheritFromExprs)
        inheritEnv.values[displ++] = from->maybeThunk(state, up);

    return &inheritEnv;
}

void ExprAttrs::eval(EvalState & state, Env & env, Value & v)
{
    auto bindings = state.buildBindings(attrs.size() + dynamicAttrs.size());
    auto dynamicEnv = &env;
    bool sort = false;

    if (recursive) {
        /* Create a new environment that contains the attributes in
           this `rec'. */
        Env & env2(state.allocEnv(attrs.size()));
        env2.up = &env;
        dynamicEnv = &env2;
        Env * inheritEnv = inheritFromExprs ? buildInheritFromEnv(state, env2) : nullptr;

        AttrDefs::iterator overrides = attrs.find(state.sOverrides);
        bool hasOverrides = overrides != attrs.end();

        /* The recursive attributes are evaluated in the new
           environment, while the inherited attributes are evaluated
           in the original environment. */
        Displacement displ = 0;
        for (auto & i : attrs) {
            Value * vAttr;
            if (hasOverrides && i.second.kind != AttrDef::Kind::Inherited) {
                vAttr = state.allocValue();
                mkThunk(*vAttr, *i.second.chooseByKind(&env2, &env, inheritEnv), i.second.e);
            } else
                vAttr = i.second.e->maybeThunk(state, *i.second.chooseByKind(&env2, &env, inheritEnv));
            env2.values[displ++] = vAttr;
            bindings.insert(i.first, vAttr, i.second.pos);
        }

        /* If the rec contains an attribute called `__overrides', then
           evaluate it, and add the attributes in that set to the rec.
           This allows overriding of recursive attributes, which is
           otherwise not possible.  (You can use the // operator to
           replace an attribute, but other attributes in the rec will
           still reference the original value, because that value has
           been substituted into the bodies of the other attributes.
           Hence we need __overrides.) */
        if (hasOverrides) {
            Value * vOverrides = (*bindings.bindings)[overrides->second.displ].value;
            state.forceAttrs(*vOverrides, [&]() { return vOverrides->determinePos(noPos); }, "while evaluating the `__overrides` attribute");
            bindings.grow(state.allocBindings(bindings.capacity() + vOverrides->attrs()->size()));
            for (auto & i : *vOverrides->attrs()) {
                AttrDefs::iterator j = attrs.find(i.name);
                if (j != attrs.end()) {
                    (*bindings.bindings)[j->second.displ] = i;
                    env2.values[j->second.displ] = i.value;
                } else
                    bindings.push_back(i);
            }
            sort = true;
        }
    }

    else {
        Env * inheritEnv = inheritFromExprs ? buildInheritFromEnv(state, env) : nullptr;
        for (auto & i : attrs)
            bindings.insert(
                i.first,
                i.second.e->maybeThunk(state, *i.second.chooseByKind(&env, &env, inheritEnv)),
                i.second.pos);
    }

    /* Dynamic attrs apply *after* rec and __overrides. */
    for (auto & i : dynamicAttrs) {
        Value nameVal;
        i.nameExpr->eval(state, *dynamicEnv, nameVal);
        state.forceValue(nameVal, i.pos);
        if (nameVal.type() == nNull)
            continue;
        state.forceStringNoCtx(nameVal, i.pos, "while evaluating the name of a dynamic attribute");
        auto nameSym = state.symbols.create(nameVal.string_view());
        if (sort)
            // FIXME: inefficient
            bindings.bindings->sort();
        if (auto j = bindings.bindings->get(nameSym))
            state.error<EvalError>("dynamic attribute '%1%' already defined at %2%", state.symbols[nameSym], state.positions[j->pos]).atPos(i.pos).withFrame(env, *this).debugThrow();

        i.valueExpr->setName(nameSym);
        /* Keep sorted order so find can catch duplicates */
        bindings.insert(nameSym, i.valueExpr->maybeThunk(state, *dynamicEnv), i.pos);
        sort = true;
    }

    bindings.bindings->pos = pos;

    v.mkAttrs(sort ? bindings.finish() : bindings.alreadySorted());
}


void ExprLet::eval(EvalState & state, Env & env, Value & v)
{
    /* Create a new environment that contains the attributes in this
       `let'. */
    Env & env2(state.allocEnv(attrs->attrs.size()));
    env2.up = &env;

    Env * inheritEnv = attrs->inheritFromExprs ? attrs->buildInheritFromEnv(state, env2) : nullptr;

    /* The recursive attributes are evaluated in the new environment,
       while the inherited attributes are evaluated in the original
       environment. */
    Displacement displ = 0;
    for (auto & i : attrs->attrs) {
        env2.values[displ++] = i.second.e->maybeThunk(
            state,
            *i.second.chooseByKind(&env2, &env, inheritEnv));
    }

    auto dts = state.debugRepl
        ? makeDebugTraceStacker(
            state,
            *this,
            env2,
            getPos()
                ? std::make_shared<Pos>(state.positions[getPos()])
                : nullptr,
            "while evaluating a '%1%' expression",
            "let"
        )
        : nullptr;

    body->eval(state, env2, v);
}


void ExprList::eval(EvalState & state, Env & env, Value & v)
{
    auto list = state.buildList(elems.size());
    for (const auto & [n, v2] : enumerate(list))
        v2 = elems[n]->maybeThunk(state, env);
    v.mkList(list);
}


Value * ExprList::maybeThunk(EvalState & state, Env & env)
{
    if (elems.empty()) {
        return &state.vEmptyList;
    }
    return Expr::maybeThunk(state, env);
}


void ExprVar::eval(EvalState & state, Env & env, Value & v)
{
    Value * v2 = state.lookupVar(&env, *this, false);
    state.forceValue(*v2, pos);
    v = *v2;
}


static std::string showAttrPath(EvalState & state, Env & env, const AttrPath & attrPath)
{
    std::ostringstream out;
    bool first = true;
    for (auto & i : attrPath) {
        if (!first) out << '.'; else first = false;
        try {
            out << state.symbols[getName(i, state, env)];
        } catch (Error & e) {
            assert(!i.symbol);
            out << "\"${";
            i.expr->show(state.symbols, out);
            out << "}\"";
        }
    }
    return out.str();
}


void ExprSelect::eval(EvalState & state, Env & env, Value & v)
{
    Value vTmp;
    PosIdx pos2;
    Value * vAttrs = &vTmp;

    e->eval(state, env, vTmp);

    try {
        auto dts = state.debugRepl
            ? makeDebugTraceStacker(
                state,
                *this,
                env,
                state.positions[getPos()],
                "while evaluating the attribute '%1%'",
                showAttrPath(state, env, attrPath))
            : nullptr;

        for (auto & i : attrPath) {
            state.nrLookups++;
            const Attr * j;
            auto name = getName(i, state, env);
            if (def) {
                state.forceValue(*vAttrs, pos);
                if (vAttrs->type() != nAttrs ||
                    !(j = vAttrs->attrs()->get(name)))
                {
                    def->eval(state, env, v);
                    return;
                }
            } else {
                state.forceAttrs(*vAttrs, pos, "while selecting an attribute");
                if (!(j = vAttrs->attrs()->get(name))) {
                    std::set<std::string> allAttrNames;
                    for (auto & attr : *vAttrs->attrs())
                        allAttrNames.insert(std::string(state.symbols[attr.name]));
                    auto suggestions = Suggestions::bestMatches(allAttrNames, state.symbols[name]);
                    state.error<EvalError>("attribute '%1%' missing", state.symbols[name])
                        .atPos(pos).withSuggestions(suggestions).withFrame(env, *this).debugThrow();
                }
            }
            vAttrs = j->value;
            pos2 = j->pos;
            if (state.countCalls) state.attrSelects[pos2]++;
        }

        state.forceValue(*vAttrs, (pos2 ? pos2 : this->pos ) );

    } catch (Error & e) {
        if (pos2) {
            auto pos2r = state.positions[pos2];
            auto origin = std::get_if<SourcePath>(&pos2r.origin);
            if (!(origin && *origin == state.derivationInternal))
                state.addErrorTrace(e, pos2, "while evaluating the attribute '%1%'",
                    showAttrPath(state, env, attrPath));
        }
        throw;
    }

    v = *vAttrs;
}

Symbol ExprSelect::evalExceptFinalSelect(EvalState & state, Env & env, Value & attrs)
{
    Value vTmp;
    Symbol name = getName(attrPath[attrPath.size() - 1], state, env);

    if (attrPath.size() == 1) {
        e->eval(state, env, vTmp);
    } else {
        ExprSelect init(*this);
        init.attrPath.pop_back();
        init.eval(state, env, vTmp);
    }
    attrs = vTmp;
    return name;
}


void ExprOpHasAttr::eval(EvalState & state, Env & env, Value & v)
{
    Value vTmp;
    Value * vAttrs = &vTmp;

    e->eval(state, env, vTmp);

    for (auto & i : attrPath) {
        state.forceValue(*vAttrs, getPos());
        const Attr * j;
        auto name = getName(i, state, env);
        if (vAttrs->type() == nAttrs &&
            (j = vAttrs->attrs()->get(name)))
        {
            vAttrs = j->value;
        } else {
            v.mkBool(false);
            return;
        }
    }

    v.mkBool(true);
}


void ExprLambda::eval(EvalState & state, Env & env, Value & v)
{
    v.mkLambda(&env, this);
}

void EvalState::callFunction(Value & fun, size_t nrArgs, Value * * args, Value & vRes, const PosIdx pos)
{
    auto _level = addCallDepth(pos);

    auto trace = settings.traceFunctionCalls
        ? std::make_unique<FunctionCallTrace>(positions[pos])
        : nullptr;

    forceValue(fun, pos);

    Value vCur(fun);

    auto makeAppChain = [&]()
    {
        vRes = vCur;
        for (size_t i = 0; i < nrArgs; ++i) {
            auto fun2 = allocValue();
            *fun2 = vRes;
            vRes.mkPrimOpApp(fun2, args[i]);
        }
    };

    const Attr * functor;

    while (nrArgs > 0) {

        if (vCur.isLambda()) {

            ExprLambda & lambda(*vCur.payload.lambda.fun);

            auto size =
                (!lambda.arg ? 0 : 1) +
                (lambda.hasFormals() ? lambda.formals->formals.size() : 0);
            Env & env2(allocEnv(size));
            env2.up = vCur.payload.lambda.env;

            Displacement displ = 0;

            if (!lambda.hasFormals())
                env2.values[displ++] = args[0];
            else {
                try {
                    forceAttrs(*args[0], lambda.pos, "while evaluating the value passed for the lambda argument");
                } catch (Error & e) {
                    if (pos) e.addTrace(positions[pos], "from call site");
                    throw;
                }

                if (lambda.arg)
                    env2.values[displ++] = args[0];

                /* For each formal argument, get the actual argument.  If
                   there is no matching actual argument but the formal
                   argument has a default, use the default. */
                size_t attrsUsed = 0;
                for (auto & i : lambda.formals->formals) {
                    auto j = args[0]->attrs()->get(i.name);
                    if (!j) {
                        if (!i.def) {
                            error<TypeError>("function '%1%' called without required argument '%2%'",
                                             (lambda.name ? std::string(symbols[lambda.name]) : "anonymous lambda"),
                                             symbols[i.name])
                                    .atPos(lambda.pos)
                                    .withTrace(pos, "from call site")
                                    .withFrame(*fun.payload.lambda.env, lambda)
                                    .debugThrow();
                        }
                        env2.values[displ++] = i.def->maybeThunk(*this, env2);
                    } else {
                        attrsUsed++;
                        env2.values[displ++] = j->value;
                    }
                }

                /* Check that each actual argument is listed as a formal
                   argument (unless the attribute match specifies a `...'). */
                if (!lambda.formals->ellipsis && attrsUsed != args[0]->attrs()->size()) {
                    /* Nope, so show the first unexpected argument to the
                       user. */
                    for (auto & i : *args[0]->attrs())
                        if (!lambda.formals->has(i.name)) {
                            std::set<std::string> formalNames;
                            for (auto & formal : lambda.formals->formals)
                                formalNames.insert(std::string(symbols[formal.name]));
                            auto suggestions = Suggestions::bestMatches(formalNames, symbols[i.name]);
                            error<TypeError>("function '%1%' called with unexpected argument '%2%'",
                                             (lambda.name ? std::string(symbols[lambda.name]) : "anonymous lambda"),
                                             symbols[i.name])
                                .atPos(lambda.pos)
                                .withTrace(pos, "from call site")
                                .withSuggestions(suggestions)
                                .withFrame(*fun.payload.lambda.env, lambda)
                                .debugThrow();
                        }
                    unreachable();
                }
            }

            nrFunctionCalls++;
            if (countCalls) incrFunctionCall(&lambda);

            /* Evaluate the body. */
            try {
                auto dts = debugRepl
                    ? makeDebugTraceStacker(
                        *this, *lambda.body, env2, positions[lambda.pos],
                        "while calling %s",
                        lambda.name
                        ? concatStrings("'", symbols[lambda.name], "'")
                        : "anonymous lambda")
                    : nullptr;

                lambda.body->eval(*this, env2, vCur);
            } catch (Error & e) {
                if (loggerSettings.showTrace.get()) {
                    addErrorTrace(
                        e,
                        lambda.pos,
                        "while calling %s",
                        lambda.name
                        ? concatStrings("'", symbols[lambda.name], "'")
                        : "anonymous lambda");
                    if (pos) addErrorTrace(e, pos, "from call site");
                }
                throw;
            }

            nrArgs--;
            args += 1;
        }

        else if (vCur.isPrimOp()) {

            size_t argsLeft = vCur.primOp()->arity;

            if (nrArgs < argsLeft) {
                /* We don't have enough arguments, so create a tPrimOpApp chain. */
                makeAppChain();
                return;
            } else {
                /* We have all the arguments, so call the primop. */
                auto * fn = vCur.primOp();

                nrPrimOpCalls++;
                if (countCalls) primOpCalls[fn->name]++;

                try {
                    fn->fun(*this, vCur.determinePos(noPos), args, vCur);
                } catch (Error & e) {
                    if (fn->addTrace)
                        addErrorTrace(e, pos, "while calling the '%1%' builtin", fn->name);
                    throw;
                }

                nrArgs -= argsLeft;
                args += argsLeft;
            }
        }

        else if (vCur.isPrimOpApp()) {
            /* Figure out the number of arguments still needed. */
            size_t argsDone = 0;
            Value * primOp = &vCur;
            while (primOp->isPrimOpApp()) {
                argsDone++;
                primOp = primOp->payload.primOpApp.left;
            }
            assert(primOp->isPrimOp());
            auto arity = primOp->primOp()->arity;
            auto argsLeft = arity - argsDone;

            if (nrArgs < argsLeft) {
                /* We still don't have enough arguments, so extend the tPrimOpApp chain. */
                makeAppChain();
                return;
            } else {
                /* We have all the arguments, so call the primop with
                   the previous and new arguments. */

                Value * vArgs[maxPrimOpArity];
                auto n = argsDone;
                for (Value * arg = &vCur; arg->isPrimOpApp(); arg = arg->payload.primOpApp.left)
                    vArgs[--n] = arg->payload.primOpApp.right;

                for (size_t i = 0; i < argsLeft; ++i)
                    vArgs[argsDone + i] = args[i];

                auto fn = primOp->primOp();
                nrPrimOpCalls++;
                if (countCalls) primOpCalls[fn->name]++;

                try {
                    // TODO:
                    // 1. Unify this and above code. Heavily redundant.
                    // 2. Create a fake env (arg1, arg2, etc.) and a fake expr (arg1: arg2: etc: builtins.name arg1 arg2 etc)
                    //    so the debugger allows to inspect the wrong parameters passed to the builtin.
                    fn->fun(*this, vCur.determinePos(noPos), vArgs, vCur);
                } catch (Error & e) {
                    if (fn->addTrace)
                        addErrorTrace(e, pos, "while calling the '%1%' builtin", fn->name);
                    throw;
                }

                nrArgs -= argsLeft;
                args += argsLeft;
            }
        }

        else if (vCur.type() == nAttrs && (functor = vCur.attrs()->get(sFunctor))) {
            /* 'vCur' may be allocated on the stack of the calling
               function, but for functors we may keep a reference, so
               heap-allocate a copy and use that instead. */
            Value * args2[] = {allocValue(), args[0]};
            *args2[0] = vCur;
            try {
                callFunction(*functor->value, 2, args2, vCur, functor->pos);
            } catch (Error & e) {
                e.addTrace(positions[pos], "while calling a functor (an attribute set with a '__functor' attribute)");
                throw;
            }
            nrArgs--;
            args++;
        }

        else
            error<TypeError>(
                    "attempt to call something which is not a function but %1%: %2%",
                    showType(vCur),
                    ValuePrinter(*this, vCur, errorPrintOptions))
                .atPos(pos)
                .debugThrow();
    }

    vRes = vCur;
}


void ExprCall::eval(EvalState & state, Env & env, Value & v)
{
    auto dts = state.debugRepl
        ? makeDebugTraceStacker(
            state,
            *this,
            env,
            getPos()
                ? std::make_shared<Pos>(state.positions[getPos()])
                : nullptr,
            "while calling a function"
        )
        : nullptr;

    Value vFun;
    fun->eval(state, env, vFun);

    // Empirical arity of Nixpkgs lambdas by regex e.g. ([a-zA-Z]+:(\s|(/\*.*\/)|(#.*\n))*){5}
    // 2: over 4000
    // 3: about 300
    // 4: about 60
    // 5: under 10
    // This excluded attrset lambdas (`{...}:`). Contributions of mixed lambdas appears insignificant at ~150 total.
    SmallValueVector<4> vArgs(args.size());
    for (size_t i = 0; i < args.size(); ++i)
        vArgs[i] = args[i]->maybeThunk(state, env);

    state.callFunction(vFun, args.size(), vArgs.data(), v, pos);
}


// Lifted out of callFunction() because it creates a temporary that
// prevents tail-call optimisation.
void EvalState::incrFunctionCall(ExprLambda * fun)
{
    functionCalls[fun]++;
}


void EvalState::autoCallFunction(Bindings & args, Value & fun, Value & res)
{
    auto pos = fun.determinePos(noPos);

    forceValue(fun, pos);

    if (fun.type() == nAttrs) {
        auto found = fun.attrs()->find(sFunctor);
        if (found != fun.attrs()->end()) {
            Value * v = allocValue();
            callFunction(*found->value, fun, *v, pos);
            forceValue(*v, pos);
            return autoCallFunction(args, *v, res);
        }
    }

    if (!fun.isLambda() || !fun.payload.lambda.fun->hasFormals()) {
        res = fun;
        return;
    }

    auto attrs = buildBindings(std::max(static_cast<uint32_t>(fun.payload.lambda.fun->formals->formals.size()), args.size()));

    if (fun.payload.lambda.fun->formals->ellipsis) {
        // If the formals have an ellipsis (eg the function accepts extra args) pass
        // all available automatic arguments (which includes arguments specified on
        // the command line via --arg/--argstr)
        for (auto & v : args)
            attrs.insert(v);
    } else {
        // Otherwise, only pass the arguments that the function accepts
        for (auto & i : fun.payload.lambda.fun->formals->formals) {
            auto j = args.get(i.name);
            if (j) {
                attrs.insert(*j);
            } else if (!i.def) {
                error<MissingArgumentError>(R"(cannot evaluate a function that has an argument without a value ('%1%')
Nix attempted to evaluate a function as a top level expression; in
this case it must have its arguments supplied either by default
values, or passed explicitly with '--arg' or '--argstr'. See
https://nixos.org/manual/nix/stable/language/constructs.html#functions.)", symbols[i.name])
                    .atPos(i.pos).withFrame(*fun.payload.lambda.env, *fun.payload.lambda.fun).debugThrow();
            }
        }
    }

    callFunction(fun, allocValue()->mkAttrs(attrs), res, pos);
}


void ExprWith::eval(EvalState & state, Env & env, Value & v)
{
    Env & env2(state.allocEnv(1));
    env2.up = &env;
    env2.values[0] = attrs->maybeThunk(state, env);

    body->eval(state, env2, v);
}


void ExprIf::eval(EvalState & state, Env & env, Value & v)
{
    // We cheat in the parser, and pass the position of the condition as the position of the if itself.
    (state.evalBool(env, cond, pos, "while evaluating a branch condition") ? then : else_)->eval(state, env, v);
}


void ExprAssert::eval(EvalState & state, Env & env, Value & v)
{
    if (!state.evalBool(env, cond, pos, "in the condition of the assert statement")) {
        auto exprStr = ({
            std::ostringstream out;
            cond->show(state.symbols, out);
            out.str();
        });

        if (auto eq = dynamic_cast<ExprOpEq *>(cond)) {
            try {
                Value v1; eq->e1->eval(state, env, v1);
                Value v2; eq->e2->eval(state, env, v2);
                state.assertEqValues(v1, v2, eq->pos, "in an equality assertion");
            } catch (AssertionError & e) {
                e.addTrace(state.positions[pos], "while evaluating the condition of the assertion '%s'", exprStr);
                throw;
            }
        }

        state.error<AssertionError>("assertion '%1%' failed", exprStr).atPos(pos).withFrame(env, *this).debugThrow();
    }
    body->eval(state, env, v);
}


void ExprOpNot::eval(EvalState & state, Env & env, Value & v)
{
    v.mkBool(!state.evalBool(env, e, getPos(), "in the argument of the not operator")); // XXX: FIXME: !
}


void ExprOpEq::eval(EvalState & state, Env & env, Value & v)
{
    Value v1; e1->eval(state, env, v1);
    Value v2; e2->eval(state, env, v2);
    v.mkBool(state.eqValues(v1, v2, pos, "while testing two values for equality"));
}


void ExprOpNEq::eval(EvalState & state, Env & env, Value & v)
{
    Value v1; e1->eval(state, env, v1);
    Value v2; e2->eval(state, env, v2);
    v.mkBool(!state.eqValues(v1, v2, pos, "while testing two values for inequality"));
}


void ExprOpAnd::eval(EvalState & state, Env & env, Value & v)
{
    v.mkBool(state.evalBool(env, e1, pos, "in the left operand of the AND (&&) operator") && state.evalBool(env, e2, pos, "in the right operand of the AND (&&) operator"));
}


void ExprOpOr::eval(EvalState & state, Env & env, Value & v)
{
    v.mkBool(state.evalBool(env, e1, pos, "in the left operand of the OR (||) operator") || state.evalBool(env, e2, pos, "in the right operand of the OR (||) operator"));
}


void ExprOpImpl::eval(EvalState & state, Env & env, Value & v)
{
    v.mkBool(!state.evalBool(env, e1, pos, "in the left operand of the IMPL (->) operator") || state.evalBool(env, e2, pos, "in the right operand of the IMPL (->) operator"));
}


void ExprOpUpdate::eval(EvalState & state, Env & env, Value & v)
{
    Value v1, v2;
    state.evalAttrs(env, e1, v1, pos, "in the left operand of the update (//) operator");
    state.evalAttrs(env, e2, v2, pos, "in the right operand of the update (//) operator");

    state.nrOpUpdates++;

    if (v1.attrs()->size() == 0) { v = v2; return; }
    if (v2.attrs()->size() == 0) { v = v1; return; }

    auto attrs = state.buildBindings(v1.attrs()->size() + v2.attrs()->size());

    /* Merge the sets, preferring values from the second set.  Make
       sure to keep the resulting vector in sorted order. */
    auto i = v1.attrs()->begin();
    auto j = v2.attrs()->begin();

    while (i != v1.attrs()->end() && j != v2.attrs()->end()) {
        if (i->name == j->name) {
            attrs.insert(*j);
            ++i; ++j;
        }
        else if (i->name < j->name)
            attrs.insert(*i++);
        else
            attrs.insert(*j++);
    }

    while (i != v1.attrs()->end()) attrs.insert(*i++);
    while (j != v2.attrs()->end()) attrs.insert(*j++);

    v.mkAttrs(attrs.alreadySorted());

    state.nrOpUpdateValuesCopied += v.attrs()->size();
}


void ExprOpConcatLists::eval(EvalState & state, Env & env, Value & v)
{
    Value v1; e1->eval(state, env, v1);
    Value v2; e2->eval(state, env, v2);
    Value * lists[2] = { &v1, &v2 };
    state.concatLists(v, 2, lists, pos, "while evaluating one of the elements to concatenate");
}


void EvalState::concatLists(Value & v, size_t nrLists, Value * const * lists, const PosIdx pos, std::string_view errorCtx)
{
    nrListConcats++;

    Value * nonEmpty = 0;
    size_t len = 0;
    for (size_t n = 0; n < nrLists; ++n) {
        forceList(*lists[n], pos, errorCtx);
        auto l = lists[n]->listSize();
        len += l;
        if (l) nonEmpty = lists[n];
    }

    if (nonEmpty && len == nonEmpty->listSize()) {
        v = *nonEmpty;
        return;
    }

    auto list = buildList(len);
    auto out = list.elems;
    for (size_t n = 0, pos = 0; n < nrLists; ++n) {
        auto l = lists[n]->listSize();
        if (l)
            memcpy(out + pos, lists[n]->listElems(), l * sizeof(Value *));
        pos += l;
    }
    v.mkList(list);
}


void ExprConcatStrings::eval(EvalState & state, Env & env, Value & v)
{
    NixStringContext context;
    std::vector<BackedStringView> s;
    size_t sSize = 0;
    NixInt n{0};
    NixFloat nf = 0;

    bool first = !forceString;
    ValueType firstType = nString;

    const auto str = [&] {
        std::string result;
        result.reserve(sSize);
        for (const auto & part : s) result += *part;
        return result;
    };
    /* c_str() is not str().c_str() because we want to create a string
       Value. allocating a GC'd string directly and moving it into a
       Value lets us avoid an allocation and copy. */
    const auto c_str = [&] {
        char * result = allocString(sSize + 1);
        char * tmp = result;
        for (const auto & part : s) {
            memcpy(tmp, part->data(), part->size());
            tmp += part->size();
        }
        *tmp = 0;
        return result;
    };

    // List of returned strings. References to these Values must NOT be persisted.
    SmallTemporaryValueVector<conservativeStackReservation> values(es->size());
    Value * vTmpP = values.data();

    for (auto & [i_pos, i] : *es) {
        Value & vTmp = *vTmpP++;
        i->eval(state, env, vTmp);

        /* If the first element is a path, then the result will also
           be a path, we don't copy anything (yet - that's done later,
           since paths are copied when they are used in a derivation),
           and none of the strings are allowed to have contexts. */
        if (first) {
            firstType = vTmp.type();
        }

        if (firstType == nInt) {
            if (vTmp.type() == nInt) {
                auto newN = n + vTmp.integer();
                if (auto checked = newN.valueChecked(); checked.has_value()) {
                    n = NixInt(*checked);
                } else {
                    state.error<EvalError>("integer overflow in adding %1% + %2%", n, vTmp.integer()).atPos(i_pos).debugThrow();
                }
            } else if (vTmp.type() == nFloat) {
                // Upgrade the type from int to float;
                firstType = nFloat;
                nf = n.value;
                nf += vTmp.fpoint();
            } else
                state.error<EvalError>("cannot add %1% to an integer", showType(vTmp)).atPos(i_pos).withFrame(env, *this).debugThrow();
        } else if (firstType == nFloat) {
            if (vTmp.type() == nInt) {
                nf += vTmp.integer().value;
            } else if (vTmp.type() == nFloat) {
                nf += vTmp.fpoint();
            } else
                state.error<EvalError>("cannot add %1% to a float", showType(vTmp)).atPos(i_pos).withFrame(env, *this).debugThrow();
        } else {
            if (s.empty()) s.reserve(es->size());
            /* skip canonization of first path, which would only be not
            canonized in the first place if it's coming from a ./${foo} type
            path */
            auto part = state.coerceToString(i_pos, vTmp, context,
                                             "while evaluating a path segment",
                                             false, firstType == nString, !first);
            sSize += part->size();
            s.emplace_back(std::move(part));
        }

        first = false;
    }

    if (firstType == nInt)
        v.mkInt(n);
    else if (firstType == nFloat)
        v.mkFloat(nf);
    else if (firstType == nPath) {
        if (!context.empty())
            state.error<EvalError>("a string that refers to a store path cannot be appended to a path").atPos(pos).withFrame(env, *this).debugThrow();
        v.mkPath(state.rootPath(CanonPath(canonPath(str()))));
    } else
        v.mkStringMove(c_str(), context);
}


void ExprPos::eval(EvalState & state, Env & env, Value & v)
{
    state.mkPos(v, pos);
}


void ExprBlackHole::eval(EvalState & state, Env & env, Value & v)
{
    state.error<InfiniteRecursionError>("infinite recursion encountered")
        .atPos(v.determinePos(noPos))
        .debugThrow();
}

// always force this to be separate, otherwise forceValue may inline it and take
// a massive perf hit
[[gnu::noinline]]
void EvalState::tryFixupBlackHolePos(Value & v, PosIdx pos)
{
    if (!v.isBlackhole())
        return;
    auto e = std::current_exception();
    try {
        std::rethrow_exception(e);
    } catch (InfiniteRecursionError & e) {
        e.atPos(positions[pos]);
    } catch (...) {
    }
}


void EvalState::forceValueDeep(Value & v)
{
    std::set<const Value *> seen;

    std::function<void(Value & v)> recurse;

    recurse = [&](Value & v) {
        if (!seen.insert(&v).second) return;

        forceValue(v, v.determinePos(noPos));

        if (v.type() == nAttrs) {
            for (auto & i : *v.attrs())
                try {
                    // If the value is a thunk, we're evaling. Otherwise no trace necessary.
                    auto dts = debugRepl && i.value->isThunk()
                        ? makeDebugTraceStacker(*this, *i.value->payload.thunk.expr, *i.value->payload.thunk.env, positions[i.pos],
                            "while evaluating the attribute '%1%'", symbols[i.name])
                        : nullptr;

                    recurse(*i.value);
                } catch (Error & e) {
                    addErrorTrace(e, i.pos, "while evaluating the attribute '%1%'", symbols[i.name]);
                    throw;
                }
        }

        else if (v.isList()) {
            for (auto v2 : v.listItems())
                recurse(*v2);
        }
    };

    recurse(v);
}


NixInt EvalState::forceInt(Value & v, const PosIdx pos, std::string_view errorCtx)
{
    try {
        forceValue(v, pos);
        if (v.type() != nInt)
            error<TypeError>(
                "expected an integer but found %1%: %2%",
                showType(v),
                ValuePrinter(*this, v, errorPrintOptions)
            ).atPos(pos).debugThrow();
        return v.integer();
    } catch (Error & e) {
        e.addTrace(positions[pos], errorCtx);
        throw;
    }

    return v.integer();
}


NixFloat EvalState::forceFloat(Value & v, const PosIdx pos, std::string_view errorCtx)
{
    try {
        forceValue(v, pos);
        if (v.type() == nInt)
            return v.integer().value;
        else if (v.type() != nFloat)
            error<TypeError>(
                "expected a float but found %1%: %2%",
                showType(v),
                ValuePrinter(*this, v, errorPrintOptions)
            ).atPos(pos).debugThrow();
        return v.fpoint();
    } catch (Error & e) {
        e.addTrace(positions[pos], errorCtx);
        throw;
    }
}


bool EvalState::forceBool(Value & v, const PosIdx pos, std::string_view errorCtx)
{
    try {
        forceValue(v, pos);
        if (v.type() != nBool)
            error<TypeError>(
                "expected a Boolean but found %1%: %2%",
                showType(v),
                ValuePrinter(*this, v, errorPrintOptions)
            ).atPos(pos).debugThrow();
        return v.boolean();
    } catch (Error & e) {
        e.addTrace(positions[pos], errorCtx);
        throw;
    }

    return v.boolean();
}


bool EvalState::isFunctor(Value & fun)
{
    return fun.type() == nAttrs && fun.attrs()->find(sFunctor) != fun.attrs()->end();
}


void EvalState::forceFunction(Value & v, const PosIdx pos, std::string_view errorCtx)
{
    try {
        forceValue(v, pos);
        if (v.type() != nFunction && !isFunctor(v))
            error<TypeError>(
                "expected a function but found %1%: %2%",
                showType(v),
                ValuePrinter(*this, v, errorPrintOptions)
            ).atPos(pos).debugThrow();
    } catch (Error & e) {
        e.addTrace(positions[pos], errorCtx);
        throw;
    }
}


std::string_view EvalState::forceString(Value & v, const PosIdx pos, std::string_view errorCtx)
{
    try {
        forceValue(v, pos);
        if (v.type() != nString)
            error<TypeError>(
                "expected a string but found %1%: %2%",
                showType(v),
                ValuePrinter(*this, v, errorPrintOptions)
            ).atPos(pos).debugThrow();
        return v.string_view();
    } catch (Error & e) {
        e.addTrace(positions[pos], errorCtx);
        throw;
    }
}


void copyContext(const Value & v, NixStringContext & context)
{
    if (v.payload.string.context)
        for (const char * * p = v.payload.string.context; *p; ++p)
            context.insert(NixStringContextElem::parse(*p));
}


std::string_view EvalState::forceString(Value & v, NixStringContext & context, const PosIdx pos, std::string_view errorCtx)
{
    auto s = forceString(v, pos, errorCtx);
    copyContext(v, context);
    return s;
}


std::string_view EvalState::forceStringNoCtx(Value & v, const PosIdx pos, std::string_view errorCtx)
{
    auto s = forceString(v, pos, errorCtx);
    if (v.context()) {
        error<EvalError>("the string '%1%' is not allowed to refer to a store path (such as '%2%')", v.string_view(), v.context()[0]).withTrace(pos, errorCtx).debugThrow();
    }
    return s;
}


bool EvalState::isDerivation(Value & v)
{
    if (v.type() != nAttrs) return false;
    auto i = v.attrs()->get(sType);
    if (!i) return false;
    forceValue(*i->value, i->pos);
    if (i->value->type() != nString) return false;
    return i->value->string_view().compare("derivation") == 0;
}


std::optional<std::string> EvalState::tryAttrsToString(const PosIdx pos, Value & v,
    NixStringContext & context, bool coerceMore, bool copyToStore)
{
    auto i = v.attrs()->find(sToString);
    if (i != v.attrs()->end()) {
        Value v1;
        callFunction(*i->value, v, v1, pos);
        return coerceToString(pos, v1, context,
                "while evaluating the result of the `__toString` attribute",
                coerceMore, copyToStore).toOwned();
    }

    return {};
}

BackedStringView EvalState::coerceToString(
    const PosIdx pos,
    Value & v,
    NixStringContext & context,
    std::string_view errorCtx,
    bool coerceMore,
    bool copyToStore,
    bool canonicalizePath)
{
    forceValue(v, pos);

    if (v.type() == nString) {
        copyContext(v, context);
        return v.string_view();
    }

    if (v.type() == nPath) {
        return
            !canonicalizePath && !copyToStore
            ? // FIXME: hack to preserve path literals that end in a
              // slash, as in /foo/${x}.
              v.payload.path.path
            : copyToStore
            ? store->printStorePath(copyPathToStore(context, v.path()))
            : std::string(v.path().path.abs());
    }

    if (v.type() == nAttrs) {
        auto maybeString = tryAttrsToString(pos, v, context, coerceMore, copyToStore);
        if (maybeString)
            return std::move(*maybeString);
        auto i = v.attrs()->find(sOutPath);
        if (i == v.attrs()->end()) {
            error<TypeError>(
                "cannot coerce %1% to a string: %2%",
                showType(v),
                ValuePrinter(*this, v, errorPrintOptions)
            )
                .withTrace(pos, errorCtx)
                .debugThrow();
        }
        return coerceToString(pos, *i->value, context, errorCtx,
                              coerceMore, copyToStore, canonicalizePath);
    }

    if (v.type() == nExternal) {
        try {
            return v.external()->coerceToString(*this, pos, context, coerceMore, copyToStore);
        } catch (Error & e) {
            e.addTrace(nullptr, errorCtx);
            throw;
        }
    }

    if (coerceMore) {
        /* Note that `false' is represented as an empty string for
           shell scripting convenience, just like `null'. */
        if (v.type() == nBool && v.boolean()) return "1";
        if (v.type() == nBool && !v.boolean()) return "";
        if (v.type() == nInt) return std::to_string(v.integer().value);
        if (v.type() == nFloat) return std::to_string(v.fpoint());
        if (v.type() == nNull) return "";

        if (v.isList()) {
            std::string result;
            for (auto [n, v2] : enumerate(v.listItems())) {
                try {
                    result += *coerceToString(pos, *v2, context,
                            "while evaluating one element of the list",
                            coerceMore, copyToStore, canonicalizePath);
                } catch (Error & e) {
                    e.addTrace(positions[pos], errorCtx);
                    throw;
                }
                if (n < v.listSize() - 1
                    /* !!! not quite correct */
                    && (!v2->isList() || v2->listSize() != 0))
                    result += " ";
            }
            return result;
        }
    }

    error<TypeError>("cannot coerce %1% to a string: %2%",
        showType(v),
        ValuePrinter(*this, v, errorPrintOptions)
    )
        .withTrace(pos, errorCtx)
        .debugThrow();
}


StorePath EvalState::copyPathToStore(NixStringContext & context, const SourcePath & path)
{
    if (nix::isDerivation(path.path.abs()))
        error<EvalError>("file names are not allowed to end in '%1%'", drvExtension).debugThrow();

    auto dstPathCached = get(*srcToStore.lock(), path);

    auto dstPath = dstPathCached
        ? *dstPathCached
        : [&]() {
            auto dstPath = fetchToStore(
                *store,
                path.resolveSymlinks(),
                settings.readOnlyMode ? FetchMode::DryRun : FetchMode::Copy,
                path.baseName(),
                ContentAddressMethod::Raw::NixArchive,
                nullptr,
                repair);
            allowPath(dstPath);
            srcToStore.lock()->try_emplace(path, dstPath);
            printMsg(lvlChatty, "copied source '%1%' -> '%2%'", path, store->printStorePath(dstPath));
            return dstPath;
        }();

    context.insert(NixStringContextElem::Opaque {
        .path = dstPath
    });
    return dstPath;
}


SourcePath EvalState::coerceToPath(const PosIdx pos, Value & v, NixStringContext & context, std::string_view errorCtx)
{
    try {
        forceValue(v, pos);
    } catch (Error & e) {
        e.addTrace(positions[pos], errorCtx);
        throw;
    }

    /* Handle path values directly, without coercing to a string. */
    if (v.type() == nPath)
        return v.path();

    /* Similarly, handle __toString where the result may be a path
       value. */
    if (v.type() == nAttrs) {
        auto i = v.attrs()->find(sToString);
        if (i != v.attrs()->end()) {
            Value v1;
            callFunction(*i->value, v, v1, pos);
            return coerceToPath(pos, v1, context, errorCtx);
        }
    }

    /* Any other value should be coercable to a string, interpreted
       relative to the root filesystem. */
    auto path = coerceToString(pos, v, context, errorCtx, false, false, true).toOwned();
    if (path == "" || path[0] != '/')
        error<EvalError>("string '%1%' doesn't represent an absolute path", path).withTrace(pos, errorCtx).debugThrow();
    return rootPath(CanonPath(path));
}


StorePath EvalState::coerceToStorePath(const PosIdx pos, Value & v, NixStringContext & context, std::string_view errorCtx)
{
    auto path = coerceToString(pos, v, context, errorCtx, false, false, true).toOwned();
    if (auto storePath = store->maybeParseStorePath(path))
        return *storePath;
    error<EvalError>("path '%1%' is not in the Nix store", path).withTrace(pos, errorCtx).debugThrow();
}


std::pair<SingleDerivedPath, std::string_view> EvalState::coerceToSingleDerivedPathUnchecked(const PosIdx pos, Value & v, std::string_view errorCtx)
{
    NixStringContext context;
    auto s = forceString(v, context, pos, errorCtx);
    auto csize = context.size();
    if (csize != 1)
        error<EvalError>(
            "string '%s' has %d entries in its context. It should only have exactly one entry",
            s, csize)
            .withTrace(pos, errorCtx).debugThrow();
    auto derivedPath = std::visit(overloaded {
        [&](NixStringContextElem::Opaque && o) -> SingleDerivedPath {
            return std::move(o);
        },
        [&](NixStringContextElem::DrvDeep &&) -> SingleDerivedPath {
            error<EvalError>(
                "string '%s' has a context which refers to a complete source and binary closure. This is not supported at this time",
                s).withTrace(pos, errorCtx).debugThrow();
        },
        [&](NixStringContextElem::Built && b) -> SingleDerivedPath {
            return std::move(b);
        },
    }, ((NixStringContextElem &&) *context.begin()).raw);
    return {
        std::move(derivedPath),
        std::move(s),
    };
}


SingleDerivedPath EvalState::coerceToSingleDerivedPath(const PosIdx pos, Value & v, std::string_view errorCtx)
{
    auto [derivedPath, s_] = coerceToSingleDerivedPathUnchecked(pos, v, errorCtx);
    auto s = s_;
    auto sExpected = mkSingleDerivedPathStringRaw(derivedPath);
    if (s != sExpected) {
        /* `std::visit` is used here just to provide a more precise
           error message. */
        std::visit(overloaded {
            [&](const SingleDerivedPath::Opaque & o) {
                error<EvalError>(
                    "path string '%s' has context with the different path '%s'",
                    s, sExpected)
                    .withTrace(pos, errorCtx).debugThrow();
            },
            [&](const SingleDerivedPath::Built & b) {
                error<EvalError>(
                    "string '%s' has context with the output '%s' from derivation '%s', but the string is not the right placeholder for this derivation output. It should be '%s'",
                    s, b.output, b.drvPath->to_string(*store), sExpected)
                    .withTrace(pos, errorCtx).debugThrow();
            }
        }, derivedPath.raw());
    }
    return derivedPath;
}



// NOTE: This implementation must match eqValues!
// We accept this burden because informative error messages for
// `assert a == b; x` are critical for our users' testing UX.
void EvalState::assertEqValues(Value & v1, Value & v2, const PosIdx pos, std::string_view errorCtx)
{
    // This implementation must match eqValues.
    forceValue(v1, pos);
    forceValue(v2, pos);

    if (&v1 == &v2)
        return;

    // Special case type-compatibility between float and int
    if ((v1.type() == nInt || v1.type() == nFloat) && (v2.type() == nInt || v2.type() == nFloat)) {
        if (eqValues(v1, v2, pos, errorCtx)) {
            return;
        } else {
            error<AssertionError>(
                "%s with value '%s' is not equal to %s with value '%s'",
                showType(v1),
                ValuePrinter(*this, v1, errorPrintOptions),
                showType(v2),
                ValuePrinter(*this, v2, errorPrintOptions))
                .debugThrow();
        }
    }

    if (v1.type() != v2.type()) {
        error<AssertionError>(
            "%s of value '%s' is not equal to %s of value '%s'",
            showType(v1),
            ValuePrinter(*this, v1, errorPrintOptions),
            showType(v2),
            ValuePrinter(*this, v2, errorPrintOptions))
            .debugThrow();
    }

    switch (v1.type()) {
    case nInt:
        if (v1.integer() != v2.integer()) {
            error<AssertionError>("integer '%d' is not equal to integer '%d'", v1.integer(), v2.integer()).debugThrow();
        }
        return;

    case nBool:
        if (v1.boolean() != v2.boolean()) {
            error<AssertionError>(
                "boolean '%s' is not equal to boolean '%s'",
                ValuePrinter(*this, v1, errorPrintOptions),
                ValuePrinter(*this, v2, errorPrintOptions))
                .debugThrow();
        }
        return;

    case nString:
        if (strcmp(v1.c_str(), v2.c_str()) != 0) {
            error<AssertionError>(
                "string '%s' is not equal to string '%s'",
                ValuePrinter(*this, v1, errorPrintOptions),
                ValuePrinter(*this, v2, errorPrintOptions))
                .debugThrow();
        }
        return;

    case nPath:
        if (v1.payload.path.accessor != v2.payload.path.accessor) {
            error<AssertionError>(
                "path '%s' is not equal to path '%s' because their accessors are different",
                ValuePrinter(*this, v1, errorPrintOptions),
                ValuePrinter(*this, v2, errorPrintOptions))
                .debugThrow();
        }
        if (strcmp(v1.payload.path.path, v2.payload.path.path) != 0) {
            error<AssertionError>(
                "path '%s' is not equal to path '%s'",
                ValuePrinter(*this, v1, errorPrintOptions),
                ValuePrinter(*this, v2, errorPrintOptions))
                .debugThrow();
        }
        return;

    case nNull:
        return;

    case nList:
        if (v1.listSize() != v2.listSize()) {
            error<AssertionError>(
                "list of size '%d' is not equal to list of size '%d', left hand side is '%s', right hand side is '%s'",
                v1.listSize(),
                v2.listSize(),
                ValuePrinter(*this, v1, errorPrintOptions),
                ValuePrinter(*this, v2, errorPrintOptions))
                .debugThrow();
        }
        for (size_t n = 0; n < v1.listSize(); ++n) {
            try {
                assertEqValues(*v1.listElems()[n], *v2.listElems()[n], pos, errorCtx);
            } catch (Error & e) {
                e.addTrace(positions[pos], "while comparing list element %d", n);
                throw;
            }
        }
        return;

    case nAttrs: {
        if (isDerivation(v1) && isDerivation(v2)) {
            auto i = v1.attrs()->get(sOutPath);
            auto j = v2.attrs()->get(sOutPath);
            if (i && j) {
                try {
                    assertEqValues(*i->value, *j->value, pos, errorCtx);
                    return;
                } catch (Error & e) {
                    e.addTrace(positions[pos], "while comparing a derivation by its '%s' attribute", "outPath");
                    throw;
                }
                assert(false);
            }
        }

        if (v1.attrs()->size() != v2.attrs()->size()) {
            error<AssertionError>(
                "attribute names of attribute set '%s' differs from attribute set '%s'",
                ValuePrinter(*this, v1, errorPrintOptions),
                ValuePrinter(*this, v2, errorPrintOptions))
                .debugThrow();
        }

        // Like normal comparison, we compare the attributes in non-deterministic Symbol index order.
        // This function is called when eqValues has found a difference, so to reliably
        // report about its result, we should follow in its literal footsteps and not
        // try anything fancy that could lead to an error.
        Bindings::const_iterator i, j;
        for (i = v1.attrs()->begin(), j = v2.attrs()->begin(); i != v1.attrs()->end(); ++i, ++j) {
            if (i->name != j->name) {
                // A difference in a sorted list means that one attribute is not contained in the other, but we don't
                // know which. Let's find out. Could use <, but this is more clear.
                if (!v2.attrs()->get(i->name)) {
                    error<AssertionError>(
                        "attribute name '%s' is contained in '%s', but not in '%s'",
                        symbols[i->name],
                        ValuePrinter(*this, v1, errorPrintOptions),
                        ValuePrinter(*this, v2, errorPrintOptions))
                        .debugThrow();
                }
                if (!v1.attrs()->get(j->name)) {
                    error<AssertionError>(
                        "attribute name '%s' is missing in '%s', but is contained in '%s'",
                        symbols[j->name],
                        ValuePrinter(*this, v1, errorPrintOptions),
                        ValuePrinter(*this, v2, errorPrintOptions))
                        .debugThrow();
                }
                assert(false);
            }
            try {
                assertEqValues(*i->value, *j->value, pos, errorCtx);
            } catch (Error & e) {
                // The order of traces is reversed, so this presents as
                //  where left hand side is
                //    at <pos>
                //  where right hand side is
                //    at <pos>
                //  while comparing attribute '<name>'
                if (j->pos != noPos)
                    e.addTrace(positions[j->pos], "where right hand side is");
                if (i->pos != noPos)
                    e.addTrace(positions[i->pos], "where left hand side is");
                e.addTrace(positions[pos], "while comparing attribute '%s'", symbols[i->name]);
                throw;
            }
        }
        return;
    }

    case nFunction:
        error<AssertionError>("distinct functions and immediate comparisons of identical functions compare as unequal")
            .debugThrow();

    case nExternal:
        if (!(*v1.external() == *v2.external())) {
            error<AssertionError>(
                "external value '%s' is not equal to external value '%s'",
                ValuePrinter(*this, v1, errorPrintOptions),
                ValuePrinter(*this, v2, errorPrintOptions))
                .debugThrow();
        }
        return;

    case nFloat:
        // !!!
        if (!(v1.fpoint() == v2.fpoint())) {
            error<AssertionError>("float '%f' is not equal to float '%f'", v1.fpoint(), v2.fpoint()).debugThrow();
        }
        return;

    case nThunk: // Must not be left by forceValue
        assert(false);
    default: // Note that we pass compiler flags that should make `default:` unreachable.
        // Also note that this probably ran after `eqValues`, which implements
        // the same logic more efficiently (without having to unwind stacks),
        // so maybe `assertEqValues` and `eqValues` are out of sync. Check it for solutions.
        error<EvalError>("assertEqValues: cannot compare %1% with %2%", showType(v1), showType(v2)).withTrace(pos, errorCtx).panic();
    }
}

// This implementation must match assertEqValues
bool EvalState::eqValues(Value & v1, Value & v2, const PosIdx pos, std::string_view errorCtx)
{
    forceValue(v1, pos);
    forceValue(v2, pos);

    /* !!! Hack to support some old broken code that relies on pointer
       equality tests between sets.  (Specifically, builderDefs calls
       uniqList on a list of sets.)  Will remove this eventually. */
    if (&v1 == &v2) return true;

    // Special case type-compatibility between float and int
    if (v1.type() == nInt && v2.type() == nFloat)
        return v1.integer().value == v2.fpoint();
    if (v1.type() == nFloat && v2.type() == nInt)
        return v1.fpoint() == v2.integer().value;

    // All other types are not compatible with each other.
    if (v1.type() != v2.type()) return false;

    switch (v1.type()) {
        case nInt:
            return v1.integer() == v2.integer();

        case nBool:
            return v1.boolean() == v2.boolean();

        case nString:
            return strcmp(v1.c_str(), v2.c_str()) == 0;

        case nPath:
            return
                // FIXME: compare accessors by their fingerprint.
                v1.payload.path.accessor == v2.payload.path.accessor
                && strcmp(v1.payload.path.path, v2.payload.path.path) == 0;

        case nNull:
            return true;

        case nList:
            if (v1.listSize() != v2.listSize()) return false;
            for (size_t n = 0; n < v1.listSize(); ++n)
                if (!eqValues(*v1.listElems()[n], *v2.listElems()[n], pos, errorCtx)) return false;
            return true;

        case nAttrs: {
            /* If both sets denote a derivation (type = "derivation"),
               then compare their outPaths. */
            if (isDerivation(v1) && isDerivation(v2)) {
                auto i = v1.attrs()->get(sOutPath);
                auto j = v2.attrs()->get(sOutPath);
                if (i && j)
                    return eqValues(*i->value, *j->value, pos, errorCtx);
            }

            if (v1.attrs()->size() != v2.attrs()->size()) return false;

            /* Otherwise, compare the attributes one by one. */
            Bindings::const_iterator i, j;
            for (i = v1.attrs()->begin(), j = v2.attrs()->begin(); i != v1.attrs()->end(); ++i, ++j)
                if (i->name != j->name || !eqValues(*i->value, *j->value, pos, errorCtx))
                    return false;

            return true;
        }

        /* Functions are incomparable. */
        case nFunction:
            return false;

        case nExternal:
            return *v1.external() == *v2.external();

        case nFloat:
            // !!!
            return v1.fpoint() == v2.fpoint();

        case nThunk: // Must not be left by forceValue
            assert(false);
        default: // Note that we pass compiler flags that should make `default:` unreachable.
            error<EvalError>("eqValues: cannot compare %1% with %2%", showType(v1), showType(v2)).withTrace(pos, errorCtx).panic();
    }
}

bool EvalState::fullGC() {
#if HAVE_BOEHMGC
    GC_gcollect();
    // Check that it ran. We might replace this with a version that uses more
    // of the boehm API to get this reliably, at a maintenance cost.
    // We use a 1K margin because technically this has a race condtion, but we
    // probably won't encounter it in practice, because the CLI isn't concurrent
    // like that.
    return GC_get_bytes_since_gc() < 1024;
#else
    return false;
#endif
}

void EvalState::maybePrintStats()
{
    bool showStats = getEnv("NIX_SHOW_STATS").value_or("0") != "0";

    if (showStats) {
        // Make the final heap size more deterministic.
#if HAVE_BOEHMGC
        if (!fullGC()) {
            warn("failed to perform a full GC before reporting stats");
        }
#endif
        printStatistics();
    }
}

void EvalState::printStatistics()
{
#ifndef _WIN32 // TODO use portable implementation
    struct rusage buf;
    getrusage(RUSAGE_SELF, &buf);
    float cpuTime = buf.ru_utime.tv_sec + ((float) buf.ru_utime.tv_usec / 1000000);
#endif

    uint64_t bEnvs = nrEnvs * sizeof(Env) + nrValuesInEnvs * sizeof(Value *);
    uint64_t bLists = nrListElems * sizeof(Value *);
    uint64_t bValues = nrValues * sizeof(Value);
    uint64_t bAttrsets = nrAttrsets * sizeof(Bindings) + nrAttrsInAttrsets * sizeof(Attr);

#if HAVE_BOEHMGC
    GC_word heapSize, totalBytes;
    GC_get_heap_usage_safe(&heapSize, 0, 0, 0, &totalBytes);
    double gcFullOnlyTime = ({
        auto ms = GC_get_full_gc_total_time();
        ms * 0.001;
    });
    auto gcCycles = getGCCycles();
#endif

    auto outPath = getEnv("NIX_SHOW_STATS_PATH").value_or("-");
    std::fstream fs;
    if (outPath != "-")
        fs.open(outPath, std::fstream::out);
    json topObj = json::object();
#ifndef _WIN32 // TODO implement
    topObj["cpuTime"] = cpuTime;
#endif
    topObj["time"] = {
#ifndef _WIN32 // TODO implement
        {"cpu", cpuTime},
#endif
#if HAVE_BOEHMGC
        {GC_is_incremental_mode() ? "gcNonIncremental" : "gc", gcFullOnlyTime},
        {GC_is_incremental_mode() ? "gcNonIncrementalFraction" : "gcFraction", gcFullOnlyTime / cpuTime},
#endif
    };
    topObj["envs"] = {
        {"number", nrEnvs},
        {"elements", nrValuesInEnvs},
        {"bytes", bEnvs},
    };
    topObj["nrExprs"] = Expr::nrExprs;
    topObj["list"] = {
        {"elements", nrListElems},
        {"bytes", bLists},
        {"concats", nrListConcats},
    };
    topObj["values"] = {
        {"number", nrValues},
        {"bytes", bValues},
    };
    topObj["symbols"] = {
        {"number", symbols.size()},
        {"bytes", symbols.totalSize()},
    };
    topObj["sets"] = {
        {"number", nrAttrsets},
        {"bytes", bAttrsets},
        {"elements", nrAttrsInAttrsets},
    };
    topObj["sizes"] = {
        {"Env", sizeof(Env)},
        {"Value", sizeof(Value)},
        {"Bindings", sizeof(Bindings)},
        {"Attr", sizeof(Attr)},
    };
    topObj["nrOpUpdates"] = nrOpUpdates;
    topObj["nrOpUpdateValuesCopied"] = nrOpUpdateValuesCopied;
    topObj["nrThunks"] = nrThunks;
    topObj["nrAvoided"] = nrAvoided;
    topObj["nrLookups"] = nrLookups;
    topObj["nrPrimOpCalls"] = nrPrimOpCalls;
    topObj["nrFunctionCalls"] = nrFunctionCalls;
#if HAVE_BOEHMGC
    topObj["gc"] = {
        {"heapSize", heapSize},
        {"totalBytes", totalBytes},
        {"cycles", gcCycles},
    };
#endif

    if (countCalls) {
        topObj["primops"] = primOpCalls;
        {
            auto& list = topObj["functions"];
            list = json::array();
            for (auto & [fun, count] : functionCalls) {
                json obj = json::object();
                if (fun->name)
                    obj["name"] = (std::string_view) symbols[fun->name];
                else
                    obj["name"] = nullptr;
                if (auto pos = positions[fun->pos]) {
                    if (auto path = std::get_if<SourcePath>(&pos.origin))
                        obj["file"] = path->to_string();
                    obj["line"] = pos.line;
                    obj["column"] = pos.column;
                }
                obj["count"] = count;
                list.push_back(obj);
            }
        }
        {
            auto list = topObj["attributes"];
            list = json::array();
            for (auto & i : attrSelects) {
                json obj = json::object();
                if (auto pos = positions[i.first]) {
                    if (auto path = std::get_if<SourcePath>(&pos.origin))
                        obj["file"] = path->to_string();
                    obj["line"] = pos.line;
                    obj["column"] = pos.column;
                }
                obj["count"] = i.second;
                list.push_back(obj);
            }
        }
    }

    if (getEnv("NIX_SHOW_SYMBOLS").value_or("0") != "0") {
        // XXX: overrides earlier assignment
        topObj["symbols"] = json::array();
        auto &list = topObj["symbols"];
        symbols.dump([&](const std::string & s) { list.emplace_back(s); });
    }
    if (outPath == "-") {
        std::cerr << topObj.dump(2) << std::endl;
    } else {
        fs << topObj.dump(2) << std::endl;
    }
}


SourcePath resolveExprPath(SourcePath path, bool addDefaultNix)
{
    unsigned int followCount = 0, maxFollow = 1024;

    /* If `path' is a symlink, follow it.  This is so that relative
       path references work. */
    while (!path.path.isRoot()) {
        // Basic cycle/depth limit to avoid infinite loops.
        if (++followCount >= maxFollow)
            throw Error("too many symbolic links encountered while traversing the path '%s'", path);
        auto p = path.parent().resolveSymlinks() / path.baseName();
        if (p.lstat().type != SourceAccessor::tSymlink) break;
        path = {path.accessor, CanonPath(p.readLink(), path.path.parent().value_or(CanonPath::root))};
    }

    /* If `path' refers to a directory, append `/default.nix'. */
    if (addDefaultNix && path.resolveSymlinks().lstat().type == SourceAccessor::tDirectory)
        return path / "default.nix";

    return path;
}


Expr * EvalState::parseExprFromFile(const SourcePath & path)
{
    return parseExprFromFile(path, staticBaseEnv);
}


Expr * EvalState::parseExprFromFile(const SourcePath & path, std::shared_ptr<StaticEnv> & staticEnv)
{
    auto buffer = path.resolveSymlinks().readFile();
    // readFile hopefully have left some extra space for terminators
    buffer.append("\0\0", 2);
    return parse(buffer.data(), buffer.size(), Pos::Origin(path), path.parent(), staticEnv);
}


Expr * EvalState::parseExprFromString(std::string s_, const SourcePath & basePath, std::shared_ptr<StaticEnv> & staticEnv)
{
    // NOTE this method (and parseStdin) must take care to *fully copy* their input
    // into their respective Pos::Origin until the parser stops overwriting its input
    // data.
    auto s = make_ref<std::string>(s_);
    s_.append("\0\0", 2);
    return parse(s_.data(), s_.size(), Pos::String{.source = s}, basePath, staticEnv);
}


Expr * EvalState::parseExprFromString(std::string s, const SourcePath & basePath)
{
    return parseExprFromString(std::move(s), basePath, staticBaseEnv);
}


Expr * EvalState::parseStdin()
{
    // NOTE this method (and parseExprFromString) must take care to *fully copy* their
    // input into their respective Pos::Origin until the parser stops overwriting its
    // input data.
    //Activity act(*logger, lvlTalkative, "parsing standard input");
    auto buffer = drainFD(0);
    // drainFD should have left some extra space for terminators
    buffer.append("\0\0", 2);
    auto s = make_ref<std::string>(buffer);
    return parse(buffer.data(), buffer.size(), Pos::Stdin{.source = s}, rootPath("."), staticBaseEnv);
}


SourcePath EvalState::findFile(const std::string_view path)
{
    return findFile(lookupPath, path);
}


SourcePath EvalState::findFile(const LookupPath & lookupPath, const std::string_view path, const PosIdx pos)
{
    for (auto & i : lookupPath.elements) {
        auto suffixOpt = i.prefix.suffixIfPotentialMatch(path);

        if (!suffixOpt) continue;
        auto suffix = *suffixOpt;

        auto rOpt = resolveLookupPathPath(i.path);
        if (!rOpt) continue;
        auto r = *rOpt;

        Path res = suffix == "" ? r : concatStrings(r, "/", suffix);
        if (pathExists(res)) return rootPath(CanonPath(canonPath(res)));
    }

    if (hasPrefix(path, "nix/"))
        return {corepkgsFS, CanonPath(path.substr(3))};

    error<ThrownError>(
        settings.pureEval
            ? "cannot look up '<%s>' in pure evaluation mode (use '--impure' to override)"
            : "file '%s' was not found in the Nix search path (add it using $NIX_PATH or -I)",
        path
    ).atPos(pos).debugThrow();
}


std::optional<std::string> EvalState::resolveLookupPathPath(const LookupPath::Path & value0, bool initAccessControl)
{
    auto & value = value0.s;
    auto i = lookupPathResolved.find(value);
    if (i != lookupPathResolved.end()) return i->second;

    auto finish = [&](std::string res) {
        debug("resolved search path element '%s' to '%s'", value, res);
        lookupPathResolved.emplace(value, res);
        return res;
    };

    if (EvalSettings::isPseudoUrl(value)) {
        try {
            auto accessor = fetchers::downloadTarball(
                store,
                fetchSettings,
                EvalSettings::resolvePseudoUrl(value));
            auto storePath = fetchToStore(*store, SourcePath(accessor), FetchMode::Copy);
            return finish(store->toRealPath(storePath));
        } catch (Error & e) {
            logWarning({
                .msg = HintFmt("Nix search path entry '%1%' cannot be downloaded, ignoring", value)
            });
        }
    }

    if (auto colPos = value.find(':'); colPos != value.npos) {
        auto scheme = value.substr(0, colPos);
        auto rest = value.substr(colPos + 1);
        if (auto * hook = get(settings.lookupPathHooks, scheme)) {
            auto res = (*hook)(store, rest);
            if (res)
                return finish(std::move(*res));
        }
    }

    {
        auto path = absPath(value);

        /* Allow access to paths in the search path. */
        if (initAccessControl) {
            allowPath(path);
            if (store->isInStore(path)) {
                try {
                    StorePathSet closure;
                    store->computeFSClosure(store->toStorePath(path).first, closure);
                    for (auto & p : closure)
                        allowPath(p);
                } catch (InvalidPath &) { }
            }
        }

        if (pathExists(path))
            return finish(std::move(path));
        else {
            logWarning({
                .msg = HintFmt("Nix search path entry '%1%' does not exist, ignoring", value)
            });
        }
    }

    debug("failed to resolve search path element '%s'", value);
    return std::nullopt;

}


Expr * EvalState::parse(
    char * text,
    size_t length,
    Pos::Origin origin,
    const SourcePath & basePath,
    std::shared_ptr<StaticEnv> & staticEnv)
{
    DocCommentMap tmpDocComments; // Only used when not origin is not a SourcePath
    DocCommentMap *docComments = &tmpDocComments;

    if (auto sourcePath = std::get_if<SourcePath>(&origin)) {
        auto [it, _] = positionToDocComment.try_emplace(*sourcePath);
        docComments = &it->second;
    }

    auto result = parseExprFromBuf(text, length, origin, basePath, symbols, settings, positions, *docComments, rootFS, exprSymbols);

    result->bindVars(*this, staticEnv);

    return result;
}

DocComment EvalState::getDocCommentForPos(PosIdx pos)
{
    auto pos2 = positions[pos];
    auto path = pos2.getSourcePath();
    if (!path)
        return {};

    auto table = positionToDocComment.find(*path);
    if (table == positionToDocComment.end())
        return {};

    auto it = table->second.find(pos);
    if (it == table->second.end())
        return {};
    return it->second;
}

std::string ExternalValueBase::coerceToString(EvalState & state, const PosIdx & pos, NixStringContext & context, bool copyMore, bool copyToStore) const
{
    state.error<TypeError>(
        "cannot coerce %1% to a string: %2%", showType(), *this
    ).atPos(pos).debugThrow();
}


bool ExternalValueBase::operator==(const ExternalValueBase & b) const noexcept
{
    return false;
}


std::ostream & operator << (std::ostream & str, const ExternalValueBase & v) {
    return v.print(str);
}


}<|MERGE_RESOLUTION|>--- conflicted
+++ resolved
@@ -255,25 +255,15 @@
     , repair(NoRepair)
     , emptyBindings(0)
     , rootFS(
-<<<<<<< HEAD
-        evalSettings.restrictEval || evalSettings.pureEval
-        ? ref<InputAccessor>(AllowListInputAccessor::create(makeFSInputAccessor(), {}, {},
-            [](const CanonPath & path) -> RestrictedPathError {
+        settings.restrictEval || settings.pureEval
+        ? ref<SourceAccessor>(AllowListSourceAccessor::create(getFSSourceAccessor(), {}, {},
+            [&settings](const CanonPath & path) -> RestrictedPathError {
                 throw RestrictedPathError(
                     std::string("access to absolute path '%1%' is forbidden ") +
-                    (evalSettings.pureEval
+                    (settings.pureEval
                         ? "in pure evaluation mode (use '--impure' to override)"
                         : "in restricted mode"),
                     path);
-=======
-        settings.restrictEval || settings.pureEval
-        ? ref<SourceAccessor>(AllowListSourceAccessor::create(getFSSourceAccessor(), {},
-            [&settings](const CanonPath & path) -> RestrictedPathError {
-                auto modeInformation = settings.pureEval
-                    ? "in pure evaluation mode (use '--impure' to override)"
-                    : "in restricted mode";
-                throw RestrictedPathError("access to absolute path '%1%' is forbidden %2%", path, modeInformation);
->>>>>>> 68ba6ff4
             }))
         : getFSSourceAccessor())
     , corepkgsFS(make_ref<MemorySourceAccessor>())
