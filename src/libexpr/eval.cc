#include "eval.hh"
#include "eval-settings.hh"
#include "hash.hh"
#include "types.hh"
#include "util.hh"
#include "store-api.hh"
#include "derivations.hh"
#include "downstream-placeholder.hh"
#include "globals.hh"
#include "eval-inline.hh"
#include "filetransfer.hh"
#include "function-trace.hh"
#include "profiles.hh"
#include "print.hh"
#include "fs-input-accessor.hh"
<<<<<<< HEAD
=======
#include "memory-input-accessor.hh"
>>>>>>> 955bbe53

#include <algorithm>
#include <chrono>
#include <iostream>
#include <cstring>
#include <optional>
#include <unistd.h>
#include <sys/time.h>
#include <sys/resource.h>
#include <iostream>
#include <fstream>
#include <functional>

#include <sys/resource.h>
#include <nlohmann/json.hpp>

#if HAVE_BOEHMGC

#define GC_INCLUDE_NEW

#include <gc/gc.h>
#include <gc/gc_cpp.h>

#include <boost/coroutine2/coroutine.hpp>
#include <boost/coroutine2/protected_fixedsize_stack.hpp>
#include <boost/context/stack_context.hpp>

#endif

using json = nlohmann::json;

namespace nix {

static char * allocString(size_t size)
{
    char * t;
#if HAVE_BOEHMGC
    t = (char *) GC_MALLOC_ATOMIC(size);
#else
    t = (char *) malloc(size);
#endif
    if (!t) throw std::bad_alloc();
    return t;
}


static char * dupString(const char * s)
{
    char * t;
#if HAVE_BOEHMGC
    t = GC_STRDUP(s);
#else
    t = strdup(s);
#endif
    if (!t) throw std::bad_alloc();
    return t;
}


// When there's no need to write to the string, we can optimize away empty
// string allocations.
// This function handles makeImmutableString(std::string_view()) by returning
// the empty string.
static const char * makeImmutableString(std::string_view s)
{
    const size_t size = s.size();
    if (size == 0)
        return "";
    auto t = allocString(size + 1);
    memcpy(t, s.data(), size);
    t[size] = '\0';
    return t;
}


RootValue allocRootValue(Value * v)
{
#if HAVE_BOEHMGC
    return std::allocate_shared<Value *>(traceable_allocator<Value *>(), v);
#else
    return std::make_shared<Value *>(v);
#endif
}

void Value::print(const SymbolTable &symbols, std::ostream &str,
                  std::set<const void *> *seen, int depth) const

{
    checkInterrupt();

    if (depth <= 0) {
        str << "«too deep»";
        return;
    }
    switch (internalType) {
    case tInt:
        str << integer;
        break;
    case tBool:
        printLiteralBool(str, boolean);
        break;
    case tString:
        printLiteralString(str, string_view());
        break;
    case tPath:
        str << path().to_string(); // !!! escaping?
        break;
    case tNull:
        str << "null";
        break;
    case tAttrs: {
        if (seen && !attrs->empty() && !seen->insert(attrs).second)
            str << "«repeated»";
        else {
            str << "{ ";
            for (auto & i : attrs->lexicographicOrder(symbols)) {
                str << symbols[i->name] << " = ";
                i->value->print(symbols, str, seen, depth - 1);
                str << "; ";
            }
            str << "}";
        }
        break;
    }
    case tList1:
    case tList2:
    case tListN:
        if (seen && listSize() && !seen->insert(listElems()).second)
            str << "«repeated»";
        else {
            str << "[ ";
            for (auto v2 : listItems()) {
                if (v2)
                    v2->print(symbols, str, seen, depth - 1);
                else
                    str << "(nullptr)";
                str << " ";
            }
            str << "]";
        }
        break;
    case tThunk:
    case tApp:
        str << "<CODE>";
        break;
    case tLambda:
        str << "<LAMBDA>";
        break;
    case tPrimOp:
        str << "<PRIMOP>";
        break;
    case tPrimOpApp:
        str << "<PRIMOP-APP>";
        break;
    case tExternal:
        str << *external;
        break;
    case tFloat:
        str << fpoint;
        break;
    case tBlackhole:
        // Although we know for sure that it's going to be an infinite recursion
        // when this value is accessed _in the current context_, it's likely
        // that the user will misinterpret a simpler «infinite recursion» output
        // as a definitive statement about the value, while in fact it may be
        // a valid value after `builtins.trace` and perhaps some other steps
        // have completed.
        str << "«potential infinite recursion»";
        break;
    default:
        printError("Nix evaluator internal error: Value::print(): invalid value type %1%", internalType);
        abort();
    }
}

void Value::print(const SymbolTable &symbols, std::ostream &str,
                  bool showRepeated, int depth) const {
    std::set<const void *> seen;
    print(symbols, str, showRepeated ? nullptr : &seen, depth);
}

// Pretty print types for assertion errors
std::ostream & operator << (std::ostream & os, const ValueType t) {
    os << showType(t);
    return os;
}

std::string printValue(const EvalState & state, const Value & v)
{
    std::ostringstream out;
    v.print(state.symbols, out);
    return out.str();
}


const Value * getPrimOp(const Value &v) {
    const Value * primOp = &v;
    while (primOp->isPrimOpApp()) {
        primOp = primOp->primOpApp.left;
    }
    assert(primOp->isPrimOp());
    return primOp;
}

std::string_view showType(ValueType type, bool withArticle)
{
    #define WA(a, w) withArticle ? a " " w : w
    switch (type) {
        case nInt: return WA("an", "integer");
        case nBool: return WA("a", "Boolean");
        case nString: return WA("a", "string");
        case nPath: return WA("a", "path");
        case nNull: return "null";
        case nAttrs: return WA("a", "set");
        case nList: return WA("a", "list");
        case nFunction: return WA("a", "function");
        case nExternal: return WA("an", "external value");
        case nFloat: return WA("a", "float");
        case nThunk: return WA("a", "thunk");
    }
    abort();
}


std::string showType(const Value & v)
{
    // Allow selecting a subset of enum values
    #pragma GCC diagnostic push
    #pragma GCC diagnostic ignored "-Wswitch-enum"
    switch (v.internalType) {
        case tString: return v.string.context ? "a string with context" : "a string";
        case tPrimOp:
            return fmt("the built-in function '%s'", std::string(v.primOp->name));
        case tPrimOpApp:
            return fmt("the partially applied built-in function '%s'", std::string(getPrimOp(v)->primOp->name));
        case tExternal: return v.external->showType();
        case tThunk: return "a thunk";
        case tApp: return "a function application";
        case tBlackhole: return "a black hole";
    default:
        return std::string(showType(v.type()));
    }
    #pragma GCC diagnostic pop
}

PosIdx Value::determinePos(const PosIdx pos) const
{
    // Allow selecting a subset of enum values
    #pragma GCC diagnostic push
    #pragma GCC diagnostic ignored "-Wswitch-enum"
    switch (internalType) {
        case tAttrs: return attrs->pos;
        case tLambda: return lambda.fun->pos;
        case tApp: return app.left->determinePos(pos);
        default: return pos;
    }
    #pragma GCC diagnostic pop
}

bool Value::isTrivial() const
{
    return
        internalType != tApp
        && internalType != tPrimOpApp
        && (internalType != tThunk
            || (dynamic_cast<ExprAttrs *>(thunk.expr)
                && ((ExprAttrs *) thunk.expr)->dynamicAttrs.empty())
            || dynamic_cast<ExprLambda *>(thunk.expr)
            || dynamic_cast<ExprList *>(thunk.expr));
}


#if HAVE_BOEHMGC
/* Called when the Boehm GC runs out of memory. */
static void * oomHandler(size_t requested)
{
    /* Convert this to a proper C++ exception. */
    throw std::bad_alloc();
}

class BoehmGCStackAllocator : public StackAllocator {
    boost::coroutines2::protected_fixedsize_stack stack {
        // We allocate 8 MB, the default max stack size on NixOS.
        // A smaller stack might be quicker to allocate but reduces the stack
        // depth available for source filter expressions etc.
        std::max(boost::context::stack_traits::default_size(), static_cast<std::size_t>(8 * 1024 * 1024))
    };

    // This is specific to boost::coroutines2::protected_fixedsize_stack.
    // The stack protection page is included in sctx.size, so we have to
    // subtract one page size from the stack size.
    std::size_t pfss_usable_stack_size(boost::context::stack_context &sctx) {
        return sctx.size - boost::context::stack_traits::page_size();
    }

  public:
    boost::context::stack_context allocate() override {
        auto sctx = stack.allocate();

        // Stacks generally start at a high address and grow to lower addresses.
        // Architectures that do the opposite are rare; in fact so rare that
        // boost_routine does not implement it.
        // So we subtract the stack size.
        GC_add_roots(static_cast<char *>(sctx.sp) - pfss_usable_stack_size(sctx), sctx.sp);
        return sctx;
    }

    void deallocate(boost::context::stack_context sctx) override {
        GC_remove_roots(static_cast<char *>(sctx.sp) - pfss_usable_stack_size(sctx), sctx.sp);
        stack.deallocate(sctx);
    }

};

static BoehmGCStackAllocator boehmGCStackAllocator;

#endif


static Symbol getName(const AttrName & name, EvalState & state, Env & env)
{
    if (name.symbol) {
        return name.symbol;
    } else {
        Value nameValue;
        name.expr->eval(state, env, nameValue);
        state.forceStringNoCtx(nameValue, noPos, "while evaluating an attribute name");
        return state.symbols.create(nameValue.string_view());
    }
}

#if HAVE_BOEHMGC
/* Disable GC while this object lives. Used by CoroutineContext.
 *
 * Boehm keeps a count of GC_disable() and GC_enable() calls,
 * and only enables GC when the count matches.
 */
class BoehmDisableGC {
public:
    BoehmDisableGC() {
        GC_disable();
    };
    ~BoehmDisableGC() {
        GC_enable();
    };
};
#endif

static bool gcInitialised = false;

void initGC()
{
    if (gcInitialised) return;

#if HAVE_BOEHMGC
    /* Initialise the Boehm garbage collector. */

    /* Don't look for interior pointers. This reduces the odds of
       misdetection a bit. */
    GC_set_all_interior_pointers(0);

    /* We don't have any roots in data segments, so don't scan from
       there. */
    GC_set_no_dls(1);

    GC_INIT();

    GC_set_oom_fn(oomHandler);

    StackAllocator::defaultAllocator = &boehmGCStackAllocator;


#if NIX_BOEHM_PATCH_VERSION != 1
    printTalkative("Unpatched BoehmGC, disabling GC inside coroutines");
    /* Used to disable GC when entering coroutines on macOS */
    create_coro_gc_hook = []() -> std::shared_ptr<void> {
        return std::make_shared<BoehmDisableGC>();
    };
#endif

    /* Set the initial heap size to something fairly big (25% of
       physical RAM, up to a maximum of 384 MiB) so that in most cases
       we don't need to garbage collect at all.  (Collection has a
       fairly significant overhead.)  The heap size can be overridden
       through libgc's GC_INITIAL_HEAP_SIZE environment variable.  We
       should probably also provide a nix.conf setting for this.  Note
       that GC_expand_hp() causes a lot of virtual, but not physical
       (resident) memory to be allocated.  This might be a problem on
       systems that don't overcommit. */
    if (!getEnv("GC_INITIAL_HEAP_SIZE")) {
        size_t size = 32 * 1024 * 1024;
#if HAVE_SYSCONF && defined(_SC_PAGESIZE) && defined(_SC_PHYS_PAGES)
        size_t maxSize = 384 * 1024 * 1024;
        long pageSize = sysconf(_SC_PAGESIZE);
        long pages = sysconf(_SC_PHYS_PAGES);
        if (pageSize != -1)
            size = (pageSize * pages) / 4; // 25% of RAM
        if (size > maxSize) size = maxSize;
#endif
        debug("setting initial heap size to %1% bytes", size);
        GC_expand_hp(size);
    }

#endif

    gcInitialised = true;
}


ErrorBuilder & ErrorBuilder::atPos(PosIdx pos)
{
    info.errPos = state.positions[pos];
    return *this;
}

ErrorBuilder & ErrorBuilder::withTrace(PosIdx pos, const std::string_view text)
{
    info.traces.push_front(Trace{ .pos = state.positions[pos], .hint = hintformat(std::string(text)), .frame = false });
    return *this;
}

ErrorBuilder & ErrorBuilder::withFrameTrace(PosIdx pos, const std::string_view text)
{
    info.traces.push_front(Trace{ .pos = state.positions[pos], .hint = hintformat(std::string(text)), .frame = true });
    return *this;
}

ErrorBuilder & ErrorBuilder::withSuggestions(Suggestions & s)
{
    info.suggestions = s;
    return *this;
}

ErrorBuilder & ErrorBuilder::withFrame(const Env & env, const Expr & expr)
{
    // NOTE: This is abusing side-effects.
    // TODO: check compatibility with nested debugger calls.
    state.debugTraces.push_front(DebugTrace {
        .pos = nullptr,
        .expr = expr,
        .env = env,
        .hint = hintformat("Fake frame for debugging purposes"),
        .isError = true
    });
    return *this;
}


EvalState::EvalState(
    const SearchPath & _searchPath,
    ref<Store> store,
    std::shared_ptr<Store> buildStore)
    : sWith(symbols.create("<with>"))
    , sOutPath(symbols.create("outPath"))
    , sDrvPath(symbols.create("drvPath"))
    , sType(symbols.create("type"))
    , sMeta(symbols.create("meta"))
    , sName(symbols.create("name"))
    , sValue(symbols.create("value"))
    , sSystem(symbols.create("system"))
    , sOverrides(symbols.create("__overrides"))
    , sOutputs(symbols.create("outputs"))
    , sOutputName(symbols.create("outputName"))
    , sIgnoreNulls(symbols.create("__ignoreNulls"))
    , sFile(symbols.create("file"))
    , sLine(symbols.create("line"))
    , sColumn(symbols.create("column"))
    , sFunctor(symbols.create("__functor"))
    , sToString(symbols.create("__toString"))
    , sRight(symbols.create("right"))
    , sWrong(symbols.create("wrong"))
    , sStructuredAttrs(symbols.create("__structuredAttrs"))
    , sBuilder(symbols.create("builder"))
    , sArgs(symbols.create("args"))
    , sContentAddressed(symbols.create("__contentAddressed"))
    , sImpure(symbols.create("__impure"))
    , sOutputHash(symbols.create("outputHash"))
    , sOutputHashAlgo(symbols.create("outputHashAlgo"))
    , sOutputHashMode(symbols.create("outputHashMode"))
    , sRecurseForDerivations(symbols.create("recurseForDerivations"))
    , sDescription(symbols.create("description"))
    , sSelf(symbols.create("self"))
    , sEpsilon(symbols.create(""))
    , sStartSet(symbols.create("startSet"))
    , sOperator(symbols.create("operator"))
    , sKey(symbols.create("key"))
    , sPath(symbols.create("path"))
    , sPrefix(symbols.create("prefix"))
    , sOutputSpecified(symbols.create("outputSpecified"))
    , repair(NoRepair)
    , emptyBindings(0)
<<<<<<< HEAD
    , rootFS(
        makeFSInputAccessor(
            CanonPath::root,
            evalSettings.restrictEval || evalSettings.pureEval
            ? std::optional<std::set<CanonPath>>(std::set<CanonPath>())
            : std::nullopt,
            [](const CanonPath & path) -> RestrictedPathError {
                auto modeInformation = evalSettings.pureEval
                    ? "in pure evaluation mode (use '--impure' to override)"
                    : "in restricted mode";
                throw RestrictedPathError("access to absolute path '%1%' is forbidden %2%", path, modeInformation);
            }))
=======
    , rootFS(makeFSInputAccessor(CanonPath::root))
>>>>>>> 955bbe53
    , corepkgsFS(makeMemoryInputAccessor())
    , internalFS(makeMemoryInputAccessor())
    , derivationInternal{corepkgsFS->addFile(
        CanonPath("derivation-internal.nix"),
        #include "primops/derivation.nix.gen.hh"
    )}
    , callFlakeInternal{internalFS->addFile(
        CanonPath("call-flake.nix"),
        #include "flake/call-flake.nix.gen.hh"
    )}
    , store(store)
    , buildStore(buildStore ? buildStore : store)
    , debugRepl(nullptr)
    , debugStop(false)
    , debugQuit(false)
    , trylevel(0)
    , regexCache(makeRegexCache())
#if HAVE_BOEHMGC
    , valueAllocCache(std::allocate_shared<void *>(traceable_allocator<void *>(), nullptr))
    , env1AllocCache(std::allocate_shared<void *>(traceable_allocator<void *>(), nullptr))
#endif
    , virtualPathMarker(settings.nixStore + "/virtual00000000000000000")
    , baseEnv(allocEnv(128))
    , staticBaseEnv{std::make_shared<StaticEnv>(false, nullptr)}
{
    corepkgsFS->setPathDisplay("<nix", ">");
    internalFS->setPathDisplay("«nix-internal»", "");

    countCalls = getEnv("NIX_COUNT_CALLS").value_or("0") != "0";

    assert(gcInitialised);

    static_assert(sizeof(Env) <= 16, "environment must be <= 16 bytes");

    /* Initialise the Nix expression search path. */
    if (!evalSettings.pureEval) {
        for (auto & i : _searchPath.elements)
            searchPath.elements.emplace_back(SearchPath::Elem {i});
        for (auto & i : evalSettings.nixPath.get())
            searchPath.elements.emplace_back(SearchPath::Elem::parse(i));
    }

    /* Allow access to all paths in the search path. */
    if (rootFS->hasAccessControl())
        for (auto & i : searchPath.elements)
            resolveSearchPathPath(i.path, true);

    corepkgsFS->addFile(
        CanonPath("fetchurl.nix"),
        #include "fetchurl.nix.gen.hh"
    );

    corepkgsFS->addFile(
        CanonPath("fetchurl.nix"),
        #include "fetchurl.nix.gen.hh"
    );

    createBaseEnv();
}


EvalState::~EvalState()
{
}


void EvalState::allowPath(const Path & path)
{
    rootFS->allowPath(CanonPath(path));
}

void EvalState::allowPath(const StorePath & storePath)
{
    rootFS->allowPath(CanonPath(store->toRealPath(storePath)));
}

void EvalState::allowAndSetStorePathString(const StorePath & storePath, Value & v)
{
    allowPath(storePath);

    mkStorePathString(storePath, v);
}

<<<<<<< HEAD
=======
SourcePath EvalState::checkSourcePath(const SourcePath & path_)
{
    // Don't check non-rootFS accessors, they're in a different namespace.
    if (path_.accessor != ref<InputAccessor>(rootFS)) return path_;

    if (!allowedPaths) return path_;

    auto i = resolvedPaths.find(path_.path.abs());
    if (i != resolvedPaths.end())
        return i->second;

    bool found = false;

    /* First canonicalize the path without symlinks, so we make sure an
     * attacker can't append ../../... to a path that would be in allowedPaths
     * and thus leak symlink targets.
     */
    Path abspath = canonPath(path_.path.abs());

    for (auto & i : *allowedPaths) {
        if (isDirOrInDir(abspath, i)) {
            found = true;
            break;
        }
    }

    if (!found) {
        auto modeInformation = evalSettings.pureEval
            ? "in pure eval mode (use '--impure' to override)"
            : "in restricted mode";
        throw RestrictedPathError("access to absolute path '%1%' is forbidden %2%", abspath, modeInformation);
    }

    /* Resolve symlinks. */
    debug("checking access to '%s'", abspath);
    SourcePath path = rootPath(CanonPath(canonPath(abspath, true)));

    for (auto & i : *allowedPaths) {
        if (isDirOrInDir(path.path.abs(), i)) {
            resolvedPaths.insert_or_assign(path_.path.abs(), path);
            return path;
        }
    }

    throw RestrictedPathError("access to canonical path '%1%' is forbidden in restricted mode", path);
}


>>>>>>> 955bbe53
void EvalState::checkURI(const std::string & uri)
{
    if (!evalSettings.restrictEval) return;

    /* 'uri' should be equal to a prefix, or in a subdirectory of a
       prefix. Thus, the prefix https://github.co does not permit
       access to https://github.com. Note: this allows 'http://' and
       'https://' as prefixes for any http/https URI. */
    for (auto & prefix : evalSettings.allowedUris.get())
        if (uri == prefix ||
            (uri.size() > prefix.size()
            && prefix.size() > 0
            && hasPrefix(uri, prefix)
            && (prefix[prefix.size() - 1] == '/' || uri[prefix.size()] == '/')))
            return;

    /* If the URI is a path, then check it against allowedPaths as
       well. */
    if (hasPrefix(uri, "/")) {
<<<<<<< HEAD
        rootFS->checkAllowed(CanonPath(uri));
=======
        checkSourcePath(rootPath(CanonPath(uri)));
>>>>>>> 955bbe53
        return;
    }

    if (hasPrefix(uri, "file://")) {
<<<<<<< HEAD
        rootFS->checkAllowed(CanonPath(uri.substr(7)));
=======
        checkSourcePath(rootPath(CanonPath(std::string(uri, 7))));
>>>>>>> 955bbe53
        return;
    }

    throw RestrictedPathError("access to URI '%s' is forbidden in restricted mode", uri);
}


Path EvalState::toRealPath(const Path & path, const NixStringContext & context)
{
    // FIXME: check whether 'path' is in 'context'.
    return
        !context.empty() && store->isInStore(path)
        ? store->toRealPath(path)
        : path;
}


Value * EvalState::addConstant(const std::string & name, Value & v, Constant info)
{
    Value * v2 = allocValue();
    *v2 = v;
    addConstant(name, v2, info);
    return v2;
}


void EvalState::addConstant(const std::string & name, Value * v, Constant info)
{
    auto name2 = name.substr(0, 2) == "__" ? name.substr(2) : name;

    constantInfos.push_back({name2, info});

    if (!(evalSettings.pureEval && info.impureOnly)) {
        /* Check the type, if possible.

           We might know the type of a thunk in advance, so be allowed
           to just write it down in that case. */
        if (auto gotType = v->type(true); gotType != nThunk)
            assert(info.type == gotType);

        /* Install value the base environment. */
        staticBaseEnv->vars.emplace_back(symbols.create(name), baseEnvDispl);
        baseEnv.values[baseEnvDispl++] = v;
        baseEnv.values[0]->attrs->push_back(Attr(symbols.create(name2), v));
    }
}


Value * EvalState::addPrimOp(PrimOp && primOp)
{
    /* Hack to make constants lazy: turn them into a application of
       the primop to a dummy value. */
    if (primOp.arity == 0) {
        primOp.arity = 1;
        auto vPrimOp = allocValue();
        vPrimOp->mkPrimOp(new PrimOp(primOp));
        Value v;
        v.mkApp(vPrimOp, vPrimOp);
        return addConstant(primOp.name, v, {
            .type = nThunk, // FIXME
            .doc = primOp.doc,
        });
    }

    auto envName = symbols.create(primOp.name);
    if (hasPrefix(primOp.name, "__"))
        primOp.name = primOp.name.substr(2);

    Value * v = allocValue();
    v->mkPrimOp(new PrimOp(primOp));
    staticBaseEnv->vars.emplace_back(envName, baseEnvDispl);
    baseEnv.values[baseEnvDispl++] = v;
    baseEnv.values[0]->attrs->push_back(Attr(symbols.create(primOp.name), v));
    return v;
}


Value & EvalState::getBuiltin(const std::string & name)
{
    return *baseEnv.values[0]->attrs->find(symbols.create(name))->value;
}


std::optional<EvalState::Doc> EvalState::getDoc(Value & v)
{
    if (v.isPrimOp()) {
        auto v2 = &v;
        if (auto * doc = v2->primOp->doc)
            return Doc {
                .pos = {},
                .name = v2->primOp->name,
                .arity = v2->primOp->arity,
                .args = v2->primOp->args,
                .doc = doc,
            };
    }
    return {};
}


// just for the current level of StaticEnv, not the whole chain.
void printStaticEnvBindings(const SymbolTable & st, const StaticEnv & se)
{
    std::cout << ANSI_MAGENTA;
    for (auto & i : se.vars)
        std::cout << st[i.first] << " ";
    std::cout << ANSI_NORMAL;
    std::cout << std::endl;
}

// just for the current level of Env, not the whole chain.
void printWithBindings(const SymbolTable & st, const Env & env)
{
    if (env.type == Env::HasWithAttrs) {
        std::cout << "with: ";
        std::cout << ANSI_MAGENTA;
        Bindings::iterator j = env.values[0]->attrs->begin();
        while (j != env.values[0]->attrs->end()) {
            std::cout << st[j->name] << " ";
            ++j;
        }
        std::cout << ANSI_NORMAL;
        std::cout << std::endl;
    }
}

void printEnvBindings(const SymbolTable & st, const StaticEnv & se, const Env & env, int lvl)
{
    std::cout << "Env level " << lvl << std::endl;

    if (se.up && env.up) {
        std::cout << "static: ";
        printStaticEnvBindings(st, se);
        printWithBindings(st, env);
        std::cout << std::endl;
        printEnvBindings(st, *se.up, *env.up, ++lvl);
    } else {
        std::cout << ANSI_MAGENTA;
        // for the top level, don't print the double underscore ones;
        // they are in builtins.
        for (auto & i : se.vars)
            if (!hasPrefix(st[i.first], "__"))
                std::cout << st[i.first] << " ";
        std::cout << ANSI_NORMAL;
        std::cout << std::endl;
        printWithBindings(st, env);  // probably nothing there for the top level.
        std::cout << std::endl;

    }
}

void printEnvBindings(const EvalState &es, const Expr & expr, const Env & env)
{
    // just print the names for now
    auto se = es.getStaticEnv(expr);
    if (se)
        printEnvBindings(es.symbols, *se, env, 0);
}

void mapStaticEnvBindings(const SymbolTable & st, const StaticEnv & se, const Env & env, ValMap & vm)
{
    // add bindings for the next level up first, so that the bindings for this level
    // override the higher levels.
    // The top level bindings (builtins) are skipped since they are added for us by initEnv()
    if (env.up && se.up) {
        mapStaticEnvBindings(st, *se.up, *env.up, vm);

        if (env.type == Env::HasWithAttrs) {
            // add 'with' bindings.
            Bindings::iterator j = env.values[0]->attrs->begin();
            while (j != env.values[0]->attrs->end()) {
                vm[st[j->name]] = j->value;
                ++j;
            }
        } else {
            // iterate through staticenv bindings and add them.
            for (auto & i : se.vars)
                vm[st[i.first]] = env.values[i.second];
        }
    }
}

std::unique_ptr<ValMap> mapStaticEnvBindings(const SymbolTable & st, const StaticEnv & se, const Env & env)
{
    auto vm = std::make_unique<ValMap>();
    mapStaticEnvBindings(st, se, env, *vm);
    return vm;
}

void EvalState::runDebugRepl(const Error * error, const Env & env, const Expr & expr)
{
    // double check we've got the debugRepl function pointer.
    if (!debugRepl)
        return;

    auto dts =
        error && expr.getPos()
        ? std::make_unique<DebugTraceStacker>(
            *this,
            DebugTrace {
                .pos = error->info().errPos ? error->info().errPos : static_cast<std::shared_ptr<AbstractPos>>(positions[expr.getPos()]),
                .expr = expr,
                .env = env,
                .hint = error->info().msg,
                .isError = true
            })
        : nullptr;

    if (error)
    {
        printError("%s\n\n", error->what());

        if (trylevel > 0 && error->info().level != lvlInfo)
            printError("This exception occurred in a 'tryEval' call. Use " ANSI_GREEN "--ignore-try" ANSI_NORMAL " to skip these.\n");

        printError(ANSI_BOLD "Starting REPL to allow you to inspect the current state of the evaluator.\n" ANSI_NORMAL);
    }

    auto se = getStaticEnv(expr);
    if (se) {
        auto vm = mapStaticEnvBindings(symbols, *se.get(), env);
        (debugRepl)(ref<EvalState>(shared_from_this()), *vm);
    }
}

void EvalState::addErrorTrace(Error & e, const char * s, const std::string & s2) const
{
    e.addTrace(nullptr, s, s2);
}

void EvalState::addErrorTrace(Error & e, const PosIdx pos, const char * s, const std::string & s2, bool frame) const
{
    e.addTrace(positions[pos], hintfmt(s, s2), frame);
}

static std::unique_ptr<DebugTraceStacker> makeDebugTraceStacker(
    EvalState & state,
    Expr & expr,
    Env & env,
    std::shared_ptr<AbstractPos> && pos,
    const char * s,
    const std::string & s2)
{
    return std::make_unique<DebugTraceStacker>(state,
        DebugTrace {
            .pos = std::move(pos),
            .expr = expr,
            .env = env,
            .hint = hintfmt(s, s2),
            .isError = false
        });
}

DebugTraceStacker::DebugTraceStacker(EvalState & evalState, DebugTrace t)
    : evalState(evalState)
    , trace(std::move(t))
{
    evalState.debugTraces.push_front(trace);
    if (evalState.debugStop && evalState.debugRepl)
        evalState.runDebugRepl(nullptr, trace.env, trace.expr);
}

void Value::mkString(std::string_view s)
{
    mkString(makeImmutableString(s));
}


static void copyContextToValue(Value & v, const NixStringContext & context)
{
    if (!context.empty()) {
        size_t n = 0;
        v.string.context = (const char * *)
            allocBytes((context.size() + 1) * sizeof(char *));
        for (auto & i : context)
            v.string.context[n++] = dupString(i.to_string().c_str());
        v.string.context[n] = 0;
    }
}

void Value::mkString(std::string_view s, const NixStringContext & context)
{
    mkString(s);
    copyContextToValue(*this, context);
}

void Value::mkStringMove(const char * s, const NixStringContext & context)
{
    mkString(s);
    copyContextToValue(*this, context);
}


void Value::mkPath(const SourcePath & path)
{
    mkPath(&*path.accessor, makeImmutableString(path.path.abs()));
}


inline Value * EvalState::lookupVar(Env * env, const ExprVar & var, bool noEval)
{
    for (auto l = var.level; l; --l, env = env->up) ;

    if (!var.fromWith) return env->values[var.displ];

    while (1) {
        if (env->type == Env::HasWithExpr) {
            if (noEval) return 0;
            Value * v = allocValue();
            evalAttrs(*env->up, (Expr *) env->values[0], *v, noPos, "<borked>");
            env->values[0] = v;
            env->type = Env::HasWithAttrs;
        }
        Bindings::iterator j = env->values[0]->attrs->find(var.name);
        if (j != env->values[0]->attrs->end()) {
            if (countCalls) attrSelects[j->pos]++;
            return j->value;
        }
        if (!env->prevWith)
            error("undefined variable '%1%'", symbols[var.name]).atPos(var.pos).withFrame(*env, var).debugThrow<UndefinedVarError>();
        for (size_t l = env->prevWith; l; --l, env = env->up) ;
    }
}

void EvalState::mkList(Value & v, size_t size)
{
    v.mkList(size);
    if (size > 2)
        v.bigList.elems = (Value * *) allocBytes(size * sizeof(Value *));
    nrListElems += size;
}


unsigned long nrThunks = 0;

static inline void mkThunk(Value & v, Env & env, Expr * expr)
{
    v.mkThunk(&env, expr);
    nrThunks++;
}


void EvalState::mkThunk_(Value & v, Expr * expr)
{
    mkThunk(v, baseEnv, expr);
}


void EvalState::mkPos(Value & v, PosIdx p)
{
    auto pos = positions[p];
    if (auto path = std::get_if<SourcePath>(&pos.origin)) {
        auto attrs = buildBindings(3);
        attrs.alloc(sFile).mkString(encodePath(*path));
        attrs.alloc(sLine).mkInt(pos.line);
        attrs.alloc(sColumn).mkInt(pos.column);
        v.mkAttrs(attrs);
    } else
        v.mkNull();
}


void EvalState::mkStorePathString(const StorePath & p, Value & v)
{
    v.mkString(
        store->printStorePath(p),
        NixStringContext {
            NixStringContextElem::Opaque { .path = p },
        });
}


std::string EvalState::mkOutputStringRaw(
    const SingleDerivedPath::Built & b,
    std::optional<StorePath> optStaticOutputPath,
    const ExperimentalFeatureSettings & xpSettings)
{
    /* In practice, this is testing for the case of CA derivations, or
       dynamic derivations. */
    return optStaticOutputPath
        ? store->printStorePath(std::move(*optStaticOutputPath))
        /* Downstream we would substitute this for an actual path once
           we build the floating CA derivation */
        : DownstreamPlaceholder::fromSingleDerivedPathBuilt(b, xpSettings).render();
}


void EvalState::mkOutputString(
    Value & value,
    const SingleDerivedPath::Built & b,
    std::optional<StorePath> optStaticOutputPath,
    const ExperimentalFeatureSettings & xpSettings)
{
    value.mkString(
        mkOutputStringRaw(b, optStaticOutputPath, xpSettings),
        NixStringContext { b });
}


std::string EvalState::mkSingleDerivedPathStringRaw(
    const SingleDerivedPath & p)
{
    return std::visit(overloaded {
        [&](const SingleDerivedPath::Opaque & o) {
            return store->printStorePath(o.path);
        },
        [&](const SingleDerivedPath::Built & b) {
            auto optStaticOutputPath = std::visit(overloaded {
                [&](const SingleDerivedPath::Opaque & o) {
                    auto drv = store->readDerivation(o.path);
                    auto i = drv.outputs.find(b.output);
                    if (i == drv.outputs.end())
                        throw Error("derivation '%s' does not have output '%s'", b.drvPath->to_string(*store), b.output);
                    return i->second.path(*store, drv.name, b.output);
                },
                [&](const SingleDerivedPath::Built & o) -> std::optional<StorePath> {
                    return std::nullopt;
                },
            }, b.drvPath->raw());
            return mkOutputStringRaw(b, optStaticOutputPath);
        }
    }, p.raw());
}


void EvalState::mkSingleDerivedPathString(
    const SingleDerivedPath & p,
    Value & v)
{
    v.mkString(
        mkSingleDerivedPathStringRaw(p),
        NixStringContext {
            std::visit([](auto && v) -> NixStringContextElem { return v; }, p),
        });
}


/* Create a thunk for the delayed computation of the given expression
   in the given environment.  But if the expression is a variable,
   then look it up right away.  This significantly reduces the number
   of thunks allocated. */
Value * Expr::maybeThunk(EvalState & state, Env & env)
{
    Value * v = state.allocValue();
    mkThunk(*v, env, this);
    return v;
}


Value * ExprVar::maybeThunk(EvalState & state, Env & env)
{
    Value * v = state.lookupVar(&env, *this, true);
    /* The value might not be initialised in the environment yet.
       In that case, ignore it. */
    if (v) { state.nrAvoided++; return v; }
    return Expr::maybeThunk(state, env);
}


Value * ExprString::maybeThunk(EvalState & state, Env & env)
{
    state.nrAvoided++;
    return &v;
}

Value * ExprInt::maybeThunk(EvalState & state, Env & env)
{
    state.nrAvoided++;
    return &v;
}

Value * ExprFloat::maybeThunk(EvalState & state, Env & env)
{
    state.nrAvoided++;
    return &v;
}

Value * ExprPath::maybeThunk(EvalState & state, Env & env)
{
    state.nrAvoided++;
    return &v;
}


void EvalState::evalFile(const SourcePath & path, Value & v, bool mustBeTrivial)
{
    FileEvalCache::iterator i;
    if ((i = fileEvalCache.find(path)) != fileEvalCache.end()) {
        v = i->second;
        return;
    }

    auto resolvedPath = resolveExprPath(path);
    if ((i = fileEvalCache.find(resolvedPath)) != fileEvalCache.end()) {
        v = i->second;
        return;
    }

    printTalkative("evaluating file '%1%'", resolvedPath);
    Expr * e = nullptr;

    auto j = fileParseCache.find(resolvedPath);
    if (j != fileParseCache.end())
        e = j->second;

    if (!e)
<<<<<<< HEAD
        e = parseExprFromFile(resolvedPath);
=======
        e = parseExprFromFile(checkSourcePath(resolvedPath));
>>>>>>> 955bbe53

    fileParseCache[resolvedPath] = e;

    try {
        auto dts = debugRepl
            ? makeDebugTraceStacker(
                *this,
                *e,
                this->baseEnv,
                e->getPos() ? static_cast<std::shared_ptr<AbstractPos>>(positions[e->getPos()]) : nullptr,
                "while evaluating the file '%1%':", resolvedPath.to_string())
            : nullptr;

        // Enforce that 'flake.nix' is a direct attrset, not a
        // computation.
        if (mustBeTrivial &&
            !(dynamic_cast<ExprAttrs *>(e)))
            error("file '%s' must be an attribute set", path).debugThrow<EvalError>();
        eval(e, v);
    } catch (Error & e) {
        addErrorTrace(e, "while evaluating the file '%1%':", resolvedPath.to_string());
        throw;
    }

    fileEvalCache[resolvedPath] = v;
    if (path != resolvedPath) fileEvalCache[path] = v;
}


void EvalState::resetFileCache()
{
    fileEvalCache.clear();
    fileParseCache.clear();
}


void EvalState::eval(Expr * e, Value & v)
{
    e->eval(*this, baseEnv, v);
}


inline bool EvalState::evalBool(Env & env, Expr * e, const PosIdx pos, std::string_view errorCtx)
{
    try {
        Value v;
        e->eval(*this, env, v);
        if (v.type() != nBool)
            error("value is %1% while a Boolean was expected", showType(v)).withFrame(env, *e).debugThrow<TypeError>();
        return v.boolean;
    } catch (Error & e) {
        e.addTrace(positions[pos], errorCtx);
        throw;
    }
}


inline void EvalState::evalAttrs(Env & env, Expr * e, Value & v, const PosIdx pos, std::string_view errorCtx)
{
    try {
        e->eval(*this, env, v);
        if (v.type() != nAttrs)
            error("value is %1% while a set was expected", showType(v)).withFrame(env, *e).debugThrow<TypeError>();
    } catch (Error & e) {
        e.addTrace(positions[pos], errorCtx);
        throw;
    }
}


void Expr::eval(EvalState & state, Env & env, Value & v)
{
    abort();
}


void ExprInt::eval(EvalState & state, Env & env, Value & v)
{
    v = this->v;
}


void ExprFloat::eval(EvalState & state, Env & env, Value & v)
{
    v = this->v;
}

void ExprString::eval(EvalState & state, Env & env, Value & v)
{
    v = this->v;
}


void ExprPath::eval(EvalState & state, Env & env, Value & v)
{
    v = this->v;
}


void ExprAttrs::eval(EvalState & state, Env & env, Value & v)
{
    v.mkAttrs(state.buildBindings(attrs.size() + dynamicAttrs.size()).finish());
    auto dynamicEnv = &env;

    if (recursive) {
        /* Create a new environment that contains the attributes in
           this `rec'. */
        Env & env2(state.allocEnv(attrs.size()));
        env2.up = &env;
        dynamicEnv = &env2;

        AttrDefs::iterator overrides = attrs.find(state.sOverrides);
        bool hasOverrides = overrides != attrs.end();

        /* The recursive attributes are evaluated in the new
           environment, while the inherited attributes are evaluated
           in the original environment. */
        Displacement displ = 0;
        for (auto & i : attrs) {
            Value * vAttr;
            if (hasOverrides && !i.second.inherited) {
                vAttr = state.allocValue();
                mkThunk(*vAttr, env2, i.second.e);
            } else
                vAttr = i.second.e->maybeThunk(state, i.second.inherited ? env : env2);
            env2.values[displ++] = vAttr;
            v.attrs->push_back(Attr(i.first, vAttr, i.second.pos));
        }

        /* If the rec contains an attribute called `__overrides', then
           evaluate it, and add the attributes in that set to the rec.
           This allows overriding of recursive attributes, which is
           otherwise not possible.  (You can use the // operator to
           replace an attribute, but other attributes in the rec will
           still reference the original value, because that value has
           been substituted into the bodies of the other attributes.
           Hence we need __overrides.) */
        if (hasOverrides) {
            Value * vOverrides = (*v.attrs)[overrides->second.displ].value;
            state.forceAttrs(*vOverrides, [&]() { return vOverrides->determinePos(noPos); }, "while evaluating the `__overrides` attribute");
            Bindings * newBnds = state.allocBindings(v.attrs->capacity() + vOverrides->attrs->size());
            for (auto & i : *v.attrs)
                newBnds->push_back(i);
            for (auto & i : *vOverrides->attrs) {
                AttrDefs::iterator j = attrs.find(i.name);
                if (j != attrs.end()) {
                    (*newBnds)[j->second.displ] = i;
                    env2.values[j->second.displ] = i.value;
                } else
                    newBnds->push_back(i);
            }
            newBnds->sort();
            v.attrs = newBnds;
        }
    }

    else
        for (auto & i : attrs)
            v.attrs->push_back(Attr(i.first, i.second.e->maybeThunk(state, env), i.second.pos));

    /* Dynamic attrs apply *after* rec and __overrides. */
    for (auto & i : dynamicAttrs) {
        Value nameVal;
        i.nameExpr->eval(state, *dynamicEnv, nameVal);
        state.forceValue(nameVal, i.pos);
        if (nameVal.type() == nNull)
            continue;
        state.forceStringNoCtx(nameVal, i.pos, "while evaluating the name of a dynamic attribute");
        auto nameSym = state.symbols.create(nameVal.string_view());
        Bindings::iterator j = v.attrs->find(nameSym);
        if (j != v.attrs->end())
            state.error("dynamic attribute '%1%' already defined at %2%", state.symbols[nameSym], state.positions[j->pos]).atPos(i.pos).withFrame(env, *this).debugThrow<EvalError>();

        i.valueExpr->setName(nameSym);
        /* Keep sorted order so find can catch duplicates */
        v.attrs->push_back(Attr(nameSym, i.valueExpr->maybeThunk(state, *dynamicEnv), i.pos));
        v.attrs->sort(); // FIXME: inefficient
    }

    v.attrs->pos = pos;
}


void ExprLet::eval(EvalState & state, Env & env, Value & v)
{
    /* Create a new environment that contains the attributes in this
       `let'. */
    Env & env2(state.allocEnv(attrs->attrs.size()));
    env2.up = &env;

    /* The recursive attributes are evaluated in the new environment,
       while the inherited attributes are evaluated in the original
       environment. */
    Displacement displ = 0;
    for (auto & i : attrs->attrs)
        env2.values[displ++] = i.second.e->maybeThunk(state, i.second.inherited ? env : env2);

    body->eval(state, env2, v);
}


void ExprList::eval(EvalState & state, Env & env, Value & v)
{
    state.mkList(v, elems.size());
    for (auto [n, v2] : enumerate(v.listItems()))
        const_cast<Value * &>(v2) = elems[n]->maybeThunk(state, env);
}


void ExprVar::eval(EvalState & state, Env & env, Value & v)
{
    Value * v2 = state.lookupVar(&env, *this, false);
    state.forceValue(*v2, pos);
    v = *v2;
}


static std::string showAttrPath(EvalState & state, Env & env, const AttrPath & attrPath)
{
    std::ostringstream out;
    bool first = true;
    for (auto & i : attrPath) {
        if (!first) out << '.'; else first = false;
        try {
            out << state.symbols[getName(i, state, env)];
        } catch (Error & e) {
            assert(!i.symbol);
            out << "\"${";
            i.expr->show(state.symbols, out);
            out << "}\"";
        }
    }
    return out.str();
}


void ExprSelect::eval(EvalState & state, Env & env, Value & v)
{
    Value vTmp;
    PosIdx pos2;
    Value * vAttrs = &vTmp;

    e->eval(state, env, vTmp);

    try {
        auto dts = state.debugRepl
            ? makeDebugTraceStacker(
                state,
                *this,
                env,
                state.positions[pos2],
                "while evaluating the attribute '%1%'",
                showAttrPath(state, env, attrPath))
            : nullptr;

        for (auto & i : attrPath) {
            state.nrLookups++;
            Bindings::iterator j;
            auto name = getName(i, state, env);
            if (def) {
                state.forceValue(*vAttrs, pos);
                if (vAttrs->type() != nAttrs ||
                    (j = vAttrs->attrs->find(name)) == vAttrs->attrs->end())
                {
                    def->eval(state, env, v);
                    return;
                }
            } else {
                state.forceAttrs(*vAttrs, pos, "while selecting an attribute");
                if ((j = vAttrs->attrs->find(name)) == vAttrs->attrs->end()) {
                    std::set<std::string> allAttrNames;
                    for (auto & attr : *vAttrs->attrs)
                        allAttrNames.insert(state.symbols[attr.name]);
                    auto suggestions = Suggestions::bestMatches(allAttrNames, state.symbols[name]);
                    state.error("attribute '%1%' missing", state.symbols[name])
                        .atPos(pos).withSuggestions(suggestions).withFrame(env, *this).debugThrow<EvalError>();
                }
            }
            vAttrs = j->value;
            pos2 = j->pos;
            if (state.countCalls) state.attrSelects[pos2]++;
        }

        state.forceValue(*vAttrs, (pos2 ? pos2 : this->pos ) );

    } catch (Error & e) {
        if (pos2) {
            auto pos2r = state.positions[pos2];
            auto origin = std::get_if<SourcePath>(&pos2r.origin);
            if (!(origin && *origin == state.derivationInternal))
                state.addErrorTrace(e, pos2, "while evaluating the attribute '%1%'",
                    showAttrPath(state, env, attrPath));
        }
        throw;
    }

    v = *vAttrs;
}


void ExprOpHasAttr::eval(EvalState & state, Env & env, Value & v)
{
    Value vTmp;
    Value * vAttrs = &vTmp;

    e->eval(state, env, vTmp);

    for (auto & i : attrPath) {
        state.forceValue(*vAttrs, noPos);
        Bindings::iterator j;
        auto name = getName(i, state, env);
        if (vAttrs->type() != nAttrs ||
            (j = vAttrs->attrs->find(name)) == vAttrs->attrs->end())
        {
            v.mkBool(false);
            return;
        } else {
            vAttrs = j->value;
        }
    }

    v.mkBool(true);
}


void ExprLambda::eval(EvalState & state, Env & env, Value & v)
{
    v.mkLambda(&env, this);
}


void EvalState::callFunction(Value & fun, size_t nrArgs, Value * * args, Value & vRes, const PosIdx pos)
{
    auto trace = evalSettings.traceFunctionCalls
        ? std::make_unique<FunctionCallTrace>(positions[pos])
        : nullptr;

    forceValue(fun, pos);

    Value vCur(fun);

    auto makeAppChain = [&]()
    {
        vRes = vCur;
        for (size_t i = 0; i < nrArgs; ++i) {
            auto fun2 = allocValue();
            *fun2 = vRes;
            vRes.mkPrimOpApp(fun2, args[i]);
        }
    };

    Attr * functor;

    while (nrArgs > 0) {

        if (vCur.isLambda()) {

            ExprLambda & lambda(*vCur.lambda.fun);

            auto size =
                (!lambda.arg ? 0 : 1) +
                (lambda.hasFormals() ? lambda.formals->formals.size() : 0);
            Env & env2(allocEnv(size));
            env2.up = vCur.lambda.env;

            Displacement displ = 0;

            if (!lambda.hasFormals())
                env2.values[displ++] = args[0];
            else {
                try {
                    forceAttrs(*args[0], lambda.pos, "while evaluating the value passed for the lambda argument");
                } catch (Error & e) {
                    if (pos) e.addTrace(positions[pos], "from call site");
                    throw;
                }

                if (lambda.arg)
                    env2.values[displ++] = args[0];

                /* For each formal argument, get the actual argument.  If
                   there is no matching actual argument but the formal
                   argument has a default, use the default. */
                size_t attrsUsed = 0;
                for (auto & i : lambda.formals->formals) {
                    auto j = args[0]->attrs->get(i.name);
                    if (!j) {
                        if (!i.def) {
                            error("function '%1%' called without required argument '%2%'",
                                             (lambda.name ? std::string(symbols[lambda.name]) : "anonymous lambda"),
                                             symbols[i.name])
                                    .atPos(lambda.pos)
                                    .withTrace(pos, "from call site")
                                    .withFrame(*fun.lambda.env, lambda)
                                    .debugThrow<TypeError>();
                        }
                        env2.values[displ++] = i.def->maybeThunk(*this, env2);
                    } else {
                        attrsUsed++;
                        env2.values[displ++] = j->value;
                    }
                }

                /* Check that each actual argument is listed as a formal
                   argument (unless the attribute match specifies a `...'). */
                if (!lambda.formals->ellipsis && attrsUsed != args[0]->attrs->size()) {
                    /* Nope, so show the first unexpected argument to the
                       user. */
                    for (auto & i : *args[0]->attrs)
                        if (!lambda.formals->has(i.name)) {
                            std::set<std::string> formalNames;
                            for (auto & formal : lambda.formals->formals)
                                formalNames.insert(symbols[formal.name]);
                            auto suggestions = Suggestions::bestMatches(formalNames, symbols[i.name]);
                            error("function '%1%' called with unexpected argument '%2%'",
                                             (lambda.name ? std::string(symbols[lambda.name]) : "anonymous lambda"),
                                             symbols[i.name])
                                .atPos(lambda.pos)
                                .withTrace(pos, "from call site")
                                .withSuggestions(suggestions)
                                .withFrame(*fun.lambda.env, lambda)
                                .debugThrow<TypeError>();
                        }
                    abort(); // can't happen
                }
            }

            nrFunctionCalls++;
            if (countCalls) incrFunctionCall(&lambda);

            /* Evaluate the body. */
            try {
                auto dts = debugRepl
                    ? makeDebugTraceStacker(
                        *this, *lambda.body, env2, positions[lambda.pos],
                        "while calling %s",
                        lambda.name
                        ? concatStrings("'", symbols[lambda.name], "'")
                        : "anonymous lambda")
                    : nullptr;

                lambda.body->eval(*this, env2, vCur);
            } catch (Error & e) {
                if (loggerSettings.showTrace.get()) {
                    addErrorTrace(
                        e,
                        lambda.pos,
                        "while calling %s",
                        lambda.name
                        ? concatStrings("'", symbols[lambda.name], "'")
                        : "anonymous lambda",
                        true);
                    if (pos != noPos)
                        addErrorTrace(e, pos, "from call site%s", "", true);
                }
                throw;
            }

            nrArgs--;
            args += 1;
        }

        else if (vCur.isPrimOp()) {

            size_t argsLeft = vCur.primOp->arity;

            if (nrArgs < argsLeft) {
                /* We don't have enough arguments, so create a tPrimOpApp chain. */
                makeAppChain();
                return;
            } else {
                /* We have all the arguments, so call the primop. */
                auto name = vCur.primOp->name;

                nrPrimOpCalls++;
                if (countCalls) primOpCalls[name]++;

                try {
                    vCur.primOp->fun(*this, noPos, args, vCur);
                } catch (Error & e) {
                    addErrorTrace(e, pos, "while calling the '%1%' builtin", name);
                    throw;
                }

                nrArgs -= argsLeft;
                args += argsLeft;
            }
        }

        else if (vCur.isPrimOpApp()) {
            /* Figure out the number of arguments still needed. */
            size_t argsDone = 0;
            Value * primOp = &vCur;
            while (primOp->isPrimOpApp()) {
                argsDone++;
                primOp = primOp->primOpApp.left;
            }
            assert(primOp->isPrimOp());
            auto arity = primOp->primOp->arity;
            auto argsLeft = arity - argsDone;

            if (nrArgs < argsLeft) {
                /* We still don't have enough arguments, so extend the tPrimOpApp chain. */
                makeAppChain();
                return;
            } else {
                /* We have all the arguments, so call the primop with
                   the previous and new arguments. */

                Value * vArgs[arity];
                auto n = argsDone;
                for (Value * arg = &vCur; arg->isPrimOpApp(); arg = arg->primOpApp.left)
                    vArgs[--n] = arg->primOpApp.right;

                for (size_t i = 0; i < argsLeft; ++i)
                    vArgs[argsDone + i] = args[i];

                auto name = primOp->primOp->name;
                nrPrimOpCalls++;
                if (countCalls) primOpCalls[name]++;

                try {
                    // TODO:
                    // 1. Unify this and above code. Heavily redundant.
                    // 2. Create a fake env (arg1, arg2, etc.) and a fake expr (arg1: arg2: etc: builtins.name arg1 arg2 etc)
                    //    so the debugger allows to inspect the wrong parameters passed to the builtin.
                    primOp->primOp->fun(*this, noPos, vArgs, vCur);
                } catch (Error & e) {
                    addErrorTrace(e, pos, "while calling the '%1%' builtin", name);
                    throw;
                }

                nrArgs -= argsLeft;
                args += argsLeft;
            }
        }

        else if (vCur.type() == nAttrs && (functor = vCur.attrs->get(sFunctor))) {
            /* 'vCur' may be allocated on the stack of the calling
               function, but for functors we may keep a reference, so
               heap-allocate a copy and use that instead. */
            Value * args2[] = {allocValue(), args[0]};
            *args2[0] = vCur;
            try {
                callFunction(*functor->value, 2, args2, vCur, functor->pos);
            } catch (Error & e) {
                e.addTrace(positions[pos], "while calling a functor (an attribute set with a '__functor' attribute)");
                throw;
            }
            nrArgs--;
            args++;
        }

        else
            error("attempt to call something which is not a function but %1%", showType(vCur)).atPos(pos).debugThrow<TypeError>();
    }

    vRes = vCur;
}


void ExprCall::eval(EvalState & state, Env & env, Value & v)
{
    Value vFun;
    fun->eval(state, env, vFun);

    Value * vArgs[args.size()];
    for (size_t i = 0; i < args.size(); ++i)
        vArgs[i] = args[i]->maybeThunk(state, env);

    state.callFunction(vFun, args.size(), vArgs, v, pos);
}


// Lifted out of callFunction() because it creates a temporary that
// prevents tail-call optimisation.
void EvalState::incrFunctionCall(ExprLambda * fun)
{
    functionCalls[fun]++;
}


void EvalState::autoCallFunction(Bindings & args, Value & fun, Value & res)
{
    auto pos = fun.determinePos(noPos);

    forceValue(fun, pos);

    if (fun.type() == nAttrs) {
        auto found = fun.attrs->find(sFunctor);
        if (found != fun.attrs->end()) {
            Value * v = allocValue();
            callFunction(*found->value, fun, *v, pos);
            forceValue(*v, pos);
            return autoCallFunction(args, *v, res);
        }
    }

    if (!fun.isLambda() || !fun.lambda.fun->hasFormals()) {
        res = fun;
        return;
    }

    auto attrs = buildBindings(std::max(static_cast<uint32_t>(fun.lambda.fun->formals->formals.size()), args.size()));

    if (fun.lambda.fun->formals->ellipsis) {
        // If the formals have an ellipsis (eg the function accepts extra args) pass
        // all available automatic arguments (which includes arguments specified on
        // the command line via --arg/--argstr)
        for (auto & v : args)
            attrs.insert(v);
    } else {
        // Otherwise, only pass the arguments that the function accepts
        for (auto & i : fun.lambda.fun->formals->formals) {
            Bindings::iterator j = args.find(i.name);
            if (j != args.end()) {
                attrs.insert(*j);
            } else if (!i.def) {
                error(R"(cannot evaluate a function that has an argument without a value ('%1%')
Nix attempted to evaluate a function as a top level expression; in
this case it must have its arguments supplied either by default
values, or passed explicitly with '--arg' or '--argstr'. See
https://nixos.org/manual/nix/stable/language/constructs.html#functions.)", symbols[i.name])
                    .atPos(i.pos).withFrame(*fun.lambda.env, *fun.lambda.fun).debugThrow<MissingArgumentError>();
            }
        }
    }

    callFunction(fun, allocValue()->mkAttrs(attrs), res, noPos);
}


void ExprWith::eval(EvalState & state, Env & env, Value & v)
{
    Env & env2(state.allocEnv(1));
    env2.up = &env;
    env2.prevWith = prevWith;
    env2.type = Env::HasWithExpr;
    env2.values[0] = (Value *) attrs;

    body->eval(state, env2, v);
}


void ExprIf::eval(EvalState & state, Env & env, Value & v)
{
    // We cheat in the parser, and pass the position of the condition as the position of the if itself.
    (state.evalBool(env, cond, pos, "while evaluating a branch condition") ? then : else_)->eval(state, env, v);
}


void ExprAssert::eval(EvalState & state, Env & env, Value & v)
{
    if (!state.evalBool(env, cond, pos, "in the condition of the assert statement")) {
        std::ostringstream out;
        cond->show(state.symbols, out);
        state.error("assertion '%1%' failed", out.str()).atPos(pos).withFrame(env, *this).debugThrow<AssertionError>();
    }
    body->eval(state, env, v);
}


void ExprOpNot::eval(EvalState & state, Env & env, Value & v)
{
    v.mkBool(!state.evalBool(env, e, noPos, "in the argument of the not operator")); // XXX: FIXME: !
}


void ExprOpEq::eval(EvalState & state, Env & env, Value & v)
{
    Value v1; e1->eval(state, env, v1);
    Value v2; e2->eval(state, env, v2);
    v.mkBool(state.eqValues(v1, v2, pos, "while testing two values for equality"));
}


void ExprOpNEq::eval(EvalState & state, Env & env, Value & v)
{
    Value v1; e1->eval(state, env, v1);
    Value v2; e2->eval(state, env, v2);
    v.mkBool(!state.eqValues(v1, v2, pos, "while testing two values for inequality"));
}


void ExprOpAnd::eval(EvalState & state, Env & env, Value & v)
{
    v.mkBool(state.evalBool(env, e1, pos, "in the left operand of the AND (&&) operator") && state.evalBool(env, e2, pos, "in the right operand of the AND (&&) operator"));
}


void ExprOpOr::eval(EvalState & state, Env & env, Value & v)
{
    v.mkBool(state.evalBool(env, e1, pos, "in the left operand of the OR (||) operator") || state.evalBool(env, e2, pos, "in the right operand of the OR (||) operator"));
}


void ExprOpImpl::eval(EvalState & state, Env & env, Value & v)
{
    v.mkBool(!state.evalBool(env, e1, pos, "in the left operand of the IMPL (->) operator") || state.evalBool(env, e2, pos, "in the right operand of the IMPL (->) operator"));
}


void ExprOpUpdate::eval(EvalState & state, Env & env, Value & v)
{
    Value v1, v2;
    state.evalAttrs(env, e1, v1, pos, "in the left operand of the update (//) operator");
    state.evalAttrs(env, e2, v2, pos, "in the right operand of the update (//) operator");

    state.nrOpUpdates++;

    if (v1.attrs->size() == 0) { v = v2; return; }
    if (v2.attrs->size() == 0) { v = v1; return; }

    auto attrs = state.buildBindings(v1.attrs->size() + v2.attrs->size());

    /* Merge the sets, preferring values from the second set.  Make
       sure to keep the resulting vector in sorted order. */
    Bindings::iterator i = v1.attrs->begin();
    Bindings::iterator j = v2.attrs->begin();

    while (i != v1.attrs->end() && j != v2.attrs->end()) {
        if (i->name == j->name) {
            attrs.insert(*j);
            ++i; ++j;
        }
        else if (i->name < j->name)
            attrs.insert(*i++);
        else
            attrs.insert(*j++);
    }

    while (i != v1.attrs->end()) attrs.insert(*i++);
    while (j != v2.attrs->end()) attrs.insert(*j++);

    v.mkAttrs(attrs.alreadySorted());

    state.nrOpUpdateValuesCopied += v.attrs->size();
}


void ExprOpConcatLists::eval(EvalState & state, Env & env, Value & v)
{
    Value v1; e1->eval(state, env, v1);
    Value v2; e2->eval(state, env, v2);
    Value * lists[2] = { &v1, &v2 };
    state.concatLists(v, 2, lists, pos, "while evaluating one of the elements to concatenate");
}


void EvalState::concatLists(Value & v, size_t nrLists, Value * * lists, const PosIdx pos, std::string_view errorCtx)
{
    nrListConcats++;

    Value * nonEmpty = 0;
    size_t len = 0;
    for (size_t n = 0; n < nrLists; ++n) {
        forceList(*lists[n], pos, errorCtx);
        auto l = lists[n]->listSize();
        len += l;
        if (l) nonEmpty = lists[n];
    }

    if (nonEmpty && len == nonEmpty->listSize()) {
        v = *nonEmpty;
        return;
    }

    mkList(v, len);
    auto out = v.listElems();
    for (size_t n = 0, pos = 0; n < nrLists; ++n) {
        auto l = lists[n]->listSize();
        if (l)
            memcpy(out + pos, lists[n]->listElems(), l * sizeof(Value *));
        pos += l;
    }
}


void ExprConcatStrings::eval(EvalState & state, Env & env, Value & v)
{
    NixStringContext context;
    std::vector<BackedStringView> s;
    size_t sSize = 0;
    NixInt n = 0;
    NixFloat nf = 0;

    bool first = !forceString;
    ValueType firstType = nString;

    const auto str = [&] {
        std::string result;
        result.reserve(sSize);
        for (const auto & part : s) result += *part;
        return result;
    };
    /* c_str() is not str().c_str() because we want to create a string
       Value. allocating a GC'd string directly and moving it into a
       Value lets us avoid an allocation and copy. */
    const auto c_str = [&] {
        char * result = allocString(sSize + 1);
        char * tmp = result;
        for (const auto & part : s) {
            memcpy(tmp, part->data(), part->size());
            tmp += part->size();
        }
        *tmp = 0;
        return result;
    };

    Value values[es->size()];
    Value * vTmpP = values;
    std::shared_ptr<InputAccessor> accessor;

    for (auto & [i_pos, i] : *es) {
        Value * vTmp = vTmpP++;
        i->eval(state, env, *vTmp);

        if (vTmp->type() == nAttrs) {
            auto j = vTmp->attrs->find(state.sOutPath);
            if (j != vTmp->attrs->end())
                vTmp = j->value;
        }

        /* If the first element is a path, then the result will also
           be a path, we don't copy anything (yet - that's done later,
           since paths are copied when they are used in a derivation),
           and none of the strings are allowed to have contexts. */
        if (first) {
            firstType = vTmp->type();
            if (vTmp->type() == nPath) {
                accessor = vTmp->path().accessor;
                auto part = vTmp->path().path.abs();
                sSize += part.size();
                s.emplace_back(std::move(part));
            }
        }

        if (firstType == nInt) {
            if (vTmp->type() == nInt) {
                n += vTmp->integer;
            } else if (vTmp->type() == nFloat) {
                // Upgrade the type from int to float;
                firstType = nFloat;
                nf = n;
                nf += vTmp->fpoint;
            } else
                state.error("cannot add %1% to an integer", showType(*vTmp)).atPos(i_pos).withFrame(env, *this).debugThrow<EvalError>();
        } else if (firstType == nFloat) {
            if (vTmp->type() == nInt) {
                nf += vTmp->integer;
            } else if (vTmp->type() == nFloat) {
                nf += vTmp->fpoint;
            } else
                state.error("cannot add %1% to a float", showType(*vTmp)).atPos(i_pos).withFrame(env, *this).debugThrow<EvalError>();
        } else if (firstType == nPath) {
            if (!first) {
                auto part = state.coerceToString(i_pos, *vTmp, context, "while evaluating a path segment", false, false);
                if (sSize <= 1 && !hasPrefix(*part, "/") && accessor != state.rootFS.get_ptr() && !part->empty())
                    state.error(
                        "cannot append non-absolute path '%1%' to '%2%' (hint: change it to '/%1%')",
                        (std::string) *part, accessor->root().to_string())
                        .atPos(i_pos)
                        .withFrame(env, *this)
                        .debugThrow<EvalError>();
                sSize += part->size();
                s.emplace_back(std::move(part));
            }
        } else {
            if (s.empty()) s.reserve(es->size());
            auto part = state.coerceToString(i_pos, *vTmp, context, "while evaluating a path segment", false, firstType == nString);
            sSize += part->size();
            s.emplace_back(std::move(part));
        }

        first = false;
    }

    if (firstType == nInt)
        v.mkInt(n);
    else if (firstType == nFloat)
        v.mkFloat(nf);
    else if (firstType == nPath) {
        if (!context.empty())
            state.error("a string that refers to a store path cannot be appended to a path").atPos(pos).withFrame(env, *this).debugThrow<EvalError>();
<<<<<<< HEAD
        v.mkPath({ref(accessor), CanonPath(str())});
=======
        v.mkPath(state.rootPath(CanonPath(canonPath(str()))));
>>>>>>> 955bbe53
    } else
        v.mkStringMove(c_str(), context);
}


void ExprPos::eval(EvalState & state, Env & env, Value & v)
{
    state.mkPos(v, pos);
}


void EvalState::forceValueDeep(Value & v)
{
    std::set<const Value *> seen;

    std::function<void(Value & v)> recurse;

    recurse = [&](Value & v) {
        if (!seen.insert(&v).second) return;

        forceValue(v, [&]() { return v.determinePos(noPos); });

        if (v.type() == nAttrs) {
            for (auto & i : *v.attrs)
                try {
                    // If the value is a thunk, we're evaling. Otherwise no trace necessary.
                    auto dts = debugRepl && i.value->isThunk()
                        ? makeDebugTraceStacker(*this, *i.value->thunk.expr, *i.value->thunk.env, positions[i.pos],
                            "while evaluating the attribute '%1%'", symbols[i.name])
                        : nullptr;

                    recurse(*i.value);
                } catch (Error & e) {
                    addErrorTrace(e, i.pos, "while evaluating the attribute '%1%'", symbols[i.name]);
                    throw;
                }
        }

        else if (v.isList()) {
            for (auto v2 : v.listItems())
                recurse(*v2);
        }
    };

    recurse(v);
}


NixInt EvalState::forceInt(Value & v, const PosIdx pos, std::string_view errorCtx)
{
    try {
        forceValue(v, pos);
        if (v.type() != nInt)
            error("value is %1% while an integer was expected", showType(v)).debugThrow<TypeError>();
        return v.integer;
    } catch (Error & e) {
        e.addTrace(positions[pos], errorCtx);
        throw;
    }
}


NixFloat EvalState::forceFloat(Value & v, const PosIdx pos, std::string_view errorCtx)
{
    try {
        forceValue(v, pos);
        if (v.type() == nInt)
            return v.integer;
        else if (v.type() != nFloat)
            error("value is %1% while a float was expected", showType(v)).debugThrow<TypeError>();
        return v.fpoint;
    } catch (Error & e) {
        e.addTrace(positions[pos], errorCtx);
        throw;
    }
}


bool EvalState::forceBool(Value & v, const PosIdx pos, std::string_view errorCtx)
{
    try {
        forceValue(v, pos);
        if (v.type() != nBool)
            error("value is %1% while a Boolean was expected", showType(v)).debugThrow<TypeError>();
        return v.boolean;
    } catch (Error & e) {
        e.addTrace(positions[pos], errorCtx);
        throw;
    }
}


bool EvalState::isFunctor(Value & fun)
{
    return fun.type() == nAttrs && fun.attrs->find(sFunctor) != fun.attrs->end();
}


void EvalState::forceFunction(Value & v, const PosIdx pos, std::string_view errorCtx)
{
    try {
        forceValue(v, pos);
        if (v.type() != nFunction && !isFunctor(v))
            error("value is %1% while a function was expected", showType(v)).debugThrow<TypeError>();
    } catch (Error & e) {
        e.addTrace(positions[pos], errorCtx);
        throw;
    }
}


std::string_view EvalState::forceString(Value & v, const PosIdx pos, std::string_view errorCtx)
{
    try {
        forceValue(v, pos);
        if (v.type() != nString)
            error("value is %1% while a string was expected", showType(v)).debugThrow<TypeError>();
        return v.string_view();
    } catch (Error & e) {
        e.addTrace(positions[pos], errorCtx);
        throw;
    }
}


void copyContext(const Value & v, NixStringContext & context)
{
    if (v.string.context)
        for (const char * * p = v.string.context; *p; ++p)
            context.insert(NixStringContextElem::parse(*p));
}


std::string_view EvalState::forceString(Value & v, NixStringContext & context, const PosIdx pos, std::string_view errorCtx)
{
    auto s = forceString(v, pos, errorCtx);
    copyContext(v, context);
    return s;
}


std::string_view EvalState::forceStringNoCtx(Value & v, const PosIdx pos, std::string_view errorCtx)
{
    auto s = forceString(v, pos, errorCtx);
    if (v.context()) {
        error("the string '%1%' is not allowed to refer to a store path (such as '%2%')", v.string_view(), v.context()[0]).withTrace(pos, errorCtx).debugThrow<EvalError>();
    }
    return s;
}


bool EvalState::isDerivation(Value & v)
{
    if (v.type() != nAttrs) return false;
    Bindings::iterator i = v.attrs->find(sType);
    if (i == v.attrs->end()) return false;
    forceValue(*i->value, i->pos);
    if (i->value->type() != nString) return false;
    return i->value->string_view().compare("derivation") == 0;
}


std::optional<std::string> EvalState::tryAttrsToString(const PosIdx pos, Value & v,
    NixStringContext & context, bool coerceMore, bool copyToStore)
{
    auto i = v.attrs->find(sToString);
    if (i != v.attrs->end()) {
        Value v1;
        callFunction(*i->value, v, v1, pos);
        return coerceToString(pos, v1, context,
                "while evaluating the result of the `__toString` attribute",
                coerceMore, copyToStore).toOwned();
    }

    return {};
}

BackedStringView EvalState::coerceToString(
    const PosIdx pos,
    Value & v,
    NixStringContext & context,
    std::string_view errorCtx,
    bool coerceMore,
    bool copyToStore)
{
    forceValue(v, pos);

    if (v.type() == nString) {
        copyContext(v, context);
        return v.string_view();
    }

    if (v.type() == nPath) {
<<<<<<< HEAD
        auto path = v.path();
        return copyToStore
            ? store->printStorePath(copyPathToStore(context, path))
            : encodePath(path);
=======
        return
            !canonicalizePath && !copyToStore
            ? // FIXME: hack to preserve path literals that end in a
              // slash, as in /foo/${x}.
              v._path.path
            : copyToStore
            ? store->printStorePath(copyPathToStore(context, v.path()))
            : std::string(v.path().path.abs());
>>>>>>> 955bbe53
    }

    if (v.type() == nAttrs) {
        auto maybeString = tryAttrsToString(pos, v, context, coerceMore, copyToStore);
        if (maybeString)
            return std::move(*maybeString);
        auto i = v.attrs->find(sOutPath);
        if (i == v.attrs->end()) {
            error("cannot coerce %1% to a string", showType(v))
                .withTrace(pos, errorCtx)
                .debugThrow<TypeError>();
        }
        return coerceToString(pos, *i->value, context, errorCtx, coerceMore, copyToStore);
    }

    if (v.type() == nExternal) {
        try {
            return v.external->coerceToString(positions[pos], context, coerceMore, copyToStore);
        } catch (Error & e) {
            e.addTrace(nullptr, errorCtx);
            throw;
        }
    }

    if (coerceMore) {
        /* Note that `false' is represented as an empty string for
           shell scripting convenience, just like `null'. */
        if (v.type() == nBool && v.boolean) return "1";
        if (v.type() == nBool && !v.boolean) return "";
        if (v.type() == nInt) return std::to_string(v.integer);
        if (v.type() == nFloat) return std::to_string(v.fpoint);
        if (v.type() == nNull) return "";

        if (v.isList()) {
            std::string result;
            for (auto [n, v2] : enumerate(v.listItems())) {
                try {
                    result += *coerceToString(noPos, *v2, context,
                        "while evaluating one element of the list",
                        coerceMore, copyToStore);
                } catch (Error & e) {
                    e.addTrace(positions[pos], errorCtx);
                    throw;
                }
                if (n < v.listSize() - 1
                    /* !!! not quite correct */
                    && (!v2->isList() || v2->listSize() != 0))
                    result += " ";
            }
            return result;
        }
    }

    error("cannot coerce %1% to a string", showType(v))
        .withTrace(pos, errorCtx)
        .debugThrow<TypeError>();
}


StorePath EvalState::copyPathToStore(NixStringContext & context, const SourcePath & path)
{
    if (nix::isDerivation(path.path.abs()))
        error("file names are not allowed to end in '%1%'", drvExtension).debugThrow<EvalError>();

    auto i = srcToStore.find(path);

    auto dstPath = i != srcToStore.end()
        ? i->second
        : [&]() {
            auto dstPath = path.fetchToStore(store, path.baseName(), FileIngestionMethod::Recursive, nullptr, repair);
            allowPath(dstPath);
            srcToStore.insert_or_assign(path, dstPath);
            printMsg(lvlChatty, "copied source '%1%' -> '%2%'", path, store->printStorePath(dstPath));
            return dstPath;
        }();

    context.insert(NixStringContextElem::Opaque {
        .path = dstPath
    });
    return dstPath;
}


SourcePath EvalState::coerceToPath(const PosIdx pos, Value & v, NixStringContext & context, std::string_view errorCtx)
{
    try {
        forceValue(v, pos);
<<<<<<< HEAD

        if (v.type() == nString) {
            copyContext(v, context);
            return decodePath(v.string_view(), pos);
        }
=======
>>>>>>> 955bbe53
    } catch (Error & e) {
        e.addTrace(positions[pos], errorCtx);
        throw;
    }

<<<<<<< HEAD
    if (v.type() == nPath)
        return v.path();

    if (v.type() == nAttrs) {
        auto i = v.attrs->find(sOutPath);
        if (i != v.attrs->end())
            return coerceToPath(pos, *i->value, context, errorCtx);
    }

    error("cannot coerce %1% to a path", showType(v)).withTrace(pos, errorCtx).debugThrow<TypeError>();
=======
    /* Handle path values directly, without coercing to a string. */
    if (v.type() == nPath)
        return v.path();

    /* Similarly, handle __toString where the result may be a path
       value. */
    if (v.type() == nAttrs) {
        auto i = v.attrs->find(sToString);
        if (i != v.attrs->end()) {
            Value v1;
            callFunction(*i->value, v, v1, pos);
            return coerceToPath(pos, v1, context, errorCtx);
        }
    }

    /* Any other value should be coercable to a string, interpreted
       relative to the root filesystem. */
    auto path = coerceToString(pos, v, context, errorCtx, false, false, true).toOwned();
    if (path == "" || path[0] != '/')
        error("string '%1%' doesn't represent an absolute path", path).withTrace(pos, errorCtx).debugThrow<EvalError>();
    return rootPath(CanonPath(path));
>>>>>>> 955bbe53
}


StorePath EvalState::coerceToStorePath(const PosIdx pos, Value & v, NixStringContext & context, std::string_view errorCtx)
{
    auto path = coerceToString(pos, v, context, errorCtx, false, false).toOwned();
    if (auto storePath = store->maybeParseStorePath(path))
        return *storePath;
    error("path '%1%' is not in the Nix store", path).withTrace(pos, errorCtx).debugThrow<EvalError>();
}


std::pair<SingleDerivedPath, std::string_view> EvalState::coerceToSingleDerivedPathUnchecked(const PosIdx pos, Value & v, std::string_view errorCtx)
{
    NixStringContext context;
    auto s = forceString(v, context, pos, errorCtx);
    auto csize = context.size();
    if (csize != 1)
        error(
            "string '%s' has %d entries in its context. It should only have exactly one entry",
            s, csize)
            .withTrace(pos, errorCtx).debugThrow<EvalError>();
    auto derivedPath = std::visit(overloaded {
        [&](NixStringContextElem::Opaque && o) -> SingleDerivedPath {
            return std::move(o);
        },
        [&](NixStringContextElem::DrvDeep &&) -> SingleDerivedPath {
            error(
                "string '%s' has a context which refers to a complete source and binary closure. This is not supported at this time",
                s).withTrace(pos, errorCtx).debugThrow<EvalError>();
        },
        [&](NixStringContextElem::Built && b) -> SingleDerivedPath {
            return std::move(b);
        },
    }, ((NixStringContextElem &&) *context.begin()).raw);
    return {
        std::move(derivedPath),
        std::move(s),
    };
}


SingleDerivedPath EvalState::coerceToSingleDerivedPath(const PosIdx pos, Value & v, std::string_view errorCtx)
{
    auto [derivedPath, s_] = coerceToSingleDerivedPathUnchecked(pos, v, errorCtx);
    auto s = s_;
    auto sExpected = mkSingleDerivedPathStringRaw(derivedPath);
    if (s != sExpected) {
        /* `std::visit` is used here just to provide a more precise
           error message. */
        std::visit(overloaded {
            [&](const SingleDerivedPath::Opaque & o) {
                error(
                    "path string '%s' has context with the different path '%s'",
                    s, sExpected)
                    .withTrace(pos, errorCtx).debugThrow<EvalError>();
            },
            [&](const SingleDerivedPath::Built & b) {
                error(
                    "string '%s' has context with the output '%s' from derivation '%s', but the string is not the right placeholder for this derivation output. It should be '%s'",
                    s, b.output, b.drvPath->to_string(*store), sExpected)
                    .withTrace(pos, errorCtx).debugThrow<EvalError>();
            }
        }, derivedPath.raw());
    }
    return derivedPath;
}


bool EvalState::eqValues(Value & v1, Value & v2, const PosIdx pos, std::string_view errorCtx)
{
    forceValue(v1, noPos);
    forceValue(v2, noPos);

    /* !!! Hack to support some old broken code that relies on pointer
       equality tests between sets.  (Specifically, builderDefs calls
       uniqList on a list of sets.)  Will remove this eventually. */
    if (&v1 == &v2) return true;

    // Special case type-compatibility between float and int
    if (v1.type() == nInt && v2.type() == nFloat)
        return v1.integer == v2.fpoint;
    if (v1.type() == nFloat && v2.type() == nInt)
        return v1.fpoint == v2.integer;

    // All other types are not compatible with each other.
    if (v1.type() != v2.type()) return false;

    switch (v1.type()) {
        case nInt:
            return v1.integer == v2.integer;

        case nBool:
            return v1.boolean == v2.boolean;

        case nString:
            return v1.string_view().compare(v2.string_view()) == 0;

        case nPath:
            return
<<<<<<< HEAD
=======
                // FIXME: compare accessors by their fingerprint.
>>>>>>> 955bbe53
                v1._path.accessor == v2._path.accessor
                && strcmp(v1._path.path, v2._path.path) == 0;

        case nNull:
            return true;

        case nList:
            if (v1.listSize() != v2.listSize()) return false;
            for (size_t n = 0; n < v1.listSize(); ++n)
                if (!eqValues(*v1.listElems()[n], *v2.listElems()[n], pos, errorCtx)) return false;
            return true;

        case nAttrs: {
            /* If both sets denote a derivation (type = "derivation"),
               then compare their outPaths. */
            if (isDerivation(v1) && isDerivation(v2)) {
                Bindings::iterator i = v1.attrs->find(sOutPath);
                Bindings::iterator j = v2.attrs->find(sOutPath);
                if (i != v1.attrs->end() && j != v2.attrs->end())
                    return eqValues(*i->value, *j->value, pos, errorCtx);
            }

            if (v1.attrs->size() != v2.attrs->size()) return false;

            /* Otherwise, compare the attributes one by one. */
            Bindings::iterator i, j;
            for (i = v1.attrs->begin(), j = v2.attrs->begin(); i != v1.attrs->end(); ++i, ++j)
                if (i->name != j->name || !eqValues(*i->value, *j->value, pos, errorCtx))
                    return false;

            return true;
        }

        /* Functions are incomparable. */
        case nFunction:
            return false;

        case nExternal:
            return *v1.external == *v2.external;

        case nFloat:
            return v1.fpoint == v2.fpoint;

        case nThunk: // Must not be left by forceValue
        default:
            error("cannot compare %1% with %2%", showType(v1), showType(v2)).withTrace(pos, errorCtx).debugThrow<EvalError>();
    }
}

bool EvalState::fullGC() {
#if HAVE_BOEHMGC
    GC_gcollect();
    // Check that it ran. We might replace this with a version that uses more
    // of the boehm API to get this reliably, at a maintenance cost.
    // We use a 1K margin because technically this has a race condtion, but we
    // probably won't encounter it in practice, because the CLI isn't concurrent
    // like that.
    return GC_get_bytes_since_gc() < 1024;
#else
    return false;
#endif
}

void EvalState::maybePrintStats()
{
    bool showStats = getEnv("NIX_SHOW_STATS").value_or("0") != "0";

    if (showStats) {
        // Make the final heap size more deterministic.
#if HAVE_BOEHMGC
        if (!fullGC()) {
            warn("failed to perform a full GC before reporting stats");
        }
#endif
        printStatistics();
    }
}

void EvalState::printStatistics()
{
    struct rusage buf;
    getrusage(RUSAGE_SELF, &buf);
    float cpuTime = buf.ru_utime.tv_sec + ((float) buf.ru_utime.tv_usec / 1000000);

    uint64_t bEnvs = nrEnvs * sizeof(Env) + nrValuesInEnvs * sizeof(Value *);
    uint64_t bLists = nrListElems * sizeof(Value *);
    uint64_t bValues = nrValues * sizeof(Value);
    uint64_t bAttrsets = nrAttrsets * sizeof(Bindings) + nrAttrsInAttrsets * sizeof(Attr);

#if HAVE_BOEHMGC
    GC_word heapSize, totalBytes;
    GC_get_heap_usage_safe(&heapSize, 0, 0, 0, &totalBytes);
#endif

    auto outPath = getEnv("NIX_SHOW_STATS_PATH").value_or("-");
    std::fstream fs;
    if (outPath != "-")
        fs.open(outPath, std::fstream::out);
    json topObj = json::object();
    topObj["cpuTime"] = cpuTime;
    topObj["envs"] = {
        {"number", nrEnvs},
        {"elements", nrValuesInEnvs},
        {"bytes", bEnvs},
    };
    topObj["nrExprs"] = Expr::nrExprs;
    topObj["list"] = {
        {"elements", nrListElems},
        {"bytes", bLists},
        {"concats", nrListConcats},
    };
    topObj["values"] = {
        {"number", nrValues},
        {"bytes", bValues},
    };
    topObj["symbols"] = {
        {"number", symbols.size()},
        {"bytes", symbols.totalSize()},
    };
    topObj["sets"] = {
        {"number", nrAttrsets},
        {"bytes", bAttrsets},
        {"elements", nrAttrsInAttrsets},
    };
    topObj["sizes"] = {
        {"Env", sizeof(Env)},
        {"Value", sizeof(Value)},
        {"Bindings", sizeof(Bindings)},
        {"Attr", sizeof(Attr)},
    };
    topObj["nrOpUpdates"] = nrOpUpdates;
    topObj["nrOpUpdateValuesCopied"] = nrOpUpdateValuesCopied;
    topObj["nrThunks"] = nrThunks;
    topObj["nrAvoided"] = nrAvoided;
    topObj["nrLookups"] = nrLookups;
    topObj["nrPrimOpCalls"] = nrPrimOpCalls;
    topObj["nrFunctionCalls"] = nrFunctionCalls;
#if HAVE_BOEHMGC
    topObj["gc"] = {
        {"heapSize", heapSize},
        {"totalBytes", totalBytes},
    };
#endif

    if (countCalls) {
        topObj["primops"] = primOpCalls;
        {
            auto& list = topObj["functions"];
            list = json::array();
            for (auto & [fun, count] : functionCalls) {
                json obj = json::object();
                if (fun->name)
                    obj["name"] = (std::string_view) symbols[fun->name];
                else
                    obj["name"] = nullptr;
                if (auto pos = positions[fun->pos]) {
                    if (auto path = std::get_if<SourcePath>(&pos.origin))
                        obj["file"] = path->to_string();
                    obj["line"] = pos.line;
                    obj["column"] = pos.column;
                }
                obj["count"] = count;
                list.push_back(obj);
            }
        }
        {
            auto list = topObj["attributes"];
            list = json::array();
            for (auto & i : attrSelects) {
                json obj = json::object();
                if (auto pos = positions[i.first]) {
                    if (auto path = std::get_if<SourcePath>(&pos.origin))
                        obj["file"] = path->to_string();
                    obj["line"] = pos.line;
                    obj["column"] = pos.column;
                }
                obj["count"] = i.second;
                list.push_back(obj);
            }
        }
    }

    if (getEnv("NIX_SHOW_SYMBOLS").value_or("0") != "0") {
        // XXX: overrides earlier assignment
        topObj["symbols"] = json::array();
        auto &list = topObj["symbols"];
        symbols.dump([&](const std::string & s) { list.emplace_back(s); });
    }
    if (outPath == "-") {
        std::cerr << topObj.dump(2) << std::endl;
    } else {
        fs << topObj.dump(2) << std::endl;
    }
}


std::string ExternalValueBase::coerceToString(const Pos & pos, NixStringContext & context, bool copyMore, bool copyToStore) const
{
    throw TypeError({
        .msg = hintfmt("cannot coerce %1% to a string", showType())
    });
}


bool ExternalValueBase::operator==(const ExternalValueBase & b) const
{
    return false;
}


std::ostream & operator << (std::ostream & str, const ExternalValueBase & v) {
    return v.print(str);
}


}<|MERGE_RESOLUTION|>--- conflicted
+++ resolved
@@ -13,10 +13,7 @@
 #include "profiles.hh"
 #include "print.hh"
 #include "fs-input-accessor.hh"
-<<<<<<< HEAD
-=======
 #include "memory-input-accessor.hh"
->>>>>>> 955bbe53
 
 #include <algorithm>
 #include <chrono>
@@ -508,7 +505,6 @@
     , sOutputSpecified(symbols.create("outputSpecified"))
     , repair(NoRepair)
     , emptyBindings(0)
-<<<<<<< HEAD
     , rootFS(
         makeFSInputAccessor(
             CanonPath::root,
@@ -521,9 +517,6 @@
                     : "in restricted mode";
                 throw RestrictedPathError("access to absolute path '%1%' is forbidden %2%", path, modeInformation);
             }))
-=======
-    , rootFS(makeFSInputAccessor(CanonPath::root))
->>>>>>> 955bbe53
     , corepkgsFS(makeMemoryInputAccessor())
     , internalFS(makeMemoryInputAccessor())
     , derivationInternal{corepkgsFS->addFile(
@@ -607,57 +600,6 @@
     mkStorePathString(storePath, v);
 }
 
-<<<<<<< HEAD
-=======
-SourcePath EvalState::checkSourcePath(const SourcePath & path_)
-{
-    // Don't check non-rootFS accessors, they're in a different namespace.
-    if (path_.accessor != ref<InputAccessor>(rootFS)) return path_;
-
-    if (!allowedPaths) return path_;
-
-    auto i = resolvedPaths.find(path_.path.abs());
-    if (i != resolvedPaths.end())
-        return i->second;
-
-    bool found = false;
-
-    /* First canonicalize the path without symlinks, so we make sure an
-     * attacker can't append ../../... to a path that would be in allowedPaths
-     * and thus leak symlink targets.
-     */
-    Path abspath = canonPath(path_.path.abs());
-
-    for (auto & i : *allowedPaths) {
-        if (isDirOrInDir(abspath, i)) {
-            found = true;
-            break;
-        }
-    }
-
-    if (!found) {
-        auto modeInformation = evalSettings.pureEval
-            ? "in pure eval mode (use '--impure' to override)"
-            : "in restricted mode";
-        throw RestrictedPathError("access to absolute path '%1%' is forbidden %2%", abspath, modeInformation);
-    }
-
-    /* Resolve symlinks. */
-    debug("checking access to '%s'", abspath);
-    SourcePath path = rootPath(CanonPath(canonPath(abspath, true)));
-
-    for (auto & i : *allowedPaths) {
-        if (isDirOrInDir(path.path.abs(), i)) {
-            resolvedPaths.insert_or_assign(path_.path.abs(), path);
-            return path;
-        }
-    }
-
-    throw RestrictedPathError("access to canonical path '%1%' is forbidden in restricted mode", path);
-}
-
-
->>>>>>> 955bbe53
 void EvalState::checkURI(const std::string & uri)
 {
     if (!evalSettings.restrictEval) return;
@@ -677,20 +619,12 @@
     /* If the URI is a path, then check it against allowedPaths as
        well. */
     if (hasPrefix(uri, "/")) {
-<<<<<<< HEAD
         rootFS->checkAllowed(CanonPath(uri));
-=======
-        checkSourcePath(rootPath(CanonPath(uri)));
->>>>>>> 955bbe53
         return;
     }
 
     if (hasPrefix(uri, "file://")) {
-<<<<<<< HEAD
         rootFS->checkAllowed(CanonPath(uri.substr(7)));
-=======
-        checkSourcePath(rootPath(CanonPath(std::string(uri, 7))));
->>>>>>> 955bbe53
         return;
     }
 
@@ -1197,11 +1131,7 @@
         e = j->second;
 
     if (!e)
-<<<<<<< HEAD
         e = parseExprFromFile(resolvedPath);
-=======
-        e = parseExprFromFile(checkSourcePath(resolvedPath));
->>>>>>> 955bbe53
 
     fileParseCache[resolvedPath] = e;
 
@@ -2086,11 +2016,7 @@
     else if (firstType == nPath) {
         if (!context.empty())
             state.error("a string that refers to a store path cannot be appended to a path").atPos(pos).withFrame(env, *this).debugThrow<EvalError>();
-<<<<<<< HEAD
         v.mkPath({ref(accessor), CanonPath(str())});
-=======
-        v.mkPath(state.rootPath(CanonPath(canonPath(str()))));
->>>>>>> 955bbe53
     } else
         v.mkStringMove(c_str(), context);
 }
@@ -2284,21 +2210,10 @@
     }
 
     if (v.type() == nPath) {
-<<<<<<< HEAD
         auto path = v.path();
         return copyToStore
             ? store->printStorePath(copyPathToStore(context, path))
             : encodePath(path);
-=======
-        return
-            !canonicalizePath && !copyToStore
-            ? // FIXME: hack to preserve path literals that end in a
-              // slash, as in /foo/${x}.
-              v._path.path
-            : copyToStore
-            ? store->printStorePath(copyPathToStore(context, v.path()))
-            : std::string(v.path().path.abs());
->>>>>>> 955bbe53
     }
 
     if (v.type() == nAttrs) {
@@ -2386,31 +2301,11 @@
 {
     try {
         forceValue(v, pos);
-<<<<<<< HEAD
-
-        if (v.type() == nString) {
-            copyContext(v, context);
-            return decodePath(v.string_view(), pos);
-        }
-=======
->>>>>>> 955bbe53
     } catch (Error & e) {
         e.addTrace(positions[pos], errorCtx);
         throw;
     }
 
-<<<<<<< HEAD
-    if (v.type() == nPath)
-        return v.path();
-
-    if (v.type() == nAttrs) {
-        auto i = v.attrs->find(sOutPath);
-        if (i != v.attrs->end())
-            return coerceToPath(pos, *i->value, context, errorCtx);
-    }
-
-    error("cannot coerce %1% to a path", showType(v)).withTrace(pos, errorCtx).debugThrow<TypeError>();
-=======
     /* Handle path values directly, without coercing to a string. */
     if (v.type() == nPath)
         return v.path();
@@ -2426,13 +2321,14 @@
         }
     }
 
-    /* Any other value should be coercable to a string, interpreted
-       relative to the root filesystem. */
-    auto path = coerceToString(pos, v, context, errorCtx, false, false, true).toOwned();
-    if (path == "" || path[0] != '/')
-        error("string '%1%' doesn't represent an absolute path", path).withTrace(pos, errorCtx).debugThrow<EvalError>();
-    return rootPath(CanonPath(path));
->>>>>>> 955bbe53
+    /* Any other value should be coercable to a string. */
+    auto s = coerceToString(pos, v, context, errorCtx, false, false).toOwned();
+    try {
+        return decodePath(s, pos);
+    } catch (Error & e) {
+        e.addTrace(positions[pos], errorCtx);
+        throw;
+    }
 }
 
 
@@ -2533,10 +2429,7 @@
 
         case nPath:
             return
-<<<<<<< HEAD
-=======
                 // FIXME: compare accessors by their fingerprint.
->>>>>>> 955bbe53
                 v1._path.accessor == v2._path.accessor
                 && strcmp(v1._path.path, v2._path.path) == 0;
 
