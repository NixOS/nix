--- conflicted
+++ resolved
@@ -9,11 +9,8 @@
 #include "filetransfer.hh"
 #include "function-trace.hh"
 #include "profiles.hh"
-<<<<<<< HEAD
+#include "print.hh"
 #include "fs-input-accessor.hh"
-=======
-#include "print.hh"
->>>>>>> 249ce283
 
 #include <algorithm>
 #include <chrono>
@@ -539,7 +536,6 @@
     , sOutputSpecified(symbols.create("outputSpecified"))
     , repair(NoRepair)
     , emptyBindings(0)
-<<<<<<< HEAD
     , rootFS(
         makeFSInputAccessor(
             CanonPath::root,
@@ -562,9 +558,6 @@
         CanonPath("call-flake.nix"),
         #include "flake/call-flake.nix.gen.hh"
     )}
-=======
-    , derivationInternal(rootPath(CanonPath("/builtin/derivation.nix")))
->>>>>>> 249ce283
     , store(store)
     , buildStore(buildStore ? buildStore : store)
     , debugRepl(nullptr)
@@ -631,56 +624,6 @@
     mkStorePathString(storePath, v);
 }
 
-<<<<<<< HEAD
-=======
-SourcePath EvalState::checkSourcePath(const SourcePath & path_)
-{
-    if (!allowedPaths) return path_;
-
-    auto i = resolvedPaths.find(path_.path.abs());
-    if (i != resolvedPaths.end())
-        return i->second;
-
-    bool found = false;
-
-    /* First canonicalize the path without symlinks, so we make sure an
-     * attacker can't append ../../... to a path that would be in allowedPaths
-     * and thus leak symlink targets.
-     */
-    Path abspath = canonPath(path_.path.abs());
-
-    if (hasPrefix(abspath, corepkgsPrefix)) return CanonPath(abspath);
-
-    for (auto & i : *allowedPaths) {
-        if (isDirOrInDir(abspath, i)) {
-            found = true;
-            break;
-        }
-    }
-
-    if (!found) {
-        auto modeInformation = evalSettings.pureEval
-            ? "in pure eval mode (use '--impure' to override)"
-            : "in restricted mode";
-        throw RestrictedPathError("access to absolute path '%1%' is forbidden %2%", abspath, modeInformation);
-    }
-
-    /* Resolve symlinks. */
-    debug("checking access to '%s'", abspath);
-    SourcePath path = CanonPath(canonPath(abspath, true));
-
-    for (auto & i : *allowedPaths) {
-        if (isDirOrInDir(path.path.abs(), i)) {
-            resolvedPaths.insert_or_assign(path_.path.abs(), path);
-            return path;
-        }
-    }
-
-    throw RestrictedPathError("access to canonical path '%1%' is forbidden in restricted mode", path);
-}
-
-
->>>>>>> 249ce283
 void EvalState::checkURI(const std::string & uri)
 {
     if (!evalSettings.restrictEval) return;
@@ -700,20 +643,12 @@
     /* If the URI is a path, then check it against allowedPaths as
        well. */
     if (hasPrefix(uri, "/")) {
-<<<<<<< HEAD
         rootFS->checkAllowed(CanonPath(uri));
-=======
-        checkSourcePath(CanonPath(uri));
->>>>>>> 249ce283
         return;
     }
 
     if (hasPrefix(uri, "file://")) {
-<<<<<<< HEAD
         rootFS->checkAllowed(CanonPath(uri.substr(7)));
-=======
-        checkSourcePath(CanonPath(std::string(uri, 7)));
->>>>>>> 249ce283
         return;
     }
 
@@ -1000,11 +935,7 @@
 
 void Value::mkPath(const SourcePath & path)
 {
-<<<<<<< HEAD
     mkPath(&*path.accessor, makeImmutableString(path.path.abs()));
-=======
-    mkPath(makeImmutableString(path.path.abs()));
->>>>>>> 249ce283
 }
 
 
@@ -1062,11 +993,7 @@
     auto pos = positions[p];
     if (auto path = std::get_if<SourcePath>(&pos.origin)) {
         auto attrs = buildBindings(3);
-<<<<<<< HEAD
         attrs.alloc(sFile).mkString(encodePath(*path));
-=======
-        attrs.alloc(sFile).mkString(path->path.abs());
->>>>>>> 249ce283
         attrs.alloc(sLine).mkInt(pos.line);
         attrs.alloc(sColumn).mkInt(pos.column);
         v.mkAttrs(attrs);
@@ -1132,11 +1059,7 @@
 }
 
 
-<<<<<<< HEAD
 void EvalState::evalFile(const SourcePath & path, Value & v, bool mustBeTrivial)
-=======
-void EvalState::evalFile(const SourcePath & path_, Value & v, bool mustBeTrivial)
->>>>>>> 249ce283
 {
     FileEvalCache::iterator i;
     if ((i = fileEvalCache.find(path)) != fileEvalCache.end()) {
@@ -1160,17 +1083,6 @@
     if (!e)
         e = parseExprFromFile(resolvedPath);
 
-<<<<<<< HEAD
-=======
-
-void EvalState::cacheFile(
-    const SourcePath & path,
-    const SourcePath & resolvedPath,
-    Expr * e,
-    Value & v,
-    bool mustBeTrivial)
-{
->>>>>>> 249ce283
     fileParseCache[resolvedPath] = e;
 
     try {
@@ -2054,11 +1966,7 @@
     else if (firstType == nPath) {
         if (!context.empty())
             state.error("a string that refers to a store path cannot be appended to a path").atPos(pos).withFrame(env, *this).debugThrow<EvalError>();
-<<<<<<< HEAD
         v.mkPath({ref(accessor), CanonPath(str())});
-=======
-        v.mkPath(CanonPath(canonPath(str())));
->>>>>>> 249ce283
     } else
         v.mkStringMove(c_str(), context);
 }
@@ -2239,18 +2147,10 @@
 BackedStringView EvalState::coerceToString(
     const PosIdx pos,
     Value & v,
-<<<<<<< HEAD
-    PathSet & context,
+    NixStringContext & context,
     std::string_view errorCtx,
     bool coerceMore,
     bool copyToStore)
-=======
-    NixStringContext & context,
-    std::string_view errorCtx,
-    bool coerceMore,
-    bool copyToStore,
-    bool canonicalizePath)
->>>>>>> 249ce283
 {
     forceValue(v, pos);
 
@@ -2260,21 +2160,10 @@
     }
 
     if (v.type() == nPath) {
-<<<<<<< HEAD
         auto path = v.path();
         return copyToStore
             ? store->printStorePath(copyPathToStore(context, path))
             : encodePath(path);
-=======
-        return
-            !canonicalizePath && !copyToStore
-            ? // FIXME: hack to preserve path literals that end in a
-              // slash, as in /foo/${x}.
-              v._path
-            : copyToStore
-            ? store->printStorePath(copyPathToStore(context, v.path()))
-            : std::string(v.path().path.abs());
->>>>>>> 249ce283
     }
 
     if (v.type() == nAttrs) {
@@ -2334,11 +2223,7 @@
 }
 
 
-<<<<<<< HEAD
-StorePath EvalState::copyPathToStore(PathSet & context, const SourcePath & path)
-=======
 StorePath EvalState::copyPathToStore(NixStringContext & context, const SourcePath & path)
->>>>>>> 249ce283
 {
     if (nix::isDerivation(path.path.abs()))
         error("file names are not allowed to end in '%1%'", drvExtension).debugThrow<EvalError>();
@@ -2355,19 +2240,14 @@
             return dstPath;
         }();
 
-<<<<<<< HEAD
-    context.insert(store->printStorePath(dstPath));
-=======
     context.insert(NixStringContextElem::Opaque {
         .path = dstPath
     });
->>>>>>> 249ce283
     return dstPath;
 }
 
 
-<<<<<<< HEAD
-SourcePath EvalState::coerceToPath(const PosIdx pos, Value & v, PathSet & context, std::string_view errorCtx)
+SourcePath EvalState::coerceToPath(const PosIdx pos, Value & v, NixStringContext & context, std::string_view errorCtx)
 {
     try {
         forceValue(v, pos);
@@ -2391,14 +2271,6 @@
     }
 
     error("cannot coerce %1% to a path", showType(v)).withTrace(pos, errorCtx).debugThrow<TypeError>();
-=======
-SourcePath EvalState::coerceToPath(const PosIdx pos, Value & v, NixStringContext & context, std::string_view errorCtx)
-{
-    auto path = coerceToString(pos, v, context, errorCtx, false, false, true).toOwned();
-    if (path == "" || path[0] != '/')
-        error("string '%1%' doesn't represent an absolute path", path).withTrace(pos, errorCtx).debugThrow<EvalError>();
-    return CanonPath(path);
->>>>>>> 249ce283
 }
 
 
@@ -2441,13 +2313,9 @@
             return strcmp(v1.string.s, v2.string.s) == 0;
 
         case nPath:
-<<<<<<< HEAD
             return
                 v1._path.accessor == v2._path.accessor
                 && strcmp(v1._path.path, v2._path.path) == 0;
-=======
-            return strcmp(v1._path, v2._path) == 0;
->>>>>>> 249ce283
 
         case nNull:
             return true;
