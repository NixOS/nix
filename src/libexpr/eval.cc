--- conflicted
+++ resolved
@@ -1756,32 +1756,6 @@
     uint64_t bValues = nrValues * sizeof(Value);
     uint64_t bAttrsets = nrAttrsets * sizeof(Bindings) + nrAttrsInAttrsets * sizeof(Value*) + Bindings::bNameLists + Bindings::bPosLists;
 
-<<<<<<< HEAD
-    printMsg(v, format("  time elapsed: %1%") % cpuTime);
-    printMsg(v, format("  size of a value: %1%") % sizeof(Value));
-    printMsg(v, format("  environments allocated count: %1%") % nrEnvs);
-    printMsg(v, format("  environments allocated bytes: %1%") % bEnvs);
-    printMsg(v, format("  list elements count: %1%") % nrListElems);
-    printMsg(v, format("  list elements bytes: %1%") % bLists);
-    printMsg(v, format("  list concatenations: %1%") % nrListConcats);
-    printMsg(v, format("  values allocated count: %1%") % nrValues);
-    printMsg(v, format("  values allocated bytes: %1%") % bValues);
-    printMsg(v, format("  sets allocated: %1% (%2% bytes)") % nrAttrsets % bAttrsets);
-    printMsg(v, format("  sets name lists: %1% (%2% bytes)") % Bindings::nNameLists % Bindings::bNameLists);
-    printMsg(v, format("  sets pos lists: %1% (%2% bytes)") % Bindings::nPosLists % Bindings::bPosLists);
-    printMsg(v, format("  right-biased unions: %1%") % nrOpUpdates);
-    printMsg(v, format("  values copied in right-biased unions: %1%") % nrOpUpdateValuesCopied);
-    printMsg(v, format("  symbols in symbol table: %1%") % symbols.size());
-    printMsg(v, format("  size of symbol table: %1%") % symbols.totalSize());
-    printMsg(v, format("  number of thunks: %1%") % nrThunks);
-    printMsg(v, format("  number of thunks avoided: %1%") % nrAvoided);
-    printMsg(v, format("  number of attr lookups: %1%") % nrLookups);
-    printMsg(v, format("  number of primop calls: %1%") % nrPrimOpCalls);
-    printMsg(v, format("  number of function calls: %1%") % nrFunctionCalls);
-    printMsg(v, format("  total allocations: %1% bytes") % (bEnvs + bLists + bValues + bAttrsets));
-
-=======
->>>>>>> 91405986
 #if HAVE_BOEHMGC
     GC_word heapSize, totalBytes;
     GC_get_heap_usage_safe(&heapSize, 0, 0, 0, &totalBytes);
