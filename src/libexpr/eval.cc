#include "nix/expr/eval.hh"
#include "nix/expr/eval-settings.hh"
#include "nix/expr/primops.hh"
#include "nix/expr/print-options.hh"
#include "nix/expr/symbol-table.hh"
#include "nix/util/exit.hh"
#include "nix/util/types.hh"
#include "nix/util/util.hh"
#include "nix/store/store-api.hh"
#include "nix/store/derivations.hh"
#include "nix/store/downstream-placeholder.hh"
#include "nix/expr/eval-inline.hh"
#include "nix/store/filetransfer.hh"
#include "nix/expr/function-trace.hh"
#include "nix/store/profiles.hh"
#include "nix/expr/print.hh"
#include "nix/fetchers/filtering-source-accessor.hh"
#include "nix/util/memory-source-accessor.hh"
#include "nix/util/mounted-source-accessor.hh"
#include "nix/expr/gc-small-vector.hh"
#include "nix/util/url.hh"
#include "nix/fetchers/fetch-to-store.hh"
#include "nix/fetchers/tarball.hh"
#include "nix/fetchers/input-cache.hh"

#include "parser-tab.hh"

#include <algorithm>
#include <iostream>
#include <sstream>
#include <cstring>
#include <optional>
#include <unistd.h>
#include <sys/time.h>
#include <fstream>
#include <functional>

#include <nlohmann/json.hpp>
#include <boost/container/small_vector.hpp>

#ifndef _WIN32 // TODO use portable implementation
#  include <sys/resource.h>
#endif

#include "nix/util/strings-inline.hh"

using json = nlohmann::json;

namespace nix {

static char * allocString(size_t size)
{
    char * t;
    t = (char *) GC_MALLOC_ATOMIC(size);
    if (!t) throw std::bad_alloc();
    return t;
}


// When there's no need to write to the string, we can optimize away empty
// string allocations.
// This function handles makeImmutableString(std::string_view()) by returning
// the empty string.
static const char * makeImmutableString(std::string_view s)
{
    const size_t size = s.size();
    if (size == 0)
        return "";
    auto t = allocString(size + 1);
    memcpy(t, s.data(), size);
    t[size] = '\0';
    return t;
}


RootValue allocRootValue(Value * v)
{
    return std::allocate_shared<Value *>(traceable_allocator<Value *>(), v);
}

// Pretty print types for assertion errors
std::ostream & operator << (std::ostream & os, const ValueType t) {
    os << showType(t);
    return os;
}

std::string printValue(EvalState & state, Value & v)
{
    std::ostringstream out;
    v.print(state, out);
    return out.str();
}

Value * Value::toPtr(SymbolStr str) noexcept
{
    return const_cast<Value *>(str.valuePtr());
}

void Value::print(EvalState & state, std::ostream & str, PrintOptions options)
{
    printValue(state, str, *this, options);
}

std::string_view showType(ValueType type, bool withArticle)
{
    #define WA(a, w) withArticle ? a " " w : w
    switch (type) {
        case nInt: return WA("an", "integer");
        case nBool: return WA("a", "Boolean");
        case nString: return WA("a", "string");
        case nPath: return WA("a", "path");
        case nNull: return "null";
        case nAttrs: return WA("a", "set");
        case nList: return WA("a", "list");
        case nFunction: return WA("a", "function");
        case nExternal: return WA("an", "external value");
        case nFloat: return WA("a", "float");
        case nThunk: return WA("a", "thunk");
    }
    unreachable();
}


std::string showType(const Value & v)
{
    // Allow selecting a subset of enum values
    #pragma GCC diagnostic push
    #pragma GCC diagnostic ignored "-Wswitch-enum"
    switch (v.getInternalType()) {
        case tString: return v.context() ? "a string with context" : "a string";
        case tPrimOp:
            return fmt("the built-in function '%s'", std::string(v.primOp()->name));
        case tPrimOpApp:
            return fmt("the partially applied built-in function '%s'", v.primOpAppPrimOp()->name);
        case tExternal: return v.external()->showType();
        case tThunk: return v.isBlackhole() ? "a black hole" : "a thunk";
        case tApp: return "a function application";
    default:
        return std::string(showType(v.type()));
    }
    #pragma GCC diagnostic pop
}

PosIdx Value::determinePos(const PosIdx pos) const
{
    // Allow selecting a subset of enum values
    #pragma GCC diagnostic push
    #pragma GCC diagnostic ignored "-Wswitch-enum"
<<<<<<< HEAD
    if (this->pos != 0)
        return PosIdx(this->pos);
    switch (internalType) {
=======
    switch (getInternalType()) {
>>>>>>> 812e0693
        case tAttrs: return attrs()->pos;
        case tLambda: return lambda().fun->pos;
        case tApp: return app().left->determinePos(pos);
        default: return pos;
    }
    #pragma GCC diagnostic pop
}

bool Value::isTrivial() const
{
    return
        !isa<tApp, tPrimOpApp>()
        && (!isa<tThunk>()
            || (dynamic_cast<ExprAttrs *>(thunk().expr)
                && ((ExprAttrs *) thunk().expr)->dynamicAttrs.empty())
            || dynamic_cast<ExprLambda *>(thunk().expr)
            || dynamic_cast<ExprList *>(thunk().expr));
}


static Symbol getName(const AttrName & name, EvalState & state, Env & env)
{
    if (name.symbol) {
        return name.symbol;
    } else {
        Value nameValue;
        name.expr->eval(state, env, nameValue);
        state.forceStringNoCtx(nameValue, name.expr->getPos(), "while evaluating an attribute name");
        return state.symbols.create(nameValue.string_view());
    }
}

static constexpr size_t BASE_ENV_SIZE = 128;

EvalState::EvalState(
    const LookupPath & lookupPathFromArguments,
    ref<Store> store,
    const fetchers::Settings & fetchSettings,
    const EvalSettings & settings,
    std::shared_ptr<Store> buildStore)
    : fetchSettings{fetchSettings}
    , settings{settings}
    , sWith(symbols.create("<with>"))
    , sOutPath(symbols.create("outPath"))
    , sDrvPath(symbols.create("drvPath"))
    , sType(symbols.create("type"))
    , sMeta(symbols.create("meta"))
    , sName(symbols.create("name"))
    , sValue(symbols.create("value"))
    , sSystem(symbols.create("system"))
    , sOverrides(symbols.create("__overrides"))
    , sOutputs(symbols.create("outputs"))
    , sOutputName(symbols.create("outputName"))
    , sIgnoreNulls(symbols.create("__ignoreNulls"))
    , sFile(symbols.create("file"))
    , sLine(symbols.create("line"))
    , sColumn(symbols.create("column"))
    , sFunctor(symbols.create("__functor"))
    , sToString(symbols.create("__toString"))
    , sRight(symbols.create("right"))
    , sWrong(symbols.create("wrong"))
    , sStructuredAttrs(symbols.create("__structuredAttrs"))
    , sJson(symbols.create("__json"))
    , sAllowedReferences(symbols.create("allowedReferences"))
    , sAllowedRequisites(symbols.create("allowedRequisites"))
    , sDisallowedReferences(symbols.create("disallowedReferences"))
    , sDisallowedRequisites(symbols.create("disallowedRequisites"))
    , sMaxSize(symbols.create("maxSize"))
    , sMaxClosureSize(symbols.create("maxClosureSize"))
    , sBuilder(symbols.create("builder"))
    , sArgs(symbols.create("args"))
    , sContentAddressed(symbols.create("__contentAddressed"))
    , sImpure(symbols.create("__impure"))
    , sOutputHash(symbols.create("outputHash"))
    , sOutputHashAlgo(symbols.create("outputHashAlgo"))
    , sOutputHashMode(symbols.create("outputHashMode"))
    , sRecurseForDerivations(symbols.create("recurseForDerivations"))
    , sDescription(symbols.create("description"))
    , sSelf(symbols.create("self"))
    , sEpsilon(symbols.create(""))
    , sStartSet(symbols.create("startSet"))
    , sOperator(symbols.create("operator"))
    , sKey(symbols.create("key"))
    , sPath(symbols.create("path"))
    , sPrefix(symbols.create("prefix"))
    , sOutputSpecified(symbols.create("outputSpecified"))
    , exprSymbols{
        .sub = symbols.create("__sub"),
        .lessThan = symbols.create("__lessThan"),
        .mul = symbols.create("__mul"),
        .div = symbols.create("__div"),
        .or_ = symbols.create("or"),
        .findFile = symbols.create("__findFile"),
        .nixPath = symbols.create("__nixPath"),
        .body = symbols.create("body"),
    }
    , repair(NoRepair)
    , emptyBindings(0)
    , storeFS(
        makeMountedSourceAccessor(
            {
                {CanonPath::root, makeEmptySourceAccessor()},
                /* In the pure eval case, we can simply require
                   valid paths. However, in the *impure* eval
                   case this gets in the way of the union
                   mechanism, because an invalid access in the
                   upper layer will *not* be caught by the union
                   source accessor, but instead abort the entire
                   lookup.

                   This happens when the store dir in the
                   ambient file system has a path (e.g. because
                   another Nix store there), but the relocated
                   store does not.

                   TODO make the various source accessors doing
                   access control all throw the same type of
                   exception, and make union source accessor
                   catch it, so we don't need to do this hack.
                 */
                {CanonPath(store->storeDir), makeFSSourceAccessor(dirOf(store->toRealPath(StorePath::dummy)))}
            }))
    , rootFS(
        ({
            /* In pure eval mode, we provide a filesystem that only
               contains the Nix store.

               If we have a chroot store and pure eval is not enabled,
               use a union accessor to make the chroot store available
               at its logical location while still having the
               underlying directory available. This is necessary for
               instance if we're evaluating a file from the physical
               /nix/store while using a chroot store. */
            auto accessor = getFSSourceAccessor();

            accessor = settings.pureEval
                ? storeFS.cast<SourceAccessor>()
                : makeUnionSourceAccessor({accessor, storeFS});

            /* Apply access control if needed. */
            if (settings.restrictEval || settings.pureEval)
                accessor = AllowListSourceAccessor::create(accessor, {}, {},
                    [&settings](const CanonPath & path) -> RestrictedPathError {
                        auto modeInformation = settings.pureEval
                            ? "in pure evaluation mode (use '--impure' to override)"
                            : "in restricted mode";
                        throw RestrictedPathError("access to absolute path '%1%' is forbidden %2%", path, modeInformation);
                    });

            accessor;
        }))
    , corepkgsFS(make_ref<MemorySourceAccessor>())
    , internalFS(make_ref<MemorySourceAccessor>())
    , derivationInternal{corepkgsFS->addFile(
        CanonPath("derivation-internal.nix"),
        #include "primops/derivation.nix.gen.hh"
    )}
    , store(store)
    , buildStore(buildStore ? buildStore : store)
    , inputCache(fetchers::InputCache::create())
    , debugRepl(nullptr)
    , debugStop(false)
    , trylevel(0)
    , regexCache(makeRegexCache())
#if NIX_USE_BOEHMGC
    , valueAllocCache(std::allocate_shared<void *>(traceable_allocator<void *>(), nullptr))
    , env1AllocCache(std::allocate_shared<void *>(traceable_allocator<void *>(), nullptr))
    , baseEnvP(std::allocate_shared<Env *>(traceable_allocator<Env *>(), &allocEnv(BASE_ENV_SIZE)))
    , baseEnv(**baseEnvP)
#else
    , baseEnv(allocEnv(BASE_ENV_SIZE))
#endif
    , staticBaseEnv{std::make_shared<StaticEnv>(nullptr, nullptr)}
{
    corepkgsFS->setPathDisplay("<nix", ">");
    internalFS->setPathDisplay("«nix-internal»", "");

    countCalls = getEnv("NIX_COUNT_CALLS").value_or("0") != "0";

    assertGCInitialized();

    static_assert(sizeof(Env) <= 16, "environment must be <= 16 bytes");

    vEmptyList.mkList(buildList(0));
    vNull.mkNull();
    vTrue.mkBool(true);
    vFalse.mkBool(false);
    vStringRegular.mkString("regular");
    vStringDirectory.mkString("directory");
    vStringSymlink.mkString("symlink");
    vStringUnknown.mkString("unknown");

    /* Construct the Nix expression search path. */
    assert(lookupPath.elements.empty());
    if (!settings.pureEval) {
        for (auto & i : lookupPathFromArguments.elements) {
            lookupPath.elements.emplace_back(LookupPath::Elem {i});
        }
        /* $NIX_PATH overriding regular settings is implemented as a hack in `initGC()` */
        for (auto & i : settings.nixPath.get()) {
            lookupPath.elements.emplace_back(LookupPath::Elem::parse(i));
        }
        if (!settings.restrictEval) {
            for (auto & i : EvalSettings::getDefaultNixPath()) {
                lookupPath.elements.emplace_back(LookupPath::Elem::parse(i));
            }
        }
    }

    /* Allow access to all paths in the search path. */
    if (rootFS.dynamic_pointer_cast<AllowListSourceAccessor>())
        for (auto & i : lookupPath.elements)
            resolveLookupPathPath(i.path, true);

    corepkgsFS->addFile(
        CanonPath("fetchurl.nix"),
        #include "fetchurl.nix.gen.hh"
    );

    createBaseEnv(settings);

    /* Register function call tracer. */
    if (settings.traceFunctionCalls)
        profiler.addProfiler(make_ref<FunctionCallTrace>());

    switch (settings.evalProfilerMode) {
    case EvalProfilerMode::flamegraph:
        profiler.addProfiler(makeSampleStackProfiler(
            *this, settings.evalProfileFile.get(), settings.evalProfilerFrequency));
        break;
    case EvalProfilerMode::disabled:
        break;
    }
}

EvalState::~EvalState()
{
}


void EvalState::allowPath(const Path & path)
{
    if (auto rootFS2 = rootFS.dynamic_pointer_cast<AllowListSourceAccessor>())
        rootFS2->allowPrefix(CanonPath(path));
}

void EvalState::allowPath(const StorePath & storePath)
{
    if (auto rootFS2 = rootFS.dynamic_pointer_cast<AllowListSourceAccessor>())
        rootFS2->allowPrefix(CanonPath(store->printStorePath(storePath)));
}

void EvalState::allowClosure(const StorePath & storePath)
{
    if (!rootFS.dynamic_pointer_cast<AllowListSourceAccessor>()) return;

    StorePathSet closure;
    store->computeFSClosure(storePath, closure);
    for (auto & p : closure)
        allowPath(p);
}

void EvalState::allowAndSetStorePathString(const StorePath & storePath, Value & v)
{
    allowPath(storePath);

    mkStorePathString(storePath, v);
}

inline static bool isJustSchemePrefix(std::string_view prefix)
{
    return
        !prefix.empty()
        && prefix[prefix.size() - 1] == ':'
        && isValidSchemeName(prefix.substr(0, prefix.size() - 1));
}

bool isAllowedURI(std::string_view uri, const Strings & allowedUris)
{
    /* 'uri' should be equal to a prefix, or in a subdirectory of a
       prefix. Thus, the prefix https://github.co does not permit
       access to https://github.com. */
    for (auto & prefix : allowedUris) {
        if (uri == prefix
            // Allow access to subdirectories of the prefix.
            || (uri.size() > prefix.size()
                && prefix.size() > 0
                && hasPrefix(uri, prefix)
                && (
                    // Allow access to subdirectories of the prefix.
                    prefix[prefix.size() - 1] == '/'
                    || uri[prefix.size()] == '/'

                    // Allow access to whole schemes
                    || isJustSchemePrefix(prefix)
                    )
                ))
            return true;
    }

    return false;
}

void EvalState::checkURI(const std::string & uri)
{
    if (!settings.restrictEval) return;

    if (isAllowedURI(uri, settings.allowedUris.get())) return;

    /* If the URI is a path, then check it against allowedPaths as
       well. */
    if (isAbsolute(uri)) {
        if (auto rootFS2 = rootFS.dynamic_pointer_cast<AllowListSourceAccessor>())
            rootFS2->checkAccess(CanonPath(uri));
        return;
    }

    if (hasPrefix(uri, "file://")) {
        if (auto rootFS2 = rootFS.dynamic_pointer_cast<AllowListSourceAccessor>())
            rootFS2->checkAccess(CanonPath(uri.substr(7)));
        return;
    }

    throw RestrictedPathError("access to URI '%s' is forbidden in restricted mode", uri);
}


Value * EvalState::addConstant(const std::string & name, Value & v, Constant info)
{
    Value * v2 = allocValue();
    *v2 = v;
    addConstant(name, v2, info);
    return v2;
}


void EvalState::addConstant(const std::string & name, Value * v, Constant info)
{
    auto name2 = name.substr(0, 2) == "__" ? name.substr(2) : name;

    constantInfos.push_back({name2, info});

    if (!(settings.pureEval && info.impureOnly)) {
        /* Check the type, if possible.

           We might know the type of a thunk in advance, so be allowed
           to just write it down in that case. */
        if (auto gotType = v->type(true); gotType != nThunk)
            assert(info.type == gotType);

        /* Install value the base environment. */
        staticBaseEnv->vars.emplace_back(symbols.create(name), baseEnvDispl);
        baseEnv.values[baseEnvDispl++] = v;
        const_cast<Bindings *>(getBuiltins().attrs())->push_back(Attr(symbols.create(name2), v));
    }
}


void PrimOp::check()
{
    if (arity > maxPrimOpArity) {
        throw Error("primop arity must not exceed %1%", maxPrimOpArity);
    }
}


std::ostream & operator<<(std::ostream & output, const PrimOp & primOp)
{
    output << "primop " << primOp.name;
    return output;
}


const PrimOp * Value::primOpAppPrimOp() const
{
    Value * left = primOpApp().left;
    while (left && !left->isPrimOp()) {
        left = left->primOpApp().left;
    }

    if (!left)
        return nullptr;

    assert(left->isPrimOp());
    return left->primOp();
}


void Value::mkPrimOp(PrimOp * p)
{
    p->check();
    setStorage(p);
}


Value * EvalState::addPrimOp(PrimOp && primOp)
{
    /* Hack to make constants lazy: turn them into a application of
       the primop to a dummy value. */
    if (primOp.arity == 0) {
        primOp.arity = 1;
        auto vPrimOp = allocValue();
        vPrimOp->mkPrimOp(new PrimOp(primOp));
        Value v;
        v.mkApp(vPrimOp, vPrimOp);
        return addConstant(primOp.name, v, {
            .type = nThunk, // FIXME
            .doc = primOp.doc,
        });
    }

    auto envName = symbols.create(primOp.name);
    if (hasPrefix(primOp.name, "__"))
        primOp.name = primOp.name.substr(2);

    Value * v = allocValue();
    v->mkPrimOp(new PrimOp(primOp));

    if (primOp.internal)
        internalPrimOps.emplace(primOp.name, v);
    else {
        staticBaseEnv->vars.emplace_back(envName, baseEnvDispl);
        baseEnv.values[baseEnvDispl++] = v;
        const_cast<Bindings *>(getBuiltins().attrs())->push_back(Attr(symbols.create(primOp.name), v));
    }

    return v;
}


Value & EvalState::getBuiltins()
{
    return *baseEnv.values[0];
}


Value & EvalState::getBuiltin(const std::string & name)
{
    auto it = getBuiltins().attrs()->get(symbols.create(name));
    if (it)
        return *it->value;
    else
        error<EvalError>("builtin '%1%' not found", name).debugThrow();
}


std::optional<EvalState::Doc> EvalState::getDoc(Value & v)
{
    if (v.isPrimOp()) {
        auto v2 = &v;
        if (auto * doc = v2->primOp()->doc)
            return Doc {
                .pos = {},
                .name = v2->primOp()->name,
                .arity = v2->primOp()->arity,
                .args = v2->primOp()->args,
                .doc = doc,
            };
    }
    if (v.isLambda()) {
        auto exprLambda = v.lambda().fun;

        std::ostringstream s;
        std::string name;
        auto pos = positions[exprLambda->getPos()];
        std::string docStr;

        if (exprLambda->name) {
            name = symbols[exprLambda->name];
        }

        if (exprLambda->docComment) {
            docStr = exprLambda->docComment.getInnerText(positions);
        }

        if (name.empty()) {
            s << "Function ";
        }
        else {
            s << "Function `" << name << "`";
            if (pos)
                s << "\\\n  … " ;
            else
                s << "\\\n";
        }
        if (pos) {
            s << "defined at " << pos;
        }
        if (!docStr.empty()) {
            s << "\n\n";
        }

        s << docStr;

        return Doc {
            .pos = pos,
            .name = name,
            .arity = 0, // FIXME: figure out how deep by syntax only? It's not semantically useful though...
            .args = {},
            .doc = makeImmutableString(toView(s)), // NOTE: memory leak when compiled without GC
        };
    }
    if (isFunctor(v)) {
        try {
            Value & functor = *v.attrs()->find(sFunctor)->value;
            Value * vp[] = {&v};
            Value partiallyApplied;
            // The first parameter is not user-provided, and may be
            // handled by code that is opaque to the user, like lib.const = x: y: y;
            // So preferably we show docs that are relevant to the
            // "partially applied" function returned by e.g. `const`.
            // We apply the first argument:
            callFunction(functor, vp, partiallyApplied, noPos);
            auto _level = addCallDepth(noPos);
            return getDoc(partiallyApplied);
        }
        catch (Error & e) {
            e.addTrace(nullptr, "while partially calling '%1%' to retrieve documentation", "__functor");
            throw;
        }
    }
    return {};
}


// just for the current level of StaticEnv, not the whole chain.
void printStaticEnvBindings(const SymbolTable & st, const StaticEnv & se)
{
    std::cout << ANSI_MAGENTA;
    for (auto & i : se.vars)
        std::cout << st[i.first] << " ";
    std::cout << ANSI_NORMAL;
    std::cout << std::endl;
}

// just for the current level of Env, not the whole chain.
void printWithBindings(const SymbolTable & st, const Env & env)
{
    if (!env.values[0]->isThunk()) {
        std::cout << "with: ";
        std::cout << ANSI_MAGENTA;
        auto j = env.values[0]->attrs()->begin();
        while (j != env.values[0]->attrs()->end()) {
            std::cout << st[j->name] << " ";
            ++j;
        }
        std::cout << ANSI_NORMAL;
        std::cout << std::endl;
    }
}

void printEnvBindings(const SymbolTable & st, const StaticEnv & se, const Env & env, int lvl)
{
    std::cout << "Env level " << lvl << std::endl;

    if (se.up && env.up) {
        std::cout << "static: ";
        printStaticEnvBindings(st, se);
        if (se.isWith)
            printWithBindings(st, env);
        std::cout << std::endl;
        printEnvBindings(st, *se.up, *env.up, ++lvl);
    } else {
        std::cout << ANSI_MAGENTA;
        // for the top level, don't print the double underscore ones;
        // they are in builtins.
        for (auto & i : se.vars)
            if (!hasPrefix(st[i.first], "__"))
                std::cout << st[i.first] << " ";
        std::cout << ANSI_NORMAL;
        std::cout << std::endl;
        if (se.isWith)
            printWithBindings(st, env);  // probably nothing there for the top level.
        std::cout << std::endl;

    }
}

void printEnvBindings(const EvalState &es, const Expr & expr, const Env & env)
{
    // just print the names for now
    auto se = es.getStaticEnv(expr);
    if (se)
        printEnvBindings(es.symbols, *se, env, 0);
}

void mapStaticEnvBindings(const SymbolTable & st, const StaticEnv & se, const Env & env, ValMap & vm)
{
    // add bindings for the next level up first, so that the bindings for this level
    // override the higher levels.
    // The top level bindings (builtins) are skipped since they are added for us by initEnv()
    if (env.up && se.up) {
        mapStaticEnvBindings(st, *se.up, *env.up, vm);

        if (se.isWith && !env.values[0]->isThunk()) {
            // add 'with' bindings.
            for (auto & j : *env.values[0]->attrs())
                vm.insert_or_assign(std::string(st[j.name]), j.value);
        } else {
            // iterate through staticenv bindings and add them.
            for (auto & i : se.vars)
                vm.insert_or_assign(std::string(st[i.first]), env.values[i.second]);
        }
    }
}

std::unique_ptr<ValMap> mapStaticEnvBindings(const SymbolTable & st, const StaticEnv & se, const Env & env)
{
    auto vm = std::make_unique<ValMap>();
    mapStaticEnvBindings(st, se, env, *vm);
    return vm;
}

/**
 * Sets `inDebugger` to true on construction and false on destruction.
 */
class DebuggerGuard {
    bool & inDebugger;
public:
    DebuggerGuard(bool & inDebugger) : inDebugger(inDebugger) {
        inDebugger = true;
    }
    ~DebuggerGuard() {
        inDebugger = false;
    }
};

bool EvalState::canDebug()
{
    return debugRepl && !debugTraces.empty();
}

void EvalState::runDebugRepl(const Error * error)
{
    if (!canDebug())
        return;

    assert(!debugTraces.empty());
    const DebugTrace & last = debugTraces.front();
    const Env & env = last.env;
    const Expr & expr = last.expr;

    runDebugRepl(error, env, expr);
}

void EvalState::runDebugRepl(const Error * error, const Env & env, const Expr & expr)
{
    // Make sure we have a debugger to run and we're not already in a debugger.
    if (!debugRepl || inDebugger)
        return;

    auto dts = [&]() -> std::unique_ptr<DebugTraceStacker> {
        if (error && expr.getPos()) {
            auto trace = DebugTrace{
                .pos = [&]() -> std::variant<Pos, PosIdx> {
                    if (error->info().pos) {
                        if (auto * pos = error->info().pos.get())
                            return *pos;
                        return noPos;
                    }
                    return expr.getPos();
                }(),
                .expr = expr,
                .env = env,
                .hint = error->info().msg,
                .isError = true};

            return std::make_unique<DebugTraceStacker>(*this, std::move(trace));
        }
        return nullptr;
    }();

    if (error)
    {
        printError("%s\n", error->what());

        if (trylevel > 0 && error->info().level != lvlInfo)
            printError("This exception occurred in a 'tryEval' call. Use " ANSI_GREEN "--ignore-try" ANSI_NORMAL " to skip these.\n");
    }

    auto se = getStaticEnv(expr);
    if (se) {
        auto vm = mapStaticEnvBindings(symbols, *se.get(), env);
        DebuggerGuard _guard(inDebugger);
        auto exitStatus = (debugRepl)(ref<EvalState>(shared_from_this()), *vm);
        switch (exitStatus) {
            case ReplExitStatus::QuitAll:
                if (error)
                    throw *error;
                throw Exit(0);
            case ReplExitStatus::Continue:
                break;
            default:
                unreachable();
        }
    }
}

template<typename... Args>
void EvalState::addErrorTrace(Error & e, const Args & ... formatArgs) const
{
    e.addTrace(nullptr, HintFmt(formatArgs...));
}

template<typename... Args>
void EvalState::addErrorTrace(Error & e, const PosIdx pos, const Args & ... formatArgs) const
{
    e.addTrace(positions[pos], HintFmt(formatArgs...));
}

template<typename... Args>
static std::unique_ptr<DebugTraceStacker> makeDebugTraceStacker(
    EvalState & state,
    Expr & expr,
    Env & env,
    std::variant<Pos, PosIdx> pos,
    const Args & ... formatArgs)
{
    return std::make_unique<DebugTraceStacker>(state,
        DebugTrace {
            .pos = std::move(pos),
            .expr = expr,
            .env = env,
            .hint = HintFmt(formatArgs...),
            .isError = false
        });
}

DebugTraceStacker::DebugTraceStacker(EvalState & evalState, DebugTrace t)
    : evalState(evalState)
    , trace(std::move(t))
{
    evalState.debugTraces.push_front(trace);
    if (evalState.debugStop && evalState.debugRepl)
        evalState.runDebugRepl(nullptr, trace.env, trace.expr);
}

void Value::mkString(std::string_view s)
{
    mkString(makeImmutableString(s));
}


static const char * * encodeContext(const NixStringContext & context)
{
    if (!context.empty()) {
        size_t n = 0;
        auto ctx = (const char * *)
            allocBytes((context.size() + 1) * sizeof(char *));
        for (auto & i : context) {
            ctx[n++] = makeImmutableString({i.to_string()});
        }
        ctx[n] = nullptr;
        return ctx;
    } else
        return nullptr;
}

void Value::mkString(std::string_view s, const NixStringContext & context)
{
    mkString(makeImmutableString(s), encodeContext(context));
}

void Value::mkStringMove(const char * s, const NixStringContext & context)
{
    mkString(s, encodeContext(context));
}

void Value::mkPath(const SourcePath & path)
{
    mkPath(&*path.accessor, makeImmutableString(path.path.abs()), noPos.get());
}


inline Value * EvalState::lookupVar(Env * env, const ExprVar & var, bool noEval)
{
    for (auto l = var.level; l; --l, env = env->up) ;

    if (!var.fromWith) return env->values[var.displ];

    // This early exit defeats the `maybeThunk` optimization for variables from `with`,
    // The added complexity of handling this appears to be similarly in cost, or
    // the cases where applicable were insignificant in the first place.
    if (noEval) return nullptr;

    auto * fromWith = var.fromWith;
    while (1) {
        forceAttrs(*env->values[0], fromWith->pos, "while evaluating the first subexpression of a with expression");
        if (auto j = env->values[0]->attrs()->get(var.name)) {
            if (countCalls) attrSelects[j->pos]++;
            return j->value;
        }
        if (!fromWith->parentWith)
            error<UndefinedVarError>("undefined variable '%1%'", symbols[var.name]).atPos(var.pos).withFrame(*env, var).debugThrow();
        for (size_t l = fromWith->prevWith; l; --l, env = env->up) ;
        fromWith = fromWith->parentWith;
    }
}

ListBuilder::ListBuilder(EvalState & state, size_t size)
    : size(size)
    , elems(size <= 2 ? inlineElems : (Value * *) allocBytes(size * sizeof(Value *)))
{
    state.nrListElems += size;
}

Value * EvalState::getBool(bool b) {
    return b ? &vTrue : &vFalse;
}

unsigned long nrThunks = 0;

static inline void mkThunk(Value & v, Env & env, Expr * expr)
{
    v.mkThunk(&env, expr);
    nrThunks++;
}


void EvalState::mkThunk_(Value & v, Expr * expr)
{
    mkThunk(v, baseEnv, expr);
}


void EvalState::mkPos(Value & v, PosIdx p)
{
    auto origin = positions.originOf(p);
    if (auto path = std::get_if<SourcePath>(&origin)) {
        auto attrs = buildBindings(3);
        if (path->accessor == rootFS && store->isInStore(path->path.abs()))
            // FIXME: only do this for virtual store paths?
            attrs.alloc(sFile).mkString(path->path.abs(),
                {
                    NixStringContextElem::Path{
                        .storePath = store->toStorePath(path->path.abs()).first
                    }
                });
        else
            attrs.alloc(sFile).mkString(path->path.abs());
        makePositionThunks(*this, p, attrs.alloc(sLine), attrs.alloc(sColumn));
        v.mkAttrs(attrs);
    } else
        v.mkNull();
}


void EvalState::mkStorePathString(const StorePath & p, Value & v)
{
    v.mkString(
        store->printStorePath(p),
        NixStringContext {
            NixStringContextElem::Opaque { .path = p },
        });
}


std::string EvalState::mkOutputStringRaw(
    const SingleDerivedPath::Built & b,
    std::optional<StorePath> optStaticOutputPath,
    const ExperimentalFeatureSettings & xpSettings)
{
    /* In practice, this is testing for the case of CA derivations, or
       dynamic derivations. */
    return optStaticOutputPath
        ? store->printStorePath(std::move(*optStaticOutputPath))
        /* Downstream we would substitute this for an actual path once
           we build the floating CA derivation */
        : DownstreamPlaceholder::fromSingleDerivedPathBuilt(b, xpSettings).render();
}


void EvalState::mkOutputString(
    Value & value,
    const SingleDerivedPath::Built & b,
    std::optional<StorePath> optStaticOutputPath,
    const ExperimentalFeatureSettings & xpSettings)
{
    value.mkString(
        mkOutputStringRaw(b, optStaticOutputPath, xpSettings),
        NixStringContext { b });
}


std::string EvalState::mkSingleDerivedPathStringRaw(
    const SingleDerivedPath & p)
{
    return std::visit(overloaded {
        [&](const SingleDerivedPath::Opaque & o) {
            return store->printStorePath(o.path);
        },
        [&](const SingleDerivedPath::Built & b) {
            auto optStaticOutputPath = std::visit(overloaded {
                [&](const SingleDerivedPath::Opaque & o) {
                    auto drv = store->readDerivation(o.path);
                    auto i = drv.outputs.find(b.output);
                    if (i == drv.outputs.end())
                        throw Error("derivation '%s' does not have output '%s'", b.drvPath->to_string(*store), b.output);
                    return i->second.path(*store, drv.name, b.output);
                },
                [&](const SingleDerivedPath::Built & o) -> std::optional<StorePath> {
                    return std::nullopt;
                },
            }, b.drvPath->raw());
            return mkOutputStringRaw(b, optStaticOutputPath);
        }
    }, p.raw());
}


void EvalState::mkSingleDerivedPathString(
    const SingleDerivedPath & p,
    Value & v)
{
    v.mkString(
        mkSingleDerivedPathStringRaw(p),
        NixStringContext {
            std::visit([](auto && v) -> NixStringContextElem { return v; }, p),
        });
}


/* Create a thunk for the delayed computation of the given expression
   in the given environment.  But if the expression is a variable,
   then look it up right away.  This significantly reduces the number
   of thunks allocated. */
Value * Expr::maybeThunk(EvalState & state, Env & env)
{
    Value * v = state.allocValue();
    mkThunk(*v, env, this);
    return v;
}


Value * ExprVar::maybeThunk(EvalState & state, Env & env)
{
    Value * v = state.lookupVar(&env, *this, true);
    /* The value might not be initialised in the environment yet.
       In that case, ignore it. */
    if (v) { state.nrAvoided++; return v; }
    return Expr::maybeThunk(state, env);
}


Value * ExprString::maybeThunk(EvalState & state, Env & env)
{
    state.nrAvoided++;
    return &v;
}

Value * ExprInt::maybeThunk(EvalState & state, Env & env)
{
    state.nrAvoided++;
    return &v;
}

Value * ExprFloat::maybeThunk(EvalState & state, Env & env)
{
    state.nrAvoided++;
    return &v;
}

Value * ExprPath::maybeThunk(EvalState & state, Env & env)
{
    state.nrAvoided++;
    return &v;
}


void EvalState::evalFile(const SourcePath & path, Value & v, bool mustBeTrivial)
{
    FileEvalCache::iterator i;
    if ((i = fileEvalCache.find(path)) != fileEvalCache.end()) {
        v = i->second;
        return;
    }

    auto resolvedPath = resolveExprPath(path);
    if ((i = fileEvalCache.find(resolvedPath)) != fileEvalCache.end()) {
        v = i->second;
        return;
    }

    printTalkative("evaluating file '%1%'", resolvedPath);
    Expr * e = nullptr;

    auto j = fileParseCache.find(resolvedPath);
    if (j != fileParseCache.end())
        e = j->second;

    if (!e)
        e = parseExprFromFile(resolvedPath);

    fileParseCache.emplace(resolvedPath, e);

    try {
        auto dts = debugRepl
            ? makeDebugTraceStacker(
                *this,
                *e,
                this->baseEnv,
                e->getPos(),
                "while evaluating the file '%1%':", resolvedPath.to_string())
            : nullptr;

        // Enforce that 'flake.nix' is a direct attrset, not a
        // computation.
        if (mustBeTrivial &&
            !(dynamic_cast<ExprAttrs *>(e)))
            error<EvalError>("file '%s' must be an attribute set", path).debugThrow();
        eval(e, v);
    } catch (Error & e) {
        addErrorTrace(e, "while evaluating the file '%1%':", resolvedPath.to_string());
        throw;
    }

    fileEvalCache.emplace(resolvedPath, v);
    if (path != resolvedPath) fileEvalCache.emplace(path, v);
}


void EvalState::resetFileCache()
{
    fileEvalCache.clear();
    fileParseCache.clear();
    inputCache->clear();
}


void EvalState::eval(Expr * e, Value & v)
{
    e->eval(*this, baseEnv, v);
}


inline bool EvalState::evalBool(Env & env, Expr * e, const PosIdx pos, std::string_view errorCtx)
{
    try {
        Value v;
        e->eval(*this, env, v);
        if (v.type() != nBool)
            error<TypeError>(
                 "expected a Boolean but found %1%: %2%",
                 showType(v),
                 ValuePrinter(*this, v, errorPrintOptions)
             ).atPos(pos).withFrame(env, *e).debugThrow();
        return v.boolean();
    } catch (Error & e) {
        e.addTrace(positions[pos], errorCtx);
        throw;
    }
}


inline void EvalState::evalAttrs(Env & env, Expr * e, Value & v, const PosIdx pos, std::string_view errorCtx)
{
    try {
        e->eval(*this, env, v);
        if (v.type() != nAttrs)
            error<TypeError>(
                "expected a set but found %1%: %2%",
                showType(v),
                ValuePrinter(*this, v, errorPrintOptions)
            ).withFrame(env, *e).debugThrow();
    } catch (Error & e) {
        e.addTrace(positions[pos], errorCtx);
        throw;
    }
}


void Expr::eval(EvalState & state, Env & env, Value & v)
{
    unreachable();
}


void ExprInt::eval(EvalState & state, Env & env, Value & v)
{
    v = this->v;
}


void ExprFloat::eval(EvalState & state, Env & env, Value & v)
{
    v = this->v;
}

void ExprString::eval(EvalState & state, Env & env, Value & v)
{
    v = this->v;
}


void ExprPath::eval(EvalState & state, Env & env, Value & v)
{
    v = this->v;
}


Env * ExprAttrs::buildInheritFromEnv(EvalState & state, Env & up)
{
    Env & inheritEnv = state.allocEnv(inheritFromExprs->size());
    inheritEnv.up = &up;

    Displacement displ = 0;
    for (auto from : *inheritFromExprs)
        inheritEnv.values[displ++] = from->maybeThunk(state, up);

    return &inheritEnv;
}

void ExprAttrs::eval(EvalState & state, Env & env, Value & v)
{
    auto bindings = state.buildBindings(attrs.size() + dynamicAttrs.size());
    auto dynamicEnv = &env;
    bool sort = false;

    if (recursive) {
        /* Create a new environment that contains the attributes in
           this `rec'. */
        Env & env2(state.allocEnv(attrs.size()));
        env2.up = &env;
        dynamicEnv = &env2;
        Env * inheritEnv = inheritFromExprs ? buildInheritFromEnv(state, env2) : nullptr;

        AttrDefs::iterator overrides = attrs.find(state.sOverrides);
        bool hasOverrides = overrides != attrs.end();

        /* The recursive attributes are evaluated in the new
           environment, while the inherited attributes are evaluated
           in the original environment. */
        Displacement displ = 0;
        for (auto & i : attrs) {
            Value * vAttr;
            if (hasOverrides && i.second.kind != AttrDef::Kind::Inherited) {
                vAttr = state.allocValue();
                mkThunk(*vAttr, *i.second.chooseByKind(&env2, &env, inheritEnv), i.second.e);
            } else
                vAttr = i.second.e->maybeThunk(state, *i.second.chooseByKind(&env2, &env, inheritEnv));
            env2.values[displ++] = vAttr;
            bindings.insert(i.first, vAttr, i.second.pos);
        }

        /* If the rec contains an attribute called `__overrides', then
           evaluate it, and add the attributes in that set to the rec.
           This allows overriding of recursive attributes, which is
           otherwise not possible.  (You can use the // operator to
           replace an attribute, but other attributes in the rec will
           still reference the original value, because that value has
           been substituted into the bodies of the other attributes.
           Hence we need __overrides.) */
        if (hasOverrides) {
            Value * vOverrides = (*bindings.bindings)[overrides->second.displ].value;
            state.forceAttrs(*vOverrides, [&]() { return vOverrides->determinePos(noPos); }, "while evaluating the `__overrides` attribute");
            bindings.grow(state.allocBindings(bindings.capacity() + vOverrides->attrs()->size()));
            for (auto & i : *vOverrides->attrs()) {
                AttrDefs::iterator j = attrs.find(i.name);
                if (j != attrs.end()) {
                    (*bindings.bindings)[j->second.displ] = i;
                    env2.values[j->second.displ] = i.value;
                } else
                    bindings.push_back(i);
            }
            sort = true;
        }
    }

    else {
        Env * inheritEnv = inheritFromExprs ? buildInheritFromEnv(state, env) : nullptr;
        for (auto & i : attrs)
            bindings.insert(
                i.first,
                i.second.e->maybeThunk(state, *i.second.chooseByKind(&env, &env, inheritEnv)),
                i.second.pos);
    }

    /* Dynamic attrs apply *after* rec and __overrides. */
    for (auto & i : dynamicAttrs) {
        Value nameVal;
        i.nameExpr->eval(state, *dynamicEnv, nameVal);
        state.forceValue(nameVal, i.pos);
        if (nameVal.type() == nNull)
            continue;
        state.forceStringNoCtx(nameVal, i.pos, "while evaluating the name of a dynamic attribute");
        auto nameSym = state.symbols.create(nameVal.string_view());
        if (sort)
            // FIXME: inefficient
            bindings.bindings->sort();
        if (auto j = bindings.bindings->get(nameSym))
            state.error<EvalError>("dynamic attribute '%1%' already defined at %2%", state.symbols[nameSym], state.positions[j->pos]).atPos(i.pos).withFrame(env, *this).debugThrow();

        i.valueExpr->setName(nameSym);
        /* Keep sorted order so find can catch duplicates */
        bindings.insert(nameSym, i.valueExpr->maybeThunk(state, *dynamicEnv), i.pos);
        sort = true;
    }

    bindings.bindings->pos = pos;

    v.mkAttrs(sort ? bindings.finish() : bindings.alreadySorted());
}


void ExprLet::eval(EvalState & state, Env & env, Value & v)
{
    /* Create a new environment that contains the attributes in this
       `let'. */
    Env & env2(state.allocEnv(attrs->attrs.size()));
    env2.up = &env;

    Env * inheritEnv = attrs->inheritFromExprs ? attrs->buildInheritFromEnv(state, env2) : nullptr;

    /* The recursive attributes are evaluated in the new environment,
       while the inherited attributes are evaluated in the original
       environment. */
    Displacement displ = 0;
    for (auto & i : attrs->attrs) {
        env2.values[displ++] = i.second.e->maybeThunk(
            state,
            *i.second.chooseByKind(&env2, &env, inheritEnv));
    }

    auto dts = state.debugRepl
        ? makeDebugTraceStacker(
            state,
            *this,
            env2,
            getPos(),
            "while evaluating a '%1%' expression",
            "let"
        )
        : nullptr;

    body->eval(state, env2, v);
}


void ExprList::eval(EvalState & state, Env & env, Value & v)
{
    auto list = state.buildList(elems.size());
    for (const auto & [n, v2] : enumerate(list))
        v2 = elems[n]->maybeThunk(state, env);
    v.mkList(list);
}


Value * ExprList::maybeThunk(EvalState & state, Env & env)
{
    if (elems.empty()) {
        return &state.vEmptyList;
    }
    return Expr::maybeThunk(state, env);
}


void ExprVar::eval(EvalState & state, Env & env, Value & v)
{
    Value * v2 = state.lookupVar(&env, *this, false);
    state.forceValue(*v2, pos);
    v = *v2;
}


static std::string showAttrPath(EvalState & state, Env & env, const AttrPath & attrPath)
{
    std::ostringstream out;
    bool first = true;
    for (auto & i : attrPath) {
        if (!first) out << '.'; else first = false;
        try {
            out << state.symbols[getName(i, state, env)];
        } catch (Error & e) {
            assert(!i.symbol);
            out << "\"${";
            i.expr->show(state.symbols, out);
            out << "}\"";
        }
    }
    return out.str();
}


void ExprSelect::eval(EvalState & state, Env & env, Value & v)
{
    Value vTmp;
    PosIdx pos2;
    Value * vAttrs = &vTmp;

    e->eval(state, env, vTmp);

    try {
        auto dts = state.debugRepl
            ? makeDebugTraceStacker(
                state,
                *this,
                env,
                getPos(),
                "while evaluating the attribute '%1%'",
                showAttrPath(state, env, attrPath))
            : nullptr;

        for (auto & i : attrPath) {
            state.nrLookups++;
            const Attr * j;
            auto name = getName(i, state, env);
            if (def) {
                state.forceValue(*vAttrs, pos);
                if (vAttrs->type() != nAttrs ||
                    !(j = vAttrs->attrs()->get(name)))
                {
                    def->eval(state, env, v);
                    return;
                }
            } else {
                state.forceAttrs(*vAttrs, pos, "while selecting an attribute");
                if (!(j = vAttrs->attrs()->get(name))) {
                    StringSet allAttrNames;
                    for (auto & attr : *vAttrs->attrs())
                        allAttrNames.insert(std::string(state.symbols[attr.name]));
                    auto suggestions = Suggestions::bestMatches(allAttrNames, state.symbols[name]);
                    state.error<EvalError>("attribute '%1%' missing", state.symbols[name])
                        .atPos(pos).withSuggestions(suggestions).withFrame(env, *this).debugThrow();
                }
            }
            vAttrs = j->value;
            pos2 = j->pos;
            if (state.countCalls) state.attrSelects[pos2]++;
        }

        state.forceValue(*vAttrs, (pos2 ? pos2 : this->pos ) );

    } catch (Error & e) {
        if (pos2) {
            auto pos2r = state.positions[pos2];
            auto origin = std::get_if<SourcePath>(&pos2r.origin);
            if (!(origin && *origin == state.derivationInternal))
                state.addErrorTrace(e, pos2, "while evaluating the attribute '%1%'",
                    showAttrPath(state, env, attrPath));
        }
        throw;
    }

    v = *vAttrs;
}

Symbol ExprSelect::evalExceptFinalSelect(EvalState & state, Env & env, Value & attrs)
{
    Value vTmp;
    Symbol name = getName(attrPath[attrPath.size() - 1], state, env);

    if (attrPath.size() == 1) {
        e->eval(state, env, vTmp);
    } else {
        ExprSelect init(*this);
        init.attrPath.pop_back();
        init.eval(state, env, vTmp);
    }
    attrs = vTmp;
    return name;
}


void ExprOpHasAttr::eval(EvalState & state, Env & env, Value & v)
{
    Value vTmp;
    Value * vAttrs = &vTmp;

    e->eval(state, env, vTmp);

    for (auto & i : attrPath) {
        state.forceValue(*vAttrs, getPos());
        const Attr * j;
        auto name = getName(i, state, env);
        if (vAttrs->type() == nAttrs &&
            (j = vAttrs->attrs()->get(name)))
        {
            vAttrs = j->value;
        } else {
            v.mkBool(false);
            return;
        }
    }

    v.mkBool(true);
}


void ExprLambda::eval(EvalState & state, Env & env, Value & v)
{
    v.mkLambda(&env, this);
}

void EvalState::callFunction(Value & fun, std::span<Value *> args, Value & vRes, const PosIdx pos)
{
    auto _level = addCallDepth(pos);

    auto neededHooks = profiler.getNeededHooks();
    if (neededHooks.test(EvalProfiler::preFunctionCall)) [[unlikely]]
        profiler.preFunctionCallHook(*this, fun, args, pos);

    Finally traceExit_{[&](){
        if (profiler.getNeededHooks().test(EvalProfiler::postFunctionCall)) [[unlikely]]
            profiler.postFunctionCallHook(*this, fun, args, pos);
    }};

    forceValue(fun, pos);

    Value vCur(fun);

    auto makeAppChain = [&]()
    {
        vRes = vCur;
        for (auto arg : args) {
            auto fun2 = allocValue();
            *fun2 = vRes;
            vRes.mkPrimOpApp(fun2, arg);
        }
    };

    const Attr * functor;

    while (args.size() > 0) {

        if (vCur.isLambda()) {

            ExprLambda & lambda(*vCur.lambda().fun);

            auto size =
                (!lambda.arg ? 0 : 1) +
                (lambda.hasFormals() ? lambda.formals->formals.size() : 0);
            Env & env2(allocEnv(size));
            env2.up = vCur.lambda().env;

            Displacement displ = 0;

            if (!lambda.hasFormals())
                env2.values[displ++] = args[0];
            else {
                try {
                    forceAttrs(*args[0], lambda.pos, "while evaluating the value passed for the lambda argument");
                } catch (Error & e) {
                    if (pos) e.addTrace(positions[pos], "from call site");
                    throw;
                }

                if (lambda.arg)
                    env2.values[displ++] = args[0];

                /* For each formal argument, get the actual argument.  If
                   there is no matching actual argument but the formal
                   argument has a default, use the default. */
                size_t attrsUsed = 0;
                for (auto & i : lambda.formals->formals) {
                    auto j = args[0]->attrs()->get(i.name);
                    if (!j) {
                        if (!i.def) {
                            error<TypeError>("function '%1%' called without required argument '%2%'",
                                             (lambda.name ? std::string(symbols[lambda.name]) : "anonymous lambda"),
                                             symbols[i.name])
                                    .atPos(lambda.pos)
                                    .withTrace(pos, "from call site")
                                    .withFrame(*fun.lambda().env, lambda)
                                    .debugThrow();
                        }
                        env2.values[displ++] = i.def->maybeThunk(*this, env2);
                    } else {
                        attrsUsed++;
                        env2.values[displ++] = j->value;
                    }
                }

                /* Check that each actual argument is listed as a formal
                   argument (unless the attribute match specifies a `...'). */
                if (!lambda.formals->ellipsis && attrsUsed != args[0]->attrs()->size()) {
                    /* Nope, so show the first unexpected argument to the
                       user. */
                    for (auto & i : *args[0]->attrs())
                        if (!lambda.formals->has(i.name)) {
                            StringSet formalNames;
                            for (auto & formal : lambda.formals->formals)
                                formalNames.insert(std::string(symbols[formal.name]));
                            auto suggestions = Suggestions::bestMatches(formalNames, symbols[i.name]);
                            error<TypeError>("function '%1%' called with unexpected argument '%2%'",
                                             (lambda.name ? std::string(symbols[lambda.name]) : "anonymous lambda"),
                                             symbols[i.name])
                                .atPos(lambda.pos)
                                .withTrace(pos, "from call site")
                                .withSuggestions(suggestions)
                                .withFrame(*fun.lambda().env, lambda)
                                .debugThrow();
                        }
                    unreachable();
                }
            }

            nrFunctionCalls++;
            if (countCalls) incrFunctionCall(&lambda);

            /* Evaluate the body. */
            try {
                auto dts = debugRepl
                    ? makeDebugTraceStacker(
                        *this, *lambda.body, env2, lambda.pos,
                        "while calling %s",
                        lambda.name
                        ? concatStrings("'", symbols[lambda.name], "'")
                        : "anonymous lambda")
                    : nullptr;

                lambda.body->eval(*this, env2, vCur);
            } catch (Error & e) {
                if (loggerSettings.showTrace.get()) {
                    addErrorTrace(
                        e,
                        lambda.pos,
                        "while calling %s",
                        lambda.name
                        ? concatStrings("'", symbols[lambda.name], "'")
                        : "anonymous lambda");
                    if (pos) addErrorTrace(e, pos, "from call site");
                }
                throw;
            }

            args = args.subspan(1);
        }

        else if (vCur.isPrimOp()) {

            size_t argsLeft = vCur.primOp()->arity;

            if (args.size() < argsLeft) {
                /* We don't have enough arguments, so create a tPrimOpApp chain. */
                makeAppChain();
                return;
            } else {
                /* We have all the arguments, so call the primop. */
                auto * fn = vCur.primOp();

                nrPrimOpCalls++;
                if (countCalls) primOpCalls[fn->name]++;

                try {
                    fn->fun(*this, vCur.determinePos(noPos), args.data(), vCur);
                } catch (Error & e) {
                    if (fn->addTrace)
                        addErrorTrace(e, pos, "while calling the '%1%' builtin", fn->name);
                    throw;
                }

                args = args.subspan(argsLeft);
            }
        }

        else if (vCur.isPrimOpApp()) {
            /* Figure out the number of arguments still needed. */
            size_t argsDone = 0;
            Value * primOp = &vCur;
            while (primOp->isPrimOpApp()) {
                argsDone++;
                primOp = primOp->primOpApp().left;
            }
            assert(primOp->isPrimOp());
            auto arity = primOp->primOp()->arity;
            auto argsLeft = arity - argsDone;

            if (args.size() < argsLeft) {
                /* We still don't have enough arguments, so extend the tPrimOpApp chain. */
                makeAppChain();
                return;
            } else {
                /* We have all the arguments, so call the primop with
                   the previous and new arguments. */

                Value * vArgs[maxPrimOpArity];
                auto n = argsDone;
                for (Value * arg = &vCur; arg->isPrimOpApp(); arg = arg->primOpApp().left)
                    vArgs[--n] = arg->primOpApp().right;

                for (size_t i = 0; i < argsLeft; ++i)
                    vArgs[argsDone + i] = args[i];

                auto fn = primOp->primOp();
                nrPrimOpCalls++;
                if (countCalls) primOpCalls[fn->name]++;

                try {
                    // TODO:
                    // 1. Unify this and above code. Heavily redundant.
                    // 2. Create a fake env (arg1, arg2, etc.) and a fake expr (arg1: arg2: etc: builtins.name arg1 arg2 etc)
                    //    so the debugger allows to inspect the wrong parameters passed to the builtin.
                    fn->fun(*this, vCur.determinePos(noPos), vArgs, vCur);
                } catch (Error & e) {
                    if (fn->addTrace)
                        addErrorTrace(e, pos, "while calling the '%1%' builtin", fn->name);
                    throw;
                }

                args = args.subspan(argsLeft);
            }
        }

        else if (vCur.type() == nAttrs && (functor = vCur.attrs()->get(sFunctor))) {
            /* 'vCur' may be allocated on the stack of the calling
               function, but for functors we may keep a reference, so
               heap-allocate a copy and use that instead. */
            Value * args2[] = {allocValue(), args[0]};
            *args2[0] = vCur;
            try {
                callFunction(*functor->value, args2, vCur, functor->pos);
            } catch (Error & e) {
                e.addTrace(positions[pos], "while calling a functor (an attribute set with a '__functor' attribute)");
                throw;
            }
            args = args.subspan(1);
        }

        else
            error<TypeError>(
                    "attempt to call something which is not a function but %1%: %2%",
                    showType(vCur),
                    ValuePrinter(*this, vCur, errorPrintOptions))
                .atPos(pos)
                .debugThrow();
    }

    vRes = vCur;
}


void ExprCall::eval(EvalState & state, Env & env, Value & v)
{
    auto dts = state.debugRepl
        ? makeDebugTraceStacker(
            state,
            *this,
            env,
            getPos(),
            "while calling a function"
        )
        : nullptr;

    Value vFun;
    fun->eval(state, env, vFun);

    // Empirical arity of Nixpkgs lambdas by regex e.g. ([a-zA-Z]+:(\s|(/\*.*\/)|(#.*\n))*){5}
    // 2: over 4000
    // 3: about 300
    // 4: about 60
    // 5: under 10
    // This excluded attrset lambdas (`{...}:`). Contributions of mixed lambdas appears insignificant at ~150 total.
    SmallValueVector<4> vArgs(args.size());
    for (size_t i = 0; i < args.size(); ++i)
        vArgs[i] = args[i]->maybeThunk(state, env);

    state.callFunction(vFun, vArgs, v, pos);
}


// Lifted out of callFunction() because it creates a temporary that
// prevents tail-call optimisation.
void EvalState::incrFunctionCall(ExprLambda * fun)
{
    functionCalls[fun]++;
}


void EvalState::autoCallFunction(const Bindings & args, Value & fun, Value & res)
{
    auto pos = fun.determinePos(noPos);

    forceValue(fun, pos);

    if (fun.type() == nAttrs) {
        auto found = fun.attrs()->find(sFunctor);
        if (found != fun.attrs()->end()) {
            Value * v = allocValue();
            callFunction(*found->value, fun, *v, pos);
            forceValue(*v, pos);
            return autoCallFunction(args, *v, res);
        }
    }

    if (!fun.isLambda() || !fun.lambda().fun->hasFormals()) {
        res = fun;
        return;
    }

    auto attrs = buildBindings(std::max(static_cast<uint32_t>(fun.lambda().fun->formals->formals.size()), args.size()));

    if (fun.lambda().fun->formals->ellipsis) {
        // If the formals have an ellipsis (eg the function accepts extra args) pass
        // all available automatic arguments (which includes arguments specified on
        // the command line via --arg/--argstr)
        for (auto & v : args)
            attrs.insert(v);
    } else {
        // Otherwise, only pass the arguments that the function accepts
        for (auto & i : fun.lambda().fun->formals->formals) {
            auto j = args.get(i.name);
            if (j) {
                attrs.insert(*j);
            } else if (!i.def) {
                error<MissingArgumentError>(R"(cannot evaluate a function that has an argument without a value ('%1%')
Nix attempted to evaluate a function as a top level expression; in
this case it must have its arguments supplied either by default
values, or passed explicitly with '--arg' or '--argstr'. See
https://nixos.org/manual/nix/stable/language/constructs.html#functions.)", symbols[i.name])
                    .atPos(i.pos).withFrame(*fun.lambda().env, *fun.lambda().fun).debugThrow();
            }
        }
    }

    callFunction(fun, allocValue()->mkAttrs(attrs), res, pos);
}


void ExprWith::eval(EvalState & state, Env & env, Value & v)
{
    Env & env2(state.allocEnv(1));
    env2.up = &env;
    env2.values[0] = attrs->maybeThunk(state, env);

    body->eval(state, env2, v);
}


void ExprIf::eval(EvalState & state, Env & env, Value & v)
{
    // We cheat in the parser, and pass the position of the condition as the position of the if itself.
    (state.evalBool(env, cond, pos, "while evaluating a branch condition") ? then : else_)->eval(state, env, v);
}


void ExprAssert::eval(EvalState & state, Env & env, Value & v)
{
    if (!state.evalBool(env, cond, pos, "in the condition of the assert statement")) {
        std::ostringstream out;
        cond->show(state.symbols, out);
        auto exprStr = toView(out);

        if (auto eq = dynamic_cast<ExprOpEq *>(cond)) {
            try {
                Value v1; eq->e1->eval(state, env, v1);
                Value v2; eq->e2->eval(state, env, v2);
                state.assertEqValues(v1, v2, eq->pos, "in an equality assertion");
            } catch (AssertionError & e) {
                e.addTrace(state.positions[pos], "while evaluating the condition of the assertion '%s'", exprStr);
                throw;
            }
        }

        state.error<AssertionError>("assertion '%1%' failed", exprStr).atPos(pos).withFrame(env, *this).debugThrow();
    }
    body->eval(state, env, v);
}


void ExprOpNot::eval(EvalState & state, Env & env, Value & v)
{
    v.mkBool(!state.evalBool(env, e, getPos(), "in the argument of the not operator")); // XXX: FIXME: !
}


void ExprOpEq::eval(EvalState & state, Env & env, Value & v)
{
    Value v1; e1->eval(state, env, v1);
    Value v2; e2->eval(state, env, v2);
    v.mkBool(state.eqValues(v1, v2, pos, "while testing two values for equality"));
}


void ExprOpNEq::eval(EvalState & state, Env & env, Value & v)
{
    Value v1; e1->eval(state, env, v1);
    Value v2; e2->eval(state, env, v2);
    v.mkBool(!state.eqValues(v1, v2, pos, "while testing two values for inequality"));
}


void ExprOpAnd::eval(EvalState & state, Env & env, Value & v)
{
    v.mkBool(state.evalBool(env, e1, pos, "in the left operand of the AND (&&) operator") && state.evalBool(env, e2, pos, "in the right operand of the AND (&&) operator"));
}


void ExprOpOr::eval(EvalState & state, Env & env, Value & v)
{
    v.mkBool(state.evalBool(env, e1, pos, "in the left operand of the OR (||) operator") || state.evalBool(env, e2, pos, "in the right operand of the OR (||) operator"));
}


void ExprOpImpl::eval(EvalState & state, Env & env, Value & v)
{
    v.mkBool(!state.evalBool(env, e1, pos, "in the left operand of the IMPL (->) operator") || state.evalBool(env, e2, pos, "in the right operand of the IMPL (->) operator"));
}


void ExprOpUpdate::eval(EvalState & state, Env & env, Value & v)
{
    Value v1, v2;
    state.evalAttrs(env, e1, v1, pos, "in the left operand of the update (//) operator");
    state.evalAttrs(env, e2, v2, pos, "in the right operand of the update (//) operator");

    state.nrOpUpdates++;

    if (v1.attrs()->size() == 0) { v = v2; return; }
    if (v2.attrs()->size() == 0) { v = v1; return; }

    auto attrs = state.buildBindings(v1.attrs()->size() + v2.attrs()->size());

    /* Merge the sets, preferring values from the second set.  Make
       sure to keep the resulting vector in sorted order. */
    auto i = v1.attrs()->begin();
    auto j = v2.attrs()->begin();

    while (i != v1.attrs()->end() && j != v2.attrs()->end()) {
        if (i->name == j->name) {
            attrs.insert(*j);
            ++i; ++j;
        }
        else if (i->name < j->name)
            attrs.insert(*i++);
        else
            attrs.insert(*j++);
    }

    while (i != v1.attrs()->end()) attrs.insert(*i++);
    while (j != v2.attrs()->end()) attrs.insert(*j++);

    v.mkAttrs(attrs.alreadySorted());

    state.nrOpUpdateValuesCopied += v.attrs()->size();
}


void ExprOpConcatLists::eval(EvalState & state, Env & env, Value & v)
{
    Value v1; e1->eval(state, env, v1);
    Value v2; e2->eval(state, env, v2);
    Value * lists[2] = { &v1, &v2 };
    state.concatLists(v, 2, lists, pos, "while evaluating one of the elements to concatenate");
}


void EvalState::concatLists(Value & v, size_t nrLists, Value * const * lists, const PosIdx pos, std::string_view errorCtx)
{
    nrListConcats++;

    Value * nonEmpty = 0;
    size_t len = 0;
    for (size_t n = 0; n < nrLists; ++n) {
        forceList(*lists[n], pos, errorCtx);
        auto l = lists[n]->listSize();
        len += l;
        if (l) nonEmpty = lists[n];
    }

    if (nonEmpty && len == nonEmpty->listSize()) {
        v = *nonEmpty;
        return;
    }

    auto list = buildList(len);
    auto out = list.elems;
    for (size_t n = 0, pos = 0; n < nrLists; ++n) {
        auto listView = lists[n]->listView();
        auto l = listView.size();
        if (l)
            memcpy(out + pos, listView.data(), l * sizeof(Value *));
        pos += l;
    }
    v.mkList(list);
}


void ExprConcatStrings::eval(EvalState & state, Env & env, Value & v)
{
    NixStringContext context;
    std::vector<BackedStringView> s;
    size_t sSize = 0;
    NixInt n{0};
    NixFloat nf = 0;

    bool first = !forceString;
    ValueType firstType = nString;

    const auto str = [&] {
        std::string result;
        result.reserve(sSize);
        for (const auto & part : s) result += *part;
        return result;
    };
    /* c_str() is not str().c_str() because we want to create a string
       Value. allocating a GC'd string directly and moving it into a
       Value lets us avoid an allocation and copy. */
    const auto c_str = [&] {
        char * result = allocString(sSize + 1);
        char * tmp = result;
        for (const auto & part : s) {
            memcpy(tmp, part->data(), part->size());
            tmp += part->size();
        }
        *tmp = 0;
        return result;
    };

    // List of returned strings. References to these Values must NOT be persisted.
    SmallTemporaryValueVector<conservativeStackReservation> values(es->size());
    Value * vTmpP = values.data();

    for (auto & [i_pos, i] : *es) {
        Value & vTmp = *vTmpP++;
        i->eval(state, env, vTmp);

        /* If the first element is a path, then the result will also
           be a path, we don't copy anything (yet - that's done later,
           since paths are copied when they are used in a derivation),
           and none of the strings are allowed to have contexts. */
        if (first) {
            firstType = vTmp.type();
        }

        if (firstType == nInt) {
            if (vTmp.type() == nInt) {
                auto newN = n + vTmp.integer();
                if (auto checked = newN.valueChecked(); checked.has_value()) {
                    n = NixInt(*checked);
                } else {
                    state.error<EvalError>("integer overflow in adding %1% + %2%", n, vTmp.integer()).atPos(i_pos).debugThrow();
                }
            } else if (vTmp.type() == nFloat) {
                // Upgrade the type from int to float;
                firstType = nFloat;
                nf = n.value;
                nf += vTmp.fpoint();
            } else
                state.error<EvalError>("cannot add %1% to an integer", showType(vTmp)).atPos(i_pos).withFrame(env, *this).debugThrow();
        } else if (firstType == nFloat) {
            if (vTmp.type() == nInt) {
                nf += vTmp.integer().value;
            } else if (vTmp.type() == nFloat) {
                nf += vTmp.fpoint();
            } else
                state.error<EvalError>("cannot add %1% to a float", showType(vTmp)).atPos(i_pos).withFrame(env, *this).debugThrow();
        } else {
            if (s.empty()) s.reserve(es->size());
            /* skip canonization of first path, which would only be not
            canonized in the first place if it's coming from a ./${foo} type
            path */
            auto part = state.coerceToString(i_pos, vTmp, context,
                                             "while evaluating a path segment",
                                             false, firstType == nString, !first);
            sSize += part->size();
            s.emplace_back(std::move(part));
        }

        first = false;
    }

    if (firstType == nInt)
        v.mkInt(n);
    else if (firstType == nFloat)
        v.mkFloat(nf);
    else if (firstType == nPath) {
        if (hasContext(context))
            state.error<EvalError>("a string that refers to a store path cannot be appended to a path").atPos(pos).withFrame(env, *this).debugThrow();
        v.mkPath(state.rootPath(CanonPath(str())));
    } else
        v.mkStringMove(c_str(), context);
}


void ExprPos::eval(EvalState & state, Env & env, Value & v)
{
    state.mkPos(v, pos);
}

void ExprBlackHole::eval(EvalState & state, [[maybe_unused]] Env & env, Value & v)
{
    throwInfiniteRecursionError(state, v);
}

[[gnu::noinline]] [[noreturn]] void ExprBlackHole::throwInfiniteRecursionError(EvalState & state, Value &v) {
    state.error<InfiniteRecursionError>("infinite recursion encountered")
        .atPos(v.determinePos(noPos))
        .debugThrow();
}

// always force this to be separate, otherwise forceValue may inline it and take
// a massive perf hit
[[gnu::noinline]]
void EvalState::tryFixupBlackHolePos(Value & v, PosIdx pos)
{
    if (!v.isBlackhole())
        return;
    auto e = std::current_exception();
    try {
        std::rethrow_exception(e);
    } catch (InfiniteRecursionError & e) {
        e.atPos(positions[pos]);
    } catch (...) {
    }
}


void EvalState::forceValueDeep(Value & v)
{
    std::set<const Value *> seen;

    std::function<void(Value & v)> recurse;

    recurse = [&](Value & v) {
        if (!seen.insert(&v).second) return;

        forceValue(v, v.determinePos(noPos));

        if (v.type() == nAttrs) {
            for (auto & i : *v.attrs())
                try {
                    // If the value is a thunk, we're evaling. Otherwise no trace necessary.
                    auto dts = debugRepl && i.value->isThunk()
                        ? makeDebugTraceStacker(*this, *i.value->thunk().expr, *i.value->thunk().env, i.pos,
                            "while evaluating the attribute '%1%'", symbols[i.name])
                        : nullptr;

                    recurse(*i.value);
                } catch (Error & e) {
                    addErrorTrace(e, i.pos, "while evaluating the attribute '%1%'", symbols[i.name]);
                    throw;
                }
        }

        else if (v.isList()) {
            for (auto v2 : v.listView())
                recurse(*v2);
        }
    };

    recurse(v);
}


NixInt EvalState::forceInt(Value & v, const PosIdx pos, std::string_view errorCtx)
{
    try {
        forceValue(v, pos);
        if (v.type() != nInt)
            error<TypeError>(
                "expected an integer but found %1%: %2%",
                showType(v),
                ValuePrinter(*this, v, errorPrintOptions)
            ).atPos(pos).debugThrow();
        return v.integer();
    } catch (Error & e) {
        e.addTrace(positions[pos], errorCtx);
        throw;
    }

    return v.integer();
}


NixFloat EvalState::forceFloat(Value & v, const PosIdx pos, std::string_view errorCtx)
{
    try {
        forceValue(v, pos);
        if (v.type() == nInt)
            return v.integer().value;
        else if (v.type() != nFloat)
            error<TypeError>(
                "expected a float but found %1%: %2%",
                showType(v),
                ValuePrinter(*this, v, errorPrintOptions)
            ).atPos(pos).debugThrow();
        return v.fpoint();
    } catch (Error & e) {
        e.addTrace(positions[pos], errorCtx);
        throw;
    }
}


bool EvalState::forceBool(Value & v, const PosIdx pos, std::string_view errorCtx)
{
    try {
        forceValue(v, pos);
        if (v.type() != nBool)
            error<TypeError>(
                "expected a Boolean but found %1%: %2%",
                showType(v),
                ValuePrinter(*this, v, errorPrintOptions)
            ).atPos(pos).debugThrow();
        return v.boolean();
    } catch (Error & e) {
        e.addTrace(positions[pos], errorCtx);
        throw;
    }

    return v.boolean();
}

Bindings::const_iterator EvalState::getAttr(Symbol attrSym, const Bindings * attrSet, std::string_view errorCtx)
{
    auto value = attrSet->find(attrSym);
    if (value == attrSet->end()) {
        error<TypeError>("attribute '%s' missing", symbols[attrSym])
            .withTrace(noPos, errorCtx)
            .debugThrow();
    }
    return value;
}

bool EvalState::isFunctor(const Value & fun) const
{
    return fun.type() == nAttrs && fun.attrs()->find(sFunctor) != fun.attrs()->end();
}


void EvalState::forceFunction(Value & v, const PosIdx pos, std::string_view errorCtx)
{
    try {
        forceValue(v, pos);
        if (v.type() != nFunction && !isFunctor(v))
            error<TypeError>(
                "expected a function but found %1%: %2%",
                showType(v),
                ValuePrinter(*this, v, errorPrintOptions)
            ).atPos(pos).debugThrow();
    } catch (Error & e) {
        e.addTrace(positions[pos], errorCtx);
        throw;
    }
}


std::string_view EvalState::forceString(Value & v, const PosIdx pos, std::string_view errorCtx)
{
    try {
        forceValue(v, pos);
        if (v.type() != nString)
            error<TypeError>(
                "expected a string but found %1%: %2%",
                showType(v),
                ValuePrinter(*this, v, errorPrintOptions)
            ).atPos(pos).debugThrow();
        return v.string_view();
    } catch (Error & e) {
        e.addTrace(positions[pos], errorCtx);
        throw;
    }
}


void copyContext(const Value & v, NixStringContext & context, const ExperimentalFeatureSettings & xpSettings)
{
    if (v.context())
        for (const char * * p = v.context(); *p; ++p)
            context.insert(NixStringContextElem::parse(*p, xpSettings));
}


std::string_view EvalState::forceString(Value & v, NixStringContext & context, const PosIdx pos, std::string_view errorCtx, const ExperimentalFeatureSettings & xpSettings)
{
    auto s = forceString(v, pos, errorCtx);
    copyContext(v, context, xpSettings);
    return s;
}


std::string_view EvalState::forceStringNoCtx(Value & v, const PosIdx pos, std::string_view errorCtx)
{
    auto s = forceString(v, pos, errorCtx);
    if (v.context()) {
        NixStringContext context;
        copyContext(v, context);
        if (hasContext(context))
            error<EvalError>("the string '%1%' is not allowed to refer to a store path (such as '%2%')", v.string_view(), v.context()[0]).withTrace(pos, errorCtx).debugThrow();
    }
    return s;
}


bool EvalState::isDerivation(Value & v)
{
    if (v.type() != nAttrs) return false;
    auto i = v.attrs()->get(sType);
    if (!i) return false;
    forceValue(*i->value, i->pos);
    if (i->value->type() != nString) return false;
    return i->value->string_view().compare("derivation") == 0;
}


std::optional<std::string> EvalState::tryAttrsToString(const PosIdx pos, Value & v,
    NixStringContext & context, bool coerceMore, bool copyToStore)
{
    auto i = v.attrs()->find(sToString);
    if (i != v.attrs()->end()) {
        Value v1;
        callFunction(*i->value, v, v1, pos);
        return coerceToString(pos, v1, context,
                "while evaluating the result of the `__toString` attribute",
                coerceMore, copyToStore).toOwned();
    }

    return {};
}

BackedStringView EvalState::coerceToString(
    const PosIdx pos,
    Value & v,
    NixStringContext & context,
    std::string_view errorCtx,
    bool coerceMore,
    bool copyToStore,
    bool canonicalizePath)
{
    forceValue(v, pos);

    if (v.type() == nString) {
        copyContext(v, context);
        return v.string_view();
    }

    if (v.type() == nPath) {
        // FIXME: instead of copying the path to the store, we could
        // return a virtual store path that lazily copies the path to
        // the store in devirtualize().
        return
            !canonicalizePath && !copyToStore
            ? // FIXME: hack to preserve path literals that end in a
              // slash, as in /foo/${x}.
              v.pathStr()
            : copyToStore
            ? store->printStorePath(copyPathToStore(context, v.path(), v.determinePos(pos)))
            : ({
                auto path = v.path();
                if (path.accessor == rootFS && store->isInStore(path.path.abs())) {
                    context.insert(
                        NixStringContextElem::Path{
                            .storePath = store->toStorePath(path.path.abs()).first
                        });
                }
                std::string(path.path.abs());
              });
    }

    if (v.type() == nAttrs) {
        auto maybeString = tryAttrsToString(pos, v, context, coerceMore, copyToStore);
        if (maybeString)
            return std::move(*maybeString);
        auto i = v.attrs()->find(sOutPath);
        if (i == v.attrs()->end()) {
            error<TypeError>(
                "cannot coerce %1% to a string: %2%",
                showType(v),
                ValuePrinter(*this, v, errorPrintOptions)
            )
                .withTrace(pos, errorCtx)
                .debugThrow();
        }
        return coerceToString(pos, *i->value, context, errorCtx,
                              coerceMore, copyToStore, canonicalizePath);
    }

    if (v.type() == nExternal) {
        try {
            return v.external()->coerceToString(*this, pos, context, coerceMore, copyToStore);
        } catch (Error & e) {
            e.addTrace(nullptr, errorCtx);
            throw;
        }
    }

    if (coerceMore) {
        /* Note that `false' is represented as an empty string for
           shell scripting convenience, just like `null'. */
        if (v.type() == nBool && v.boolean()) return "1";
        if (v.type() == nBool && !v.boolean()) return "";
        if (v.type() == nInt) return std::to_string(v.integer().value);
        if (v.type() == nFloat) return std::to_string(v.fpoint());
        if (v.type() == nNull) return "";

        if (v.isList()) {
            std::string result;
            auto listView = v.listView();
            for (auto [n, v2] : enumerate(listView)) {
                try {
                    result += *coerceToString(pos, *v2, context,
                            "while evaluating one element of the list",
                            coerceMore, copyToStore, canonicalizePath);
                } catch (Error & e) {
                    e.addTrace(positions[pos], errorCtx);
                    throw;
                }
                if (n < v.listSize() - 1
                    /* !!! not quite correct */
                    && (!v2->isList() || v2->listSize() != 0))
                    result += " ";
            }
            return result;
        }
    }

    error<TypeError>("cannot coerce %1% to a string: %2%",
        showType(v),
        ValuePrinter(*this, v, errorPrintOptions)
    )
        .withTrace(pos, errorCtx)
        .debugThrow();
}


StorePath EvalState::copyPathToStore(NixStringContext & context, const SourcePath & path, PosIdx pos)
{
    if (nix::isDerivation(path.path.abs()))
        error<EvalError>("file names are not allowed to end in '%1%'", drvExtension).debugThrow();

    auto dstPathCached = get(*srcToStore.lock(), path);

    auto dstPath = dstPathCached
        ? *dstPathCached
        : [&]() {
            auto dstPath = fetchToStore(
                fetchSettings,
                *store,
                path.resolveSymlinks(SymlinkResolution::Ancestors),
                settings.readOnlyMode ? FetchMode::DryRun : FetchMode::Copy,
                computeBaseName(path, pos),
                ContentAddressMethod::Raw::NixArchive,
                nullptr,
                repair);
            allowPath(dstPath);
            srcToStore.lock()->try_emplace(path, dstPath);
            printMsg(lvlChatty, "copied source '%1%' -> '%2%'", path, store->printStorePath(dstPath));
            return dstPath;
        }();

    context.insert(NixStringContextElem::Opaque {
        .path = dstPath
    });
    return dstPath;
}


SourcePath EvalState::coerceToPath(const PosIdx pos, Value & v, NixStringContext & context, std::string_view errorCtx)
{
    try {
        forceValue(v, pos);
    } catch (Error & e) {
        e.addTrace(positions[pos], errorCtx);
        throw;
    }

    /* Handle path values directly, without coercing to a string. */
    if (v.type() == nPath)
        return v.path();

    /* Similarly, handle __toString where the result may be a path
       value. */
    if (v.type() == nAttrs) {
        auto i = v.attrs()->find(sToString);
        if (i != v.attrs()->end()) {
            Value v1;
            callFunction(*i->value, v, v1, pos);
            return coerceToPath(pos, v1, context, errorCtx);
        }
    }

    /* Any other value should be coercible to a string, interpreted
       relative to the root filesystem. */
    auto path = coerceToString(pos, v, context, errorCtx, false, false, true).toOwned();
    if (path == "" || path[0] != '/')
        error<EvalError>("string '%1%' doesn't represent an absolute path", path).withTrace(pos, errorCtx).debugThrow();
    return rootPath(path);
}


StorePath EvalState::coerceToStorePath(const PosIdx pos, Value & v, NixStringContext & context, std::string_view errorCtx)
{
    auto path = coerceToString(pos, v, context, errorCtx, false, false, true).toOwned();
    if (auto storePath = store->maybeParseStorePath(path))
        return *storePath;
    error<EvalError>("cannot coerce '%s' to a store path because it is not a subpath of the Nix store", path).withTrace(pos, errorCtx).debugThrow();
}


std::pair<SingleDerivedPath, std::string_view> EvalState::coerceToSingleDerivedPathUnchecked(const PosIdx pos, Value & v, std::string_view errorCtx, const ExperimentalFeatureSettings & xpSettings)
{
    NixStringContext context;
    auto s = forceString(v, context, pos, errorCtx, xpSettings);
    auto csize = context.size();
    if (csize != 1)
        error<EvalError>(
            "string '%s' has %d entries in its context. It should only have exactly one entry",
            s, csize)
            .withTrace(pos, errorCtx).debugThrow();
    auto derivedPath = std::visit(overloaded {
        [&](NixStringContextElem::Opaque && o) -> SingleDerivedPath {
            return std::move(o);
        },
        [&](NixStringContextElem::DrvDeep &&) -> SingleDerivedPath {
            error<EvalError>(
                "string '%s' has a context which refers to a complete source and binary closure. This is not supported at this time",
                s).withTrace(pos, errorCtx).debugThrow();
        },
        [&](NixStringContextElem::Built && b) -> SingleDerivedPath {
            return std::move(b);
        },
        [&](NixStringContextElem::Path && p) -> SingleDerivedPath {
            error<EvalError>(
                "string '%s' has no context",
                s).withTrace(pos, errorCtx).debugThrow();
        },
    }, ((NixStringContextElem &&) *context.begin()).raw);
    return {
        std::move(derivedPath),
        std::move(s),
    };
}


SingleDerivedPath EvalState::coerceToSingleDerivedPath(const PosIdx pos, Value & v, std::string_view errorCtx)
{
    auto [derivedPath, s_] = coerceToSingleDerivedPathUnchecked(pos, v, errorCtx);
    auto s = s_;
    auto sExpected = mkSingleDerivedPathStringRaw(derivedPath);
    if (s != sExpected) {
        /* `std::visit` is used here just to provide a more precise
           error message. */
        std::visit(overloaded {
            [&](const SingleDerivedPath::Opaque & o) {
                error<EvalError>(
                    "path string '%s' has context with the different path '%s'",
                    s, sExpected)
                    .withTrace(pos, errorCtx).debugThrow();
            },
            [&](const SingleDerivedPath::Built & b) {
                error<EvalError>(
                    "string '%s' has context with the output '%s' from derivation '%s', but the string is not the right placeholder for this derivation output. It should be '%s'",
                    s, b.output, b.drvPath->to_string(*store), sExpected)
                    .withTrace(pos, errorCtx).debugThrow();
            }
        }, derivedPath.raw());
    }
    return derivedPath;
}



// NOTE: This implementation must match eqValues!
// We accept this burden because informative error messages for
// `assert a == b; x` are critical for our users' testing UX.
void EvalState::assertEqValues(Value & v1, Value & v2, const PosIdx pos, std::string_view errorCtx)
{
    // This implementation must match eqValues.
    forceValue(v1, pos);
    forceValue(v2, pos);

    if (&v1 == &v2)
        return;

    // Special case type-compatibility between float and int
    if ((v1.type() == nInt || v1.type() == nFloat) && (v2.type() == nInt || v2.type() == nFloat)) {
        if (eqValues(v1, v2, pos, errorCtx)) {
            return;
        } else {
            error<AssertionError>(
                "%s with value '%s' is not equal to %s with value '%s'",
                showType(v1),
                ValuePrinter(*this, v1, errorPrintOptions),
                showType(v2),
                ValuePrinter(*this, v2, errorPrintOptions))
                .debugThrow();
        }
    }

    if (v1.type() != v2.type()) {
        error<AssertionError>(
            "%s of value '%s' is not equal to %s of value '%s'",
            showType(v1),
            ValuePrinter(*this, v1, errorPrintOptions),
            showType(v2),
            ValuePrinter(*this, v2, errorPrintOptions))
            .debugThrow();
    }

    switch (v1.type()) {
    case nInt:
        if (v1.integer() != v2.integer()) {
            error<AssertionError>("integer '%d' is not equal to integer '%d'", v1.integer(), v2.integer()).debugThrow();
        }
        return;

    case nBool:
        if (v1.boolean() != v2.boolean()) {
            error<AssertionError>(
                "boolean '%s' is not equal to boolean '%s'",
                ValuePrinter(*this, v1, errorPrintOptions),
                ValuePrinter(*this, v2, errorPrintOptions))
                .debugThrow();
        }
        return;

    case nString:
        if (strcmp(v1.c_str(), v2.c_str()) != 0) {
            error<AssertionError>(
                "string '%s' is not equal to string '%s'",
                ValuePrinter(*this, v1, errorPrintOptions),
                ValuePrinter(*this, v2, errorPrintOptions))
                .debugThrow();
        }
        return;

    case nPath:
        if (v1.pathAccessor() != v2.pathAccessor()) {
            error<AssertionError>(
                "path '%s' is not equal to path '%s' because their accessors are different",
                ValuePrinter(*this, v1, errorPrintOptions),
                ValuePrinter(*this, v2, errorPrintOptions))
                .debugThrow();
        }
        if (strcmp(v1.pathStr(), v2.pathStr()) != 0) {
            error<AssertionError>(
                "path '%s' is not equal to path '%s'",
                ValuePrinter(*this, v1, errorPrintOptions),
                ValuePrinter(*this, v2, errorPrintOptions))
                .debugThrow();
        }
        return;

    case nNull:
        return;

    case nList:
        if (v1.listSize() != v2.listSize()) {
            error<AssertionError>(
                "list of size '%d' is not equal to list of size '%d', left hand side is '%s', right hand side is '%s'",
                v1.listSize(),
                v2.listSize(),
                ValuePrinter(*this, v1, errorPrintOptions),
                ValuePrinter(*this, v2, errorPrintOptions))
                .debugThrow();
        }
        for (size_t n = 0; n < v1.listSize(); ++n) {
            try {
                assertEqValues(*v1.listView()[n], *v2.listView()[n], pos, errorCtx);
            } catch (Error & e) {
                e.addTrace(positions[pos], "while comparing list element %d", n);
                throw;
            }
        }
        return;

    case nAttrs: {
        if (isDerivation(v1) && isDerivation(v2)) {
            auto i = v1.attrs()->get(sOutPath);
            auto j = v2.attrs()->get(sOutPath);
            if (i && j) {
                try {
                    assertEqValues(*i->value, *j->value, pos, errorCtx);
                    return;
                } catch (Error & e) {
                    e.addTrace(positions[pos], "while comparing a derivation by its '%s' attribute", "outPath");
                    throw;
                }
                assert(false);
            }
        }

        if (v1.attrs()->size() != v2.attrs()->size()) {
            error<AssertionError>(
                "attribute names of attribute set '%s' differs from attribute set '%s'",
                ValuePrinter(*this, v1, errorPrintOptions),
                ValuePrinter(*this, v2, errorPrintOptions))
                .debugThrow();
        }

        // Like normal comparison, we compare the attributes in non-deterministic Symbol index order.
        // This function is called when eqValues has found a difference, so to reliably
        // report about its result, we should follow in its literal footsteps and not
        // try anything fancy that could lead to an error.
        Bindings::const_iterator i, j;
        for (i = v1.attrs()->begin(), j = v2.attrs()->begin(); i != v1.attrs()->end(); ++i, ++j) {
            if (i->name != j->name) {
                // A difference in a sorted list means that one attribute is not contained in the other, but we don't
                // know which. Let's find out. Could use <, but this is more clear.
                if (!v2.attrs()->get(i->name)) {
                    error<AssertionError>(
                        "attribute name '%s' is contained in '%s', but not in '%s'",
                        symbols[i->name],
                        ValuePrinter(*this, v1, errorPrintOptions),
                        ValuePrinter(*this, v2, errorPrintOptions))
                        .debugThrow();
                }
                if (!v1.attrs()->get(j->name)) {
                    error<AssertionError>(
                        "attribute name '%s' is missing in '%s', but is contained in '%s'",
                        symbols[j->name],
                        ValuePrinter(*this, v1, errorPrintOptions),
                        ValuePrinter(*this, v2, errorPrintOptions))
                        .debugThrow();
                }
                assert(false);
            }
            try {
                assertEqValues(*i->value, *j->value, pos, errorCtx);
            } catch (Error & e) {
                // The order of traces is reversed, so this presents as
                //  where left hand side is
                //    at <pos>
                //  where right hand side is
                //    at <pos>
                //  while comparing attribute '<name>'
                if (j->pos != noPos)
                    e.addTrace(positions[j->pos], "where right hand side is");
                if (i->pos != noPos)
                    e.addTrace(positions[i->pos], "where left hand side is");
                e.addTrace(positions[pos], "while comparing attribute '%s'", symbols[i->name]);
                throw;
            }
        }
        return;
    }

    case nFunction:
        error<AssertionError>("distinct functions and immediate comparisons of identical functions compare as unequal")
            .debugThrow();

    case nExternal:
        if (!(*v1.external() == *v2.external())) {
            error<AssertionError>(
                "external value '%s' is not equal to external value '%s'",
                ValuePrinter(*this, v1, errorPrintOptions),
                ValuePrinter(*this, v2, errorPrintOptions))
                .debugThrow();
        }
        return;

    case nFloat:
        // !!!
        if (!(v1.fpoint() == v2.fpoint())) {
            error<AssertionError>("float '%f' is not equal to float '%f'", v1.fpoint(), v2.fpoint()).debugThrow();
        }
        return;

    case nThunk: // Must not be left by forceValue
        assert(false);
    default: // Note that we pass compiler flags that should make `default:` unreachable.
        // Also note that this probably ran after `eqValues`, which implements
        // the same logic more efficiently (without having to unwind stacks),
        // so maybe `assertEqValues` and `eqValues` are out of sync. Check it for solutions.
        error<EvalError>("assertEqValues: cannot compare %1% with %2%", showType(v1), showType(v2)).withTrace(pos, errorCtx).panic();
    }
}

// This implementation must match assertEqValues
bool EvalState::eqValues(Value & v1, Value & v2, const PosIdx pos, std::string_view errorCtx)
{
    forceValue(v1, pos);
    forceValue(v2, pos);

    /* !!! Hack to support some old broken code that relies on pointer
       equality tests between sets.  (Specifically, builderDefs calls
       uniqList on a list of sets.)  Will remove this eventually. */
    if (&v1 == &v2) return true;

    // Special case type-compatibility between float and int
    if (v1.type() == nInt && v2.type() == nFloat)
        return v1.integer().value == v2.fpoint();
    if (v1.type() == nFloat && v2.type() == nInt)
        return v1.fpoint() == v2.integer().value;

    // All other types are not compatible with each other.
    if (v1.type() != v2.type()) return false;

    switch (v1.type()) {
        case nInt:
            return v1.integer() == v2.integer();

        case nBool:
            return v1.boolean() == v2.boolean();

        case nString:
            return strcmp(v1.c_str(), v2.c_str()) == 0;

        case nPath:
            return
                // FIXME: compare accessors by their fingerprint.
                v1.pathAccessor() == v2.pathAccessor()
                && strcmp(v1.pathStr(), v2.pathStr()) == 0;

        case nNull:
            return true;

        case nList:
            if (v1.listSize() != v2.listSize()) return false;
            for (size_t n = 0; n < v1.listSize(); ++n)
                if (!eqValues(*v1.listView()[n], *v2.listView()[n], pos, errorCtx)) return false;
            return true;

        case nAttrs: {
            /* If both sets denote a derivation (type = "derivation"),
               then compare their outPaths. */
            if (isDerivation(v1) && isDerivation(v2)) {
                auto i = v1.attrs()->get(sOutPath);
                auto j = v2.attrs()->get(sOutPath);
                if (i && j)
                    return eqValues(*i->value, *j->value, pos, errorCtx);
            }

            if (v1.attrs()->size() != v2.attrs()->size()) return false;

            /* Otherwise, compare the attributes one by one. */
            Bindings::const_iterator i, j;
            for (i = v1.attrs()->begin(), j = v2.attrs()->begin(); i != v1.attrs()->end(); ++i, ++j)
                if (i->name != j->name || !eqValues(*i->value, *j->value, pos, errorCtx))
                    return false;

            return true;
        }

        /* Functions are incomparable. */
        case nFunction:
            return false;

        case nExternal:
            return *v1.external() == *v2.external();

        case nFloat:
            // !!!
            return v1.fpoint() == v2.fpoint();

        case nThunk: // Must not be left by forceValue
            assert(false);
        default: // Note that we pass compiler flags that should make `default:` unreachable.
            error<EvalError>("eqValues: cannot compare %1% with %2%", showType(v1), showType(v2)).withTrace(pos, errorCtx).panic();
    }
}

bool EvalState::fullGC() {
#if NIX_USE_BOEHMGC
    GC_gcollect();
    // Check that it ran. We might replace this with a version that uses more
    // of the boehm API to get this reliably, at a maintenance cost.
    // We use a 1K margin because technically this has a race condition, but we
    // probably won't encounter it in practice, because the CLI isn't concurrent
    // like that.
    return GC_get_bytes_since_gc() < 1024;
#else
    return false;
#endif
}

void EvalState::maybePrintStats()
{
    bool showStats = getEnv("NIX_SHOW_STATS").value_or("0") != "0";

    if (showStats) {
        // Make the final heap size more deterministic.
#if NIX_USE_BOEHMGC
        if (!fullGC()) {
            warn("failed to perform a full GC before reporting stats");
        }
#endif
        printStatistics();
    }
}

void EvalState::printStatistics()
{
#ifndef _WIN32 // TODO use portable implementation
    struct rusage buf;
    getrusage(RUSAGE_SELF, &buf);
    float cpuTime = buf.ru_utime.tv_sec + ((float) buf.ru_utime.tv_usec / 1000000);
#endif

    uint64_t bEnvs = nrEnvs * sizeof(Env) + nrValuesInEnvs * sizeof(Value *);
    uint64_t bLists = nrListElems * sizeof(Value *);
    uint64_t bValues = nrValues * sizeof(Value);
    uint64_t bAttrsets = nrAttrsets * sizeof(Bindings) + nrAttrsInAttrsets * sizeof(Attr);

#if NIX_USE_BOEHMGC
    GC_word heapSize, totalBytes;
    GC_get_heap_usage_safe(&heapSize, 0, 0, 0, &totalBytes);
    double gcFullOnlyTime = ({
        auto ms = GC_get_full_gc_total_time();
        ms * 0.001;
    });
    auto gcCycles = getGCCycles();
#endif

    auto outPath = getEnv("NIX_SHOW_STATS_PATH").value_or("-");
    std::fstream fs;
    if (outPath != "-")
        fs.open(outPath, std::fstream::out);
    json topObj = json::object();
#ifndef _WIN32 // TODO implement
    topObj["cpuTime"] = cpuTime;
#endif
    topObj["time"] = {
#ifndef _WIN32 // TODO implement
        {"cpu", cpuTime},
#endif
#if NIX_USE_BOEHMGC
        {GC_is_incremental_mode() ? "gcNonIncremental" : "gc", gcFullOnlyTime},
#ifndef _WIN32 // TODO implement
        {GC_is_incremental_mode() ? "gcNonIncrementalFraction" : "gcFraction", gcFullOnlyTime / cpuTime},
#endif
#endif
    };
    topObj["envs"] = {
        {"number", nrEnvs},
        {"elements", nrValuesInEnvs},
        {"bytes", bEnvs},
    };
    topObj["nrExprs"] = Expr::nrExprs;
    topObj["list"] = {
        {"elements", nrListElems},
        {"bytes", bLists},
        {"concats", nrListConcats},
    };
    topObj["values"] = {
        {"number", nrValues},
        {"bytes", bValues},
    };
    topObj["symbols"] = {
        {"number", symbols.size()},
        {"bytes", symbols.totalSize()},
    };
    topObj["sets"] = {
        {"number", nrAttrsets},
        {"bytes", bAttrsets},
        {"elements", nrAttrsInAttrsets},
    };
    topObj["sizes"] = {
        {"Env", sizeof(Env)},
        {"Value", sizeof(Value)},
        {"Bindings", sizeof(Bindings)},
        {"Attr", sizeof(Attr)},
    };
    topObj["nrOpUpdates"] = nrOpUpdates;
    topObj["nrOpUpdateValuesCopied"] = nrOpUpdateValuesCopied;
    topObj["nrThunks"] = nrThunks;
    topObj["nrAvoided"] = nrAvoided;
    topObj["nrLookups"] = nrLookups;
    topObj["nrPrimOpCalls"] = nrPrimOpCalls;
    topObj["nrFunctionCalls"] = nrFunctionCalls;
#if NIX_USE_BOEHMGC
    topObj["gc"] = {
        {"heapSize", heapSize},
        {"totalBytes", totalBytes},
        {"cycles", gcCycles},
    };
#endif

    if (countCalls) {
        topObj["primops"] = primOpCalls;
        {
            auto& list = topObj["functions"];
            list = json::array();
            for (auto & [fun, count] : functionCalls) {
                json obj = json::object();
                if (fun->name)
                    obj["name"] = (std::string_view) symbols[fun->name];
                else
                    obj["name"] = nullptr;
                if (auto pos = positions[fun->pos]) {
                    if (auto path = std::get_if<SourcePath>(&pos.origin))
                        obj["file"] = path->to_string();
                    obj["line"] = pos.line;
                    obj["column"] = pos.column;
                }
                obj["count"] = count;
                list.push_back(obj);
            }
        }
        {
            auto list = topObj["attributes"];
            list = json::array();
            for (auto & i : attrSelects) {
                json obj = json::object();
                if (auto pos = positions[i.first]) {
                    if (auto path = std::get_if<SourcePath>(&pos.origin))
                        obj["file"] = path->to_string();
                    obj["line"] = pos.line;
                    obj["column"] = pos.column;
                }
                obj["count"] = i.second;
                list.push_back(obj);
            }
        }
    }

    if (getEnv("NIX_SHOW_SYMBOLS").value_or("0") != "0") {
        // XXX: overrides earlier assignment
        topObj["symbols"] = json::array();
        auto &list = topObj["symbols"];
        symbols.dump([&](std::string_view s) { list.emplace_back(s); });
    }
    if (outPath == "-") {
        std::cerr << topObj.dump(2) << std::endl;
    } else {
        fs << topObj.dump(2) << std::endl;
    }
}


SourcePath resolveExprPath(SourcePath path, bool addDefaultNix)
{
    unsigned int followCount = 0, maxFollow = 1024;

    /* If `path' is a symlink, follow it.  This is so that relative
       path references work. */
    while (!path.path.isRoot()) {
        // Basic cycle/depth limit to avoid infinite loops.
        if (++followCount >= maxFollow)
            throw Error("too many symbolic links encountered while traversing the path '%s'", path);
        auto p = path.parent().resolveSymlinks() / path.baseName();
        if (p.lstat().type != SourceAccessor::tSymlink) break;
        path = {path.accessor, CanonPath(p.readLink(), path.path.parent().value_or(CanonPath::root))};
    }

    /* If `path' refers to a directory, append `/default.nix'. */
    if (addDefaultNix && path.resolveSymlinks().lstat().type == SourceAccessor::tDirectory)
        return path / "default.nix";

    return path;
}


Expr * EvalState::parseExprFromFile(const SourcePath & path)
{
    return parseExprFromFile(path, staticBaseEnv);
}


Expr * EvalState::parseExprFromFile(const SourcePath & path, std::shared_ptr<StaticEnv> & staticEnv)
{
    auto buffer = path.resolveSymlinks().readFile();
    // readFile hopefully have left some extra space for terminators
    buffer.append("\0\0", 2);
    return parse(buffer.data(), buffer.size(), Pos::Origin(path), path.parent(), staticEnv);
}


Expr * EvalState::parseExprFromString(std::string s_, const SourcePath & basePath, std::shared_ptr<StaticEnv> & staticEnv)
{
    // NOTE this method (and parseStdin) must take care to *fully copy* their input
    // into their respective Pos::Origin until the parser stops overwriting its input
    // data.
    auto s = make_ref<std::string>(s_);
    s_.append("\0\0", 2);
    return parse(s_.data(), s_.size(), Pos::String{.source = s}, basePath, staticEnv);
}


Expr * EvalState::parseExprFromString(std::string s, const SourcePath & basePath)
{
    return parseExprFromString(std::move(s), basePath, staticBaseEnv);
}


Expr * EvalState::parseStdin()
{
    // NOTE this method (and parseExprFromString) must take care to *fully copy* their
    // input into their respective Pos::Origin until the parser stops overwriting its
    // input data.
    //Activity act(*logger, lvlTalkative, "parsing standard input");
    auto buffer = drainFD(0);
    // drainFD should have left some extra space for terminators
    buffer.append("\0\0", 2);
    auto s = make_ref<std::string>(buffer);
    return parse(buffer.data(), buffer.size(), Pos::Stdin{.source = s}, rootPath("."), staticBaseEnv);
}


SourcePath EvalState::findFile(const std::string_view path)
{
    return findFile(lookupPath, path);
}


SourcePath EvalState::findFile(const LookupPath & lookupPath, const std::string_view path, const PosIdx pos)
{
    for (auto & i : lookupPath.elements) {
        auto suffixOpt = i.prefix.suffixIfPotentialMatch(path);

        if (!suffixOpt) continue;
        auto suffix = *suffixOpt;

        auto rOpt = resolveLookupPathPath(i.path);
        if (!rOpt) continue;
        auto r = *rOpt;

        auto res = (r / CanonPath(suffix)).resolveSymlinks();
        if (res.pathExists()) return res;

        // Backward compatibility hack: throw an exception if access
        // to this path is not allowed.
        if (auto accessor = res.accessor.dynamic_pointer_cast<FilteringSourceAccessor>())
            accessor->checkAccess(res.path);
    }

    if (hasPrefix(path, "nix/"))
        return {corepkgsFS, CanonPath(path.substr(3))};

    error<ThrownError>(
        settings.pureEval
            ? "cannot look up '<%s>' in pure evaluation mode (use '--impure' to override)"
            : "file '%s' was not found in the Nix search path (add it using $NIX_PATH or -I)",
        path
    ).atPos(pos).debugThrow();
}


std::optional<SourcePath> EvalState::resolveLookupPathPath(const LookupPath::Path & value0, bool initAccessControl)
{
    auto & value = value0.s;
    auto i = lookupPathResolved.find(value);
    if (i != lookupPathResolved.end()) return i->second;

    auto finish = [&](std::optional<SourcePath> res) {
        if (res)
            debug("resolved search path element '%s' to '%s'", value, *res);
        else
            debug("failed to resolve search path element '%s'", value);
        lookupPathResolved.emplace(value, res);
        return res;
    };

    if (EvalSettings::isPseudoUrl(value)) {
        try {
            auto accessor = fetchers::downloadTarball(
                store,
                fetchSettings,
                EvalSettings::resolvePseudoUrl(value));
            auto storePath = fetchToStore(fetchSettings, *store, SourcePath(accessor), FetchMode::Copy);
            return finish(this->storePath(storePath));
        } catch (Error & e) {
            logWarning({
                .msg = HintFmt("Nix search path entry '%1%' cannot be downloaded, ignoring", value)
            });
        }
    }

    if (auto colPos = value.find(':'); colPos != value.npos) {
        auto scheme = value.substr(0, colPos);
        auto rest = value.substr(colPos + 1);
        if (auto * hook = get(settings.lookupPathHooks, scheme)) {
            auto res = (*hook)(*this, rest);
            if (res)
                return finish(std::move(*res));
        }
    }

    {
        auto path = rootPath(value);

        /* Allow access to paths in the search path. */
        if (initAccessControl) {
            allowPath(path.path.abs());
            if (store->isInStore(path.path.abs())) {
                try {
                    allowClosure(store->toStorePath(path.path.abs()).first);
                } catch (InvalidPath &) { }
            }
        }

        if (path.resolveSymlinks().pathExists())
            return finish(std::move(path));
        else {
            // Backward compatibility hack: throw an exception if access
            // to this path is not allowed.
            if (auto accessor = path.accessor.dynamic_pointer_cast<FilteringSourceAccessor>())
                accessor->checkAccess(path.path);

            logWarning({
                .msg = HintFmt("Nix search path entry '%1%' does not exist, ignoring", value)
            });
        }
    }

    return finish(std::nullopt);
}


Expr * EvalState::parse(
    char * text,
    size_t length,
    Pos::Origin origin,
    const SourcePath & basePath,
    std::shared_ptr<StaticEnv> & staticEnv)
{
    DocCommentMap tmpDocComments; // Only used when not origin is not a SourcePath
    DocCommentMap *docComments = &tmpDocComments;

    if (auto sourcePath = std::get_if<SourcePath>(&origin)) {
        auto [it, _] = positionToDocComment.try_emplace(*sourcePath);
        docComments = &it->second;
    }

    auto result = parseExprFromBuf(text, length, origin, basePath, symbols, settings, positions, *docComments, rootFS, exprSymbols);

    result->bindVars(*this, staticEnv);

    return result;
}

DocComment EvalState::getDocCommentForPos(PosIdx pos)
{
    auto pos2 = positions[pos];
    auto path = pos2.getSourcePath();
    if (!path)
        return {};

    auto table = positionToDocComment.find(*path);
    if (table == positionToDocComment.end())
        return {};

    auto it = table->second.find(pos);
    if (it == table->second.end())
        return {};
    return it->second;
}

std::string ExternalValueBase::coerceToString(EvalState & state, const PosIdx & pos, NixStringContext & context, bool copyMore, bool copyToStore) const
{
    state.error<TypeError>(
        "cannot coerce %1% to a string: %2%", showType(), *this
    ).atPos(pos).debugThrow();
}


bool ExternalValueBase::operator==(const ExternalValueBase & b) const noexcept
{
    return false;
}


std::ostream & operator << (std::ostream & str, const ExternalValueBase & v) {
    return v.print(str);
}

void forceNoNullByte(std::string_view s, std::function<Pos()> pos)
{
    if (s.find('\0') != s.npos) {
        using namespace std::string_view_literals;
        auto str = replaceStrings(std::string(s), "\0"sv, "␀"sv);
        Error error("input string '%s' cannot be represented as Nix string because it contains null bytes", str);
        if (pos) {
            error.atPos(pos());
        }
        throw error;
    }
}


}<|MERGE_RESOLUTION|>--- conflicted
+++ resolved
@@ -146,13 +146,7 @@
     // Allow selecting a subset of enum values
     #pragma GCC diagnostic push
     #pragma GCC diagnostic ignored "-Wswitch-enum"
-<<<<<<< HEAD
-    if (this->pos != 0)
-        return PosIdx(this->pos);
-    switch (internalType) {
-=======
     switch (getInternalType()) {
->>>>>>> 812e0693
         case tAttrs: return attrs()->pos;
         case tLambda: return lambda().fun->pos;
         case tApp: return app().left->determinePos(pos);
@@ -923,7 +917,7 @@
 
 void Value::mkPath(const SourcePath & path)
 {
-    mkPath(&*path.accessor, makeImmutableString(path.path.abs()), noPos.get());
+    mkPath(&*path.accessor, makeImmutableString(path.path.abs()));
 }
 
 
