--- conflicted
+++ resolved
@@ -10,11 +10,8 @@
 namespace nix {
 
 using json = nlohmann::json;
-<<<<<<< HEAD
 
-=======
 // TODO: rename. It doesn't print.
->>>>>>> 27932ae6
 json printValueAsJSON(EvalState & state, bool strict,
     Value & v, const PosIdx pos, NixStringContext & context, bool copyToStore)
 {
