--- conflicted
+++ resolved
@@ -51,12 +51,8 @@
 
     StorePathSet queryDerivationOutputs(const StorePath & path) override;
 
-<<<<<<< HEAD
+    OutputPathMap queryDerivationOutputMap(const StorePath & path) override;
     std::optional<StorePath> queryPathFromHashPart(std::string_view hashPart) override;
-=======
-    OutputPathMap queryDerivationOutputMap(const StorePath & path) override;
-    std::optional<StorePath> queryPathFromHashPart(const std::string & hashPart) override;
->>>>>>> c3c7aedb
 
     StorePathSet querySubstitutablePaths(const StorePathSet & paths) override;
 
