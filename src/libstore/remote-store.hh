--- conflicted
+++ resolved
@@ -156,52 +156,5 @@
 
 };
 
-<<<<<<< HEAD
-struct UDSRemoteStoreConfig : virtual LocalFSStoreConfig, virtual RemoteStoreConfig
-{
-    UDSRemoteStoreConfig(const Store::Params & params)
-        : StoreConfig(params)
-        , LocalFSStoreConfig(params)
-        , RemoteStoreConfig(params)
-    {
-    }
-
-    UDSRemoteStoreConfig()
-        : UDSRemoteStoreConfig(Store::Params({}))
-    {
-    }
-
-    const std::string name() override { return "Local Daemon Store"; }
-};
-
-class UDSRemoteStore : public LocalFSStore, public RemoteStore, public virtual UDSRemoteStoreConfig
-{
-public:
-
-    UDSRemoteStore(const Params & params);
-    UDSRemoteStore(const std::string scheme, std::string path, const Params & params);
-
-    std::string getUri() override;
-
-    static std::set<std::string> uriSchemes()
-    { return {"unix"}; }
-
-    bool sameMachine() override
-    { return true; }
-
-    ref<FSAccessor> getFSAccessor() override
-    { return LocalFSStore::getFSAccessor(); }
-
-    void narFromPath(StorePathOrDesc path, Sink & sink) override
-    { LocalFSStore::narFromPath(path, sink); }
-
-private:
-
-    ref<RemoteStore::Connection> openConnection() override;
-    std::optional<std::string> path;
-};
-
-=======
->>>>>>> a0f369aa
 
 }