--- conflicted
+++ resolved
@@ -148,22 +148,8 @@
 
 private:
 
-<<<<<<< HEAD
-    struct Connection : RemoteStore::Connection
-    {
-#ifndef _WIN32
-        AutoCloseFD fd;
-#else
-        AutoCloseWindowsHandle handle;
-#endif
-    };
-
-    ref<RemoteStore::Connection> openConnection() override;
-    optional<std::string> path;
-=======
     ref<RemoteStore::Connection> openConnection() override;
     std::optional<std::string> path;
->>>>>>> a1a8ccb1
 };
 
 
