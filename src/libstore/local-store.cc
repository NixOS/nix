--- conflicted
+++ resolved
@@ -1034,134 +1034,14 @@
 }
 
 
-<<<<<<< HEAD
-StorePath LocalStore::addToStoreFromDump(const string & dump, const string & name,
-    FileIngestionMethod method, HashType hashAlgo, RepairFlag repair)
-{
-    if (method == FileIngestionMethod::Git && hashAlgo != htSHA1)
-        throw Error("git ingestion must use sha1 hash");
-
-    Hash h = hashString(hashAlgo, dump);
-
-    auto dstPath = makeFixedOutputPath(method, h, name);
-
-    addTempRoot(dstPath);
-
-    if (repair || !isValidPath(dstPath)) {
-
-        /* The first check above is an optimisation to prevent
-           unnecessary lock acquisition. */
-
-        auto realPath = Store::toRealPath(dstPath);
-
-        PathLocks outputLock({realPath});
-
-        if (repair || !isValidPath(dstPath)) {
-
-            deletePath(realPath);
-
-            autoGC();
-
-            switch (method) {
-            case FileIngestionMethod::Flat:
-                writeFile(realPath, dump);
-                break;
-            case FileIngestionMethod::Recursive: {
-                StringSource source(dump);
-                restorePath(realPath, source);
-                break;
-            }
-            case FileIngestionMethod::Git: {
-                StringSource source(dump);
-                restoreGit(realPath, source, realStoreDir, storeDir);
-                break;
-            }
-            }
-
-            canonicalisePathMetaData(realPath, -1);
-
-            /* Register the SHA-256 hash of the NAR serialisation of
-               the path in the database.  We may just have computed it
-               above (if called with recursive == true and hashAlgo ==
-               sha256); otherwise, compute it here. */
-            HashResult hash;
-            if (method == FileIngestionMethod::Recursive) {
-                hash.first = hashAlgo == htSHA256 ? h : hashString(htSHA256, dump);
-                hash.second = dump.size();
-            } else
-                hash = hashPath(htSHA256, realPath);
-
-            optimisePath(realPath); // FIXME: combine with hashPath()
-
-            ValidPathInfo info(dstPath);
-            info.narHash = hash.first;
-            info.narSize = hash.second;
-            info.ca = FixedOutputHash { .method = method, .hash = h };
-            registerValidPath(info);
-        }
-
-        outputLock.setDeletion(true);
-    }
-
-    return dstPath;
-}
-
-
-=======
->>>>>>> 3dcca18c
 StorePath LocalStore::addToStore(const string & name, const Path & _srcPath,
     FileIngestionMethod method, HashType hashAlgo, PathFilter & filter, RepairFlag repair)
 {
     Path srcPath(absPath(_srcPath));
     auto source = sinkToSource([&](Sink & sink) {
-        if (method == FileIngestionMethod::Recursive)
-            dumpPath(srcPath, sink, filter);
-        else
-            readFile(srcPath, sink);
-    });
-    return addToStoreFromDump(*source, name, method, hashAlgo, repair);
-}
-
-
-StorePath LocalStore::addToStoreFromDump(Source & source0, const string & name,
-    FileIngestionMethod method, HashType hashAlgo, RepairFlag repair)
-{
-    /* For computing the store path. */
-    auto hashSink = std::make_unique<HashSink>(hashAlgo);
-    TeeSource source { source0, *hashSink };
-
-    /* Read the source path into memory, but only if it's up to
-       narBufferSize bytes. If it's larger, write it to a temporary
-       location in the Nix store. If the subsequently computed
-       destination store path is already valid, we just delete the
-       temporary path. Otherwise, we move it to the destination store
-       path. */
-<<<<<<< HEAD
-    bool inMemory = true;
-    std::string nar; // TODO rename from "nar" to "dump"
-
-    auto source = sinkToSource([&](Sink & sink) {
-
-        LambdaSink sink2([&](const unsigned char * buf, size_t len) {
-            (*hashSink)(buf, len);
-
-            if (inMemory) {
-                if (nar.size() + len > settings.narBufferSize) {
-                    inMemory = false;
-                    sink << 1;
-                    sink((const unsigned char *) nar.data(), nar.size());
-                    nar.clear();
-                } else {
-                    nar.append((const char *) buf, len);
-                }
-            }
-
-            if (!inMemory) sink(buf, len);
-        });
-
         switch (method) {
         case FileIngestionMethod::Recursive: {
-            dumpPath(srcPath, sink2, filter);
+            dumpPath(srcPath, sink, filter);
             break;
         }
         case FileIngestionMethod::Git: {
@@ -1173,16 +1053,32 @@
                 for (auto & i : readDirectory(srcPath))
                     addToStore("git", srcPath + "/" + i.name, method, hashAlgo, filter, repair);
 
-            dumpGit(hashAlgo, srcPath, sink2, filter);
+            dumpGit(hashAlgo, srcPath, sink, filter);
             break;
         }
         case FileIngestionMethod::Flat: {
-            readFile(srcPath, sink2);
+            readFile(srcPath, sink);
             break;
         }
         }
     });
-=======
+    return addToStoreFromDump(*source, name, method, hashAlgo, repair);
+}
+
+
+StorePath LocalStore::addToStoreFromDump(Source & source0, const string & name,
+    FileIngestionMethod method, HashType hashAlgo, RepairFlag repair)
+{
+    /* For computing the store path. */
+    auto hashSink = std::make_unique<HashSink>(hashAlgo);
+    TeeSource source { source0, *hashSink };
+
+    /* Read the source path into memory, but only if it's up to
+       narBufferSize bytes. If it's larger, write it to a temporary
+       location in the Nix store. If the subsequently computed
+       destination store path is already valid, we just delete the
+       temporary path. Otherwise, we move it to the destination store
+       path. */
     bool inMemory = false;
 
     std::string dump;
@@ -1204,7 +1100,6 @@
         }
         dump.resize(oldSize + got);
     }
->>>>>>> 3dcca18c
 
     std::unique_ptr<AutoDelete> delTempDir;
     Path tempPath;
@@ -1218,24 +1113,17 @@
         delTempDir = std::make_unique<AutoDelete>(tempDir);
         tempPath = tempDir + "/x";
 
-<<<<<<< HEAD
         switch (method) {
         case FileIngestionMethod::Flat:
-            writeFile(tempPath, *source);
+            writeFile(tempPath, bothSource);
             break;
         case FileIngestionMethod::Recursive:
-            restorePath(tempPath, *source);
+            restorePath(tempPath, bothSource);
             break;
         case FileIngestionMethod::Git:
-            restoreGit(tempPath, *source, realStoreDir, storeDir);
+            restoreGit(tempPath, bothSource, realStoreDir, storeDir);
             break;
         }
-=======
-        if (method == FileIngestionMethod::Recursive)
-            restorePath(tempPath, bothSource);
-        else
-            writeFile(tempPath, bothSource);
->>>>>>> 3dcca18c
 
         dump.clear();
     }
@@ -1264,27 +1152,17 @@
             if (inMemory) {
                  StringSource dumpSource { dump };
                 /* Restore from the NAR in memory. */
-<<<<<<< HEAD
-                StringSource source(nar);
                 switch (method) {
                 case FileIngestionMethod::Flat:
-                    writeFile(realPath, source);
+                    writeFile(realPath, dumpSource);
                     break;
-                case FileIngestionMethod::Recursive: {
-                    restorePath(realPath, source);
+                case FileIngestionMethod::Recursive:
+                    restorePath(realPath, dumpSource);
+                    break;
+                case FileIngestionMethod::Git:
+                    restoreGit(realPath, dumpSource, realStoreDir, storeDir);
                     break;
                 }
-                case FileIngestionMethod::Git: {
-                    restoreGit(realPath, source, realStoreDir, storeDir);
-                    break;
-                }
-                }
-=======
-                if (method == FileIngestionMethod::Recursive)
-                    restorePath(realPath, dumpSource);
-                else
-                    writeFile(realPath, dumpSource);
->>>>>>> 3dcca18c
             } else {
                 /* Move the temporary path we restored above. */
                 if (rename(tempPath.c_str(), realPath.c_str()))
