--- conflicted
+++ resolved
@@ -1092,11 +1092,7 @@
        or the original source is empty */
     while (dump.size() < settings.narBufferSize) {
         auto oldSize = dump.size();
-<<<<<<< HEAD
-        constexpr size_t chunkSize = 1024;
-=======
         constexpr size_t chunkSize = 65536;
->>>>>>> 090960b7
         auto want = std::min(chunkSize, settings.narBufferSize - oldSize);
         dump.resize(oldSize + want);
         auto got = 0;
@@ -1131,7 +1127,6 @@
 
     auto [hash, size] = hashSink->finish();
 
-<<<<<<< HEAD
     ValidPathInfo info {
         *this,
         StorePathDescriptor {
@@ -1145,9 +1140,6 @@
             },
         },
     };
-=======
-    auto dstPath = makeFixedOutputPath(method, hash, name);
->>>>>>> 090960b7
 
     addTempRoot(info.path);
 
@@ -1167,11 +1159,7 @@
             autoGC();
 
             if (inMemory) {
-<<<<<<< HEAD
                 StringSource dumpSource { dump };
-=======
-                 StringSource dumpSource { dump };
->>>>>>> 090960b7
                 /* Restore from the NAR in memory. */
                 if (method == FileIngestionMethod::Recursive)
                     restorePath(realPath, dumpSource);
@@ -1196,15 +1184,8 @@
 
             optimisePath(realPath);
 
-<<<<<<< HEAD
             info.narHash = narHash.first;
             info.narSize = narHash.second;
-=======
-            ValidPathInfo info(dstPath);
-            info.narHash = narHash.first;
-            info.narSize = narHash.second;
-            info.ca = FixedOutputHash { .method = method, .hash = hash };
->>>>>>> 090960b7
             registerValidPath(info);
         }
 
