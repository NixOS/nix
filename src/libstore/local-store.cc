#include "local-store.hh"
#include "globals.hh"
#include "archive.hh"
#include "pathlocks.hh"
#include "worker-protocol.hh"
#include "derivations.hh"
#include "nar-info.hh"
#include "references.hh"
#include "callback.hh"
#include "topo-sort.hh"
#include "finally.hh"
#include "compression.hh"

#include <iostream>
#include <algorithm>
#include <cstring>

#include <sys/types.h>
#include <sys/stat.h>
#include <sys/select.h>
#include <sys/time.h>
#include <unistd.h>
#include <utime.h>
#include <fcntl.h>
#include <errno.h>
#include <stdio.h>
#include <time.h>
#include <grp.h>

#if __linux__
#include <sched.h>
#include <sys/statvfs.h>
#include <sys/mount.h>
#include <sys/ioctl.h>
#include <sys/xattr.h>
#endif

#ifdef __CYGWIN__
#include <windows.h>
#endif

#include <sqlite3.h>


namespace nix {

std::string LocalStoreConfig::doc()
{
    return
        #include "local-store.md"
        ;
}

struct LocalStore::State::Stmts {
    /* Some precompiled SQLite statements. */
    SQLiteStmt RegisterValidPath;
    SQLiteStmt UpdatePathInfo;
    SQLiteStmt AddReference;
    SQLiteStmt QueryPathInfo;
    SQLiteStmt QueryReferences;
    SQLiteStmt QueryReferrers;
    SQLiteStmt InvalidatePath;
    SQLiteStmt AddDerivationOutput;
    SQLiteStmt RegisterRealisedOutput;
    SQLiteStmt UpdateRealisedOutput;
    SQLiteStmt QueryValidDerivers;
    SQLiteStmt QueryDerivationOutputs;
    SQLiteStmt QueryRealisedOutput;
    SQLiteStmt QueryAllRealisedOutputs;
    SQLiteStmt QueryPathFromHashPart;
    SQLiteStmt QueryValidPaths;
    SQLiteStmt QueryRealisationReferences;
    SQLiteStmt AddRealisationReference;
};

int getSchema(Path schemaPath)
{
    int curSchema = 0;
    if (pathExists(schemaPath)) {
        auto s = readFile(schemaPath);
        auto n = string2Int<int>(s);
        if (!n)
            throw Error("'%1%' is corrupt", schemaPath);
        curSchema = *n;
    }
    return curSchema;
}

void migrateCASchema(SQLite& db, Path schemaPath, AutoCloseFD& lockFd)
{
    const int nixCASchemaVersion = 4;
    int curCASchema = getSchema(schemaPath);
    if (curCASchema != nixCASchemaVersion) {
        if (curCASchema > nixCASchemaVersion) {
            throw Error("current Nix store ca-schema is version %1%, but I only support %2%",
                 curCASchema, nixCASchemaVersion);
        }

        if (!lockFile(lockFd.get(), ltWrite, false)) {
            printInfo("waiting for exclusive access to the Nix store for ca drvs...");
            lockFile(lockFd.get(), ltNone, false); // We have acquired a shared lock; release it to prevent deadlocks
            lockFile(lockFd.get(), ltWrite, true);
        }

        if (curCASchema == 0) {
            static const char schema[] =
              #include "ca-specific-schema.sql.gen.hh"
                ;
            db.exec(schema);
            curCASchema = nixCASchemaVersion;
        }

        if (curCASchema < 2) {
            SQLiteTxn txn(db);
            // Ugly little sql dance to add a new `id` column and make it the primary key
            db.exec(R"(
                create table Realisations2 (
                    id integer primary key autoincrement not null,
                    drvPath text not null,
                    outputName text not null, -- symbolic output id, usually "out"
                    outputPath integer not null,
                    signatures text, -- space-separated list
                    foreign key (outputPath) references ValidPaths(id) on delete cascade
                );
                insert into Realisations2 (drvPath, outputName, outputPath, signatures)
                    select drvPath, outputName, outputPath, signatures from Realisations;
                drop table Realisations;
                alter table Realisations2 rename to Realisations;
            )");
            db.exec(R"(
                create index if not exists IndexRealisations on Realisations(drvPath, outputName);

                create table if not exists RealisationsRefs (
                    referrer integer not null,
                    realisationReference integer,
                    foreign key (referrer) references Realisations(id) on delete cascade,
                    foreign key (realisationReference) references Realisations(id) on delete restrict
                );
            )");
            txn.commit();
        }

        if (curCASchema < 3) {
            SQLiteTxn txn(db);
            // Apply new indices added in this schema update.
            db.exec(R"(
                -- used by QueryRealisationReferences
                create index if not exists IndexRealisationsRefs on RealisationsRefs(referrer);
                -- used by cascade deletion when ValidPaths is deleted
                create index if not exists IndexRealisationsRefsOnOutputPath on Realisations(outputPath);
            )");
            txn.commit();
        }
        if (curCASchema < 4) {
            SQLiteTxn txn(db);
            db.exec(R"(
                create trigger if not exists DeleteSelfRefsViaRealisations before delete on ValidPaths
                begin
                    delete from RealisationsRefs where realisationReference in (
                    select id from Realisations where outputPath = old.id
                    );
                end;
                -- used by deletion trigger
                create index if not exists IndexRealisationsRefsRealisationReference on RealisationsRefs(realisationReference);
            )");
            txn.commit();
        }

        writeFile(schemaPath, fmt("%d", nixCASchemaVersion), 0666, true);
        lockFile(lockFd.get(), ltRead, true);
    }
}

LocalStore::LocalStore(const Params & params)
    : StoreConfig(params)
    , LocalFSStoreConfig(params)
    , LocalStoreConfig(params)
    , Store(params)
    , LocalFSStore(params)
    , dbDir(stateDir + "/db")
    , linksDir(realStoreDir + "/.links")
    , reservedPath(dbDir + "/reserved")
    , schemaPath(dbDir + "/schema")
    , tempRootsDir(stateDir + "/temproots")
    , fnTempRoots(fmt("%s/%d", tempRootsDir, getpid()))
    , locksHeld(tokenizeString<PathSet>(getEnv("NIX_HELD_LOCKS").value_or("")))
{
    auto state(_state.lock());
    state->stmts = std::make_unique<State::Stmts>();

    /* Create missing state directories if they don't already exist. */
    createDirs(realStoreDir);
    if (readOnly) {
        experimentalFeatureSettings.require(Xp::ReadOnlyLocalStore);
    } else {
        makeStoreWritable();
    }
    createDirs(linksDir);
    Path profilesDir = stateDir + "/profiles";
    createDirs(profilesDir);
    createDirs(tempRootsDir);
    createDirs(dbDir);
    Path gcRootsDir = stateDir + "/gcroots";
    if (!pathExists(gcRootsDir)) {
        createDirs(gcRootsDir);
        createSymlink(profilesDir, gcRootsDir + "/profiles");
    }

    for (auto & perUserDir : {profilesDir + "/per-user", gcRootsDir + "/per-user"}) {
        createDirs(perUserDir);
        if (!readOnly) {
            if (chmod(perUserDir.c_str(), 0755) == -1)
                throw SysError("could not set permissions on '%s' to 755", perUserDir);
        }
    }

    /* Optionally, create directories and set permissions for a
       multi-user install. */
    if (getuid() == 0 && settings.buildUsersGroup != "") {
        mode_t perm = 01775;

        struct group * gr = getgrnam(settings.buildUsersGroup.get().c_str());
        if (!gr)
            printError("warning: the group '%1%' specified in 'build-users-group' does not exist", settings.buildUsersGroup);
        else {
            struct stat st;
            if (stat(realStoreDir.get().c_str(), &st))
                throw SysError("getting attributes of path '%1%'", realStoreDir);

            if (st.st_uid != 0 || st.st_gid != gr->gr_gid || (st.st_mode & ~S_IFMT) != perm) {
                if (chown(realStoreDir.get().c_str(), 0, gr->gr_gid) == -1)
                    throw SysError("changing ownership of path '%1%'", realStoreDir);
                if (chmod(realStoreDir.get().c_str(), perm) == -1)
                    throw SysError("changing permissions on path '%1%'", realStoreDir);
            }
        }
    }

    /* Ensure that the store and its parents are not symlinks. */
    if (!settings.allowSymlinkedStore) {
        Path path = realStoreDir;
        struct stat st;
        while (path != "/") {
            st = lstat(path);
            if (S_ISLNK(st.st_mode))
                throw Error(
                        "the path '%1%' is a symlink; "
                        "this is not allowed for the Nix store and its parent directories",
                        path);
            path = dirOf(path);
        }
    }

    /* We can't open a SQLite database if the disk is full.  Since
       this prevents the garbage collector from running when it's most
       needed, we reserve some dummy space that we can free just
       before doing a garbage collection. */
    try {
        struct stat st;
        if (stat(reservedPath.c_str(), &st) == -1 ||
            st.st_size != settings.reservedSize)
        {
            AutoCloseFD fd = open(reservedPath.c_str(), O_WRONLY | O_CREAT | O_CLOEXEC, 0600);
            int res = -1;
#if HAVE_POSIX_FALLOCATE
            res = posix_fallocate(fd.get(), 0, settings.reservedSize);
#endif
            if (res == -1) {
                writeFull(fd.get(), std::string(settings.reservedSize, 'X'));
                [[gnu::unused]] auto res2 = ftruncate(fd.get(), settings.reservedSize);
            }
        }
    } catch (SysError & e) { /* don't care about errors */
    }

    /* Acquire the big fat lock in shared mode to make sure that no
       schema upgrade is in progress. */
    if (!readOnly) {
        Path globalLockPath = dbDir + "/big-lock";
        globalLock = openLockFile(globalLockPath.c_str(), true);
    }

    if (!readOnly && !lockFile(globalLock.get(), ltRead, false)) {
        printInfo("waiting for the big Nix store lock...");
        lockFile(globalLock.get(), ltRead, true);
    }

    /* Check the current database schema and if necessary do an
       upgrade.  */
    int curSchema = getSchema();
    if (readOnly && curSchema < nixSchemaVersion) {
        debug("current schema version: %d", curSchema);
        debug("supported schema version: %d", nixSchemaVersion);
        throw Error(curSchema == 0 ?
            "database does not exist, and cannot be created in read-only mode" :
            "database schema needs migrating, but this cannot be done in read-only mode");
    }

    if (curSchema > nixSchemaVersion)
        throw Error("current Nix store schema is version %1%, but I only support %2%",
             curSchema, nixSchemaVersion);

    else if (curSchema == 0) { /* new store */
        curSchema = nixSchemaVersion;
        openDB(*state, true);
        writeFile(schemaPath, fmt("%1%", nixSchemaVersion), 0666, true);
    }

    else if (curSchema < nixSchemaVersion) {
        if (curSchema < 5)
            throw Error(
                "Your Nix store has a database in Berkeley DB format,\n"
                "which is no longer supported. To convert to the new format,\n"
                "please upgrade Nix to version 0.12 first.");

        if (curSchema < 6)
            throw Error(
                "Your Nix store has a database in flat file format,\n"
                "which is no longer supported. To convert to the new format,\n"
                "please upgrade Nix to version 1.11 first.");

        if (!lockFile(globalLock.get(), ltWrite, false)) {
            printInfo("waiting for exclusive access to the Nix store...");
            lockFile(globalLock.get(), ltNone, false); // We have acquired a shared lock; release it to prevent deadlocks
            lockFile(globalLock.get(), ltWrite, true);
        }

        /* Get the schema version again, because another process may
           have performed the upgrade already. */
        curSchema = getSchema();

        if (curSchema < 7) { upgradeStore7(); }

        openDB(*state, false);

        if (curSchema < 8) {
            SQLiteTxn txn(state->db);
            state->db.exec("alter table ValidPaths add column ultimate integer");
            state->db.exec("alter table ValidPaths add column sigs text");
            txn.commit();
        }

        if (curSchema < 9) {
            SQLiteTxn txn(state->db);
            state->db.exec("drop table FailedPaths");
            txn.commit();
        }

        if (curSchema < 10) {
            SQLiteTxn txn(state->db);
            state->db.exec("alter table ValidPaths add column ca text");
            txn.commit();
        }

        writeFile(schemaPath, fmt("%1%", nixSchemaVersion), 0666, true);

        lockFile(globalLock.get(), ltRead, true);
    }

    else openDB(*state, false);

    if (experimentalFeatureSettings.isEnabled(Xp::CaDerivations)) {
        if (!readOnly) {
            migrateCASchema(state->db, dbDir + "/ca-schema", globalLock);
        } else {
            throw Error("need to migrate to content-addressed schema, but this cannot be done in read-only mode");
        }
    }

    /* Prepare SQL statements. */
    state->stmts->RegisterValidPath.create(state->db,
        "insert into ValidPaths (path, hash, registrationTime, deriver, narSize, ultimate, sigs, ca) values (?, ?, ?, ?, ?, ?, ?, ?);");
    state->stmts->UpdatePathInfo.create(state->db,
        "update ValidPaths set narSize = ?, hash = ?, ultimate = ?, sigs = ?, ca = ? where path = ?;");
    state->stmts->AddReference.create(state->db,
        "insert or replace into Refs (referrer, reference) values (?, ?);");
    state->stmts->QueryPathInfo.create(state->db,
        "select id, hash, registrationTime, deriver, narSize, ultimate, sigs, ca from ValidPaths where path = ?;");
    state->stmts->QueryReferences.create(state->db,
        "select path from Refs join ValidPaths on reference = id where referrer = ?;");
    state->stmts->QueryReferrers.create(state->db,
        "select path from Refs join ValidPaths on referrer = id where reference = (select id from ValidPaths where path = ?);");
    state->stmts->InvalidatePath.create(state->db,
        "delete from ValidPaths where path = ?;");
    state->stmts->AddDerivationOutput.create(state->db,
        "insert or replace into DerivationOutputs (drv, id, path) values (?, ?, ?);");
    state->stmts->QueryValidDerivers.create(state->db,
        "select v.id, v.path from DerivationOutputs d join ValidPaths v on d.drv = v.id where d.path = ?;");
    state->stmts->QueryDerivationOutputs.create(state->db,
        "select id, path from DerivationOutputs where drv = ?;");
    // Use "path >= ?" with limit 1 rather than "path like '?%'" to
    // ensure efficient lookup.
    state->stmts->QueryPathFromHashPart.create(state->db,
        "select path from ValidPaths where path >= ? limit 1;");
    state->stmts->QueryValidPaths.create(state->db, "select path from ValidPaths");
    if (experimentalFeatureSettings.isEnabled(Xp::CaDerivations)) {
        state->stmts->RegisterRealisedOutput.create(state->db,
            R"(
                insert into Realisations (drvPath, outputName, outputPath, signatures)
                values (?, ?, (select id from ValidPaths where path = ?), ?)
                ;
            )");
        state->stmts->UpdateRealisedOutput.create(state->db,
            R"(
                update Realisations
                    set signatures = ?
                where
                    drvPath = ? and
                    outputName = ?
                ;
            )");
        state->stmts->QueryRealisedOutput.create(state->db,
            R"(
                select Realisations.id, Output.path, Realisations.signatures from Realisations
                    inner join ValidPaths as Output on Output.id = Realisations.outputPath
                    where drvPath = ? and outputName = ?
                    ;
            )");
        state->stmts->QueryAllRealisedOutputs.create(state->db,
            R"(
                select outputName, Output.path from Realisations
                    inner join ValidPaths as Output on Output.id = Realisations.outputPath
                    where drvPath = ?
                    ;
            )");
        state->stmts->QueryRealisationReferences.create(state->db,
            R"(
                select drvPath, outputName from Realisations
                    join RealisationsRefs on realisationReference = Realisations.id
                    where referrer = ?;
            )");
        state->stmts->AddRealisationReference.create(state->db,
            R"(
                insert or replace into RealisationsRefs (referrer, realisationReference)
                values (
                    (select id from Realisations where drvPath = ? and outputName = ?),
                    (select id from Realisations where drvPath = ? and outputName = ?));
            )");
    }
}


LocalStore::LocalStore(std::string scheme, std::string path, const Params & params)
    : LocalStore(params)
{
    throw UnimplementedError("LocalStore");
}


AutoCloseFD LocalStore::openGCLock()
{
    Path fnGCLock = stateDir + "/gc.lock";
    auto fdGCLock = open(fnGCLock.c_str(), O_RDWR | O_CREAT | O_CLOEXEC, 0600);
    if (!fdGCLock)
        throw SysError("opening global GC lock '%1%'", fnGCLock);
    return fdGCLock;
}


void LocalStore::deleteStorePath(const Path & path, uint64_t & bytesFreed)
{
    deletePath(path, bytesFreed);
}


LocalStore::~LocalStore()
{
    std::shared_future<void> future;

    {
        auto state(_state.lock());
        if (state->gcRunning)
            future = state->gcFuture;
    }

    if (future.valid()) {
        printInfo("waiting for auto-GC to finish on exit...");
        future.get();
    }

    try {
        auto fdTempRoots(_fdTempRoots.lock());
        if (*fdTempRoots) {
            *fdTempRoots = -1;
            unlink(fnTempRoots.c_str());
        }
    } catch (...) {
        ignoreException();
    }
}


std::string LocalStore::getUri()
{
    return "local";
}


int LocalStore::getSchema()
{ return nix::getSchema(schemaPath); }

void LocalStore::openDB(State & state, bool create)
{
    if (create && readOnly) {
        throw Error("cannot create database while in read-only mode");
    }

    if (access(dbDir.c_str(), R_OK | (readOnly ? 0 : W_OK)))
        throw SysError("Nix database directory '%1%' is not writable", dbDir);

    /* Open the Nix database. */
    std::string dbPath = dbDir + "/db.sqlite";
    auto & db(state.db);
    auto openMode = readOnly ? SQLiteOpenMode::Immutable
                  : create ? SQLiteOpenMode::Normal
                  : SQLiteOpenMode::NoCreate;
    state.db = SQLite(dbPath, openMode);

#ifdef __CYGWIN__
    /* The cygwin version of sqlite3 has a patch which calls
       SetDllDirectory("/usr/bin") on init. It was intended to fix extension
       loading, which we don't use, and the effect of SetDllDirectory is
       inherited by child processes, and causes libraries to be loaded from
       /usr/bin instead of $PATH. This breaks quite a few things (e.g.
       checkPhase on openssh), so we set it back to default behaviour. */
    SetDllDirectoryW(L"");
#endif

    /* !!! check whether sqlite has been built with foreign key
       support */

    /* Whether SQLite should fsync().  "Normal" synchronous mode
       should be safe enough.  If the user asks for it, don't sync at
       all.  This can cause database corruption if the system
       crashes. */
    std::string syncMode = settings.fsyncMetadata ? "normal" : "off";
    db.exec("pragma synchronous = " + syncMode);

    /* Set the SQLite journal mode.  WAL mode is fastest, so it's the
       default. */
    std::string mode = settings.useSQLiteWAL ? "wal" : "truncate";
    std::string prevMode;
    {
        SQLiteStmt stmt;
        stmt.create(db, "pragma main.journal_mode;");
        if (sqlite3_step(stmt) != SQLITE_ROW)
            SQLiteError::throw_(db, "querying journal mode");
        prevMode = std::string((const char *) sqlite3_column_text(stmt, 0));
    }
    if (prevMode != mode &&
        sqlite3_exec(db, ("pragma main.journal_mode = " + mode + ";").c_str(), 0, 0, 0) != SQLITE_OK)
        SQLiteError::throw_(db, "setting journal mode");

    /* Increase the auto-checkpoint interval to 40000 pages.  This
       seems enough to ensure that instantiating the NixOS system
       derivation is done in a single fsync(). */
    if (mode == "wal" && sqlite3_exec(db, "pragma wal_autocheckpoint = 40000;", 0, 0, 0) != SQLITE_OK)
        SQLiteError::throw_(db, "setting autocheckpoint interval");

    /* Initialise the database schema, if necessary. */
    if (create) {
        static const char schema[] =
#include "schema.sql.gen.hh"
            ;
        db.exec(schema);
    }
}


/* To improve purity, users may want to make the Nix store a read-only
   bind mount.  So make the Nix store writable for this process. */
void LocalStore::makeStoreWritable()
{
#if __linux__
    if (getuid() != 0) return;
    /* Check if /nix/store is on a read-only mount. */
    struct statvfs stat;
    if (statvfs(realStoreDir.get().c_str(), &stat) != 0)
        throw SysError("getting info about the Nix store mount point");

    if (stat.f_flag & ST_RDONLY) {
        if (mount(0, realStoreDir.get().c_str(), "none", MS_REMOUNT | MS_BIND, 0) == -1)
            throw SysError("remounting %1% writable", realStoreDir);
    }
#endif
}


const time_t mtimeStore = 1; /* 1 second into the epoch */


static void canonicaliseTimestampAndPermissions(const Path & path, const struct stat & st)
{
    if (!S_ISLNK(st.st_mode)) {

        /* Mask out all type related bits. */
        mode_t mode = st.st_mode & ~S_IFMT;

        if (mode != 0444 && mode != 0555) {
            mode = (st.st_mode & S_IFMT)
                 | 0444
                 | (st.st_mode & S_IXUSR ? 0111 : 0);
            if (chmod(path.c_str(), mode) == -1)
                throw SysError("changing mode of '%1%' to %2$o", path, mode);
        }

    }

    if (st.st_mtime != mtimeStore) {
        struct timeval times[2];
        times[0].tv_sec = st.st_atime;
        times[0].tv_usec = 0;
        times[1].tv_sec = mtimeStore;
        times[1].tv_usec = 0;
#if HAVE_LUTIMES
        if (lutimes(path.c_str(), times) == -1)
            if (errno != ENOSYS ||
                (!S_ISLNK(st.st_mode) && utimes(path.c_str(), times) == -1))
#else
        if (!S_ISLNK(st.st_mode) && utimes(path.c_str(), times) == -1)
#endif
            throw SysError("changing modification time of '%1%'", path);
    }
}


void canonicaliseTimestampAndPermissions(const Path & path)
{
    canonicaliseTimestampAndPermissions(path, lstat(path));
}


static void canonicalisePathMetaData_(
    const Path & path,
    std::optional<std::pair<uid_t, uid_t>> uidRange,
    InodesSeen & inodesSeen)
{
    checkInterrupt();

#if __APPLE__
    /* Remove flags, in particular UF_IMMUTABLE which would prevent
       the file from being garbage-collected. FIXME: Use
       setattrlist() to remove other attributes as well. */
    if (lchflags(path.c_str(), 0)) {
        if (errno != ENOTSUP)
            throw SysError("clearing flags of path '%1%'", path);
    }
#endif

    auto st = lstat(path);

    /* Really make sure that the path is of a supported type. */
    if (!(S_ISREG(st.st_mode) || S_ISDIR(st.st_mode) || S_ISLNK(st.st_mode)))
        throw Error("file '%1%' has an unsupported type", path);

#if __linux__
    /* Remove extended attributes / ACLs. */
    ssize_t eaSize = llistxattr(path.c_str(), nullptr, 0);

    if (eaSize < 0) {
        if (errno != ENOTSUP && errno != ENODATA)
            throw SysError("querying extended attributes of '%s'", path);
    } else if (eaSize > 0) {
        std::vector<char> eaBuf(eaSize);

        if ((eaSize = llistxattr(path.c_str(), eaBuf.data(), eaBuf.size())) < 0)
            throw SysError("querying extended attributes of '%s'", path);

        for (auto & eaName: tokenizeString<Strings>(std::string(eaBuf.data(), eaSize), std::string("\000", 1))) {
            if (settings.ignoredAcls.get().count(eaName)) continue;
            if (lremovexattr(path.c_str(), eaName.c_str()) == -1)
                throw SysError("removing extended attribute '%s' from '%s'", eaName, path);
        }
     }
#endif

    /* Fail if the file is not owned by the build user.  This prevents
       us from messing up the ownership/permissions of files
       hard-linked into the output (e.g. "ln /etc/shadow $out/foo").
       However, ignore files that we chown'ed ourselves previously to
       ensure that we don't fail on hard links within the same build
       (i.e. "touch $out/foo; ln $out/foo $out/bar"). */
    if (uidRange && (st.st_uid < uidRange->first || st.st_uid > uidRange->second)) {
        if (S_ISDIR(st.st_mode) || !inodesSeen.count(Inode(st.st_dev, st.st_ino)))
            throw BuildError("invalid ownership on file '%1%'", path);
        mode_t mode = st.st_mode & ~S_IFMT;
        assert(S_ISLNK(st.st_mode) || (st.st_uid == geteuid() && (mode == 0444 || mode == 0555) && st.st_mtime == mtimeStore));
        return;
    }

    inodesSeen.insert(Inode(st.st_dev, st.st_ino));

    canonicaliseTimestampAndPermissions(path, st);

    /* Change ownership to the current uid.  If it's a symlink, use
       lchown if available, otherwise don't bother.  Wrong ownership
       of a symlink doesn't matter, since the owning user can't change
       the symlink and can't delete it because the directory is not
       writable.  The only exception is top-level paths in the Nix
       store (since that directory is group-writable for the Nix build
       users group); we check for this case below. */
    if (st.st_uid != geteuid()) {
#if HAVE_LCHOWN
        if (lchown(path.c_str(), geteuid(), getegid()) == -1)
#else
        if (!S_ISLNK(st.st_mode) &&
            chown(path.c_str(), geteuid(), getegid()) == -1)
#endif
            throw SysError("changing owner of '%1%' to %2%",
                path, geteuid());
    }

    if (S_ISDIR(st.st_mode)) {
        DirEntries entries = readDirectory(path);
        for (auto & i : entries)
            canonicalisePathMetaData_(path + "/" + i.name, uidRange, inodesSeen);
    }
}


void canonicalisePathMetaData(
    const Path & path,
    std::optional<std::pair<uid_t, uid_t>> uidRange,
    InodesSeen & inodesSeen)
{
    canonicalisePathMetaData_(path, uidRange, inodesSeen);

    /* On platforms that don't have lchown(), the top-level path can't
       be a symlink, since we can't change its ownership. */
    auto st = lstat(path);

    if (st.st_uid != geteuid()) {
        assert(S_ISLNK(st.st_mode));
        throw Error("wrong ownership of top-level store path '%1%'", path);
    }
}


void canonicalisePathMetaData(const Path & path,
    std::optional<std::pair<uid_t, uid_t>> uidRange)
{
    InodesSeen inodesSeen;
    canonicalisePathMetaData(path, uidRange, inodesSeen);
}


void LocalStore::registerDrvOutput(const Realisation & info, CheckSigsFlag checkSigs)
{
    experimentalFeatureSettings.require(Xp::CaDerivations);
    if (checkSigs == NoCheckSigs || !realisationIsUntrusted(info))
        registerDrvOutput(info);
    else
        throw Error("cannot register realisation '%s' because it lacks a signature by a trusted key", info.outPath.to_string());
}

void LocalStore::registerDrvOutput(const Realisation & info)
{
    experimentalFeatureSettings.require(Xp::CaDerivations);
    retrySQLite<void>([&]() {
        auto state(_state.lock());
        if (auto oldR = queryRealisation_(*state, info.id)) {
            if (info.isCompatibleWith(*oldR)) {
                auto combinedSignatures = oldR->signatures;
                combinedSignatures.insert(info.signatures.begin(),
                    info.signatures.end());
                state->stmts->UpdateRealisedOutput.use()
                    (concatStringsSep(" ", combinedSignatures))
                    (info.id.strHash())
                    (info.id.outputName)
                    .exec();
            } else {
                throw Error("Trying to register a realisation of '%s', but we already "
                            "have another one locally.\n"
                            "Local:  %s\n"
                            "Remote: %s",
                    info.id.to_string(),
                    printStorePath(oldR->outPath),
                    printStorePath(info.outPath)
                );
            }
        } else {
            state->stmts->RegisterRealisedOutput.use()
                (info.id.strHash())
                (info.id.outputName)
                (printStorePath(info.outPath))
                (concatStringsSep(" ", info.signatures))
                .exec();
        }
        for (auto & [outputId, depPath] : info.dependentRealisations) {
            auto localRealisation = queryRealisationCore_(*state, outputId);
            if (!localRealisation)
                throw Error("unable to register the derivation '%s' as it "
                            "depends on the non existent '%s'",
                    info.id.to_string(), outputId.to_string());
            if (localRealisation->second.outPath != depPath)
                throw Error("unable to register the derivation '%s' as it "
                            "depends on a realisation of '%s' that doesn’t"
                            "match what we have locally",
                    info.id.to_string(), outputId.to_string());
            state->stmts->AddRealisationReference.use()
                (info.id.strHash())
                (info.id.outputName)
                (outputId.strHash())
                (outputId.outputName)
                .exec();
        }
    });
}

void LocalStore::cacheDrvOutputMapping(
    State & state,
    const uint64_t deriver,
    const std::string & outputName,
    const StorePath & output)
{
    retrySQLite<void>([&]() {
        state.stmts->AddDerivationOutput.use()
            (deriver)
            (outputName)
            (printStorePath(output))
            .exec();
    });
}


uint64_t LocalStore::addValidPath(State & state,
    const ValidPathInfo & info, bool checkOutputs)
{
    if (info.ca.has_value() && !info.isContentAddressed(*this))
        throw Error("cannot add path '%s' to the Nix store because it claims to be content-addressed but isn't",
            printStorePath(info.path));

    state.stmts->RegisterValidPath.use()
        (printStorePath(info.path))
        (info.narHash.to_string(Base16, true))
        (info.registrationTime == 0 ? time(0) : info.registrationTime)
        (info.deriver ? printStorePath(*info.deriver) : "", (bool) info.deriver)
        (info.narSize, info.narSize != 0)
        (info.ultimate ? 1 : 0, info.ultimate)
        (concatStringsSep(" ", info.sigs), !info.sigs.empty())
        (renderContentAddress(info.ca), (bool) info.ca)
        .exec();
    uint64_t id = state.db.getLastInsertedRowId();

    /* If this is a derivation, then store the derivation outputs in
       the database.  This is useful for the garbage collector: it can
       efficiently query whether a path is an output of some
       derivation. */
    if (info.path.isDerivation()) {
        auto drv = readInvalidDerivation(info.path);

        /* Verify that the output paths in the derivation are correct
           (i.e., follow the scheme for computing output paths from
           derivations).  Note that if this throws an error, then the
           DB transaction is rolled back, so the path validity
           registration above is undone. */
        if (checkOutputs) drv.checkInvariants(*this, info.path);

        for (auto & i : drv.outputsAndOptPaths(*this)) {
            /* Floating CA derivations have indeterminate output paths until
               they are built, so don't register anything in that case */
            if (i.second.second)
                cacheDrvOutputMapping(state, id, i.first, *i.second.second);
        }
    }

    {
        auto state_(Store::state.lock());
        state_->pathInfoCache.upsert(std::string(info.path.to_string()),
            PathInfoCacheValue{ .value = std::make_shared<const ValidPathInfo>(info) });
    }

    return id;
}


void LocalStore::queryPathInfoUncached(const StorePath & path,
    Callback<std::shared_ptr<const ValidPathInfo>> callback) noexcept
{
    try {
        callback(retrySQLite<std::shared_ptr<const ValidPathInfo>>([&]() {
            auto state(_state.lock());
            return queryPathInfoInternal(*state, path);
        }));

    } catch (...) { callback.rethrow(); }
}


std::shared_ptr<const ValidPathInfo> LocalStore::queryPathInfoInternal(State & state, const StorePath & path)
{
    /* Get the path info. */
    auto useQueryPathInfo(state.stmts->QueryPathInfo.use()(printStorePath(path)));

    if (!useQueryPathInfo.next())
        return std::shared_ptr<ValidPathInfo>();

    auto id = useQueryPathInfo.getInt(0);

    auto narHash = Hash::dummy;
    try {
        narHash = Hash::parseAnyPrefixed(useQueryPathInfo.getStr(1));
    } catch (BadHash & e) {
        throw Error("invalid-path entry for '%s': %s", printStorePath(path), e.what());
    }

    auto info = std::make_shared<ValidPathInfo>(path, narHash);

    info->id = id;

    info->registrationTime = useQueryPathInfo.getInt(2);

    auto s = (const char *) sqlite3_column_text(state.stmts->QueryPathInfo, 3);
    if (s) info->deriver = parseStorePath(s);

    /* Note that narSize = NULL yields 0. */
    info->narSize = useQueryPathInfo.getInt(4);

    info->ultimate = useQueryPathInfo.getInt(5) == 1;

    s = (const char *) sqlite3_column_text(state.stmts->QueryPathInfo, 6);
    if (s) info->sigs = tokenizeString<StringSet>(s, " ");

    s = (const char *) sqlite3_column_text(state.stmts->QueryPathInfo, 7);
    if (s) info->ca = ContentAddress::parseOpt(s);

    /* Get the references. */
    auto useQueryReferences(state.stmts->QueryReferences.use()(info->id));

    while (useQueryReferences.next())
        info->references.insert(parseStorePath(useQueryReferences.getStr(0)));

    return info;
}


/* Update path info in the database. */
void LocalStore::updatePathInfo(State & state, const ValidPathInfo & info)
{
    state.stmts->UpdatePathInfo.use()
        (info.narSize, info.narSize != 0)
        (info.narHash.to_string(Base16, true))
        (info.ultimate ? 1 : 0, info.ultimate)
        (concatStringsSep(" ", info.sigs), !info.sigs.empty())
        (renderContentAddress(info.ca), (bool) info.ca)
        (printStorePath(info.path))
        .exec();
}


uint64_t LocalStore::queryValidPathId(State & state, const StorePath & path)
{
    auto use(state.stmts->QueryPathInfo.use()(printStorePath(path)));
    if (!use.next())
        throw InvalidPath("path '%s' is not valid", printStorePath(path));
    return use.getInt(0);
}


bool LocalStore::isValidPath_(State & state, const StorePath & path)
{
    return state.stmts->QueryPathInfo.use()(printStorePath(path)).next();
}


bool LocalStore::isValidPathUncached(const StorePath & path)
{
    return retrySQLite<bool>([&]() {
        auto state(_state.lock());
        return isValidPath_(*state, path);
    });
}


StorePathSet LocalStore::queryValidPaths(const StorePathSet & paths, SubstituteFlag maybeSubstitute)
{
    StorePathSet res;
    for (auto & i : paths)
        if (isValidPath(i)) res.insert(i);
    return res;
}


StorePathSet LocalStore::queryAllValidPaths()
{
    return retrySQLite<StorePathSet>([&]() {
        auto state(_state.lock());
        auto use(state->stmts->QueryValidPaths.use());
        StorePathSet res;
        while (use.next()) res.insert(parseStorePath(use.getStr(0)));
        return res;
    });
}


void LocalStore::queryReferrers(State & state, const StorePath & path, StorePathSet & referrers)
{
    auto useQueryReferrers(state.stmts->QueryReferrers.use()(printStorePath(path)));

    while (useQueryReferrers.next())
        referrers.insert(parseStorePath(useQueryReferrers.getStr(0)));
}


void LocalStore::queryReferrers(const StorePath & path, StorePathSet & referrers)
{
    return retrySQLite<void>([&]() {
        auto state(_state.lock());
        queryReferrers(*state, path, referrers);
    });
}


StorePathSet LocalStore::queryValidDerivers(const StorePath & path)
{
    return retrySQLite<StorePathSet>([&]() {
        auto state(_state.lock());

        auto useQueryValidDerivers(state->stmts->QueryValidDerivers.use()(printStorePath(path)));

        StorePathSet derivers;
        while (useQueryValidDerivers.next())
            derivers.insert(parseStorePath(useQueryValidDerivers.getStr(1)));

        return derivers;
    });
}


std::map<std::string, std::optional<StorePath>>
LocalStore::queryStaticPartialDerivationOutputMap(const StorePath & path)
{
    return retrySQLite<std::map<std::string, std::optional<StorePath>>>([&]() {
        auto state(_state.lock());
        std::map<std::string, std::optional<StorePath>> outputs;
        uint64_t drvId;
        drvId = queryValidPathId(*state, path);
        auto use(state->stmts->QueryDerivationOutputs.use()(drvId));
        while (use.next())
            outputs.insert_or_assign(
                use.getStr(0), parseStorePath(use.getStr(1)));

        return outputs;
    });
}

std::optional<StorePath> LocalStore::queryPathFromHashPart(const std::string & hashPart)
{
    if (hashPart.size() != StorePath::HashLen) throw Error("invalid hash part");

    Path prefix = storeDir + "/" + hashPart;

    return retrySQLite<std::optional<StorePath>>([&]() -> std::optional<StorePath> {
        auto state(_state.lock());

        auto useQueryPathFromHashPart(state->stmts->QueryPathFromHashPart.use()(prefix));

        if (!useQueryPathFromHashPart.next()) return {};

        const char * s = (const char *) sqlite3_column_text(state->stmts->QueryPathFromHashPart, 0);
        if (s && prefix.compare(0, prefix.size(), s, prefix.size()) == 0)
            return parseStorePath(s);
        return {};
    });
}


StorePathSet LocalStore::querySubstitutablePaths(const StorePathSet & paths)
{
    if (!settings.useSubstitutes) return StorePathSet();

    StorePathSet remaining;
    for (auto & i : paths)
        remaining.insert(i);

    StorePathSet res;

    for (auto & sub : getDefaultSubstituters()) {
        if (remaining.empty()) break;
        if (sub->storeDir != storeDir) continue;
        if (!sub->wantMassQuery) continue;

        auto valid = sub->queryValidPaths(remaining);

        StorePathSet remaining2;
        for (auto & path : remaining)
            if (valid.count(path))
                res.insert(path);
            else
                remaining2.insert(path);

        std::swap(remaining, remaining2);
    }

    return res;
}


void LocalStore::registerValidPath(const ValidPathInfo & info)
{
    registerValidPaths({{info.path, info}});
}


void LocalStore::registerValidPaths(const ValidPathInfos & infos)
{
    /* SQLite will fsync by default, but the new valid paths may not
       be fsync-ed.  So some may want to fsync them before registering
       the validity, at the expense of some speed of the path
       registering operation. */
    if (settings.syncBeforeRegistering) sync();

    return retrySQLite<void>([&]() {
        auto state(_state.lock());

        SQLiteTxn txn(state->db);
        StorePathSet paths;

        for (auto & [_, i] : infos) {
            assert(i.narHash.type == htSHA256);
            if (isValidPath_(*state, i.path))
                updatePathInfo(*state, i);
            else
                addValidPath(*state, i, false);
            paths.insert(i.path);
        }

        for (auto & [_, i] : infos) {
            auto referrer = queryValidPathId(*state, i.path);
            for (auto & j : i.references)
                state->stmts->AddReference.use()(referrer)(queryValidPathId(*state, j)).exec();
        }

        /* Check that the derivation outputs are correct.  We can't do
           this in addValidPath() above, because the references might
           not be valid yet. */
        for (auto & [_, i] : infos)
            if (i.path.isDerivation()) {
                // FIXME: inefficient; we already loaded the derivation in addValidPath().
                readInvalidDerivation(i.path).checkInvariants(*this, i.path);
            }

        /* Do a topological sort of the paths.  This will throw an
           error if a cycle is detected and roll back the
           transaction.  Cycles can only occur when a derivation
           has multiple outputs. */
        topoSort(paths,
            {[&](const StorePath & path) {
                auto i = infos.find(path);
                return i == infos.end() ? StorePathSet() : i->second.references;
            }},
            {[&](const StorePath & path, const StorePath & parent) {
                return BuildError(
                    "cycle detected in the references of '%s' from '%s'",
                    printStorePath(path),
                    printStorePath(parent));
            }});

        txn.commit();
    });
}


/* Invalidate a path.  The caller is responsible for checking that
   there are no referrers. */
void LocalStore::invalidatePath(State & state, const StorePath & path)
{
    debug("invalidating path '%s'", printStorePath(path));

    state.stmts->InvalidatePath.use()(printStorePath(path)).exec();

    /* Note that the foreign key constraints on the Refs table take
       care of deleting the references entries for `path'. */

    {
        auto state_(Store::state.lock());
        state_->pathInfoCache.erase(std::string(path.to_string()));
    }
}

const PublicKeys & LocalStore::getPublicKeys()
{
    auto state(_state.lock());
    if (!state->publicKeys)
        state->publicKeys = std::make_unique<PublicKeys>(getDefaultPublicKeys());
    return *state->publicKeys;
}

bool LocalStore::pathInfoIsUntrusted(const ValidPathInfo & info)
{
    return requireSigs && !info.checkSignatures(*this, getPublicKeys());
}

bool LocalStore::realisationIsUntrusted(const Realisation & realisation)
{
    return requireSigs && !realisation.checkSignatures(getPublicKeys());
}

void LocalStore::addToStore(const ValidPathInfo & info, Source & source,
    RepairFlag repair, CheckSigsFlag checkSigs)
{
    if (checkSigs && pathInfoIsUntrusted(info))
        throw Error("cannot add path '%s' because it lacks a signature by a trusted key", printStorePath(info.path));

    addTempRoot(info.path);

    if (repair || !isValidPath(info.path)) {

        PathLocks outputLock;

        auto realPath = Store::toRealPath(info.path);

        /* Lock the output path.  But don't lock if we're being called
           from a build hook (whose parent process already acquired a
           lock on this path). */
        if (!locksHeld.count(printStorePath(info.path)))
            outputLock.lockPaths({realPath});

        if (repair || !isValidPath(info.path)) {

            deletePath(realPath);

            /* While restoring the path from the NAR, compute the hash
               of the NAR. */
            HashSink hashSink(htSHA256);

            TeeSource wrapperSource { source, hashSink };

            restorePath(realPath, wrapperSource);

            auto hashResult = hashSink.finish();

            if (hashResult.first != info.narHash)
                throw Error("hash mismatch importing path '%s';\n  specified: %s\n  got:       %s",
                    printStorePath(info.path), info.narHash.to_string(Base32, true), hashResult.first.to_string(Base32, true));

            if (hashResult.second != info.narSize)
                throw Error("size mismatch importing path '%s';\n  specified: %s\n  got:       %s",
                    printStorePath(info.path), info.narSize, hashResult.second);

            if (info.ca) {
                auto & specified = *info.ca;
                auto actualHash = hashCAPath(
                    specified.method,
                    specified.hash.type,
                    info.path
                );
                if (specified.hash != actualHash.hash) {
                    throw Error("ca hash mismatch importing path '%s';\n  specified: %s\n  got:       %s",
                        printStorePath(info.path),
                        specified.hash.to_string(Base32, true),
                        actualHash.hash.to_string(Base32, true));
                }
            }

            autoGC();

            canonicalisePathMetaData(realPath, {});

            optimisePath(realPath, repair); // FIXME: combine with hashPath()

            registerValidPath(info);
        }

        outputLock.setDeletion(true);
    }
}


StorePath LocalStore::addToStoreFromDump(Source & source0, std::string_view name,
    FileIngestionMethod method, HashType hashAlgo, RepairFlag repair, const StorePathSet & references)
{
    /* For computing the store path. */
    auto hashSink = std::make_unique<HashSink>(hashAlgo);
    TeeSource source { source0, *hashSink };

    /* Read the source path into memory, but only if it's up to
       narBufferSize bytes. If it's larger, write it to a temporary
       location in the Nix store. If the subsequently computed
       destination store path is already valid, we just delete the
       temporary path. Otherwise, we move it to the destination store
       path. */
    bool inMemory = false;

    std::string dump;

    /* Fill out buffer, and decide whether we are working strictly in
       memory based on whether we break out because the buffer is full
       or the original source is empty */
    while (dump.size() < settings.narBufferSize) {
        auto oldSize = dump.size();
        constexpr size_t chunkSize = 65536;
        auto want = std::min(chunkSize, settings.narBufferSize - oldSize);
        dump.resize(oldSize + want);
        auto got = 0;
        Finally cleanup([&]() {
            dump.resize(oldSize + got);
        });
        try {
            got = source.read(dump.data() + oldSize, want);
        } catch (EndOfFile &) {
            inMemory = true;
            break;
        }
    }

    std::unique_ptr<AutoDelete> delTempDir;
    Path tempPath;
    Path tempDir;
    AutoCloseFD tempDirFd;

    if (!inMemory) {
        /* Drain what we pulled so far, and then keep on pulling */
        StringSource dumpSource { dump };
        ChainSource bothSource { dumpSource, source };

        std::tie(tempDir, tempDirFd) = createTempDirInStore();
        delTempDir = std::make_unique<AutoDelete>(tempDir);
        tempPath = tempDir + "/x";

        if (method == FileIngestionMethod::Recursive)
            restorePath(tempPath, bothSource);
        else
            writeFile(tempPath, bothSource);

        dump.clear();
    }

    auto [hash, size] = hashSink->finish();

    ContentAddressWithReferences desc = FixedOutputInfo {
        .method = method,
        .hash = hash,
        .references = {
            .others = references,
            // caller is not capable of creating a self-reference, because this is content-addressed without modulus
            .self = false,
        },
    };

    auto dstPath = makeFixedOutputPathFromCA(name, desc);

    addTempRoot(dstPath);

    if (repair || !isValidPath(dstPath)) {

        /* The first check above is an optimisation to prevent
           unnecessary lock acquisition. */

        auto realPath = Store::toRealPath(dstPath);

        PathLocks outputLock({realPath});

        if (repair || !isValidPath(dstPath)) {

            deletePath(realPath);

            autoGC();

            if (inMemory) {
                StringSource dumpSource { dump };
                /* Restore from the NAR in memory. */
                if (method == FileIngestionMethod::Recursive)
                    restorePath(realPath, dumpSource);
                else
                    writeFile(realPath, dumpSource);
            } else {
                /* Move the temporary path we restored above. */
                moveFile(tempPath, realPath);
            }

            /* For computing the nar hash. In recursive SHA-256 mode, this
               is the same as the store hash, so no need to do it again. */
            auto narHash = std::pair { hash, size };
            if (method != FileIngestionMethod::Recursive || hashAlgo != htSHA256) {
                HashSink narSink { htSHA256 };
                dumpPath(realPath, narSink);
                narHash = narSink.finish();
            }

            canonicalisePathMetaData(realPath, {}); // FIXME: merge into restorePath

            optimisePath(realPath, repair);

            ValidPathInfo info {
                *this,
                name,
                std::move(desc),
                narHash.first
            };
            info.narSize = narHash.second;
            registerValidPath(info);
        }

        outputLock.setDeletion(true);
    }

    return dstPath;
}


StorePath LocalStore::addTextToStore(
    std::string_view name,
    std::string_view s,
    const StorePathSet & references, RepairFlag repair)
{
    auto hash = hashString(htSHA256, s);
    auto dstPath = makeTextPath(name, TextInfo {
        .hash = hash,
        .references = references,
    });

    addTempRoot(dstPath);

    if (repair || !isValidPath(dstPath)) {

        auto realPath = Store::toRealPath(dstPath);

        PathLocks outputLock({realPath});

        if (repair || !isValidPath(dstPath)) {

            deletePath(realPath);

            autoGC();

            writeFile(realPath, s);

            canonicalisePathMetaData(realPath, {});

            StringSink sink;
            dumpString(s, sink);
            auto narHash = hashString(htSHA256, sink.s);

            optimisePath(realPath, repair);

            ValidPathInfo info { dstPath, narHash };
            info.narSize = sink.s.size();
            info.references = references;
            info.ca = {
                .method = TextIngestionMethod {},
                .hash = hash,
            };
            registerValidPath(info);
        }

        outputLock.setDeletion(true);
    }

    return dstPath;
}


/* Create a temporary directory in the store that won't be
   garbage-collected until the returned FD is closed. */
std::pair<Path, AutoCloseFD> LocalStore::createTempDirInStore()
{
    Path tmpDirFn;
    AutoCloseFD tmpDirFd;
    bool lockedByUs = false;
    do {
        /* There is a slight possibility that `tmpDir' gets deleted by
           the GC between createTempDir() and when we acquire a lock on it.
           We'll repeat until 'tmpDir' exists and we've locked it. */
        tmpDirFn = createTempDir(realStoreDir, "tmp");
        tmpDirFd = open(tmpDirFn.c_str(), O_RDONLY | O_DIRECTORY);
        if (tmpDirFd.get() < 0) {
            continue;
        }
        lockedByUs = lockFile(tmpDirFd.get(), ltWrite, true);
    } while (!pathExists(tmpDirFn) || !lockedByUs);
    return {tmpDirFn, std::move(tmpDirFd)};
}


void LocalStore::invalidatePathChecked(const StorePath & path)
{
    retrySQLite<void>([&]() {
        auto state(_state.lock());

        SQLiteTxn txn(state->db);

        if (isValidPath_(*state, path)) {
            StorePathSet referrers; queryReferrers(*state, path, referrers);
            referrers.erase(path); /* ignore self-references */
            if (!referrers.empty())
                throw PathInUse("cannot delete path '%s' because it is in use by %s",
                    printStorePath(path), showPaths(referrers));
            invalidatePath(*state, path);
        }

        txn.commit();
    });
}


bool LocalStore::verifyStore(bool checkContents, RepairFlag repair)
{
    printInfo("reading the Nix store...");

    /* Acquire the global GC lock to get a consistent snapshot of
       existing and valid paths. */
    auto fdGCLock = openGCLock();
    FdLock gcLock(fdGCLock.get(), ltRead, true, "waiting for the big garbage collector lock...");

    StorePathSet validPaths;
<<<<<<< HEAD

    bool errors = verifyAllValidPaths(repair, validPaths);
=======

    {
        StorePathSet storePathsInStoreDir;
        /* Why aren't we using `queryAllValidPaths`? Because that would
           tell us about all the paths than the database knows about. Here we
           want to know about all the store paths in the store directory,
           regardless of what the database thinks.

           We will end up cross-referencing these two sources of truth (the
           database and the filesystem) in the loop below, in order to catch
           invalid states.
         */
        for (auto & i : readDirectory(realStoreDir)) {
            try {
                storePathsInStoreDir.insert({i.name});
            } catch (BadStorePath &) { }
        }

        /* Check whether all valid paths actually exist. */
        printInfo("checking path existence...");

        StorePathSet done;

        for (auto & i : queryAllValidPaths())
            verifyPath(i, storePathsInStoreDir, done, validPaths, repair, errors);
    }
>>>>>>> 37233636

    /* Optionally, check the content hashes (slow). */
    if (checkContents) {

        printInfo("checking link hashes...");

        for (auto & link : readDirectory(linksDir)) {
            printMsg(lvlTalkative, "checking contents of '%s'", link.name);
            Path linkPath = linksDir + "/" + link.name;
            std::string hash = hashPath(htSHA256, linkPath).first.to_string(Base32, false);
            if (hash != link.name) {
                printError("link '%s' was modified! expected hash '%s', got '%s'",
                    linkPath, link.name, hash);
                if (repair) {
                    if (unlink(linkPath.c_str()) == 0)
                        printInfo("removed link '%s'", linkPath);
                    else
                        throw SysError("removing corrupt link '%s'", linkPath);
                } else {
                    errors = true;
                }
            }
        }

        printInfo("checking store hashes...");

        Hash nullHash(htSHA256);

        for (auto & i : validPaths) {
            try {
                auto info = std::const_pointer_cast<ValidPathInfo>(std::shared_ptr<const ValidPathInfo>(queryPathInfo(i)));

                /* Check the content hash (optionally - slow). */
                printMsg(lvlTalkative, "checking contents of '%s'", printStorePath(i));

                auto hashSink = HashSink(info->narHash.type);

                dumpPath(Store::toRealPath(i), hashSink);
                auto current = hashSink.finish();

                if (info->narHash != nullHash && info->narHash != current.first) {
                    printError("path '%s' was modified! expected hash '%s', got '%s'",
                        printStorePath(i), info->narHash.to_string(Base32, true), current.first.to_string(Base32, true));
                    if (repair) repairPath(i); else errors = true;
                } else {

                    bool update = false;

                    /* Fill in missing hashes. */
                    if (info->narHash == nullHash) {
                        printInfo("fixing missing hash on '%s'", printStorePath(i));
                        info->narHash = current.first;
                        update = true;
                    }

                    /* Fill in missing narSize fields (from old stores). */
                    if (info->narSize == 0) {
                        printInfo("updating size field on '%s' to %s", printStorePath(i), current.second);
                        info->narSize = current.second;
                        update = true;
                    }

                    if (update) {
                        auto state(_state.lock());
                        updatePathInfo(*state, *info);
                    }

                }

            } catch (Error & e) {
                /* It's possible that the path got GC'ed, so ignore
                   errors on invalid paths. */
                if (isValidPath(i))
                    logError(e.info());
                else
                    warn(e.msg());
                errors = true;
            }
        }
    }

    return errors;
}


<<<<<<< HEAD
bool LocalStore::verifyAllValidPaths(RepairFlag repair, StorePathSet & validPaths)
{
    StringSet store;
    for (auto & i : readDirectory(realStoreDir)) store.insert(i.name);

    /* Check whether all valid paths actually exist. */
    printInfo("checking path existence...");

    StorePathSet done;
    bool errors = false;

    auto existsInStoreDir = [&](const StorePath & storePath) {
        return store.count(std::string(storePath.to_string()));
    };

    for (auto & i : queryAllValidPaths())
        verifyPath(i, existsInStoreDir, done, validPaths, repair, errors);

    return errors;
}


void LocalStore::verifyPath(const StorePath & path, std::function<bool(const StorePath &)> existsInStoreDir,
=======
void LocalStore::verifyPath(const StorePath & path, const StorePathSet & storePathsInStoreDir,
>>>>>>> 37233636
    StorePathSet & done, StorePathSet & validPaths, RepairFlag repair, bool & errors)
{
    checkInterrupt();

    if (!done.insert(path).second) return;

<<<<<<< HEAD
    auto pathS = printStorePath(path);

    if (!existsInStoreDir(path)) {
=======
    if (!storePathsInStoreDir.count(path)) {
>>>>>>> 37233636
        /* Check any referrers first.  If we can invalidate them
           first, then we can invalidate this path as well. */
        bool canInvalidate = true;
        StorePathSet referrers; queryReferrers(path, referrers);
        for (auto & i : referrers)
            if (i != path) {
<<<<<<< HEAD
                verifyPath(i, existsInStoreDir, done, validPaths, repair, errors);
=======
                verifyPath(i, storePathsInStoreDir, done, validPaths, repair, errors);
>>>>>>> 37233636
                if (validPaths.count(i))
                    canInvalidate = false;
            }

        auto pathS = printStorePath(path);

        if (canInvalidate) {
            printInfo("path '%s' disappeared, removing from database...", pathS);
            auto state(_state.lock());
            invalidatePath(*state, path);
        } else {
            printError("path '%s' disappeared, but it still has valid referrers!", pathS);
            if (repair)
                try {
                    repairPath(path);
                } catch (Error & e) {
                    logWarning(e.info());
                    errors = true;
                }
            else errors = true;
        }

        return;
    }

    validPaths.insert(std::move(path));
}


unsigned int LocalStore::getProtocol()
{
    return PROTOCOL_VERSION;
}

std::optional<TrustedFlag> LocalStore::isTrustedClient()
{
    return Trusted;
}


#if defined(FS_IOC_SETFLAGS) && defined(FS_IOC_GETFLAGS) && defined(FS_IMMUTABLE_FL)

static void makeMutable(const Path & path)
{
    checkInterrupt();

    auto st = lstat(path);

    if (!S_ISDIR(st.st_mode) && !S_ISREG(st.st_mode)) return;

    if (S_ISDIR(st.st_mode)) {
        for (auto & i : readDirectory(path))
            makeMutable(path + "/" + i.name);
    }

    /* The O_NOFOLLOW is important to prevent us from changing the
       mutable bit on the target of a symlink (which would be a
       security hole). */
    AutoCloseFD fd = open(path.c_str(), O_RDONLY | O_NOFOLLOW | O_CLOEXEC);
    if (fd == -1) {
        if (errno == ELOOP) return; // it's a symlink
        throw SysError("opening file '%1%'", path);
    }

    unsigned int flags = 0, old;

    /* Silently ignore errors getting/setting the immutable flag so
       that we work correctly on filesystems that don't support it. */
    if (ioctl(fd, FS_IOC_GETFLAGS, &flags)) return;
    old = flags;
    flags &= ~FS_IMMUTABLE_FL;
    if (old == flags) return;
    if (ioctl(fd, FS_IOC_SETFLAGS, &flags)) return;
}

/* Upgrade from schema 6 (Nix 0.15) to schema 7 (Nix >= 1.3). */
void LocalStore::upgradeStore7()
{
    if (getuid() != 0) return;
    printInfo("removing immutable bits from the Nix store (this may take a while)...");
    makeMutable(realStoreDir);
}

#else

void LocalStore::upgradeStore7()
{
}

#endif


void LocalStore::vacuumDB()
{
    auto state(_state.lock());
    state->db.exec("vacuum");
}


void LocalStore::addSignatures(const StorePath & storePath, const StringSet & sigs)
{
    retrySQLite<void>([&]() {
        auto state(_state.lock());

        SQLiteTxn txn(state->db);

        auto info = std::const_pointer_cast<ValidPathInfo>(queryPathInfoInternal(*state, storePath));

        info->sigs.insert(sigs.begin(), sigs.end());

        updatePathInfo(*state, *info);

        txn.commit();
    });
}


void LocalStore::signRealisation(Realisation & realisation)
{
    // FIXME: keep secret keys in memory.

    auto secretKeyFiles = settings.secretKeyFiles;

    for (auto & secretKeyFile : secretKeyFiles.get()) {
        SecretKey secretKey(readFile(secretKeyFile));
        realisation.sign(secretKey);
    }
}

void LocalStore::signPathInfo(ValidPathInfo & info)
{
    // FIXME: keep secret keys in memory.

    auto secretKeyFiles = settings.secretKeyFiles;

    for (auto & secretKeyFile : secretKeyFiles.get()) {
        SecretKey secretKey(readFile(secretKeyFile));
        info.sign(*this, secretKey);
    }
}


std::optional<std::pair<int64_t, Realisation>> LocalStore::queryRealisationCore_(
        LocalStore::State & state,
        const DrvOutput & id)
{
    auto useQueryRealisedOutput(
            state.stmts->QueryRealisedOutput.use()
                (id.strHash())
                (id.outputName));
    if (!useQueryRealisedOutput.next())
        return std::nullopt;
    auto realisationDbId = useQueryRealisedOutput.getInt(0);
    auto outputPath = parseStorePath(useQueryRealisedOutput.getStr(1));
    auto signatures =
        tokenizeString<StringSet>(useQueryRealisedOutput.getStr(2));

    return {{
        realisationDbId,
        Realisation{
            .id = id,
            .outPath = outputPath,
            .signatures = signatures,
        }
    }};
}

std::optional<const Realisation> LocalStore::queryRealisation_(
            LocalStore::State & state,
            const DrvOutput & id)
{
    auto maybeCore = queryRealisationCore_(state, id);
    if (!maybeCore)
        return std::nullopt;
    auto [realisationDbId, res] = *maybeCore;

    std::map<DrvOutput, StorePath> dependentRealisations;
    auto useRealisationRefs(
        state.stmts->QueryRealisationReferences.use()
            (realisationDbId));
    while (useRealisationRefs.next()) {
        auto depId = DrvOutput {
            Hash::parseAnyPrefixed(useRealisationRefs.getStr(0)),
            useRealisationRefs.getStr(1),
        };
        auto dependentRealisation = queryRealisationCore_(state, depId);
        assert(dependentRealisation); // Enforced by the db schema
        auto outputPath = dependentRealisation->second.outPath;
        dependentRealisations.insert({depId, outputPath});
    }

    res.dependentRealisations = dependentRealisations;

    return { res };
}

void LocalStore::queryRealisationUncached(const DrvOutput & id,
        Callback<std::shared_ptr<const Realisation>> callback) noexcept
{
    try {
        auto maybeRealisation
            = retrySQLite<std::optional<const Realisation>>([&]() {
                  auto state(_state.lock());
                  return queryRealisation_(*state, id);
              });
        if (maybeRealisation)
            callback(
                std::make_shared<const Realisation>(maybeRealisation.value()));
        else
            callback(nullptr);

    } catch (...) {
        callback.rethrow();
    }
}

ContentAddress LocalStore::hashCAPath(
    const ContentAddressMethod & method, const HashType & hashType,
    const StorePath & path)
{
    return hashCAPath(method, hashType, Store::toRealPath(path), path.hashPart());
}

ContentAddress LocalStore::hashCAPath(
    const ContentAddressMethod & method,
    const HashType & hashType,
    const Path & path,
    const std::string_view pathHash
)
{
    HashModuloSink caSink ( hashType, std::string(pathHash) );
    std::visit(overloaded {
        [&](const TextIngestionMethod &) {
            readFile(path, caSink);
        },
        [&](const FileIngestionMethod & m2) {
            switch (m2) {
            case FileIngestionMethod::Recursive:
                dumpPath(path, caSink);
                break;
            case FileIngestionMethod::Flat:
                readFile(path, caSink);
                break;
            }
        },
    }, method.raw);
    return ContentAddress {
        .method = method,
        .hash = caSink.finish().first,
    };
}

void LocalStore::addBuildLog(const StorePath & drvPath, std::string_view log)
{
    assert(drvPath.isDerivation());

    auto baseName = drvPath.to_string();

    auto logPath = fmt("%s/%s/%s/%s.bz2", logDir, drvsLogDir, baseName.substr(0, 2), baseName.substr(2));

    if (pathExists(logPath)) return;

    createDirs(dirOf(logPath));

    auto tmpFile = fmt("%s.tmp.%d", logPath, getpid());

    writeFile(tmpFile, compress("bzip2", log));

    renameFile(tmpFile, logPath);
}

std::optional<std::string> LocalStore::getVersion()
{
    return nixVersion;
}

static RegisterStoreImplementation<LocalStore, LocalStoreConfig> regLocalStore;

}  // namespace nix<|MERGE_RESOLUTION|>--- conflicted
+++ resolved
@@ -1504,37 +1504,8 @@
     FdLock gcLock(fdGCLock.get(), ltRead, true, "waiting for the big garbage collector lock...");
 
     StorePathSet validPaths;
-<<<<<<< HEAD
 
     bool errors = verifyAllValidPaths(repair, validPaths);
-=======
-
-    {
-        StorePathSet storePathsInStoreDir;
-        /* Why aren't we using `queryAllValidPaths`? Because that would
-           tell us about all the paths than the database knows about. Here we
-           want to know about all the store paths in the store directory,
-           regardless of what the database thinks.
-
-           We will end up cross-referencing these two sources of truth (the
-           database and the filesystem) in the loop below, in order to catch
-           invalid states.
-         */
-        for (auto & i : readDirectory(realStoreDir)) {
-            try {
-                storePathsInStoreDir.insert({i.name});
-            } catch (BadStorePath &) { }
-        }
-
-        /* Check whether all valid paths actually exist. */
-        printInfo("checking path existence...");
-
-        StorePathSet done;
-
-        for (auto & i : queryAllValidPaths())
-            verifyPath(i, storePathsInStoreDir, done, validPaths, repair, errors);
-    }
->>>>>>> 37233636
 
     /* Optionally, check the content hashes (slow). */
     if (checkContents) {
@@ -1620,11 +1591,23 @@
 }
 
 
-<<<<<<< HEAD
 bool LocalStore::verifyAllValidPaths(RepairFlag repair, StorePathSet & validPaths)
 {
-    StringSet store;
-    for (auto & i : readDirectory(realStoreDir)) store.insert(i.name);
+    StorePathSet storePathsInStoreDir;
+    /* Why aren't we using `queryAllValidPaths`? Because that would
+       tell us about all the paths than the database knows about. Here we
+       want to know about all the store paths in the store directory,
+       regardless of what the database thinks.
+
+       We will end up cross-referencing these two sources of truth (the
+       database and the filesystem) in the loop below, in order to catch
+       invalid states.
+     */
+    for (auto & i : readDirectory(realStoreDir)) {
+        try {
+            storePathsInStoreDir.insert({i.name});
+        } catch (BadStorePath &) { }
+    }
 
     /* Check whether all valid paths actually exist. */
     printInfo("checking path existence...");
@@ -1633,7 +1616,7 @@
     bool errors = false;
 
     auto existsInStoreDir = [&](const StorePath & storePath) {
-        return store.count(std::string(storePath.to_string()));
+        return storePathsInStoreDir.count(storePath);
     };
 
     for (auto & i : queryAllValidPaths())
@@ -1644,33 +1627,20 @@
 
 
 void LocalStore::verifyPath(const StorePath & path, std::function<bool(const StorePath &)> existsInStoreDir,
-=======
-void LocalStore::verifyPath(const StorePath & path, const StorePathSet & storePathsInStoreDir,
->>>>>>> 37233636
     StorePathSet & done, StorePathSet & validPaths, RepairFlag repair, bool & errors)
 {
     checkInterrupt();
 
     if (!done.insert(path).second) return;
 
-<<<<<<< HEAD
-    auto pathS = printStorePath(path);
-
     if (!existsInStoreDir(path)) {
-=======
-    if (!storePathsInStoreDir.count(path)) {
->>>>>>> 37233636
         /* Check any referrers first.  If we can invalidate them
            first, then we can invalidate this path as well. */
         bool canInvalidate = true;
         StorePathSet referrers; queryReferrers(path, referrers);
         for (auto & i : referrers)
             if (i != path) {
-<<<<<<< HEAD
                 verifyPath(i, existsInStoreDir, done, validPaths, repair, errors);
-=======
-                verifyPath(i, storePathsInStoreDir, done, validPaths, repair, errors);
->>>>>>> 37233636
                 if (validPaths.count(i))
                     canInvalidate = false;
             }
