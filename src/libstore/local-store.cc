#include "local-store.hh"
#include "acl.hh"
#include "config.hh"
#include "derived-path.hh"
#include "globals.hh"
#include "archive.hh"
#include "granular-access-store.hh"
#include "pathlocks.hh"
#include "worker-protocol.hh"
#include "derivations.hh"
#include "nar-info.hh"
#include "references.hh"
#include "callback.hh"
#include "topo-sort.hh"
#include "finally.hh"
#include "compression.hh"
#include "signals.hh"
#include "posix-fs-canonicalise.hh"

#include <filesystem>
#include <iostream>
#include <algorithm>
#include <cstring>

#include <pwd.h>
#include <sys/acl.h>
#include <sys/types.h>
#include <sys/stat.h>
#include <sys/select.h>
#include <sys/time.h>
#include <unistd.h>
#include <utime.h>
#include <fcntl.h>
#include <errno.h>
#include <stdio.h>
#include <time.h>
#include <grp.h>
#include <variant>

#if __linux__
#include <sched.h>
#include <sys/statvfs.h>
#include <sys/mount.h>
#include <sys/ioctl.h>
#endif

#ifdef __CYGWIN__
#include <windows.h>
#endif

#include <sqlite3.h>


namespace nix {

std::string LocalStoreConfig::doc()
{
    return
        #include "local-store.md"
        ;
}

struct LocalStore::State::Stmts {
    /* Some precompiled SQLite statements. */
    SQLiteStmt RegisterValidPath;
    SQLiteStmt UpdatePathInfo;
    SQLiteStmt AddReference;
    SQLiteStmt QueryPathInfo;
    SQLiteStmt QueryReferences;
    SQLiteStmt QueryReferrers;
    SQLiteStmt InvalidatePath;
    SQLiteStmt AddDerivationOutput;
    SQLiteStmt RegisterRealisedOutput;
    SQLiteStmt UpdateRealisedOutput;
    SQLiteStmt QueryValidDerivers;
    SQLiteStmt QueryDerivationOutputs;
    SQLiteStmt QueryRealisedOutput;
    SQLiteStmt QueryAllRealisedOutputs;
    SQLiteStmt QueryPathFromHashPart;
    SQLiteStmt QueryValidPaths;
    SQLiteStmt QueryRealisationReferences;
    SQLiteStmt AddRealisationReference;
};

int getSchema(Path schemaPath)
{
    int curSchema = 0;
    if (pathExists(schemaPath)) {
        auto s = readFile(schemaPath);
        auto n = string2Int<int>(s);
        if (!n)
            throw Error("'%1%' is corrupt", schemaPath);
        curSchema = *n;
    }
    return curSchema;
}

void migrateCASchema(SQLite& db, Path schemaPath, AutoCloseFD& lockFd)
{
    const int nixCASchemaVersion = 4;
    int curCASchema = getSchema(schemaPath);
    if (curCASchema != nixCASchemaVersion) {
        if (curCASchema > nixCASchemaVersion) {
            throw Error("current Nix store ca-schema is version %1%, but I only support %2%",
                 curCASchema, nixCASchemaVersion);
        }

        if (!lockFile(lockFd.get(), ltWrite, false)) {
            printInfo("waiting for exclusive access to the Nix store for ca drvs...");
            lockFile(lockFd.get(), ltNone, false); // We have acquired a shared lock; release it to prevent deadlocks
            lockFile(lockFd.get(), ltWrite, true);
        }

        if (curCASchema == 0) {
            static const char schema[] =
              #include "ca-specific-schema.sql.gen.hh"
                ;
            db.exec(schema);
            curCASchema = nixCASchemaVersion;
        }

        if (curCASchema < 2) {
            SQLiteTxn txn(db);
            // Ugly little sql dance to add a new `id` column and make it the primary key
            db.exec(R"(
                create table Realisations2 (
                    id integer primary key autoincrement not null,
                    drvPath text not null,
                    outputName text not null, -- symbolic output id, usually "out"
                    outputPath integer not null,
                    signatures text, -- space-separated list
                    foreign key (outputPath) references ValidPaths(id) on delete cascade
                );
                insert into Realisations2 (drvPath, outputName, outputPath, signatures)
                    select drvPath, outputName, outputPath, signatures from Realisations;
                drop table Realisations;
                alter table Realisations2 rename to Realisations;
            )");
            db.exec(R"(
                create index if not exists IndexRealisations on Realisations(drvPath, outputName);

                create table if not exists RealisationsRefs (
                    referrer integer not null,
                    realisationReference integer,
                    foreign key (referrer) references Realisations(id) on delete cascade,
                    foreign key (realisationReference) references Realisations(id) on delete restrict
                );
            )");
            txn.commit();
        }

        if (curCASchema < 3) {
            SQLiteTxn txn(db);
            // Apply new indices added in this schema update.
            db.exec(R"(
                -- used by QueryRealisationReferences
                create index if not exists IndexRealisationsRefs on RealisationsRefs(referrer);
                -- used by cascade deletion when ValidPaths is deleted
                create index if not exists IndexRealisationsRefsOnOutputPath on Realisations(outputPath);
            )");
            txn.commit();
        }
        if (curCASchema < 4) {
            SQLiteTxn txn(db);
            db.exec(R"(
                create trigger if not exists DeleteSelfRefsViaRealisations before delete on ValidPaths
                begin
                    delete from RealisationsRefs where realisationReference in (
                    select id from Realisations where outputPath = old.id
                    );
                end;
                -- used by deletion trigger
                create index if not exists IndexRealisationsRefsRealisationReference on RealisationsRefs(realisationReference);
            )");
            txn.commit();
        }

        writeFile(schemaPath, fmt("%d", nixCASchemaVersion), 0666, true);
        lockFile(lockFd.get(), ltRead, true);
    }
}

LocalStore::LocalStore(const Params & params)
    : StoreConfig(params)
    , LocalFSStoreConfig(params)
    , LocalStoreConfig(params)
    , Store(params)
    , LocalFSStore(params)
    , dbDir(stateDir + "/db")
    , linksDir(realStoreDir + "/.links")
    , reservedPath(dbDir + "/reserved")
    , schemaPath(dbDir + "/schema")
    , tempRootsDir(stateDir + "/temproots")
    , fnTempRoots(fmt("%s/%d", tempRootsDir, getpid()))
    , locksHeld(tokenizeString<PathSet>(getEnv("NIX_HELD_LOCKS").value_or("")))
{
    auto state(_state.lock());
    state->stmts = std::make_unique<State::Stmts>();

    /* Create missing state directories if they don't already exist. */
    createDirs(realStoreDir);
    if (readOnly) {
        experimentalFeatureSettings.require(Xp::ReadOnlyLocalStore);
    } else {
        makeStoreWritable();
    }

    effectiveUser = getuid();
    trusted = true;

    createDirs(linksDir);
    Path profilesDir = stateDir + "/profiles";
    createDirs(profilesDir);
    createDirs(tempRootsDir);
    createDirs(dbDir);
    Path gcRootsDir = stateDir + "/gcroots";
    if (!pathExists(gcRootsDir)) {
        createDirs(gcRootsDir);
        createSymlink(profilesDir, gcRootsDir + "/profiles");
    }

    for (auto & perUserDir : {profilesDir + "/per-user", gcRootsDir + "/per-user"}) {
        createDirs(perUserDir);
        if (!readOnly) {
            if (chmod(perUserDir.c_str(), 0755) == -1)
                throw SysError("could not set permissions on '%s' to 755", perUserDir);
        }
    }

    /* Optionally, create directories and set permissions for a
       multi-user install. */
    if (getuid() == 0 && settings.buildUsersGroup != "") {
        mode_t perm = 01775;

        struct group * gr = getgrnam(settings.buildUsersGroup.get().c_str());
        if (!gr)
            printError("warning: the group '%1%' specified in 'build-users-group' does not exist", settings.buildUsersGroup);
        else {
            struct stat st;
            if (stat(realStoreDir.get().c_str(), &st))
                throw SysError("getting attributes of path '%1%'", realStoreDir);

            if (st.st_uid != 0 || st.st_gid != gr->gr_gid || (st.st_mode & ~S_IFMT) != perm) {
                if (chown(realStoreDir.get().c_str(), 0, gr->gr_gid) == -1)
                    throw SysError("changing ownership of path '%1%'", realStoreDir);
                if (chmod(realStoreDir.get().c_str(), perm) == -1)
                    throw SysError("changing permissions on path '%1%'", realStoreDir);
            }
        }
    }

    /* Ensure that the store and its parents are not symlinks. */
    if (!settings.allowSymlinkedStore) {
        Path path = realStoreDir;
        struct stat st;
        while (path != "/") {
            st = lstat(path);
            if (S_ISLNK(st.st_mode))
                throw Error(
                        "the path '%1%' is a symlink; "
                        "this is not allowed for the Nix store and its parent directories",
                        path);
            path = dirOf(path);
        }
    }

    Path aclDir = stateDir + "/acls";
    createDirs(aclDir);
    Path aclBuilderPermissions = stateDir + "/acls/builder-permissions";
    createDirs(aclBuilderPermissions);

    // Clean up build users from ACLs, in case the process was killed during a build
    if (experimentalFeatureSettings.isEnabled(Xp::ACLs))
        revokeBuildUserAccess();

    /* We can't open a SQLite database if the disk is full.  Since
       this prevents the garbage collector from running when it's most
       needed, we reserve some dummy space that we can free just
       before doing a garbage collection. */
    try {
        struct stat st;
        if (stat(reservedPath.c_str(), &st) == -1 ||
            st.st_size != settings.reservedSize)
        {
            AutoCloseFD fd = open(reservedPath.c_str(), O_WRONLY | O_CREAT | O_CLOEXEC, 0600);
            int res = -1;
#if HAVE_POSIX_FALLOCATE
            res = posix_fallocate(fd.get(), 0, settings.reservedSize);
#endif
            if (res == -1) {
                writeFull(fd.get(), std::string(settings.reservedSize, 'X'));
                [[gnu::unused]] auto res2 = ftruncate(fd.get(), settings.reservedSize);
            }
        }
    } catch (SysError & e) { /* don't care about errors */
    }

    /* Acquire the big fat lock in shared mode to make sure that no
       schema upgrade is in progress. */
    if (!readOnly) {
        Path globalLockPath = dbDir + "/big-lock";
        globalLock = openLockFile(globalLockPath.c_str(), true);
    }

    if (!readOnly && !lockFile(globalLock.get(), ltRead, false)) {
        printInfo("waiting for the big Nix store lock...");
        lockFile(globalLock.get(), ltRead, true);
    }

    /* Check the current database schema and if necessary do an
       upgrade.  */
    int curSchema = getSchema();
    if (readOnly && curSchema < nixSchemaVersion) {
        debug("current schema version: %d", curSchema);
        debug("supported schema version: %d", nixSchemaVersion);
        throw Error(curSchema == 0 ?
            "database does not exist, and cannot be created in read-only mode" :
            "database schema needs migrating, but this cannot be done in read-only mode");
    }

    if (curSchema > nixSchemaVersion)
        throw Error("current Nix store schema is version %1%, but I only support %2%",
             curSchema, nixSchemaVersion);

    else if (curSchema == 0) { /* new store */
        curSchema = nixSchemaVersion;
        openDB(*state, true);
        writeFile(schemaPath, fmt("%1%", nixSchemaVersion), 0666, true);
    }

    else if (curSchema < nixSchemaVersion) {
        if (curSchema < 5)
            throw Error(
                "Your Nix store has a database in Berkeley DB format,\n"
                "which is no longer supported. To convert to the new format,\n"
                "please upgrade Nix to version 0.12 first.");

        if (curSchema < 6)
            throw Error(
                "Your Nix store has a database in flat file format,\n"
                "which is no longer supported. To convert to the new format,\n"
                "please upgrade Nix to version 1.11 first.");

        if (!lockFile(globalLock.get(), ltWrite, false)) {
            printInfo("waiting for exclusive access to the Nix store...");
            lockFile(globalLock.get(), ltNone, false); // We have acquired a shared lock; release it to prevent deadlocks
            lockFile(globalLock.get(), ltWrite, true);
        }

        /* Get the schema version again, because another process may
           have performed the upgrade already. */
        curSchema = getSchema();

        if (curSchema < 7) { upgradeStore7(); }

        openDB(*state, false);

        if (curSchema < 8) {
            SQLiteTxn txn(state->db);
            state->db.exec("alter table ValidPaths add column ultimate integer");
            state->db.exec("alter table ValidPaths add column sigs text");
            txn.commit();
        }

        if (curSchema < 9) {
            SQLiteTxn txn(state->db);
            state->db.exec("drop table FailedPaths");
            txn.commit();
        }

        if (curSchema < 10) {
            SQLiteTxn txn(state->db);
            state->db.exec("alter table ValidPaths add column ca text");
            txn.commit();
        }

        writeFile(schemaPath, fmt("%1%", nixSchemaVersion), 0666, true);

        lockFile(globalLock.get(), ltRead, true);
    }

    else openDB(*state, false);

    if (experimentalFeatureSettings.isEnabled(Xp::CaDerivations)) {
        if (!readOnly) {
            migrateCASchema(state->db, dbDir + "/ca-schema", globalLock);
        } else {
            throw Error("need to migrate to content-addressed schema, but this cannot be done in read-only mode");
        }
    }

    /* Prepare SQL statements. */
    state->stmts->RegisterValidPath.create(state->db,
        "insert into ValidPaths (path, hash, registrationTime, deriver, narSize, ultimate, sigs, ca) values (?, ?, ?, ?, ?, ?, ?, ?);");
    state->stmts->UpdatePathInfo.create(state->db,
        "update ValidPaths set narSize = ?, hash = ?, ultimate = ?, sigs = ?, ca = ? where path = ?;");
    state->stmts->AddReference.create(state->db,
        "insert or replace into Refs (referrer, reference) values (?, ?);");
    state->stmts->QueryPathInfo.create(state->db,
        "select id, hash, registrationTime, deriver, narSize, ultimate, sigs, ca from ValidPaths where path = ?;");
    state->stmts->QueryReferences.create(state->db,
        "select path from Refs join ValidPaths on reference = id where referrer = ?;");
    state->stmts->QueryReferrers.create(state->db,
        "select path from Refs join ValidPaths on referrer = id where reference = (select id from ValidPaths where path = ?);");
    state->stmts->InvalidatePath.create(state->db,
        "delete from ValidPaths where path = ?;");
    state->stmts->AddDerivationOutput.create(state->db,
        "insert or replace into DerivationOutputs (drv, id, path) values (?, ?, ?);");
    state->stmts->QueryValidDerivers.create(state->db,
        "select v.id, v.path from DerivationOutputs d join ValidPaths v on d.drv = v.id where d.path = ?;");
    state->stmts->QueryDerivationOutputs.create(state->db,
        "select id, path from DerivationOutputs where drv = ?;");
    // Use "path >= ?" with limit 1 rather than "path like '?%'" to
    // ensure efficient lookup.
    state->stmts->QueryPathFromHashPart.create(state->db,
        "select path from ValidPaths where path >= ? limit 1;");
    state->stmts->QueryValidPaths.create(state->db, "select path from ValidPaths");
    if (experimentalFeatureSettings.isEnabled(Xp::CaDerivations)) {
        state->stmts->RegisterRealisedOutput.create(state->db,
            R"(
                insert into Realisations (drvPath, outputName, outputPath, signatures)
                values (?, ?, (select id from ValidPaths where path = ?), ?)
                ;
            )");
        state->stmts->UpdateRealisedOutput.create(state->db,
            R"(
                update Realisations
                    set signatures = ?
                where
                    drvPath = ? and
                    outputName = ?
                ;
            )");
        state->stmts->QueryRealisedOutput.create(state->db,
            R"(
                select Realisations.id, Output.path, Realisations.signatures from Realisations
                    inner join ValidPaths as Output on Output.id = Realisations.outputPath
                    where drvPath = ? and outputName = ?
                    ;
            )");
        state->stmts->QueryAllRealisedOutputs.create(state->db,
            R"(
                select outputName, Output.path from Realisations
                    inner join ValidPaths as Output on Output.id = Realisations.outputPath
                    where drvPath = ?
                    ;
            )");
        state->stmts->QueryRealisationReferences.create(state->db,
            R"(
                select drvPath, outputName from Realisations
                    join RealisationsRefs on realisationReference = Realisations.id
                    where referrer = ?;
            )");
        state->stmts->AddRealisationReference.create(state->db,
            R"(
                insert or replace into RealisationsRefs (referrer, realisationReference)
                values (
                    (select id from Realisations where drvPath = ? and outputName = ?),
                    (select id from Realisations where drvPath = ? and outputName = ?));
            )");
    }
}


LocalStore::LocalStore(std::string scheme, std::string path, const Params & params)
    : LocalStore(params)
{
    throw UnimplementedError("LocalStore");
}


AutoCloseFD LocalStore::openGCLock()
{
    Path fnGCLock = stateDir + "/gc.lock";
    auto fdGCLock = open(fnGCLock.c_str(), O_RDWR | O_CREAT | O_CLOEXEC, 0600);
    if (!fdGCLock)
        throw SysError("opening global GC lock '%1%'", fnGCLock);
    return fdGCLock;
}


LocalStore::~LocalStore()
{
    std::shared_future<void> future;

    {
        auto state(_state.lock());
        if (state->gcRunning)
            future = state->gcFuture;
    }

    if (future.valid()) {
        printInfo("waiting for auto-GC to finish on exit...");
        future.get();
    }

    try {
        auto fdTempRoots(_fdTempRoots.lock());
        if (*fdTempRoots) {
            *fdTempRoots = -1;
            unlink(fnTempRoots.c_str());
        }
    } catch (...) {
        ignoreException();
    }
}


std::string LocalStore::getUri()
{
    return "local";
}


int LocalStore::getSchema()
{ return nix::getSchema(schemaPath); }

void LocalStore::openDB(State & state, bool create)
{
    if (create && readOnly) {
        throw Error("cannot create database while in read-only mode");
    }

    if (access(dbDir.c_str(), R_OK | (readOnly ? 0 : W_OK)))
        throw SysError("Nix database directory '%1%' is not writable", dbDir);

    /* Open the Nix database. */
    std::string dbPath = dbDir + "/db.sqlite";
    auto & db(state.db);
    auto openMode = readOnly ? SQLiteOpenMode::Immutable
                  : create ? SQLiteOpenMode::Normal
                  : SQLiteOpenMode::NoCreate;
    state.db = SQLite(dbPath, openMode);

#ifdef __CYGWIN__
    /* The cygwin version of sqlite3 has a patch which calls
       SetDllDirectory("/usr/bin") on init. It was intended to fix extension
       loading, which we don't use, and the effect of SetDllDirectory is
       inherited by child processes, and causes libraries to be loaded from
       /usr/bin instead of $PATH. This breaks quite a few things (e.g.
       checkPhase on openssh), so we set it back to default behaviour. */
    SetDllDirectoryW(L"");
#endif

    /* !!! check whether sqlite has been built with foreign key
       support */

    /* Whether SQLite should fsync().  "Normal" synchronous mode
       should be safe enough.  If the user asks for it, don't sync at
       all.  This can cause database corruption if the system
       crashes. */
    std::string syncMode = settings.fsyncMetadata ? "normal" : "off";
    db.exec("pragma synchronous = " + syncMode);

    /* Set the SQLite journal mode.  WAL mode is fastest, so it's the
       default. */
    std::string mode = settings.useSQLiteWAL ? "wal" : "truncate";
    std::string prevMode;
    {
        SQLiteStmt stmt;
        stmt.create(db, "pragma main.journal_mode;");
        if (sqlite3_step(stmt) != SQLITE_ROW)
            SQLiteError::throw_(db, "querying journal mode");
        prevMode = std::string((const char *) sqlite3_column_text(stmt, 0));
    }
    if (prevMode != mode &&
        sqlite3_exec(db, ("pragma main.journal_mode = " + mode + ";").c_str(), 0, 0, 0) != SQLITE_OK)
        SQLiteError::throw_(db, "setting journal mode");

    /* Increase the auto-checkpoint interval to 40000 pages.  This
       seems enough to ensure that instantiating the NixOS system
       derivation is done in a single fsync(). */
    if (mode == "wal" && sqlite3_exec(db, "pragma wal_autocheckpoint = 40000;", 0, 0, 0) != SQLITE_OK)
        SQLiteError::throw_(db, "setting autocheckpoint interval");

    /* Initialise the database schema, if necessary. */
    if (create) {
        static const char schema[] =
#include "schema.sql.gen.hh"
            ;
        db.exec(schema);
    }
}


/* To improve purity, users may want to make the Nix store a read-only
   bind mount.  So make the Nix store writable for this process. */
void LocalStore::makeStoreWritable()
{
#if __linux__
    if (getuid() != 0) return;
    /* Check if /nix/store is on a read-only mount. */
    struct statvfs stat;
    if (statvfs(realStoreDir.get().c_str(), &stat) != 0)
        throw SysError("getting info about the Nix store mount point");

    if (stat.f_flag & ST_RDONLY) {
        if (mount(0, realStoreDir.get().c_str(), "none", MS_REMOUNT | MS_BIND, 0) == -1)
            throw SysError("remounting %1% writable", realStoreDir);
    }
#endif
}


void LocalStore::registerDrvOutput(const Realisation & info, CheckSigsFlag checkSigs)
{
    experimentalFeatureSettings.require(Xp::CaDerivations);
    if (checkSigs == NoCheckSigs || !realisationIsUntrusted(info))
        registerDrvOutput(info);
    else
        throw Error("cannot register realisation '%s' because it lacks a signature by a trusted key", info.outPath.to_string());
}

void LocalStore::registerDrvOutput(const Realisation & info)
{
    experimentalFeatureSettings.require(Xp::CaDerivations);
    retrySQLite<void>([&]() {
        auto state(_state.lock());
        if (auto oldR = queryRealisation_(*state, info.id)) {
            if (info.isCompatibleWith(*oldR)) {
                auto combinedSignatures = oldR->signatures;
                combinedSignatures.insert(info.signatures.begin(),
                    info.signatures.end());
                state->stmts->UpdateRealisedOutput.use()
                    (concatStringsSep(" ", combinedSignatures))
                    (info.id.strHash())
                    (info.id.outputName)
                    .exec();
            } else {
                throw Error("Trying to register a realisation of '%s', but we already "
                            "have another one locally.\n"
                            "Local:  %s\n"
                            "Remote: %s",
                    info.id.to_string(),
                    printStorePath(oldR->outPath),
                    printStorePath(info.outPath)
                );
            }
        } else {
            state->stmts->RegisterRealisedOutput.use()
                (info.id.strHash())
                (info.id.outputName)
                (printStorePath(info.outPath))
                (concatStringsSep(" ", info.signatures))
                .exec();
        }
        for (auto & [outputId, depPath] : info.dependentRealisations) {
            auto localRealisation = queryRealisationCore_(*state, outputId);
            if (!localRealisation)
                throw Error("unable to register the derivation '%s' as it "
                            "depends on the non existent '%s'",
                    info.id.to_string(), outputId.to_string());
            if (localRealisation->second.outPath != depPath)
                throw Error("unable to register the derivation '%s' as it "
                            "depends on a realisation of '%s' that doesn’t"
                            "match what we have locally",
                    info.id.to_string(), outputId.to_string());
            state->stmts->AddRealisationReference.use()
                (info.id.strHash())
                (info.id.outputName)
                (outputId.strHash())
                (outputId.outputName)
                .exec();
        }
    });
    /* FIXME(ACL) set ACLs correctly */
}

void LocalStore::cacheDrvOutputMapping(
    State & state,
    const uint64_t deriver,
    const std::string & outputName,
    const StorePath & output)
{
    retrySQLite<void>([&]() {
        state.stmts->AddDerivationOutput.use()
            (deriver)
            (outputName)
            (printStorePath(output))
            .exec();
    });
}


uint64_t LocalStore::addValidPath(State & state,
    const ValidPathInfo & info, bool checkOutputs)
{
    if (info.ca.has_value() && !info.isContentAddressed(*this))
        throw Error("cannot add path '%s' to the Nix store because it claims to be content-addressed but isn't",
            printStorePath(info.path));

    state.stmts->RegisterValidPath.use()
        (printStorePath(info.path))
        (info.narHash.to_string(HashFormat::Base16, true))
        (info.registrationTime == 0 ? time(0) : info.registrationTime)
        (info.deriver ? printStorePath(*info.deriver) : "", (bool) info.deriver)
        (info.narSize, info.narSize != 0)
        (info.ultimate ? 1 : 0, info.ultimate)
        (concatStringsSep(" ", info.sigs), !info.sigs.empty())
        (renderContentAddress(info.ca), (bool) info.ca)
        .exec();
    uint64_t id = state.db.getLastInsertedRowId();

    /* If this is a derivation, then store the derivation outputs in
       the database.  This is useful for the garbage collector: it can
       efficiently query whether a path is an output of some
       derivation. */
    if (info.path.isDerivation()) {
        auto drv = readInvalidDerivation(info.path);

        /* Verify that the output paths in the derivation are correct
           (i.e., follow the scheme for computing output paths from
           derivations).  Note that if this throws an error, then the
           DB transaction is rolled back, so the path validity
           registration above is undone. */
        if (checkOutputs) drv.checkInvariants(*this, info.path);

        for (auto & i : drv.outputsAndOptPaths(*this)) {
            /* Floating CA derivations have indeterminate output paths until
               they are built, so don't register anything in that case */
            if (i.second.second)
                cacheDrvOutputMapping(state, id, i.first, *i.second.second);
        }
    }

    {
        auto state_(Store::state.lock());
        state_->pathInfoCache.upsert(std::string(info.path.to_string()),
            PathInfoCacheValue{ .value = std::make_shared<const ValidPathInfo>(info) });
    }

    return id;
}


void LocalStore::queryPathInfoUncached(const StorePath & path,
    Callback<std::shared_ptr<const ValidPathInfo>> callback) noexcept
{
    try {
        callback(retrySQLite<std::shared_ptr<const ValidPathInfo>>([&]() {
            auto state(_state.lock());
            return queryPathInfoInternal(*state, path);
        }));

    } catch (...) { callback.rethrow(); }
}


std::shared_ptr<const ValidPathInfo> LocalStore::queryPathInfoInternal(State & state, const StorePath & path)
{
    /* Get the path info. */
    auto useQueryPathInfo(state.stmts->QueryPathInfo.use()(printStorePath(path)));

    if (!useQueryPathInfo.next())
        return std::shared_ptr<ValidPathInfo>();

    auto id = useQueryPathInfo.getInt(0);

    auto narHash = Hash::dummy;
    try {
        narHash = Hash::parseAnyPrefixed(useQueryPathInfo.getStr(1));
    } catch (BadHash & e) {
        throw Error("invalid-path entry for '%s': %s", printStorePath(path), e.what());
    }

    auto info = std::make_shared<ValidPathInfo>(path, narHash);

    info->id = id;

    info->registrationTime = useQueryPathInfo.getInt(2);

    auto s = (const char *) sqlite3_column_text(state.stmts->QueryPathInfo, 3);
    if (s) info->deriver = parseStorePath(s);

    /* Note that narSize = NULL yields 0. */
    info->narSize = useQueryPathInfo.getInt(4);

    info->ultimate = useQueryPathInfo.getInt(5) == 1;

    s = (const char *) sqlite3_column_text(state.stmts->QueryPathInfo, 6);
    if (s) info->sigs = tokenizeString<StringSet>(s, " ");

    s = (const char *) sqlite3_column_text(state.stmts->QueryPathInfo, 7);
    if (s) info->ca = ContentAddress::parseOpt(s);

    /* Get the references. */
    auto useQueryReferences(state.stmts->QueryReferences.use()(info->id));

    while (useQueryReferences.next())
        info->references.insert(parseStorePath(useQueryReferences.getStr(0)));

    if (experimentalFeatureSettings.isEnabled(Xp::ACLs)){
        info->accessStatus = getCurrentAccessStatus(path);
    }

    return info;
}


/* Update path info in the database. */
void LocalStore::updatePathInfo(State & state, const ValidPathInfo & info)
{
    state.stmts->UpdatePathInfo.use()
        (info.narSize, info.narSize != 0)
        (info.narHash.to_string(HashFormat::Base16, true))
        (info.ultimate ? 1 : 0, info.ultimate)
        (concatStringsSep(" ", info.sigs), !info.sigs.empty())
        (renderContentAddress(info.ca), (bool) info.ca)
        (printStorePath(info.path))
        .exec();
}


uint64_t LocalStore::queryValidPathId(State & state, const StorePath & path)
{
    auto use(state.stmts->QueryPathInfo.use()(printStorePath(path)));
    if (!use.next())
        throw InvalidPath("path '%s' is not valid", printStorePath(path));
    return use.getInt(0);
}


bool LocalStore::isValidPath_(State & state, const StorePath & path)
{
    return state.stmts->QueryPathInfo.use()(printStorePath(path)).next();
}


bool LocalStore::isValidPathUncached(const StorePath & path)
{
    return retrySQLite<bool>([&]() {
        auto state(_state.lock());
        return isValidPath_(*state, path);
    });
}


StorePathSet LocalStore::queryValidPaths(const StorePathSet & paths, SubstituteFlag maybeSubstitute)
{
    StorePathSet res;
    for (auto & i : paths)
        if (isValidPath(i)) res.insert(i);
    return res;
}


StorePathSet LocalStore::queryAllValidPaths()
{
    return retrySQLite<StorePathSet>([&]() {
        auto state(_state.lock());
        auto use(state->stmts->QueryValidPaths.use());
        StorePathSet res;
        while (use.next()) res.insert(parseStorePath(use.getStr(0)));
        return res;
    });
}


void LocalStore::queryReferrers(State & state, const StorePath & path, StorePathSet & referrers)
{
    auto useQueryReferrers(state.stmts->QueryReferrers.use()(printStorePath(path)));

    if (!canAccess(path, false)) throw AccessDenied("Access Denied");

    while (useQueryReferrers.next())
        referrers.insert(parseStorePath(useQueryReferrers.getStr(0)));
}


void LocalStore::queryReferrers(const StorePath & path, StorePathSet & referrers)
{
    return retrySQLite<void>([&]() {
        auto state(_state.lock());
        queryReferrers(*state, path, referrers);
    });
}


StorePathSet LocalStore::queryValidDerivers(const StorePath & path)
{
    if (!canAccess(path, false)) throw AccessDenied("Access Denied");
    return retrySQLite<StorePathSet>([&]() {
        auto state(_state.lock());

        auto useQueryValidDerivers(state->stmts->QueryValidDerivers.use()(printStorePath(path)));

        StorePathSet derivers;
        while (useQueryValidDerivers.next())
            derivers.insert(parseStorePath(useQueryValidDerivers.getStr(1)));

        return derivers;
    });
}


std::map<std::string, std::optional<StorePath>>
LocalStore::queryStaticPartialDerivationOutputMap(const StorePath & path)
{
    return retrySQLite<std::map<std::string, std::optional<StorePath>>>([&]() {
        auto state(_state.lock());
        std::map<std::string, std::optional<StorePath>> outputs;
        uint64_t drvId;
        drvId = queryValidPathId(*state, path);
        auto use(state->stmts->QueryDerivationOutputs.use()(drvId));
        while (use.next())
            outputs.insert_or_assign(
                use.getStr(0), parseStorePath(use.getStr(1)));

        return outputs;
    });
}

std::optional<StorePath> LocalStore::queryPathFromHashPart(const std::string & hashPart)
{
    if (hashPart.size() != StorePath::HashLen) throw Error("invalid hash part");

    Path prefix = storeDir + "/" + hashPart;

    return retrySQLite<std::optional<StorePath>>([&]() -> std::optional<StorePath> {
        auto state(_state.lock());

        auto useQueryPathFromHashPart(state->stmts->QueryPathFromHashPart.use()(prefix));

        if (!useQueryPathFromHashPart.next()) return {};

        const char * s = (const char *) sqlite3_column_text(state->stmts->QueryPathFromHashPart, 0);
        if (s && prefix.compare(0, prefix.size(), s, prefix.size()) == 0)
            return parseStorePath(s);
        return {};
    });
}


StorePathSet LocalStore::querySubstitutablePaths(const StorePathSet & paths)
{
    if (!settings.useSubstitutes) return StorePathSet();

    StorePathSet remaining;
    for (auto & i : paths)
        remaining.insert(i);

    StorePathSet res;

    for (auto & sub : getDefaultSubstituters()) {
        if (remaining.empty()) break;
        if (sub->storeDir != storeDir) continue;
        if (!sub->wantMassQuery) continue;

        auto valid = sub->queryValidPaths(remaining);

        StorePathSet remaining2;
        for (auto & path : remaining)
            if (valid.count(path))
                res.insert(path);
            else
                remaining2.insert(path);

        std::swap(remaining, remaining2);
    }

    return res;
}

void LocalStore::syncPathPermissions(const ValidPathInfo & info)
{
    if (experimentalFeatureSettings.isEnabled(Xp::ACLs)) {
        auto realPath = Store::toRealPath(info.path);
        if (futurePermissions.contains(info.path)) {
            setCurrentAccessStatus(realPath, futurePermissions[info.path]);
            /* FIXME: we should erase the permissions to prevent memory leakage;
               However, it's not easy to only call this function once, so we end
               up resetting the permissions to the default ones */
            // futurePermissions.erase(info.path);
            if (info.accessStatus)
                addAllowedEntitiesCurrent(info.path, info.accessStatus->entities);
        } else if (info.accessStatus) {
            setCurrentAccessStatus(realPath, *info.accessStatus);
        } else {
            // TODO: a mode where all new paths are protected by default
            setCurrentAccessStatus(realPath, AccessStatus());
        }
    }
}

void LocalStore::registerValidPath(const ValidPathInfo & info, bool syncPermissions)
{
    registerValidPaths({{info.path, info}}, syncPermissions);
}


void LocalStore::registerValidPaths(const ValidPathInfos & infos, bool syncPermissions)
{
    /* SQLite will fsync by default, but the new valid paths may not
       be fsync-ed.  So some may want to fsync them before registering
       the validity, at the expense of some speed of the path
       registering operation. */
    if (settings.syncBeforeRegistering) sync();

    std::vector<StorePath> sortedPaths;

    retrySQLite<void>([&]() {
        auto state(_state.lock());

        SQLiteTxn txn(state->db);
        StorePathSet paths;

        for (auto & [_, i] : infos) {
            assert(i.narHash.type == htSHA256);
            if (isValidPath_(*state, i.path))
                updatePathInfo(*state, i);
            else
                addValidPath(*state, i, false);
            paths.insert(i.path);
        }

        for (auto & [_, i] : infos) {
            auto referrer = queryValidPathId(*state, i.path);
            for (auto & j : i.references)
                state->stmts->AddReference.use()(referrer)(queryValidPathId(*state, j)).exec();
        }

        /* Check that the derivation outputs are correct.  We can't do
           this in addValidPath() above, because the references might
           not be valid yet. */
        for (auto & [_, i] : infos)
            if (i.path.isDerivation()) {
                // FIXME: inefficient; we already loaded the derivation in addValidPath().
                readInvalidDerivation(i.path).checkInvariants(*this, i.path);
            }

        /* Do a topological sort of the paths.  This will throw an
           error if a cycle is detected and roll back the
           transaction.  Cycles can only occur when a derivation
           has multiple outputs. */
        sortedPaths = topoSort(paths,
            {[&](const StorePath & path) {
                auto i = infos.find(path);
                return i == infos.end() ? StorePathSet() : i->second.references;
            }},
            {[&](const StorePath & path, const StorePath & parent) {
                return BuildError(
                    "cycle detected in the references of '%s' from '%s'",
                    printStorePath(path),
                    printStorePath(parent));
            }});

        txn.commit();
    });

    std::reverse(sortedPaths.begin(), sortedPaths.end());

    if (syncPermissions)
        for (auto path : sortedPaths)
            syncPathPermissions(infos.at(path));
}

void LocalStore::setCurrentAccessStatus(const Path & path, const LocalStore::AccessStatus & status)
{
    experimentalFeatureSettings.require(Xp::ACLs);

    // This check is deactivated for now
    // It makes the public example3 derivation (from acls.nix) fail because it depends on the private derivation example 2.
    // However it does not look like a runtime dependency.
    if (false && isInStore(path)) {
        StorePath storePath(baseNameOf(path));

        // FIXME(acls): cache is broken when called from registerValidPaths

        std::promise<ref<const ValidPathInfo>> promise;

        queryPathInfoUncached(storePath,
            {[&](std::future<std::shared_ptr<const ValidPathInfo>> result) {
                try {
                    promise.set_value(ref(result.get()));
                } catch (...) {
                    promise.set_exception(std::current_exception());
                }
            }});

        auto info = promise.get_future().get();

        for (auto reference : info->references) {
            if (reference == storePath) continue;
            auto otherStatus = getCurrentAccessStatus(printStorePath(reference));
            if (!otherStatus.isProtected) continue;
            if (!status.isProtected)
                throw AccessDenied("can not make %s non-protected because it references a protected path %s", path, printStorePath(reference));
            std::vector<AccessControlEntity> difference;
            std::set_difference(status.entities.begin(), status.entities.end(), otherStatus.entities.begin(), otherStatus.entities.end(), difference.begin());

            if (! difference.empty()) {
                std::string entities;
                for (auto entity : difference) entities += ACL::printTag(entity) + ", ";
                throw AccessDenied("can not allow %s access to %s because it references path %s to which they do not have access", entities.substr(0, entities.size()-2), path, printStorePath(reference));
            }
        }
    }

    debug("setting access status %s on %s", status.json().dump(), path);

    using namespace ACL;

    // NOTE: On Darwin, the standard posix permissions are not part of the ACL API.
    // As such, we use the standard posix API instead.
    // TODO(ACLs): We could consider extending the ACL api to include these
    // FS permissions for Darwin. Essentially ading UserObj, GroupObj, and Other manually.
    auto perms_bm = std::filesystem::status(path).permissions();

    // These perms will be used later to substitute the permissions
    Permissions perms;

    // Remove other permissions
    perms_bm &= ~std::filesystem::perms::others_all;

    // NOTE: We cannot bitshift on the permissions, so we have to copy
    // the user permissions manually.
    // NOTE: the bitmask is only used if the path is not going to be protected
    // NOTE: The Permissions are the permissions that are equivalent to the posix bits
    if ((perms_bm & std::filesystem::perms::owner_read) != std::filesystem::perms::none) {
        perms_bm |= std::filesystem::perms::others_read;

        perms.allowRead(true);
    }
    if ((perms_bm & std::filesystem::perms::owner_write) != std::filesystem::perms::none) {
        perms_bm |= std::filesystem::perms::others_write;

        perms.allowWrite(true);
    }
    if ((perms_bm & std::filesystem::perms::owner_exec) != std::filesystem::perms::none) {
        perms_bm |= std::filesystem::perms::others_exec;

        perms.allowExecute(true);
    }

    if (status.isProtected) {
        std::filesystem::permissions(
            path,
            std::filesystem::perms::others_all,
            std::filesystem::perm_options::remove
        );
    } else {
        std::filesystem::permissions(
            path,
            perms_bm,
            std::filesystem::perm_options::replace
        );
    }

    AccessControlList acl;

    for (auto entity : status.entities) {
        std::visit(overloaded {
            [&](User u){ acl[u] = perms; },
            [&](Group g){ acl[g] = perms; },
        }, entity);
    }

    acl.set(path);
}

void LocalStore::setFutureAccessStatus(const StoreObject & storePathstoreObject, const AccessStatus & status)
{
    // If adding future permissions to a StoreObjectDerivationOutput,
    // also add permissions to the paths that will exist in the future.
    std::visit(overloaded {
        [&](StorePath p) {},
        [&](StoreObjectDerivationOutput p) {
                auto drv = readDerivation(p.drvPath);
                auto outputHashes = staticOutputHashes(*this, drv);
                auto drvOutputs = drv.outputsAndOptPaths(*this);
                if (drvOutputs.contains(p.output) && drvOutputs.at(p.output).second) {
                    auto path = *drvOutputs.at(p.output).second;
                    futurePermissions[path] = status;
                }
        },
        [&](StoreObjectDerivationLog l){}
    }, storePathstoreObject);
    futurePermissions[storePathstoreObject] = status;
}

void LocalStore::setCurrentAccessStatus(const StoreObject & storePathstoreObject, const AccessStatus & status)
{
    std::set<std::string> users;
    std::set<std::string> groups;
    for (auto entity : status.entities) {
        std::visit(overloaded {
            [&](ACL::User user) {
                users.insert(getUserName(user.uid));
            },
            [&](ACL::Group group) {
                groups.insert(getGroupName(group.gid));
            }
        }, entity);
    }
    std::visit(overloaded {
        [&](StorePath p) {
            auto path = Store::toRealPath(p);
            if (pathExists(path)){
                setCurrentAccessStatus(path, status);
            }
            else{
                throw Error("setCurrentAccessStatus path does not exists (%s)", path);
            }
        },
        [&](StoreObjectDerivationOutput p) {
            auto drv = readDerivation(p.drvPath);
            auto outputHashes = staticOutputHashes(*this, drv);
            auto drvOutputs = drv.outputsAndOptPaths(*this);
            if (drvOutputs.contains(p.output) && drvOutputs.at(p.output).second) {
                auto path = Store::toRealPath(*drvOutputs.at(p.output).second);
                if (pathExists(path)) {
                    setCurrentAccessStatus(path, status);
                    return;
                }
                throw Error("setCurrentAccessStatus drv path does not exists (%s)", path);
            }
        },
        [&](StoreObjectDerivationLog l) {
            auto baseName = l.drvPath.to_string();

            auto logPath = fmt("%s/%s/%s/%s.bz2", logDir, drvsLogDir, baseName.substr(0, 2), baseName.substr(2));

            if (pathExists(logPath)) {
                setCurrentAccessStatus(logPath, status);
            }
            throw Error("setCurrentAccessStatus log path does not exists (%s)", logPath);
        }
    }, storePathstoreObject);
}

LocalStore::AccessStatus LocalStore::getCurrentAccessStatus(const Path & path)
{
    AccessStatus status;

    using namespace ACL;

    AccessControlList acl(path);

    auto perms_bm = std::filesystem::status(path).permissions();
    // Only take others read and exec
    perms_bm &= perms_bm & (std::filesystem::perms::others_read | std::filesystem::perms::others_exec);

    // If neither is set, the path isProtected
    status.isProtected = perms_bm == std::filesystem::perms::none;
    for (auto [tag, perms] : acl) {
        // Try to handle unmodelled permissions: if the subject can't read, write or execute the path, they don't really have access
        if (perms.canRead() == Permissions::HasPermission::None && perms.canWrite() == Permissions::HasPermission::None && perms.canExecute() == Permissions::HasPermission::None) continue;
        if (auto u = std::get_if<User>(&tag)) status.entities.insert(*u);
        else if (auto g = std::get_if<Group>(&tag)) status.entities.insert(*g);
    }

    return status;
}

LocalStore::AccessStatus LocalStore::getCurrentAccessStatus(const StoreObject & storeObject)
{
    experimentalFeatureSettings.require(Xp::ACLs);

    return std::visit(overloaded {
        [&](StorePath p){
            auto path = Store::toRealPath(p);
            if (pathExists(path))
                return getCurrentAccessStatus(path);
            throw Error("getCurrentAccessStatus of inexisting path (%s)", path);
        },
        [&](StoreObjectDerivationOutput p) {
            auto drv = readDerivation(p.drvPath);
            auto outputHashes = staticOutputHashes(*this, drv);
            auto drvOutputs = drv.outputsAndOptPaths(*this);
            if (drvOutputs.contains(p.output) && drvOutputs.at(p.output).second) {
                auto path = Store::toRealPath(*drvOutputs.at(p.output).second);
                if (pathExists(path)) {
                    return getCurrentAccessStatus(path);
                }
                throw Error("getCurrentAccessStatus of inexisting drv path (%s)", path);
            }
            throw Error("getCurrentAccessStatus of inexisting p.output (%s)", p.output);
        },
        [&](StoreObjectDerivationLog l) {
            auto baseName = l.drvPath.to_string();

            auto logPath = fmt("%s/%s/%s/%s.bz2", logDir, drvsLogDir, baseName.substr(0, 2), baseName.substr(2));

            if (pathExists(logPath))
                return getCurrentAccessStatus(logPath);
            throw Error("getCurrentAccessStatus of inexisting log path (%s)", logPath);
        }
    }, storeObject);
}

void LocalStore::grantBuildUserAccess(const StorePath & storePath, const LocalStore::AccessControlEntity & buildUser)
{
    // The builder-permissions directory remembers permissions to remove at the end of the build.
    auto status = getCurrentAccessStatus(storePath);
    if (! status.entities.contains(buildUser)){
        auto basePath = stateDir + "/acls/builder-permissions/" + storePath.to_string();
        std::visit(overloaded {
            [&](ACL::User u) { createDirs(basePath + "/users/" + std::to_string(u.uid)); },
            [&](ACL::Group g) { createDirs(basePath + "/groups/" + std::to_string(g.gid)); },
        }, buildUser);
        addAllowedEntitiesCurrent(storePath, {buildUser});
    }
}


LocalStore::AccessStatus LocalStore::getFutureAccessStatus(const StoreObject & storeObject)
{
    return futurePermissions.at(storeObject);
}

std::optional<LocalStore::AccessStatus> LocalStore::getFutureAccessStatusOpt(const StoreObject & storeObject)
{
    if (futurePermissions.contains(storeObject)){
        return futurePermissions[storeObject];
    }
    return std::nullopt;

}

/**
 * Compare the current and future access status to decide if permission should be synced up
 *
 * @precondition: The path of the store object must exist.
 */

bool LocalStore::shouldSyncPermissions(const StoreObject &storeObject) {
    AccessStatus current = getCurrentAccessStatus(storeObject);
    std::optional<AccessStatus> future = getFutureAccessStatusOpt(storeObject);
    if (future){
        return (current != future);
    }
    return false;
}

// TODO: make a pathOfStoreObjectFunction to deduplicate
bool LocalStore::pathOfStoreObjectExists(const StoreObject & storeObject)
{
    experimentalFeatureSettings.require(Xp::ACLs);

    return std::visit(overloaded {
        [&](StorePath p){
            auto path = Store::toRealPath(p);
            return pathExists(path);
        },
        [&](StoreObjectDerivationOutput p) {
            auto drv = readDerivation(p.drvPath);
            auto outputHashes = staticOutputHashes(*this, drv);
            auto drvOutputs = drv.outputsAndOptPaths(*this);
            if (drvOutputs.contains(p.output) && drvOutputs.at(p.output).second) {
                auto path = Store::toRealPath(*drvOutputs.at(p.output).second);
                return pathExists(path);
                }
            return false;
        }
        ,
        [&](StoreObjectDerivationLog l) {
            auto baseName = l.drvPath.to_string();
            auto logPath = fmt("%s/%s/%s/%s.bz2", logDir, drvsLogDir, baseName.substr(0, 2), baseName.substr(2));
            return pathExists(logPath);
        }
    }, storeObject);
}

void LocalStore::revokeBuildUserAccess(const StorePath & storePath, const LocalStore::AccessControlEntity & buildUser)
{
    auto basePath = stateDir + "/acls/builder-permissions/" + storePath.to_string();
    auto builderPermissionExisted = std::visit(overloaded {
        [&](ACL::User u) { return std::filesystem::remove((basePath + "/users/" + std::to_string(u.uid)).c_str()); },
        [&](ACL::Group g) { return std::filesystem::remove((basePath + "/groups/" + std::to_string(g.gid)).c_str()); },
    }, buildUser);
    if (builderPermissionExisted) removeAllowedEntitiesCurrent(storePath, {buildUser});
}

void LocalStore::revokeBuildUserAccess(const StorePath & storePath)
{
    auto basePath = stateDir + "/acls/builder-permissions/" + storePath.to_string();
    for (auto entry : std::filesystem::directory_iterator(basePath)) {
        if (entry.is_directory()) {
            for (auto entity : std::filesystem::directory_iterator(entry.path())) {
                if (entity.path().filename() == "users") {
                    auto entity_ = ACL::User (std::stoi(entity.path().filename()));
                    revokeBuildUserAccess(storePath, entity_);
                }
                else if (entity.path().filename() == "groups") {
                    auto entity_ = ACL::Group (std::stoi(entity.path().filename()));
                    revokeBuildUserAccess(storePath, entity_);
                }
                else {
                    std::filesystem::remove(entity.path());
                }
            }
        }
        std::filesystem::remove(entry.path());
    }
}

void LocalStore::revokeBuildUserAccess()
{
    for (auto storePath : std::filesystem::directory_iterator(stateDir + "/acls/builder-permissions")) {
        if (storePath.is_directory()) {
            revokeBuildUserAccess(StorePath(storePath.path().filename().c_str()));
        } else {
            std::filesystem::remove(storePath.path());
        }
    }
}

std::set<ACL::Group> LocalStore::getSubjectGroups(ACL::User user)
{
    struct passwd * pw = getpwuid(user.uid);
    auto groups_vec = getUserGroups(pw->pw_uid);
    std::set<ACL::Group> groups;
    for (auto group : groups_vec) {
        groups.insert(group);
    }
    return groups;
}

/* Invalidate a path.  The caller is responsible for checking that
   there are no referrers. */
void LocalStore::invalidatePath(State & state, const StorePath & path)
{
    debug("invalidating path '%s'", printStorePath(path));

    state.stmts->InvalidatePath.use()(printStorePath(path)).exec();

    /* Note that the foreign key constraints on the Refs table take
       care of deleting the references entries for `path'. */

    {
        auto state_(Store::state.lock());
        state_->pathInfoCache.erase(std::string(path.to_string()));
    }
}

const PublicKeys & LocalStore::getPublicKeys()
{
    auto state(_state.lock());
    if (!state->publicKeys)
        state->publicKeys = std::make_unique<PublicKeys>(getDefaultPublicKeys());
    return *state->publicKeys;
}

bool LocalStore::pathInfoIsUntrusted(const ValidPathInfo & info)
{
    return requireSigs && !info.checkSignatures(*this, getPublicKeys());
}

bool LocalStore::realisationIsUntrusted(const Realisation & realisation)
{
    return requireSigs && !realisation.checkSignatures(getPublicKeys());
}

void LocalStore::addToStore(const ValidPathInfo & info, Source & source,
    RepairFlag repair, CheckSigsFlag checkSigs)
{
    if (checkSigs && pathInfoIsUntrusted(info))
        throw Error("cannot add path '%s' because it lacks a signature by a trusted key", printStorePath(info.path));

    /* In case we are not interested in reading the NAR: discard it. */
    bool narRead = false;
    Finally cleanup = [&]() {
        if (!narRead) {
            NullParseSink sink;
            parseDump(sink, source);
        }
    };

    addTempRoot(info.path);

    if (repair || !isValidPath(info.path) || !canAccess(info.path, false)) {

        PathLocks outputLock;

        auto realPath = Store::toRealPath(info.path);

        /* Lock the output path.  But don't lock if we're being called
           from a build hook (whose parent process already acquired a
           lock on this path). */
        if (!locksHeld.count(printStorePath(info.path)))
            outputLock.lockPaths({realPath});

        if (repair || !isValidPath(info.path)) {

            deletePath(realPath);

            /* While restoring the path from the NAR, compute the hash
               of the NAR. */
            HashSink hashSink(htSHA256);

            TeeSource wrapperSource { source, hashSink };

            narRead = true;
            restorePath(realPath, wrapperSource);

            auto hashResult = hashSink.finish();

            if (hashResult.first != info.narHash)
                throw Error("hash mismatch importing path '%s';\n  specified: %s\n  got:       %s",
                    printStorePath(info.path), info.narHash.to_string(HashFormat::Base32, true), hashResult.first.to_string(HashFormat::Base32, true));

            if (hashResult.second != info.narSize)
                throw Error("size mismatch importing path '%s';\n  specified: %s\n  got:       %s",
                    printStorePath(info.path), info.narSize, hashResult.second);

            if (info.ca) {
                auto & specified = *info.ca;
                auto actualHash = hashCAPath(
                    specified.method,
                    specified.hash.type,
                    info.path
                );
                if (specified.hash != actualHash.hash) {
                    throw Error("ca hash mismatch importing path '%s';\n  specified: %s\n  got:       %s",
                        printStorePath(info.path),
                        specified.hash.to_string(HashFormat::Base32, true),
                        actualHash.hash.to_string(HashFormat::Base32, true));
                }
            }

            autoGC();

            canonicalisePathMetaData(realPath, {});

            optimisePath(realPath, repair);

            registerValidPath(info);
<<<<<<< HEAD
        };
=======
            } else if (effectiveUser && !canAccess(info.path, false)) {
            auto curInfo = queryPathInfo(info.path);
            HashSink hashSink(htSHA256);
            source.drainInto(hashSink);

            /* Check that both new and old info matches */
            checkInfoValidity(hashSink.finish());
            checkInfoValidity({curInfo->narHash, curInfo->narSize});
            addAllowedEntitiesFuture(info.path, {*effectiveUser});
        }
>>>>>>> 5f8eef5b

        outputLock.setDeletion(true);
    }
}


StorePath LocalStore::addToStoreFromDump(Source & source0, std::string_view name,
    FileIngestionMethod method, HashType hashAlgo, RepairFlag repair, const StorePathSet & references)
{
    /* For computing the store path. */
    auto hashSink = std::make_unique<HashSink>(hashAlgo);
    TeeSource source { source0, *hashSink };

    /* Read the source path into memory, but only if it's up to
       narBufferSize bytes. If it's larger, write it to a temporary
       location in the Nix store. If the subsequently computed
       destination store path is already valid, we just delete the
       temporary path. Otherwise, we move it to the destination store
       path. */
    bool inMemory = false;

    bool protect = experimentalFeatureSettings.isEnabled(Xp::ACLs);

    std::string dump;

    /* Fill out buffer, and decide whether we are working strictly in
       memory based on whether we break out because the buffer is full
       or the original source is empty */
    while (dump.size() < settings.narBufferSize) {
        auto oldSize = dump.size();
        constexpr size_t chunkSize = 65536;
        auto want = std::min(chunkSize, settings.narBufferSize - oldSize);
        dump.resize(oldSize + want);
        auto got = 0;
        Finally cleanup([&]() {
            dump.resize(oldSize + got);
        });
        try {
            got = source.read(dump.data() + oldSize, want);
        } catch (EndOfFile &) {
            inMemory = true;
            break;
        }
    }

    std::unique_ptr<AutoDelete> delTempDir;
    Path tempPath;
    Path tempDir;
    AutoCloseFD tempDirFd;

    if (!inMemory) {
        /* Drain what we pulled so far, and then keep on pulling */
        StringSource dumpSource { dump };
        ChainSource bothSource { dumpSource, source };

        std::tie(tempDir, tempDirFd) = createTempDirInStore();
        delTempDir = std::make_unique<AutoDelete>(tempDir);
        tempPath = tempDir + "/x";

        if (method == FileIngestionMethod::Recursive)
            restorePath(tempPath, bothSource, protect);
        else
            writeFile(tempPath, bothSource, protect ? 0660 : 0666);

        dump.clear();
    }

    auto [hash, size] = hashSink->finish();

    ContentAddressWithReferences desc = FixedOutputInfo {
        .method = method,
        .hash = hash,
        .references = {
            .others = references,
            // caller is not capable of creating a self-reference, because this is content-addressed without modulus
            .self = false,
        },
    };

    auto dstPath = makeFixedOutputPathFromCA(name, desc);

    addTempRoot(dstPath);

    if (repair || !isValidPath(dstPath)) {

        /* The first check above is an optimisation to prevent
           unnecessary lock acquisition. */

        auto realPath = Store::toRealPath(dstPath);

        PathLocks outputLock({realPath});

        if (repair || !isValidPath(dstPath)) {

            deletePath(realPath);

            autoGC();

            if (inMemory) {
                StringSource dumpSource { dump };
                /* Restore from the NAR in memory. */
                if (method == FileIngestionMethod::Recursive)
                    restorePath(realPath, dumpSource, protect);
                else
                    writeFile(realPath, dumpSource, protect ? 0660 : 0666);
            } else {
                /* Move the temporary path we restored above. */
                moveFile(tempPath, realPath);
            }

            /* For computing the nar hash. In recursive SHA-256 mode, this
               is the same as the store hash, so no need to do it again. */
            auto narHash = std::pair { hash, size };
            if (method != FileIngestionMethod::Recursive || hashAlgo != htSHA256) {
                HashSink narSink { htSHA256 };
                dumpPath(realPath, narSink);
                narHash = narSink.finish();
            }

            canonicalisePathMetaData(realPath, {}); // FIXME: merge into restorePath

            optimisePath(realPath, repair);

            ValidPathInfo info {
                *this,
                name,
                std::move(desc),
                narHash.first
            };
            info.narSize = narHash.second;
            registerValidPath(info);
        }

        outputLock.setDeletion(true);
    }

    return dstPath;
}


StorePath LocalStore::addTextToStore(
    std::string_view name,
    std::string_view s,
    const StorePathSet & references, RepairFlag repair)
{
    auto hash = hashString(htSHA256, s);
    auto dstPath = makeTextPath(name, TextInfo {
        .hash = hash,
        .references = references,
    });

    addTempRoot(dstPath);

    if (repair || !isValidPath(dstPath)) {

        auto realPath = Store::toRealPath(dstPath);

        PathLocks outputLock({realPath});

        if (repair || !isValidPath(dstPath)) {

            deletePath(realPath);

            autoGC();

            mode_t mode = experimentalFeatureSettings.isEnabled(Xp::ACLs) ? 0440 : 0444;

            writeFile(realPath, s, mode);

            canonicalisePathMetaData(realPath, {});

            StringSink sink;
            dumpString(s, sink);
            auto narHash = hashString(htSHA256, sink.s);

            optimisePath(realPath, repair);

            ValidPathInfo info { dstPath, narHash };
            info.narSize = sink.s.size();
            info.references = references;
            info.ca = {
                .method = TextIngestionMethod {},
                .hash = hash,
            };
            registerValidPath(info);
        }

        outputLock.setDeletion(true);
    }

    return dstPath;
}


/* Create a temporary directory in the store that won't be
   garbage-collected until the returned FD is closed. */
std::pair<Path, AutoCloseFD> LocalStore::createTempDirInStore()
{
    Path tmpDirFn;
    AutoCloseFD tmpDirFd;
    bool lockedByUs = false;
    do {
        /* There is a slight possibility that `tmpDir' gets deleted by
           the GC between createTempDir() and when we acquire a lock on it.
           We'll repeat until 'tmpDir' exists and we've locked it. */
        tmpDirFn = createTempDir(realStoreDir, "tmp");
        tmpDirFd = open(tmpDirFn.c_str(), O_RDONLY | O_DIRECTORY);
        if (tmpDirFd.get() < 0) {
            continue;
        }
        lockedByUs = lockFile(tmpDirFd.get(), ltWrite, true);
    } while (!pathExists(tmpDirFn) || !lockedByUs);
    return {tmpDirFn, std::move(tmpDirFd)};
}


void LocalStore::invalidatePathChecked(const StorePath & path)
{
    retrySQLite<void>([&]() {
        auto state(_state.lock());

        SQLiteTxn txn(state->db);

        if (isValidPath_(*state, path)) {
            StorePathSet referrers; queryReferrers(*state, path, referrers);
            referrers.erase(path); /* ignore self-references */
            if (!referrers.empty())
                throw PathInUse("cannot delete path '%s' because it is in use by %s",
                    printStorePath(path), showPaths(referrers));
            invalidatePath(*state, path);
        }

        txn.commit();
    });
}


bool LocalStore::verifyStore(bool checkContents, RepairFlag repair)
{
    printInfo("reading the Nix store...");

    bool errors = false;

    /* Acquire the global GC lock to get a consistent snapshot of
       existing and valid paths. */
    auto fdGCLock = openGCLock();
    FdLock gcLock(fdGCLock.get(), ltRead, true, "waiting for the big garbage collector lock...");

    StorePathSet validPaths;

    {
        StorePathSet storePathsInStoreDir;
        /* Why aren't we using `queryAllValidPaths`? Because that would
           tell us about all the paths than the database knows about. Here we
           want to know about all the store paths in the store directory,
           regardless of what the database thinks.

           We will end up cross-referencing these two sources of truth (the
           database and the filesystem) in the loop below, in order to catch
           invalid states.
         */
        for (auto & i : readDirectory(realStoreDir)) {
            try {
                storePathsInStoreDir.insert({i.name});
            } catch (BadStorePath &) { }
        }

        /* Check whether all valid paths actually exist. */
        printInfo("checking path existence...");

        StorePathSet done;

        for (auto & i : queryAllValidPaths())
            verifyPath(i, storePathsInStoreDir, done, validPaths, repair, errors);
    }

    /* Optionally, check the content hashes (slow). */
    if (checkContents) {

        printInfo("checking link hashes...");

        for (auto & link : readDirectory(linksDir)) {
            printMsg(lvlTalkative, "checking contents of '%s'", link.name);
            Path linkPath = linksDir + "/" + link.name;
            std::string hash = hashPath(htSHA256, linkPath).first.to_string(HashFormat::Base32, false);
            if (hash != link.name) {
                printError("link '%s' was modified! expected hash '%s', got '%s'",
                    linkPath, link.name, hash);
                if (repair) {
                    if (unlink(linkPath.c_str()) == 0)
                        printInfo("removed link '%s'", linkPath);
                    else
                        throw SysError("removing corrupt link '%s'", linkPath);
                } else {
                    errors = true;
                }
            }
        }

        printInfo("checking store hashes...");

        Hash nullHash(htSHA256);

        for (auto & i : validPaths) {
            try {
                auto info = std::const_pointer_cast<ValidPathInfo>(std::shared_ptr<const ValidPathInfo>(queryPathInfo(i)));

                /* Check the content hash (optionally - slow). */
                printMsg(lvlTalkative, "checking contents of '%s'", printStorePath(i));

                auto hashSink = HashSink(info->narHash.type);

                dumpPath(Store::toRealPath(i), hashSink);
                auto current = hashSink.finish();

                if (info->narHash != nullHash && info->narHash != current.first) {
                    printError("path '%s' was modified! expected hash '%s', got '%s'",
                        printStorePath(i), info->narHash.to_string(HashFormat::Base32, true), current.first.to_string(HashFormat::Base32, true));
                    if (repair) repairPath(i); else errors = true;
                } else {

                    bool update = false;

                    /* Fill in missing hashes. */
                    if (info->narHash == nullHash) {
                        printInfo("fixing missing hash on '%s'", printStorePath(i));
                        info->narHash = current.first;
                        update = true;
                    }

                    /* Fill in missing narSize fields (from old stores). */
                    if (info->narSize == 0) {
                        printInfo("updating size field on '%s' to %s", printStorePath(i), current.second);
                        info->narSize = current.second;
                        update = true;
                    }

                    if (update) {
                        auto state(_state.lock());
                        updatePathInfo(*state, *info);
                    }

                }

            } catch (Error & e) {
                /* It's possible that the path got GC'ed, so ignore
                   errors on invalid paths. */
                if (isValidPath(i))
                    logError(e.info());
                else
                    warn(e.msg());
                errors = true;
            }
        }
    }

    return errors;
}


void LocalStore::verifyPath(const StorePath & path, const StorePathSet & storePathsInStoreDir,
    StorePathSet & done, StorePathSet & validPaths, RepairFlag repair, bool & errors)
{
    checkInterrupt();

    if (!done.insert(path).second) return;

    if (!storePathsInStoreDir.count(path)) {
        /* Check any referrers first.  If we can invalidate them
           first, then we can invalidate this path as well. */
        bool canInvalidate = true;
        StorePathSet referrers; queryReferrers(path, referrers);
        for (auto & i : referrers)
            if (i != path) {
                verifyPath(i, storePathsInStoreDir, done, validPaths, repair, errors);
                if (validPaths.count(i))
                    canInvalidate = false;
            }

        auto pathS = printStorePath(path);

        if (canInvalidate) {
            printInfo("path '%s' disappeared, removing from database...", pathS);
            auto state(_state.lock());
            invalidatePath(*state, path);
        } else {
            printError("path '%s' disappeared, but it still has valid referrers!", pathS);
            if (repair)
                try {
                    repairPath(path);
                } catch (Error & e) {
                    logWarning(e.info());
                    errors = true;
                }
            else errors = true;
        }

        return;
    }

    validPaths.insert(std::move(path));
}


unsigned int LocalStore::getProtocol()
{
    return PROTOCOL_VERSION;
}

std::optional<TrustedFlag> LocalStore::isTrustedClient()
{
    return Trusted;
}


#if defined(FS_IOC_SETFLAGS) && defined(FS_IOC_GETFLAGS) && defined(FS_IMMUTABLE_FL)

static void makeMutable(const Path & path)
{
    checkInterrupt();

    auto st = lstat(path);

    if (!S_ISDIR(st.st_mode) && !S_ISREG(st.st_mode)) return;

    if (S_ISDIR(st.st_mode)) {
        for (auto & i : readDirectory(path))
            makeMutable(path + "/" + i.name);
    }

    /* The O_NOFOLLOW is important to prevent us from changing the
       mutable bit on the target of a symlink (which would be a
       security hole). */
    AutoCloseFD fd = open(path.c_str(), O_RDONLY | O_NOFOLLOW | O_CLOEXEC);
    if (fd == -1) {
        if (errno == ELOOP) return; // it's a symlink
        throw SysError("opening file '%1%'", path);
    }

    unsigned int flags = 0, old;

    /* Silently ignore errors getting/setting the immutable flag so
       that we work correctly on filesystems that don't support it. */
    if (ioctl(fd, FS_IOC_GETFLAGS, &flags)) return;
    old = flags;
    flags &= ~FS_IMMUTABLE_FL;
    if (old == flags) return;
    if (ioctl(fd, FS_IOC_SETFLAGS, &flags)) return;
}

/* Upgrade from schema 6 (Nix 0.15) to schema 7 (Nix >= 1.3). */
void LocalStore::upgradeStore7()
{
    if (getuid() != 0) return;
    printInfo("removing immutable bits from the Nix store (this may take a while)...");
    makeMutable(realStoreDir);
}

#else

void LocalStore::upgradeStore7()
{
}

#endif


void LocalStore::vacuumDB()
{
    auto state(_state.lock());
    state->db.exec("vacuum");
}


void LocalStore::addSignatures(const StorePath & storePath, const StringSet & sigs)
{
    retrySQLite<void>([&]() {
        auto state(_state.lock());

        SQLiteTxn txn(state->db);

        auto info = std::const_pointer_cast<ValidPathInfo>(queryPathInfoInternal(*state, storePath));

        info->sigs.insert(sigs.begin(), sigs.end());

        updatePathInfo(*state, *info);

        txn.commit();
    });
}


void LocalStore::signRealisation(Realisation & realisation)
{
    // FIXME: keep secret keys in memory.

    auto secretKeyFiles = settings.secretKeyFiles;

    for (auto & secretKeyFile : secretKeyFiles.get()) {
        SecretKey secretKey(readFile(secretKeyFile));
        realisation.sign(secretKey);
    }
}

void LocalStore::signPathInfo(ValidPathInfo & info)
{
    // FIXME: keep secret keys in memory.

    auto secretKeyFiles = settings.secretKeyFiles;

    for (auto & secretKeyFile : secretKeyFiles.get()) {
        SecretKey secretKey(readFile(secretKeyFile));
        info.sign(*this, secretKey);
    }
}


std::optional<std::pair<int64_t, Realisation>> LocalStore::queryRealisationCore_(
        LocalStore::State & state,
        const DrvOutput & id)
{
    auto useQueryRealisedOutput(
            state.stmts->QueryRealisedOutput.use()
                (id.strHash())
                (id.outputName));
    if (!useQueryRealisedOutput.next())
        return std::nullopt;
    auto realisationDbId = useQueryRealisedOutput.getInt(0);
    auto outputPath = parseStorePath(useQueryRealisedOutput.getStr(1));
    auto signatures =
        tokenizeString<StringSet>(useQueryRealisedOutput.getStr(2));

    return {{
        realisationDbId,
        Realisation{
            .id = id,
            .outPath = outputPath,
            .signatures = signatures,
        }
    }};
}

std::optional<const Realisation> LocalStore::queryRealisation_(
            LocalStore::State & state,
            const DrvOutput & id)
{
    auto maybeCore = queryRealisationCore_(state, id);
    if (!maybeCore)
        return std::nullopt;
    auto [realisationDbId, res] = *maybeCore;

    std::map<DrvOutput, StorePath> dependentRealisations;
    auto useRealisationRefs(
        state.stmts->QueryRealisationReferences.use()
            (realisationDbId));
    while (useRealisationRefs.next()) {
        auto depId = DrvOutput {
            Hash::parseAnyPrefixed(useRealisationRefs.getStr(0)),
            useRealisationRefs.getStr(1),
        };
        auto dependentRealisation = queryRealisationCore_(state, depId);
        assert(dependentRealisation); // Enforced by the db schema
        auto outputPath = dependentRealisation->second.outPath;
        dependentRealisations.insert({depId, outputPath});
    }

    res.dependentRealisations = dependentRealisations;

    return { res };
}

void LocalStore::queryRealisationUncached(const DrvOutput & id,
        Callback<std::shared_ptr<const Realisation>> callback) noexcept
{
    try {
        auto maybeRealisation
            = retrySQLite<std::optional<const Realisation>>([&]() {
                  auto state(_state.lock());
                  return queryRealisation_(*state, id);
              });
        if (maybeRealisation)
            callback(
                std::make_shared<const Realisation>(maybeRealisation.value()));
        else
            callback(nullptr);

    } catch (...) {
        callback.rethrow();
    }
}

ContentAddress LocalStore::hashCAPath(
    const ContentAddressMethod & method, const HashType & hashType,
    const StorePath & path)
{
    return hashCAPath(method, hashType, Store::toRealPath(path), path.hashPart());
}

ContentAddress LocalStore::hashCAPath(
    const ContentAddressMethod & method,
    const HashType & hashType,
    const Path & path,
    const std::string_view pathHash
)
{
    HashModuloSink caSink ( hashType, std::string(pathHash) );
    std::visit(overloaded {
        [&](const TextIngestionMethod &) {
            readFile(path, caSink);
        },
        [&](const FileIngestionMethod & m2) {
            switch (m2) {
            case FileIngestionMethod::Recursive:
                dumpPath(path, caSink);
                break;
            case FileIngestionMethod::Flat:
                readFile(path, caSink);
                break;
            }
        },
    }, method.raw);
    return ContentAddress {
        .method = method,
        .hash = caSink.finish().first,
    };
}

void LocalStore::addBuildLog(const StorePath & drvPath, std::string_view log)
{
    assert(drvPath.isDerivation());

    auto baseName = drvPath.to_string();

    auto logPath = fmt("%s/%s/%s/%s.bz2", logDir, drvsLogDir, baseName.substr(0, 2), baseName.substr(2));

    if (pathExists(logPath)) return;

    createDirs(dirOf(logPath));

    auto tmpFile = fmt("%s.tmp.%d", logPath, getpid());

    writeFile(tmpFile, compress("bzip2", log));

    renameFile(tmpFile, logPath);
}

std::optional<std::string> LocalStore::getVersion()
{
    return nixVersion;
}

static RegisterStoreImplementation<LocalStore, LocalStoreConfig> regLocalStore;

}  // namespace nix<|MERGE_RESOLUTION|>--- conflicted
+++ resolved
@@ -1525,20 +1525,17 @@
             optimisePath(realPath, repair);
 
             registerValidPath(info);
-<<<<<<< HEAD
-        };
-=======
-            } else if (effectiveUser && !canAccess(info.path, false)) {
+
+        } else if (effectiveUser && !canAccess(info.path, false)) {
             auto curInfo = queryPathInfo(info.path);
             HashSink hashSink(htSHA256);
             source.drainInto(hashSink);
 
             /* Check that both new and old info matches */
-            checkInfoValidity(hashSink.finish());
-            checkInfoValidity({curInfo->narHash, curInfo->narSize});
+            // checkInfoValidity(hashSink.finish());
+            // checkInfoValidity({curInfo->narHash, curInfo->narSize});
             addAllowedEntitiesFuture(info.path, {*effectiveUser});
         }
->>>>>>> 5f8eef5b
 
         outputLock.setDeletion(true);
     }
