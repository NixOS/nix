--- conflicted
+++ resolved
@@ -1883,48 +1883,37 @@
     const std::string_view pathHash
 )
 {
-<<<<<<< HEAD
     Hash hash { htSHA256 }; // throwaway def to appease C++
-    switch (method) {
-    case FileIngestionMethod::Recursive: {
-        HashModuloSink caSink ( hashType, std::string(pathHash) );
-        dumpPath(path, caSink);
-        hash = caSink.finish().first;
-        break;
-    }
-    case FileIngestionMethod::Flat: {
-        HashModuloSink caSink ( hashType, std::string(pathHash) );
-        readFile(path, caSink);
-        hash = caSink.finish().first;
-        break;
-    }
-    case FileIngestionMethod::Git: {
-        hash = dumpGitHash(hashType, path);
-        break;
-    }
-    }
-    return FixedOutputHash{
-=======
-    HashModuloSink caSink ( hashType, std::string(pathHash) );
     std::visit(overloaded {
         [&](const TextIngestionMethod &) {
+            HashModuloSink caSink ( hashType, std::string(pathHash) );
             readFile(path, caSink);
+            hash = caSink.finish().first;
         },
         [&](const FileIngestionMethod & m2) {
             switch (m2) {
-            case FileIngestionMethod::Recursive:
+            case FileIngestionMethod::Recursive: {
+                HashModuloSink caSink ( hashType, std::string(pathHash) );
                 dumpPath(path, caSink);
+                hash = caSink.finish().first;
                 break;
-            case FileIngestionMethod::Flat:
+            }
+            case FileIngestionMethod::Flat: {
+                HashModuloSink caSink ( hashType, std::string(pathHash) );
                 readFile(path, caSink);
+                hash = caSink.finish().first;
                 break;
+            }
+            case FileIngestionMethod::Git: {
+                hash = dumpGitHash(hashType, path);
+                break;
+            }
             }
         },
     }, method.raw);
     return ContentAddress {
->>>>>>> 57bf7382
         .method = method,
-        .hash = caSink.finish().first,
+        .hash = std::move(hash),
     };
 }
 
