--- conflicted
+++ resolved
@@ -584,11 +584,7 @@
 
     state.stmtRegisterValidPath.use()
         (printStorePath(info.path))
-<<<<<<< HEAD
-        (info.narHash.to_string(Base::Base16))
-=======
-        (info.narHash.to_string(Base16, true))
->>>>>>> 6c000eed
+        (info.narHash.to_string(Base::Base16, true))
         (info.registrationTime == 0 ? time(0) : info.registrationTime)
         (info.deriver ? printStorePath(*info.deriver) : "", (bool) info.deriver)
         (info.narSize, info.narSize != 0)
@@ -688,11 +684,7 @@
 {
     state.stmtUpdatePathInfo.use()
         (info.narSize, info.narSize != 0)
-<<<<<<< HEAD
-        (info.narHash.to_string(Base::Base16))
-=======
-        (info.narHash.to_string(Base16, true))
->>>>>>> 6c000eed
+        (info.narHash.to_string(Base::Base16, true))
         (info.ultimate ? 1 : 0, info.ultimate)
         (concatStringsSep(" ", info.sigs), !info.sigs.empty())
         (info.ca, !info.ca.empty())
@@ -1002,11 +994,7 @@
             if (info.ca == "" || !info.references.count(info.path))
                 hashSink = std::make_unique<HashSink>(HashType::SHA256);
             else
-<<<<<<< HEAD
-                hashSink = std::make_unique<HashModuloSink>(HashType::SHA256, storePathToHash(printStorePath(info.path)));
-=======
-                hashSink = std::make_unique<HashModuloSink>(htSHA256, std::string(info.path.hashPart()));
->>>>>>> 6c000eed
+                hashSink = std::make_unique<HashModuloSink>(HashType::SHA256, std::string(info.path.hashPart()));
 
             LambdaSource wrapperSource([&](unsigned char * data, size_t len) -> size_t {
                 size_t n = source.read(data, len);
@@ -1020,7 +1008,7 @@
 
             if (hashResult.first != info.narHash)
                 throw Error("hash mismatch importing path '%s';\n  wanted: %s\n  got:    %s",
-                    printStorePath(info.path), info.narHash.to_string(Base32, true), hashResult.first.to_string(Base32, true));
+                    printStorePath(info.path), info.narHash.to_string(Base::Base32, true), hashResult.first.to_string(Base::Base32, true));
 
             if (hashResult.second != info.narSize)
                 throw Error("size mismatch importing path '%s';\n  wanted: %s\n  got:   %s",
@@ -1153,7 +1141,7 @@
             info.narHash = narHash;
             info.narSize = sink.s->size();
             info.references = references;
-            info.ca = "text:" + hash.to_string(Base32, true);
+            info.ca = "text:" + hash.to_string(Base::Base32, true);
             registerValidPath(info);
         }
 
@@ -1276,7 +1264,7 @@
                     logError({
                         .name = "Invalid hash - path modified",
                         .hint = hintfmt("path '%s' was modified! expected hash '%s', got '%s'",
-                        printStorePath(i), info->narHash.to_string(Base32, true), current.first.to_string(Base32, true))
+                        printStorePath(i), info->narHash.to_string(Base::Base32, true), current.first.to_string(Base::Base32, true))
                     });
                     if (repair) repairPath(i); else errors = true;
                 } else {
