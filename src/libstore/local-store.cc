#include "local-store.hh"
#include "globals.hh"
#include "archive.hh"
#include "pathlocks.hh"
#include "worker-protocol.hh"
#include "derivations.hh"
#include "nar-info.hh"
#include "references.hh"
#include "callback.hh"
#include "topo-sort.hh"
#include "finally.hh"
#include "compression.hh"

#include <iostream>
#include <algorithm>
#include <cstring>

#include <sys/types.h>
#include <sys/stat.h>
#include <sys/select.h>
#include <sys/time.h>
#include <unistd.h>
#include <utime.h>
#include <fcntl.h>
#include <errno.h>
#include <stdio.h>
#include <time.h>
#include <grp.h>

#if __linux__
#include <sched.h>
#include <sys/statvfs.h>
#include <sys/mount.h>
#include <sys/ioctl.h>
#include <sys/xattr.h>
#endif

#ifdef __CYGWIN__
#include <windows.h>
#endif

#include <sqlite3.h>


namespace nix {

struct LocalStore::State::Stmts {
    /* Some precompiled SQLite statements. */
    SQLiteStmt RegisterValidPath;
    SQLiteStmt UpdatePathInfo;
    SQLiteStmt AddReference;
    SQLiteStmt QueryPathInfo;
    SQLiteStmt QueryReferences;
    SQLiteStmt QueryReferrers;
    SQLiteStmt InvalidatePath;
    SQLiteStmt AddDerivationOutput;
    SQLiteStmt RegisterRealisedOutput;
    SQLiteStmt UpdateRealisedOutput;
    SQLiteStmt QueryValidDerivers;
    SQLiteStmt QueryDerivationOutputs;
    SQLiteStmt QueryRealisedOutput;
    SQLiteStmt QueryAllRealisedOutputs;
    SQLiteStmt QueryPathFromHashPart;
    SQLiteStmt QueryValidPaths;
    SQLiteStmt QueryRealisationReferences;
    SQLiteStmt AddRealisationReference;
};

int getSchema(Path schemaPath)
{
    int curSchema = 0;
    if (pathExists(schemaPath)) {
        auto s = readFile(schemaPath);
        auto n = string2Int<int>(s);
        if (!n)
            throw Error("'%1%' is corrupt", schemaPath);
        curSchema = *n;
    }
    return curSchema;
}

void migrateCASchema(SQLite& db, Path schemaPath, AutoCloseFD& lockFd)
{
    const int nixCASchemaVersion = 4;
    int curCASchema = getSchema(schemaPath);
    if (curCASchema != nixCASchemaVersion) {
        if (curCASchema > nixCASchemaVersion) {
            throw Error("current Nix store ca-schema is version %1%, but I only support %2%",
                 curCASchema, nixCASchemaVersion);
        }

        if (!lockFile(lockFd.get(), ltWrite, false)) {
            printInfo("waiting for exclusive access to the Nix store for ca drvs...");
            lockFile(lockFd.get(), ltNone, false); // We have acquired a shared lock; release it to prevent deadlocks
            lockFile(lockFd.get(), ltWrite, true);
        }

        if (curCASchema == 0) {
            static const char schema[] =
              #include "ca-specific-schema.sql.gen.hh"
                ;
            db.exec(schema);
            curCASchema = nixCASchemaVersion;
        }

        if (curCASchema < 2) {
            SQLiteTxn txn(db);
            // Ugly little sql dance to add a new `id` column and make it the primary key
            db.exec(R"(
                create table Realisations2 (
                    id integer primary key autoincrement not null,
                    drvPath text not null,
                    outputName text not null, -- symbolic output id, usually "out"
                    outputPath integer not null,
                    signatures text, -- space-separated list
                    foreign key (outputPath) references ValidPaths(id) on delete cascade
                );
                insert into Realisations2 (drvPath, outputName, outputPath, signatures)
                    select drvPath, outputName, outputPath, signatures from Realisations;
                drop table Realisations;
                alter table Realisations2 rename to Realisations;
            )");
            db.exec(R"(
                create index if not exists IndexRealisations on Realisations(drvPath, outputName);

                create table if not exists RealisationsRefs (
                    referrer integer not null,
                    realisationReference integer,
                    foreign key (referrer) references Realisations(id) on delete cascade,
                    foreign key (realisationReference) references Realisations(id) on delete restrict
                );
            )");
            txn.commit();
        }

        if (curCASchema < 3) {
            SQLiteTxn txn(db);
            // Apply new indices added in this schema update.
            db.exec(R"(
                -- used by QueryRealisationReferences
                create index if not exists IndexRealisationsRefs on RealisationsRefs(referrer);
                -- used by cascade deletion when ValidPaths is deleted
                create index if not exists IndexRealisationsRefsOnOutputPath on Realisations(outputPath);
            )");
            txn.commit();
        }
        if (curCASchema < 4) {
            SQLiteTxn txn(db);
            db.exec(R"(
                create trigger if not exists DeleteSelfRefsViaRealisations before delete on ValidPaths
                begin
                    delete from RealisationsRefs where realisationReference in (
                    select id from Realisations where outputPath = old.id
                    );
                end;
                -- used by deletion trigger
                create index if not exists IndexRealisationsRefsRealisationReference on RealisationsRefs(realisationReference);
            )");
            txn.commit();
        }

        writeFile(schemaPath, fmt("%d", nixCASchemaVersion), 0666, true);
        lockFile(lockFd.get(), ltRead, true);
    }
}

LocalStore::LocalStore(const Params & params)
    : StoreConfig(params)
    , LocalFSStoreConfig(params)
    , LocalStoreConfig(params)
    , Store(params)
    , LocalFSStore(params)
    , dbDir(stateDir + "/db")
    , linksDir(realStoreDir + "/.links")
    , reservedPath(dbDir + "/reserved")
    , schemaPath(dbDir + "/schema")
    , tempRootsDir(stateDir + "/temproots")
    , fnTempRoots(fmt("%s/%d", tempRootsDir, getpid()))
    , locksHeld(tokenizeString<PathSet>(getEnv("NIX_HELD_LOCKS").value_or("")))
{
    auto state(_state.lock());
    state->stmts = std::make_unique<State::Stmts>();

    /* Create missing state directories if they don't already exist. */
    createDirs(realStoreDir);
    makeStoreWritable();
    createDirs(linksDir);
    Path profilesDir = stateDir + "/profiles";
    createDirs(profilesDir);
    createDirs(tempRootsDir);
    createDirs(dbDir);
    Path gcRootsDir = stateDir + "/gcroots";
    if (!pathExists(gcRootsDir)) {
        createDirs(gcRootsDir);
        createSymlink(profilesDir, gcRootsDir + "/profiles");
    }

    for (auto & perUserDir : {profilesDir + "/per-user", gcRootsDir + "/per-user"}) {
        createDirs(perUserDir);
        if (chmod(perUserDir.c_str(), 0755) == -1)
            throw SysError("could not set permissions on '%s' to 755", perUserDir);
    }

    createUser(getUserName(), getuid());

    /* Optionally, create directories and set permissions for a
       multi-user install. */
    if (getuid() == 0 && settings.buildUsersGroup != "") {
        mode_t perm = 01775;

        struct group * gr = getgrnam(settings.buildUsersGroup.get().c_str());
        if (!gr)
            printError("warning: the group '%1%' specified in 'build-users-group' does not exist", settings.buildUsersGroup);
        else {
            struct stat st;
            if (stat(realStoreDir.get().c_str(), &st))
                throw SysError("getting attributes of path '%1%'", realStoreDir);

            if (st.st_uid != 0 || st.st_gid != gr->gr_gid || (st.st_mode & ~S_IFMT) != perm) {
                if (chown(realStoreDir.get().c_str(), 0, gr->gr_gid) == -1)
                    throw SysError("changing ownership of path '%1%'", realStoreDir);
                if (chmod(realStoreDir.get().c_str(), perm) == -1)
                    throw SysError("changing permissions on path '%1%'", realStoreDir);
            }
        }
    }

    /* Ensure that the store and its parents are not symlinks. */
    if (!settings.allowSymlinkedStore) {
        Path path = realStoreDir;
        struct stat st;
        while (path != "/") {
            st = lstat(path);
            if (S_ISLNK(st.st_mode))
                throw Error(
                        "the path '%1%' is a symlink; "
                        "this is not allowed for the Nix store and its parent directories",
                        path);
            path = dirOf(path);
        }
    }

    /* We can't open a SQLite database if the disk is full.  Since
       this prevents the garbage collector from running when it's most
       needed, we reserve some dummy space that we can free just
       before doing a garbage collection. */
    try {
        struct stat st;
        if (stat(reservedPath.c_str(), &st) == -1 ||
            st.st_size != settings.reservedSize)
        {
            AutoCloseFD fd = open(reservedPath.c_str(), O_WRONLY | O_CREAT | O_CLOEXEC, 0600);
            int res = -1;
#if HAVE_POSIX_FALLOCATE
            res = posix_fallocate(fd.get(), 0, settings.reservedSize);
#endif
            if (res == -1) {
                writeFull(fd.get(), std::string(settings.reservedSize, 'X'));
                [[gnu::unused]] auto res2 = ftruncate(fd.get(), settings.reservedSize);
            }
        }
    } catch (SysError & e) { /* don't care about errors */
    }

    /* Acquire the big fat lock in shared mode to make sure that no
       schema upgrade is in progress. */
    Path globalLockPath = dbDir + "/big-lock";
    globalLock = openLockFile(globalLockPath.c_str(), true);

    if (!lockFile(globalLock.get(), ltRead, false)) {
        printInfo("waiting for the big Nix store lock...");
        lockFile(globalLock.get(), ltRead, true);
    }

    /* Check the current database schema and if necessary do an
       upgrade.  */
    int curSchema = getSchema();
    if (curSchema > nixSchemaVersion)
        throw Error("current Nix store schema is version %1%, but I only support %2%",
             curSchema, nixSchemaVersion);

    else if (curSchema == 0) { /* new store */
        curSchema = nixSchemaVersion;
        openDB(*state, true);
        writeFile(schemaPath, (format("%1%") % nixSchemaVersion).str(), 0666, true);
    }

    else if (curSchema < nixSchemaVersion) {
        if (curSchema < 5)
            throw Error(
                "Your Nix store has a database in Berkeley DB format,\n"
                "which is no longer supported. To convert to the new format,\n"
                "please upgrade Nix to version 0.12 first.");

        if (curSchema < 6)
            throw Error(
                "Your Nix store has a database in flat file format,\n"
                "which is no longer supported. To convert to the new format,\n"
                "please upgrade Nix to version 1.11 first.");

        if (!lockFile(globalLock.get(), ltWrite, false)) {
            printInfo("waiting for exclusive access to the Nix store...");
            lockFile(globalLock.get(), ltNone, false); // We have acquired a shared lock; release it to prevent deadlocks
            lockFile(globalLock.get(), ltWrite, true);
        }

        /* Get the schema version again, because another process may
           have performed the upgrade already. */
        curSchema = getSchema();

        if (curSchema < 7) { upgradeStore7(); }

        openDB(*state, false);

        if (curSchema < 8) {
            SQLiteTxn txn(state->db);
            state->db.exec("alter table ValidPaths add column ultimate integer");
            state->db.exec("alter table ValidPaths add column sigs text");
            txn.commit();
        }

        if (curSchema < 9) {
            SQLiteTxn txn(state->db);
            state->db.exec("drop table FailedPaths");
            txn.commit();
        }

        if (curSchema < 10) {
            SQLiteTxn txn(state->db);
            state->db.exec("alter table ValidPaths add column ca text");
            txn.commit();
        }

        writeFile(schemaPath, (format("%1%") % nixSchemaVersion).str(), 0666, true);

        lockFile(globalLock.get(), ltRead, true);
    }

    else openDB(*state, false);

    if (settings.isExperimentalFeatureEnabled(Xp::CaDerivations)) {
        migrateCASchema(state->db, dbDir + "/ca-schema", globalLock);
    }

    /* Prepare SQL statements. */
    state->stmts->RegisterValidPath.create(state->db,
        "insert into ValidPaths (path, hash, registrationTime, deriver, narSize, ultimate, sigs, ca) values (?, ?, ?, ?, ?, ?, ?, ?);");
    state->stmts->UpdatePathInfo.create(state->db,
        "update ValidPaths set narSize = ?, hash = ?, ultimate = ?, sigs = ?, ca = ? where path = ?;");
    state->stmts->AddReference.create(state->db,
        "insert or replace into Refs (referrer, reference) values (?, ?);");
    state->stmts->QueryPathInfo.create(state->db,
        "select id, hash, registrationTime, deriver, narSize, ultimate, sigs, ca from ValidPaths where path = ?;");
    state->stmts->QueryReferences.create(state->db,
        "select path from Refs join ValidPaths on reference = id where referrer = ?;");
    state->stmts->QueryReferrers.create(state->db,
        "select path from Refs join ValidPaths on referrer = id where reference = (select id from ValidPaths where path = ?);");
    state->stmts->InvalidatePath.create(state->db,
        "delete from ValidPaths where path = ?;");
    state->stmts->AddDerivationOutput.create(state->db,
        "insert or replace into DerivationOutputs (drv, id, path) values (?, ?, ?);");
    state->stmts->QueryValidDerivers.create(state->db,
        "select v.id, v.path from DerivationOutputs d join ValidPaths v on d.drv = v.id where d.path = ?;");
    state->stmts->QueryDerivationOutputs.create(state->db,
        "select id, path from DerivationOutputs where drv = ?;");
    // Use "path >= ?" with limit 1 rather than "path like '?%'" to
    // ensure efficient lookup.
    state->stmts->QueryPathFromHashPart.create(state->db,
        "select path from ValidPaths where path >= ? limit 1;");
    state->stmts->QueryValidPaths.create(state->db, "select path from ValidPaths");
    if (settings.isExperimentalFeatureEnabled(Xp::CaDerivations)) {
        state->stmts->RegisterRealisedOutput.create(state->db,
            R"(
                insert into Realisations (drvPath, outputName, outputPath, signatures)
                values (?, ?, (select id from ValidPaths where path = ?), ?)
                ;
            )");
        state->stmts->UpdateRealisedOutput.create(state->db,
            R"(
                update Realisations
                    set signatures = ?
                where
                    drvPath = ? and
                    outputName = ?
                ;
            )");
        state->stmts->QueryRealisedOutput.create(state->db,
            R"(
                select Realisations.id, Output.path, Realisations.signatures from Realisations
                    inner join ValidPaths as Output on Output.id = Realisations.outputPath
                    where drvPath = ? and outputName = ?
                    ;
            )");
        state->stmts->QueryAllRealisedOutputs.create(state->db,
            R"(
                select outputName, Output.path from Realisations
                    inner join ValidPaths as Output on Output.id = Realisations.outputPath
                    where drvPath = ?
                    ;
            )");
        state->stmts->QueryRealisationReferences.create(state->db,
            R"(
                select drvPath, outputName from Realisations
                    join RealisationsRefs on realisationReference = Realisations.id
                    where referrer = ?;
            )");
        state->stmts->AddRealisationReference.create(state->db,
            R"(
                insert or replace into RealisationsRefs (referrer, realisationReference)
                values (
                    (select id from Realisations where drvPath = ? and outputName = ?),
                    (select id from Realisations where drvPath = ? and outputName = ?));
            )");
    }
}


AutoCloseFD LocalStore::openGCLock()
{
    Path fnGCLock = stateDir + "/gc.lock";
    auto fdGCLock = open(fnGCLock.c_str(), O_RDWR | O_CREAT | O_CLOEXEC, 0600);
    if (!fdGCLock)
        throw SysError("opening global GC lock '%1%'", fnGCLock);
    return fdGCLock;
}


LocalStore::~LocalStore()
{
    std::shared_future<void> future;

    {
        auto state(_state.lock());
        if (state->gcRunning)
            future = state->gcFuture;
    }

    if (future.valid()) {
        printInfo("waiting for auto-GC to finish on exit...");
        future.get();
    }

    try {
        auto fdTempRoots(_fdTempRoots.lock());
        if (*fdTempRoots) {
            *fdTempRoots = -1;
            unlink(fnTempRoots.c_str());
        }
    } catch (...) {
        ignoreException();
    }
}


std::string LocalStore::getUri()
{
    return "local";
}


int LocalStore::getSchema()
{ return nix::getSchema(schemaPath); }

void LocalStore::openDB(State & state, bool create)
{
    if (access(dbDir.c_str(), R_OK | W_OK))
        throw SysError("Nix database directory '%1%' is not writable", dbDir);

    /* Open the Nix database. */
    std::string dbPath = dbDir + "/db.sqlite";
    auto & db(state.db);
    state.db = SQLite(dbPath, create);

#ifdef __CYGWIN__
    /* The cygwin version of sqlite3 has a patch which calls
       SetDllDirectory("/usr/bin") on init. It was intended to fix extension
       loading, which we don't use, and the effect of SetDllDirectory is
       inherited by child processes, and causes libraries to be loaded from
       /usr/bin instead of $PATH. This breaks quite a few things (e.g.
       checkPhase on openssh), so we set it back to default behaviour. */
    SetDllDirectoryW(L"");
#endif

    /* !!! check whether sqlite has been built with foreign key
       support */

    /* Whether SQLite should fsync().  "Normal" synchronous mode
       should be safe enough.  If the user asks for it, don't sync at
       all.  This can cause database corruption if the system
       crashes. */
    std::string syncMode = settings.fsyncMetadata ? "normal" : "off";
    db.exec("pragma synchronous = " + syncMode);

    /* Set the SQLite journal mode.  WAL mode is fastest, so it's the
       default. */
    std::string mode = settings.useSQLiteWAL ? "wal" : "truncate";
    std::string prevMode;
    {
        SQLiteStmt stmt;
        stmt.create(db, "pragma main.journal_mode;");
        if (sqlite3_step(stmt) != SQLITE_ROW)
            SQLiteError::throw_(db, "querying journal mode");
        prevMode = std::string((const char *) sqlite3_column_text(stmt, 0));
    }
    if (prevMode != mode &&
        sqlite3_exec(db, ("pragma main.journal_mode = " + mode + ";").c_str(), 0, 0, 0) != SQLITE_OK)
        SQLiteError::throw_(db, "setting journal mode");

    /* Increase the auto-checkpoint interval to 40000 pages.  This
       seems enough to ensure that instantiating the NixOS system
       derivation is done in a single fsync(). */
    if (mode == "wal" && sqlite3_exec(db, "pragma wal_autocheckpoint = 40000;", 0, 0, 0) != SQLITE_OK)
        SQLiteError::throw_(db, "setting autocheckpoint interval");

    /* Initialise the database schema, if necessary. */
    if (create) {
        static const char schema[] =
#include "schema.sql.gen.hh"
            ;
        db.exec(schema);
    }
}


/* To improve purity, users may want to make the Nix store a read-only
   bind mount.  So make the Nix store writable for this process. */
void LocalStore::makeStoreWritable()
{
#if __linux__
    if (getuid() != 0) return;
    /* Check if /nix/store is on a read-only mount. */
    struct statvfs stat;
    if (statvfs(realStoreDir.get().c_str(), &stat) != 0)
        throw SysError("getting info about the Nix store mount point");

    if (stat.f_flag & ST_RDONLY) {
        if (mount(0, realStoreDir.get().c_str(), "none", MS_REMOUNT | MS_BIND, 0) == -1)
            throw SysError("remounting %1% writable", realStoreDir);
    }
#endif
}


const time_t mtimeStore = 1; /* 1 second into the epoch */


static void canonicaliseTimestampAndPermissions(const Path & path, const struct stat & st)
{
    if (!S_ISLNK(st.st_mode)) {

        /* Mask out all type related bits. */
        mode_t mode = st.st_mode & ~S_IFMT;

        if (mode != 0444 && mode != 0555) {
            mode = (st.st_mode & S_IFMT)
                 | 0444
                 | (st.st_mode & S_IXUSR ? 0111 : 0);
            if (chmod(path.c_str(), mode) == -1)
                throw SysError("changing mode of '%1%' to %2$o", path, mode);
        }

    }

    if (st.st_mtime != mtimeStore) {
        struct timeval times[2];
        times[0].tv_sec = st.st_atime;
        times[0].tv_usec = 0;
        times[1].tv_sec = mtimeStore;
        times[1].tv_usec = 0;
#if HAVE_LUTIMES
        if (lutimes(path.c_str(), times) == -1)
            if (errno != ENOSYS ||
                (!S_ISLNK(st.st_mode) && utimes(path.c_str(), times) == -1))
#else
        if (!S_ISLNK(st.st_mode) && utimes(path.c_str(), times) == -1)
#endif
            throw SysError("changing modification time of '%1%'", path);
    }
}


void canonicaliseTimestampAndPermissions(const Path & path)
{
    canonicaliseTimestampAndPermissions(path, lstat(path));
}


static void canonicalisePathMetaData_(
    const Path & path,
    std::optional<std::pair<uid_t, uid_t>> uidRange,
    InodesSeen & inodesSeen)
{
    checkInterrupt();

#if __APPLE__
    /* Remove flags, in particular UF_IMMUTABLE which would prevent
       the file from being garbage-collected. FIXME: Use
       setattrlist() to remove other attributes as well. */
    if (lchflags(path.c_str(), 0)) {
        if (errno != ENOTSUP)
            throw SysError("clearing flags of path '%1%'", path);
    }
#endif

    auto st = lstat(path);

    /* Really make sure that the path is of a supported type. */
    if (!(S_ISREG(st.st_mode) || S_ISDIR(st.st_mode) || S_ISLNK(st.st_mode)))
        throw Error("file '%1%' has an unsupported type", path);

#if __linux__
    /* Remove extended attributes / ACLs. */
    ssize_t eaSize = llistxattr(path.c_str(), nullptr, 0);

    if (eaSize < 0) {
        if (errno != ENOTSUP && errno != ENODATA)
            throw SysError("querying extended attributes of '%s'", path);
    } else if (eaSize > 0) {
        std::vector<char> eaBuf(eaSize);

        if ((eaSize = llistxattr(path.c_str(), eaBuf.data(), eaBuf.size())) < 0)
            throw SysError("querying extended attributes of '%s'", path);

        for (auto & eaName: tokenizeString<Strings>(std::string(eaBuf.data(), eaSize), std::string("\000", 1))) {
            if (settings.ignoredAcls.get().count(eaName)) continue;
            if (lremovexattr(path.c_str(), eaName.c_str()) == -1)
                throw SysError("removing extended attribute '%s' from '%s'", eaName, path);
        }
     }
#endif

    /* Fail if the file is not owned by the build user.  This prevents
       us from messing up the ownership/permissions of files
       hard-linked into the output (e.g. "ln /etc/shadow $out/foo").
       However, ignore files that we chown'ed ourselves previously to
       ensure that we don't fail on hard links within the same build
       (i.e. "touch $out/foo; ln $out/foo $out/bar"). */
    if (uidRange && (st.st_uid < uidRange->first || st.st_uid > uidRange->second)) {
        if (S_ISDIR(st.st_mode) || !inodesSeen.count(Inode(st.st_dev, st.st_ino)))
            throw BuildError("invalid ownership on file '%1%'", path);
        mode_t mode = st.st_mode & ~S_IFMT;
        assert(S_ISLNK(st.st_mode) || (st.st_uid == geteuid() && (mode == 0444 || mode == 0555) && st.st_mtime == mtimeStore));
        return;
    }

    inodesSeen.insert(Inode(st.st_dev, st.st_ino));

    canonicaliseTimestampAndPermissions(path, st);

    /* Change ownership to the current uid.  If it's a symlink, use
       lchown if available, otherwise don't bother.  Wrong ownership
       of a symlink doesn't matter, since the owning user can't change
       the symlink and can't delete it because the directory is not
       writable.  The only exception is top-level paths in the Nix
       store (since that directory is group-writable for the Nix build
       users group); we check for this case below. */
    if (st.st_uid != geteuid()) {
#if HAVE_LCHOWN
        if (lchown(path.c_str(), geteuid(), getegid()) == -1)
#else
        if (!S_ISLNK(st.st_mode) &&
            chown(path.c_str(), geteuid(), getegid()) == -1)
#endif
            throw SysError("changing owner of '%1%' to %2%",
                path, geteuid());
    }

    if (S_ISDIR(st.st_mode)) {
        DirEntries entries = readDirectory(path);
        for (auto & i : entries)
            canonicalisePathMetaData_(path + "/" + i.name, uidRange, inodesSeen);
    }
}


void canonicalisePathMetaData(
    const Path & path,
    std::optional<std::pair<uid_t, uid_t>> uidRange,
    InodesSeen & inodesSeen)
{
    canonicalisePathMetaData_(path, uidRange, inodesSeen);

    /* On platforms that don't have lchown(), the top-level path can't
       be a symlink, since we can't change its ownership. */
    auto st = lstat(path);

    if (st.st_uid != geteuid()) {
        assert(S_ISLNK(st.st_mode));
        throw Error("wrong ownership of top-level store path '%1%'", path);
    }
}


void canonicalisePathMetaData(const Path & path,
    std::optional<std::pair<uid_t, uid_t>> uidRange)
{
    InodesSeen inodesSeen;
    canonicalisePathMetaData(path, uidRange, inodesSeen);
}


void LocalStore::checkDerivationOutputs(const StorePath & drvPath, const Derivation & drv)
{
    assert(drvPath.isDerivation());
    std::string drvName(drvPath.name());
    drvName = drvName.substr(0, drvName.size() - drvExtension.size());

    auto envHasRightPath = [&](const StorePath & actual, const std::string & varName)
    {
        auto j = drv.env.find(varName);
        if (j == drv.env.end() || parseStorePath(j->second) != actual)
            throw Error("derivation '%s' has incorrect environment variable '%s', should be '%s'",
                printStorePath(drvPath), varName, printStorePath(actual));
    };


    // Don't need the answer, but do this anyways to assert is proper
    // combination. The code below is more general and naturally allows
    // combinations that are currently prohibited.
    drv.type();

    std::optional<DrvHash> hashesModulo;
    for (auto & i : drv.outputs) {
        std::visit(overloaded {
            [&](const DerivationOutput::InputAddressed & doia) {
                if (!hashesModulo) {
                    // somewhat expensive so we do lazily
                    hashesModulo = hashDerivationModulo(*this, drv, true);
                }
                auto currentOutputHash = get(hashesModulo->hashes, i.first);
                if (!currentOutputHash)
                    throw Error("derivation '%s' has unexpected output '%s' (local-store / hashesModulo) named '%s'",
                        printStorePath(drvPath), printStorePath(doia.path), i.first);
                StorePath recomputed = makeOutputPath(i.first, *currentOutputHash, drvName);
                if (doia.path != recomputed)
                    throw Error("derivation '%s' has incorrect output '%s', should be '%s'",
                        printStorePath(drvPath), printStorePath(doia.path), printStorePath(recomputed));
                envHasRightPath(doia.path, i.first);
            },
            [&](const DerivationOutput::CAFixed & dof) {
                StorePath path = makeFixedOutputPath(drvName, { dof.hash, {} });
                envHasRightPath(path, i.first);
            },
            [&](const DerivationOutput::CAFloating &) {
                /* Nothing to check */
            },
            [&](const DerivationOutput::Deferred &) {
                /* Nothing to check */
            },
            [&](const DerivationOutput::Impure &) {
                /* Nothing to check */
            },
        }, i.second.raw());
    }
}

void LocalStore::registerDrvOutput(const Realisation & info, CheckSigsFlag checkSigs)
{
    settings.requireExperimentalFeature(Xp::CaDerivations);
    if (checkSigs == NoCheckSigs || !realisationIsUntrusted(info))
        registerDrvOutput(info);
    else
        throw Error("cannot register realisation '%s' because it lacks a signature by a trusted key", info.outPath.to_string());
}

void LocalStore::registerDrvOutput(const Realisation & info)
{
    settings.requireExperimentalFeature(Xp::CaDerivations);
    retrySQLite<void>([&]() {
        auto state(_state.lock());
        if (auto oldR = queryRealisation_(*state, info.id)) {
            if (info.isCompatibleWith(*oldR)) {
                auto combinedSignatures = oldR->signatures;
                combinedSignatures.insert(info.signatures.begin(),
                    info.signatures.end());
                state->stmts->UpdateRealisedOutput.use()
                    (concatStringsSep(" ", combinedSignatures))
                    (info.id.strHash())
                    (info.id.outputName)
                    .exec();
            } else {
                throw Error("Trying to register a realisation of '%s', but we already "
                            "have another one locally.\n"
                            "Local:  %s\n"
                            "Remote: %s",
                    info.id.to_string(),
                    printStorePath(oldR->outPath),
                    printStorePath(info.outPath)
                );
            }
        } else {
            state->stmts->RegisterRealisedOutput.use()
                (info.id.strHash())
                (info.id.outputName)
                (printStorePath(info.outPath))
                (concatStringsSep(" ", info.signatures))
                .exec();
        }
        for (auto & [outputId, depPath] : info.dependentRealisations) {
            auto localRealisation = queryRealisationCore_(*state, outputId);
            if (!localRealisation)
                throw Error("unable to register the derivation '%s' as it "
                            "depends on the non existent '%s'",
                    info.id.to_string(), outputId.to_string());
            if (localRealisation->second.outPath != depPath)
                throw Error("unable to register the derivation '%s' as it "
                            "depends on a realisation of '%s' that doesn’t"
                            "match what we have locally",
                    info.id.to_string(), outputId.to_string());
            state->stmts->AddRealisationReference.use()
                (info.id.strHash())
                (info.id.outputName)
                (outputId.strHash())
                (outputId.outputName)
                .exec();
        }
    });
}

void LocalStore::cacheDrvOutputMapping(
    State & state,
    const uint64_t deriver,
    const std::string & outputName,
    const StorePath & output)
{
    retrySQLite<void>([&]() {
        state.stmts->AddDerivationOutput.use()
            (deriver)
            (outputName)
            (printStorePath(output))
            .exec();
    });
}


uint64_t LocalStore::addValidPath(State & state,
    const ValidPathInfo & info, bool checkOutputs)
{
    if (info.ca.has_value() && !info.isContentAddressed(*this))
        throw Error("cannot add path '%s' to the Nix store because it claims to be content-addressed but isn't",
            printStorePath(info.path));

    state.stmts->RegisterValidPath.use()
        (printStorePath(info.path))
        (info.narHash.to_string(Base16, true))
        (info.registrationTime == 0 ? time(0) : info.registrationTime)
        (info.deriver ? printStorePath(*info.deriver) : "", (bool) info.deriver)
        (info.narSize, info.narSize != 0)
        (info.ultimate ? 1 : 0, info.ultimate)
        (concatStringsSep(" ", info.sigs), !info.sigs.empty())
        (renderContentAddress(info.ca), (bool) info.ca)
        .exec();
    uint64_t id = state.db.getLastInsertedRowId();

    /* If this is a derivation, then store the derivation outputs in
       the database.  This is useful for the garbage collector: it can
       efficiently query whether a path is an output of some
       derivation. */
    if (info.path.isDerivation()) {
        auto drv = readInvalidDerivation(info.path);

        /* Verify that the output paths in the derivation are correct
           (i.e., follow the scheme for computing output paths from
           derivations).  Note that if this throws an error, then the
           DB transaction is rolled back, so the path validity
           registration above is undone. */
        if (checkOutputs) checkDerivationOutputs(info.path, drv);

        for (auto & i : drv.outputsAndOptPaths(*this)) {
            /* Floating CA derivations have indeterminate output paths until
               they are built, so don't register anything in that case */
            if (i.second.second)
                cacheDrvOutputMapping(state, id, i.first, *i.second.second);
        }
    }

    {
        auto state_(Store::state.lock());
        state_->pathInfoCache.upsert(std::string(info.path.to_string()),
            PathInfoCacheValue{ .value = std::make_shared<const ValidPathInfo>(info) });
    }

    return id;
}


void LocalStore::queryPathInfoUncached(StorePathOrDesc pathOrDesc,
    Callback<std::shared_ptr<const ValidPathInfo>> callback) noexcept
{
    auto path = bakeCaIfNeeded(pathOrDesc);
    try {
        callback(retrySQLite<std::shared_ptr<const ValidPathInfo>>([&]() {
            auto state(_state.lock());
            return queryPathInfoInternal(*state, path);
        }));

    } catch (...) { callback.rethrow(); }
}


std::shared_ptr<const ValidPathInfo> LocalStore::queryPathInfoInternal(State & state, const StorePath & path)
{
    /* Get the path info. */
    auto useQueryPathInfo(state.stmts->QueryPathInfo.use()(printStorePath(path)));

    if (!useQueryPathInfo.next())
        return std::shared_ptr<ValidPathInfo>();

    auto id = useQueryPathInfo.getInt(0);

    auto narHash = Hash::dummy;
    try {
        narHash = Hash::parseAnyPrefixed(useQueryPathInfo.getStr(1));
    } catch (BadHash & e) {
        throw Error("invalid-path entry for '%s': %s", printStorePath(path), e.what());
    }

    auto info = std::make_shared<ValidPathInfo>(path, narHash);

    info->id = id;

    info->registrationTime = useQueryPathInfo.getInt(2);

    auto s = (const char *) sqlite3_column_text(state.stmts->QueryPathInfo, 3);
    if (s) info->deriver = parseStorePath(s);

    /* Note that narSize = NULL yields 0. */
    info->narSize = useQueryPathInfo.getInt(4);

    info->ultimate = useQueryPathInfo.getInt(5) == 1;

    s = (const char *) sqlite3_column_text(state.stmts->QueryPathInfo, 6);
    if (s) info->sigs = tokenizeString<StringSet>(s, " ");

    s = (const char *) sqlite3_column_text(state.stmts->QueryPathInfo, 7);
    if (s) info->ca = parseContentAddressOpt(s);

    /* Get the references. */
    auto useQueryReferences(state.stmts->QueryReferences.use()(info->id));

    while (useQueryReferences.next())
        info->insertReferencePossiblyToSelf(
            parseStorePath(useQueryReferences.getStr(0)));

    return info;
}


/* Update path info in the database. */
void LocalStore::updatePathInfo(State & state, const ValidPathInfo & info)
{
    state.stmts->UpdatePathInfo.use()
        (info.narSize, info.narSize != 0)
        (info.narHash.to_string(Base16, true))
        (info.ultimate ? 1 : 0, info.ultimate)
        (concatStringsSep(" ", info.sigs), !info.sigs.empty())
        (renderContentAddress(info.ca), (bool) info.ca)
        (printStorePath(info.path))
        .exec();
}


uint64_t LocalStore::queryValidPathId(State & state, const StorePath & path)
{
    auto use(state.stmts->QueryPathInfo.use()(printStorePath(path)));
    if (!use.next())
        throw InvalidPath("path '%s' is not valid", printStorePath(path));
    return use.getInt(0);
}


bool LocalStore::isValidPath_(State & state, const StorePath & path)
{
    return state.stmts->QueryPathInfo.use()(printStorePath(path)).next();
}


bool LocalStore::isValidPathUncached(StorePathOrDesc pathOrDesc)
{
    auto path = bakeCaIfNeeded(pathOrDesc);
    return retrySQLite<bool>([&]() {
        auto state(_state.lock());
        return isValidPath_(*state, path);
    });
}


std::set<OwnedStorePathOrDesc> LocalStore::queryValidPaths(const std::set<OwnedStorePathOrDesc> & paths, SubstituteFlag maybeSubstitute)
{
    std::set<OwnedStorePathOrDesc> res;
    for (auto & i : paths)
        if (isValidPath(borrowStorePathOrDesc(i))) res.insert(i);
    return res;
}


StorePathSet LocalStore::queryAllValidPaths()
{
    return retrySQLite<StorePathSet>([&]() {
        auto state(_state.lock());
        auto use(state->stmts->QueryValidPaths.use());
        StorePathSet res;
        while (use.next()) res.insert(parseStorePath(use.getStr(0)));
        return res;
    });
}


void LocalStore::queryReferrers(State & state, const StorePath & path, StorePathSet & referrers)
{
    auto useQueryReferrers(state.stmts->QueryReferrers.use()(printStorePath(path)));

    while (useQueryReferrers.next())
        referrers.insert(parseStorePath(useQueryReferrers.getStr(0)));
}


void LocalStore::queryReferrers(const StorePath & path, StorePathSet & referrers)
{
    return retrySQLite<void>([&]() {
        auto state(_state.lock());
        queryReferrers(*state, path, referrers);
    });
}


StorePathSet LocalStore::queryValidDerivers(const StorePath & path)
{
    return retrySQLite<StorePathSet>([&]() {
        auto state(_state.lock());

        auto useQueryValidDerivers(state->stmts->QueryValidDerivers.use()(printStorePath(path)));

        StorePathSet derivers;
        while (useQueryValidDerivers.next())
            derivers.insert(parseStorePath(useQueryValidDerivers.getStr(1)));

        return derivers;
    });
}


std::map<std::string, std::optional<StorePath>>
LocalStore::queryPartialDerivationOutputMap(const StorePath & path_)
{
    auto path = path_;
    auto outputs = retrySQLite<std::map<std::string, std::optional<StorePath>>>([&]() {
        auto state(_state.lock());
        std::map<std::string, std::optional<StorePath>> outputs;
        uint64_t drvId;
        drvId = queryValidPathId(*state, path);
        auto use(state->stmts->QueryDerivationOutputs.use()(drvId));
        while (use.next())
            outputs.insert_or_assign(
                use.getStr(0), parseStorePath(use.getStr(1)));

        return outputs;
    });

    if (!settings.isExperimentalFeatureEnabled(Xp::CaDerivations))
        return outputs;

    auto drv = readInvalidDerivation(path);
    auto drvHashes = staticOutputHashes(*this, drv);
    for (auto& [outputName, hash] : drvHashes) {
        auto realisation = queryRealisation(DrvOutput{hash, outputName});
        if (realisation)
            outputs.insert_or_assign(outputName, realisation->outPath);
        else
            outputs.insert({outputName, std::nullopt});
    }

    return outputs;
}

std::optional<StorePath> LocalStore::queryPathFromHashPart(const std::string & hashPart)
{
    if (hashPart.size() != StorePath::HashLen) throw Error("invalid hash part");

    Path prefix = storeDir + "/" + hashPart;

    return retrySQLite<std::optional<StorePath>>([&]() -> std::optional<StorePath> {
        auto state(_state.lock());

        auto useQueryPathFromHashPart(state->stmts->QueryPathFromHashPart.use()(prefix));

        if (!useQueryPathFromHashPart.next()) return {};

        const char * s = (const char *) sqlite3_column_text(state->stmts->QueryPathFromHashPart, 0);
        if (s && prefix.compare(0, prefix.size(), s, prefix.size()) == 0)
            return parseStorePath(s);
        return {};
    });
}


StorePathSet LocalStore::querySubstitutablePaths(const StorePathSet & paths)
{
    if (!settings.useSubstitutes) return StorePathSet();

    StorePathSet remaining;
    for (auto & i : paths)
        remaining.insert(i);

    StorePathSet res;

    for (auto & sub : getDefaultSubstituters()) {
        if (remaining.empty()) break;
        if (sub->storeDir != storeDir) continue;
        if (!sub->wantMassQuery) continue;

        auto valid = sub->queryValidPaths(remaining);

        StorePathSet remaining2;
        for (auto & path : remaining)
            if (valid.count(path))
                res.insert(path);
            else
                remaining2.insert(path);

        std::swap(remaining, remaining2);
    }

    return res;
}


// FIXME: move this, it's not specific to LocalStore.
void LocalStore::querySubstitutablePathInfos(const StorePathSet & paths, const std::set<StorePathDescriptor> & caPaths, SubstitutablePathInfos & infos)
{
    if (!settings.useSubstitutes) return;

    auto query = [&](auto & sub, const StorePath & localPath, const StorePath & subPath) {
        if (infos.count(subPath))
            // Choose first succeeding substituter.
            return;

        debug("checking substituter '%s' for path '%s'", sub->getUri(), sub->printStorePath(subPath));

        try {
            auto info = sub->queryPathInfo(subPath);

            if (sub->storeDir != storeDir && !(info->isContentAddressed(*sub) && info->references.empty()))
                return;

            auto narInfo = std::dynamic_pointer_cast<const NarInfo>(
                std::shared_ptr<const ValidPathInfo>(info));
            infos.insert_or_assign(localPath, SubstitutablePathInfo {
                { *info },
                info->deriver,
                narInfo ? narInfo->fileSize : 0,
                info->narSize,
            });
        } catch (InvalidPath &) {
        } catch (SubstituterDisabled &) {
        } catch (Error & e) {
            if (settings.tryFallback)
                logError(e.info());
            else
                throw;
        }
    };

    for (auto & sub : getDefaultSubstituters()) {
        for (auto & path : paths) {
<<<<<<< HEAD
            if (sub->storeDir != storeDir) continue;
            query(sub, path, path);
        }
        for (auto & ca : caPaths) {
            // TODO Deal with references: either disallow, or require the
            // store path lengths be the same and rewrite strings.
            auto localPath = makeFixedOutputPathFromCA(ca);
            auto subPath = sub->makeFixedOutputPathFromCA(ca);
            if (sub->storeDir == storeDir)
                assert(localPath == subPath);
            if (localPath != subPath)
                // TODO print CA too
                debug("replaced path '%s' with '%s' for substituter '%s'", printStorePath(localPath), sub->printStorePath(subPath), sub->getUri());
            query(sub, localPath, subPath);
=======
            if (infos.count(path.first))
                // Choose first succeeding substituter.
                continue;

            auto subPath(path.first);

            // Recompute store path so that we can use a different store root.
            if (path.second) {
                subPath = makeFixedOutputPathFromCA({
                    .name = std::string { path.first.name() },
                    .info = caWithoutRefs(*path.second),
                });
                if (sub->storeDir == storeDir)
                    assert(subPath == path.first);
                if (subPath != path.first)
                    debug("replaced path '%s' with '%s' for substituter '%s'", printStorePath(path.first), sub->printStorePath(subPath), sub->getUri());
            } else if (sub->storeDir != storeDir) continue;

            debug("checking substituter '%s' for path '%s'", sub->getUri(), sub->printStorePath(subPath));
            try {
                auto info = sub->queryPathInfo(subPath);

                if (sub->storeDir != storeDir && !(info->isContentAddressed(*sub) && info->references.empty()))
                    continue;

                auto narInfo = std::dynamic_pointer_cast<const NarInfo>(
                    std::shared_ptr<const ValidPathInfo>(info));
                infos.insert_or_assign(path.first, SubstitutablePathInfo{
                    .deriver = info->deriver,
                    .references = info->references,
                    .downloadSize = narInfo ? narInfo->fileSize : 0,
                    .narSize = info->narSize,
                });
            } catch (InvalidPath &) {
            } catch (SubstituterDisabled &) {
            } catch (Error & e) {
                if (settings.tryFallback)
                    logError(e.info());
                else
                    throw;
            }
>>>>>>> 46e942ff
        }
    }
}


void LocalStore::registerValidPath(const ValidPathInfo & info)
{
    registerValidPaths({{info.path, info}});
}


void LocalStore::registerValidPaths(const ValidPathInfos & infos)
{
    /* SQLite will fsync by default, but the new valid paths may not
       be fsync-ed.  So some may want to fsync them before registering
       the validity, at the expense of some speed of the path
       registering operation. */
    if (settings.syncBeforeRegistering) sync();

    return retrySQLite<void>([&]() {
        auto state(_state.lock());

        SQLiteTxn txn(state->db);
        StorePathSet paths;

        for (auto & [_, i] : infos) {
            assert(i.narHash.type == htSHA256);
            if (isValidPath_(*state, i.path))
                updatePathInfo(*state, i);
            else
                addValidPath(*state, i, false);
            paths.insert(i.path);
        }

        for (auto & [_, i] : infos) {
            auto referrer = queryValidPathId(*state, i.path);
            for (auto & j : i.referencesPossiblyToSelf())
                state->stmts->AddReference.use()(referrer)(queryValidPathId(*state, j)).exec();
        }

        /* Check that the derivation outputs are correct.  We can't do
           this in addValidPath() above, because the references might
           not be valid yet. */
        for (auto & [_, i] : infos)
            if (i.path.isDerivation()) {
                // FIXME: inefficient; we already loaded the derivation in addValidPath().
                checkDerivationOutputs(i.path,
                    readInvalidDerivation(i.path));
            }

        /* Do a topological sort of the paths.  This will throw an
           error if a cycle is detected and roll back the
           transaction.  Cycles can only occur when a derivation
           has multiple outputs. */
        topoSort(paths,
            {[&](const StorePath & path) {
                auto i = infos.find(path);
                return i == infos.end() ? StorePathSet() : i->second.references.others;
            }},
            {[&](const StorePath & path, const StorePath & parent) {
                return BuildError(
                    "cycle detected in the references of '%s' from '%s'",
                    printStorePath(path),
                    printStorePath(parent));
            }});

        txn.commit();
    });
}


/* Invalidate a path.  The caller is responsible for checking that
   there are no referrers. */
void LocalStore::invalidatePath(State & state, const StorePath & path)
{
    debug("invalidating path '%s'", printStorePath(path));

    state.stmts->InvalidatePath.use()(printStorePath(path)).exec();

    /* Note that the foreign key constraints on the Refs table take
       care of deleting the references entries for `path'. */

    {
        auto state_(Store::state.lock());
        state_->pathInfoCache.erase(std::string(path.to_string()));
    }
}

const PublicKeys & LocalStore::getPublicKeys()
{
    auto state(_state.lock());
    if (!state->publicKeys)
        state->publicKeys = std::make_unique<PublicKeys>(getDefaultPublicKeys());
    return *state->publicKeys;
}

bool LocalStore::pathInfoIsUntrusted(const ValidPathInfo & info)
{
    return requireSigs && !info.checkSignatures(*this, getPublicKeys());
}

bool LocalStore::realisationIsUntrusted(const Realisation & realisation)
{
    return requireSigs && !realisation.checkSignatures(getPublicKeys());
}

void LocalStore::addToStore(const ValidPathInfo & info, Source & source,
    RepairFlag repair, CheckSigsFlag checkSigs)
{
    if (checkSigs && pathInfoIsUntrusted(info))
        throw Error("cannot add path '%s' because it lacks a signature by a trusted key", printStorePath(info.path));

    addTempRoot(info.path);

    if (repair || !isValidPath(info.path)) {

        PathLocks outputLock;

        auto realPath = Store::toRealPath(info.path);

        /* Lock the output path.  But don't lock if we're being called
           from a build hook (whose parent process already acquired a
           lock on this path). */
        if (!locksHeld.count(printStorePath(info.path)))
            outputLock.lockPaths({realPath});

        if (repair || !isValidPath(info.path)) {

            deletePath(realPath);

            /* While restoring the path from the NAR, compute the hash
               of the NAR. */
            HashSink hashSink(htSHA256);

            TeeSource wrapperSource { source, hashSink };

            restorePath(realPath, wrapperSource);

            auto hashResult = hashSink.finish();

            if (hashResult.first != info.narHash)
                throw Error("hash mismatch importing path '%s';\n  specified: %s\n  got:       %s",
                    printStorePath(info.path), info.narHash.to_string(Base32, true), hashResult.first.to_string(Base32, true));

            if (hashResult.second != info.narSize)
                throw Error("size mismatch importing path '%s';\n  specified: %s\n  got:       %s",
                    printStorePath(info.path), info.narSize, hashResult.second);

            if (info.ca) {
                if (auto foHash = std::get_if<FixedOutputHash>(&*info.ca)) {
                    auto actualFoHash = hashCAPath(
                        foHash->method,
                        foHash->hash.type,
                        info.path
                    );
                    if (foHash->hash != actualFoHash.hash) {
                        throw Error("ca hash mismatch importing path '%s';\n  specified: %s\n  got:       %s",
                            printStorePath(info.path),
                            foHash->hash.to_string(Base32, true),
                            actualFoHash.hash.to_string(Base32, true));
                    }
                }
                if (auto textHash = std::get_if<TextHash>(&*info.ca)) {
                    auto actualTextHash = hashString(htSHA256, readFile(realPath));
                    if (textHash->hash != actualTextHash) {
                        throw Error("ca hash mismatch importing path '%s';\n  specified: %s\n  got:       %s",
                            printStorePath(info.path),
                            textHash->hash.to_string(Base32, true),
                            actualTextHash.to_string(Base32, true));
                    }
                }
            }

            autoGC();

            canonicalisePathMetaData(realPath, {});

            optimisePath(realPath, repair); // FIXME: combine with hashPath()

            registerValidPath(info);
        }

        outputLock.setDeletion(true);
    }
}


StorePath LocalStore::addToStoreFromDump(Source & source0, std::string_view name,
    FileIngestionMethod method, HashType hashAlgo, RepairFlag repair, const StorePathSet & references)
{
    /* For computing the store path. */
    auto hashSink = std::make_unique<HashSink>(hashAlgo);
    TeeSource source { source0, *hashSink };

    /* Read the source path into memory, but only if it's up to
       narBufferSize bytes. If it's larger, write it to a temporary
       location in the Nix store. If the subsequently computed
       destination store path is already valid, we just delete the
       temporary path. Otherwise, we move it to the destination store
       path. */
    bool inMemory = false;

    std::string dump;

    /* Fill out buffer, and decide whether we are working strictly in
       memory based on whether we break out because the buffer is full
       or the original source is empty */
    while (dump.size() < settings.narBufferSize) {
        auto oldSize = dump.size();
        constexpr size_t chunkSize = 65536;
        auto want = std::min(chunkSize, settings.narBufferSize - oldSize);
        dump.resize(oldSize + want);
        auto got = 0;
        Finally cleanup([&]() {
            dump.resize(oldSize + got);
        });
        try {
            got = source.read(dump.data() + oldSize, want);
        } catch (EndOfFile &) {
            inMemory = true;
            break;
        }
    }

    std::unique_ptr<AutoDelete> delTempDir;
    Path tempPath;
    Path tempDir;
    AutoCloseFD tempDirFd;

    if (!inMemory) {
        /* Drain what we pulled so far, and then keep on pulling */
        StringSource dumpSource { dump };
        ChainSource bothSource { dumpSource, source };

        std::tie(tempDir, tempDirFd) = createTempDirInStore();
        delTempDir = std::make_unique<AutoDelete>(tempDir);
        tempPath = tempDir + "/x";

        if (method == FileIngestionMethod::Recursive)
            restorePath(tempPath, bothSource);
        else
            writeFile(tempPath, bothSource);

        dump.clear();
    }

    auto [hash, size] = hashSink->finish();

    auto desc = StorePathDescriptor {
        std::string { name },
        FixedOutputInfo {
            {
                .method = method,
                .hash = hash,
            },
            .references = {
                .others = references,
                .self = false,
            },
        },
    };

    auto dstPath = makeFixedOutputPathFromCA(desc);

    addTempRoot(dstPath);

    if (repair || !isValidPath(desc)) {

        /* The first check above is an optimisation to prevent
           unnecessary lock acquisition. */

        auto realPath = Store::toRealPath(dstPath);

        PathLocks outputLock({realPath});

        if (repair || !isValidPath(desc)) {

            deletePath(realPath);

            autoGC();

            if (inMemory) {
                StringSource dumpSource { dump };
                /* Restore from the NAR in memory. */
                if (method == FileIngestionMethod::Recursive)
                    restorePath(realPath, dumpSource);
                else
                    writeFile(realPath, dumpSource);
            } else {
                /* Move the temporary path we restored above. */
                moveFile(tempPath, realPath);
            }

            /* For computing the nar hash. In recursive SHA-256 mode, this
               is the same as the store hash, so no need to do it again. */
            auto narHash = std::pair { hash, size };
            if (method != FileIngestionMethod::Recursive || hashAlgo != htSHA256) {
                HashSink narSink { htSHA256 };
                dumpPath(realPath, narSink);
                narHash = narSink.finish();
            }

            canonicalisePathMetaData(realPath, {}); // FIXME: merge into restorePath

            optimisePath(realPath, repair);

            ValidPathInfo info { *this, std::move(desc), narHash.first };
            info.narSize = narHash.second;
            registerValidPath(info);
        }

        outputLock.setDeletion(true);
    }

    return dstPath;
}


StorePath LocalStore::addTextToStore(
    std::string_view name,
    std::string_view s,
    const StorePathSet & references, RepairFlag repair)
{
    auto hash = hashString(htSHA256, s);
    auto dstPath = makeTextPath(name, TextInfo {
        { .hash = hash },
        references,
    });

    addTempRoot(dstPath);

    if (repair || !isValidPath(dstPath)) {

        auto realPath = Store::toRealPath(dstPath);

        PathLocks outputLock({realPath});

        if (repair || !isValidPath(dstPath)) {

            deletePath(realPath);

            autoGC();

            writeFile(realPath, s);

            canonicalisePathMetaData(realPath, {});

            StringSink sink;
            dumpString(s, sink);
            auto narHash = hashString(htSHA256, sink.s);

            optimisePath(realPath, repair);

            ValidPathInfo info { dstPath, narHash };
            info.narSize = sink.s.size();
            // No self reference allowed with text-hashing
            info.references.others = references;
            info.ca = TextHash { .hash = hash };
            registerValidPath(info);
        }

        outputLock.setDeletion(true);
    }

    return dstPath;
}


/* Create a temporary directory in the store that won't be
   garbage-collected until the returned FD is closed. */
std::pair<Path, AutoCloseFD> LocalStore::createTempDirInStore()
{
    Path tmpDirFn;
    AutoCloseFD tmpDirFd;
    bool lockedByUs = false;
    do {
        /* There is a slight possibility that `tmpDir' gets deleted by
           the GC between createTempDir() and when we acquire a lock on it.
           We'll repeat until 'tmpDir' exists and we've locked it. */
        tmpDirFn = createTempDir(realStoreDir, "tmp");
        tmpDirFd = open(tmpDirFn.c_str(), O_RDONLY | O_DIRECTORY);
        if (tmpDirFd.get() < 0) {
            continue;
        }
        lockedByUs = lockFile(tmpDirFd.get(), ltWrite, true);
    } while (!pathExists(tmpDirFn) || !lockedByUs);
    return {tmpDirFn, std::move(tmpDirFd)};
}


void LocalStore::invalidatePathChecked(const StorePath & path)
{
    retrySQLite<void>([&]() {
        auto state(_state.lock());

        SQLiteTxn txn(state->db);

        if (isValidPath_(*state, path)) {
            StorePathSet referrers; queryReferrers(*state, path, referrers);
            referrers.erase(path); /* ignore self-references */
            if (!referrers.empty())
                throw PathInUse("cannot delete path '%s' because it is in use by %s",
                    printStorePath(path), showPaths(referrers));
            invalidatePath(*state, path);
        }

        txn.commit();
    });
}


bool LocalStore::verifyStore(bool checkContents, RepairFlag repair)
{
    printInfo(format("reading the Nix store..."));

    bool errors = false;

    /* Acquire the global GC lock to get a consistent snapshot of
       existing and valid paths. */
    auto fdGCLock = openGCLock();
    FdLock gcLock(fdGCLock.get(), ltRead, true, "waiting for the big garbage collector lock...");

    StringSet store;
    for (auto & i : readDirectory(realStoreDir)) store.insert(i.name);

    /* Check whether all valid paths actually exist. */
    printInfo("checking path existence...");

    StorePathSet validPaths;
    PathSet done;

    for (auto & i : queryAllValidPaths())
        verifyPath(printStorePath(i), store, done, validPaths, repair, errors);

    /* Optionally, check the content hashes (slow). */
    if (checkContents) {

        printInfo("checking link hashes...");

        for (auto & link : readDirectory(linksDir)) {
            printMsg(lvlTalkative, "checking contents of '%s'", link.name);
            Path linkPath = linksDir + "/" + link.name;
            std::string hash = hashPath(htSHA256, linkPath).first.to_string(Base32, false);
            if (hash != link.name) {
                printError("link '%s' was modified! expected hash '%s', got '%s'",
                    linkPath, link.name, hash);
                if (repair) {
                    if (unlink(linkPath.c_str()) == 0)
                        printInfo("removed link '%s'", linkPath);
                    else
                        throw SysError("removing corrupt link '%s'", linkPath);
                } else {
                    errors = true;
                }
            }
        }

        printInfo("checking store hashes...");

        Hash nullHash(htSHA256);

        for (auto & i : validPaths) {
            try {
                auto info = std::const_pointer_cast<ValidPathInfo>(std::shared_ptr<const ValidPathInfo>(queryPathInfo(i)));

                /* Check the content hash (optionally - slow). */
                printMsg(lvlTalkative, "checking contents of '%s'", printStorePath(i));

                auto hashSink = HashSink(info->narHash.type);

                dumpPath(Store::toRealPath(i), hashSink);
                auto current = hashSink.finish();

                if (info->narHash != nullHash && info->narHash != current.first) {
                    printError("path '%s' was modified! expected hash '%s', got '%s'",
                        printStorePath(i), info->narHash.to_string(Base32, true), current.first.to_string(Base32, true));
                    if (repair) repairPath(i); else errors = true;
                } else {

                    bool update = false;

                    /* Fill in missing hashes. */
                    if (info->narHash == nullHash) {
                        printInfo("fixing missing hash on '%s'", printStorePath(i));
                        info->narHash = current.first;
                        update = true;
                    }

                    /* Fill in missing narSize fields (from old stores). */
                    if (info->narSize == 0) {
                        printInfo("updating size field on '%s' to %s", printStorePath(i), current.second);
                        info->narSize = current.second;
                        update = true;
                    }

                    if (update) {
                        auto state(_state.lock());
                        updatePathInfo(*state, *info);
                    }

                }

            } catch (Error & e) {
                /* It's possible that the path got GC'ed, so ignore
                   errors on invalid paths. */
                if (isValidPath(i))
                    logError(e.info());
                else
                    warn(e.msg());
                errors = true;
            }
        }
    }

    return errors;
}


void LocalStore::verifyPath(const Path & pathS, const StringSet & store,
    PathSet & done, StorePathSet & validPaths, RepairFlag repair, bool & errors)
{
    checkInterrupt();

    if (!done.insert(pathS).second) return;

    if (!isStorePath(pathS)) {
        printError("path '%s' is not in the Nix store", pathS);
        return;
    }

    auto path = parseStorePath(pathS);

    if (!store.count(std::string(path.to_string()))) {
        /* Check any referrers first.  If we can invalidate them
           first, then we can invalidate this path as well. */
        bool canInvalidate = true;
        StorePathSet referrers; queryReferrers(path, referrers);
        for (auto & i : referrers)
            if (i != path) {
                verifyPath(printStorePath(i), store, done, validPaths, repair, errors);
                if (validPaths.count(i))
                    canInvalidate = false;
            }

        if (canInvalidate) {
            printInfo("path '%s' disappeared, removing from database...", pathS);
            auto state(_state.lock());
            invalidatePath(*state, path);
        } else {
            printError("path '%s' disappeared, but it still has valid referrers!", pathS);
            if (repair)
                try {
                    repairPath(path);
                } catch (Error & e) {
                    logWarning(e.info());
                    errors = true;
                }
            else errors = true;
        }

        return;
    }

    validPaths.insert(std::move(path));
}


unsigned int LocalStore::getProtocol()
{
    return PROTOCOL_VERSION;
}


#if defined(FS_IOC_SETFLAGS) && defined(FS_IOC_GETFLAGS) && defined(FS_IMMUTABLE_FL)

static void makeMutable(const Path & path)
{
    checkInterrupt();

    auto st = lstat(path);

    if (!S_ISDIR(st.st_mode) && !S_ISREG(st.st_mode)) return;

    if (S_ISDIR(st.st_mode)) {
        for (auto & i : readDirectory(path))
            makeMutable(path + "/" + i.name);
    }

    /* The O_NOFOLLOW is important to prevent us from changing the
       mutable bit on the target of a symlink (which would be a
       security hole). */
    AutoCloseFD fd = open(path.c_str(), O_RDONLY | O_NOFOLLOW | O_CLOEXEC);
    if (fd == -1) {
        if (errno == ELOOP) return; // it's a symlink
        throw SysError("opening file '%1%'", path);
    }

    unsigned int flags = 0, old;

    /* Silently ignore errors getting/setting the immutable flag so
       that we work correctly on filesystems that don't support it. */
    if (ioctl(fd, FS_IOC_GETFLAGS, &flags)) return;
    old = flags;
    flags &= ~FS_IMMUTABLE_FL;
    if (old == flags) return;
    if (ioctl(fd, FS_IOC_SETFLAGS, &flags)) return;
}

/* Upgrade from schema 6 (Nix 0.15) to schema 7 (Nix >= 1.3). */
void LocalStore::upgradeStore7()
{
    if (getuid() != 0) return;
    printInfo("removing immutable bits from the Nix store (this may take a while)...");
    makeMutable(realStoreDir);
}

#else

void LocalStore::upgradeStore7()
{
}

#endif


void LocalStore::vacuumDB()
{
    auto state(_state.lock());
    state->db.exec("vacuum");
}


void LocalStore::addSignatures(const StorePath & storePath, const StringSet & sigs)
{
    retrySQLite<void>([&]() {
        auto state(_state.lock());

        SQLiteTxn txn(state->db);

        auto info = std::const_pointer_cast<ValidPathInfo>(queryPathInfoInternal(*state, storePath));

        info->sigs.insert(sigs.begin(), sigs.end());

        updatePathInfo(*state, *info);

        txn.commit();
    });
}


void LocalStore::signRealisation(Realisation & realisation)
{
    // FIXME: keep secret keys in memory.

    auto secretKeyFiles = settings.secretKeyFiles;

    for (auto & secretKeyFile : secretKeyFiles.get()) {
        SecretKey secretKey(readFile(secretKeyFile));
        realisation.sign(secretKey);
    }
}

void LocalStore::signPathInfo(ValidPathInfo & info)
{
    // FIXME: keep secret keys in memory.

    auto secretKeyFiles = settings.secretKeyFiles;

    for (auto & secretKeyFile : secretKeyFiles.get()) {
        SecretKey secretKey(readFile(secretKeyFile));
        info.sign(*this, secretKey);
    }
}


void LocalStore::createUser(const std::string & userName, uid_t userId)
{
    for (auto & dir : {
        fmt("%s/profiles/per-user/%s", stateDir, userName),
        fmt("%s/gcroots/per-user/%s", stateDir, userName)
    }) {
        createDirs(dir);
        if (chmod(dir.c_str(), 0755) == -1)
            throw SysError("changing permissions of directory '%s'", dir);
        if (chown(dir.c_str(), userId, getgid()) == -1)
            throw SysError("changing owner of directory '%s'", dir);
    }
}

std::optional<std::pair<int64_t, Realisation>> LocalStore::queryRealisationCore_(
        LocalStore::State & state,
        const DrvOutput & id)
{
    auto useQueryRealisedOutput(
            state.stmts->QueryRealisedOutput.use()
                (id.strHash())
                (id.outputName));
    if (!useQueryRealisedOutput.next())
        return std::nullopt;
    auto realisationDbId = useQueryRealisedOutput.getInt(0);
    auto outputPath = parseStorePath(useQueryRealisedOutput.getStr(1));
    auto signatures =
        tokenizeString<StringSet>(useQueryRealisedOutput.getStr(2));

    return {{
        realisationDbId,
        Realisation{
            .id = id,
            .outPath = outputPath,
            .signatures = signatures,
        }
    }};
}

std::optional<const Realisation> LocalStore::queryRealisation_(
            LocalStore::State & state,
            const DrvOutput & id)
{
    auto maybeCore = queryRealisationCore_(state, id);
    if (!maybeCore)
        return std::nullopt;
    auto [realisationDbId, res] = *maybeCore;

    std::map<DrvOutput, StorePath> dependentRealisations;
    auto useRealisationRefs(
        state.stmts->QueryRealisationReferences.use()
            (realisationDbId));
    while (useRealisationRefs.next()) {
        auto depId = DrvOutput {
            Hash::parseAnyPrefixed(useRealisationRefs.getStr(0)),
            useRealisationRefs.getStr(1),
        };
        auto dependentRealisation = queryRealisationCore_(state, depId);
        assert(dependentRealisation); // Enforced by the db schema
        auto outputPath = dependentRealisation->second.outPath;
        dependentRealisations.insert({depId, outputPath});
    }

    res.dependentRealisations = dependentRealisations;

    return { res };
}

void LocalStore::queryRealisationUncached(const DrvOutput & id,
        Callback<std::shared_ptr<const Realisation>> callback) noexcept
{
    try {
        auto maybeRealisation
            = retrySQLite<std::optional<const Realisation>>([&]() {
                  auto state(_state.lock());
                  return queryRealisation_(*state, id);
              });
        if (maybeRealisation)
            callback(
                std::make_shared<const Realisation>(maybeRealisation.value()));
        else
            callback(nullptr);

    } catch (...) {
        callback.rethrow();
    }
}

FixedOutputHash LocalStore::hashCAPath(
    const FileIngestionMethod & method, const HashType & hashType,
    const StorePath & path)
{
    return hashCAPath(method, hashType, Store::toRealPath(path), path.hashPart());
}

FixedOutputHash LocalStore::hashCAPath(
    const FileIngestionMethod & method,
    const HashType & hashType,
    const Path & path,
    const std::string_view pathHash
)
{
    HashModuloSink caSink ( hashType, std::string(pathHash) );
    switch (method) {
    case FileIngestionMethod::Recursive:
        dumpPath(path, caSink);
        break;
    case FileIngestionMethod::Flat:
        readFile(path, caSink);
        break;
    }
    auto hash = caSink.finish().first;
    return FixedOutputHash{
        .method = method,
        .hash = hash,
    };
}

void LocalStore::addBuildLog(const StorePath & drvPath, std::string_view log)
{
    assert(drvPath.isDerivation());

    auto baseName = drvPath.to_string();

    auto logPath = fmt("%s/%s/%s/%s.bz2", logDir, drvsLogDir, baseName.substr(0, 2), baseName.substr(2));

    if (pathExists(logPath)) return;

    createDirs(dirOf(logPath));

    auto tmpFile = fmt("%s.tmp.%d", logPath, getpid());

    writeFile(tmpFile, compress("bzip2", log));

    renameFile(tmpFile, logPath);
}

std::optional<std::string> LocalStore::getVersion()
{
    return nixVersion;
}


}  // namespace nix<|MERGE_RESOLUTION|>--- conflicted
+++ resolved
@@ -1146,8 +1146,8 @@
             auto narInfo = std::dynamic_pointer_cast<const NarInfo>(
                 std::shared_ptr<const ValidPathInfo>(info));
             infos.insert_or_assign(localPath, SubstitutablePathInfo {
-                { *info },
                 info->deriver,
+                info->references,
                 narInfo ? narInfo->fileSize : 0,
                 info->narSize,
             });
@@ -1163,7 +1163,6 @@
 
     for (auto & sub : getDefaultSubstituters()) {
         for (auto & path : paths) {
-<<<<<<< HEAD
             if (sub->storeDir != storeDir) continue;
             query(sub, path, path);
         }
@@ -1178,49 +1177,6 @@
                 // TODO print CA too
                 debug("replaced path '%s' with '%s' for substituter '%s'", printStorePath(localPath), sub->printStorePath(subPath), sub->getUri());
             query(sub, localPath, subPath);
-=======
-            if (infos.count(path.first))
-                // Choose first succeeding substituter.
-                continue;
-
-            auto subPath(path.first);
-
-            // Recompute store path so that we can use a different store root.
-            if (path.second) {
-                subPath = makeFixedOutputPathFromCA({
-                    .name = std::string { path.first.name() },
-                    .info = caWithoutRefs(*path.second),
-                });
-                if (sub->storeDir == storeDir)
-                    assert(subPath == path.first);
-                if (subPath != path.first)
-                    debug("replaced path '%s' with '%s' for substituter '%s'", printStorePath(path.first), sub->printStorePath(subPath), sub->getUri());
-            } else if (sub->storeDir != storeDir) continue;
-
-            debug("checking substituter '%s' for path '%s'", sub->getUri(), sub->printStorePath(subPath));
-            try {
-                auto info = sub->queryPathInfo(subPath);
-
-                if (sub->storeDir != storeDir && !(info->isContentAddressed(*sub) && info->references.empty()))
-                    continue;
-
-                auto narInfo = std::dynamic_pointer_cast<const NarInfo>(
-                    std::shared_ptr<const ValidPathInfo>(info));
-                infos.insert_or_assign(path.first, SubstitutablePathInfo{
-                    .deriver = info->deriver,
-                    .references = info->references,
-                    .downloadSize = narInfo ? narInfo->fileSize : 0,
-                    .narSize = info->narSize,
-                });
-            } catch (InvalidPath &) {
-            } catch (SubstituterDisabled &) {
-            } catch (Error & e) {
-                if (settings.tryFallback)
-                    logError(e.info());
-                else
-                    throw;
-            }
->>>>>>> 46e942ff
         }
     }
 }
