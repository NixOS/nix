#include "local-store.hh"
#include "globals.hh"
#include "archive.hh"
#include "pathlocks.hh"
#include "worker-protocol.hh"
#include "derivations.hh"
#include "nar-info.hh"
#include "references.hh"

#include <iostream>
#include <algorithm>
#include <cstring>

#include <sys/types.h>
#include <sys/stat.h>
#include <sys/select.h>
#include <sys/time.h>
#include <unistd.h>
#include <utime.h>
#include <fcntl.h>
#include <errno.h>
#include <stdio.h>
#include <time.h>
#include <grp.h>

#if __linux__
#include <sched.h>
#include <sys/statvfs.h>
#include <sys/mount.h>
#include <sys/ioctl.h>
#include <sys/xattr.h>
#endif

#ifdef __CYGWIN__
#include <windows.h>
#endif

#include <sqlite3.h>


namespace nix {


LocalStore::LocalStore(const Params & params)
    : Store(params)
    , LocalFSStore(params)
    , realStoreDir_{this, false, rootDir != "" ? rootDir + "/nix/store" : storeDir, "real",
        "physical path to the Nix store"}
    , realStoreDir(realStoreDir_)
    , dbDir(stateDir + "/db")
    , linksDir(realStoreDir + "/.links")
    , reservedPath(dbDir + "/reserved")
    , schemaPath(dbDir + "/schema")
    , trashDir(realStoreDir + "/trash")
    , tempRootsDir(stateDir + "/temproots")
    , fnTempRoots(fmt("%s/%d", tempRootsDir, getpid()))
    , locksHeld(tokenizeString<PathSet>(getEnv("NIX_HELD_LOCKS").value_or("")))
{
    auto state(_state.lock());

    /* Create missing state directories if they don't already exist. */
    createDirs(realStoreDir);
    makeStoreWritable();
    createDirs(linksDir);
    Path profilesDir = stateDir + "/profiles";
    createDirs(profilesDir);
    createDirs(tempRootsDir);
    createDirs(dbDir);
    Path gcRootsDir = stateDir + "/gcroots";
    if (!pathExists(gcRootsDir)) {
        createDirs(gcRootsDir);
        createSymlink(profilesDir, gcRootsDir + "/profiles");
    }

    for (auto & perUserDir : {profilesDir + "/per-user", gcRootsDir + "/per-user"}) {
        createDirs(perUserDir);
        if (chmod(perUserDir.c_str(), 0755) == -1)
            throw SysError("could not set permissions on '%s' to 755", perUserDir);
    }

    createUser(getUserName(), getuid());

    /* Optionally, create directories and set permissions for a
       multi-user install. */
    if (getuid() == 0 && settings.buildUsersGroup != "") {
        mode_t perm = 01775;

        struct group * gr = getgrnam(settings.buildUsersGroup.get().c_str());
        if (!gr)
            logError({
                .name = "'build-users-group' not found",
                .hint = hintfmt(
                    "warning: the group '%1%' specified in 'build-users-group' does not exist",
                    settings.buildUsersGroup)
            });
        else {
            struct stat st;
            if (stat(realStoreDir.c_str(), &st))
                throw SysError("getting attributes of path '%1%'", realStoreDir);

            if (st.st_uid != 0 || st.st_gid != gr->gr_gid || (st.st_mode & ~S_IFMT) != perm) {
                if (chown(realStoreDir.c_str(), 0, gr->gr_gid) == -1)
                    throw SysError("changing ownership of path '%1%'", realStoreDir);
                if (chmod(realStoreDir.c_str(), perm) == -1)
                    throw SysError("changing permissions on path '%1%'", realStoreDir);
            }
        }
    }

    /* Ensure that the store and its parents are not symlinks. */
    if (getEnv("NIX_IGNORE_SYMLINK_STORE") != "1") {
        Path path = realStoreDir;
        struct stat st;
        while (path != "/") {
            if (lstat(path.c_str(), &st))
                throw SysError("getting status of '%1%'", path);
            if (S_ISLNK(st.st_mode))
                throw Error(
                        "the path '%1%' is a symlink; "
                        "this is not allowed for the Nix store and its parent directories",
                        path);
            path = dirOf(path);
        }
    }

    /* We can't open a SQLite database if the disk is full.  Since
       this prevents the garbage collector from running when it's most
       needed, we reserve some dummy space that we can free just
       before doing a garbage collection. */
    try {
        struct stat st;
        if (stat(reservedPath.c_str(), &st) == -1 ||
            st.st_size != settings.reservedSize)
        {
            AutoCloseFD fd = open(reservedPath.c_str(), O_WRONLY | O_CREAT | O_CLOEXEC, 0600);
            int res = -1;
#if HAVE_POSIX_FALLOCATE
            res = posix_fallocate(fd.get(), 0, settings.reservedSize);
#endif
            if (res == -1) {
                writeFull(fd.get(), string(settings.reservedSize, 'X'));
                [[gnu::unused]] auto res2 = ftruncate(fd.get(), settings.reservedSize);
            }
        }
    } catch (SysError & e) { /* don't care about errors */
    }

    /* Acquire the big fat lock in shared mode to make sure that no
       schema upgrade is in progress. */
    Path globalLockPath = dbDir + "/big-lock";
    globalLock = openLockFile(globalLockPath.c_str(), true);

    if (!lockFile(globalLock.get(), ltRead, false)) {
        printInfo("waiting for the big Nix store lock...");
        lockFile(globalLock.get(), ltRead, true);
    }

    /* Check the current database schema and if necessary do an
       upgrade.  */
    int curSchema = getSchema();
    if (curSchema > nixSchemaVersion)
        throw Error("current Nix store schema is version %1%, but I only support %2%",
             curSchema, nixSchemaVersion);

    else if (curSchema == 0) { /* new store */
        curSchema = nixSchemaVersion;
        openDB(*state, true);
        writeFile(schemaPath, (format("%1%") % nixSchemaVersion).str());
    }

    else if (curSchema < nixSchemaVersion) {
        if (curSchema < 5)
            throw Error(
                "Your Nix store has a database in Berkeley DB format,\n"
                "which is no longer supported. To convert to the new format,\n"
                "please upgrade Nix to version 0.12 first.");

        if (curSchema < 6)
            throw Error(
                "Your Nix store has a database in flat file format,\n"
                "which is no longer supported. To convert to the new format,\n"
                "please upgrade Nix to version 1.11 first.");

        if (!lockFile(globalLock.get(), ltWrite, false)) {
            printInfo("waiting for exclusive access to the Nix store...");
            lockFile(globalLock.get(), ltWrite, true);
        }

        /* Get the schema version again, because another process may
           have performed the upgrade already. */
        curSchema = getSchema();

        if (curSchema < 7) { upgradeStore7(); }

        openDB(*state, false);

        if (curSchema < 8) {
            SQLiteTxn txn(state->db);
            state->db.exec("alter table ValidPaths add column ultimate integer");
            state->db.exec("alter table ValidPaths add column sigs text");
            txn.commit();
        }

        if (curSchema < 9) {
            SQLiteTxn txn(state->db);
            state->db.exec("drop table FailedPaths");
            txn.commit();
        }

        if (curSchema < 10) {
            SQLiteTxn txn(state->db);
            state->db.exec("alter table ValidPaths add column ca text");
            txn.commit();
        }

        writeFile(schemaPath, (format("%1%") % nixSchemaVersion).str());

        lockFile(globalLock.get(), ltRead, true);
    }

    else openDB(*state, false);

    /* Prepare SQL statements. */
    state->stmtRegisterValidPath.create(state->db,
        "insert into ValidPaths (path, hash, registrationTime, deriver, narSize, ultimate, sigs, ca) values (?, ?, ?, ?, ?, ?, ?, ?);");
    state->stmtUpdatePathInfo.create(state->db,
        "update ValidPaths set narSize = ?, hash = ?, ultimate = ?, sigs = ?, ca = ? where path = ?;");
    state->stmtAddReference.create(state->db,
        "insert or replace into Refs (referrer, reference) values (?, ?);");
    state->stmtQueryPathInfo.create(state->db,
        "select id, hash, registrationTime, deriver, narSize, ultimate, sigs, ca from ValidPaths where path = ?;");
    state->stmtQueryReferences.create(state->db,
        "select path from Refs join ValidPaths on reference = id where referrer = ?;");
    state->stmtQueryReferrers.create(state->db,
        "select path from Refs join ValidPaths on referrer = id where reference = (select id from ValidPaths where path = ?);");
    state->stmtInvalidatePath.create(state->db,
        "delete from ValidPaths where path = ?;");
    state->stmtAddDerivationOutput.create(state->db,
        "insert or replace into DerivationOutputs (drv, id, path) values (?, ?, ?);");
    state->stmtQueryValidDerivers.create(state->db,
        "select v.id, v.path from DerivationOutputs d join ValidPaths v on d.drv = v.id where d.path = ?;");
    state->stmtQueryDerivationOutputs.create(state->db,
        "select id, path from DerivationOutputs where drv = ?;");
    // Use "path >= ?" with limit 1 rather than "path like '?%'" to
    // ensure efficient lookup.
    state->stmtQueryPathFromHashPart.create(state->db,
        "select path from ValidPaths where path >= ? limit 1;");
    state->stmtQueryValidPaths.create(state->db, "select path from ValidPaths");
}


LocalStore::~LocalStore()
{
    std::shared_future<void> future;

    {
        auto state(_state.lock());
        if (state->gcRunning)
            future = state->gcFuture;
    }

    if (future.valid()) {
        printInfo("waiting for auto-GC to finish on exit...");
        future.get();
    }

    try {
        auto state(_state.lock());
        if (state->fdTempRoots) {
            state->fdTempRoots = -1;
            unlink(fnTempRoots.c_str());
        }
    } catch (...) {
        ignoreException();
    }
}


std::string LocalStore::getUri()
{
    return "local";
}


int LocalStore::getSchema()
{
    int curSchema = 0;
    if (pathExists(schemaPath)) {
        string s = readFile(schemaPath);
        if (!string2Int(s, curSchema))
            throw Error("'%1%' is corrupt", schemaPath);
    }
    return curSchema;
}


void LocalStore::openDB(State & state, bool create)
{
    if (access(dbDir.c_str(), R_OK | W_OK))
        throw SysError("Nix database directory '%1%' is not writable", dbDir);

    /* Open the Nix database. */
    string dbPath = dbDir + "/db.sqlite";
    auto & db(state.db);
    state.db = SQLite(dbPath, create);

#ifdef __CYGWIN__
    /* The cygwin version of sqlite3 has a patch which calls
       SetDllDirectory("/usr/bin") on init. It was intended to fix extension
       loading, which we don't use, and the effect of SetDllDirectory is
       inherited by child processes, and causes libraries to be loaded from
       /usr/bin instead of $PATH. This breaks quite a few things (e.g.
       checkPhase on openssh), so we set it back to default behaviour. */
    SetDllDirectoryW(L"");
#endif

    /* !!! check whether sqlite has been built with foreign key
       support */

    /* Whether SQLite should fsync().  "Normal" synchronous mode
       should be safe enough.  If the user asks for it, don't sync at
       all.  This can cause database corruption if the system
       crashes. */
    string syncMode = settings.fsyncMetadata ? "normal" : "off";
    db.exec("pragma synchronous = " + syncMode);

    /* Set the SQLite journal mode.  WAL mode is fastest, so it's the
       default. */
    string mode = settings.useSQLiteWAL ? "wal" : "truncate";
    string prevMode;
    {
        SQLiteStmt stmt;
        stmt.create(db, "pragma main.journal_mode;");
        if (sqlite3_step(stmt) != SQLITE_ROW)
            throwSQLiteError(db, "querying journal mode");
        prevMode = string((const char *) sqlite3_column_text(stmt, 0));
    }
    if (prevMode != mode &&
        sqlite3_exec(db, ("pragma main.journal_mode = " + mode + ";").c_str(), 0, 0, 0) != SQLITE_OK)
        throwSQLiteError(db, "setting journal mode");

    /* Increase the auto-checkpoint interval to 40000 pages.  This
       seems enough to ensure that instantiating the NixOS system
       derivation is done in a single fsync(). */
    if (mode == "wal" && sqlite3_exec(db, "pragma wal_autocheckpoint = 40000;", 0, 0, 0) != SQLITE_OK)
        throwSQLiteError(db, "setting autocheckpoint interval");

    /* Initialise the database schema, if necessary. */
    if (create) {
        static const char schema[] =
#include "schema.sql.gen.hh"
            ;
        db.exec(schema);
    }
}


/* To improve purity, users may want to make the Nix store a read-only
   bind mount.  So make the Nix store writable for this process. */
void LocalStore::makeStoreWritable()
{
#if __linux__
    if (getuid() != 0) return;
    /* Check if /nix/store is on a read-only mount. */
    struct statvfs stat;
    if (statvfs(realStoreDir.c_str(), &stat) != 0)
        throw SysError("getting info about the Nix store mount point");

    if (stat.f_flag & ST_RDONLY) {
        if (unshare(CLONE_NEWNS) == -1)
            throw SysError("setting up a private mount namespace");

        if (mount(0, realStoreDir.c_str(), "none", MS_REMOUNT | MS_BIND, 0) == -1)
            throw SysError("remounting %1% writable", realStoreDir);
    }
#endif
}


const time_t mtimeStore = 1; /* 1 second into the epoch */


static void canonicaliseTimestampAndPermissions(const Path & path, const struct stat & st)
{
    if (!S_ISLNK(st.st_mode)) {

        /* Mask out all type related bits. */
        mode_t mode = st.st_mode & ~S_IFMT;

        if (mode != 0444 && mode != 0555) {
            mode = (st.st_mode & S_IFMT)
                 | 0444
                 | (st.st_mode & S_IXUSR ? 0111 : 0);
            if (chmod(path.c_str(), mode) == -1)
                throw SysError("changing mode of '%1%' to %2$o", path, mode);
        }

    }

    if (st.st_mtime != mtimeStore) {
        struct timeval times[2];
        times[0].tv_sec = st.st_atime;
        times[0].tv_usec = 0;
        times[1].tv_sec = mtimeStore;
        times[1].tv_usec = 0;
#if HAVE_LUTIMES
        if (lutimes(path.c_str(), times) == -1)
            if (errno != ENOSYS ||
                (!S_ISLNK(st.st_mode) && utimes(path.c_str(), times) == -1))
#else
        if (!S_ISLNK(st.st_mode) && utimes(path.c_str(), times) == -1)
#endif
            throw SysError("changing modification time of '%1%'", path);
    }
}


void canonicaliseTimestampAndPermissions(const Path & path)
{
    struct stat st;
    if (lstat(path.c_str(), &st))
        throw SysError("getting attributes of path '%1%'", path);
    canonicaliseTimestampAndPermissions(path, st);
}


static void canonicalisePathMetaData_(const Path & path, uid_t fromUid, InodesSeen & inodesSeen)
{
    checkInterrupt();

#if __APPLE__
    /* Remove flags, in particular UF_IMMUTABLE which would prevent
       the file from being garbage-collected. FIXME: Use
       setattrlist() to remove other attributes as well. */
    if (lchflags(path.c_str(), 0)) {
        if (errno != ENOTSUP)
            throw SysError("clearing flags of path '%1%'", path);
    }
#endif

    struct stat st;
    if (lstat(path.c_str(), &st))
        throw SysError("getting attributes of path '%1%'", path);

    /* Really make sure that the path is of a supported type. */
    if (!(S_ISREG(st.st_mode) || S_ISDIR(st.st_mode) || S_ISLNK(st.st_mode)))
        throw Error("file '%1%' has an unsupported type", path);

#if __linux__
    /* Remove extended attributes / ACLs. */
    ssize_t eaSize = llistxattr(path.c_str(), nullptr, 0);

    if (eaSize < 0) {
        if (errno != ENOTSUP && errno != ENODATA)
            throw SysError("querying extended attributes of '%s'", path);
    } else if (eaSize > 0) {
        std::vector<char> eaBuf(eaSize);

        if ((eaSize = llistxattr(path.c_str(), eaBuf.data(), eaBuf.size())) < 0)
            throw SysError("querying extended attributes of '%s'", path);

        for (auto & eaName: tokenizeString<Strings>(std::string(eaBuf.data(), eaSize), std::string("\000", 1))) {
            /* Ignore SELinux security labels since these cannot be
               removed even by root. */
            if (eaName == "security.selinux") continue;
            if (lremovexattr(path.c_str(), eaName.c_str()) == -1)
                throw SysError("removing extended attribute '%s' from '%s'", eaName, path);
        }
     }
#endif

    /* Fail if the file is not owned by the build user.  This prevents
       us from messing up the ownership/permissions of files
       hard-linked into the output (e.g. "ln /etc/shadow $out/foo").
       However, ignore files that we chown'ed ourselves previously to
       ensure that we don't fail on hard links within the same build
       (i.e. "touch $out/foo; ln $out/foo $out/bar"). */
    if (fromUid != (uid_t) -1 && st.st_uid != fromUid) {
        assert(!S_ISDIR(st.st_mode));
        if (inodesSeen.find(Inode(st.st_dev, st.st_ino)) == inodesSeen.end())
            throw BuildError("invalid ownership on file '%1%'", path);
        mode_t mode = st.st_mode & ~S_IFMT;
        assert(S_ISLNK(st.st_mode) || (st.st_uid == geteuid() && (mode == 0444 || mode == 0555) && st.st_mtime == mtimeStore));
        return;
    }

    inodesSeen.insert(Inode(st.st_dev, st.st_ino));

    canonicaliseTimestampAndPermissions(path, st);

    /* Change ownership to the current uid.  If it's a symlink, use
       lchown if available, otherwise don't bother.  Wrong ownership
       of a symlink doesn't matter, since the owning user can't change
       the symlink and can't delete it because the directory is not
       writable.  The only exception is top-level paths in the Nix
       store (since that directory is group-writable for the Nix build
       users group); we check for this case below. */
    if (st.st_uid != geteuid()) {
#if HAVE_LCHOWN
        if (lchown(path.c_str(), geteuid(), getegid()) == -1)
#else
        if (!S_ISLNK(st.st_mode) &&
            chown(path.c_str(), geteuid(), getegid()) == -1)
#endif
            throw SysError("changing owner of '%1%' to %2%",
                path, geteuid());
    }

    if (S_ISDIR(st.st_mode)) {
        DirEntries entries = readDirectory(path);
        for (auto & i : entries)
            canonicalisePathMetaData_(path + "/" + i.name, fromUid, inodesSeen);
    }
}


void canonicalisePathMetaData(const Path & path, uid_t fromUid, InodesSeen & inodesSeen)
{
    canonicalisePathMetaData_(path, fromUid, inodesSeen);

    /* On platforms that don't have lchown(), the top-level path can't
       be a symlink, since we can't change its ownership. */
    struct stat st;
    if (lstat(path.c_str(), &st))
        throw SysError("getting attributes of path '%1%'", path);

    if (st.st_uid != geteuid()) {
        assert(S_ISLNK(st.st_mode));
        throw Error("wrong ownership of top-level store path '%1%'", path);
    }
}


void canonicalisePathMetaData(const Path & path, uid_t fromUid)
{
    InodesSeen inodesSeen;
    canonicalisePathMetaData(path, fromUid, inodesSeen);
}


void LocalStore::checkDerivationOutputs(const StorePath & drvPath, const Derivation & drv)
{
    assert(drvPath.isDerivation());
    std::string drvName(drvPath.name());
    drvName = string(drvName, 0, drvName.size() - drvExtension.size());

    auto check = [&](const StorePath & expected, const StorePath & actual, const std::string & varName)
    {
        if (actual != expected)
            throw Error("derivation '%s' has incorrect output '%s', should be '%s'",
                printStorePath(drvPath), printStorePath(actual), printStorePath(expected));
        auto j = drv.env.find(varName);
        if (j == drv.env.end() || parseStorePath(j->second) != actual)
            throw Error("derivation '%s' has incorrect environment variable '%s', should be '%s'",
                printStorePath(drvPath), varName, printStorePath(actual));
    };


    if (drv.isFixedOutput()) {
        DerivationOutputs::const_iterator out = drv.outputs.find("out");
        if (out == drv.outputs.end())
            throw Error("derivation '%s' does not have an output named 'out'", printStorePath(drvPath));

        check(
            makeFixedOutputPath(
                out->second.hash->method,
                out->second.hash->hash,
                drvName),
            out->second.path, "out");
    }

    else {
        Hash h = hashDerivationModulo(*this, drv, true);
        for (auto & i : drv.outputs)
            check(makeOutputPath(i.first, h, drvName), i.second.path, i.first);
    }
}


uint64_t LocalStore::addValidPath(State & state,
    const ValidPathInfo & info, bool checkOutputs)
{
    if (info.ca.has_value() && !info.isContentAddressed(*this))
        throw Error("cannot add path '%s' to the Nix store because it claims to be content-addressed but isn't",
            printStorePath(info.path));

    state.stmtRegisterValidPath.use()
        (printStorePath(info.path))
        (info.narHash.to_string(Base16, true))
        (info.registrationTime == 0 ? time(0) : info.registrationTime)
        (info.deriver ? printStorePath(*info.deriver) : "", (bool) info.deriver)
        (info.narSize, info.narSize != 0)
        (info.ultimate ? 1 : 0, info.ultimate)
        (concatStringsSep(" ", info.sigs), !info.sigs.empty())
        (renderContentAddress(info.ca), (bool) info.ca)
        .exec();
    uint64_t id = sqlite3_last_insert_rowid(state.db);

    /* If this is a derivation, then store the derivation outputs in
       the database.  This is useful for the garbage collector: it can
       efficiently query whether a path is an output of some
       derivation. */
    if (info.path.isDerivation()) {
        auto drv = readDerivation(info.path);

        /* Verify that the output paths in the derivation are correct
           (i.e., follow the scheme for computing output paths from
           derivations).  Note that if this throws an error, then the
           DB transaction is rolled back, so the path validity
           registration above is undone. */
        if (checkOutputs) checkDerivationOutputs(info.path, drv);

        for (auto & i : drv.outputs) {
            state.stmtAddDerivationOutput.use()
                (id)
                (i.first)
                (printStorePath(i.second.path))
                .exec();
        }
    }

    {
        auto state_(Store::state.lock());
        state_->pathInfoCache.upsert(std::string(info.path.hashPart()),
            PathInfoCacheValue{ .value = std::make_shared<const ValidPathInfo>(info) });
    }

    return id;
}


void LocalStore::queryPathInfoUncached(const StorePath & path,
    Callback<std::shared_ptr<const ValidPathInfo>> callback) noexcept
{
    try {
        auto info = std::make_shared<ValidPathInfo>(path);

        callback(retrySQLite<std::shared_ptr<ValidPathInfo>>([&]() {
            auto state(_state.lock());

            /* Get the path info. */
            auto useQueryPathInfo(state->stmtQueryPathInfo.use()(printStorePath(info->path)));

            if (!useQueryPathInfo.next())
                return std::shared_ptr<ValidPathInfo>();

            info->id = useQueryPathInfo.getInt(0);

            try {
                info->narHash = Hash(useQueryPathInfo.getStr(1));
            } catch (BadHash & e) {
                throw Error("in valid-path entry for '%s': %s", printStorePath(path), e.what());
            }

            info->registrationTime = useQueryPathInfo.getInt(2);

            auto s = (const char *) sqlite3_column_text(state->stmtQueryPathInfo, 3);
            if (s) info->deriver = parseStorePath(s);

            /* Note that narSize = NULL yields 0. */
            info->narSize = useQueryPathInfo.getInt(4);

            info->ultimate = useQueryPathInfo.getInt(5) == 1;

            s = (const char *) sqlite3_column_text(state->stmtQueryPathInfo, 6);
            if (s) info->sigs = tokenizeString<StringSet>(s, " ");

            s = (const char *) sqlite3_column_text(state->stmtQueryPathInfo, 7);
            if (s) info->ca = parseContentAddressOpt(s);

            /* Get the references. */
            auto useQueryReferences(state->stmtQueryReferences.use()(info->id));

            while (useQueryReferences.next()) {
                info->insertReferencePossiblyToSelf(
                    parseStorePath(useQueryReferences.getStr(0)));
            }

            return info;
        }));

    } catch (...) { callback.rethrow(); }
}


/* Update path info in the database. */
void LocalStore::updatePathInfo(State & state, const ValidPathInfo & info)
{
    state.stmtUpdatePathInfo.use()
        (info.narSize, info.narSize != 0)
        (info.narHash.to_string(Base16, true))
        (info.ultimate ? 1 : 0, info.ultimate)
        (concatStringsSep(" ", info.sigs), !info.sigs.empty())
        (renderContentAddress(info.ca), (bool) info.ca)
        (printStorePath(info.path))
        .exec();
}


uint64_t LocalStore::queryValidPathId(State & state, const StorePath & path)
{
    auto use(state.stmtQueryPathInfo.use()(printStorePath(path)));
    if (!use.next())
        throw Error("path '%s' is not valid", printStorePath(path));
    return use.getInt(0);
}


bool LocalStore::isValidPath_(State & state, const StorePath & path)
{
    return state.stmtQueryPathInfo.use()(printStorePath(path)).next();
}


bool LocalStore::isValidPathUncached(const StorePath & path)
{
    return retrySQLite<bool>([&]() {
        auto state(_state.lock());
        return isValidPath_(*state, path);
    });
}


StorePathSet LocalStore::queryValidPaths(const StorePathSet & paths, SubstituteFlag maybeSubstitute)
{
    StorePathSet res;
    for (auto & i : paths)
        if (isValidPath(i)) res.insert(i);
    return res;
}


StorePathSet LocalStore::queryAllValidPaths()
{
    return retrySQLite<StorePathSet>([&]() {
        auto state(_state.lock());
        auto use(state->stmtQueryValidPaths.use());
        StorePathSet res;
        while (use.next()) res.insert(parseStorePath(use.getStr(0)));
        return res;
    });
}


void LocalStore::queryReferrers(State & state, const StorePath & path, StorePathSet & referrers)
{
    auto useQueryReferrers(state.stmtQueryReferrers.use()(printStorePath(path)));

    while (useQueryReferrers.next())
        referrers.insert(parseStorePath(useQueryReferrers.getStr(0)));
}


void LocalStore::queryReferrers(const StorePath & path, StorePathSet & referrers)
{
    return retrySQLite<void>([&]() {
        auto state(_state.lock());
        queryReferrers(*state, path, referrers);
    });
}


StorePathSet LocalStore::queryValidDerivers(const StorePath & path)
{
    return retrySQLite<StorePathSet>([&]() {
        auto state(_state.lock());

        auto useQueryValidDerivers(state->stmtQueryValidDerivers.use()(printStorePath(path)));

        StorePathSet derivers;
        while (useQueryValidDerivers.next())
            derivers.insert(parseStorePath(useQueryValidDerivers.getStr(1)));

        return derivers;
    });
}


StorePathSet LocalStore::queryDerivationOutputs(const StorePath & path)
{
    return retrySQLite<StorePathSet>([&]() {
        auto state(_state.lock());

        auto useQueryDerivationOutputs(state->stmtQueryDerivationOutputs.use()
            (queryValidPathId(*state, path)));

        StorePathSet outputs;
        while (useQueryDerivationOutputs.next())
            outputs.insert(parseStorePath(useQueryDerivationOutputs.getStr(1)));

        return outputs;
    });
}


std::optional<StorePath> LocalStore::queryPathFromHashPart(const std::string & hashPart)
{
    if (hashPart.size() != StorePath::HashLen) throw Error("invalid hash part");

    Path prefix = storeDir + "/" + hashPart;

    return retrySQLite<std::optional<StorePath>>([&]() -> std::optional<StorePath> {
        auto state(_state.lock());

        auto useQueryPathFromHashPart(state->stmtQueryPathFromHashPart.use()(prefix));

        if (!useQueryPathFromHashPart.next()) return {};

        const char * s = (const char *) sqlite3_column_text(state->stmtQueryPathFromHashPart, 0);
        if (s && prefix.compare(0, prefix.size(), s, prefix.size()) == 0)
            return parseStorePath(s);
        return {};
    });
}


StorePathSet LocalStore::querySubstitutablePaths(const StorePathSet & paths)
{
    if (!settings.useSubstitutes) return StorePathSet();

    StorePathSet remaining;
    for (auto & i : paths)
        remaining.insert(i);

    StorePathSet res;

    for (auto & sub : getDefaultSubstituters()) {
        if (remaining.empty()) break;
        if (sub->storeDir != storeDir) continue;
        if (!sub->wantMassQuery) continue;

        auto valid = sub->queryValidPaths(remaining);

        StorePathSet remaining2;
        for (auto & path : remaining)
            if (valid.count(path))
                res.insert(path);
            else
                remaining2.insert(path);

        std::swap(remaining, remaining2);
    }

    return res;
}


void LocalStore::querySubstitutablePathInfos(const StorePathCAMap & paths, SubstitutablePathInfos & infos)
{
    if (!settings.useSubstitutes) return;
    for (auto & sub : getDefaultSubstituters()) {
        for (auto & path : paths) {
            auto subPath(path.first);

            // recompute store path so that we can use a different store root
            if (path.second) {
                subPath = makeFixedOutputPathFromCA(path.first.name(), *path.second);
                if (sub->storeDir == storeDir)
                    assert(subPath == path.first);
                if (subPath != path.first)
                    debug("replaced path '%s' with '%s' for substituter '%s'", printStorePath(path.first), sub->printStorePath(subPath), sub->getUri());
            } else if (sub->storeDir != storeDir) continue;

            debug("checking substituter '%s' for path '%s'", sub->getUri(), sub->printStorePath(subPath));
            try {
                auto info = sub->queryPathInfo(subPath);

                if (sub->storeDir != storeDir && !(info->isContentAddressed(*sub) && info->references.empty()))
                    continue;

                auto narInfo = std::dynamic_pointer_cast<const NarInfo>(
                    std::shared_ptr<const ValidPathInfo>(info));
<<<<<<< HEAD
                infos.insert_or_assign(path.first, SubstitutablePathInfo{
                    info->deriver,
=======
                infos.insert_or_assign(path, SubstitutablePathInfo {
>>>>>>> 71e4c9c5
                    info->references,
                    info->hasSelfReference,
                    info->deriver,
                    narInfo ? narInfo->fileSize : 0,
                    info->narSize,
                });
            } catch (InvalidPath &) {
            } catch (SubstituterDisabled &) {
            } catch (Error & e) {
                if (settings.tryFallback)
                    logError(e.info());
                else
                    throw;
            }
        }
    }
}


void LocalStore::registerValidPath(const ValidPathInfo & info)
{
    ValidPathInfos infos;
    infos.push_back(info);
    registerValidPaths(infos);
}


void LocalStore::registerValidPaths(const ValidPathInfos & infos)
{
    /* SQLite will fsync by default, but the new valid paths may not
       be fsync-ed.  So some may want to fsync them before registering
       the validity, at the expense of some speed of the path
       registering operation. */
    if (settings.syncBeforeRegistering) sync();

    return retrySQLite<void>([&]() {
        auto state(_state.lock());

        SQLiteTxn txn(state->db);
        StorePathSet paths;

        for (auto & i : infos) {
            assert(i.narHash.type == htSHA256);
            if (isValidPath_(*state, i.path))
                updatePathInfo(*state, i);
            else
                addValidPath(*state, i, false);
            paths.insert(i.path);
        }

        for (auto & i : infos) {
            auto referrer = queryValidPathId(*state, i.path);
            for (auto & j : i.referencesPossiblyToSelf())
                state->stmtAddReference.use()(referrer)(queryValidPathId(*state, j)).exec();
        }

        /* Check that the derivation outputs are correct.  We can't do
           this in addValidPath() above, because the references might
           not be valid yet. */
        for (auto & i : infos)
            if (i.path.isDerivation()) {
                // FIXME: inefficient; we already loaded the derivation in addValidPath().
                checkDerivationOutputs(i.path, readDerivation(i.path));
            }

        /* Do a topological sort of the paths.  This will throw an
           error if a cycle is detected and roll back the
           transaction.  Cycles can only occur when a derivation
           has multiple outputs. */
        topoSortPaths(paths);

        txn.commit();
    });
}


/* Invalidate a path.  The caller is responsible for checking that
   there are no referrers. */
void LocalStore::invalidatePath(State & state, const StorePath & path)
{
    debug("invalidating path '%s'", printStorePath(path));

    state.stmtInvalidatePath.use()(printStorePath(path)).exec();

    /* Note that the foreign key constraints on the Refs table take
       care of deleting the references entries for `path'. */

    {
        auto state_(Store::state.lock());
        state_->pathInfoCache.erase(std::string(path.hashPart()));
    }
}


const PublicKeys & LocalStore::getPublicKeys()
{
    auto state(_state.lock());
    if (!state->publicKeys)
        state->publicKeys = std::make_unique<PublicKeys>(getDefaultPublicKeys());
    return *state->publicKeys;
}


void LocalStore::addToStore(const ValidPathInfo & info, Source & source,
    RepairFlag repair, CheckSigsFlag checkSigs, std::shared_ptr<FSAccessor> accessor)
{
    if (!info.narHash)
        throw Error("cannot add path '%s' because it lacks a hash", printStorePath(info.path));

    if (requireSigs && checkSigs && !info.checkSignatures(*this, getPublicKeys()))
        throw Error("cannot add path '%s' because it lacks a valid signature", printStorePath(info.path));

    addTempRoot(info.path);

    if (repair || !isValidPath(info.path)) {

        PathLocks outputLock;

        Path realPath = realStoreDir + "/" + std::string(info.path.to_string());

        /* Lock the output path.  But don't lock if we're being called
           from a build hook (whose parent process already acquired a
           lock on this path). */
        if (!locksHeld.count(printStorePath(info.path)))
            outputLock.lockPaths({realPath});

        if (repair || !isValidPath(info.path)) {

            deletePath(realPath);

            // text hashing has long been allowed to have non-self-references because it is used for drv files.
            if (info.ca.has_value() && !info.references.empty() && !(std::holds_alternative<TextHash>(*info.ca) && info.hasSelfReference))
                settings.requireExperimentalFeature("ca-references");

            /* While restoring the path from the NAR, compute the hash
               of the NAR. */
            std::unique_ptr<AbstractHashSink> hashSink;
            if (!info.ca.has_value() || !info.hasSelfReference)
                hashSink = std::make_unique<HashSink>(htSHA256);
            else
                hashSink = std::make_unique<HashModuloSink>(htSHA256, std::string(info.path.hashPart()));

            LambdaSource wrapperSource([&](unsigned char * data, size_t len) -> size_t {
                size_t n = source.read(data, len);
                (*hashSink)(data, n);
                return n;
            });

            restorePath(realPath, wrapperSource);

            auto hashResult = hashSink->finish();

            if (hashResult.first != info.narHash)
                throw Error("hash mismatch importing path '%s';\n  wanted: %s\n  got:    %s",
                    printStorePath(info.path), info.narHash.to_string(Base32, true), hashResult.first.to_string(Base32, true));

            if (hashResult.second != info.narSize)
                throw Error("size mismatch importing path '%s';\n  wanted: %s\n  got:   %s",
                    printStorePath(info.path), info.narSize, hashResult.second);

            autoGC();

            canonicalisePathMetaData(realPath, -1);

            optimisePath(realPath); // FIXME: combine with hashPath()

            registerValidPath(info);
        }

        outputLock.setDeletion(true);
    }
}


StorePath LocalStore::addToStoreFromDump(const string & dump, const string & name,
    FileIngestionMethod method, HashType hashAlgo, RepairFlag repair)
{
    Hash h = hashString(hashAlgo, dump);

    auto dstPath = makeFixedOutputPath(method, h, name);

    addTempRoot(dstPath);

    if (repair || !isValidPath(dstPath)) {

        /* The first check above is an optimisation to prevent
           unnecessary lock acquisition. */

        Path realPath = realStoreDir + "/";
        realPath += dstPath.to_string();

        PathLocks outputLock({realPath});

        if (repair || !isValidPath(dstPath)) {

            deletePath(realPath);

            autoGC();

            if (method == FileIngestionMethod::Recursive) {
                StringSource source(dump);
                restorePath(realPath, source);
            } else
                writeFile(realPath, dump);

            canonicalisePathMetaData(realPath, -1);

            /* Register the SHA-256 hash of the NAR serialisation of
               the path in the database.  We may just have computed it
               above (if called with recursive == true and hashAlgo ==
               sha256); otherwise, compute it here. */
            HashResult hash;
            if (method == FileIngestionMethod::Recursive) {
                hash.first = hashAlgo == htSHA256 ? h : hashString(htSHA256, dump);
                hash.second = dump.size();
            } else
                hash = hashPath(htSHA256, realPath);

            optimisePath(realPath); // FIXME: combine with hashPath()

            ValidPathInfo info(dstPath);
            info.narHash = hash.first;
            info.narSize = hash.second;
            info.ca = FixedOutputHash { .method = method, .hash = h };
            registerValidPath(info);
        }

        outputLock.setDeletion(true);
    }

    return dstPath;
}


StorePath LocalStore::addToStore(const string & name, const Path & _srcPath,
    FileIngestionMethod method, HashType hashAlgo, PathFilter & filter, RepairFlag repair)
{
    Path srcPath(absPath(_srcPath));

    /* Read the whole path into memory. This is not a very scalable
       method for very large paths, but `copyPath' is mainly used for
       small files. */
    StringSink sink;
    if (method == FileIngestionMethod::Recursive)
        dumpPath(srcPath, sink, filter);
    else
        sink.s = make_ref<std::string>(readFile(srcPath));

    return addToStoreFromDump(*sink.s, name, method, hashAlgo, repair);
}


StorePath LocalStore::addTextToStore(const string & name, const string & s,
    const StorePathSet & references, RepairFlag repair)
{
    auto hash = hashString(htSHA256, s);
    auto dstPath = makeTextPath(name, hash, references);

    addTempRoot(dstPath);

    if (repair || !isValidPath(dstPath)) {

        Path realPath = realStoreDir + "/";
        realPath += dstPath.to_string();

        PathLocks outputLock({realPath});

        if (repair || !isValidPath(dstPath)) {

            deletePath(realPath);

            autoGC();

            writeFile(realPath, s);

            canonicalisePathMetaData(realPath, -1);

            StringSink sink;
            dumpString(s, sink);
            auto narHash = hashString(htSHA256, *sink.s);

            optimisePath(realPath);

            ValidPathInfo info(dstPath);
            info.narHash = narHash;
            info.narSize = sink.s->size();
            info.references = references;
            info.ca = TextHash { .hash = hash };
            registerValidPath(info);
        }

        outputLock.setDeletion(true);
    }

    return dstPath;
}


/* Create a temporary directory in the store that won't be
   garbage-collected. */
Path LocalStore::createTempDirInStore()
{
    Path tmpDir;
    do {
        /* There is a slight possibility that `tmpDir' gets deleted by
           the GC between createTempDir() and addTempRoot(), so repeat
           until `tmpDir' exists. */
        tmpDir = createTempDir(realStoreDir);
        addTempRoot(parseStorePath(tmpDir));
    } while (!pathExists(tmpDir));
    return tmpDir;
}


void LocalStore::invalidatePathChecked(const StorePath & path)
{
    retrySQLite<void>([&]() {
        auto state(_state.lock());

        SQLiteTxn txn(state->db);

        if (isValidPath_(*state, path)) {
            StorePathSet referrers; queryReferrers(*state, path, referrers);
            referrers.erase(path); /* ignore self-references */
            if (!referrers.empty())
                throw PathInUse("cannot delete path '%s' because it is in use by %s",
                    printStorePath(path), showPaths(referrers));
            invalidatePath(*state, path);
        }

        txn.commit();
    });
}


bool LocalStore::verifyStore(bool checkContents, RepairFlag repair)
{
    printInfo(format("reading the Nix store..."));

    bool errors = false;

    /* Acquire the global GC lock to get a consistent snapshot of
       existing and valid paths. */
    AutoCloseFD fdGCLock = openGCLock(ltWrite);

    StringSet store;
    for (auto & i : readDirectory(realStoreDir)) store.insert(i.name);

    /* Check whether all valid paths actually exist. */
    printInfo("checking path existence...");

    StorePathSet validPaths;
    PathSet done;

    fdGCLock = -1;

    for (auto & i : queryAllValidPaths())
        verifyPath(printStorePath(i), store, done, validPaths, repair, errors);

    /* Optionally, check the content hashes (slow). */
    if (checkContents) {

        printInfo("checking link hashes...");

        for (auto & link : readDirectory(linksDir)) {
            printMsg(lvlTalkative, "checking contents of '%s'", link.name);
            Path linkPath = linksDir + "/" + link.name;
            string hash = hashPath(htSHA256, linkPath).first.to_string(Base32, false);
            if (hash != link.name) {
                logError({
                    .name = "Invalid hash",
                    .hint = hintfmt(
                        "link '%s' was modified! expected hash '%s', got '%s'",
                        linkPath, link.name, hash)
                });
                if (repair) {
                    if (unlink(linkPath.c_str()) == 0)
                        printInfo("removed link '%s'", linkPath);
                    else
                        throw SysError("removing corrupt link '%s'", linkPath);
                } else {
                    errors = true;
                }
            }
        }

        printInfo("checking store hashes...");

        Hash nullHash(htSHA256);

        for (auto & i : validPaths) {
            try {
                auto info = std::const_pointer_cast<ValidPathInfo>(std::shared_ptr<const ValidPathInfo>(queryPathInfo(i)));

                /* Check the content hash (optionally - slow). */
                printMsg(lvlTalkative, "checking contents of '%s'", printStorePath(i));

                std::unique_ptr<AbstractHashSink> hashSink;
                if (!info->ca || !info->hasSelfReference)
                    hashSink = std::make_unique<HashSink>(*info->narHash.type);
                else
                    hashSink = std::make_unique<HashModuloSink>(*info->narHash.type, std::string(info->path.hashPart()));

                dumpPath(Store::toRealPath(i), *hashSink);
                auto current = hashSink->finish();

                if (info->narHash != nullHash && info->narHash != current.first) {
                    logError({
                        .name = "Invalid hash - path modified",
                        .hint = hintfmt("path '%s' was modified! expected hash '%s', got '%s'",
                        printStorePath(i), info->narHash.to_string(Base32, true), current.first.to_string(Base32, true))
                    });
                    if (repair) repairPath(i); else errors = true;
                } else {

                    bool update = false;

                    /* Fill in missing hashes. */
                    if (info->narHash == nullHash) {
                        printInfo("fixing missing hash on '%s'", printStorePath(i));
                        info->narHash = current.first;
                        update = true;
                    }

                    /* Fill in missing narSize fields (from old stores). */
                    if (info->narSize == 0) {
                        printInfo("updating size field on '%s' to %s", printStorePath(i), current.second);
                        info->narSize = current.second;
                        update = true;
                    }

                    if (update) {
                        auto state(_state.lock());
                        updatePathInfo(*state, *info);
                    }

                }

            } catch (Error & e) {
                /* It's possible that the path got GC'ed, so ignore
                   errors on invalid paths. */
                if (isValidPath(i))
                    logError(e.info());
                else
                    warn(e.msg());
                errors = true;
            }
        }
    }

    return errors;
}


void LocalStore::verifyPath(const Path & pathS, const StringSet & store,
    PathSet & done, StorePathSet & validPaths, RepairFlag repair, bool & errors)
{
    checkInterrupt();

    if (!done.insert(pathS).second) return;

    if (!isStorePath(pathS)) {
        logError({
            .name = "Nix path not found",
            .hint = hintfmt("path '%s' is not in the Nix store", pathS)
        });
        return;
    }

    auto path = parseStorePath(pathS);

    if (!store.count(std::string(path.to_string()))) {
        /* Check any referrers first.  If we can invalidate them
           first, then we can invalidate this path as well. */
        bool canInvalidate = true;
        StorePathSet referrers; queryReferrers(path, referrers);
        for (auto & i : referrers)
            if (i != path) {
                verifyPath(printStorePath(i), store, done, validPaths, repair, errors);
                if (validPaths.count(i))
                    canInvalidate = false;
            }

        if (canInvalidate) {
            printInfo("path '%s' disappeared, removing from database...", pathS);
            auto state(_state.lock());
            invalidatePath(*state, path);
        } else {
            logError({
                .name = "Missing path with referrers",
                .hint = hintfmt("path '%s' disappeared, but it still has valid referrers!", pathS)
            });
            if (repair)
                try {
                    repairPath(path);
                } catch (Error & e) {
                    logWarning(e.info());
                    errors = true;
                }
            else errors = true;
        }

        return;
    }

    validPaths.insert(std::move(path));
}


unsigned int LocalStore::getProtocol()
{
    return PROTOCOL_VERSION;
}


#if defined(FS_IOC_SETFLAGS) && defined(FS_IOC_GETFLAGS) && defined(FS_IMMUTABLE_FL)

static void makeMutable(const Path & path)
{
    checkInterrupt();

    struct stat st = lstat(path);

    if (!S_ISDIR(st.st_mode) && !S_ISREG(st.st_mode)) return;

    if (S_ISDIR(st.st_mode)) {
        for (auto & i : readDirectory(path))
            makeMutable(path + "/" + i.name);
    }

    /* The O_NOFOLLOW is important to prevent us from changing the
       mutable bit on the target of a symlink (which would be a
       security hole). */
    AutoCloseFD fd = open(path.c_str(), O_RDONLY | O_NOFOLLOW | O_CLOEXEC);
    if (fd == -1) {
        if (errno == ELOOP) return; // it's a symlink
        throw SysError("opening file '%1%'", path);
    }

    unsigned int flags = 0, old;

    /* Silently ignore errors getting/setting the immutable flag so
       that we work correctly on filesystems that don't support it. */
    if (ioctl(fd, FS_IOC_GETFLAGS, &flags)) return;
    old = flags;
    flags &= ~FS_IMMUTABLE_FL;
    if (old == flags) return;
    if (ioctl(fd, FS_IOC_SETFLAGS, &flags)) return;
}

/* Upgrade from schema 6 (Nix 0.15) to schema 7 (Nix >= 1.3). */
void LocalStore::upgradeStore7()
{
    if (getuid() != 0) return;
    printInfo("removing immutable bits from the Nix store (this may take a while)...");
    makeMutable(realStoreDir);
}

#else

void LocalStore::upgradeStore7()
{
}

#endif


void LocalStore::vacuumDB()
{
    auto state(_state.lock());
    state->db.exec("vacuum");
}


void LocalStore::addSignatures(const StorePath & storePath, const StringSet & sigs)
{
    retrySQLite<void>([&]() {
        auto state(_state.lock());

        SQLiteTxn txn(state->db);

        auto info = std::const_pointer_cast<ValidPathInfo>(std::shared_ptr<const ValidPathInfo>(queryPathInfo(storePath)));

        info->sigs.insert(sigs.begin(), sigs.end());

        updatePathInfo(*state, *info);

        txn.commit();
    });
}


void LocalStore::signPathInfo(ValidPathInfo & info)
{
    // FIXME: keep secret keys in memory.

    auto secretKeyFiles = settings.secretKeyFiles;

    for (auto & secretKeyFile : secretKeyFiles.get()) {
        SecretKey secretKey(readFile(secretKeyFile));
        info.sign(*this, secretKey);
    }
}


void LocalStore::createUser(const std::string & userName, uid_t userId)
{
    for (auto & dir : {
        fmt("%s/profiles/per-user/%s", stateDir, userName),
        fmt("%s/gcroots/per-user/%s", stateDir, userName)
    }) {
        createDirs(dir);
        if (chmod(dir.c_str(), 0755) == -1)
            throw SysError("changing permissions of directory '%s'", dir);
        if (chown(dir.c_str(), userId, getgid()) == -1)
            throw SysError("changing owner of directory '%s'", dir);
    }
}


}<|MERGE_RESOLUTION|>--- conflicted
+++ resolved
@@ -870,12 +870,7 @@
 
                 auto narInfo = std::dynamic_pointer_cast<const NarInfo>(
                     std::shared_ptr<const ValidPathInfo>(info));
-<<<<<<< HEAD
-                infos.insert_or_assign(path.first, SubstitutablePathInfo{
-                    info->deriver,
-=======
-                infos.insert_or_assign(path, SubstitutablePathInfo {
->>>>>>> 71e4c9c5
+                infos.insert_or_assign(path.first, SubstitutablePathInfo {
                     info->references,
                     info->hasSelfReference,
                     info->deriver,
