#include "local-store.hh"
#include "globals.hh"
#include "archive.hh"
#include "pathlocks.hh"
#include "worker-protocol.hh"
#include "derivations.hh"
#include "nar-info.hh"
#include "references.hh"
#include "callback.hh"
#include "topo-sort.hh"
#include "finally.hh"
#include "compression.hh"

#include <iostream>
#include <algorithm>
#include <cstring>

#include <sys/types.h>
#include <sys/stat.h>
#include <sys/select.h>
#include <sys/time.h>
#include <unistd.h>
#include <utime.h>
#include <fcntl.h>
#include <errno.h>
#include <stdio.h>
#include <time.h>
#include <grp.h>

#if __linux__
#include <sched.h>
#include <sys/statvfs.h>
#include <sys/mount.h>
#include <sys/ioctl.h>
#include <sys/xattr.h>
#endif

#ifdef __CYGWIN__
#include <windows.h>
#endif

#include <sqlite3.h>


namespace nix {

struct LocalStore::State::Stmts {
    /* Some precompiled SQLite statements. */
    SQLiteStmt RegisterValidPath;
    SQLiteStmt UpdatePathInfo;
    SQLiteStmt AddReference;
    SQLiteStmt QueryPathInfo;
    SQLiteStmt QueryReferences;
    SQLiteStmt QueryReferrers;
    SQLiteStmt InvalidatePath;
    SQLiteStmt AddDerivationOutput;
    SQLiteStmt RegisterRealisedOutput;
    SQLiteStmt UpdateRealisedOutput;
    SQLiteStmt QueryValidDerivers;
    SQLiteStmt QueryDerivationOutputs;
    SQLiteStmt QueryRealisedOutput;
    SQLiteStmt QueryAllRealisedOutputs;
    SQLiteStmt QueryPathFromHashPart;
    SQLiteStmt QueryValidPaths;
    SQLiteStmt QueryRealisationReferences;
    SQLiteStmt AddRealisationReference;
};

int getSchema(Path schemaPath)
{
    int curSchema = 0;
    if (pathExists(schemaPath)) {
        auto s = readFile(schemaPath);
        auto n = string2Int<int>(s);
        if (!n)
            throw Error("'%1%' is corrupt", schemaPath);
        curSchema = *n;
    }
    return curSchema;
}

void migrateCASchema(SQLite& db, Path schemaPath, AutoCloseFD& lockFd)
{
    const int nixCASchemaVersion = 3;
    int curCASchema = getSchema(schemaPath);
    if (curCASchema != nixCASchemaVersion) {
        if (curCASchema > nixCASchemaVersion) {
            throw Error("current Nix store ca-schema is version %1%, but I only support %2%",
                 curCASchema, nixCASchemaVersion);
        }

        if (!lockFile(lockFd.get(), ltWrite, false)) {
            printInfo("waiting for exclusive access to the Nix store for ca drvs...");
            lockFile(lockFd.get(), ltWrite, true);
        }

        if (curCASchema == 0) {
            static const char schema[] =
              #include "ca-specific-schema.sql.gen.hh"
                ;
            db.exec(schema);
            curCASchema = nixCASchemaVersion;
        }

        if (curCASchema < 2) {
            SQLiteTxn txn(db);
            // Ugly little sql dance to add a new `id` column and make it the primary key
            db.exec(R"(
                create table Realisations2 (
                    id integer primary key autoincrement not null,
                    drvPath text not null,
                    outputName text not null, -- symbolic output id, usually "out"
                    outputPath integer not null,
                    signatures text, -- space-separated list
                    foreign key (outputPath) references ValidPaths(id) on delete cascade
                );
                insert into Realisations2 (drvPath, outputName, outputPath, signatures)
                    select drvPath, outputName, outputPath, signatures from Realisations;
                drop table Realisations;
                alter table Realisations2 rename to Realisations;
            )");
            db.exec(R"(
                create index if not exists IndexRealisations on Realisations(drvPath, outputName);

                create table if not exists RealisationsRefs (
                    referrer integer not null,
                    realisationReference integer,
                    foreign key (referrer) references Realisations(id) on delete cascade,
                    foreign key (realisationReference) references Realisations(id) on delete restrict
                );
            )");
            txn.commit();
        }

        if (curCASchema < 3) {
            SQLiteTxn txn(db);
            // Apply new indices added in this schema update.
            db.exec(R"(
                -- used by QueryRealisationReferences
                create index if not exists IndexRealisationsRefs on RealisationsRefs(referrer);
                -- used by cascade deletion when ValidPaths is deleted
                create index if not exists IndexRealisationsRefsOnOutputPath on Realisations(outputPath);
            )");
            txn.commit();
        }
        writeFile(schemaPath, fmt("%d", nixCASchemaVersion));
        lockFile(lockFd.get(), ltRead, true);
    }
}

LocalStore::LocalStore(const Params & params)
    : StoreConfig(params)
    , LocalFSStoreConfig(params)
    , LocalStoreConfig(params)
    , Store(params)
    , LocalFSStore(params)
    , dbDir(stateDir + "/db")
    , linksDir(realStoreDir + "/.links")
    , reservedPath(dbDir + "/reserved")
    , schemaPath(dbDir + "/schema")
    , tempRootsDir(stateDir + "/temproots")
    , fnTempRoots(fmt("%s/%d", tempRootsDir, getpid()))
    , locksHeld(tokenizeString<PathSet>(getEnv("NIX_HELD_LOCKS").value_or("")))
{
    auto state(_state.lock());
    state->stmts = std::make_unique<State::Stmts>();

    /* Create missing state directories if they don't already exist. */
    createDirs(realStoreDir);
    makeStoreWritable();
    createDirs(linksDir);
    Path profilesDir = stateDir + "/profiles";
    createDirs(profilesDir);
    createDirs(tempRootsDir);
    createDirs(dbDir);
    Path gcRootsDir = stateDir + "/gcroots";
    if (!pathExists(gcRootsDir)) {
        createDirs(gcRootsDir);
        createSymlink(profilesDir, gcRootsDir + "/profiles");
    }

    for (auto & perUserDir : {profilesDir + "/per-user", gcRootsDir + "/per-user"}) {
        createDirs(perUserDir);
        if (chmod(perUserDir.c_str(), 0755) == -1)
            throw SysError("could not set permissions on '%s' to 755", perUserDir);
    }

    createUser(getUserName(), getuid());

    /* Optionally, create directories and set permissions for a
       multi-user install. */
    if (getuid() == 0 && settings.buildUsersGroup != "") {
        mode_t perm = 01775;

        struct group * gr = getgrnam(settings.buildUsersGroup.get().c_str());
        if (!gr)
            printError("warning: the group '%1%' specified in 'build-users-group' does not exist", settings.buildUsersGroup);
        else {
            struct stat st;
            if (stat(realStoreDir.get().c_str(), &st))
                throw SysError("getting attributes of path '%1%'", realStoreDir);

            if (st.st_uid != 0 || st.st_gid != gr->gr_gid || (st.st_mode & ~S_IFMT) != perm) {
                if (chown(realStoreDir.get().c_str(), 0, gr->gr_gid) == -1)
                    throw SysError("changing ownership of path '%1%'", realStoreDir);
                if (chmod(realStoreDir.get().c_str(), perm) == -1)
                    throw SysError("changing permissions on path '%1%'", realStoreDir);
            }
        }
    }

    /* Ensure that the store and its parents are not symlinks. */
    if (!settings.allowSymlinkedStore) {
        Path path = realStoreDir;
        struct stat st;
        while (path != "/") {
            st = lstat(path);
            if (S_ISLNK(st.st_mode))
                throw Error(
                        "the path '%1%' is a symlink; "
                        "this is not allowed for the Nix store and its parent directories",
                        path);
            path = dirOf(path);
        }
    }

    /* We can't open a SQLite database if the disk is full.  Since
       this prevents the garbage collector from running when it's most
       needed, we reserve some dummy space that we can free just
       before doing a garbage collection. */
    try {
        struct stat st;
        if (stat(reservedPath.c_str(), &st) == -1 ||
            st.st_size != settings.reservedSize)
        {
            AutoCloseFD fd = open(reservedPath.c_str(), O_WRONLY | O_CREAT | O_CLOEXEC, 0600);
            int res = -1;
#if HAVE_POSIX_FALLOCATE
            res = posix_fallocate(fd.get(), 0, settings.reservedSize);
#endif
            if (res == -1) {
                writeFull(fd.get(), std::string(settings.reservedSize, 'X'));
                [[gnu::unused]] auto res2 = ftruncate(fd.get(), settings.reservedSize);
            }
        }
    } catch (SysError & e) { /* don't care about errors */
    }

    /* Acquire the big fat lock in shared mode to make sure that no
       schema upgrade is in progress. */
    Path globalLockPath = dbDir + "/big-lock";
    globalLock = openLockFile(globalLockPath.c_str(), true);

    if (!lockFile(globalLock.get(), ltRead, false)) {
        printInfo("waiting for the big Nix store lock...");
        lockFile(globalLock.get(), ltRead, true);
    }

    /* Check the current database schema and if necessary do an
       upgrade.  */
    int curSchema = getSchema();
    if (curSchema > nixSchemaVersion)
        throw Error("current Nix store schema is version %1%, but I only support %2%",
             curSchema, nixSchemaVersion);

    else if (curSchema == 0) { /* new store */
        curSchema = nixSchemaVersion;
        openDB(*state, true);
        writeFile(schemaPath, (format("%1%") % nixSchemaVersion).str());
    }

    else if (curSchema < nixSchemaVersion) {
        if (curSchema < 5)
            throw Error(
                "Your Nix store has a database in Berkeley DB format,\n"
                "which is no longer supported. To convert to the new format,\n"
                "please upgrade Nix to version 0.12 first.");

        if (curSchema < 6)
            throw Error(
                "Your Nix store has a database in flat file format,\n"
                "which is no longer supported. To convert to the new format,\n"
                "please upgrade Nix to version 1.11 first.");

        if (!lockFile(globalLock.get(), ltWrite, false)) {
            printInfo("waiting for exclusive access to the Nix store...");
            lockFile(globalLock.get(), ltWrite, true);
        }

        /* Get the schema version again, because another process may
           have performed the upgrade already. */
        curSchema = getSchema();

        if (curSchema < 7) { upgradeStore7(); }

        openDB(*state, false);

        if (curSchema < 8) {
            SQLiteTxn txn(state->db);
            state->db.exec("alter table ValidPaths add column ultimate integer");
            state->db.exec("alter table ValidPaths add column sigs text");
            txn.commit();
        }

        if (curSchema < 9) {
            SQLiteTxn txn(state->db);
            state->db.exec("drop table FailedPaths");
            txn.commit();
        }

        if (curSchema < 10) {
            SQLiteTxn txn(state->db);
            state->db.exec("alter table ValidPaths add column ca text");
            txn.commit();
        }

        writeFile(schemaPath, (format("%1%") % nixSchemaVersion).str());

        lockFile(globalLock.get(), ltRead, true);
    }

    else openDB(*state, false);

    if (settings.isExperimentalFeatureEnabled(Xp::CaDerivations)) {
        migrateCASchema(state->db, dbDir + "/ca-schema", globalLock);
    }

    /* Prepare SQL statements. */
    state->stmts->RegisterValidPath.create(state->db,
        "insert into ValidPaths (path, hash, registrationTime, deriver, narSize, ultimate, sigs, ca) values (?, ?, ?, ?, ?, ?, ?, ?);");
    state->stmts->UpdatePathInfo.create(state->db,
        "update ValidPaths set narSize = ?, hash = ?, ultimate = ?, sigs = ?, ca = ? where path = ?;");
    state->stmts->AddReference.create(state->db,
        "insert or replace into Refs (referrer, reference) values (?, ?);");
    state->stmts->QueryPathInfo.create(state->db,
        "select id, hash, registrationTime, deriver, narSize, ultimate, sigs, ca from ValidPaths where path = ?;");
    state->stmts->QueryReferences.create(state->db,
        "select path from Refs join ValidPaths on reference = id where referrer = ?;");
    state->stmts->QueryReferrers.create(state->db,
        "select path from Refs join ValidPaths on referrer = id where reference = (select id from ValidPaths where path = ?);");
    state->stmts->InvalidatePath.create(state->db,
        "delete from ValidPaths where path = ?;");
    state->stmts->AddDerivationOutput.create(state->db,
        "insert or replace into DerivationOutputs (drv, id, path) values (?, ?, ?);");
    state->stmts->QueryValidDerivers.create(state->db,
        "select v.id, v.path from DerivationOutputs d join ValidPaths v on d.drv = v.id where d.path = ?;");
    state->stmts->QueryDerivationOutputs.create(state->db,
        "select id, path from DerivationOutputs where drv = ?;");
    // Use "path >= ?" with limit 1 rather than "path like '?%'" to
    // ensure efficient lookup.
    state->stmts->QueryPathFromHashPart.create(state->db,
        "select path from ValidPaths where path >= ? limit 1;");
    state->stmts->QueryValidPaths.create(state->db, "select path from ValidPaths");
    if (settings.isExperimentalFeatureEnabled(Xp::CaDerivations)) {
        state->stmts->RegisterRealisedOutput.create(state->db,
            R"(
                insert into Realisations (drvPath, outputName, outputPath, signatures)
                values (?, ?, (select id from ValidPaths where path = ?), ?)
                ;
            )");
        state->stmts->UpdateRealisedOutput.create(state->db,
            R"(
                update Realisations
                    set signatures = ?
                where
                    drvPath = ? and
                    outputName = ?
                ;
            )");
        state->stmts->QueryRealisedOutput.create(state->db,
            R"(
                select Realisations.id, Output.path, Realisations.signatures from Realisations
                    inner join ValidPaths as Output on Output.id = Realisations.outputPath
                    where drvPath = ? and outputName = ?
                    ;
            )");
        state->stmts->QueryAllRealisedOutputs.create(state->db,
            R"(
                select outputName, Output.path from Realisations
                    inner join ValidPaths as Output on Output.id = Realisations.outputPath
                    where drvPath = ?
                    ;
            )");
        state->stmts->QueryRealisationReferences.create(state->db,
            R"(
                select drvPath, outputName from Realisations
                    join RealisationsRefs on realisationReference = Realisations.id
                    where referrer = ?;
            )");
        state->stmts->AddRealisationReference.create(state->db,
            R"(
                insert or replace into RealisationsRefs (referrer, realisationReference)
                values (
                    (select id from Realisations where drvPath = ? and outputName = ?),
                    (select id from Realisations where drvPath = ? and outputName = ?));
            )");
    }
}


AutoCloseFD LocalStore::openGCLock()
{
    Path fnGCLock = stateDir + "/gc.lock";
    auto fdGCLock = open(fnGCLock.c_str(), O_RDWR | O_CREAT | O_CLOEXEC, 0600);
    if (!fdGCLock)
        throw SysError("opening global GC lock '%1%'", fnGCLock);
    return fdGCLock;
}


LocalStore::~LocalStore()
{
    std::shared_future<void> future;

    {
        auto state(_state.lock());
        if (state->gcRunning)
            future = state->gcFuture;
    }

    if (future.valid()) {
        printInfo("waiting for auto-GC to finish on exit...");
        future.get();
    }

    try {
        auto state(_state.lock());
        if (state->fdTempRoots) {
            state->fdTempRoots = -1;
            unlink(fnTempRoots.c_str());
        }
    } catch (...) {
        ignoreException();
    }
}


std::string LocalStore::getUri()
{
    return "local";
}


int LocalStore::getSchema()
{ return nix::getSchema(schemaPath); }

void LocalStore::openDB(State & state, bool create)
{
    if (access(dbDir.c_str(), R_OK | W_OK))
        throw SysError("Nix database directory '%1%' is not writable", dbDir);

    /* Open the Nix database. */
    std::string dbPath = dbDir + "/db.sqlite";
    auto & db(state.db);
    state.db = SQLite(dbPath, create);

#ifdef __CYGWIN__
    /* The cygwin version of sqlite3 has a patch which calls
       SetDllDirectory("/usr/bin") on init. It was intended to fix extension
       loading, which we don't use, and the effect of SetDllDirectory is
       inherited by child processes, and causes libraries to be loaded from
       /usr/bin instead of $PATH. This breaks quite a few things (e.g.
       checkPhase on openssh), so we set it back to default behaviour. */
    SetDllDirectoryW(L"");
#endif

    /* !!! check whether sqlite has been built with foreign key
       support */

    /* Whether SQLite should fsync().  "Normal" synchronous mode
       should be safe enough.  If the user asks for it, don't sync at
       all.  This can cause database corruption if the system
       crashes. */
    std::string syncMode = settings.fsyncMetadata ? "normal" : "off";
    db.exec("pragma synchronous = " + syncMode);

    /* Set the SQLite journal mode.  WAL mode is fastest, so it's the
       default. */
    std::string mode = settings.useSQLiteWAL ? "wal" : "truncate";
    std::string prevMode;
    {
        SQLiteStmt stmt;
        stmt.create(db, "pragma main.journal_mode;");
        if (sqlite3_step(stmt) != SQLITE_ROW)
            throwSQLiteError(db, "querying journal mode");
        prevMode = std::string((const char *) sqlite3_column_text(stmt, 0));
    }
    if (prevMode != mode &&
        sqlite3_exec(db, ("pragma main.journal_mode = " + mode + ";").c_str(), 0, 0, 0) != SQLITE_OK)
        throwSQLiteError(db, "setting journal mode");

    /* Increase the auto-checkpoint interval to 40000 pages.  This
       seems enough to ensure that instantiating the NixOS system
       derivation is done in a single fsync(). */
    if (mode == "wal" && sqlite3_exec(db, "pragma wal_autocheckpoint = 40000;", 0, 0, 0) != SQLITE_OK)
        throwSQLiteError(db, "setting autocheckpoint interval");

    /* Initialise the database schema, if necessary. */
    if (create) {
        static const char schema[] =
#include "schema.sql.gen.hh"
            ;
        db.exec(schema);
    }
}


/* To improve purity, users may want to make the Nix store a read-only
   bind mount.  So make the Nix store writable for this process. */
void LocalStore::makeStoreWritable()
{
#if __linux__
    if (getuid() != 0) return;
    /* Check if /nix/store is on a read-only mount. */
    struct statvfs stat;
    if (statvfs(realStoreDir.get().c_str(), &stat) != 0)
        throw SysError("getting info about the Nix store mount point");

    if (stat.f_flag & ST_RDONLY) {
        if (mount(0, realStoreDir.get().c_str(), "none", MS_REMOUNT | MS_BIND, 0) == -1)
            throw SysError("remounting %1% writable", realStoreDir);
    }
#endif
}


const time_t mtimeStore = 1; /* 1 second into the epoch */


static void canonicaliseTimestampAndPermissions(const Path & path, const struct stat & st)
{
    if (!S_ISLNK(st.st_mode)) {

        /* Mask out all type related bits. */
        mode_t mode = st.st_mode & ~S_IFMT;

        if (mode != 0444 && mode != 0555) {
            mode = (st.st_mode & S_IFMT)
                 | 0444
                 | (st.st_mode & S_IXUSR ? 0111 : 0);
            if (chmod(path.c_str(), mode) == -1)
                throw SysError("changing mode of '%1%' to %2$o", path, mode);
        }

    }

    if (st.st_mtime != mtimeStore) {
        struct timeval times[2];
        times[0].tv_sec = st.st_atime;
        times[0].tv_usec = 0;
        times[1].tv_sec = mtimeStore;
        times[1].tv_usec = 0;
#if HAVE_LUTIMES
        if (lutimes(path.c_str(), times) == -1)
            if (errno != ENOSYS ||
                (!S_ISLNK(st.st_mode) && utimes(path.c_str(), times) == -1))
#else
        if (!S_ISLNK(st.st_mode) && utimes(path.c_str(), times) == -1)
#endif
            throw SysError("changing modification time of '%1%'", path);
    }
}


void canonicaliseTimestampAndPermissions(const Path & path)
{
    canonicaliseTimestampAndPermissions(path, lstat(path));
}


static void canonicalisePathMetaData_(const Path & path, uid_t fromUid, InodesSeen & inodesSeen)
{
    checkInterrupt();

#if __APPLE__
    /* Remove flags, in particular UF_IMMUTABLE which would prevent
       the file from being garbage-collected. FIXME: Use
       setattrlist() to remove other attributes as well. */
    if (lchflags(path.c_str(), 0)) {
        if (errno != ENOTSUP)
            throw SysError("clearing flags of path '%1%'", path);
    }
#endif

    auto st = lstat(path);

    /* Really make sure that the path is of a supported type. */
    if (!(S_ISREG(st.st_mode) || S_ISDIR(st.st_mode) || S_ISLNK(st.st_mode)))
        throw Error("file '%1%' has an unsupported type", path);

#if __linux__
    /* Remove extended attributes / ACLs. */
    ssize_t eaSize = llistxattr(path.c_str(), nullptr, 0);

    if (eaSize < 0) {
        if (errno != ENOTSUP && errno != ENODATA)
            throw SysError("querying extended attributes of '%s'", path);
    } else if (eaSize > 0) {
        std::vector<char> eaBuf(eaSize);

        if ((eaSize = llistxattr(path.c_str(), eaBuf.data(), eaBuf.size())) < 0)
            throw SysError("querying extended attributes of '%s'", path);

        for (auto & eaName: tokenizeString<Strings>(std::string(eaBuf.data(), eaSize), std::string("\000", 1))) {
            if (settings.ignoredAcls.get().count(eaName)) continue;
            if (lremovexattr(path.c_str(), eaName.c_str()) == -1)
                throw SysError("removing extended attribute '%s' from '%s'", eaName, path);
        }
     }
#endif

    /* Fail if the file is not owned by the build user.  This prevents
       us from messing up the ownership/permissions of files
       hard-linked into the output (e.g. "ln /etc/shadow $out/foo").
       However, ignore files that we chown'ed ourselves previously to
       ensure that we don't fail on hard links within the same build
       (i.e. "touch $out/foo; ln $out/foo $out/bar"). */
    if (fromUid != (uid_t) -1 && st.st_uid != fromUid) {
        if (S_ISDIR(st.st_mode) || !inodesSeen.count(Inode(st.st_dev, st.st_ino)))
            throw BuildError("invalid ownership on file '%1%'", path);
        mode_t mode = st.st_mode & ~S_IFMT;
        assert(S_ISLNK(st.st_mode) || (st.st_uid == geteuid() && (mode == 0444 || mode == 0555) && st.st_mtime == mtimeStore));
        return;
    }

    inodesSeen.insert(Inode(st.st_dev, st.st_ino));

    canonicaliseTimestampAndPermissions(path, st);

    /* Change ownership to the current uid.  If it's a symlink, use
       lchown if available, otherwise don't bother.  Wrong ownership
       of a symlink doesn't matter, since the owning user can't change
       the symlink and can't delete it because the directory is not
       writable.  The only exception is top-level paths in the Nix
       store (since that directory is group-writable for the Nix build
       users group); we check for this case below. */
    if (st.st_uid != geteuid()) {
#if HAVE_LCHOWN
        if (lchown(path.c_str(), geteuid(), getegid()) == -1)
#else
        if (!S_ISLNK(st.st_mode) &&
            chown(path.c_str(), geteuid(), getegid()) == -1)
#endif
            throw SysError("changing owner of '%1%' to %2%",
                path, geteuid());
    }

    if (S_ISDIR(st.st_mode)) {
        DirEntries entries = readDirectory(path);
        for (auto & i : entries)
            canonicalisePathMetaData_(path + "/" + i.name, fromUid, inodesSeen);
    }
}


void canonicalisePathMetaData(const Path & path, uid_t fromUid, InodesSeen & inodesSeen)
{
    canonicalisePathMetaData_(path, fromUid, inodesSeen);

    /* On platforms that don't have lchown(), the top-level path can't
       be a symlink, since we can't change its ownership. */
    auto st = lstat(path);

    if (st.st_uid != geteuid()) {
        assert(S_ISLNK(st.st_mode));
        throw Error("wrong ownership of top-level store path '%1%'", path);
    }
}


void canonicalisePathMetaData(const Path & path, uid_t fromUid)
{
    InodesSeen inodesSeen;
    canonicalisePathMetaData(path, fromUid, inodesSeen);
}


void LocalStore::checkDerivationOutputs(const StorePath & drvPath, const Derivation & drv)
{
    assert(drvPath.isDerivation());
    std::string drvName(drvPath.name());
    drvName = drvName.substr(0, drvName.size() - drvExtension.size());

    auto envHasRightPath = [&](const StorePath & actual, const std::string & varName)
    {
        auto j = drv.env.find(varName);
        if (j == drv.env.end() || parseStorePath(j->second) != actual)
            throw Error("derivation '%s' has incorrect environment variable '%s', should be '%s'",
                printStorePath(drvPath), varName, printStorePath(actual));
    };


    // Don't need the answer, but do this anyways to assert is proper
    // combination. The code below is more general and naturally allows
    // combinations that are currently prohibited.
    drv.type();

    std::optional<Hash> h;
    for (auto & i : drv.outputs) {
        std::visit(overloaded {
            [&](const DerivationOutput::InputAddressed & doia) {
                if (!h) {
                    // somewhat expensive so we do lazily
                    auto h0 = hashDerivationModulo(*this, drv, true);
                    h = h0.requireNoFixedNonDeferred();
                }
                StorePath recomputed = makeOutputPath(i.first, *h, drvName);
                if (doia.path != recomputed)
                    throw Error("derivation '%s' has incorrect output '%s', should be '%s'",
                        printStorePath(drvPath), printStorePath(doia.path), printStorePath(recomputed));
                envHasRightPath(doia.path, i.first);
            },
<<<<<<< HEAD
            [&](const DerivationOutputCAFixed & dof) {
                StorePath path = makeFixedOutputPath(drvName, { dof.hash, {} });
=======
            [&](const DerivationOutput::CAFixed & dof) {
                StorePath path = makeFixedOutputPath(dof.hash.method, dof.hash.hash, drvName);
>>>>>>> 1844172d
                envHasRightPath(path, i.first);
            },
            [&](const DerivationOutput::CAFloating &) {
                /* Nothing to check */
            },
            [&](const DerivationOutput::Deferred &) {
                /* Nothing to check */
            },
        }, i.second.raw());
    }
}

void LocalStore::registerDrvOutput(const Realisation & info, CheckSigsFlag checkSigs)
{
    settings.requireExperimentalFeature(Xp::CaDerivations);
    if (checkSigs == NoCheckSigs || !realisationIsUntrusted(info))
        registerDrvOutput(info);
    else
        throw Error("cannot register realisation '%s' because it lacks a valid signature", info.outPath.to_string());
}

void LocalStore::registerDrvOutput(const Realisation & info)
{
    settings.requireExperimentalFeature(Xp::CaDerivations);
    retrySQLite<void>([&]() {
        auto state(_state.lock());
        if (auto oldR = queryRealisation_(*state, info.id)) {
            if (info.isCompatibleWith(*oldR)) {
                auto combinedSignatures = oldR->signatures;
                combinedSignatures.insert(info.signatures.begin(),
                    info.signatures.end());
                state->stmts->UpdateRealisedOutput.use()
                    (concatStringsSep(" ", combinedSignatures))
                    (info.id.strHash())
                    (info.id.outputName)
                    .exec();
            } else {
                throw Error("Trying to register a realisation of '%s', but we already "
                            "have another one locally.\n"
                            "Local:  %s\n"
                            "Remote: %s",
                    info.id.to_string(),
                    printStorePath(oldR->outPath),
                    printStorePath(info.outPath)
                );
            }
        } else {
            state->stmts->RegisterRealisedOutput.use()
                (info.id.strHash())
                (info.id.outputName)
                (printStorePath(info.outPath))
                (concatStringsSep(" ", info.signatures))
                .exec();
        }
        for (auto & [outputId, depPath] : info.dependentRealisations) {
            auto localRealisation = queryRealisationCore_(*state, outputId);
            if (!localRealisation)
                throw Error("unable to register the derivation '%s' as it "
                            "depends on the non existent '%s'",
                    info.id.to_string(), outputId.to_string());
            if (localRealisation->second.outPath != depPath)
                throw Error("unable to register the derivation '%s' as it "
                            "depends on a realisation of '%s' that doesn’t"
                            "match what we have locally",
                    info.id.to_string(), outputId.to_string());
            state->stmts->AddRealisationReference.use()
                (info.id.strHash())
                (info.id.outputName)
                (outputId.strHash())
                (outputId.outputName)
                .exec();
        }
    });
}

void LocalStore::cacheDrvOutputMapping(
    State & state,
    const uint64_t deriver,
    const std::string & outputName,
    const StorePath & output)
{
    retrySQLite<void>([&]() {
        state.stmts->AddDerivationOutput.use()
            (deriver)
            (outputName)
            (printStorePath(output))
            .exec();
    });
}


uint64_t LocalStore::addValidPath(State & state,
    const ValidPathInfo & info, bool checkOutputs)
{
    if (info.ca.has_value() && !info.isContentAddressed(*this))
        throw Error("cannot add path '%s' to the Nix store because it claims to be content-addressed but isn't",
            printStorePath(info.path));

    state.stmts->RegisterValidPath.use()
        (printStorePath(info.path))
        (info.narHash.to_string(Base16, true))
        (info.registrationTime == 0 ? time(0) : info.registrationTime)
        (info.deriver ? printStorePath(*info.deriver) : "", (bool) info.deriver)
        (info.narSize, info.narSize != 0)
        (info.ultimate ? 1 : 0, info.ultimate)
        (concatStringsSep(" ", info.sigs), !info.sigs.empty())
        (renderContentAddress(info.ca), (bool) info.ca)
        .exec();
    uint64_t id = state.db.getLastInsertedRowId();

    /* If this is a derivation, then store the derivation outputs in
       the database.  This is useful for the garbage collector: it can
       efficiently query whether a path is an output of some
       derivation. */
    if (info.path.isDerivation()) {
        auto drv = readInvalidDerivation(info.path);

        /* Verify that the output paths in the derivation are correct
           (i.e., follow the scheme for computing output paths from
           derivations).  Note that if this throws an error, then the
           DB transaction is rolled back, so the path validity
           registration above is undone. */
        if (checkOutputs) checkDerivationOutputs(info.path, drv);

        for (auto & i : drv.outputsAndOptPaths(*this)) {
            /* Floating CA derivations have indeterminate output paths until
               they are built, so don't register anything in that case */
            if (i.second.second)
                cacheDrvOutputMapping(state, id, i.first, *i.second.second);
        }
    }

    {
        auto state_(Store::state.lock());
        state_->pathInfoCache.upsert(std::string(info.path.to_string()),
            PathInfoCacheValue{ .value = std::make_shared<const ValidPathInfo>(info) });
    }

    return id;
}


void LocalStore::queryPathInfoUncached(const StorePath & path,
    Callback<std::shared_ptr<const ValidPathInfo>> callback) noexcept
{
    try {
        callback(retrySQLite<std::shared_ptr<const ValidPathInfo>>([&]() {
            auto state(_state.lock());
            return queryPathInfoInternal(*state, path);
        }));

    } catch (...) { callback.rethrow(); }
}


std::shared_ptr<const ValidPathInfo> LocalStore::queryPathInfoInternal(State & state, const StorePath & path)
{
    /* Get the path info. */
    auto useQueryPathInfo(state.stmts->QueryPathInfo.use()(printStorePath(path)));

    if (!useQueryPathInfo.next())
        return std::shared_ptr<ValidPathInfo>();

    auto id = useQueryPathInfo.getInt(0);

    auto narHash = Hash::dummy;
    try {
        narHash = Hash::parseAnyPrefixed(useQueryPathInfo.getStr(1));
    } catch (BadHash & e) {
        throw Error("invalid-path entry for '%s': %s", printStorePath(path), e.what());
    }

    auto info = std::make_shared<ValidPathInfo>(path, narHash);

    info->id = id;

    info->registrationTime = useQueryPathInfo.getInt(2);

    auto s = (const char *) sqlite3_column_text(state.stmts->QueryPathInfo, 3);
    if (s) info->deriver = parseStorePath(s);

    /* Note that narSize = NULL yields 0. */
    info->narSize = useQueryPathInfo.getInt(4);

    info->ultimate = useQueryPathInfo.getInt(5) == 1;

    s = (const char *) sqlite3_column_text(state.stmts->QueryPathInfo, 6);
    if (s) info->sigs = tokenizeString<StringSet>(s, " ");

    s = (const char *) sqlite3_column_text(state.stmts->QueryPathInfo, 7);
    if (s) info->ca = parseContentAddressOpt(s);

    /* Get the references. */
    auto useQueryReferences(state.stmts->QueryReferences.use()(info->id));

    while (useQueryReferences.next())
        info->insertReferencePossiblyToSelf(
            parseStorePath(useQueryReferences.getStr(0)));

    return info;
}


/* Update path info in the database. */
void LocalStore::updatePathInfo(State & state, const ValidPathInfo & info)
{
    state.stmts->UpdatePathInfo.use()
        (info.narSize, info.narSize != 0)
        (info.narHash.to_string(Base16, true))
        (info.ultimate ? 1 : 0, info.ultimate)
        (concatStringsSep(" ", info.sigs), !info.sigs.empty())
        (renderContentAddress(info.ca), (bool) info.ca)
        (printStorePath(info.path))
        .exec();
}


uint64_t LocalStore::queryValidPathId(State & state, const StorePath & path)
{
    auto use(state.stmts->QueryPathInfo.use()(printStorePath(path)));
    if (!use.next())
        throw InvalidPath("path '%s' is not valid", printStorePath(path));
    return use.getInt(0);
}


bool LocalStore::isValidPath_(State & state, const StorePath & path)
{
    return state.stmts->QueryPathInfo.use()(printStorePath(path)).next();
}


bool LocalStore::isValidPathUncached(const StorePath & path)
{
    return retrySQLite<bool>([&]() {
        auto state(_state.lock());
        return isValidPath_(*state, path);
    });
}


StorePathSet LocalStore::queryValidPaths(const StorePathSet & paths, SubstituteFlag maybeSubstitute)
{
    StorePathSet res;
    for (auto & i : paths)
        if (isValidPath(i)) res.insert(i);
    return res;
}


StorePathSet LocalStore::queryAllValidPaths()
{
    return retrySQLite<StorePathSet>([&]() {
        auto state(_state.lock());
        auto use(state->stmts->QueryValidPaths.use());
        StorePathSet res;
        while (use.next()) res.insert(parseStorePath(use.getStr(0)));
        return res;
    });
}


void LocalStore::queryReferrers(State & state, const StorePath & path, StorePathSet & referrers)
{
    auto useQueryReferrers(state.stmts->QueryReferrers.use()(printStorePath(path)));

    while (useQueryReferrers.next())
        referrers.insert(parseStorePath(useQueryReferrers.getStr(0)));
}


void LocalStore::queryReferrers(const StorePath & path, StorePathSet & referrers)
{
    return retrySQLite<void>([&]() {
        auto state(_state.lock());
        queryReferrers(*state, path, referrers);
    });
}


StorePathSet LocalStore::queryValidDerivers(const StorePath & path)
{
    return retrySQLite<StorePathSet>([&]() {
        auto state(_state.lock());

        auto useQueryValidDerivers(state->stmts->QueryValidDerivers.use()(printStorePath(path)));

        StorePathSet derivers;
        while (useQueryValidDerivers.next())
            derivers.insert(parseStorePath(useQueryValidDerivers.getStr(1)));

        return derivers;
    });
}


std::map<std::string, std::optional<StorePath>>
LocalStore::queryPartialDerivationOutputMap(const StorePath & path_)
{
    auto path = path_;
    auto outputs = retrySQLite<std::map<std::string, std::optional<StorePath>>>([&]() {
        auto state(_state.lock());
        std::map<std::string, std::optional<StorePath>> outputs;
        uint64_t drvId;
        drvId = queryValidPathId(*state, path);
        auto use(state->stmts->QueryDerivationOutputs.use()(drvId));
        while (use.next())
            outputs.insert_or_assign(
                use.getStr(0), parseStorePath(use.getStr(1)));

        return outputs;
    });

    if (!settings.isExperimentalFeatureEnabled(Xp::CaDerivations))
        return outputs;

    auto drv = readInvalidDerivation(path);
    auto drvHashes = staticOutputHashes(*this, drv);
    for (auto& [outputName, hash] : drvHashes) {
        auto realisation = queryRealisation(DrvOutput{hash, outputName});
        if (realisation)
            outputs.insert_or_assign(outputName, realisation->outPath);
        else
            outputs.insert({outputName, std::nullopt});
    }

    return outputs;
}

std::optional<StorePath> LocalStore::queryPathFromHashPart(const std::string & hashPart)
{
    if (hashPart.size() != StorePath::HashLen) throw Error("invalid hash part");

    Path prefix = storeDir + "/" + hashPart;

    return retrySQLite<std::optional<StorePath>>([&]() -> std::optional<StorePath> {
        auto state(_state.lock());

        auto useQueryPathFromHashPart(state->stmts->QueryPathFromHashPart.use()(prefix));

        if (!useQueryPathFromHashPart.next()) return {};

        const char * s = (const char *) sqlite3_column_text(state->stmts->QueryPathFromHashPart, 0);
        if (s && prefix.compare(0, prefix.size(), s, prefix.size()) == 0)
            return parseStorePath(s);
        return {};
    });
}


StorePathSet LocalStore::querySubstitutablePaths(const StorePathSet & paths)
{
    if (!settings.useSubstitutes) return StorePathSet();

    StorePathSet remaining;
    for (auto & i : paths)
        remaining.insert(i);

    StorePathSet res;

    for (auto & sub : getDefaultSubstituters()) {
        if (remaining.empty()) break;
        if (sub->storeDir != storeDir) continue;
        if (!sub->wantMassQuery) continue;

        auto valid = sub->queryValidPaths(remaining);

        StorePathSet remaining2;
        for (auto & path : remaining)
            if (valid.count(path))
                res.insert(path);
            else
                remaining2.insert(path);

        std::swap(remaining, remaining2);
    }

    return res;
}


// FIXME: move this, it's not specific to LocalStore.
void LocalStore::querySubstitutablePathInfos(const StorePathCAMap & paths, SubstitutablePathInfos & infos)
{
    if (!settings.useSubstitutes) return;
    for (auto & sub : getDefaultSubstituters()) {
        for (auto & path : paths) {
            if (infos.count(path.first))
                // Choose first succeeding substituter.
                continue;

            auto subPath(path.first);

            // Recompute store path so that we can use a different store root.
            if (path.second) {
                subPath = makeFixedOutputPathFromCA({
                    .name = std::string { path.first.name() },
                    .info = caWithoutRefs(*path.second),
                });
                if (sub->storeDir == storeDir)
                    assert(subPath == path.first);
                if (subPath != path.first)
                    debug("replaced path '%s' with '%s' for substituter '%s'", printStorePath(path.first), sub->printStorePath(subPath), sub->getUri());
            } else if (sub->storeDir != storeDir) continue;

            debug("checking substituter '%s' for path '%s'", sub->getUri(), sub->printStorePath(subPath));
            try {
                auto info = sub->queryPathInfo(subPath);

                if (sub->storeDir != storeDir && !(info->isContentAddressed(*sub) && info->references.empty()))
                    continue;

                auto narInfo = std::dynamic_pointer_cast<const NarInfo>(
                    std::shared_ptr<const ValidPathInfo>(info));
                infos.insert_or_assign(path.first, SubstitutablePathInfo{
                    info->references,
                    info->hasSelfReference,
                    info->deriver,
                    narInfo ? narInfo->fileSize : 0,
                    info->narSize,
                });
            } catch (InvalidPath &) {
            } catch (SubstituterDisabled &) {
            } catch (Error & e) {
                if (settings.tryFallback)
                    logError(e.info());
                else
                    throw;
            }
        }
    }
}


void LocalStore::registerValidPath(const ValidPathInfo & info)
{
    registerValidPaths({{info.path, info}});
}


void LocalStore::registerValidPaths(const ValidPathInfos & infos)
{
    /* SQLite will fsync by default, but the new valid paths may not
       be fsync-ed.  So some may want to fsync them before registering
       the validity, at the expense of some speed of the path
       registering operation. */
    if (settings.syncBeforeRegistering) sync();

    return retrySQLite<void>([&]() {
        auto state(_state.lock());

        SQLiteTxn txn(state->db);
        StorePathSet paths;

        for (auto & [_, i] : infos) {
            assert(i.narHash.type == htSHA256);
            if (isValidPath_(*state, i.path))
                updatePathInfo(*state, i);
            else
                addValidPath(*state, i, false);
            paths.insert(i.path);
        }

        for (auto & [_, i] : infos) {
            auto referrer = queryValidPathId(*state, i.path);
            for (auto & j : i.referencesPossiblyToSelf())
                state->stmts->AddReference.use()(referrer)(queryValidPathId(*state, j)).exec();
        }

        /* Check that the derivation outputs are correct.  We can't do
           this in addValidPath() above, because the references might
           not be valid yet. */
        for (auto & [_, i] : infos)
            if (i.path.isDerivation()) {
                // FIXME: inefficient; we already loaded the derivation in addValidPath().
                checkDerivationOutputs(i.path,
                    readInvalidDerivation(i.path));
            }

        /* Do a topological sort of the paths.  This will throw an
           error if a cycle is detected and roll back the
           transaction.  Cycles can only occur when a derivation
           has multiple outputs. */
        topoSort(paths,
            {[&](const StorePath & path) {
                auto i = infos.find(path);
                return i == infos.end() ? StorePathSet() : i->second.references;
            }},
            {[&](const StorePath & path, const StorePath & parent) {
                return BuildError(
                    "cycle detected in the references of '%s' from '%s'",
                    printStorePath(path),
                    printStorePath(parent));
            }});

        txn.commit();
    });
}


/* Invalidate a path.  The caller is responsible for checking that
   there are no referrers. */
void LocalStore::invalidatePath(State & state, const StorePath & path)
{
    debug("invalidating path '%s'", printStorePath(path));

    state.stmts->InvalidatePath.use()(printStorePath(path)).exec();

    /* Note that the foreign key constraints on the Refs table take
       care of deleting the references entries for `path'. */

    {
        auto state_(Store::state.lock());
        state_->pathInfoCache.erase(std::string(path.to_string()));
    }
}

const PublicKeys & LocalStore::getPublicKeys()
{
    auto state(_state.lock());
    if (!state->publicKeys)
        state->publicKeys = std::make_unique<PublicKeys>(getDefaultPublicKeys());
    return *state->publicKeys;
}

bool LocalStore::pathInfoIsUntrusted(const ValidPathInfo & info)
{
    return requireSigs && !info.checkSignatures(*this, getPublicKeys());
}

bool LocalStore::realisationIsUntrusted(const Realisation & realisation)
{
    return requireSigs && !realisation.checkSignatures(getPublicKeys());
}

void LocalStore::addToStore(const ValidPathInfo & info, Source & source,
    RepairFlag repair, CheckSigsFlag checkSigs)
{
    if (checkSigs && pathInfoIsUntrusted(info))
        throw Error("cannot add path '%s' because it lacks a valid signature", printStorePath(info.path));

    addTempRoot(info.path);

    if (repair || !isValidPath(info.path)) {

        PathLocks outputLock;

        auto realPath = Store::toRealPath(info.path);

        /* Lock the output path.  But don't lock if we're being called
           from a build hook (whose parent process already acquired a
           lock on this path). */
        if (!locksHeld.count(printStorePath(info.path)))
            outputLock.lockPaths({realPath});

        if (repair || !isValidPath(info.path)) {

            deletePath(realPath);

            /* While restoring the path from the NAR, compute the hash
               of the NAR. */
            HashSink hashSink(htSHA256);

            TeeSource wrapperSource { source, hashSink };

            restorePath(realPath, wrapperSource);

            auto hashResult = hashSink.finish();

            if (hashResult.first != info.narHash)
                throw Error("hash mismatch importing path '%s';\n  specified: %s\n  got:       %s",
                    printStorePath(info.path), info.narHash.to_string(Base32, true), hashResult.first.to_string(Base32, true));

            if (hashResult.second != info.narSize)
                throw Error("size mismatch importing path '%s';\n  specified: %s\n  got:       %s",
                    printStorePath(info.path), info.narSize, hashResult.second);

            if (info.ca) {
                if (auto foHash = std::get_if<FixedOutputHash>(&*info.ca)) {
                    auto actualFoHash = hashCAPath(
                        foHash->method,
                        foHash->hash.type,
                        info.path
                    );
                    if (foHash->hash != actualFoHash.hash) {
                        throw Error("ca hash mismatch importing path '%s';\n  specified: %s\n  got:       %s",
                            printStorePath(info.path),
                            foHash->hash.to_string(Base32, true),
                            actualFoHash.hash.to_string(Base32, true));
                    }
                }
                if (auto textHash = std::get_if<TextHash>(&*info.ca)) {
                    auto actualTextHash = hashString(htSHA256, readFile(realPath));
                    if (textHash->hash != actualTextHash) {
                        throw Error("ca hash mismatch importing path '%s';\n  specified: %s\n  got:       %s",
                            printStorePath(info.path),
                            textHash->hash.to_string(Base32, true),
                            actualTextHash.to_string(Base32, true));
                    }
                }
            }

            autoGC();

            canonicalisePathMetaData(realPath, -1);

            optimisePath(realPath, repair); // FIXME: combine with hashPath()

            registerValidPath(info);
        }

        outputLock.setDeletion(true);
    }
}


StorePath LocalStore::addToStoreFromDump(Source & source0, std::string_view name,
    FileIngestionMethod method, HashType hashAlgo, RepairFlag repair, const StorePathSet & references)
{
    /* For computing the store path. */
    auto hashSink = std::make_unique<HashSink>(hashAlgo);
    TeeSource source { source0, *hashSink };

    /* Read the source path into memory, but only if it's up to
       narBufferSize bytes. If it's larger, write it to a temporary
       location in the Nix store. If the subsequently computed
       destination store path is already valid, we just delete the
       temporary path. Otherwise, we move it to the destination store
       path. */
    bool inMemory = false;

    std::string dump;

    /* Fill out buffer, and decide whether we are working strictly in
       memory based on whether we break out because the buffer is full
       or the original source is empty */
    while (dump.size() < settings.narBufferSize) {
        auto oldSize = dump.size();
        constexpr size_t chunkSize = 65536;
        auto want = std::min(chunkSize, settings.narBufferSize - oldSize);
        dump.resize(oldSize + want);
        auto got = 0;
        Finally cleanup([&]() {
            dump.resize(oldSize + got);
        });
        try {
            got = source.read(dump.data() + oldSize, want);
        } catch (EndOfFile &) {
            inMemory = true;
            break;
        }
    }

    std::unique_ptr<AutoDelete> delTempDir;
    Path tempPath;

    if (!inMemory) {
        /* Drain what we pulled so far, and then keep on pulling */
        StringSource dumpSource { dump };
        ChainSource bothSource { dumpSource, source };

        auto tempDir = createTempDir(realStoreDir, "add");
        delTempDir = std::make_unique<AutoDelete>(tempDir);
        tempPath = tempDir + "/x";

        if (method == FileIngestionMethod::Recursive)
            restorePath(tempPath, bothSource);
        else
            writeFile(tempPath, bothSource);

        dump.clear();
    }

    auto [hash, size] = hashSink->finish();

    auto desc = StorePathDescriptor {
        std::string { name },
        FixedOutputInfo {
            {
                .method = method,
                .hash = hash,
            },
            {
                .references = references,
                .hasSelfReference = false,
            },
        },
    };

    auto dstPath = makeFixedOutputPathFromCA(desc);

    addTempRoot(dstPath);

    if (repair || !isValidPath(dstPath)) {

        /* The first check above is an optimisation to prevent
           unnecessary lock acquisition. */

        auto realPath = Store::toRealPath(dstPath);

        PathLocks outputLock({realPath});

        if (repair || !isValidPath(dstPath)) {

            deletePath(realPath);

            autoGC();

            if (inMemory) {
                StringSource dumpSource { dump };
                /* Restore from the NAR in memory. */
                if (method == FileIngestionMethod::Recursive)
                    restorePath(realPath, dumpSource);
                else
                    writeFile(realPath, dumpSource);
            } else {
                /* Move the temporary path we restored above. */
                if (rename(tempPath.c_str(), realPath.c_str()))
                    throw Error("renaming '%s' to '%s'", tempPath, realPath);
            }

            /* For computing the nar hash. In recursive SHA-256 mode, this
               is the same as the store hash, so no need to do it again. */
            auto narHash = std::pair { hash, size };
            if (method != FileIngestionMethod::Recursive || hashAlgo != htSHA256) {
                HashSink narSink { htSHA256 };
                dumpPath(realPath, narSink);
                narHash = narSink.finish();
            }

            canonicalisePathMetaData(realPath, -1); // FIXME: merge into restorePath

            optimisePath(realPath, repair);

            ValidPathInfo info { *this, std::move(desc), narHash.first };
            info.narSize = narHash.second;
            registerValidPath(info);
        }

        outputLock.setDeletion(true);
    }

    return dstPath;
}


StorePath LocalStore::addTextToStore(
    std::string_view name,
    std::string_view s,
    const StorePathSet & references, RepairFlag repair)
{
    auto hash = hashString(htSHA256, s);
    auto dstPath = makeTextPath(name, TextInfo {
        { .hash = hash },
        references,
    });

    addTempRoot(dstPath);

    if (repair || !isValidPath(dstPath)) {

        auto realPath = Store::toRealPath(dstPath);

        PathLocks outputLock({realPath});

        if (repair || !isValidPath(dstPath)) {

            deletePath(realPath);

            autoGC();

            writeFile(realPath, s);

            canonicalisePathMetaData(realPath, -1);

            StringSink sink;
            dumpString(s, sink);
            auto narHash = hashString(htSHA256, sink.s);

            optimisePath(realPath, repair);

            ValidPathInfo info { dstPath, narHash };
            info.narSize = sink.s.size();
            info.references = references;
            info.ca = TextHash { .hash = hash };
            registerValidPath(info);
        }

        outputLock.setDeletion(true);
    }

    return dstPath;
}


/* Create a temporary directory in the store that won't be
   garbage-collected. */
Path LocalStore::createTempDirInStore()
{
    Path tmpDir;
    do {
        /* There is a slight possibility that `tmpDir' gets deleted by
           the GC between createTempDir() and addTempRoot(), so repeat
           until `tmpDir' exists. */
        tmpDir = createTempDir(realStoreDir);
        addTempRoot(parseStorePath(tmpDir));
    } while (!pathExists(tmpDir));
    return tmpDir;
}


void LocalStore::invalidatePathChecked(const StorePath & path)
{
    retrySQLite<void>([&]() {
        auto state(_state.lock());

        SQLiteTxn txn(state->db);

        if (isValidPath_(*state, path)) {
            StorePathSet referrers; queryReferrers(*state, path, referrers);
            referrers.erase(path); /* ignore self-references */
            if (!referrers.empty())
                throw PathInUse("cannot delete path '%s' because it is in use by %s",
                    printStorePath(path), showPaths(referrers));
            invalidatePath(*state, path);
        }

        txn.commit();
    });
}


bool LocalStore::verifyStore(bool checkContents, RepairFlag repair)
{
    printInfo(format("reading the Nix store..."));

    bool errors = false;

    /* Acquire the global GC lock to get a consistent snapshot of
       existing and valid paths. */
    auto fdGCLock = openGCLock();
    FdLock gcLock(fdGCLock.get(), ltRead, true, "waiting for the big garbage collector lock...");

    StringSet store;
    for (auto & i : readDirectory(realStoreDir)) store.insert(i.name);

    /* Check whether all valid paths actually exist. */
    printInfo("checking path existence...");

    StorePathSet validPaths;
    PathSet done;

    for (auto & i : queryAllValidPaths())
        verifyPath(printStorePath(i), store, done, validPaths, repair, errors);

    /* Optionally, check the content hashes (slow). */
    if (checkContents) {

        printInfo("checking link hashes...");

        for (auto & link : readDirectory(linksDir)) {
            printMsg(lvlTalkative, "checking contents of '%s'", link.name);
            Path linkPath = linksDir + "/" + link.name;
            std::string hash = hashPath(htSHA256, linkPath).first.to_string(Base32, false);
            if (hash != link.name) {
                printError("link '%s' was modified! expected hash '%s', got '%s'",
                    linkPath, link.name, hash);
                if (repair) {
                    if (unlink(linkPath.c_str()) == 0)
                        printInfo("removed link '%s'", linkPath);
                    else
                        throw SysError("removing corrupt link '%s'", linkPath);
                } else {
                    errors = true;
                }
            }
        }

        printInfo("checking store hashes...");

        Hash nullHash(htSHA256);

        for (auto & i : validPaths) {
            try {
                auto info = std::const_pointer_cast<ValidPathInfo>(std::shared_ptr<const ValidPathInfo>(queryPathInfo(i)));

                /* Check the content hash (optionally - slow). */
                printMsg(lvlTalkative, "checking contents of '%s'", printStorePath(i));

                auto hashSink = HashSink(info->narHash.type);

                dumpPath(Store::toRealPath(i), hashSink);
                auto current = hashSink.finish();

                if (info->narHash != nullHash && info->narHash != current.first) {
                    printError("path '%s' was modified! expected hash '%s', got '%s'",
                        printStorePath(i), info->narHash.to_string(Base32, true), current.first.to_string(Base32, true));
                    if (repair) repairPath(i); else errors = true;
                } else {

                    bool update = false;

                    /* Fill in missing hashes. */
                    if (info->narHash == nullHash) {
                        printInfo("fixing missing hash on '%s'", printStorePath(i));
                        info->narHash = current.first;
                        update = true;
                    }

                    /* Fill in missing narSize fields (from old stores). */
                    if (info->narSize == 0) {
                        printInfo("updating size field on '%s' to %s", printStorePath(i), current.second);
                        info->narSize = current.second;
                        update = true;
                    }

                    if (update) {
                        auto state(_state.lock());
                        updatePathInfo(*state, *info);
                    }

                }

            } catch (Error & e) {
                /* It's possible that the path got GC'ed, so ignore
                   errors on invalid paths. */
                if (isValidPath(i))
                    logError(e.info());
                else
                    warn(e.msg());
                errors = true;
            }
        }
    }

    return errors;
}


void LocalStore::verifyPath(const Path & pathS, const StringSet & store,
    PathSet & done, StorePathSet & validPaths, RepairFlag repair, bool & errors)
{
    checkInterrupt();

    if (!done.insert(pathS).second) return;

    if (!isStorePath(pathS)) {
        printError("path '%s' is not in the Nix store", pathS);
        return;
    }

    auto path = parseStorePath(pathS);

    if (!store.count(std::string(path.to_string()))) {
        /* Check any referrers first.  If we can invalidate them
           first, then we can invalidate this path as well. */
        bool canInvalidate = true;
        StorePathSet referrers; queryReferrers(path, referrers);
        for (auto & i : referrers)
            if (i != path) {
                verifyPath(printStorePath(i), store, done, validPaths, repair, errors);
                if (validPaths.count(i))
                    canInvalidate = false;
            }

        if (canInvalidate) {
            printInfo("path '%s' disappeared, removing from database...", pathS);
            auto state(_state.lock());
            invalidatePath(*state, path);
        } else {
            printError("path '%s' disappeared, but it still has valid referrers!", pathS);
            if (repair)
                try {
                    repairPath(path);
                } catch (Error & e) {
                    logWarning(e.info());
                    errors = true;
                }
            else errors = true;
        }

        return;
    }

    validPaths.insert(std::move(path));
}


unsigned int LocalStore::getProtocol()
{
    return PROTOCOL_VERSION;
}


#if defined(FS_IOC_SETFLAGS) && defined(FS_IOC_GETFLAGS) && defined(FS_IMMUTABLE_FL)

static void makeMutable(const Path & path)
{
    checkInterrupt();

    auto st = lstat(path);

    if (!S_ISDIR(st.st_mode) && !S_ISREG(st.st_mode)) return;

    if (S_ISDIR(st.st_mode)) {
        for (auto & i : readDirectory(path))
            makeMutable(path + "/" + i.name);
    }

    /* The O_NOFOLLOW is important to prevent us from changing the
       mutable bit on the target of a symlink (which would be a
       security hole). */
    AutoCloseFD fd = open(path.c_str(), O_RDONLY | O_NOFOLLOW | O_CLOEXEC);
    if (fd == -1) {
        if (errno == ELOOP) return; // it's a symlink
        throw SysError("opening file '%1%'", path);
    }

    unsigned int flags = 0, old;

    /* Silently ignore errors getting/setting the immutable flag so
       that we work correctly on filesystems that don't support it. */
    if (ioctl(fd, FS_IOC_GETFLAGS, &flags)) return;
    old = flags;
    flags &= ~FS_IMMUTABLE_FL;
    if (old == flags) return;
    if (ioctl(fd, FS_IOC_SETFLAGS, &flags)) return;
}

/* Upgrade from schema 6 (Nix 0.15) to schema 7 (Nix >= 1.3). */
void LocalStore::upgradeStore7()
{
    if (getuid() != 0) return;
    printInfo("removing immutable bits from the Nix store (this may take a while)...");
    makeMutable(realStoreDir);
}

#else

void LocalStore::upgradeStore7()
{
}

#endif


void LocalStore::vacuumDB()
{
    auto state(_state.lock());
    state->db.exec("vacuum");
}


void LocalStore::addSignatures(const StorePath & storePath, const StringSet & sigs)
{
    retrySQLite<void>([&]() {
        auto state(_state.lock());

        SQLiteTxn txn(state->db);

        auto info = std::const_pointer_cast<ValidPathInfo>(queryPathInfoInternal(*state, storePath));

        info->sigs.insert(sigs.begin(), sigs.end());

        updatePathInfo(*state, *info);

        txn.commit();
    });
}


void LocalStore::signRealisation(Realisation & realisation)
{
    // FIXME: keep secret keys in memory.

    auto secretKeyFiles = settings.secretKeyFiles;

    for (auto & secretKeyFile : secretKeyFiles.get()) {
        SecretKey secretKey(readFile(secretKeyFile));
        realisation.sign(secretKey);
    }
}

void LocalStore::signPathInfo(ValidPathInfo & info)
{
    // FIXME: keep secret keys in memory.

    auto secretKeyFiles = settings.secretKeyFiles;

    for (auto & secretKeyFile : secretKeyFiles.get()) {
        SecretKey secretKey(readFile(secretKeyFile));
        info.sign(*this, secretKey);
    }
}


void LocalStore::createUser(const std::string & userName, uid_t userId)
{
    for (auto & dir : {
        fmt("%s/profiles/per-user/%s", stateDir, userName),
        fmt("%s/gcroots/per-user/%s", stateDir, userName)
    }) {
        createDirs(dir);
        if (chmod(dir.c_str(), 0755) == -1)
            throw SysError("changing permissions of directory '%s'", dir);
        if (chown(dir.c_str(), userId, getgid()) == -1)
            throw SysError("changing owner of directory '%s'", dir);
    }
}

std::optional<std::pair<int64_t, Realisation>> LocalStore::queryRealisationCore_(
        LocalStore::State & state,
        const DrvOutput & id)
{
    auto useQueryRealisedOutput(
            state.stmts->QueryRealisedOutput.use()
                (id.strHash())
                (id.outputName));
    if (!useQueryRealisedOutput.next())
        return std::nullopt;
    auto realisationDbId = useQueryRealisedOutput.getInt(0);
    auto outputPath = parseStorePath(useQueryRealisedOutput.getStr(1));
    auto signatures =
        tokenizeString<StringSet>(useQueryRealisedOutput.getStr(2));

    return {{
        realisationDbId,
        Realisation{
            .id = id,
            .outPath = outputPath,
            .signatures = signatures,
        }
    }};
}

std::optional<const Realisation> LocalStore::queryRealisation_(
            LocalStore::State & state,
            const DrvOutput & id)
{
    auto maybeCore = queryRealisationCore_(state, id);
    if (!maybeCore)
        return std::nullopt;
    auto [realisationDbId, res] = *maybeCore;

    std::map<DrvOutput, StorePath> dependentRealisations;
    auto useRealisationRefs(
        state.stmts->QueryRealisationReferences.use()
            (realisationDbId));
    while (useRealisationRefs.next()) {
        auto depId = DrvOutput {
            Hash::parseAnyPrefixed(useRealisationRefs.getStr(0)),
            useRealisationRefs.getStr(1),
        };
        auto dependentRealisation = queryRealisationCore_(state, depId);
        assert(dependentRealisation); // Enforced by the db schema
        auto outputPath = dependentRealisation->second.outPath;
        dependentRealisations.insert({depId, outputPath});
    }

    res.dependentRealisations = dependentRealisations;

    return { res };
}

void LocalStore::queryRealisationUncached(const DrvOutput & id,
        Callback<std::shared_ptr<const Realisation>> callback) noexcept
{
    try {
        auto maybeRealisation
            = retrySQLite<std::optional<const Realisation>>([&]() {
                  auto state(_state.lock());
                  return queryRealisation_(*state, id);
              });
        if (maybeRealisation)
            callback(
                std::make_shared<const Realisation>(maybeRealisation.value()));
        else
            callback(nullptr);

    } catch (...) {
        callback.rethrow();
    }
}

FixedOutputHash LocalStore::hashCAPath(
    const FileIngestionMethod & method, const HashType & hashType,
    const StorePath & path)
{
    return hashCAPath(method, hashType, Store::toRealPath(path), path.hashPart());
}

FixedOutputHash LocalStore::hashCAPath(
    const FileIngestionMethod & method,
    const HashType & hashType,
    const Path & path,
    const std::string_view pathHash
)
{
    HashModuloSink caSink ( hashType, std::string(pathHash) );
    switch (method) {
    case FileIngestionMethod::Recursive:
        dumpPath(path, caSink);
        break;
    case FileIngestionMethod::Flat:
        readFile(path, caSink);
        break;
    }
    auto hash = caSink.finish().first;
    return FixedOutputHash{
        .method = method,
        .hash = hash,
    };
}

void LocalStore::addBuildLog(const StorePath & drvPath, std::string_view log)
{
    assert(drvPath.isDerivation());

    auto baseName = drvPath.to_string();

    auto logPath = fmt("%s/%s/%s/%s.bz2", logDir, drvsLogDir, baseName.substr(0, 2), baseName.substr(2));

    if (pathExists(logPath)) return;

    createDirs(dirOf(logPath));

    auto tmpFile = fmt("%s.tmp.%d", logPath, getpid());

    writeFile(tmpFile, compress("bzip2", log));

    if (rename(tmpFile.c_str(), logPath.c_str()) != 0)
        throw SysError("renaming '%1%' to '%2%'", tmpFile, logPath);
}

std::optional<std::string> LocalStore::getVersion()
{
    return nixVersion;
}


}  // namespace nix<|MERGE_RESOLUTION|>--- conflicted
+++ resolved
@@ -710,13 +710,8 @@
                         printStorePath(drvPath), printStorePath(doia.path), printStorePath(recomputed));
                 envHasRightPath(doia.path, i.first);
             },
-<<<<<<< HEAD
-            [&](const DerivationOutputCAFixed & dof) {
+            [&](const DerivationOutput::CAFixed & dof) {
                 StorePath path = makeFixedOutputPath(drvName, { dof.hash, {} });
-=======
-            [&](const DerivationOutput::CAFixed & dof) {
-                StorePath path = makeFixedOutputPath(dof.hash.method, dof.hash.hash, drvName);
->>>>>>> 1844172d
                 envHasRightPath(path, i.first);
             },
             [&](const DerivationOutput::CAFloating &) {
