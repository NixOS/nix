--- conflicted
+++ resolved
@@ -1386,22 +1386,21 @@
 
     auto [hash, size] = hashSink->finish();
 
-<<<<<<< HEAD
     auto desc = StorePathDescriptor {
-        name,
+        std::string { name },
         FixedOutputInfo {
             {
                 .method = method,
                 .hash = hash,
             },
-            {},
+            {
+                .references = references,
+                .hasSelfReference = false,
+            },
         },
     };
 
     auto dstPath = makeFixedOutputPathFromCA(desc);
-=======
-    auto dstPath = makeFixedOutputPath(method, hash, name, references);
->>>>>>> 4d981439
 
     addTempRoot(dstPath);
 
@@ -1448,11 +1447,6 @@
 
             ValidPathInfo info { *this, std::move(desc), narHash.first };
             info.narSize = narHash.second;
-<<<<<<< HEAD
-=======
-            info.references = references;
-            info.ca = FixedOutputHash { .method = method, .hash = hash };
->>>>>>> 4d981439
             registerValidPath(info);
         }
 
