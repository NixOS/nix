--- conflicted
+++ resolved
@@ -585,11 +585,7 @@
 
     state.stmtRegisterValidPath.use()
         (printStorePath(info.path))
-<<<<<<< HEAD
-        (info.narHash.to_string(Base::Base16))
-=======
         (info.narHash.to_string(Base16, true))
->>>>>>> 15abb2aa
         (info.registrationTime == 0 ? time(0) : info.registrationTime)
         (info.deriver ? printStorePath(*info.deriver) : "", (bool) info.deriver)
         (info.narSize, info.narSize != 0)
@@ -689,11 +685,7 @@
 {
     state.stmtUpdatePathInfo.use()
         (info.narSize, info.narSize != 0)
-<<<<<<< HEAD
-        (info.narHash.to_string(Base::Base16))
-=======
         (info.narHash.to_string(Base16, true))
->>>>>>> 15abb2aa
         (info.ultimate ? 1 : 0, info.ultimate)
         (concatStringsSep(" ", info.sigs), !info.sigs.empty())
         (info.ca, !info.ca.empty())
@@ -904,7 +896,7 @@
         StorePathSet paths;
 
         for (auto & i : infos) {
-            assert(i.narHash.type == HashType::SHA256);
+            assert(i.narHash.type == htSHA256);
             if (isValidPath_(*state, i.path))
                 updatePathInfo(*state, i);
             else
@@ -1001,13 +993,9 @@
                of the NAR. */
             std::unique_ptr<AbstractHashSink> hashSink;
             if (info.ca == "" || !info.references.count(info.path))
-                hashSink = std::make_unique<HashSink>(HashType::SHA256);
+                hashSink = std::make_unique<HashSink>(htSHA256);
             else
-<<<<<<< HEAD
-                hashSink = std::make_unique<HashModuloSink>(HashType::SHA256, storePathToHash(printStorePath(info.path)));
-=======
                 hashSink = std::make_unique<HashModuloSink>(htSHA256, std::string(info.path.hashPart()));
->>>>>>> 15abb2aa
 
             LambdaSource wrapperSource([&](unsigned char * data, size_t len) -> size_t {
                 size_t n = source.read(data, len);
@@ -1047,7 +1035,7 @@
 StorePath LocalStore::addToStoreFromDump(const string & dump, const string & name,
     FileIngestionMethod method, HashType hashAlgo, RepairFlag repair)
 {
-    if (method == FileIngestionMethod::Git && hashAlgo != HashType::SHA1)
+    if (method == FileIngestionMethod::Git && hashAlgo != htSHA1)
         throw Error("git ingestion must use sha1 hash");
 
     Hash h = hashString(hashAlgo, dump);
@@ -1096,10 +1084,10 @@
                sha256); otherwise, compute it here. */
             HashResult hash;
             if (method == FileIngestionMethod::Recursive) {
-                hash.first = hashAlgo == HashType::SHA256 ? h : hashString(HashType::SHA256, dump);
+                hash.first = hashAlgo == htSHA256 ? h : hashString(htSHA256, dump);
                 hash.second = dump.size();
             } else
-                hash = hashPath(HashType::SHA256, realPath);
+                hash = hashPath(htSHA256, realPath);
 
             optimisePath(realPath); // FIXME: combine with hashPath()
 
@@ -1122,7 +1110,7 @@
 {
     Path srcPath(absPath(_srcPath));
 
-    if (method == FileIngestionMethod::Git && hashAlgo != HashType::SHA1)
+    if (method == FileIngestionMethod::Git && hashAlgo != htSHA1)
         throw Error("git ingestion must use sha1 hash");
 
     /* Read the whole path into memory. This is not a very scalable
@@ -1138,7 +1126,7 @@
         // recursively add to store if path is a directory
         struct stat st;
         if (lstat(srcPath.c_str(), &st))
-            throw SysError(format("getting attributes of path '%1%'") % srcPath);
+            throw SysError("getting attributes of path '%1%'", srcPath);
         if (S_ISDIR(st.st_mode))
             for (auto & i : readDirectory(srcPath))
                 addToStore("git", srcPath + "/" + i.name, method, hashAlgo, filter, repair);
@@ -1159,7 +1147,7 @@
 StorePath LocalStore::addTextToStore(const string & name, const string & s,
     const StorePathSet & references, RepairFlag repair)
 {
-    auto hash = hashString(HashType::SHA256, s);
+    auto hash = hashString(htSHA256, s);
     auto dstPath = makeTextPath(name, hash, references);
 
     addTempRoot(dstPath);
@@ -1183,7 +1171,7 @@
 
             StringSink sink;
             dumpString(s, sink);
-            auto narHash = hashString(HashType::SHA256, *sink.s);
+            auto narHash = hashString(htSHA256, *sink.s);
 
             optimisePath(realPath);
 
@@ -1269,9 +1257,9 @@
         printInfo("checking link hashes...");
 
         for (auto & link : readDirectory(linksDir)) {
-            printMsg(Verbosity::Talkative, "checking contents of '%s'", link.name);
+            printMsg(lvlTalkative, "checking contents of '%s'", link.name);
             Path linkPath = linksDir + "/" + link.name;
-            string hash = hashPath(HashType::SHA256, linkPath).first.to_string(Base::Base32, false);
+            string hash = hashPath(htSHA256, linkPath).first.to_string(Base32, false);
             if (hash != link.name) {
                 logError({
                     .name = "Invalid hash",
@@ -1292,24 +1280,20 @@
 
         printInfo("checking store hashes...");
 
-        Hash nullHash(HashType::SHA256);
+        Hash nullHash(htSHA256);
 
         for (auto & i : validPaths) {
             try {
                 auto info = std::const_pointer_cast<ValidPathInfo>(std::shared_ptr<const ValidPathInfo>(queryPathInfo(i)));
 
                 /* Check the content hash (optionally - slow). */
-                printMsg(Verbosity::Talkative, "checking contents of '%s'", printStorePath(i));
+                printMsg(lvlTalkative, "checking contents of '%s'", printStorePath(i));
 
                 std::unique_ptr<AbstractHashSink> hashSink;
                 if (info->ca == "" || !info->references.count(info->path))
                     hashSink = std::make_unique<HashSink>(*info->narHash.type);
                 else
-<<<<<<< HEAD
-                    hashSink = std::make_unique<HashModuloSink>(*info->narHash.type, storePathToHash(printStorePath(info->path)));
-=======
                     hashSink = std::make_unique<HashModuloSink>(*info->narHash.type, std::string(info->path.hashPart()));
->>>>>>> 15abb2aa
 
                 dumpPath(Store::toRealPath(i), *hashSink);
                 auto current = hashSink->finish();
