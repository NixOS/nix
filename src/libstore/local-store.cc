--- conflicted
+++ resolved
@@ -1090,61 +1090,6 @@
 }
 
 
-<<<<<<< HEAD
-// FIXME: move this, it's not specific to LocalStore.
-void LocalStore::querySubstitutablePathInfos(const StorePathCAMap & paths, SubstitutablePathInfos & infos)
-{
-    if (!settings.useSubstitutes) return;
-    for (auto & sub : getDefaultSubstituters()) {
-        for (auto & path : paths) {
-            if (infos.count(path.first))
-                // Choose first succeeding substituter.
-                continue;
-
-            auto subPath(path.first);
-
-            // Recompute store path so that we can use a different store root.
-            if (path.second) {
-                subPath = makeFixedOutputPathFromCA({
-                    .name = std::string { path.first.name() },
-                    .info = caWithoutRefs(*path.second),
-                });
-                if (sub->storeDir == storeDir)
-                    assert(subPath == path.first);
-                if (subPath != path.first)
-                    debug("replaced path '%s' with '%s' for substituter '%s'", printStorePath(path.first), sub->printStorePath(subPath), sub->getUri());
-            } else if (sub->storeDir != storeDir) continue;
-
-            debug("checking substituter '%s' for path '%s'", sub->getUri(), sub->printStorePath(subPath));
-            try {
-                auto info = sub->queryPathInfo(subPath);
-
-                if (sub->storeDir != storeDir && !(info->isContentAddressed(*sub) && info->references.empty()))
-                    continue;
-
-                auto narInfo = std::dynamic_pointer_cast<const NarInfo>(
-                    std::shared_ptr<const ValidPathInfo>(info));
-                infos.insert_or_assign(path.first, SubstitutablePathInfo{
-                    .deriver = info->deriver,
-                    .references = info->references,
-                    .downloadSize = narInfo ? narInfo->fileSize : 0,
-                    .narSize = info->narSize,
-                });
-            } catch (InvalidPath &) {
-            } catch (SubstituterDisabled &) {
-            } catch (Error & e) {
-                if (settings.tryFallback)
-                    logError(e.info());
-                else
-                    throw;
-            }
-        }
-    }
-}
-
-
-=======
->>>>>>> 4a8c9bb9
 void LocalStore::registerValidPath(const ValidPathInfo & info)
 {
     registerValidPaths({{info.path, info}});
@@ -1387,27 +1332,16 @@
 
     auto [hash, size] = hashSink->finish();
 
-<<<<<<< HEAD
     auto desc = StorePathDescriptor {
         std::string { name },
         FixedOutputInfo {
-            {
-                .method = method,
-                .hash = hash,
-            },
+            .method = method,
+            .hash = hash,
             .references = {
                 .others = references,
+                // caller is not capable of creating a self-reference, because this is content-addressed without modulus
                 .self = false,
             },
-=======
-    ContentAddressWithReferences desc = FixedOutputInfo {
-        .method = method,
-        .hash = hash,
-        .references = {
-            .others = references,
-            // caller is not capable of creating a self-reference, because this is content-addressed without modulus
-            .self = false,
->>>>>>> 4a8c9bb9
         },
     };
 
