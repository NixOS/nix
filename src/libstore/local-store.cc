#include "local-store.hh"
#include "globals.hh"
#include "archive.hh"
#include "pathlocks.hh"
#include "worker-protocol.hh"
#include "derivations.hh"
#include "nar-info.hh"
#include "references.hh"

#include <iostream>
#include <algorithm>
#include <cstring>

#include <sys/types.h>
#include <sys/stat.h>
#include <sys/select.h>
#include <sys/time.h>
#include <unistd.h>
#include <utime.h>
#include <fcntl.h>
#include <errno.h>
#include <stdio.h>
#include <time.h>
#include <grp.h>

#if __linux__
#include <sched.h>
#include <sys/statvfs.h>
#include <sys/mount.h>
#include <sys/ioctl.h>
#include <sys/xattr.h>
#endif

#ifdef __CYGWIN__
#include <windows.h>
#endif

#include <sqlite3.h>


namespace nix {


LocalStore::LocalStore(const Params & params)
    : Store(params)
    , LocalFSStore(params)
    , realStoreDir_{this, false, rootDir != "" ? rootDir + "/nix/store" : storeDir, "real",
        "physical path to the Nix store"}
    , realStoreDir(realStoreDir_)
    , dbDir(stateDir + "/db")
    , linksDir(realStoreDir + "/.links")
    , reservedPath(dbDir + "/reserved")
    , schemaPath(dbDir + "/schema")
    , trashDir(realStoreDir + "/trash")
    , tempRootsDir(stateDir + "/temproots")
    , fnTempRoots(fmt("%s/%d", tempRootsDir, getpid()))
    , locksHeld(tokenizeString<PathSet>(getEnv("NIX_HELD_LOCKS").value_or("")))
{
    auto state(_state.lock());

    /* Create missing state directories if they don't already exist. */
    createDirs(realStoreDir);
    makeStoreWritable();
    createDirs(linksDir);
    Path profilesDir = stateDir + "/profiles";
    createDirs(profilesDir);
    createDirs(tempRootsDir);
    createDirs(dbDir);
    Path gcRootsDir = stateDir + "/gcroots";
    if (!pathExists(gcRootsDir)) {
        createDirs(gcRootsDir);
        createSymlink(profilesDir, gcRootsDir + "/profiles");
    }

    for (auto & perUserDir : {profilesDir + "/per-user", gcRootsDir + "/per-user"}) {
        createDirs(perUserDir);
        if (chmod(perUserDir.c_str(), 0755) == -1)
            throw SysError("could not set permissions on '%s' to 755", perUserDir);
    }

    createUser(getUserName(), getuid());

    /* Optionally, create directories and set permissions for a
       multi-user install. */
    if (getuid() == 0 && settings.buildUsersGroup != "") {
        mode_t perm = 01775;

        struct group * gr = getgrnam(settings.buildUsersGroup.get().c_str());
        if (!gr)
            logError({
                .name = "'build-users-group' not found",
                .hint = hintfmt(
                    "warning: the group '%1%' specified in 'build-users-group' does not exist",
                    settings.buildUsersGroup)
            });
        else {
            struct stat st;
            if (stat(realStoreDir.c_str(), &st))
                throw SysError("getting attributes of path '%1%'", realStoreDir);

            if (st.st_uid != 0 || st.st_gid != gr->gr_gid || (st.st_mode & ~S_IFMT) != perm) {
                if (chown(realStoreDir.c_str(), 0, gr->gr_gid) == -1)
                    throw SysError("changing ownership of path '%1%'", realStoreDir);
                if (chmod(realStoreDir.c_str(), perm) == -1)
                    throw SysError("changing permissions on path '%1%'", realStoreDir);
            }
        }
    }

    /* Ensure that the store and its parents are not symlinks. */
    if (getEnv("NIX_IGNORE_SYMLINK_STORE") != "1") {
        Path path = realStoreDir;
        struct stat st;
        while (path != "/") {
            if (lstat(path.c_str(), &st))
                throw SysError("getting status of '%1%'", path);
            if (S_ISLNK(st.st_mode))
                throw Error(
                        "the path '%1%' is a symlink; "
                        "this is not allowed for the Nix store and its parent directories",
                        path);
            path = dirOf(path);
        }
    }

    /* We can't open a SQLite database if the disk is full.  Since
       this prevents the garbage collector from running when it's most
       needed, we reserve some dummy space that we can free just
       before doing a garbage collection. */
    try {
        struct stat st;
        if (stat(reservedPath.c_str(), &st) == -1 ||
            st.st_size != settings.reservedSize)
        {
            AutoCloseFD fd = open(reservedPath.c_str(), O_WRONLY | O_CREAT | O_CLOEXEC, 0600);
            int res = -1;
#if HAVE_POSIX_FALLOCATE
            res = posix_fallocate(fd.get(), 0, settings.reservedSize);
#endif
            if (res == -1) {
                writeFull(fd.get(), string(settings.reservedSize, 'X'));
                [[gnu::unused]] auto res2 = ftruncate(fd.get(), settings.reservedSize);
            }
        }
    } catch (SysError & e) { /* don't care about errors */
    }

    /* Acquire the big fat lock in shared mode to make sure that no
       schema upgrade is in progress. */
    Path globalLockPath = dbDir + "/big-lock";
    globalLock = openLockFile(globalLockPath.c_str(), true);

    if (!lockFile(globalLock.get(), ltRead, false)) {
        printInfo("waiting for the big Nix store lock...");
        lockFile(globalLock.get(), ltRead, true);
    }

    /* Check the current database schema and if necessary do an
       upgrade.  */
    int curSchema = getSchema();
    if (curSchema > nixSchemaVersion)
        throw Error("current Nix store schema is version %1%, but I only support %2%",
             curSchema, nixSchemaVersion);

    else if (curSchema == 0) { /* new store */
        curSchema = nixSchemaVersion;
        openDB(*state, true);
        writeFile(schemaPath, (format("%1%") % nixSchemaVersion).str());
    }

    else if (curSchema < nixSchemaVersion) {
        if (curSchema < 5)
            throw Error(
                "Your Nix store has a database in Berkeley DB format,\n"
                "which is no longer supported. To convert to the new format,\n"
                "please upgrade Nix to version 0.12 first.");

        if (curSchema < 6)
            throw Error(
                "Your Nix store has a database in flat file format,\n"
                "which is no longer supported. To convert to the new format,\n"
                "please upgrade Nix to version 1.11 first.");

        if (!lockFile(globalLock.get(), ltWrite, false)) {
            printInfo("waiting for exclusive access to the Nix store...");
            lockFile(globalLock.get(), ltWrite, true);
        }

        /* Get the schema version again, because another process may
           have performed the upgrade already. */
        curSchema = getSchema();

        if (curSchema < 7) { upgradeStore7(); }

        openDB(*state, false);

        if (curSchema < 8) {
            SQLiteTxn txn(state->db);
            state->db.exec("alter table ValidPaths add column ultimate integer");
            state->db.exec("alter table ValidPaths add column sigs text");
            txn.commit();
        }

        if (curSchema < 9) {
            SQLiteTxn txn(state->db);
            state->db.exec("drop table FailedPaths");
            txn.commit();
        }

        if (curSchema < 10) {
            SQLiteTxn txn(state->db);
            state->db.exec("alter table ValidPaths add column ca text");
            txn.commit();
        }

        writeFile(schemaPath, (format("%1%") % nixSchemaVersion).str());

        lockFile(globalLock.get(), ltRead, true);
    }

    else openDB(*state, false);

    /* Prepare SQL statements. */
    state->stmtRegisterValidPath.create(state->db,
        "insert into ValidPaths (path, hash, registrationTime, deriver, narSize, ultimate, sigs, ca) values (?, ?, ?, ?, ?, ?, ?, ?);");
    state->stmtUpdatePathInfo.create(state->db,
        "update ValidPaths set narSize = ?, hash = ?, ultimate = ?, sigs = ?, ca = ? where path = ?;");
    state->stmtAddReference.create(state->db,
        "insert or replace into Refs (referrer, reference) values (?, ?);");
    state->stmtQueryPathInfo.create(state->db,
        "select id, hash, registrationTime, deriver, narSize, ultimate, sigs, ca from ValidPaths where path = ?;");
    state->stmtQueryReferences.create(state->db,
        "select path from Refs join ValidPaths on reference = id where referrer = ?;");
    state->stmtQueryReferrers.create(state->db,
        "select path from Refs join ValidPaths on referrer = id where reference = (select id from ValidPaths where path = ?);");
    state->stmtInvalidatePath.create(state->db,
        "delete from ValidPaths where path = ?;");
    state->stmtAddDerivationOutput.create(state->db,
        "insert or replace into DerivationOutputs (drv, id, path) values (?, ?, ?);");
    state->stmtQueryValidDerivers.create(state->db,
        "select v.id, v.path from DerivationOutputs d join ValidPaths v on d.drv = v.id where d.path = ?;");
    state->stmtQueryDerivationOutputs.create(state->db,
        "select id, path from DerivationOutputs where drv = ?;");
    // Use "path >= ?" with limit 1 rather than "path like '?%'" to
    // ensure efficient lookup.
    state->stmtQueryPathFromHashPart.create(state->db,
        "select path from ValidPaths where path >= ? limit 1;");
    state->stmtQueryValidPaths.create(state->db, "select path from ValidPaths");
}


LocalStore::~LocalStore()
{
    std::shared_future<void> future;

    {
        auto state(_state.lock());
        if (state->gcRunning)
            future = state->gcFuture;
    }

    if (future.valid()) {
        printInfo("waiting for auto-GC to finish on exit...");
        future.get();
    }

    try {
        auto state(_state.lock());
        if (state->fdTempRoots) {
            state->fdTempRoots = -1;
            unlink(fnTempRoots.c_str());
        }
    } catch (...) {
        ignoreException();
    }
}


std::string LocalStore::getUri()
{
    return "local";
}


int LocalStore::getSchema()
{
    int curSchema = 0;
    if (pathExists(schemaPath)) {
        string s = readFile(schemaPath);
        if (!string2Int(s, curSchema))
            throw Error("'%1%' is corrupt", schemaPath);
    }
    return curSchema;
}


void LocalStore::openDB(State & state, bool create)
{
    if (access(dbDir.c_str(), R_OK | W_OK))
        throw SysError("Nix database directory '%1%' is not writable", dbDir);

    /* Open the Nix database. */
    string dbPath = dbDir + "/db.sqlite";
    auto & db(state.db);
    state.db = SQLite(dbPath, create);

#ifdef __CYGWIN__
    /* The cygwin version of sqlite3 has a patch which calls
       SetDllDirectory("/usr/bin") on init. It was intended to fix extension
       loading, which we don't use, and the effect of SetDllDirectory is
       inherited by child processes, and causes libraries to be loaded from
       /usr/bin instead of $PATH. This breaks quite a few things (e.g.
       checkPhase on openssh), so we set it back to default behaviour. */
    SetDllDirectoryW(L"");
#endif

    /* !!! check whether sqlite has been built with foreign key
       support */

    /* Whether SQLite should fsync().  "Normal" synchronous mode
       should be safe enough.  If the user asks for it, don't sync at
       all.  This can cause database corruption if the system
       crashes. */
    string syncMode = settings.fsyncMetadata ? "normal" : "off";
    db.exec("pragma synchronous = " + syncMode);

    /* Set the SQLite journal mode.  WAL mode is fastest, so it's the
       default. */
    string mode = settings.useSQLiteWAL ? "wal" : "truncate";
    string prevMode;
    {
        SQLiteStmt stmt;
        stmt.create(db, "pragma main.journal_mode;");
        if (sqlite3_step(stmt) != SQLITE_ROW)
            throwSQLiteError(db, "querying journal mode");
        prevMode = string((const char *) sqlite3_column_text(stmt, 0));
    }
    if (prevMode != mode &&
        sqlite3_exec(db, ("pragma main.journal_mode = " + mode + ";").c_str(), 0, 0, 0) != SQLITE_OK)
        throwSQLiteError(db, "setting journal mode");

    /* Increase the auto-checkpoint interval to 40000 pages.  This
       seems enough to ensure that instantiating the NixOS system
       derivation is done in a single fsync(). */
    if (mode == "wal" && sqlite3_exec(db, "pragma wal_autocheckpoint = 40000;", 0, 0, 0) != SQLITE_OK)
        throwSQLiteError(db, "setting autocheckpoint interval");

    /* Initialise the database schema, if necessary. */
    if (create) {
        static const char schema[] =
#include "schema.sql.gen.hh"
            ;
        db.exec(schema);
    }
}


/* To improve purity, users may want to make the Nix store a read-only
   bind mount.  So make the Nix store writable for this process. */
void LocalStore::makeStoreWritable()
{
#if __linux__
    if (getuid() != 0) return;
    /* Check if /nix/store is on a read-only mount. */
    struct statvfs stat;
    if (statvfs(realStoreDir.c_str(), &stat) != 0)
        throw SysError("getting info about the Nix store mount point");

    if (stat.f_flag & ST_RDONLY) {
        if (unshare(CLONE_NEWNS) == -1)
            throw SysError("setting up a private mount namespace");

        if (mount(0, realStoreDir.c_str(), "none", MS_REMOUNT | MS_BIND, 0) == -1)
            throw SysError("remounting %1% writable", realStoreDir);
    }
#endif
}


const time_t mtimeStore = 1; /* 1 second into the epoch */


static void canonicaliseTimestampAndPermissions(const Path & path, const struct stat & st)
{
    if (!S_ISLNK(st.st_mode)) {

        /* Mask out all type related bits. */
        mode_t mode = st.st_mode & ~S_IFMT;

        if (mode != 0444 && mode != 0555) {
            mode = (st.st_mode & S_IFMT)
                 | 0444
                 | (st.st_mode & S_IXUSR ? 0111 : 0);
            if (chmod(path.c_str(), mode) == -1)
                throw SysError("changing mode of '%1%' to %2$o", path, mode);
        }

    }

    if (st.st_mtime != mtimeStore) {
        struct timeval times[2];
        times[0].tv_sec = st.st_atime;
        times[0].tv_usec = 0;
        times[1].tv_sec = mtimeStore;
        times[1].tv_usec = 0;
#if HAVE_LUTIMES
        if (lutimes(path.c_str(), times) == -1)
            if (errno != ENOSYS ||
                (!S_ISLNK(st.st_mode) && utimes(path.c_str(), times) == -1))
#else
        if (!S_ISLNK(st.st_mode) && utimes(path.c_str(), times) == -1)
#endif
            throw SysError("changing modification time of '%1%'", path);
    }
}


void canonicaliseTimestampAndPermissions(const Path & path)
{
    struct stat st;
    if (lstat(path.c_str(), &st))
        throw SysError("getting attributes of path '%1%'", path);
    canonicaliseTimestampAndPermissions(path, st);
}


static void canonicalisePathMetaData_(const Path & path, uid_t fromUid, InodesSeen & inodesSeen)
{
    checkInterrupt();

#if __APPLE__
    /* Remove flags, in particular UF_IMMUTABLE which would prevent
       the file from being garbage-collected. FIXME: Use
       setattrlist() to remove other attributes as well. */
    if (lchflags(path.c_str(), 0)) {
        if (errno != ENOTSUP)
            throw SysError("clearing flags of path '%1%'", path);
    }
#endif

    struct stat st;
    if (lstat(path.c_str(), &st))
        throw SysError("getting attributes of path '%1%'", path);

    /* Really make sure that the path is of a supported type. */
    if (!(S_ISREG(st.st_mode) || S_ISDIR(st.st_mode) || S_ISLNK(st.st_mode)))
        throw Error("file '%1%' has an unsupported type", path);

#if __linux__
    /* Remove extended attributes / ACLs. */
    ssize_t eaSize = llistxattr(path.c_str(), nullptr, 0);

    if (eaSize < 0) {
        if (errno != ENOTSUP && errno != ENODATA)
            throw SysError("querying extended attributes of '%s'", path);
    } else if (eaSize > 0) {
        std::vector<char> eaBuf(eaSize);

        if ((eaSize = llistxattr(path.c_str(), eaBuf.data(), eaBuf.size())) < 0)
            throw SysError("querying extended attributes of '%s'", path);

        for (auto & eaName: tokenizeString<Strings>(std::string(eaBuf.data(), eaSize), std::string("\000", 1))) {
            /* Ignore SELinux security labels since these cannot be
               removed even by root. */
            if (eaName == "security.selinux") continue;
            if (lremovexattr(path.c_str(), eaName.c_str()) == -1)
                throw SysError("removing extended attribute '%s' from '%s'", eaName, path);
        }
     }
#endif

    /* Fail if the file is not owned by the build user.  This prevents
       us from messing up the ownership/permissions of files
       hard-linked into the output (e.g. "ln /etc/shadow $out/foo").
       However, ignore files that we chown'ed ourselves previously to
       ensure that we don't fail on hard links within the same build
       (i.e. "touch $out/foo; ln $out/foo $out/bar"). */
    if (fromUid != (uid_t) -1 && st.st_uid != fromUid) {
        assert(!S_ISDIR(st.st_mode));
        if (inodesSeen.find(Inode(st.st_dev, st.st_ino)) == inodesSeen.end())
            throw BuildError("invalid ownership on file '%1%'", path);
        mode_t mode = st.st_mode & ~S_IFMT;
        assert(S_ISLNK(st.st_mode) || (st.st_uid == geteuid() && (mode == 0444 || mode == 0555) && st.st_mtime == mtimeStore));
        return;
    }

    inodesSeen.insert(Inode(st.st_dev, st.st_ino));

    canonicaliseTimestampAndPermissions(path, st);

    /* Change ownership to the current uid.  If it's a symlink, use
       lchown if available, otherwise don't bother.  Wrong ownership
       of a symlink doesn't matter, since the owning user can't change
       the symlink and can't delete it because the directory is not
       writable.  The only exception is top-level paths in the Nix
       store (since that directory is group-writable for the Nix build
       users group); we check for this case below. */
    if (st.st_uid != geteuid()) {
#if HAVE_LCHOWN
        if (lchown(path.c_str(), geteuid(), getegid()) == -1)
#else
        if (!S_ISLNK(st.st_mode) &&
            chown(path.c_str(), geteuid(), getegid()) == -1)
#endif
            throw SysError("changing owner of '%1%' to %2%",
                path, geteuid());
    }

    if (S_ISDIR(st.st_mode)) {
        DirEntries entries = readDirectory(path);
        for (auto & i : entries)
            canonicalisePathMetaData_(path + "/" + i.name, fromUid, inodesSeen);
    }
}


void canonicalisePathMetaData(const Path & path, uid_t fromUid, InodesSeen & inodesSeen)
{
    canonicalisePathMetaData_(path, fromUid, inodesSeen);

    /* On platforms that don't have lchown(), the top-level path can't
       be a symlink, since we can't change its ownership. */
    struct stat st;
    if (lstat(path.c_str(), &st))
        throw SysError("getting attributes of path '%1%'", path);

    if (st.st_uid != geteuid()) {
        assert(S_ISLNK(st.st_mode));
        throw Error("wrong ownership of top-level store path '%1%'", path);
    }
}


void canonicalisePathMetaData(const Path & path, uid_t fromUid)
{
    InodesSeen inodesSeen;
    canonicalisePathMetaData(path, fromUid, inodesSeen);
}


void LocalStore::checkDerivationOutputs(const StorePath & drvPath, const Derivation & drv)
{
    assert(drvPath.isDerivation());
    std::string drvName(drvPath.name());
    drvName = string(drvName, 0, drvName.size() - drvExtension.size());

    auto envHasRightPath = [&](const StorePath & actual, const std::string & varName)
    {
        auto j = drv.env.find(varName);
        auto actualS = printStorePath(actual);
        if (j == drv.env.end())
            throw Error("derivation '%s' has missing environment variable '%s', should be '%s'",
                printStorePath(drvPath), varName, actualS);
        if (j->second != actualS)
            throw Error("derivation '%s' has incorrect environment variable '%s', should be '%s' but is '%s'",
                printStorePath(drvPath), varName, actualS, j->second);
    };


<<<<<<< HEAD
    if (drv.isFixedOutput()) {
        DerivationOutputs::const_iterator out = drv.outputs.find("out");
        if (out == drv.outputs.end())
            throw Error("derivation '%s' does not have an output named 'out'", printStorePath(drvPath));
    }

    else {
        auto drvOracle = bakeDerivationPaths(*this, stripDerivationPaths(*this, drv), drvName);

        for (auto & i : drv.outputs)
            check(drvOracle.outputs.find(i.first)->second.path, i.second.path, i.first);
=======
    // Don't need the answer, but do this anyways to assert is proper
    // combination. The code below is more general and naturally allows
    // combinations that are currently prohibited.
    drv.type();

    std::optional<Hash> h;
    for (auto & i : drv.outputs) {
        std::visit(overloaded {
            [&](DerivationOutputInputAddressed doia) {
                if (!h) {
                    // somewhat expensive so we do lazily
                    auto temp = hashDerivationModulo(*this, drv, true);
                    h = std::get<Hash>(temp);
                }
                StorePath recomputed = makeOutputPath(i.first, *h, drvName);
                if (doia.path != recomputed)
                    throw Error("derivation '%s' has incorrect output '%s', should be '%s'",
                        printStorePath(drvPath), printStorePath(doia.path), printStorePath(recomputed));
                envHasRightPath(doia.path, i.first);
            },
            [&](DerivationOutputCAFixed dof) {
                StorePath path = makeFixedOutputPath(dof.hash.method, dof.hash.hash, drvName);
                envHasRightPath(path, i.first);
            },
            [&](DerivationOutputCAFloating _) {
                throw UnimplementedError("floating CA output derivations are not yet implemented");
            },
        }, i.second.output);
>>>>>>> 659ea7c0
    }
}


uint64_t LocalStore::addValidPath(State & state,
    const ValidPathInfo & info, bool checkOutputs)
{
    if (info.ca.has_value() && !info.isContentAddressed(*this))
        throw Error("cannot add path '%s' to the Nix store because it claims to be content-addressed but isn't",
            printStorePath(info.path));

    state.stmtRegisterValidPath.use()
        (printStorePath(info.path))
        (info.narHash->to_string(Base16, true))
        (info.registrationTime == 0 ? time(0) : info.registrationTime)
        (info.deriver ? printStorePath(*info.deriver) : "", (bool) info.deriver)
        (info.narSize, info.narSize != 0)
        (info.ultimate ? 1 : 0, info.ultimate)
        (concatStringsSep(" ", info.sigs), !info.sigs.empty())
        (renderContentAddress(info.ca), (bool) info.ca)
        .exec();
    uint64_t id = state.db.getLastInsertedRowId();

    /* If this is a derivation, then store the derivation outputs in
       the database.  This is useful for the garbage collector: it can
       efficiently query whether a path is an output of some
       derivation. */
    if (info.path.isDerivation()) {
        auto drv = readDerivation(info.path);

        /* Verify that the output paths in the derivation are correct
           (i.e., follow the scheme for computing output paths from
           derivations).  Note that if this throws an error, then the
           DB transaction is rolled back, so the path validity
           registration above is undone. */
        if (checkOutputs) checkDerivationOutputs(info.path, drv);

        for (auto & i : drv.outputs) {
            state.stmtAddDerivationOutput.use()
                (id)
                (i.first)
                (printStorePath(i.second.path(*this, drv.name)))
                .exec();
        }
    }

    {
        auto state_(Store::state.lock());
        state_->pathInfoCache.upsert(std::string(info.path.hashPart()),
            PathInfoCacheValue{ .value = std::make_shared<const ValidPathInfo>(info) });
    }

    return id;
}


void LocalStore::queryPathInfoUncached(const StorePath & path,
    Callback<std::shared_ptr<const ValidPathInfo>> callback) noexcept
{
    try {
        auto info = std::make_shared<ValidPathInfo>(path);

        callback(retrySQLite<std::shared_ptr<ValidPathInfo>>([&]() {
            auto state(_state.lock());

            /* Get the path info. */
            auto useQueryPathInfo(state->stmtQueryPathInfo.use()(printStorePath(info->path)));

            if (!useQueryPathInfo.next())
                return std::shared_ptr<ValidPathInfo>();

            info->id = useQueryPathInfo.getInt(0);

            try {
                info->narHash = Hash::parseAnyPrefixed(useQueryPathInfo.getStr(1));
            } catch (BadHash & e) {
                throw Error("in valid-path entry for '%s': %s", printStorePath(path), e.what());
            }

            info->registrationTime = useQueryPathInfo.getInt(2);

            auto s = (const char *) sqlite3_column_text(state->stmtQueryPathInfo, 3);
            if (s) info->deriver = parseStorePath(s);

            /* Note that narSize = NULL yields 0. */
            info->narSize = useQueryPathInfo.getInt(4);

            info->ultimate = useQueryPathInfo.getInt(5) == 1;

            s = (const char *) sqlite3_column_text(state->stmtQueryPathInfo, 6);
            if (s) info->sigs = tokenizeString<StringSet>(s, " ");

            s = (const char *) sqlite3_column_text(state->stmtQueryPathInfo, 7);
            if (s) info->ca = parseContentAddressOpt(s);

            /* Get the references. */
            auto useQueryReferences(state->stmtQueryReferences.use()(info->id));

            while (useQueryReferences.next())
                info->references.insert(parseStorePath(useQueryReferences.getStr(0)));

            return info;
        }));

    } catch (...) { callback.rethrow(); }
}


/* Update path info in the database. */
void LocalStore::updatePathInfo(State & state, const ValidPathInfo & info)
{
    state.stmtUpdatePathInfo.use()
        (info.narSize, info.narSize != 0)
        (info.narHash->to_string(Base16, true))
        (info.ultimate ? 1 : 0, info.ultimate)
        (concatStringsSep(" ", info.sigs), !info.sigs.empty())
        (renderContentAddress(info.ca), (bool) info.ca)
        (printStorePath(info.path))
        .exec();
}


uint64_t LocalStore::queryValidPathId(State & state, const StorePath & path)
{
    auto use(state.stmtQueryPathInfo.use()(printStorePath(path)));
    if (!use.next())
        throw Error("path '%s' is not valid", printStorePath(path));
    return use.getInt(0);
}


bool LocalStore::isValidPath_(State & state, const StorePath & path)
{
    return state.stmtQueryPathInfo.use()(printStorePath(path)).next();
}


bool LocalStore::isValidPathUncached(const StorePath & path)
{
    return retrySQLite<bool>([&]() {
        auto state(_state.lock());
        return isValidPath_(*state, path);
    });
}


StorePathSet LocalStore::queryValidPaths(const StorePathSet & paths, SubstituteFlag maybeSubstitute)
{
    StorePathSet res;
    for (auto & i : paths)
        if (isValidPath(i)) res.insert(i);
    return res;
}


StorePathSet LocalStore::queryAllValidPaths()
{
    return retrySQLite<StorePathSet>([&]() {
        auto state(_state.lock());
        auto use(state->stmtQueryValidPaths.use());
        StorePathSet res;
        while (use.next()) res.insert(parseStorePath(use.getStr(0)));
        return res;
    });
}


void LocalStore::queryReferrers(State & state, const StorePath & path, StorePathSet & referrers)
{
    auto useQueryReferrers(state.stmtQueryReferrers.use()(printStorePath(path)));

    while (useQueryReferrers.next())
        referrers.insert(parseStorePath(useQueryReferrers.getStr(0)));
}


void LocalStore::queryReferrers(const StorePath & path, StorePathSet & referrers)
{
    return retrySQLite<void>([&]() {
        auto state(_state.lock());
        queryReferrers(*state, path, referrers);
    });
}


StorePathSet LocalStore::queryValidDerivers(const StorePath & path)
{
    return retrySQLite<StorePathSet>([&]() {
        auto state(_state.lock());

        auto useQueryValidDerivers(state->stmtQueryValidDerivers.use()(printStorePath(path)));

        StorePathSet derivers;
        while (useQueryValidDerivers.next())
            derivers.insert(parseStorePath(useQueryValidDerivers.getStr(1)));

        return derivers;
    });
}


OutputPathMap LocalStore::queryDerivationOutputMap(const StorePath & path)
{
    return retrySQLite<OutputPathMap>([&]() {
        auto state(_state.lock());

        auto useQueryDerivationOutputs(state->stmtQueryDerivationOutputs.use()
            (queryValidPathId(*state, path)));

        OutputPathMap outputs;
        while (useQueryDerivationOutputs.next())
            outputs.emplace(
                useQueryDerivationOutputs.getStr(0),
                parseStorePath(useQueryDerivationOutputs.getStr(1))
            );

        return outputs;
    });
}


std::optional<StorePath> LocalStore::queryPathFromHashPart(const std::string & hashPart)
{
    if (hashPart.size() != StorePath::HashLen) throw Error("invalid hash part");

    Path prefix = storeDir + "/" + hashPart;

    return retrySQLite<std::optional<StorePath>>([&]() -> std::optional<StorePath> {
        auto state(_state.lock());

        auto useQueryPathFromHashPart(state->stmtQueryPathFromHashPart.use()(prefix));

        if (!useQueryPathFromHashPart.next()) return {};

        const char * s = (const char *) sqlite3_column_text(state->stmtQueryPathFromHashPart, 0);
        if (s && prefix.compare(0, prefix.size(), s, prefix.size()) == 0)
            return parseStorePath(s);
        return {};
    });
}


StorePathSet LocalStore::querySubstitutablePaths(const StorePathSet & paths)
{
    if (!settings.useSubstitutes) return StorePathSet();

    StorePathSet remaining;
    for (auto & i : paths)
        remaining.insert(i);

    StorePathSet res;

    for (auto & sub : getDefaultSubstituters()) {
        if (remaining.empty()) break;
        if (sub->storeDir != storeDir) continue;
        if (!sub->wantMassQuery) continue;

        auto valid = sub->queryValidPaths(remaining);

        StorePathSet remaining2;
        for (auto & path : remaining)
            if (valid.count(path))
                res.insert(path);
            else
                remaining2.insert(path);

        std::swap(remaining, remaining2);
    }

    return res;
}


void LocalStore::querySubstitutablePathInfos(const StorePathCAMap & paths, SubstitutablePathInfos & infos)
{
    if (!settings.useSubstitutes) return;
    for (auto & sub : getDefaultSubstituters()) {
        for (auto & path : paths) {
            auto subPath(path.first);

            // recompute store path so that we can use a different store root
            if (path.second) {
                subPath = makeFixedOutputPathFromCA(path.first.name(), *path.second);
                if (sub->storeDir == storeDir)
                    assert(subPath == path.first);
                if (subPath != path.first)
                    debug("replaced path '%s' with '%s' for substituter '%s'", printStorePath(path.first), sub->printStorePath(subPath), sub->getUri());
            } else if (sub->storeDir != storeDir) continue;

            debug("checking substituter '%s' for path '%s'", sub->getUri(), sub->printStorePath(subPath));
            try {
                auto info = sub->queryPathInfo(subPath);

                if (sub->storeDir != storeDir && !(info->isContentAddressed(*sub) && info->references.empty()))
                    continue;

                auto narInfo = std::dynamic_pointer_cast<const NarInfo>(
                    std::shared_ptr<const ValidPathInfo>(info));
                infos.insert_or_assign(path.first, SubstitutablePathInfo{
                    info->deriver,
                    info->references,
                    narInfo ? narInfo->fileSize : 0,
                    info->narSize});
            } catch (InvalidPath &) {
            } catch (SubstituterDisabled &) {
            } catch (Error & e) {
                if (settings.tryFallback)
                    logError(e.info());
                else
                    throw;
            }
        }
    }
}


void LocalStore::registerValidPath(const ValidPathInfo & info)
{
    ValidPathInfos infos;
    infos.push_back(info);
    registerValidPaths(infos);
}


void LocalStore::registerValidPaths(const ValidPathInfos & infos)
{
    /* SQLite will fsync by default, but the new valid paths may not
       be fsync-ed.  So some may want to fsync them before registering
       the validity, at the expense of some speed of the path
       registering operation. */
    if (settings.syncBeforeRegistering) sync();

    return retrySQLite<void>([&]() {
        auto state(_state.lock());

        SQLiteTxn txn(state->db);
        StorePathSet paths;

        for (auto & i : infos) {
            assert(i.narHash && i.narHash->type == htSHA256);
            if (isValidPath_(*state, i.path))
                updatePathInfo(*state, i);
            else
                addValidPath(*state, i, false);
            paths.insert(i.path);
        }

        for (auto & i : infos) {
            auto referrer = queryValidPathId(*state, i.path);
            for (auto & j : i.references)
                state->stmtAddReference.use()(referrer)(queryValidPathId(*state, j)).exec();
        }

        /* Check that the derivation outputs are correct.  We can't do
           this in addValidPath() above, because the references might
           not be valid yet. */
        for (auto & i : infos)
            if (i.path.isDerivation()) {
                // FIXME: inefficient; we already loaded the derivation in addValidPath().
                checkDerivationOutputs(i.path, readDerivation(i.path));
            }

        /* Do a topological sort of the paths.  This will throw an
           error if a cycle is detected and roll back the
           transaction.  Cycles can only occur when a derivation
           has multiple outputs. */
        topoSortPaths(paths);

        txn.commit();
    });
}


/* Invalidate a path.  The caller is responsible for checking that
   there are no referrers. */
void LocalStore::invalidatePath(State & state, const StorePath & path)
{
    debug("invalidating path '%s'", printStorePath(path));

    state.stmtInvalidatePath.use()(printStorePath(path)).exec();

    /* Note that the foreign key constraints on the Refs table take
       care of deleting the references entries for `path'. */

    {
        auto state_(Store::state.lock());
        state_->pathInfoCache.erase(std::string(path.hashPart()));
    }
}


const PublicKeys & LocalStore::getPublicKeys()
{
    auto state(_state.lock());
    if (!state->publicKeys)
        state->publicKeys = std::make_unique<PublicKeys>(getDefaultPublicKeys());
    return *state->publicKeys;
}


void LocalStore::addToStore(const ValidPathInfo & info, Source & source,
    RepairFlag repair, CheckSigsFlag checkSigs)
{
    if (!info.narHash)
        throw Error("cannot add path '%s' because it lacks a hash", printStorePath(info.path));

    if (requireSigs && checkSigs && !info.checkSignatures(*this, getPublicKeys()))
        throw Error("cannot add path '%s' because it lacks a valid signature", printStorePath(info.path));

    addTempRoot(info.path);

    if (repair || !isValidPath(info.path)) {

        PathLocks outputLock;

        auto realPath = Store::toRealPath(info.path);

        /* Lock the output path.  But don't lock if we're being called
           from a build hook (whose parent process already acquired a
           lock on this path). */
        if (!locksHeld.count(printStorePath(info.path)))
            outputLock.lockPaths({realPath});

        if (repair || !isValidPath(info.path)) {

            deletePath(realPath);

            // text hashing has long been allowed to have non-self-references because it is used for drv files.
            bool refersToSelf = info.references.count(info.path) > 0;
            if (info.ca.has_value() && !info.references.empty() && !(std::holds_alternative<TextHash>(*info.ca) && !refersToSelf))
                settings.requireExperimentalFeature("ca-references");

            /* While restoring the path from the NAR, compute the hash
               of the NAR. */
            std::unique_ptr<AbstractHashSink> hashSink;
            if (!info.ca.has_value() || !info.references.count(info.path))
                hashSink = std::make_unique<HashSink>(htSHA256);
            else
                hashSink = std::make_unique<HashModuloSink>(htSHA256, std::string(info.path.hashPart()));

            LambdaSource wrapperSource([&](unsigned char * data, size_t len) -> size_t {
                size_t n = source.read(data, len);
                (*hashSink)(data, n);
                return n;
            });

            restorePath(realPath, wrapperSource);

            auto hashResult = hashSink->finish();

            if (hashResult.first != info.narHash)
                throw Error("hash mismatch importing path '%s';\n  wanted: %s\n  got:    %s",
                    printStorePath(info.path), info.narHash->to_string(Base32, true), hashResult.first.to_string(Base32, true));

            if (hashResult.second != info.narSize)
                throw Error("size mismatch importing path '%s';\n  wanted: %s\n  got:   %s",
                    printStorePath(info.path), info.narSize, hashResult.second);

            autoGC();

            canonicalisePathMetaData(realPath, -1);

            optimisePath(realPath); // FIXME: combine with hashPath()

            registerValidPath(info);
        }

        outputLock.setDeletion(true);
    }
}


StorePath LocalStore::addToStoreFromDump(Source & source0, const string & name,
    FileIngestionMethod method, HashType hashAlgo, RepairFlag repair)
{
    /* For computing the store path. */
    auto hashSink = std::make_unique<HashSink>(hashAlgo);
    TeeSource source { source0, *hashSink };

    /* Read the source path into memory, but only if it's up to
       narBufferSize bytes. If it's larger, write it to a temporary
       location in the Nix store. If the subsequently computed
       destination store path is already valid, we just delete the
       temporary path. Otherwise, we move it to the destination store
       path. */
    bool inMemory = false;

    std::string dump;

    /* Fill out buffer, and decide whether we are working strictly in
       memory based on whether we break out because the buffer is full
       or the original source is empty */
    while (dump.size() < settings.narBufferSize) {
        auto oldSize = dump.size();
        constexpr size_t chunkSize = 65536;
        auto want = std::min(chunkSize, settings.narBufferSize - oldSize);
        dump.resize(oldSize + want);
        auto got = 0;
        try {
            got = source.read((uint8_t *) dump.data() + oldSize, want);
        } catch (EndOfFile &) {
            inMemory = true;
            break;
        }
        dump.resize(oldSize + got);
    }

    std::unique_ptr<AutoDelete> delTempDir;
    Path tempPath;

    if (!inMemory) {
        /* Drain what we pulled so far, and then keep on pulling */
        StringSource dumpSource { dump };
        ChainSource bothSource { dumpSource, source };

        auto tempDir = createTempDir(realStoreDir, "add");
        delTempDir = std::make_unique<AutoDelete>(tempDir);
        tempPath = tempDir + "/x";

        if (method == FileIngestionMethod::Recursive)
            restorePath(tempPath, bothSource);
        else
            writeFile(tempPath, bothSource);

        dump.clear();
    }

    auto [hash, size] = hashSink->finish();

    auto dstPath = makeFixedOutputPath(method, hash, name);

    addTempRoot(dstPath);

    if (repair || !isValidPath(dstPath)) {

        /* The first check above is an optimisation to prevent
           unnecessary lock acquisition. */

        auto realPath = Store::toRealPath(dstPath);

        PathLocks outputLock({realPath});

        if (repair || !isValidPath(dstPath)) {

            deletePath(realPath);

            autoGC();

            if (inMemory) {
                 StringSource dumpSource { dump };
                /* Restore from the NAR in memory. */
                if (method == FileIngestionMethod::Recursive)
                    restorePath(realPath, dumpSource);
                else
                    writeFile(realPath, dumpSource);
            } else {
                /* Move the temporary path we restored above. */
                if (rename(tempPath.c_str(), realPath.c_str()))
                    throw Error("renaming '%s' to '%s'", tempPath, realPath);
            }

            /* For computing the nar hash. In recursive SHA-256 mode, this
               is the same as the store hash, so no need to do it again. */
            auto narHash = std::pair { hash, size };
            if (method != FileIngestionMethod::Recursive || hashAlgo != htSHA256) {
                HashSink narSink { htSHA256 };
                dumpPath(realPath, narSink);
                narHash = narSink.finish();
            }

            canonicalisePathMetaData(realPath, -1); // FIXME: merge into restorePath

            optimisePath(realPath);

            ValidPathInfo info(dstPath);
            info.narHash = narHash.first;
            info.narSize = narHash.second;
            info.ca = FixedOutputHash { .method = method, .hash = hash };
            registerValidPath(info);
        }

        outputLock.setDeletion(true);
    }

    return dstPath;
}


StorePath LocalStore::addTextToStore(const string & name, const string & s,
    const StorePathSet & references, RepairFlag repair)
{
    auto hash = hashString(htSHA256, s);
    auto dstPath = makeTextPath(name, hash, references);

    addTempRoot(dstPath);

    if (repair || !isValidPath(dstPath)) {

        auto realPath = Store::toRealPath(dstPath);

        PathLocks outputLock({realPath});

        if (repair || !isValidPath(dstPath)) {

            deletePath(realPath);

            autoGC();

            writeFile(realPath, s);

            canonicalisePathMetaData(realPath, -1);

            StringSink sink;
            dumpString(s, sink);
            auto narHash = hashString(htSHA256, *sink.s);

            optimisePath(realPath);

            ValidPathInfo info(dstPath);
            info.narHash = narHash;
            info.narSize = sink.s->size();
            info.references = references;
            info.ca = TextHash { .hash = hash };
            registerValidPath(info);
        }

        outputLock.setDeletion(true);
    }

    return dstPath;
}


/* Create a temporary directory in the store that won't be
   garbage-collected. */
Path LocalStore::createTempDirInStore()
{
    Path tmpDir;
    do {
        /* There is a slight possibility that `tmpDir' gets deleted by
           the GC between createTempDir() and addTempRoot(), so repeat
           until `tmpDir' exists. */
        tmpDir = createTempDir(realStoreDir);
        addTempRoot(parseStorePath(tmpDir));
    } while (!pathExists(tmpDir));
    return tmpDir;
}


void LocalStore::invalidatePathChecked(const StorePath & path)
{
    retrySQLite<void>([&]() {
        auto state(_state.lock());

        SQLiteTxn txn(state->db);

        if (isValidPath_(*state, path)) {
            StorePathSet referrers; queryReferrers(*state, path, referrers);
            referrers.erase(path); /* ignore self-references */
            if (!referrers.empty())
                throw PathInUse("cannot delete path '%s' because it is in use by %s",
                    printStorePath(path), showPaths(referrers));
            invalidatePath(*state, path);
        }

        txn.commit();
    });
}


bool LocalStore::verifyStore(bool checkContents, RepairFlag repair)
{
    printInfo(format("reading the Nix store..."));

    bool errors = false;

    /* Acquire the global GC lock to get a consistent snapshot of
       existing and valid paths. */
    AutoCloseFD fdGCLock = openGCLock(ltWrite);

    StringSet store;
    for (auto & i : readDirectory(realStoreDir)) store.insert(i.name);

    /* Check whether all valid paths actually exist. */
    printInfo("checking path existence...");

    StorePathSet validPaths;
    PathSet done;

    fdGCLock = -1;

    for (auto & i : queryAllValidPaths())
        verifyPath(printStorePath(i), store, done, validPaths, repair, errors);

    /* Optionally, check the content hashes (slow). */
    if (checkContents) {

        printInfo("checking link hashes...");

        for (auto & link : readDirectory(linksDir)) {
            printMsg(lvlTalkative, "checking contents of '%s'", link.name);
            Path linkPath = linksDir + "/" + link.name;
            string hash = hashPath(htSHA256, linkPath).first.to_string(Base32, false);
            if (hash != link.name) {
                logError({
                    .name = "Invalid hash",
                    .hint = hintfmt(
                        "link '%s' was modified! expected hash '%s', got '%s'",
                        linkPath, link.name, hash)
                });
                if (repair) {
                    if (unlink(linkPath.c_str()) == 0)
                        printInfo("removed link '%s'", linkPath);
                    else
                        throw SysError("removing corrupt link '%s'", linkPath);
                } else {
                    errors = true;
                }
            }
        }

        printInfo("checking store hashes...");

        Hash nullHash(htSHA256);

        for (auto & i : validPaths) {
            try {
                auto info = std::const_pointer_cast<ValidPathInfo>(std::shared_ptr<const ValidPathInfo>(queryPathInfo(i)));

                /* Check the content hash (optionally - slow). */
                printMsg(lvlTalkative, "checking contents of '%s'", printStorePath(i));

                std::unique_ptr<AbstractHashSink> hashSink;
                if (!info->ca || !info->references.count(info->path))
                    hashSink = std::make_unique<HashSink>(info->narHash->type);
                else
                    hashSink = std::make_unique<HashModuloSink>(info->narHash->type, std::string(info->path.hashPart()));

                dumpPath(Store::toRealPath(i), *hashSink);
                auto current = hashSink->finish();

                if (info->narHash != nullHash && info->narHash != current.first) {
                    logError({
                        .name = "Invalid hash - path modified",
                        .hint = hintfmt("path '%s' was modified! expected hash '%s', got '%s'",
                        printStorePath(i), info->narHash->to_string(Base32, true), current.first.to_string(Base32, true))
                    });
                    if (repair) repairPath(i); else errors = true;
                } else {

                    bool update = false;

                    /* Fill in missing hashes. */
                    if (info->narHash == nullHash) {
                        printInfo("fixing missing hash on '%s'", printStorePath(i));
                        info->narHash = current.first;
                        update = true;
                    }

                    /* Fill in missing narSize fields (from old stores). */
                    if (info->narSize == 0) {
                        printInfo("updating size field on '%s' to %s", printStorePath(i), current.second);
                        info->narSize = current.second;
                        update = true;
                    }

                    if (update) {
                        auto state(_state.lock());
                        updatePathInfo(*state, *info);
                    }

                }

            } catch (Error & e) {
                /* It's possible that the path got GC'ed, so ignore
                   errors on invalid paths. */
                if (isValidPath(i))
                    logError(e.info());
                else
                    warn(e.msg());
                errors = true;
            }
        }
    }

    return errors;
}


void LocalStore::verifyPath(const Path & pathS, const StringSet & store,
    PathSet & done, StorePathSet & validPaths, RepairFlag repair, bool & errors)
{
    checkInterrupt();

    if (!done.insert(pathS).second) return;

    if (!isStorePath(pathS)) {
        logError({
            .name = "Nix path not found",
            .hint = hintfmt("path '%s' is not in the Nix store", pathS)
        });
        return;
    }

    auto path = parseStorePath(pathS);

    if (!store.count(std::string(path.to_string()))) {
        /* Check any referrers first.  If we can invalidate them
           first, then we can invalidate this path as well. */
        bool canInvalidate = true;
        StorePathSet referrers; queryReferrers(path, referrers);
        for (auto & i : referrers)
            if (i != path) {
                verifyPath(printStorePath(i), store, done, validPaths, repair, errors);
                if (validPaths.count(i))
                    canInvalidate = false;
            }

        if (canInvalidate) {
            printInfo("path '%s' disappeared, removing from database...", pathS);
            auto state(_state.lock());
            invalidatePath(*state, path);
        } else {
            logError({
                .name = "Missing path with referrers",
                .hint = hintfmt("path '%s' disappeared, but it still has valid referrers!", pathS)
            });
            if (repair)
                try {
                    repairPath(path);
                } catch (Error & e) {
                    logWarning(e.info());
                    errors = true;
                }
            else errors = true;
        }

        return;
    }

    validPaths.insert(std::move(path));
}


unsigned int LocalStore::getProtocol()
{
    return PROTOCOL_VERSION;
}


#if defined(FS_IOC_SETFLAGS) && defined(FS_IOC_GETFLAGS) && defined(FS_IMMUTABLE_FL)

static void makeMutable(const Path & path)
{
    checkInterrupt();

    struct stat st = lstat(path);

    if (!S_ISDIR(st.st_mode) && !S_ISREG(st.st_mode)) return;

    if (S_ISDIR(st.st_mode)) {
        for (auto & i : readDirectory(path))
            makeMutable(path + "/" + i.name);
    }

    /* The O_NOFOLLOW is important to prevent us from changing the
       mutable bit on the target of a symlink (which would be a
       security hole). */
    AutoCloseFD fd = open(path.c_str(), O_RDONLY | O_NOFOLLOW | O_CLOEXEC);
    if (fd == -1) {
        if (errno == ELOOP) return; // it's a symlink
        throw SysError("opening file '%1%'", path);
    }

    unsigned int flags = 0, old;

    /* Silently ignore errors getting/setting the immutable flag so
       that we work correctly on filesystems that don't support it. */
    if (ioctl(fd, FS_IOC_GETFLAGS, &flags)) return;
    old = flags;
    flags &= ~FS_IMMUTABLE_FL;
    if (old == flags) return;
    if (ioctl(fd, FS_IOC_SETFLAGS, &flags)) return;
}

/* Upgrade from schema 6 (Nix 0.15) to schema 7 (Nix >= 1.3). */
void LocalStore::upgradeStore7()
{
    if (getuid() != 0) return;
    printInfo("removing immutable bits from the Nix store (this may take a while)...");
    makeMutable(realStoreDir);
}

#else

void LocalStore::upgradeStore7()
{
}

#endif


void LocalStore::vacuumDB()
{
    auto state(_state.lock());
    state->db.exec("vacuum");
}


void LocalStore::addSignatures(const StorePath & storePath, const StringSet & sigs)
{
    retrySQLite<void>([&]() {
        auto state(_state.lock());

        SQLiteTxn txn(state->db);

        auto info = std::const_pointer_cast<ValidPathInfo>(std::shared_ptr<const ValidPathInfo>(queryPathInfo(storePath)));

        info->sigs.insert(sigs.begin(), sigs.end());

        updatePathInfo(*state, *info);

        txn.commit();
    });
}


void LocalStore::signPathInfo(ValidPathInfo & info)
{
    // FIXME: keep secret keys in memory.

    auto secretKeyFiles = settings.secretKeyFiles;

    for (auto & secretKeyFile : secretKeyFiles.get()) {
        SecretKey secretKey(readFile(secretKeyFile));
        info.sign(*this, secretKey);
    }
}


void LocalStore::createUser(const std::string & userName, uid_t userId)
{
    for (auto & dir : {
        fmt("%s/profiles/per-user/%s", stateDir, userName),
        fmt("%s/gcroots/per-user/%s", stateDir, userName)
    }) {
        createDirs(dir);
        if (chmod(dir.c_str(), 0755) == -1)
            throw SysError("changing permissions of directory '%s'", dir);
        if (chown(dir.c_str(), userId, getgid()) == -1)
            throw SysError("changing owner of directory '%s'", dir);
    }
}


}<|MERGE_RESOLUTION|>--- conflicted
+++ resolved
@@ -557,19 +557,6 @@
     };
 
 
-<<<<<<< HEAD
-    if (drv.isFixedOutput()) {
-        DerivationOutputs::const_iterator out = drv.outputs.find("out");
-        if (out == drv.outputs.end())
-            throw Error("derivation '%s' does not have an output named 'out'", printStorePath(drvPath));
-    }
-
-    else {
-        auto drvOracle = bakeDerivationPaths(*this, stripDerivationPaths(*this, drv), drvName);
-
-        for (auto & i : drv.outputs)
-            check(drvOracle.outputs.find(i.first)->second.path, i.second.path, i.first);
-=======
     // Don't need the answer, but do this anyways to assert is proper
     // combination. The code below is more general and naturally allows
     // combinations that are currently prohibited.
@@ -581,8 +568,7 @@
             [&](DerivationOutputInputAddressed doia) {
                 if (!h) {
                     // somewhat expensive so we do lazily
-                    auto temp = hashDerivationModulo(*this, drv, true);
-                    h = std::get<Hash>(temp);
+                    h = hashDerivation(*this, derivationModulo(*this, stripDerivationPaths(*this, drv)));
                 }
                 StorePath recomputed = makeOutputPath(i.first, *h, drvName);
                 if (doia.path != recomputed)
@@ -598,7 +584,6 @@
                 throw UnimplementedError("floating CA output derivations are not yet implemented");
             },
         }, i.second.output);
->>>>>>> 659ea7c0
     }
 }
 
