#include "local-store.hh"
#include "globals.hh"
#include "archive.hh"
#include "pathlocks.hh"
#include "worker-protocol.hh"
#include "derivations.hh"
#include "nar-info.hh"
#include "references.hh"
#include "callback.hh"
#include "topo-sort.hh"

#include <iostream>
#include <algorithm>
#include <cstring>

#include <sys/types.h>
#include <sys/stat.h>
#include <sys/select.h>
#include <sys/time.h>
#include <unistd.h>
#include <utime.h>
#include <fcntl.h>
#include <errno.h>
#include <stdio.h>
#include <time.h>
#include <grp.h>

#if __linux__
#include <sched.h>
#include <sys/statvfs.h>
#include <sys/mount.h>
#include <sys/ioctl.h>
#include <sys/xattr.h>
#endif

#ifdef __CYGWIN__
#include <windows.h>
#endif

#include <sqlite3.h>


namespace nix {

struct LocalStore::State::Stmts {
    /* Some precompiled SQLite statements. */
    SQLiteStmt RegisterValidPath;
    SQLiteStmt UpdatePathInfo;
    SQLiteStmt AddReference;
    SQLiteStmt QueryPathInfo;
    SQLiteStmt QueryReferences;
    SQLiteStmt QueryReferrers;
    SQLiteStmt InvalidatePath;
    SQLiteStmt AddDerivationOutput;
    SQLiteStmt RegisterRealisedOutput;
    SQLiteStmt UpdateRealisedOutput;
    SQLiteStmt QueryValidDerivers;
    SQLiteStmt QueryDerivationOutputs;
    SQLiteStmt QueryRealisedOutput;
    SQLiteStmt QueryAllRealisedOutputs;
    SQLiteStmt QueryPathFromHashPart;
    SQLiteStmt QueryValidPaths;
    SQLiteStmt QueryRealisationReferences;
    SQLiteStmt AddRealisationReference;
};

int getSchema(Path schemaPath)
{
    int curSchema = 0;
    if (pathExists(schemaPath)) {
        string s = readFile(schemaPath);
        auto n = string2Int<int>(s);
        if (!n)
            throw Error("'%1%' is corrupt", schemaPath);
        curSchema = *n;
    }
    return curSchema;
}

void migrateCASchema(SQLite& db, Path schemaPath, AutoCloseFD& lockFd)
{
    const int nixCASchemaVersion = 2;
    int curCASchema = getSchema(schemaPath);
    if (curCASchema != nixCASchemaVersion) {
        if (curCASchema > nixCASchemaVersion) {
            throw Error("current Nix store ca-schema is version %1%, but I only support %2%",
                 curCASchema, nixCASchemaVersion);
        }

        if (!lockFile(lockFd.get(), ltWrite, false)) {
            printInfo("waiting for exclusive access to the Nix store for ca drvs...");
            lockFile(lockFd.get(), ltWrite, true);
        }

        if (curCASchema == 0) {
            static const char schema[] =
              #include "ca-specific-schema.sql.gen.hh"
                ;
            db.exec(schema);
            curCASchema = nixCASchemaVersion;
        }

        if (curCASchema < 2) {
            SQLiteTxn txn(db);
            // Ugly little sql dance to add a new `id` column and make it the primary key
            db.exec(R"(
                create table Realisations2 (
                    id integer primary key autoincrement not null,
                    drvPath text not null,
                    outputName text not null, -- symbolic output id, usually "out"
                    outputPath integer not null,
                    signatures text, -- space-separated list
                    foreign key (outputPath) references ValidPaths(id) on delete cascade
                );
                insert into Realisations2 (drvPath, outputName, outputPath, signatures)
                    select drvPath, outputName, outputPath, signatures from Realisations;
                drop table Realisations;
                alter table Realisations2 rename to Realisations;
            )");
            db.exec(R"(
                create index if not exists IndexRealisations on Realisations(drvPath, outputName);

                create table if not exists RealisationsRefs (
                    referrer integer not null,
                    realisationReference integer,
                    foreign key (referrer) references Realisations(id) on delete cascade,
                    foreign key (realisationReference) references Realisations(id) on delete restrict
                );
            )");
            txn.commit();
        }

        writeFile(schemaPath, fmt("%d", nixCASchemaVersion));
        lockFile(lockFd.get(), ltRead, true);
    }
}

LocalStore::LocalStore(const Params & params)
    : StoreConfig(params)
    , LocalFSStoreConfig(params)
    , LocalStoreConfig(params)
    , Store(params)
    , LocalFSStore(params)
    , dbDir(stateDir + "/db")
    , linksDir(realStoreDir + "/.links")
    , reservedPath(dbDir + "/reserved")
    , schemaPath(dbDir + "/schema")
    , trashDir(realStoreDir + "/trash")
    , tempRootsDir(stateDir + "/temproots")
    , fnTempRoots(fmt("%s/%d", tempRootsDir, getpid()))
    , locksHeld(tokenizeString<PathSet>(getEnv("NIX_HELD_LOCKS").value_or("")))
{
    auto state(_state.lock());
    state->stmts = std::make_unique<State::Stmts>();

    /* Create missing state directories if they don't already exist. */
    createDirs(realStoreDir);
    makeStoreWritable();
    createDirs(linksDir);
    Path profilesDir = stateDir + "/profiles";
    createDirs(profilesDir);
    createDirs(tempRootsDir);
    createDirs(dbDir);
    Path gcRootsDir = stateDir + "/gcroots";
    if (!pathExists(gcRootsDir)) {
        createDirs(gcRootsDir);
        createSymlink(profilesDir, gcRootsDir + "/profiles");
    }

    for (auto & perUserDir : {profilesDir + "/per-user", gcRootsDir + "/per-user"}) {
        createDirs(perUserDir);
        if (chmod(perUserDir.c_str(), 0755) == -1)
            throw SysError("could not set permissions on '%s' to 755", perUserDir);
    }

    createUser(getUserName(), getuid());

    /* Optionally, create directories and set permissions for a
       multi-user install. */
    if (getuid() == 0 && settings.buildUsersGroup != "") {
        mode_t perm = 01775;

        struct group * gr = getgrnam(settings.buildUsersGroup.get().c_str());
        if (!gr)
            printError("warning: the group '%1%' specified in 'build-users-group' does not exist", settings.buildUsersGroup);
        else {
            struct stat st;
            if (stat(realStoreDir.get().c_str(), &st))
                throw SysError("getting attributes of path '%1%'", realStoreDir);

            if (st.st_uid != 0 || st.st_gid != gr->gr_gid || (st.st_mode & ~S_IFMT) != perm) {
                if (chown(realStoreDir.get().c_str(), 0, gr->gr_gid) == -1)
                    throw SysError("changing ownership of path '%1%'", realStoreDir);
                if (chmod(realStoreDir.get().c_str(), perm) == -1)
                    throw SysError("changing permissions on path '%1%'", realStoreDir);
            }
        }
    }

    /* Ensure that the store and its parents are not symlinks. */
    if (!settings.allowSymlinkedStore) {
        Path path = realStoreDir;
        struct stat st;
        while (path != "/") {
            st = lstat(path);
            if (S_ISLNK(st.st_mode))
                throw Error(
                        "the path '%1%' is a symlink; "
                        "this is not allowed for the Nix store and its parent directories",
                        path);
            path = dirOf(path);
        }
    }

    /* We can't open a SQLite database if the disk is full.  Since
       this prevents the garbage collector from running when it's most
       needed, we reserve some dummy space that we can free just
       before doing a garbage collection. */
    try {
        struct stat st;
        if (stat(reservedPath.c_str(), &st) == -1 ||
            st.st_size != settings.reservedSize)
        {
            AutoCloseFD fd = open(reservedPath.c_str(), O_WRONLY | O_CREAT | O_CLOEXEC, 0600);
            int res = -1;
#if HAVE_POSIX_FALLOCATE
            res = posix_fallocate(fd.get(), 0, settings.reservedSize);
#endif
            if (res == -1) {
                writeFull(fd.get(), string(settings.reservedSize, 'X'));
                [[gnu::unused]] auto res2 = ftruncate(fd.get(), settings.reservedSize);
            }
        }
    } catch (SysError & e) { /* don't care about errors */
    }

    /* Acquire the big fat lock in shared mode to make sure that no
       schema upgrade is in progress. */
    Path globalLockPath = dbDir + "/big-lock";
    globalLock = openLockFile(globalLockPath.c_str(), true);

    if (!lockFile(globalLock.get(), ltRead, false)) {
        printInfo("waiting for the big Nix store lock...");
        lockFile(globalLock.get(), ltRead, true);
    }

    /* Check the current database schema and if necessary do an
       upgrade.  */
    int curSchema = getSchema();
    if (curSchema > nixSchemaVersion)
        throw Error("current Nix store schema is version %1%, but I only support %2%",
             curSchema, nixSchemaVersion);

    else if (curSchema == 0) { /* new store */
        curSchema = nixSchemaVersion;
        openDB(*state, true);
        writeFile(schemaPath, (format("%1%") % nixSchemaVersion).str());
    }

    else if (curSchema < nixSchemaVersion) {
        if (curSchema < 5)
            throw Error(
                "Your Nix store has a database in Berkeley DB format,\n"
                "which is no longer supported. To convert to the new format,\n"
                "please upgrade Nix to version 0.12 first.");

        if (curSchema < 6)
            throw Error(
                "Your Nix store has a database in flat file format,\n"
                "which is no longer supported. To convert to the new format,\n"
                "please upgrade Nix to version 1.11 first.");

        if (!lockFile(globalLock.get(), ltWrite, false)) {
            printInfo("waiting for exclusive access to the Nix store...");
            lockFile(globalLock.get(), ltWrite, true);
        }

        /* Get the schema version again, because another process may
           have performed the upgrade already. */
        curSchema = getSchema();

        if (curSchema < 7) { upgradeStore7(); }

        openDB(*state, false);

        if (curSchema < 8) {
            SQLiteTxn txn(state->db);
            state->db.exec("alter table ValidPaths add column ultimate integer");
            state->db.exec("alter table ValidPaths add column sigs text");
            txn.commit();
        }

        if (curSchema < 9) {
            SQLiteTxn txn(state->db);
            state->db.exec("drop table FailedPaths");
            txn.commit();
        }

        if (curSchema < 10) {
            SQLiteTxn txn(state->db);
            state->db.exec("alter table ValidPaths add column ca text");
            txn.commit();
        }

        writeFile(schemaPath, (format("%1%") % nixSchemaVersion).str());

        lockFile(globalLock.get(), ltRead, true);
    }

    else openDB(*state, false);

    if (settings.isExperimentalFeatureEnabled("ca-derivations")) {
        migrateCASchema(state->db, dbDir + "/ca-schema", globalLock);
    }

    /* Prepare SQL statements. */
    state->stmts->RegisterValidPath.create(state->db,
        "insert into ValidPaths (path, hash, registrationTime, deriver, narSize, ultimate, sigs, ca) values (?, ?, ?, ?, ?, ?, ?, ?);");
    state->stmts->UpdatePathInfo.create(state->db,
        "update ValidPaths set narSize = ?, hash = ?, ultimate = ?, sigs = ?, ca = ? where path = ?;");
    state->stmts->AddReference.create(state->db,
        "insert or replace into Refs (referrer, reference) values (?, ?);");
    state->stmts->QueryPathInfo.create(state->db,
        "select id, hash, registrationTime, deriver, narSize, ultimate, sigs, ca from ValidPaths where path = ?;");
    state->stmts->QueryReferences.create(state->db,
        "select path from Refs join ValidPaths on reference = id where referrer = ?;");
    state->stmts->QueryReferrers.create(state->db,
        "select path from Refs join ValidPaths on referrer = id where reference = (select id from ValidPaths where path = ?);");
    state->stmts->InvalidatePath.create(state->db,
        "delete from ValidPaths where path = ?;");
    state->stmts->AddDerivationOutput.create(state->db,
        "insert or replace into DerivationOutputs (drv, id, path) values (?, ?, ?);");
    state->stmts->QueryValidDerivers.create(state->db,
        "select v.id, v.path from DerivationOutputs d join ValidPaths v on d.drv = v.id where d.path = ?;");
    state->stmts->QueryDerivationOutputs.create(state->db,
        "select id, path from DerivationOutputs where drv = ?;");
    // Use "path >= ?" with limit 1 rather than "path like '?%'" to
    // ensure efficient lookup.
    state->stmts->QueryPathFromHashPart.create(state->db,
        "select path from ValidPaths where path >= ? limit 1;");
    state->stmts->QueryValidPaths.create(state->db, "select path from ValidPaths");
    if (settings.isExperimentalFeatureEnabled("ca-derivations")) {
        state->stmts->RegisterRealisedOutput.create(state->db,
            R"(
                insert into Realisations (drvPath, outputName, outputPath, signatures)
                values (?, ?, (select id from ValidPaths where path = ?), ?)
                ;
            )");
        state->stmts->UpdateRealisedOutput.create(state->db,
            R"(
                update Realisations
                    set signatures = ?
                where
                    drvPath = ? and
                    outputName = ?
                ;
            )");
        state->stmts->QueryRealisedOutput.create(state->db,
            R"(
                select Realisations.id, Output.path, Realisations.signatures from Realisations
                    inner join ValidPaths as Output on Output.id = Realisations.outputPath
                    where drvPath = ? and outputName = ?
                    ;
            )");
        state->stmts->QueryAllRealisedOutputs.create(state->db,
            R"(
                select outputName, Output.path from Realisations
                    inner join ValidPaths as Output on Output.id = Realisations.outputPath
                    where drvPath = ?
                    ;
            )");
        state->stmts->QueryRealisationReferences.create(state->db,
            R"(
                select drvPath, outputName from Realisations
                    join RealisationsRefs on realisationReference = Realisations.id
                    where referrer = ?;
            )");
        state->stmts->AddRealisationReference.create(state->db,
            R"(
                insert or replace into RealisationsRefs (referrer, realisationReference)
                values (
                    (select id from Realisations where drvPath = ? and outputName = ?),
                    (select id from Realisations where drvPath = ? and outputName = ?));
            )");
    }
}


LocalStore::~LocalStore()
{
    std::shared_future<void> future;

    {
        auto state(_state.lock());
        if (state->gcRunning)
            future = state->gcFuture;
    }

    if (future.valid()) {
        printInfo("waiting for auto-GC to finish on exit...");
        future.get();
    }

    try {
        auto state(_state.lock());
        if (state->fdTempRoots) {
            state->fdTempRoots = -1;
            unlink(fnTempRoots.c_str());
        }
    } catch (...) {
        ignoreException();
    }
}


std::string LocalStore::getUri()
{
    return "local";
}


int LocalStore::getSchema()
{ return nix::getSchema(schemaPath); }

void LocalStore::openDB(State & state, bool create)
{
    if (access(dbDir.c_str(), R_OK | W_OK))
        throw SysError("Nix database directory '%1%' is not writable", dbDir);

    /* Open the Nix database. */
    string dbPath = dbDir + "/db.sqlite";
    auto & db(state.db);
    state.db = SQLite(dbPath, create);

#ifdef __CYGWIN__
    /* The cygwin version of sqlite3 has a patch which calls
       SetDllDirectory("/usr/bin") on init. It was intended to fix extension
       loading, which we don't use, and the effect of SetDllDirectory is
       inherited by child processes, and causes libraries to be loaded from
       /usr/bin instead of $PATH. This breaks quite a few things (e.g.
       checkPhase on openssh), so we set it back to default behaviour. */
    SetDllDirectoryW(L"");
#endif

    /* !!! check whether sqlite has been built with foreign key
       support */

    /* Whether SQLite should fsync().  "Normal" synchronous mode
       should be safe enough.  If the user asks for it, don't sync at
       all.  This can cause database corruption if the system
       crashes. */
    string syncMode = settings.fsyncMetadata ? "normal" : "off";
    db.exec("pragma synchronous = " + syncMode);

    /* Set the SQLite journal mode.  WAL mode is fastest, so it's the
       default. */
    string mode = settings.useSQLiteWAL ? "wal" : "truncate";
    string prevMode;
    {
        SQLiteStmt stmt;
        stmt.create(db, "pragma main.journal_mode;");
        if (sqlite3_step(stmt) != SQLITE_ROW)
            throwSQLiteError(db, "querying journal mode");
        prevMode = string((const char *) sqlite3_column_text(stmt, 0));
    }
    if (prevMode != mode &&
        sqlite3_exec(db, ("pragma main.journal_mode = " + mode + ";").c_str(), 0, 0, 0) != SQLITE_OK)
        throwSQLiteError(db, "setting journal mode");

    /* Increase the auto-checkpoint interval to 40000 pages.  This
       seems enough to ensure that instantiating the NixOS system
       derivation is done in a single fsync(). */
    if (mode == "wal" && sqlite3_exec(db, "pragma wal_autocheckpoint = 40000;", 0, 0, 0) != SQLITE_OK)
        throwSQLiteError(db, "setting autocheckpoint interval");

    /* Initialise the database schema, if necessary. */
    if (create) {
        static const char schema[] =
#include "schema.sql.gen.hh"
            ;
        db.exec(schema);
    }
}


/* To improve purity, users may want to make the Nix store a read-only
   bind mount.  So make the Nix store writable for this process. */
void LocalStore::makeStoreWritable()
{
#if __linux__
    if (getuid() != 0) return;
    /* Check if /nix/store is on a read-only mount. */
    struct statvfs stat;
    if (statvfs(realStoreDir.get().c_str(), &stat) != 0)
        throw SysError("getting info about the Nix store mount point");

    if (stat.f_flag & ST_RDONLY) {
        if (unshare(CLONE_NEWNS) == -1)
            throw SysError("setting up a private mount namespace");

        if (mount(0, realStoreDir.get().c_str(), "none", MS_REMOUNT | MS_BIND, 0) == -1)
            throw SysError("remounting %1% writable", realStoreDir);
    }
#endif
}


const time_t mtimeStore = 1; /* 1 second into the epoch */


static void canonicaliseTimestampAndPermissions(const Path & path, const struct stat & st)
{
    if (!S_ISLNK(st.st_mode)) {

        /* Mask out all type related bits. */
        mode_t mode = st.st_mode & ~S_IFMT;

        if (mode != 0444 && mode != 0555) {
            mode = (st.st_mode & S_IFMT)
                 | 0444
                 | (st.st_mode & S_IXUSR ? 0111 : 0);
            if (chmod(path.c_str(), mode) == -1)
                throw SysError("changing mode of '%1%' to %2$o", path, mode);
        }

    }

    if (st.st_mtime != mtimeStore) {
        struct timeval times[2];
        times[0].tv_sec = st.st_atime;
        times[0].tv_usec = 0;
        times[1].tv_sec = mtimeStore;
        times[1].tv_usec = 0;
#if HAVE_LUTIMES
        if (lutimes(path.c_str(), times) == -1)
            if (errno != ENOSYS ||
                (!S_ISLNK(st.st_mode) && utimes(path.c_str(), times) == -1))
#else
        if (!S_ISLNK(st.st_mode) && utimes(path.c_str(), times) == -1)
#endif
            throw SysError("changing modification time of '%1%'", path);
    }
}


void canonicaliseTimestampAndPermissions(const Path & path)
{
    canonicaliseTimestampAndPermissions(path, lstat(path));
}


static void canonicalisePathMetaData_(const Path & path, uid_t fromUid, InodesSeen & inodesSeen)
{
    checkInterrupt();

#if __APPLE__
    /* Remove flags, in particular UF_IMMUTABLE which would prevent
       the file from being garbage-collected. FIXME: Use
       setattrlist() to remove other attributes as well. */
    if (lchflags(path.c_str(), 0)) {
        if (errno != ENOTSUP)
            throw SysError("clearing flags of path '%1%'", path);
    }
#endif

    auto st = lstat(path);

    /* Really make sure that the path is of a supported type. */
    if (!(S_ISREG(st.st_mode) || S_ISDIR(st.st_mode) || S_ISLNK(st.st_mode)))
        throw Error("file '%1%' has an unsupported type", path);

#if __linux__
    /* Remove extended attributes / ACLs. */
    ssize_t eaSize = llistxattr(path.c_str(), nullptr, 0);

    if (eaSize < 0) {
        if (errno != ENOTSUP && errno != ENODATA)
            throw SysError("querying extended attributes of '%s'", path);
    } else if (eaSize > 0) {
        std::vector<char> eaBuf(eaSize);

        if ((eaSize = llistxattr(path.c_str(), eaBuf.data(), eaBuf.size())) < 0)
            throw SysError("querying extended attributes of '%s'", path);

        for (auto & eaName: tokenizeString<Strings>(std::string(eaBuf.data(), eaSize), std::string("\000", 1))) {
            /* Ignore SELinux security labels since these cannot be
               removed even by root. */
            if (eaName == "security.selinux") continue;
            if (lremovexattr(path.c_str(), eaName.c_str()) == -1)
                throw SysError("removing extended attribute '%s' from '%s'", eaName, path);
        }
     }
#endif

    /* Fail if the file is not owned by the build user.  This prevents
       us from messing up the ownership/permissions of files
       hard-linked into the output (e.g. "ln /etc/shadow $out/foo").
       However, ignore files that we chown'ed ourselves previously to
       ensure that we don't fail on hard links within the same build
       (i.e. "touch $out/foo; ln $out/foo $out/bar"). */
    if (fromUid != (uid_t) -1 && st.st_uid != fromUid) {
        if (S_ISDIR(st.st_mode) || !inodesSeen.count(Inode(st.st_dev, st.st_ino)))
            throw BuildError("invalid ownership on file '%1%'", path);
        mode_t mode = st.st_mode & ~S_IFMT;
        assert(S_ISLNK(st.st_mode) || (st.st_uid == geteuid() && (mode == 0444 || mode == 0555) && st.st_mtime == mtimeStore));
        return;
    }

    inodesSeen.insert(Inode(st.st_dev, st.st_ino));

    canonicaliseTimestampAndPermissions(path, st);

    /* Change ownership to the current uid.  If it's a symlink, use
       lchown if available, otherwise don't bother.  Wrong ownership
       of a symlink doesn't matter, since the owning user can't change
       the symlink and can't delete it because the directory is not
       writable.  The only exception is top-level paths in the Nix
       store (since that directory is group-writable for the Nix build
       users group); we check for this case below. */
    if (st.st_uid != geteuid()) {
#if HAVE_LCHOWN
        if (lchown(path.c_str(), geteuid(), getegid()) == -1)
#else
        if (!S_ISLNK(st.st_mode) &&
            chown(path.c_str(), geteuid(), getegid()) == -1)
#endif
            throw SysError("changing owner of '%1%' to %2%",
                path, geteuid());
    }

    if (S_ISDIR(st.st_mode)) {
        DirEntries entries = readDirectory(path);
        for (auto & i : entries)
            canonicalisePathMetaData_(path + "/" + i.name, fromUid, inodesSeen);
    }
}


void canonicalisePathMetaData(const Path & path, uid_t fromUid, InodesSeen & inodesSeen)
{
    canonicalisePathMetaData_(path, fromUid, inodesSeen);

    /* On platforms that don't have lchown(), the top-level path can't
       be a symlink, since we can't change its ownership. */
    auto st = lstat(path);

    if (st.st_uid != geteuid()) {
        assert(S_ISLNK(st.st_mode));
        throw Error("wrong ownership of top-level store path '%1%'", path);
    }
}


void canonicalisePathMetaData(const Path & path, uid_t fromUid)
{
    InodesSeen inodesSeen;
    canonicalisePathMetaData(path, fromUid, inodesSeen);
}


void LocalStore::checkDerivationOutputs(const StorePath & drvPath, const Derivation & drv)
{
    assert(drvPath.isDerivation());
    std::string drvName(drvPath.name());
    drvName = string(drvName, 0, drvName.size() - drvExtension.size());

    auto envHasRightPath = [&](const StorePath & actual, const std::string & varName)
    {
        auto j = drv.env.find(varName);
        if (j == drv.env.end() || parseStorePath(j->second) != actual)
            throw Error("derivation '%s' has incorrect environment variable '%s', should be '%s'",
                printStorePath(drvPath), varName, printStorePath(actual));
    };


    // Don't need the answer, but do this anyways to assert is proper
    // combination. The code below is more general and naturally allows
    // combinations that are currently prohibited.
    drv.type();

    std::optional<Hash> h;
    for (auto & i : drv.outputs) {
        std::visit(overloaded {
            [&](DerivationOutputInputAddressed doia) {
                if (!h) {
                    // somewhat expensive so we do lazily
                    auto temp = hashDerivationModulo(*this, drv, true);
                    h = std::get<Hash>(temp);
                }
                StorePath recomputed = makeOutputPath(i.first, *h, drvName);
                if (doia.path != recomputed)
                    throw Error("derivation '%s' has incorrect output '%s', should be '%s'",
                        printStorePath(drvPath), printStorePath(doia.path), printStorePath(recomputed));
                envHasRightPath(doia.path, i.first);
            },
            [&](DerivationOutputCAFixed dof) {
                StorePath path = makeFixedOutputPath(drvName, { dof.hash, {} });
                envHasRightPath(path, i.first);
            },
            [&](DerivationOutputCAFloating _) {
                /* Nothing to check */
            },
            [&](DerivationOutputDeferred) {
            },
        }, i.second.output);
    }
}

void LocalStore::registerDrvOutput(const Realisation & info, CheckSigsFlag checkSigs)
{
    settings.requireExperimentalFeature("ca-derivations");
    if (checkSigs == NoCheckSigs || !realisationIsUntrusted(info))
        registerDrvOutput(info);
    else
        throw Error("cannot register realisation '%s' because it lacks a valid signature", info.outPath.to_string());
}

void LocalStore::registerDrvOutput(const Realisation & info)
{
    settings.requireExperimentalFeature("ca-derivations");
    retrySQLite<void>([&]() {
        auto state(_state.lock());
        if (auto oldR = queryRealisation_(*state, info.id)) {
            if (info.isCompatibleWith(*oldR)) {
                auto combinedSignatures = oldR->signatures;
                combinedSignatures.insert(info.signatures.begin(),
                    info.signatures.end());
                state->stmts->UpdateRealisedOutput.use()
                    (concatStringsSep(" ", combinedSignatures))
                    (info.id.strHash())
                    (info.id.outputName)
                    .exec();
            } else {
                throw Error("Trying to register a realisation of '%s', but we already "
                            "have another one locally.\n"
                            "Local:  %s\n"
                            "Remote: %s",
                    info.id.to_string(),
                    printStorePath(oldR->outPath),
                    printStorePath(info.outPath)
                );
            }
        } else {
            state->stmts->RegisterRealisedOutput.use()
                (info.id.strHash())
                (info.id.outputName)
                (printStorePath(info.outPath))
                (concatStringsSep(" ", info.signatures))
                .exec();
        }
        for (auto & [outputId, depPath] : info.dependentRealisations) {
            auto localRealisation = queryRealisationCore_(*state, outputId);
            if (!localRealisation)
                throw Error("unable to register the derivation '%s' as it "
                            "depends on the non existent '%s'",
                    info.id.to_string(), outputId.to_string());
            if (localRealisation->second.outPath != depPath)
                throw Error("unable to register the derivation '%s' as it "
                            "depends on a realisation of '%s' that doesn’t"
                            "match what we have locally",
                    info.id.to_string(), outputId.to_string());
            state->stmts->AddRealisationReference.use()
                (info.id.strHash())
                (info.id.outputName)
                (outputId.strHash())
                (outputId.outputName)
                .exec();
        }
    });
}

void LocalStore::cacheDrvOutputMapping(State & state, const uint64_t deriver, const string & outputName, const StorePath & output)
{
    retrySQLite<void>([&]() {
        state.stmts->AddDerivationOutput.use()
            (deriver)
            (outputName)
            (printStorePath(output))
            .exec();
    });

}


uint64_t LocalStore::addValidPath(State & state,
    const ValidPathInfo & info, bool checkOutputs)
{
    if (info.ca.has_value() && !info.isContentAddressed(*this))
        throw Error("cannot add path '%s' to the Nix store because it claims to be content-addressed but isn't",
            printStorePath(info.path));

    state.stmts->RegisterValidPath.use()
        (printStorePath(info.path))
        (info.narHash.to_string(Base16, true))
        (info.registrationTime == 0 ? time(0) : info.registrationTime)
        (info.deriver ? printStorePath(*info.deriver) : "", (bool) info.deriver)
        (info.narSize, info.narSize != 0)
        (info.ultimate ? 1 : 0, info.ultimate)
        (concatStringsSep(" ", info.sigs), !info.sigs.empty())
        (renderContentAddress(info.ca), (bool) info.ca)
        .exec();
    uint64_t id = state.db.getLastInsertedRowId();

    /* If this is a derivation, then store the derivation outputs in
       the database.  This is useful for the garbage collector: it can
       efficiently query whether a path is an output of some
       derivation. */
    if (info.path.isDerivation()) {
        auto drv = readInvalidDerivation(info.path);

        /* Verify that the output paths in the derivation are correct
           (i.e., follow the scheme for computing output paths from
           derivations).  Note that if this throws an error, then the
           DB transaction is rolled back, so the path validity
           registration above is undone. */
        if (checkOutputs) checkDerivationOutputs(info.path, drv);

        for (auto & i : drv.outputsAndOptPaths(*this)) {
            /* Floating CA derivations have indeterminate output paths until
               they are built, so don't register anything in that case */
            if (i.second.second)
                cacheDrvOutputMapping(state, id, i.first, *i.second.second);
        }
    }

    {
        auto state_(Store::state.lock());
        state_->pathInfoCache.upsert(std::string(info.path.hashPart()),
            PathInfoCacheValue{ .value = std::make_shared<const ValidPathInfo>(info) });
    }

    return id;
}


void LocalStore::queryPathInfoUncached(StorePathOrDesc pathOrDesc,
    Callback<std::shared_ptr<const ValidPathInfo>> callback) noexcept
{
    auto path = bakeCaIfNeeded(pathOrDesc);
    try {
        callback(retrySQLite<std::shared_ptr<const ValidPathInfo>>([&]() {
            auto state(_state.lock());
            return queryPathInfoInternal(*state, path);
        }));

    } catch (...) { callback.rethrow(); }
}


std::shared_ptr<const ValidPathInfo> LocalStore::queryPathInfoInternal(State & state, const StorePath & path)
{
    /* Get the path info. */
    auto useQueryPathInfo(state.stmts->QueryPathInfo.use()(printStorePath(path)));

    if (!useQueryPathInfo.next())
        return std::shared_ptr<ValidPathInfo>();

    auto id = useQueryPathInfo.getInt(0);

    auto narHash = Hash::dummy;
    try {
        narHash = Hash::parseAnyPrefixed(useQueryPathInfo.getStr(1));
    } catch (BadHash & e) {
        throw Error("invalid-path entry for '%s': %s", printStorePath(path), e.what());
    }

    auto info = std::make_shared<ValidPathInfo>(path, narHash);

    info->id = id;

    info->registrationTime = useQueryPathInfo.getInt(2);

    auto s = (const char *) sqlite3_column_text(state.stmts->QueryPathInfo, 3);
    if (s) info->deriver = parseStorePath(s);

    /* Note that narSize = NULL yields 0. */
    info->narSize = useQueryPathInfo.getInt(4);

    info->ultimate = useQueryPathInfo.getInt(5) == 1;

    s = (const char *) sqlite3_column_text(state.stmts->QueryPathInfo, 6);
    if (s) info->sigs = tokenizeString<StringSet>(s, " ");

    s = (const char *) sqlite3_column_text(state.stmts->QueryPathInfo, 7);
    if (s) info->ca = parseContentAddressOpt(s);

    /* Get the references. */
    auto useQueryReferences(state.stmts->QueryReferences.use()(info->id));

    while (useQueryReferences.next())
        info->insertReferencePossiblyToSelf(
            parseStorePath(useQueryReferences.getStr(0)));

    return info;
}


/* Update path info in the database. */
void LocalStore::updatePathInfo(State & state, const ValidPathInfo & info)
{
    state.stmts->UpdatePathInfo.use()
        (info.narSize, info.narSize != 0)
        (info.narHash.to_string(Base16, true))
        (info.ultimate ? 1 : 0, info.ultimate)
        (concatStringsSep(" ", info.sigs), !info.sigs.empty())
        (renderContentAddress(info.ca), (bool) info.ca)
        (printStorePath(info.path))
        .exec();
}


uint64_t LocalStore::queryValidPathId(State & state, const StorePath & path)
{
    auto use(state.stmts->QueryPathInfo.use()(printStorePath(path)));
    if (!use.next())
        throw InvalidPath("path '%s' is not valid", printStorePath(path));
    return use.getInt(0);
}


bool LocalStore::isValidPath_(State & state, const StorePath & path)
{
    return state.stmts->QueryPathInfo.use()(printStorePath(path)).next();
}


bool LocalStore::isValidPathUncached(StorePathOrDesc pathOrDesc)
{
    auto path = bakeCaIfNeeded(pathOrDesc);
    return retrySQLite<bool>([&]() {
        auto state(_state.lock());
        return isValidPath_(*state, path);
    });
}


std::set<OwnedStorePathOrDesc> LocalStore::queryValidPaths(const std::set<OwnedStorePathOrDesc> & paths, SubstituteFlag maybeSubstitute)
{
    std::set<OwnedStorePathOrDesc> res;
    for (auto & i : paths)
        if (isValidPath(borrowStorePathOrDesc(i))) res.insert(i);
    return res;
}


StorePathSet LocalStore::queryAllValidPaths()
{
    return retrySQLite<StorePathSet>([&]() {
        auto state(_state.lock());
        auto use(state->stmts->QueryValidPaths.use());
        StorePathSet res;
        while (use.next()) res.insert(parseStorePath(use.getStr(0)));
        return res;
    });
}


void LocalStore::queryReferrers(State & state, const StorePath & path, StorePathSet & referrers)
{
    auto useQueryReferrers(state.stmts->QueryReferrers.use()(printStorePath(path)));

    while (useQueryReferrers.next())
        referrers.insert(parseStorePath(useQueryReferrers.getStr(0)));
}


void LocalStore::queryReferrers(const StorePath & path, StorePathSet & referrers)
{
    return retrySQLite<void>([&]() {
        auto state(_state.lock());
        queryReferrers(*state, path, referrers);
    });
}


StorePathSet LocalStore::queryValidDerivers(const StorePath & path)
{
    return retrySQLite<StorePathSet>([&]() {
        auto state(_state.lock());

        auto useQueryValidDerivers(state->stmts->QueryValidDerivers.use()(printStorePath(path)));

        StorePathSet derivers;
        while (useQueryValidDerivers.next())
            derivers.insert(parseStorePath(useQueryValidDerivers.getStr(1)));

        return derivers;
    });
}


std::map<std::string, std::optional<StorePath>>
LocalStore::queryPartialDerivationOutputMap(const StorePath & path_)
{
    auto path = path_;
    auto outputs = retrySQLite<std::map<std::string, std::optional<StorePath>>>([&]() {
        auto state(_state.lock());
        std::map<std::string, std::optional<StorePath>> outputs;
        uint64_t drvId;
        drvId = queryValidPathId(*state, path);
        auto use(state->stmts->QueryDerivationOutputs.use()(drvId));
        while (use.next())
            outputs.insert_or_assign(
                use.getStr(0), parseStorePath(use.getStr(1)));

        return outputs;
    });

    if (!settings.isExperimentalFeatureEnabled("ca-derivations"))
        return outputs;

    auto drv = readInvalidDerivation(path);
    auto drvHashes = staticOutputHashes(*this, drv);
    for (auto& [outputName, hash] : drvHashes) {
        auto realisation = queryRealisation(DrvOutput{hash, outputName});
        if (realisation)
            outputs.insert_or_assign(outputName, realisation->outPath);
        else
            outputs.insert({outputName, std::nullopt});
    }

    return outputs;
}

std::optional<StorePath> LocalStore::queryPathFromHashPart(const std::string & hashPart)
{
    if (hashPart.size() != StorePath::HashLen) throw Error("invalid hash part");

    Path prefix = storeDir + "/" + hashPart;

    return retrySQLite<std::optional<StorePath>>([&]() -> std::optional<StorePath> {
        auto state(_state.lock());

        auto useQueryPathFromHashPart(state->stmts->QueryPathFromHashPart.use()(prefix));

        if (!useQueryPathFromHashPart.next()) return {};

        const char * s = (const char *) sqlite3_column_text(state->stmts->QueryPathFromHashPart, 0);
        if (s && prefix.compare(0, prefix.size(), s, prefix.size()) == 0)
            return parseStorePath(s);
        return {};
    });
}


StorePathSet LocalStore::querySubstitutablePaths(const StorePathSet & paths)
{
    if (!settings.useSubstitutes) return StorePathSet();

    StorePathSet remaining;
    for (auto & i : paths)
        remaining.insert(i);

    StorePathSet res;

    for (auto & sub : getDefaultSubstituters()) {
        if (remaining.empty()) break;
        if (sub->storeDir != storeDir) continue;
        if (!sub->wantMassQuery) continue;

        auto valid = sub->queryValidPaths(remaining);

        StorePathSet remaining2;
        for (auto & path : remaining)
            if (valid.count(path))
                res.insert(path);
            else
                remaining2.insert(path);

        std::swap(remaining, remaining2);
    }

    return res;
}


<<<<<<< HEAD
void LocalStore::querySubstitutablePathInfos(const StorePathSet & paths, const std::set<StorePathDescriptor> & caPaths, SubstitutablePathInfos & infos)
=======
// FIXME: move this, it's not specific to LocalStore.
void LocalStore::querySubstitutablePathInfos(const StorePathCAMap & paths, SubstitutablePathInfos & infos)
>>>>>>> f4f3203a
{
    if (!settings.useSubstitutes) return;

    auto query = [&](auto & sub, const StorePath & localPath, const StorePath & subPath) {
        debug("checking substituter '%s' for path '%s'", sub->getUri(), sub->printStorePath(subPath));
        try {
            auto info = sub->queryPathInfo(subPath);

            if (sub->storeDir != storeDir && !(info->isContentAddressed(*sub) && info->references.empty()))
                return;

            auto narInfo = std::dynamic_pointer_cast<const NarInfo>(
                std::shared_ptr<const ValidPathInfo>(info));
            infos.insert_or_assign(localPath, SubstitutablePathInfo {
                { *info },
                info->deriver,
                narInfo ? narInfo->fileSize : 0,
                info->narSize,
            });
        } catch (InvalidPath &) {
        } catch (SubstituterDisabled &) {
        } catch (Error & e) {
            if (settings.tryFallback)
                logError(e.info());
            else
                throw;
        }
    };

    for (auto & sub : getDefaultSubstituters()) {
        for (auto & path : paths) {
<<<<<<< HEAD
            if (sub->storeDir != storeDir) continue;
            query(sub, path, path);
        }
        for (auto & ca : caPaths) {
            // TODO Deal with references: either disallow, or require the
            // store path lengths be the same and rewrite strings.
            auto localPath = makeFixedOutputPathFromCA(ca);
            auto subPath = sub->makeFixedOutputPathFromCA(ca);
            if (sub->storeDir == storeDir)
                assert(localPath == subPath);
            if (localPath != subPath)
                // TODO print CA too
                debug("replaced path '%s' with '%s' for substituter '%s'", printStorePath(localPath), sub->printStorePath(subPath), sub->getUri());
            query(sub, localPath, subPath);
=======
            if (infos.count(path.first))
                // Choose first succeeding substituter.
                continue;

            auto subPath(path.first);

            // Recompute store path so that we can use a different store root.
            if (path.second) {
                subPath = makeFixedOutputPathFromCA({
                    .name = std::string { path.first.name() },
                    .info = caWithoutRefs(*path.second),
                });
                if (sub->storeDir == storeDir)
                    assert(subPath == path.first);
                if (subPath != path.first)
                    debug("replaced path '%s' with '%s' for substituter '%s'", printStorePath(path.first), sub->printStorePath(subPath), sub->getUri());
            } else if (sub->storeDir != storeDir) continue;

            debug("checking substituter '%s' for path '%s'", sub->getUri(), sub->printStorePath(subPath));
            try {
                auto info = sub->queryPathInfo(subPath);

                if (sub->storeDir != storeDir && !(info->isContentAddressed(*sub) && info->references.empty()))
                    continue;

                auto narInfo = std::dynamic_pointer_cast<const NarInfo>(
                    std::shared_ptr<const ValidPathInfo>(info));
                infos.insert_or_assign(path.first, SubstitutablePathInfo{
                    info->references,
                    info->hasSelfReference,
                    info->deriver,
                    narInfo ? narInfo->fileSize : 0,
                    info->narSize,
                });
            } catch (InvalidPath &) {
            } catch (SubstituterDisabled &) {
            } catch (Error & e) {
                if (settings.tryFallback)
                    logError(e.info());
                else
                    throw;
            }
>>>>>>> f4f3203a
        }
    }
}


void LocalStore::registerValidPath(const ValidPathInfo & info)
{
    registerValidPaths({{info.path, info}});
}


void LocalStore::registerValidPaths(const ValidPathInfos & infos)
{
    /* SQLite will fsync by default, but the new valid paths may not
       be fsync-ed.  So some may want to fsync them before registering
       the validity, at the expense of some speed of the path
       registering operation. */
    if (settings.syncBeforeRegistering) sync();

    return retrySQLite<void>([&]() {
        auto state(_state.lock());

        SQLiteTxn txn(state->db);
        StorePathSet paths;

        for (auto & [_, i] : infos) {
            assert(i.narHash.type == htSHA256);
            if (isValidPath_(*state, i.path))
                updatePathInfo(*state, i);
            else
                addValidPath(*state, i, false);
            paths.insert(i.path);
        }

        for (auto & [_, i] : infos) {
            auto referrer = queryValidPathId(*state, i.path);
            for (auto & j : i.referencesPossiblyToSelf())
                state->stmts->AddReference.use()(referrer)(queryValidPathId(*state, j)).exec();
        }

        /* Check that the derivation outputs are correct.  We can't do
           this in addValidPath() above, because the references might
           not be valid yet. */
        for (auto & [_, i] : infos)
            if (i.path.isDerivation()) {
                // FIXME: inefficient; we already loaded the derivation in addValidPath().
                checkDerivationOutputs(i.path,
                    readInvalidDerivation(i.path));
            }

        /* Do a topological sort of the paths.  This will throw an
           error if a cycle is detected and roll back the
           transaction.  Cycles can only occur when a derivation
           has multiple outputs. */
        topoSort(paths,
            {[&](const StorePath & path) {
                auto i = infos.find(path);
                return i == infos.end() ? StorePathSet() : i->second.references;
            }},
            {[&](const StorePath & path, const StorePath & parent) {
                return BuildError(
                    "cycle detected in the references of '%s' from '%s'",
                    printStorePath(path),
                    printStorePath(parent));
            }});

        txn.commit();
    });
}


/* Invalidate a path.  The caller is responsible for checking that
   there are no referrers. */
void LocalStore::invalidatePath(State & state, const StorePath & path)
{
    debug("invalidating path '%s'", printStorePath(path));

    state.stmts->InvalidatePath.use()(printStorePath(path)).exec();

    /* Note that the foreign key constraints on the Refs table take
       care of deleting the references entries for `path'. */

    {
        auto state_(Store::state.lock());
        state_->pathInfoCache.erase(std::string(path.hashPart()));
    }
}

const PublicKeys & LocalStore::getPublicKeys()
{
    auto state(_state.lock());
    if (!state->publicKeys)
        state->publicKeys = std::make_unique<PublicKeys>(getDefaultPublicKeys());
    return *state->publicKeys;
}

bool LocalStore::pathInfoIsUntrusted(const ValidPathInfo & info)
{
    return requireSigs && !info.checkSignatures(*this, getPublicKeys());
}

bool LocalStore::realisationIsUntrusted(const Realisation & realisation)
{
    return requireSigs && !realisation.checkSignatures(getPublicKeys());
}

void LocalStore::addToStore(const ValidPathInfo & info, Source & source,
    RepairFlag repair, CheckSigsFlag checkSigs)
{
    if (checkSigs && pathInfoIsUntrusted(info))
        throw Error("cannot add path '%s' because it lacks a valid signature", printStorePath(info.path));

    addTempRoot(info.path);

    if (repair || !isValidPath(info.path)) {

        PathLocks outputLock;

        auto realPath = Store::toRealPath(info.path);

        /* Lock the output path.  But don't lock if we're being called
           from a build hook (whose parent process already acquired a
           lock on this path). */
        if (!locksHeld.count(printStorePath(info.path)))
            outputLock.lockPaths({realPath});

        if (repair || !isValidPath(info.path)) {

            deletePath(realPath);

            /* While restoring the path from the NAR, compute the hash
               of the NAR. */
            HashSink hashSink(htSHA256);

            TeeSource wrapperSource { source, hashSink };

            restorePath(realPath, wrapperSource);

            auto hashResult = hashSink.finish();

            if (hashResult.first != info.narHash)
                throw Error("hash mismatch importing path '%s';\n  specified: %s\n  got:       %s",
                    printStorePath(info.path), info.narHash.to_string(Base32, true), hashResult.first.to_string(Base32, true));

            if (hashResult.second != info.narSize)
                throw Error("size mismatch importing path '%s';\n  specified: %s\n  got:       %s",
                    printStorePath(info.path), info.narSize, hashResult.second);

            if (info.ca) {
                if (auto foHash = std::get_if<FixedOutputHash>(&*info.ca)) {
                    auto actualFoHash = hashCAPath(
                        foHash->method,
                        foHash->hash.type,
                        info.path
                    );
                    if (foHash->hash != actualFoHash.hash) {
                        throw Error("ca hash mismatch importing path '%s';\n  specified: %s\n  got:       %s",
                            printStorePath(info.path),
                            foHash->hash.to_string(Base32, true),
                            actualFoHash.hash.to_string(Base32, true));
                    }
                }
                if (auto textHash = std::get_if<TextHash>(&*info.ca)) {
                    auto actualTextHash = hashString(htSHA256, readFile(realPath));
                    if (textHash->hash != actualTextHash) {
                        throw Error("ca hash mismatch importing path '%s';\n  specified: %s\n  got:       %s",
                            printStorePath(info.path),
                            textHash->hash.to_string(Base32, true),
                            actualTextHash.to_string(Base32, true));
                    }
                }
            }

            autoGC();

            canonicalisePathMetaData(realPath, -1);

            optimisePath(realPath); // FIXME: combine with hashPath()

            registerValidPath(info);
        }

        outputLock.setDeletion(true);
    }
}


StorePath LocalStore::addToStoreFromDump(Source & source0, const string & name,
    FileIngestionMethod method, HashType hashAlgo, RepairFlag repair)
{
    /* For computing the store path. */
    auto hashSink = std::make_unique<HashSink>(hashAlgo);
    TeeSource source { source0, *hashSink };

    /* Read the source path into memory, but only if it's up to
       narBufferSize bytes. If it's larger, write it to a temporary
       location in the Nix store. If the subsequently computed
       destination store path is already valid, we just delete the
       temporary path. Otherwise, we move it to the destination store
       path. */
    bool inMemory = false;

    std::string dump;

    /* Fill out buffer, and decide whether we are working strictly in
       memory based on whether we break out because the buffer is full
       or the original source is empty */
    while (dump.size() < settings.narBufferSize) {
        auto oldSize = dump.size();
        constexpr size_t chunkSize = 65536;
        auto want = std::min(chunkSize, settings.narBufferSize - oldSize);
        dump.resize(oldSize + want);
        auto got = 0;
        try {
            got = source.read(dump.data() + oldSize, want);
        } catch (EndOfFile &) {
            inMemory = true;
            break;
        }
        dump.resize(oldSize + got);
    }

    std::unique_ptr<AutoDelete> delTempDir;
    Path tempPath;

    if (!inMemory) {
        /* Drain what we pulled so far, and then keep on pulling */
        StringSource dumpSource { dump };
        ChainSource bothSource { dumpSource, source };

        auto tempDir = createTempDir(realStoreDir, "add");
        delTempDir = std::make_unique<AutoDelete>(tempDir);
        tempPath = tempDir + "/x";

        if (method == FileIngestionMethod::Recursive)
            restorePath(tempPath, bothSource);
        else
            writeFile(tempPath, bothSource);

        dump.clear();
    }

    auto [hash, size] = hashSink->finish();

    auto desc = StorePathDescriptor {
        name,
        FixedOutputInfo {
            {
                .method = method,
                .hash = hash,
            },
            {},
        },
    };

    auto dstPath = makeFixedOutputPathFromCA(desc);

    addTempRoot(dstPath);

    if (repair || !isValidPath(desc)) {

        /* The first check above is an optimisation to prevent
           unnecessary lock acquisition. */

        auto realPath = Store::toRealPath(dstPath);

        PathLocks outputLock({realPath});

        if (repair || !isValidPath(desc)) {

            deletePath(realPath);

            autoGC();

            if (inMemory) {
                StringSource dumpSource { dump };
                /* Restore from the NAR in memory. */
                if (method == FileIngestionMethod::Recursive)
                    restorePath(realPath, dumpSource);
                else
                    writeFile(realPath, dumpSource);
            } else {
                /* Move the temporary path we restored above. */
                if (rename(tempPath.c_str(), realPath.c_str()))
                    throw Error("renaming '%s' to '%s'", tempPath, realPath);
            }

            /* For computing the nar hash. In recursive SHA-256 mode, this
               is the same as the store hash, so no need to do it again. */
            auto narHash = std::pair { hash, size };
            if (method != FileIngestionMethod::Recursive || hashAlgo != htSHA256) {
                HashSink narSink { htSHA256 };
                dumpPath(realPath, narSink);
                narHash = narSink.finish();
            }

            canonicalisePathMetaData(realPath, -1); // FIXME: merge into restorePath

            optimisePath(realPath);

            ValidPathInfo info { *this, std::move(desc), narHash.first };
            info.narSize = narHash.second;
            registerValidPath(info);
        }

        outputLock.setDeletion(true);
    }

    return dstPath;
}


StorePath LocalStore::addTextToStore(const string & name, const string & s,
    const StorePathSet & references, RepairFlag repair)
{
    auto hash = hashString(htSHA256, s);
    auto dstPath = makeTextPath(name, TextInfo {
        { .hash = hash },
        references,
    });

    addTempRoot(dstPath);

    if (repair || !isValidPath(dstPath)) {

        auto realPath = Store::toRealPath(dstPath);

        PathLocks outputLock({realPath});

        if (repair || !isValidPath(dstPath)) {

            deletePath(realPath);

            autoGC();

            writeFile(realPath, s);

            canonicalisePathMetaData(realPath, -1);

            StringSink sink;
            dumpString(s, sink);
            auto narHash = hashString(htSHA256, *sink.s);

            optimisePath(realPath);

            ValidPathInfo info { dstPath, narHash };
            info.narSize = sink.s->size();
            info.references = references;
            info.ca = TextHash { .hash = hash };
            registerValidPath(info);
        }

        outputLock.setDeletion(true);
    }

    return dstPath;
}


/* Create a temporary directory in the store that won't be
   garbage-collected. */
Path LocalStore::createTempDirInStore()
{
    Path tmpDir;
    do {
        /* There is a slight possibility that `tmpDir' gets deleted by
           the GC between createTempDir() and addTempRoot(), so repeat
           until `tmpDir' exists. */
        tmpDir = createTempDir(realStoreDir);
        addTempRoot(parseStorePath(tmpDir));
    } while (!pathExists(tmpDir));
    return tmpDir;
}


void LocalStore::invalidatePathChecked(const StorePath & path)
{
    retrySQLite<void>([&]() {
        auto state(_state.lock());

        SQLiteTxn txn(state->db);

        if (isValidPath_(*state, path)) {
            StorePathSet referrers; queryReferrers(*state, path, referrers);
            referrers.erase(path); /* ignore self-references */
            if (!referrers.empty())
                throw PathInUse("cannot delete path '%s' because it is in use by %s",
                    printStorePath(path), showPaths(referrers));
            invalidatePath(*state, path);
        }

        txn.commit();
    });
}


bool LocalStore::verifyStore(bool checkContents, RepairFlag repair)
{
    printInfo(format("reading the Nix store..."));

    bool errors = false;

    /* Acquire the global GC lock to get a consistent snapshot of
       existing and valid paths. */
    AutoCloseFD fdGCLock = openGCLock(ltWrite);

    StringSet store;
    for (auto & i : readDirectory(realStoreDir)) store.insert(i.name);

    /* Check whether all valid paths actually exist. */
    printInfo("checking path existence...");

    StorePathSet validPaths;
    PathSet done;

    fdGCLock = -1;

    for (auto & i : queryAllValidPaths())
        verifyPath(printStorePath(i), store, done, validPaths, repair, errors);

    /* Optionally, check the content hashes (slow). */
    if (checkContents) {

        printInfo("checking link hashes...");

        for (auto & link : readDirectory(linksDir)) {
            printMsg(lvlTalkative, "checking contents of '%s'", link.name);
            Path linkPath = linksDir + "/" + link.name;
            string hash = hashPath(htSHA256, linkPath).first.to_string(Base32, false);
            if (hash != link.name) {
                printError("link '%s' was modified! expected hash '%s', got '%s'",
                    linkPath, link.name, hash);
                if (repair) {
                    if (unlink(linkPath.c_str()) == 0)
                        printInfo("removed link '%s'", linkPath);
                    else
                        throw SysError("removing corrupt link '%s'", linkPath);
                } else {
                    errors = true;
                }
            }
        }

        printInfo("checking store hashes...");

        Hash nullHash(htSHA256);

        for (auto & i : validPaths) {
            try {
                auto info = std::const_pointer_cast<ValidPathInfo>(std::shared_ptr<const ValidPathInfo>(queryPathInfo(i)));

                /* Check the content hash (optionally - slow). */
                printMsg(lvlTalkative, "checking contents of '%s'", printStorePath(i));

                auto hashSink = HashSink(info->narHash.type);

                dumpPath(Store::toRealPath(i), hashSink);
                auto current = hashSink.finish();

                if (info->narHash != nullHash && info->narHash != current.first) {
                    printError("path '%s' was modified! expected hash '%s', got '%s'",
                        printStorePath(i), info->narHash.to_string(Base32, true), current.first.to_string(Base32, true));
                    if (repair) repairPath(i); else errors = true;
                } else {

                    bool update = false;

                    /* Fill in missing hashes. */
                    if (info->narHash == nullHash) {
                        printInfo("fixing missing hash on '%s'", printStorePath(i));
                        info->narHash = current.first;
                        update = true;
                    }

                    /* Fill in missing narSize fields (from old stores). */
                    if (info->narSize == 0) {
                        printInfo("updating size field on '%s' to %s", printStorePath(i), current.second);
                        info->narSize = current.second;
                        update = true;
                    }

                    if (update) {
                        auto state(_state.lock());
                        updatePathInfo(*state, *info);
                    }

                }

            } catch (Error & e) {
                /* It's possible that the path got GC'ed, so ignore
                   errors on invalid paths. */
                if (isValidPath(i))
                    logError(e.info());
                else
                    warn(e.msg());
                errors = true;
            }
        }
    }

    return errors;
}


void LocalStore::verifyPath(const Path & pathS, const StringSet & store,
    PathSet & done, StorePathSet & validPaths, RepairFlag repair, bool & errors)
{
    checkInterrupt();

    if (!done.insert(pathS).second) return;

    if (!isStorePath(pathS)) {
        printError("path '%s' is not in the Nix store", pathS);
        return;
    }

    auto path = parseStorePath(pathS);

    if (!store.count(std::string(path.to_string()))) {
        /* Check any referrers first.  If we can invalidate them
           first, then we can invalidate this path as well. */
        bool canInvalidate = true;
        StorePathSet referrers; queryReferrers(path, referrers);
        for (auto & i : referrers)
            if (i != path) {
                verifyPath(printStorePath(i), store, done, validPaths, repair, errors);
                if (validPaths.count(i))
                    canInvalidate = false;
            }

        if (canInvalidate) {
            printInfo("path '%s' disappeared, removing from database...", pathS);
            auto state(_state.lock());
            invalidatePath(*state, path);
        } else {
            printError("path '%s' disappeared, but it still has valid referrers!", pathS);
            if (repair)
                try {
                    repairPath(path);
                } catch (Error & e) {
                    logWarning(e.info());
                    errors = true;
                }
            else errors = true;
        }

        return;
    }

    validPaths.insert(std::move(path));
}


unsigned int LocalStore::getProtocol()
{
    return PROTOCOL_VERSION;
}


#if defined(FS_IOC_SETFLAGS) && defined(FS_IOC_GETFLAGS) && defined(FS_IMMUTABLE_FL)

static void makeMutable(const Path & path)
{
    checkInterrupt();

    auto st = lstat(path);

    if (!S_ISDIR(st.st_mode) && !S_ISREG(st.st_mode)) return;

    if (S_ISDIR(st.st_mode)) {
        for (auto & i : readDirectory(path))
            makeMutable(path + "/" + i.name);
    }

    /* The O_NOFOLLOW is important to prevent us from changing the
       mutable bit on the target of a symlink (which would be a
       security hole). */
    AutoCloseFD fd = open(path.c_str(), O_RDONLY | O_NOFOLLOW | O_CLOEXEC);
    if (fd == -1) {
        if (errno == ELOOP) return; // it's a symlink
        throw SysError("opening file '%1%'", path);
    }

    unsigned int flags = 0, old;

    /* Silently ignore errors getting/setting the immutable flag so
       that we work correctly on filesystems that don't support it. */
    if (ioctl(fd, FS_IOC_GETFLAGS, &flags)) return;
    old = flags;
    flags &= ~FS_IMMUTABLE_FL;
    if (old == flags) return;
    if (ioctl(fd, FS_IOC_SETFLAGS, &flags)) return;
}

/* Upgrade from schema 6 (Nix 0.15) to schema 7 (Nix >= 1.3). */
void LocalStore::upgradeStore7()
{
    if (getuid() != 0) return;
    printInfo("removing immutable bits from the Nix store (this may take a while)...");
    makeMutable(realStoreDir);
}

#else

void LocalStore::upgradeStore7()
{
}

#endif


void LocalStore::vacuumDB()
{
    auto state(_state.lock());
    state->db.exec("vacuum");
}


void LocalStore::addSignatures(const StorePath & storePath, const StringSet & sigs)
{
    retrySQLite<void>([&]() {
        auto state(_state.lock());

        SQLiteTxn txn(state->db);

        auto info = std::const_pointer_cast<ValidPathInfo>(queryPathInfoInternal(*state, storePath));

        info->sigs.insert(sigs.begin(), sigs.end());

        updatePathInfo(*state, *info);

        txn.commit();
    });
}


void LocalStore::signRealisation(Realisation & realisation)
{
    // FIXME: keep secret keys in memory.

    auto secretKeyFiles = settings.secretKeyFiles;

    for (auto & secretKeyFile : secretKeyFiles.get()) {
        SecretKey secretKey(readFile(secretKeyFile));
        realisation.sign(secretKey);
    }
}

void LocalStore::signPathInfo(ValidPathInfo & info)
{
    // FIXME: keep secret keys in memory.

    auto secretKeyFiles = settings.secretKeyFiles;

    for (auto & secretKeyFile : secretKeyFiles.get()) {
        SecretKey secretKey(readFile(secretKeyFile));
        info.sign(*this, secretKey);
    }
}


void LocalStore::createUser(const std::string & userName, uid_t userId)
{
    for (auto & dir : {
        fmt("%s/profiles/per-user/%s", stateDir, userName),
        fmt("%s/gcroots/per-user/%s", stateDir, userName)
    }) {
        createDirs(dir);
        if (chmod(dir.c_str(), 0755) == -1)
            throw SysError("changing permissions of directory '%s'", dir);
        if (chown(dir.c_str(), userId, getgid()) == -1)
            throw SysError("changing owner of directory '%s'", dir);
    }
}

std::optional<std::pair<int64_t, Realisation>> LocalStore::queryRealisationCore_(
        LocalStore::State & state,
        const DrvOutput & id)
{
    auto useQueryRealisedOutput(
            state.stmts->QueryRealisedOutput.use()
                (id.strHash())
                (id.outputName));
    if (!useQueryRealisedOutput.next())
        return std::nullopt;
    auto realisationDbId = useQueryRealisedOutput.getInt(0);
    auto outputPath = parseStorePath(useQueryRealisedOutput.getStr(1));
    auto signatures =
        tokenizeString<StringSet>(useQueryRealisedOutput.getStr(2));

    return {{
        realisationDbId,
        Realisation{
            .id = id,
            .outPath = outputPath,
            .signatures = signatures,
        }
    }};
}

std::optional<const Realisation> LocalStore::queryRealisation_(
            LocalStore::State & state,
            const DrvOutput & id)
{
    auto maybeCore = queryRealisationCore_(state, id);
    if (!maybeCore)
        return std::nullopt;
    auto [realisationDbId, res] = *maybeCore;

    std::map<DrvOutput, StorePath> dependentRealisations;
    auto useRealisationRefs(
        state.stmts->QueryRealisationReferences.use()
            (realisationDbId));
    while (useRealisationRefs.next()) {
        auto depId = DrvOutput {
            Hash::parseAnyPrefixed(useRealisationRefs.getStr(0)),
            useRealisationRefs.getStr(1),
        };
        auto dependentRealisation = queryRealisationCore_(state, depId);
        assert(dependentRealisation); // Enforced by the db schema
        auto outputPath = dependentRealisation->second.outPath;
        dependentRealisations.insert({depId, outputPath});
    }

    res.dependentRealisations = dependentRealisations;

    return { res };
}

std::optional<const Realisation>
LocalStore::queryRealisation(const DrvOutput & id)
{
    return retrySQLite<std::optional<const Realisation>>([&]() {
        auto state(_state.lock());
        return queryRealisation_(*state, id);
    });
}

FixedOutputHash LocalStore::hashCAPath(
    const FileIngestionMethod & method, const HashType & hashType,
    const StorePath & path)
{
    return hashCAPath(method, hashType, Store::toRealPath(path), path.hashPart());
}

FixedOutputHash LocalStore::hashCAPath(
    const FileIngestionMethod & method,
    const HashType & hashType,
    const Path & path,
    const std::string_view pathHash
)
{
    HashModuloSink caSink ( hashType, std::string(pathHash) );
    switch (method) {
    case FileIngestionMethod::Recursive:
        dumpPath(path, caSink);
        break;
    case FileIngestionMethod::Flat:
        readFile(path, caSink);
        break;
    }
    auto hash = caSink.finish().first;
    return FixedOutputHash{
        .method = method,
        .hash = hash,
    };
}

}  // namespace nix<|MERGE_RESOLUTION|>--- conflicted
+++ resolved
@@ -1074,17 +1074,18 @@
 }
 
 
-<<<<<<< HEAD
+// FIXME: move this, it's not specific to LocalStore.
 void LocalStore::querySubstitutablePathInfos(const StorePathSet & paths, const std::set<StorePathDescriptor> & caPaths, SubstitutablePathInfos & infos)
-=======
-// FIXME: move this, it's not specific to LocalStore.
-void LocalStore::querySubstitutablePathInfos(const StorePathCAMap & paths, SubstitutablePathInfos & infos)
->>>>>>> f4f3203a
 {
     if (!settings.useSubstitutes) return;
 
     auto query = [&](auto & sub, const StorePath & localPath, const StorePath & subPath) {
+        if (infos.count(subPath))
+            // Choose first succeeding substituter.
+            return;
+
         debug("checking substituter '%s' for path '%s'", sub->getUri(), sub->printStorePath(subPath));
+
         try {
             auto info = sub->queryPathInfo(subPath);
 
@@ -1111,7 +1112,6 @@
 
     for (auto & sub : getDefaultSubstituters()) {
         for (auto & path : paths) {
-<<<<<<< HEAD
             if (sub->storeDir != storeDir) continue;
             query(sub, path, path);
         }
@@ -1126,50 +1126,6 @@
                 // TODO print CA too
                 debug("replaced path '%s' with '%s' for substituter '%s'", printStorePath(localPath), sub->printStorePath(subPath), sub->getUri());
             query(sub, localPath, subPath);
-=======
-            if (infos.count(path.first))
-                // Choose first succeeding substituter.
-                continue;
-
-            auto subPath(path.first);
-
-            // Recompute store path so that we can use a different store root.
-            if (path.second) {
-                subPath = makeFixedOutputPathFromCA({
-                    .name = std::string { path.first.name() },
-                    .info = caWithoutRefs(*path.second),
-                });
-                if (sub->storeDir == storeDir)
-                    assert(subPath == path.first);
-                if (subPath != path.first)
-                    debug("replaced path '%s' with '%s' for substituter '%s'", printStorePath(path.first), sub->printStorePath(subPath), sub->getUri());
-            } else if (sub->storeDir != storeDir) continue;
-
-            debug("checking substituter '%s' for path '%s'", sub->getUri(), sub->printStorePath(subPath));
-            try {
-                auto info = sub->queryPathInfo(subPath);
-
-                if (sub->storeDir != storeDir && !(info->isContentAddressed(*sub) && info->references.empty()))
-                    continue;
-
-                auto narInfo = std::dynamic_pointer_cast<const NarInfo>(
-                    std::shared_ptr<const ValidPathInfo>(info));
-                infos.insert_or_assign(path.first, SubstitutablePathInfo{
-                    info->references,
-                    info->hasSelfReference,
-                    info->deriver,
-                    narInfo ? narInfo->fileSize : 0,
-                    info->narSize,
-                });
-            } catch (InvalidPath &) {
-            } catch (SubstituterDisabled &) {
-            } catch (Error & e) {
-                if (settings.tryFallback)
-                    logError(e.info());
-                else
-                    throw;
-            }
->>>>>>> f4f3203a
         }
     }
 }
