#include "local-store.hh"
#include "globals.hh"
#include "archive.hh"
#include "pathlocks.hh"
#include "worker-protocol.hh"
#include "derivations.hh"
#include "nar-info.hh"

#include <iostream>
#include <algorithm>
#include <cstring>

#include <sys/types.h>
#include <sys/stat.h>
#ifndef _MSC_VER
#include <sys/time.h>
#include <unistd.h>
#include <utime.h>
#endif
#include <fcntl.h>
#include <errno.h>
#include <stdio.h>
#include <time.h>

#ifndef _WIN32
#include <sys/select.h>
#include <grp.h>
#else
#include <boost/algorithm/string/predicate.hpp>
#endif

#if __linux__
#include <sched.h>
#include <sys/statvfs.h>
#include <sys/mount.h>
#include <sys/ioctl.h>
#include <sys/xattr.h>
#endif

#ifdef __CYGWIN__
#include <windows.h>
#endif

#include <sqlite3.h>


namespace nix {


LocalStore::LocalStore(const Params & params)
    : Store(params)
    , LocalFSStore(params)
    , realStoreDir_{this, false, rootDir != "" ? rootDir + "/nix/store" : storeDir, "real",
        "physical path to the Nix store"}
    , realStoreDir(realStoreDir_)
    , dbDir(stateDir + "/db")
    , linksDir(realStoreDir + "/.links")
    , reservedPath(dbDir + "/reserved")
    , schemaPath(dbDir + "/schema")
    , trashDir(realStoreDir + "/trash")
    , tempRootsDir(stateDir + "/temproots")
#ifndef _WIN32
    , fnTempRoots(fmt("%s/%d", tempRootsDir, getpid()))
#else
    , fnTempRoots(fmt("%s/%d", tempRootsDir, GetCurrentProcessId()))
//  , fnTempRoots((format("%1%/%2%") % tempRootsDir % GetCurrentProcessId()).str())
#endif
{
    auto state(_state.lock());

//std::cerr << "LocalStore::LocalStore rootDir=[" << rootDir << "] storeDir=[" << storeDir << "]" << std::endl;
//std::cerr << "LocalStore::LocalStore realStoreDir=[" << realStoreDir << "]" << std::endl;
//std::cerr << "LocalStore::LocalStore linksDir=[" << linksDir << "]" << std::endl;
//std::cerr << "LocalStore::LocalStore stateDir=[" << stateDir << "]" << std::endl;
//std::cerr << "LocalStore::LocalStore tempRootsDir=[" << tempRootsDir << "]" << std::endl;
//std::cerr << "LocalStore::LocalStore dbDir=[" << dbDir << "]" << std::endl;

    /* Create missing state directories if they don't already exist. */
    createDirs(realStoreDir);
    makeStoreWritable();
    createDirs(linksDir);
    Path profilesDir = stateDir + "/profiles";
    createDirs(profilesDir);
    createDirs(tempRootsDir);
    createDirs(dbDir);
    Path gcRootsDir = stateDir + "/gcroots";
    if (!pathExists(gcRootsDir)) {
        createDirs(gcRootsDir);
        createSymlink(profilesDir, gcRootsDir + "/profiles");
    }
#ifndef _WIN32
    /* Optionally, create directories and set permissions for a
       multi-user install. */
    if (getuid() == 0 && settings.buildUsersGroup != "") {

        Path perUserDir = profilesDir + "/per-user";
        createDirs(perUserDir);
        if (chmod(perUserDir.c_str(), 01777) == -1)
            throw PosixError(format("could not set permissions on '%1%' to 1777") % perUserDir);

        mode_t perm = 01775;

        struct group * gr = getgrnam(settings.buildUsersGroup.get().c_str());
        if (!gr)
            printError(format("warning: the group '%1%' specified in 'build-users-group' does not exist")
                % settings.buildUsersGroup);
        else {
            struct stat st;
            if (stat(realStoreDir.c_str(), &st))
                throw PosixError(format("getting attributes of path '%1%'") % realStoreDir);

            if (st.st_uid != 0 || st.st_gid != gr->gr_gid || (st.st_mode & ~S_IFMT) != perm) {
                if (chown(realStoreDir.c_str(), 0, gr->gr_gid) == -1)
                    throw PosixError(format("changing ownership of path '%1%'") % realStoreDir);
                if (chmod(realStoreDir.c_str(), perm) == -1)
                    throw PosixError(format("changing permissions on path '%1%'") % realStoreDir);
            }
        }
    }
#endif
    /* Ensure that the store and its parents are not symlinks. */
    if (getEnv("NIX_IGNORE_SYMLINK_STORE") != "1") {
        Path path = realStoreDir;
        while (true) {
            if (isLink(path))
                throw Error(format(
                        "the path '%1%' is a symlink; "
                        "this is not allowed for the Nix store and its parent directories")
                    % path);
            Path path2 = dirOf(path);
            if (path2 == path) break;
            path = path2;
        }
    }

    /* We can't open a SQLite database if the disk is full.  Since
       this prevents the garbage collector from running when it's most
       needed, we reserve some dummy space that we can free just
       before doing a garbage collection. */
    try {
        struct stat st;
        if (stat(reservedPath.c_str(), &st) == -1 ||
            st.st_size != settings.reservedSize)
        {
#ifndef _WIN32
            AutoCloseFD fd = open(reservedPath.c_str(), O_WRONLY | O_CREAT | O_CLOEXEC, 0600);
            if (!fd)
                throw PosixError(format("opening file '%1%'") % reservedPath);
            int res = -1;
#if HAVE_POSIX_FALLOCATE
            res = posix_fallocate(fd.get(), 0, settings.reservedSize);
#endif
            if (res == -1) {
                writeFull(fd.get(), string(settings.reservedSize, 'X'));
                [[gnu::unused]] auto res2 = ftruncate(fd.get(), settings.reservedSize);
            }
#else
            AutoCloseWindowsHandle fd = CreateFileW(pathW(reservedPath).c_str(), GENERIC_WRITE, 0, NULL, CREATE_NEW, FILE_ATTRIBUTE_NORMAL | FILE_FLAG_POSIX_SEMANTICS, NULL);
            if (fd.get() == INVALID_HANDLE_VALUE)
                throw WinError("%2%:%3% CreateFileW '%1%'", reservedPath, __FILE__, __LINE__);
            [[gnu::unused]] auto res2 = SetEndOfFile(fd.get());
#endif
        }
    } catch (SysError & e) { /* don't care about errors */
    }

    /* Acquire the big fat lock in shared mode to make sure that no
       schema upgrade is in progress. */
    Path globalLockPath = dbDir + "/big-lock";
    globalLock = openLockFile(globalLockPath.c_str(), true);

    if (!lockFile(globalLock.get(), ltRead, false)) {
        printError("waiting for the big Nix store lock...");
        lockFile(globalLock.get(), ltRead, true);
    }

    /* Check the current database schema and if necessary do an
       upgrade.  */
    int curSchema = getSchema();
    if (curSchema > nixSchemaVersion)
        throw Error(format("current Nix store schema is version %1%, but I only support %2%")
            % curSchema % nixSchemaVersion);

    else if (curSchema == 0) { /* new store */
        curSchema = nixSchemaVersion;
        openDB(*state, true);
        writeFile(schemaPath, (format("%1%") % nixSchemaVersion).str());
    }

    else if (curSchema < nixSchemaVersion) {
        if (curSchema < 5)
            throw Error(
                "Your Nix store has a database in Berkeley DB format,\n"
                "which is no longer supported. To convert to the new format,\n"
                "please upgrade Nix to version 0.12 first.");

        if (curSchema < 6)
            throw Error(
                "Your Nix store has a database in flat file format,\n"
                "which is no longer supported. To convert to the new format,\n"
                "please upgrade Nix to version 1.11 first.");

        if (!lockFile(globalLock.get(), ltWrite, false)) {
            printError("waiting for exclusive access to the Nix store...");
            lockFile(globalLock.get(), ltWrite, true);
        }

        /* Get the schema version again, because another process may
           have performed the upgrade already. */
        curSchema = getSchema();

        if (curSchema < 7) { upgradeStore7(); }

        openDB(*state, false);

        if (curSchema < 8) {
            SQLiteTxn txn(state->db);
            state->db.exec("alter table ValidPaths add column ultimate integer");
            state->db.exec("alter table ValidPaths add column sigs text");
            txn.commit();
        }

        if (curSchema < 9) {
            SQLiteTxn txn(state->db);
            state->db.exec("drop table FailedPaths");
            txn.commit();
        }

        if (curSchema < 10) {
            SQLiteTxn txn(state->db);
            state->db.exec("alter table ValidPaths add column ca text");
            txn.commit();
        }

        writeFile(schemaPath, (format("%1%") % nixSchemaVersion).str());

        lockFile(globalLock.get(), ltRead, true);
    }

    else openDB(*state, false);

    /* Prepare SQL statements. */
    state->stmtRegisterValidPath.create(state->db,
        "insert into ValidPaths (path, hash, registrationTime, deriver, narSize, ultimate, sigs, ca) values (?, ?, ?, ?, ?, ?, ?, ?);");
    state->stmtUpdatePathInfo.create(state->db,
        "update ValidPaths set narSize = ?, hash = ?, ultimate = ?, sigs = ?, ca = ? where path = ?;");
    state->stmtAddReference.create(state->db,
        "insert or replace into Refs (referrer, reference) values (?, ?);");
    state->stmtQueryPathInfo.create(state->db,
        "select id, hash, registrationTime, deriver, narSize, ultimate, sigs, ca from ValidPaths where path = ?;");
    state->stmtQueryReferences.create(state->db,
        "select path from Refs join ValidPaths on reference = id where referrer = ?;");
    state->stmtQueryReferrers.create(state->db,
        "select path from Refs join ValidPaths on referrer = id where reference = (select id from ValidPaths where path = ?);");
    state->stmtInvalidatePath.create(state->db,
        "delete from ValidPaths where path = ?;");
    state->stmtAddDerivationOutput.create(state->db,
        "insert or replace into DerivationOutputs (drv, id, path) values (?, ?, ?);");
    state->stmtQueryValidDerivers.create(state->db,
        "select v.id, v.path from DerivationOutputs d join ValidPaths v on d.drv = v.id where d.path = ?;");
    state->stmtQueryDerivationOutputs.create(state->db,
        "select id, path from DerivationOutputs where drv = ?;");
    // Use "path >= ?" with limit 1 rather than "path like '?%'" to
    // ensure efficient lookup.
    state->stmtQueryPathFromHashPart.create(state->db,
        "select path from ValidPaths where path >= ? limit 1;");
    state->stmtQueryValidPaths.create(state->db, "select path from ValidPaths");
}


LocalStore::~LocalStore()
{
    std::shared_future<void> future;

    {
        auto state(_state.lock());
        if (state->gcRunning)
            future = state->gcFuture;
    }

    if (future.valid()) {
        printError("waiting for auto-GC to finish on exit...");
        future.get();
    }

    try {
        auto state(_state.lock());
        if (state->fdTempRoots) {
#ifndef _WIN32
            state->fdTempRoots = -1;
#else
            state->fdTempRoots = INVALID_HANDLE_VALUE;
#endif
            unlink(fnTempRoots.c_str());
        }
    } catch (...) {
        ignoreException();
    }
}


std::string LocalStore::getUri()
{
    return "local";
}


int LocalStore::getSchema()
{
    int curSchema = 0;
    if (pathExists(schemaPath)) {
        string s = readFile(schemaPath);
        if (!string2Int(s, curSchema))
            throw Error(format("'%1%' is corrupt") % schemaPath);
    }
    return curSchema;
}


void LocalStore::openDB(State & state, bool create)
{
#ifndef _WIN32
    if (access(dbDir.c_str(), R_OK | W_OK))
        throw PosixError(format("Nix database directory '%1%' is not writable") % dbDir);
#endif

    /* Open the Nix database. */
    string dbPath = dbDir + "/db.sqlite";
    auto & db(state.db);
    if (sqlite3_open_v2(dbPath.c_str(), &db.db,
            SQLITE_OPEN_READWRITE | (create ? SQLITE_OPEN_CREATE : 0), 0) != SQLITE_OK)
        throw Error(format("cannot open Nix database '%1%'") % dbPath);

#ifdef __CYGWIN__
    /* The cygwin version of sqlite3 has a patch which calls
       SetDllDirectory("/usr/bin") on init. It was intended to fix extension
       loading, which we don't use, and the effect of SetDllDirectory is
       inherited by child processes, and causes libraries to be loaded from
       /usr/bin instead of $PATH. This breaks quite a few things (e.g.
       checkPhase on openssh), so we set it back to default behaviour. */
    SetDllDirectoryW(L"");
#endif

    if (sqlite3_busy_timeout(db, 60 * 60 * 1000) != SQLITE_OK)
        throwSQLiteError(db, "setting timeout");

    db.exec("pragma foreign_keys = 1");

    /* !!! check whether sqlite has been built with foreign key
       support */

    /* Whether SQLite should fsync().  "Normal" synchronous mode
       should be safe enough.  If the user asks for it, don't sync at
       all.  This can cause database corruption if the system
       crashes. */
    string syncMode = settings.fsyncMetadata ? "normal" : "off";
    db.exec("pragma synchronous = " + syncMode);

    /* Set the SQLite journal mode.  WAL mode is fastest, so it's the
       default. */
    string mode = settings.useSQLiteWAL ? "wal" : "truncate";
    string prevMode;
    {
        SQLiteStmt stmt;
        stmt.create(db, "pragma main.journal_mode;");
        if (sqlite3_step(stmt) != SQLITE_ROW)
            throwSQLiteError(db, "querying journal mode");
        prevMode = string((const char *) sqlite3_column_text(stmt, 0));
    }
    if (prevMode != mode &&
        sqlite3_exec(db, ("pragma main.journal_mode = " + mode + ";").c_str(), 0, 0, 0) != SQLITE_OK)
        throwSQLiteError(db, "setting journal mode");

    /* Increase the auto-checkpoint interval to 40000 pages.  This
       seems enough to ensure that instantiating the NixOS system
       derivation is done in a single fsync(). */
    if (mode == "wal" && sqlite3_exec(db, "pragma wal_autocheckpoint = 40000;", 0, 0, 0) != SQLITE_OK)
        throwSQLiteError(db, "setting autocheckpoint interval");

    /* Initialise the database schema, if necessary. */
    if (create) {
        const char * schema =
#include "schema.sql.gen.hh"
            ;
        db.exec(schema);
    }
}


/* To improve purity, users may want to make the Nix store a read-only
   bind mount.  So make the Nix store writable for this process. */
void LocalStore::makeStoreWritable()
{
#if __linux__
    if (getuid() != 0) return;
    /* Check if /nix/store is on a read-only mount. */
    struct statvfs stat;
    if (statvfs(realStoreDir.c_str(), &stat) != 0)
        throw PosixError("getting info about the Nix store mount point");

    if (stat.f_flag & ST_RDONLY) {
        if (unshare(CLONE_NEWNS) == -1)
            throw PosixError("setting up a private mount namespace");

        if (mount(0, realStoreDir.c_str(), "none", MS_REMOUNT | MS_BIND, 0) == -1)
            throw PosixError(format("remounting %1% writable") % realStoreDir);
    }
#endif
}


#ifndef _WIN32

const time_t mtimeStore = 1; /* 1 second into the epoch */

static void canonicaliseTimestampAndPermissions(const Path & path, const struct stat & st)
{
    if (!S_ISLNK(st.st_mode))
    {
        /* Mask out all type related bits. */
        mode_t mode = st.st_mode & ~S_IFMT;

        if (mode != 0444 && mode != 0555) {
            mode = (st.st_mode & S_IFMT)
                 | 0444
                 | (st.st_mode & S_IXUSR ? 0111 : 0);
            if (chmod(path.c_str(), mode) == -1)
                throw PosixError(format("changing mode of '%1%' to %2$o") % path % mode);
        }

    }

    if (st.st_mtime != mtimeStore) {
        struct timeval times[2];
        times[0].tv_sec = st.st_atime;
        times[0].tv_usec = 0;
        times[1].tv_sec = mtimeStore;
        times[1].tv_usec = 0;
#if HAVE_LUTIMES
        if (lutimes(path.c_str(), times) == -1)
            if (errno != ENOSYS ||
                (!S_ISLNK(st.st_mode) && utimes(path.c_str(), times) == -1))
#else
        if (!S_ISLNK(st.st_mode) && utimes(path.c_str(), times) == -1)
#endif
            throw PosixError(format("changing modification time of '%1%'") % path);
    }
}


void canonicaliseTimestampAndPermissions(const Path & path)
{
    struct stat st;
    if (lstat(path.c_str(), &st))
        throw PosixError(format("getting attributes of path '%1%'") % path);
    canonicaliseTimestampAndPermissions(path, st);
}


static void canonicalisePathMetaData_(const Path & path, uid_t fromUid, InodesSeen & inodesSeen)
{
    checkInterrupt();

#if __APPLE__
    /* Remove flags, in particular UF_IMMUTABLE which would prevent
       the file from being garbage-collected. FIXME: Use
       setattrlist() to remove other attributes as well. */
    if (lchflags(path.c_str(), 0)) {
        if (errno != ENOTSUP)
            throw PosixError(format("clearing flags of path '%1%'") % path);
    }
#endif

    struct stat st;
    if (lstat(path.c_str(), &st))
        throw PosixError(format("getting attributes of path '%1%'") % path);

    /* Really make sure that the path is of a supported type. */
    if (getFileType(path) == DT_UNKNOWN)
        throw Error(format("file '%1%' has an unsupported type") % path);

#if __linux__
    /* Remove extended attributes / ACLs. */
    ssize_t eaSize = llistxattr(path.c_str(), nullptr, 0);

    if (eaSize < 0) {
        if (errno != ENOTSUP && errno != ENODATA)
            throw PosixError("querying extended attributes of '%s'", path);
    } else if (eaSize > 0) {
        std::vector<char> eaBuf(eaSize);

        if ((eaSize = llistxattr(path.c_str(), eaBuf.data(), eaBuf.size())) < 0)
            throw PosixError("querying extended attributes of '%s'", path);

        for (auto & eaName: tokenizeString<Strings>(std::string(eaBuf.data(), eaSize), std::string("\000", 1))) {
            /* Ignore SELinux security labels since these cannot be
               removed even by root. */
            if (eaName == "security.selinux") continue;
            if (lremovexattr(path.c_str(), eaName.c_str()) == -1)
                throw PosixError("removing extended attribute '%s' from '%s'", eaName, path);
        }
     }
#endif

    /* Fail if the file is not owned by the build user.  This prevents
       us from messing up the ownership/permissions of files
       hard-linked into the output (e.g. "ln /etc/shadow $out/foo").
       However, ignore files that we chown'ed ourselves previously to
       ensure that we don't fail on hard links within the same build
       (i.e. "touch $out/foo; ln $out/foo $out/bar"). */
    if (fromUid != (uid_t) -1 && st.st_uid != fromUid) {
        assert(!S_ISDIR(st.st_mode));
        if (inodesSeen.find(Inode(st.st_dev, st.st_ino)) == inodesSeen.end())
            throw BuildError(format("invalid ownership on file '%1%'") % path);
        mode_t mode = st.st_mode & ~S_IFMT;
        assert(S_ISLNK(st.st_mode) || (st.st_uid == geteuid() && (mode == 0444 || mode == 0555) && st.st_mtime == mtimeStore));
        return;
    }

    inodesSeen.insert(Inode(st.st_dev, st.st_ino));

    canonicaliseTimestampAndPermissions(path, st);

    /* Change ownership to the current uid.  If it's a symlink, use
       lchown if available, otherwise don't bother.  Wrong ownership
       of a symlink doesn't matter, since the owning user can't change
       the symlink and can't delete it because the directory is not
       writable.  The only exception is top-level paths in the Nix
       store (since that directory is group-writable for the Nix build
       users group); we check for this case below. */
    if (st.st_uid != geteuid()) {
#if HAVE_LCHOWN
        if (lchown(path.c_str(), geteuid(), getegid()) == -1)
#else
        if (!S_ISLNK(st.st_mode) &&
            chown(path.c_str(), geteuid(), getegid()) == -1)
#endif
            throw PosixError(format("changing owner of '%1%' to %2%")
                % path % geteuid());
    }

    if (S_ISDIR(st.st_mode)) {
        DirEntries entries = readDirectory(path);
        for (auto & i : entries)
            canonicalisePathMetaData_(path + "/" + i.name, fromUid, inodesSeen);
    }
}


void canonicalisePathMetaData(const Path & path, uid_t fromUid, InodesSeen & inodesSeen)
{
    canonicalisePathMetaData_(path, fromUid, inodesSeen);

    /* On platforms that don't have lchown(), the top-level path can't
       be a symlink, since we can't change its ownership. */
    struct stat st;
    if (lstat(path.c_str(), &st))
        throw PosixError(format("getting attributes of path '%1%'") % path);

    if (st.st_uid != geteuid()) {
        assert(S_ISLNK(st.st_mode));
        throw Error(format("wrong ownership of top-level store path '%1%'") % path);
   }
}


void canonicalisePathMetaData(const Path & path, uid_t fromUid)
{
    InodesSeen inodesSeen;
    canonicalisePathMetaData(path, fromUid, inodesSeen);
}

#else

const FILETIME mtimeStore = { /*.dwLowDateTime =*/ 0xD5D71680, /*.dwHighDateTime =*/ 0x019DB1DE };  /* 1970/01/01 + 1 second */

static void canonicaliseTimestampAndPermissions6(const std::wstring & wpath, HANDLE hFile, DWORD dwFileAttributes, FILETIME ftCreationTime, FILETIME ftLastAccessTime, FILETIME ftLastWriteTime)
{
    if (0 != CompareFileTime(&ftCreationTime,   &mtimeStore) ||
        0 != CompareFileTime(&ftLastAccessTime, &mtimeStore) ||
        0 != CompareFileTime(&ftLastWriteTime,  &mtimeStore)) {
        if (!SetFileTime(hFile, &mtimeStore, &mtimeStore, &mtimeStore))
            throw WinError("SetFileTime when canonicaliseTimestampAndPermissions6 '%1%'", to_bytes(wpath));
    }

    if ((dwFileAttributes & FILE_ATTRIBUTE_REPARSE_POINT) == 0 && (dwFileAttributes & FILE_ATTRIBUTE_READONLY) == 0) {
        if (!SetFileAttributesW(wpath.c_str(), dwFileAttributes | FILE_ATTRIBUTE_READONLY))
            throw WinError("SetFileAttributes when canonicaliseTimestampAndPermissions6 '%1%'", to_bytes(wpath));
    }
}


void canonicaliseTimestampAndPermissions(const Path & path)
{
    std::wstring wpath = pathW(path);
    WIN32_FILE_ATTRIBUTE_DATA wfad;
    if (!GetFileAttributesExW(wpath.c_str(), GetFileExInfoStandard, &wfad))
        throw WinError("GetFileAttributesExW when canonicaliseTimestampAndPermissions '%1%'", path);

    if (0 != CompareFileTime(&wfad.ftCreationTime,   &mtimeStore) ||
        0 != CompareFileTime(&wfad.ftLastAccessTime, &mtimeStore) ||
        0 != CompareFileTime(&wfad.ftLastWriteTime,  &mtimeStore)) {
        AutoCloseWindowsHandle hFile = CreateFileW(wpath.c_str(), FILE_WRITE_ATTRIBUTES, FILE_SHARE_READ, 0, OPEN_EXISTING, FILE_FLAG_OPEN_REPARSE_POINT|FILE_FLAG_POSIX_SEMANTICS|FILE_FLAG_BACKUP_SEMANTICS, 0);
        if (hFile.get() == INVALID_HANDLE_VALUE)
            throw WinError("CreateFileW when canonicaliseTimestampAndPermissions '%1%'", path);
        if (!SetFileTime(hFile.get(), &mtimeStore, &mtimeStore, &mtimeStore))
            throw WinError("SetFileTime when canonicaliseTimestampAndPermissions '%1%'", path);
    }

    if ((wfad.dwFileAttributes & FILE_ATTRIBUTE_REPARSE_POINT) == 0 && (wfad.dwFileAttributes & FILE_ATTRIBUTE_READONLY) == 0) {
        if (!SetFileAttributesW(wpath.c_str(), wfad.dwFileAttributes | FILE_ATTRIBUTE_READONLY))
            throw WinError("SetFileAttributes when canonicaliseTimestampAndPermissions '%1%'", path);
    }
}


static void canonicalisePathMetaData_(const std::wstring & wpath, const WIN32_FIND_DATAW * wpathFD /* attributes might be known */, InodesSeen & inodesSeen)
{
    checkInterrupt();

    DWORD dwFileAttributes;
    FILETIME ftCreationTime;
    FILETIME ftLastAccessTime;
    FILETIME ftLastWriteTime;
    if (wpathFD == NULL) {
        WIN32_FILE_ATTRIBUTE_DATA wfad;
        if (!GetFileAttributesExW(wpath.c_str(), GetFileExInfoStandard, &wfad))
            throw WinError("GetFileAttributesExW when canonicalisePathMetaData '%1%'", to_bytes(wpath));
        dwFileAttributes = wfad.dwFileAttributes;
        ftCreationTime   = wfad.ftCreationTime;
        ftLastAccessTime = wfad.ftLastAccessTime;
        ftLastWriteTime  = wfad.ftLastWriteTime;
    } else {
        dwFileAttributes = wpathFD->dwFileAttributes;
        ftCreationTime   = wpathFD->ftCreationTime;
        ftLastAccessTime = wpathFD->ftLastAccessTime;
        ftLastWriteTime  = wpathFD->ftLastWriteTime;
    }

    bool isDot    = (dwFileAttributes & FILE_ATTRIBUTE_DIRECTORY) != 0 && wpath.size() >= 2 && wpath[wpath.size()-2] == L'\\' && wpath[wpath.size()-1] == L'.';
    bool isDotDot = (dwFileAttributes & FILE_ATTRIBUTE_DIRECTORY) != 0 && wpath.size() >= 3 && wpath[wpath.size()-3] == L'\\' && wpath[wpath.size()-2] == L'.' && wpath[wpath.size()-1] == L'.';

    if (!isDot && !isDotDot) { // CreateFileW will fail on them. also no need to recurse into
        {
            BY_HANDLE_FILE_INFORMATION bhfi;
            AutoCloseWindowsHandle hFile = CreateFileW(wpath.c_str(), FILE_WRITE_ATTRIBUTES /*for SetFileTime()*/, FILE_SHARE_READ, 0, OPEN_EXISTING,
                                       FILE_FLAG_POSIX_SEMANTICS |
                                       ((dwFileAttributes & FILE_ATTRIBUTE_REPARSE_POINT) != 0 ? FILE_FLAG_OPEN_REPARSE_POINT : 0) |
                                       ((dwFileAttributes & FILE_ATTRIBUTE_DIRECTORY    ) != 0 ? FILE_FLAG_BACKUP_SEMANTICS   : 0),
                                       0);
            if (hFile.get() == INVALID_HANDLE_VALUE)
                throw WinError("%1% %2% CreateFileW when canonicalisePathMetaData '%3%'", __FILE__, __LINE__, to_bytes(wpath));
            if (!GetFileInformationByHandle(hFile.get(), &bhfi))
                throw WinError("GetFileInformationByHandle when canonicalisePathMetaData '%1%'", to_bytes(wpath));

            inodesSeen.insert(Inode(bhfi.dwVolumeSerialNumber, (uint64_t(bhfi.nFileIndexHigh)<<32) +  bhfi.nFileIndexLow));
            canonicaliseTimestampAndPermissions6(wpath, hFile.get(), dwFileAttributes, ftCreationTime, ftLastAccessTime, ftLastWriteTime);
        }

        if ((dwFileAttributes & FILE_ATTRIBUTE_DIRECTORY) != 0) {
            if ((dwFileAttributes & FILE_ATTRIBUTE_REPARSE_POINT) != 0) {
                // do not follow symlinks?
            } else {
                WIN32_FIND_DATAW wfd;
                HANDLE hFind = FindFirstFileExW((wpath + L"\\*").c_str(), FindExInfoBasic, &wfd, FindExSearchNameMatch, NULL, 0);
                if (hFind == INVALID_HANDLE_VALUE) {
                    throw WinError("FindFirstFileExW when canonicalisePathMetaData '%1%'", to_bytes(wpath));
                } else {
//std::cerr << "Found [" << to_bytes(wfd.cFileName) << "]" << std::endl;
                    do {
                        canonicalisePathMetaData_(wpath + L'\\' + wfd.cFileName, &wfd, inodesSeen);
                    } while(FindNextFileW(hFind, &wfd));
                    WinError winError("FindNextFileW when canonicalisePathMetaData");
                    if (winError.lastError != ERROR_NO_MORE_FILES)
                        throw winError;
                    FindClose(hFind);
                }
            }
        }
    }
}

void canonicalisePathMetaData(const Path & path, InodesSeen & inodesSeen)
{
    canonicalisePathMetaData_(pathW(path), NULL, inodesSeen);

    if (!boost::algorithm::iends_with(path, ".drv")) { // for a while, do not protect .drv, nix might want to replace it
      // allow only read access (todo: make is the other way around: read-only inherited c:\nix\store and allow access to the building derivation)
      Path path2 = to_bytes(pathW(path)); /* it add \\?\ for paths longer than 255 chars */
      if (isDirectory(path)) {
        runProgramWithOptions(RunOptions("icacls", { path2, "/reset", "/C", "/T", "/L" })); // reset ACL on all children
        // WA=Write Attributes is needed for hard link creation in "nix-store --optimise" https://helgeklein.com/blog/2009/05/hard-links-and-permissions-acls/
        runProgramWithOptions(RunOptions("icacls", { path2, "/inheritance:r", "/grant:r", "Authenticated Users:(OI)(CI)(RX,WA)" /*, "/T", "/L"*/ }));
      } else {
        runProgramWithOptions(RunOptions("icacls", { path2, "/inheritance:r", "/grant:r", "Authenticated Users:(RX,WA)" /*, "/T", "/L"*/ }));
      }
    }
}

void canonicalisePathMetaData(const Path & path)
{
    InodesSeen inodesSeen;
    canonicalisePathMetaData(path, inodesSeen);
}

#endif




void LocalStore::checkDerivationOutputs(const Path & drvPath, const Derivation & drv)
{
    string drvName = storePathToName(drvPath);
    assert(isDerivation(drvName));
    drvName = string(drvName, 0, drvName.size() - drvExtension.size());

    if (drv.isFixedOutput()) {
        DerivationOutputs::const_iterator out = drv.outputs.find("out");
        if (out == drv.outputs.end())
            throw Error(format("derivation '%1%' does not have an output named 'out'") % drvPath);

        bool recursive; Hash h;
        out->second.parseHashInfo(recursive, h);
        Path outPath = makeFixedOutputPath(recursive, h, drvName);

        StringPairs::const_iterator j = drv.env.find("out");
        if (out->second.path != outPath || j == drv.env.end() || j->second != outPath)
            throw Error(format("derivation '%1%' has incorrect output '%2%', should be '%3%'")
                % drvPath % out->second.path % outPath);
    }

    else {
        Derivation drvCopy(drv);
        for (auto & i : drvCopy.outputs) {
            i.second.path = "";
            drvCopy.env[i.first] = "";
        }

        Hash h = hashDerivationModulo(*this, drvCopy);

        for (auto & i : drv.outputs) {
            Path outPath = makeOutputPath(i.first, h, drvName);
            StringPairs::const_iterator j = drv.env.find(i.first);
            if (i.second.path != outPath || j == drv.env.end() || j->second != outPath)
                throw Error(format("derivation '%1%' has incorrect output '%2%', should be '%3%'")
                    % drvPath % i.second.path % outPath);
        }
    }
}


uint64_t LocalStore::addValidPath(State & state,
    const ValidPathInfo & info, bool checkOutputs)
{
    if (info.ca != "" && !info.isContentAddressed(*this))
        throw Error("cannot add path '%s' to the Nix store because it claims to be content-addressed but isn't", info.path);

    state.stmtRegisterValidPath.use()
        (info.path)
        (info.narHash.to_string(Base16))
        (info.registrationTime == 0 ? time(0) : info.registrationTime)
        (info.deriver, info.deriver != "")
        (info.narSize, info.narSize != 0)
        (info.ultimate ? 1 : 0, info.ultimate)
        (concatStringsSep(" ", info.sigs), !info.sigs.empty())
        (info.ca, !info.ca.empty())
        .exec();
    uint64_t id = sqlite3_last_insert_rowid(state.db);

    /* If this is a derivation, then store the derivation outputs in
       the database.  This is useful for the garbage collector: it can
       efficiently query whether a path is an output of some
       derivation. */
    if (isDerivation(info.path)) {
        Derivation drv = readDerivation(realStoreDir + "/" + baseNameOf(info.path));

        /* Verify that the output paths in the derivation are correct
           (i.e., follow the scheme for computing output paths from
           derivations).  Note that if this throws an error, then the
           DB transaction is rolled back, so the path validity
           registration above is undone. */
        if (checkOutputs) checkDerivationOutputs(info.path, drv);

        for (auto & i : drv.outputs) {
            state.stmtAddDerivationOutput.use()
                (id)
                (i.first)
                (i.second.path)
                .exec();
        }
    }

    {
        auto state_(Store::state.lock());
        state_->pathInfoCache.upsert(storePathToHash(info.path), std::make_shared<ValidPathInfo>(info));
    }

    return id;
}


void LocalStore::queryPathInfoUncached(const Path & path,
    Callback<std::shared_ptr<ValidPathInfo>> callback)
{
    try {
        auto info = std::make_shared<ValidPathInfo>();
        info->path = path;

        assertStorePath(path);

        callback(retrySQLite<std::shared_ptr<ValidPathInfo>>([&]() {
            auto state(_state.lock());

            /* Get the path info. */
            auto useQueryPathInfo(state->stmtQueryPathInfo.use()(path));

            if (!useQueryPathInfo.next())
                return std::shared_ptr<ValidPathInfo>();

            info->id = useQueryPathInfo.getInt(0);

            try {
                info->narHash = Hash(useQueryPathInfo.getStr(1));
            } catch (BadHash & e) {
                throw Error("in valid-path entry for '%s': %s", path, e.what());
            }

            info->registrationTime = useQueryPathInfo.getInt(2);

            auto s = (const char *) sqlite3_column_text(state->stmtQueryPathInfo, 3);
            if (s) info->deriver = s;

            /* Note that narSize = NULL yields 0. */
            info->narSize = useQueryPathInfo.getInt(4);

            info->ultimate = useQueryPathInfo.getInt(5) == 1;

            s = (const char *) sqlite3_column_text(state->stmtQueryPathInfo, 6);
            if (s) info->sigs = tokenizeString<StringSet>(s, " ");

            s = (const char *) sqlite3_column_text(state->stmtQueryPathInfo, 7);
            if (s) info->ca = s;

            /* Get the references. */
            auto useQueryReferences(state->stmtQueryReferences.use()(info->id));

            while (useQueryReferences.next())
                info->references.insert(useQueryReferences.getStr(0));

            return info;
        }));

    } catch (...) { callback.rethrow(); }
}


/* Update path info in the database. */
void LocalStore::updatePathInfo(State & state, const ValidPathInfo & info)
{
    state.stmtUpdatePathInfo.use()
        (info.narSize, info.narSize != 0)
        (info.narHash.to_string(Base16))
        (info.ultimate ? 1 : 0, info.ultimate)
        (concatStringsSep(" ", info.sigs), !info.sigs.empty())
        (info.ca, !info.ca.empty())
        (info.path)
        .exec();
}


uint64_t LocalStore::queryValidPathId(State & state, const Path & path)
{
    auto use(state.stmtQueryPathInfo.use()(path));
    if (!use.next())
        throw Error(format("path '%1%' is not valid") % path);
    return use.getInt(0);
}


bool LocalStore::isValidPath_(State & state, const Path & path)
{
    return state.stmtQueryPathInfo.use()(path).next();
}


bool LocalStore::isValidPathUncached(const Path & path)
{
    return retrySQLite<bool>([&]() {
        auto state(_state.lock());
        return isValidPath_(*state, path);
    });
}


PathSet LocalStore::queryValidPaths(const PathSet & paths, SubstituteFlag maybeSubstitute)
{
    PathSet res;
    for (auto & i : paths)
        if (isValidPath(i)) res.insert(i);
    return res;
}


PathSet LocalStore::queryAllValidPaths()
{
    return retrySQLite<PathSet>([&]() {
        auto state(_state.lock());
        auto use(state->stmtQueryValidPaths.use());
        PathSet res;
        while (use.next()) res.insert(use.getStr(0));
        return res;
    });
}


void LocalStore::queryReferrers(State & state, const Path & path, PathSet & referrers)
{
    auto useQueryReferrers(state.stmtQueryReferrers.use()(path));

    while (useQueryReferrers.next())
        referrers.insert(useQueryReferrers.getStr(0));
}


void LocalStore::queryReferrers(const Path & path, PathSet & referrers)
{
    assertStorePath(path);
    return retrySQLite<void>([&]() {
        auto state(_state.lock());
        queryReferrers(*state, path, referrers);
    });
}


PathSet LocalStore::queryValidDerivers(const Path & path)
{
    assertStorePath(path);

    return retrySQLite<PathSet>([&]() {
        auto state(_state.lock());

        auto useQueryValidDerivers(state->stmtQueryValidDerivers.use()(path));

        PathSet derivers;
        while (useQueryValidDerivers.next())
            derivers.insert(useQueryValidDerivers.getStr(1));

        return derivers;
    });
}


PathSet LocalStore::queryDerivationOutputs(const Path & path)
{
    return retrySQLite<PathSet>([&]() {
        auto state(_state.lock());

        auto useQueryDerivationOutputs(state->stmtQueryDerivationOutputs.use()
            (queryValidPathId(*state, path)));

        PathSet outputs;
        while (useQueryDerivationOutputs.next())
            outputs.insert(useQueryDerivationOutputs.getStr(1));

        return outputs;
    });
}


StringSet LocalStore::queryDerivationOutputNames(const Path & path)
{
    return retrySQLite<StringSet>([&]() {
        auto state(_state.lock());

        auto useQueryDerivationOutputs(state->stmtQueryDerivationOutputs.use()
            (queryValidPathId(*state, path)));

        StringSet outputNames;
        while (useQueryDerivationOutputs.next())
            outputNames.insert(useQueryDerivationOutputs.getStr(0));

        return outputNames;
    });
}


Path LocalStore::queryPathFromHashPart(const string & hashPart)
{
    if (hashPart.size() != storePathHashLen) throw Error("invalid hash part");

    Path prefix = storeDir + "/" + hashPart;

    return retrySQLite<Path>([&]() -> std::string {
        auto state(_state.lock());

        auto useQueryPathFromHashPart(state->stmtQueryPathFromHashPart.use()(prefix));

        if (!useQueryPathFromHashPart.next()) return "";

        const char * s = (const char *) sqlite3_column_text(state->stmtQueryPathFromHashPart, 0);
        return s && prefix.compare(0, prefix.size(), s, prefix.size()) == 0 ? s : "";
    });
}


PathSet LocalStore::querySubstitutablePaths(const PathSet & paths)
{
    if (!settings.useSubstitutes) return PathSet();

    auto remaining = paths;
    PathSet res;

    for (auto & sub : getDefaultSubstituters()) {
        if (remaining.empty()) break;
        if (sub->storeDir != storeDir) continue;
        if (!sub->wantMassQuery()) continue;

        auto valid = sub->queryValidPaths(remaining);

        PathSet remaining2;
        for (auto & path : remaining)
            if (valid.count(path))
                res.insert(path);
            else
                remaining2.insert(path);

        std::swap(remaining, remaining2);
    }

    return res;
}


void LocalStore::querySubstitutablePathInfos(const PathSet & paths,
    SubstitutablePathInfos & infos)
{
    if (!settings.useSubstitutes) return;
    for (auto & sub : getDefaultSubstituters()) {
        if (sub->storeDir != storeDir) continue;
        for (auto & path : paths) {
            if (infos.count(path)) continue;
            debug(format("checking substituter '%s' for path '%s'")
                % sub->getUri() % path);
            try {
                auto info = sub->queryPathInfo(path);
                auto narInfo = std::dynamic_pointer_cast<const NarInfo>(
                    std::shared_ptr<const ValidPathInfo>(info));
                infos[path] = SubstitutablePathInfo{
                    info->deriver,
                    info->references,
                    narInfo ? narInfo->fileSize : 0,
                    info->narSize};
            } catch (InvalidPath) {
            } catch (SubstituterDisabled) {
            } catch (Error & e) {
                if (settings.tryFallback)
                    printError(e.what());
                else
                    throw;
            }
        }
    }
}


void LocalStore::registerValidPath(const ValidPathInfo & info)
{
    ValidPathInfos infos;
    infos.push_back(info);
    registerValidPaths(infos);
}


void LocalStore::registerValidPaths(const ValidPathInfos & infos)
{
#ifndef _WIN32
    /* SQLite will fsync by default, but the new valid paths may not
       be fsync-ed.  So some may want to fsync them before registering
       the validity, at the expense of some speed of the path
       registering operation. */
    if (settings.syncBeforeRegistering) sync();
#endif
    return retrySQLite<void>([&]() {
        auto state(_state.lock());

        SQLiteTxn txn(state->db);
        PathSet paths;

        for (auto & i : infos) {
            assert(i.narHash.type == htSHA256);
            if (isValidPath_(*state, i.path))
                updatePathInfo(*state, i);
            else
                addValidPath(*state, i, false);
            paths.insert(i.path);
        }

        for (auto & i : infos) {
            auto referrer = queryValidPathId(*state, i.path);
            for (auto & j : i.references)
                state->stmtAddReference.use()(referrer)(queryValidPathId(*state, j)).exec();
        }

        /* Check that the derivation outputs are correct.  We can't do
           this in addValidPath() above, because the references might
           not be valid yet. */
        for (auto & i : infos)
            if (isDerivation(i.path)) {
                // FIXME: inefficient; we already loaded the
                // derivation in addValidPath().
                Derivation drv = readDerivation(realStoreDir + "/" + baseNameOf(i.path));
                checkDerivationOutputs(i.path, drv);
            }

        /* Do a topological sort of the paths.  This will throw an
           error if a cycle is detected and roll back the
           transaction.  Cycles can only occur when a derivation
           has multiple outputs. */
        topoSortPaths(paths);

        txn.commit();
    });
}


/* Invalidate a path.  The caller is responsible for checking that
   there are no referrers. */
void LocalStore::invalidatePath(State & state, const Path & path)
{
    debug(format("invalidating path '%1%'") % path);

    state.stmtInvalidatePath.use()(path).exec();

    /* Note that the foreign key constraints on the Refs table take
       care of deleting the references entries for `path'. */

    {
        auto state_(Store::state.lock());
        state_->pathInfoCache.erase(storePathToHash(path));
    }
}


const PublicKeys & LocalStore::getPublicKeys()
{
    auto state(_state.lock());
    if (!state->publicKeys)
        state->publicKeys = std::make_unique<PublicKeys>(getDefaultPublicKeys());
    return *state->publicKeys;
}


void LocalStore::addToStore(const ValidPathInfo & info, Source & source,
    RepairFlag repair, CheckSigsFlag checkSigs, std::shared_ptr<FSAccessor> accessor)
{
    if (!info.narHash)
        throw Error("cannot add path '%s' because it lacks a hash", info.path);

    if (requireSigs && checkSigs && !info.checkSignatures(*this, getPublicKeys()))
        throw Error("cannot add path '%s' because it lacks a valid signature", info.path);

    addTempRoot(info.path);

    if (repair || !isValidPath(info.path)) {

        PathLocks outputLock;

        Path realPath = realStoreDir + "/" + baseNameOf(info.path);

        /* Lock the output path.  But don't lock if we're being called
           from a build hook (whose parent process already acquired a
           lock on this path). */
        if (!locksHeld.count(info.path))
            outputLock.lockPaths({realPath});

        if (repair || !isValidPath(info.path)) {

            deletePath(realPath);

            /* While restoring the path from the NAR, compute the hash
               of the NAR. */
            HashSink hashSink(htSHA256);

            LambdaSource wrapperSource([&](unsigned char * data, size_t len) -> size_t {
                size_t n = source.read(data, len);
                hashSink(data, n);
                return n;
            });

            restorePath(realPath, wrapperSource);

            auto hashResult = hashSink.finish();

            if (hashResult.first != info.narHash)
                throw Error("hash mismatch importing path '%s';\n  wanted: %s\n  got:    %s",
                    info.path, info.narHash.to_string(), hashResult.first.to_string());

            if (hashResult.second != info.narSize)
                throw Error("size mismatch importing path '%s';\n  wanted: %s\n  got:   %s",
                    info.path, info.narSize, hashResult.second);

            autoGC();

#ifndef _WIN32
            canonicalisePathMetaData(realPath, -1);
#else
            canonicalisePathMetaData(realPath);
#endif

            optimisePath(realPath); // FIXME: combine with hashPath()

            registerValidPath(info);
        }

        outputLock.setDeletion(true);
    }
}


Path LocalStore::addToStoreFromDump(const string & dump, const string & name,
    bool recursive, HashType hashAlgo, RepairFlag repair)
{
    Hash h = hashString(hashAlgo, dump);

    Path dstPath = makeFixedOutputPath(recursive, h, name);

    addTempRoot(dstPath);

    if (repair || !isValidPath(dstPath)) {

        /* The first check above is an optimisation to prevent
           unnecessary lock acquisition. */

        Path realPath = realStoreDir + "/" + baseNameOf(dstPath);

        PathLocks outputLock({realPath});

        if (repair || !isValidPath(dstPath)) {

            deletePath(realPath);

            autoGC();

            if (recursive) {
                StringSource source(dump);
                restorePath(realPath, source);
            } else
                writeFile(realPath, dump);

#ifndef _WIN32
            canonicalisePathMetaData(realPath, -1);
#else
            canonicalisePathMetaData(realPath);
#endif

            /* Register the SHA-256 hash of the NAR serialisation of
               the path in the database.  We may just have computed it
               above (if called with recursive == true and hashAlgo ==
               sha256); otherwise, compute it here. */
            HashResult hash;
            if (recursive) {
                hash.first = hashAlgo == htSHA256 ? h : hashString(htSHA256, dump);
                hash.second = dump.size();
            } else
                hash = hashPath(htSHA256, realPath);

            optimisePath(realPath); // FIXME: combine with hashPath()

            ValidPathInfo info;
            info.path = dstPath;
            info.narHash = hash.first;
            info.narSize = hash.second;
            info.ca = makeFixedOutputCA(recursive, h);
            registerValidPath(info);
        }

        outputLock.setDeletion(true);
    }

    return dstPath;
}


Path LocalStore::addToStore(const string & name, const Path & _srcPath,
    bool recursive, HashType hashAlgo, PathFilter & filter, RepairFlag repair)
{
    Path srcPath(absPath(_srcPath));

    /* Read the whole path into memory. This is not a very scalable
       method for very large paths, but `copyPath' is mainly used for
       small files. */
    StringSink sink;
    if (recursive)
        dumpPath(srcPath, sink, filter);
    else
        sink.s = make_ref<std::string>(readFile(srcPath));

    return addToStoreFromDump(*sink.s, name, recursive, hashAlgo, repair);
}


Path LocalStore::addTextToStore(const string & name, const string & s,
    const PathSet & references, RepairFlag repair)
{
    auto hash = hashString(htSHA256, s);
    auto dstPath = makeTextPath(name, hash, references);

    addTempRoot(dstPath);

    if (repair || !isValidPath(dstPath)) {

        Path realPath = realStoreDir + "/" + baseNameOf(dstPath);

        PathLocks outputLock({realPath});

        if (repair || !isValidPath(dstPath)) {

            deletePath(realPath);

            autoGC();

            writeFile(realPath, s);

#ifndef _WIN32
            canonicalisePathMetaData(realPath, -1);
#else
            canonicalisePathMetaData(realPath);
#endif

            StringSink sink;
            dumpString(s, sink);
            auto narHash = hashString(htSHA256, *sink.s);

            optimisePath(realPath);

            ValidPathInfo info;
            info.path = dstPath;
            info.narHash = narHash;
            info.narSize = sink.s->size();
            info.references = references;
            info.ca = "text:" + hash.to_string();
            registerValidPath(info);
        }

        outputLock.setDeletion(true);
    }

    return dstPath;
}


/* Create a temporary directory in the store that won't be
   garbage-collected. */
Path LocalStore::createTempDirInStore()
{
    Path tmpDir;
    do {
        /* There is a slight possibility that `tmpDir' gets deleted by
           the GC between createTempDir() and addTempRoot(), so repeat
           until `tmpDir' exists. */
        tmpDir = createTempDir(realStoreDir);
        addTempRoot(tmpDir);
    } while (!pathExists(tmpDir));
    return tmpDir;
}


void LocalStore::invalidatePathChecked(const Path & path)
{
    assertStorePath(path);

    retrySQLite<void>([&]() {
        auto state(_state.lock());

        SQLiteTxn txn(state->db);

        if (isValidPath_(*state, path)) {
            PathSet referrers; queryReferrers(*state, path, referrers);
            referrers.erase(path); /* ignore self-references */
            if (!referrers.empty())
                throw PathInUse(format("cannot delete path '%1%' because it is in use by %2%")
                    % path % showPaths(referrers));
            invalidatePath(*state, path);
        }

        txn.commit();
    });
}


bool LocalStore::verifyStore(bool checkContents, RepairFlag repair)
{
    printError(format("reading the Nix store..."));

    bool errors = false;

    /* Acquire the global GC lock to prevent a garbage collection. */
#ifndef _WIN32
    AutoCloseFD fdGCLock = openGCLock(ltWrite);
#else
    AutoCloseWindowsHandle fdGCLock = openGCLock(ltWrite);
#endif

    PathSet store;
    for (auto & i : readDirectory(realStoreDir)) store.insert(i.name());

    /* Check whether all valid paths actually exist. */
    printInfo("checking path existence...");

    PathSet validPaths2 = queryAllValidPaths(), validPaths, done;

    for (auto & i : validPaths2)
        verifyPath(i, store, done, validPaths, repair, errors);

    /* Release the GC lock so that checking content hashes (which can
       take ages) doesn't block the GC or builds. */
#ifndef _WIN32
    fdGCLock = -1;
#else
    fdGCLock = INVALID_HANDLE_VALUE;
#endif

    /* Optionally, check the content hashes (slow). */
    if (checkContents) {
        printInfo("checking hashes...");

        Hash nullHash(htSHA256);

        for (auto & i : validPaths) {
            try {
                auto info = std::const_pointer_cast<ValidPathInfo>(std::shared_ptr<const ValidPathInfo>(queryPathInfo(i)));

                /* Check the content hash (optionally - slow). */
                printMsg(lvlTalkative, format("checking contents of '%1%'") % i);
                HashResult current = hashPath(info->narHash.type, toRealPath(i));

                if (info->narHash != nullHash && info->narHash != current.first) {
                    printError(format("path '%1%' was modified! "
                            "expected hash '%2%', got '%3%'")
                        % i % info->narHash.to_string() % current.first.to_string());
                    if (repair) repairPath(i); else errors = true;
                } else {

                    bool update = false;

                    /* Fill in missing hashes. */
                    if (info->narHash == nullHash) {
                        printError(format("fixing missing hash on '%1%'") % i);
                        info->narHash = current.first;
                        update = true;
                    }

                    /* Fill in missing narSize fields (from old stores). */
                    if (info->narSize == 0) {
                        printError(format("updating size field on '%1%' to %2%") % i % current.second);
                        info->narSize = current.second;
                        update = true;
                    }

                    if (update) {
                        auto state(_state.lock());
                        updatePathInfo(*state, *info);
                    }

                }

            } catch (Error & e) {
                /* It's possible that the path got GC'ed, so ignore
                   errors on invalid paths. */
                if (isValidPath(i))
                    printError(format("error: %1%") % e.msg());
                else
                    printError(format("warning: %1%") % e.msg());
                errors = true;
            }
        }
    }

    return errors;
}


void LocalStore::verifyPath(const Path & path, const PathSet & store,
    PathSet & done, PathSet & validPaths, RepairFlag repair, bool & errors)
{
    checkInterrupt();

    if (done.find(path) != done.end()) return;
    done.insert(path);

    if (!isStorePath(path)) {
        printError(format("path '%1%' is not in the Nix store") % path);
        auto state(_state.lock());
        invalidatePath(*state, path);
        return;
    }

    if (store.find(baseNameOf(path)) == store.end()) {
        /* Check any referrers first.  If we can invalidate them
           first, then we can invalidate this path as well. */
        bool canInvalidate = true;
        PathSet referrers; queryReferrers(path, referrers);
        for (auto & i : referrers)
            if (i != path) {
                verifyPath(i, store, done, validPaths, repair, errors);
                if (validPaths.find(i) != validPaths.end())
                    canInvalidate = false;
            }

        if (canInvalidate) {
            printError(format("path '%1%' disappeared, removing from database...") % path);
            auto state(_state.lock());
            invalidatePath(*state, path);
        } else {
            printError(format("path '%1%' disappeared, but it still has valid referrers!") % path);
            if (repair)
                try {
                    repairPath(path);
                } catch (Error & e) {
                    printError(format("warning: %1%") % e.msg());
                    errors = true;
                }
            else errors = true;
        }

        return;
    }

    validPaths.insert(path);
}


<<<<<<< HEAD
#if !defined(_WIN32) && defined(FS_IOC_SETFLAGS) && defined(FS_IOC_GETFLAGS) && defined(FS_IMMUTABLE_FL)
=======
unsigned int LocalStore::getProtocol()
{
    return PROTOCOL_VERSION;
}


#if defined(FS_IOC_SETFLAGS) && defined(FS_IOC_GETFLAGS) && defined(FS_IMMUTABLE_FL)
>>>>>>> a1a8ccb1

static void makeMutable(const Path & path)
{
    checkInterrupt();

    struct stat st = lstatPath(path);

    if (!S_ISDIR(st.st_mode) && !S_ISREG(st.st_mode)) return;

    if (S_ISDIR(st.st_mode)) {
        for (auto & i : readDirectory(path))
            makeMutable(path + "/" + i.name);
    }

    /* The O_NOFOLLOW is important to prevent us from changing the
       mutable bit on the target of a symlink (which would be a
       security hole). */
    AutoCloseFD fd = open(path.c_str(), O_RDONLY | O_NOFOLLOW | O_CLOEXEC);
    if (fd == -1) {
        if (errno == ELOOP) return; // it's a symlink
        throw PosixError(format("opening file '%1%'") % path);
    }

    unsigned int flags = 0, old;

    /* Silently ignore errors getting/setting the immutable flag so
       that we work correctly on filesystems that don't support it. */
    if (ioctl(fd, FS_IOC_GETFLAGS, &flags)) return;
    old = flags;
    flags &= ~FS_IMMUTABLE_FL;
    if (old == flags) return;
    if (ioctl(fd, FS_IOC_SETFLAGS, &flags)) return;
}

/* Upgrade from schema 6 (Nix 0.15) to schema 7 (Nix >= 1.3). */
void LocalStore::upgradeStore7()
{
    if (getuid() != 0) return;
    printError("removing immutable bits from the Nix store (this may take a while)...");
    makeMutable(realStoreDir);
}

#else

void LocalStore::upgradeStore7()
{
}

#endif


void LocalStore::vacuumDB()
{
    auto state(_state.lock());
    state->db.exec("vacuum");
}


void LocalStore::addSignatures(const Path & storePath, const StringSet & sigs)
{
    retrySQLite<void>([&]() {
        auto state(_state.lock());

        SQLiteTxn txn(state->db);

        auto info = std::const_pointer_cast<ValidPathInfo>(std::shared_ptr<const ValidPathInfo>(queryPathInfo(storePath)));

        info->sigs.insert(sigs.begin(), sigs.end());

        updatePathInfo(*state, *info);

        txn.commit();
    });
}


void LocalStore::signPathInfo(ValidPathInfo & info)
{
    // FIXME: keep secret keys in memory.

    auto secretKeyFiles = settings.secretKeyFiles;

    for (auto & secretKeyFile : secretKeyFiles.get()) {
        SecretKey secretKey(readFile(secretKeyFile));
        info.sign(secretKey);
    }
}


}<|MERGE_RESOLUTION|>--- conflicted
+++ resolved
@@ -1530,17 +1530,13 @@
 }
 
 
-<<<<<<< HEAD
+unsigned int LocalStore::getProtocol()
+{
+    return PROTOCOL_VERSION;
+}
+
+
 #if !defined(_WIN32) && defined(FS_IOC_SETFLAGS) && defined(FS_IOC_GETFLAGS) && defined(FS_IMMUTABLE_FL)
-=======
-unsigned int LocalStore::getProtocol()
-{
-    return PROTOCOL_VERSION;
-}
-
-
-#if defined(FS_IOC_SETFLAGS) && defined(FS_IOC_GETFLAGS) && defined(FS_IMMUTABLE_FL)
->>>>>>> a1a8ccb1
 
 static void makeMutable(const Path & path)
 {
