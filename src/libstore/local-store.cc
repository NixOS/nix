--- conflicted
+++ resolved
@@ -560,16 +560,6 @@
         DerivationOutputs::const_iterator out = drv.outputs.find("out");
         if (out == drv.outputs.end())
             throw Error("derivation '%s' does not have an output named 'out'", printStorePath(drvPath));
-<<<<<<< HEAD
-
-        check(
-            makeFixedOutputPath(drvName, FixedOutputInfo {
-                *out->second.hash,
-                {},
-            }),
-            out->second.path, "out");
-=======
->>>>>>> e3a2154f
     }
 
     else {
@@ -853,11 +843,7 @@
 }
 
 
-<<<<<<< HEAD
 void LocalStore::querySubstitutablePathInfos(const StorePathSet & paths, const std::set<StorePathDescriptor> & caPaths, SubstitutablePathInfos & infos)
-=======
-void LocalStore::querySubstitutablePathInfos(const StorePathCAMap & paths, SubstitutablePathInfos & infos)
->>>>>>> e3a2154f
 {
     if (!settings.useSubstitutes) return;
 
@@ -889,7 +875,6 @@
 
     for (auto & sub : getDefaultSubstituters()) {
         for (auto & path : paths) {
-<<<<<<< HEAD
             if (sub->storeDir != storeDir) continue;
             query(sub, path, path);
         }
@@ -904,41 +889,6 @@
                 // TODO print CA too
                 debug("replaced path '%s' with '%s' for substituter '%s'", printStorePath(localPath), sub->printStorePath(subPath), sub->getUri());
             query(sub, localPath, subPath);
-=======
-            auto subPath(path.first);
-
-            // recompute store path so that we can use a different store root
-            if (path.second) {
-                subPath = makeFixedOutputPathFromCA(path.first.name(), *path.second);
-                if (sub->storeDir == storeDir)
-                    assert(subPath == path.first);
-                if (subPath != path.first)
-                    debug("replaced path '%s' with '%s' for substituter '%s'", printStorePath(path.first), sub->printStorePath(subPath), sub->getUri());
-            } else if (sub->storeDir != storeDir) continue;
-
-            debug("checking substituter '%s' for path '%s'", sub->getUri(), sub->printStorePath(subPath));
-            try {
-                auto info = sub->queryPathInfo(subPath);
-
-                if (sub->storeDir != storeDir && !(info->isContentAddressed(*sub) && info->references.empty()))
-                    continue;
-
-                auto narInfo = std::dynamic_pointer_cast<const NarInfo>(
-                    std::shared_ptr<const ValidPathInfo>(info));
-                infos.insert_or_assign(path.first, SubstitutablePathInfo{
-                    info->deriver,
-                    info->references,
-                    narInfo ? narInfo->fileSize : 0,
-                    info->narSize});
-            } catch (InvalidPath &) {
-            } catch (SubstituterDisabled &) {
-            } catch (Error & e) {
-                if (settings.tryFallback)
-                    logError(e.info());
-                else
-                    throw;
-            }
->>>>>>> e3a2154f
         }
     }
 }
@@ -1387,11 +1337,7 @@
                 printMsg(lvlTalkative, "checking contents of '%s'", printStorePath(i));
 
                 std::unique_ptr<AbstractHashSink> hashSink;
-<<<<<<< HEAD
                 if (!info->ca || !info->hasSelfReference)
-=======
-                if (!info->ca || !info->references.count(info->path))
->>>>>>> e3a2154f
                     hashSink = std::make_unique<HashSink>(info->narHash->type);
                 else
                     hashSink = std::make_unique<HashModuloSink>(info->narHash->type, std::string(info->path.hashPart()));
