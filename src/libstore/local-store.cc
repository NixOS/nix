#include "local-store.hh"
#include "acl.hh"
#include "config.hh"
#include "derived-path.hh"
#include "globals.hh"
#include "archive.hh"
#include "granular-access-store.hh"
#include "pathlocks.hh"
#include "worker-protocol.hh"
#include "derivations.hh"
#include "nar-info.hh"
#include "references.hh"
#include "callback.hh"
#include "topo-sort.hh"
#include "finally.hh"
#include "compression.hh"
#include "signals.hh"
#include "posix-fs-canonicalise.hh"

#include <filesystem>
#include <iostream>
#include <algorithm>
#include <cstring>

#include <pwd.h>
#include <sys/acl.h>
#include <sys/types.h>
#include <sys/stat.h>
#include <sys/select.h>
#include <sys/time.h>
#include <unistd.h>
#include <utime.h>
#include <fcntl.h>
#include <errno.h>
#include <stdio.h>
#include <time.h>
#include <grp.h>
#include <variant>

#if __linux__
#include <sched.h>
#include <sys/statvfs.h>
#include <sys/mount.h>
#include <sys/ioctl.h>
#endif

#ifdef __CYGWIN__
#include <windows.h>
#endif

#include <sqlite3.h>


namespace nix {

std::string LocalStoreConfig::doc()
{
    return
        #include "local-store.md"
        ;
}

struct LocalStore::State::Stmts {
    /* Some precompiled SQLite statements. */
    SQLiteStmt RegisterValidPath;
    SQLiteStmt UpdatePathInfo;
    SQLiteStmt AddReference;
    SQLiteStmt QueryPathInfo;
    SQLiteStmt QueryReferences;
    SQLiteStmt QueryReferrers;
    SQLiteStmt InvalidatePath;
    SQLiteStmt AddDerivationOutput;
    SQLiteStmt RegisterRealisedOutput;
    SQLiteStmt UpdateRealisedOutput;
    SQLiteStmt QueryValidDerivers;
    SQLiteStmt QueryDerivationOutputs;
    SQLiteStmt QueryRealisedOutput;
    SQLiteStmt QueryAllRealisedOutputs;
    SQLiteStmt QueryPathFromHashPart;
    SQLiteStmt QueryValidPaths;
    SQLiteStmt QueryRealisationReferences;
    SQLiteStmt AddRealisationReference;
};

int getSchema(Path schemaPath)
{
    int curSchema = 0;
    if (pathExists(schemaPath)) {
        auto s = readFile(schemaPath);
        auto n = string2Int<int>(s);
        if (!n)
            throw Error("'%1%' is corrupt", schemaPath);
        curSchema = *n;
    }
    return curSchema;
}

void migrateCASchema(SQLite& db, Path schemaPath, AutoCloseFD& lockFd)
{
    const int nixCASchemaVersion = 4;
    int curCASchema = getSchema(schemaPath);
    if (curCASchema != nixCASchemaVersion) {
        if (curCASchema > nixCASchemaVersion) {
            throw Error("current Nix store ca-schema is version %1%, but I only support %2%",
                 curCASchema, nixCASchemaVersion);
        }

        if (!lockFile(lockFd.get(), ltWrite, false)) {
            printInfo("waiting for exclusive access to the Nix store for ca drvs...");
            lockFile(lockFd.get(), ltNone, false); // We have acquired a shared lock; release it to prevent deadlocks
            lockFile(lockFd.get(), ltWrite, true);
        }

        if (curCASchema == 0) {
            static const char schema[] =
              #include "ca-specific-schema.sql.gen.hh"
                ;
            db.exec(schema);
            curCASchema = nixCASchemaVersion;
        }

        if (curCASchema < 2) {
            SQLiteTxn txn(db);
            // Ugly little sql dance to add a new `id` column and make it the primary key
            db.exec(R"(
                create table Realisations2 (
                    id integer primary key autoincrement not null,
                    drvPath text not null,
                    outputName text not null, -- symbolic output id, usually "out"
                    outputPath integer not null,
                    signatures text, -- space-separated list
                    foreign key (outputPath) references ValidPaths(id) on delete cascade
                );
                insert into Realisations2 (drvPath, outputName, outputPath, signatures)
                    select drvPath, outputName, outputPath, signatures from Realisations;
                drop table Realisations;
                alter table Realisations2 rename to Realisations;
            )");
            db.exec(R"(
                create index if not exists IndexRealisations on Realisations(drvPath, outputName);

                create table if not exists RealisationsRefs (
                    referrer integer not null,
                    realisationReference integer,
                    foreign key (referrer) references Realisations(id) on delete cascade,
                    foreign key (realisationReference) references Realisations(id) on delete restrict
                );
            )");
            txn.commit();
        }

        if (curCASchema < 3) {
            SQLiteTxn txn(db);
            // Apply new indices added in this schema update.
            db.exec(R"(
                -- used by QueryRealisationReferences
                create index if not exists IndexRealisationsRefs on RealisationsRefs(referrer);
                -- used by cascade deletion when ValidPaths is deleted
                create index if not exists IndexRealisationsRefsOnOutputPath on Realisations(outputPath);
            )");
            txn.commit();
        }
        if (curCASchema < 4) {
            SQLiteTxn txn(db);
            db.exec(R"(
                create trigger if not exists DeleteSelfRefsViaRealisations before delete on ValidPaths
                begin
                    delete from RealisationsRefs where realisationReference in (
                    select id from Realisations where outputPath = old.id
                    );
                end;
                -- used by deletion trigger
                create index if not exists IndexRealisationsRefsRealisationReference on RealisationsRefs(realisationReference);
            )");
            txn.commit();
        }

        writeFile(schemaPath, fmt("%d", nixCASchemaVersion), 0666, true);
        lockFile(lockFd.get(), ltRead, true);
    }
}

LocalStore::LocalStore(const Params & params)
    : StoreConfig(params)
    , LocalFSStoreConfig(params)
    , LocalStoreConfig(params)
    , Store(params)
    , LocalFSStore(params)
    , dbDir(stateDir + "/db")
    , linksDir(realStoreDir + "/.links")
    , reservedPath(dbDir + "/reserved")
    , schemaPath(dbDir + "/schema")
    , tempRootsDir(stateDir + "/temproots")
    , fnTempRoots(fmt("%s/%d", tempRootsDir, getpid()))
    , locksHeld(tokenizeString<PathSet>(getEnv("NIX_HELD_LOCKS").value_or("")))
{
    auto state(_state.lock());
    state->stmts = std::make_unique<State::Stmts>();

    /* Create missing state directories if they don't already exist. */
    createDirs(realStoreDir);
    if (readOnly) {
        experimentalFeatureSettings.require(Xp::ReadOnlyLocalStore);
    } else {
        makeStoreWritable();
    }

    effectiveUser = getuid();
    trusted = true;

    createDirs(linksDir);
    Path profilesDir = stateDir + "/profiles";
    createDirs(profilesDir);
    createDirs(tempRootsDir);
    createDirs(dbDir);
    Path gcRootsDir = stateDir + "/gcroots";
    if (!pathExists(gcRootsDir)) {
        createDirs(gcRootsDir);
        createSymlink(profilesDir, gcRootsDir + "/profiles");
    }

    for (auto & perUserDir : {profilesDir + "/per-user", gcRootsDir + "/per-user"}) {
        createDirs(perUserDir);
        if (!readOnly) {
            if (chmod(perUserDir.c_str(), 0755) == -1)
                throw SysError("could not set permissions on '%s' to 755", perUserDir);
        }
    }

    /* Optionally, create directories and set permissions for a
       multi-user install. */
    if (getuid() == 0 && settings.buildUsersGroup != "") {
        mode_t perm = 01775;

        struct group * gr = getgrnam(settings.buildUsersGroup.get().c_str());
        if (!gr)
            printError("warning: the group '%1%' specified in 'build-users-group' does not exist", settings.buildUsersGroup);
        else {
            struct stat st;
            if (stat(realStoreDir.get().c_str(), &st))
                throw SysError("getting attributes of path '%1%'", realStoreDir);

            if (st.st_uid != 0 || st.st_gid != gr->gr_gid || (st.st_mode & ~S_IFMT) != perm) {
                if (chown(realStoreDir.get().c_str(), 0, gr->gr_gid) == -1)
                    throw SysError("changing ownership of path '%1%'", realStoreDir);
                if (chmod(realStoreDir.get().c_str(), perm) == -1)
                    throw SysError("changing permissions on path '%1%'", realStoreDir);
            }
        }
    }

    /* Ensure that the store and its parents are not symlinks. */
    if (!settings.allowSymlinkedStore) {
        Path path = realStoreDir;
        struct stat st;
        while (path != "/") {
            st = lstat(path);
            if (S_ISLNK(st.st_mode))
                throw Error(
                        "the path '%1%' is a symlink; "
                        "this is not allowed for the Nix store and its parent directories",
                        path);
            path = dirOf(path);
        }
    }

    Path aclDir = stateDir + "/acls";
    createDirs(aclDir);
    Path aclBuilderPermissions = stateDir + "/acls/builder-permissions";
    createDirs(aclBuilderPermissions);

    // Clean up build users from ACLs, in case the process was killed during a build
    if (experimentalFeatureSettings.isEnabled(Xp::ACLs))
        revokeBuildUserAccess();

    /* We can't open a SQLite database if the disk is full.  Since
       this prevents the garbage collector from running when it's most
       needed, we reserve some dummy space that we can free just
       before doing a garbage collection. */
    try {
        struct stat st;
        if (stat(reservedPath.c_str(), &st) == -1 ||
            st.st_size != settings.reservedSize)
        {
            AutoCloseFD fd = open(reservedPath.c_str(), O_WRONLY | O_CREAT | O_CLOEXEC, 0600);
            int res = -1;
#if HAVE_POSIX_FALLOCATE
            res = posix_fallocate(fd.get(), 0, settings.reservedSize);
#endif
            if (res == -1) {
                writeFull(fd.get(), std::string(settings.reservedSize, 'X'));
                [[gnu::unused]] auto res2 = ftruncate(fd.get(), settings.reservedSize);
            }
        }
    } catch (SysError & e) { /* don't care about errors */
    }

    /* Acquire the big fat lock in shared mode to make sure that no
       schema upgrade is in progress. */
    if (!readOnly) {
        Path globalLockPath = dbDir + "/big-lock";
        globalLock = openLockFile(globalLockPath.c_str(), true);
    }

    if (!readOnly && !lockFile(globalLock.get(), ltRead, false)) {
        printInfo("waiting for the big Nix store lock...");
        lockFile(globalLock.get(), ltRead, true);
    }

    /* Check the current database schema and if necessary do an
       upgrade.  */
    int curSchema = getSchema();
    if (readOnly && curSchema < nixSchemaVersion) {
        debug("current schema version: %d", curSchema);
        debug("supported schema version: %d", nixSchemaVersion);
        throw Error(curSchema == 0 ?
            "database does not exist, and cannot be created in read-only mode" :
            "database schema needs migrating, but this cannot be done in read-only mode");
    }

    if (curSchema > nixSchemaVersion)
        throw Error("current Nix store schema is version %1%, but I only support %2%",
             curSchema, nixSchemaVersion);

    else if (curSchema == 0) { /* new store */
        curSchema = nixSchemaVersion;
        openDB(*state, true);
        writeFile(schemaPath, fmt("%1%", nixSchemaVersion), 0666, true);
    }

    else if (curSchema < nixSchemaVersion) {
        if (curSchema < 5)
            throw Error(
                "Your Nix store has a database in Berkeley DB format,\n"
                "which is no longer supported. To convert to the new format,\n"
                "please upgrade Nix to version 0.12 first.");

        if (curSchema < 6)
            throw Error(
                "Your Nix store has a database in flat file format,\n"
                "which is no longer supported. To convert to the new format,\n"
                "please upgrade Nix to version 1.11 first.");

        if (!lockFile(globalLock.get(), ltWrite, false)) {
            printInfo("waiting for exclusive access to the Nix store...");
            lockFile(globalLock.get(), ltNone, false); // We have acquired a shared lock; release it to prevent deadlocks
            lockFile(globalLock.get(), ltWrite, true);
        }

        /* Get the schema version again, because another process may
           have performed the upgrade already. */
        curSchema = getSchema();

        if (curSchema < 7) { upgradeStore7(); }

        openDB(*state, false);

        if (curSchema < 8) {
            SQLiteTxn txn(state->db);
            state->db.exec("alter table ValidPaths add column ultimate integer");
            state->db.exec("alter table ValidPaths add column sigs text");
            txn.commit();
        }

        if (curSchema < 9) {
            SQLiteTxn txn(state->db);
            state->db.exec("drop table FailedPaths");
            txn.commit();
        }

        if (curSchema < 10) {
            SQLiteTxn txn(state->db);
            state->db.exec("alter table ValidPaths add column ca text");
            txn.commit();
        }

        writeFile(schemaPath, fmt("%1%", nixSchemaVersion), 0666, true);

        lockFile(globalLock.get(), ltRead, true);
    }

    else openDB(*state, false);

    if (experimentalFeatureSettings.isEnabled(Xp::CaDerivations)) {
        if (!readOnly) {
            migrateCASchema(state->db, dbDir + "/ca-schema", globalLock);
        } else {
            throw Error("need to migrate to content-addressed schema, but this cannot be done in read-only mode");
        }
    }

    /* Prepare SQL statements. */
    state->stmts->RegisterValidPath.create(state->db,
        "insert into ValidPaths (path, hash, registrationTime, deriver, narSize, ultimate, sigs, ca) values (?, ?, ?, ?, ?, ?, ?, ?);");
    state->stmts->UpdatePathInfo.create(state->db,
        "update ValidPaths set narSize = ?, hash = ?, ultimate = ?, sigs = ?, ca = ? where path = ?;");
    state->stmts->AddReference.create(state->db,
        "insert or replace into Refs (referrer, reference) values (?, ?);");
    state->stmts->QueryPathInfo.create(state->db,
        "select id, hash, registrationTime, deriver, narSize, ultimate, sigs, ca from ValidPaths where path = ?;");
    state->stmts->QueryReferences.create(state->db,
        "select path from Refs join ValidPaths on reference = id where referrer = ?;");
    state->stmts->QueryReferrers.create(state->db,
        "select path from Refs join ValidPaths on referrer = id where reference = (select id from ValidPaths where path = ?);");
    state->stmts->InvalidatePath.create(state->db,
        "delete from ValidPaths where path = ?;");
    state->stmts->AddDerivationOutput.create(state->db,
        "insert or replace into DerivationOutputs (drv, id, path) values (?, ?, ?);");
    state->stmts->QueryValidDerivers.create(state->db,
        "select v.id, v.path from DerivationOutputs d join ValidPaths v on d.drv = v.id where d.path = ?;");
    state->stmts->QueryDerivationOutputs.create(state->db,
        "select id, path from DerivationOutputs where drv = ?;");
    // Use "path >= ?" with limit 1 rather than "path like '?%'" to
    // ensure efficient lookup.
    state->stmts->QueryPathFromHashPart.create(state->db,
        "select path from ValidPaths where path >= ? limit 1;");
    state->stmts->QueryValidPaths.create(state->db, "select path from ValidPaths");
    if (experimentalFeatureSettings.isEnabled(Xp::CaDerivations)) {
        state->stmts->RegisterRealisedOutput.create(state->db,
            R"(
                insert into Realisations (drvPath, outputName, outputPath, signatures)
                values (?, ?, (select id from ValidPaths where path = ?), ?)
                ;
            )");
        state->stmts->UpdateRealisedOutput.create(state->db,
            R"(
                update Realisations
                    set signatures = ?
                where
                    drvPath = ? and
                    outputName = ?
                ;
            )");
        state->stmts->QueryRealisedOutput.create(state->db,
            R"(
                select Realisations.id, Output.path, Realisations.signatures from Realisations
                    inner join ValidPaths as Output on Output.id = Realisations.outputPath
                    where drvPath = ? and outputName = ?
                    ;
            )");
        state->stmts->QueryAllRealisedOutputs.create(state->db,
            R"(
                select outputName, Output.path from Realisations
                    inner join ValidPaths as Output on Output.id = Realisations.outputPath
                    where drvPath = ?
                    ;
            )");
        state->stmts->QueryRealisationReferences.create(state->db,
            R"(
                select drvPath, outputName from Realisations
                    join RealisationsRefs on realisationReference = Realisations.id
                    where referrer = ?;
            )");
        state->stmts->AddRealisationReference.create(state->db,
            R"(
                insert or replace into RealisationsRefs (referrer, realisationReference)
                values (
                    (select id from Realisations where drvPath = ? and outputName = ?),
                    (select id from Realisations where drvPath = ? and outputName = ?));
            )");
    }
}


LocalStore::LocalStore(std::string scheme, std::string path, const Params & params)
    : LocalStore(params)
{
    throw UnimplementedError("LocalStore");
}


AutoCloseFD LocalStore::openGCLock()
{
    Path fnGCLock = stateDir + "/gc.lock";
    auto fdGCLock = open(fnGCLock.c_str(), O_RDWR | O_CREAT | O_CLOEXEC, 0600);
    if (!fdGCLock)
        throw SysError("opening global GC lock '%1%'", fnGCLock);
    return fdGCLock;
}


LocalStore::~LocalStore()
{
    std::shared_future<void> future;

    {
        auto state(_state.lock());
        if (state->gcRunning)
            future = state->gcFuture;
    }

    if (future.valid()) {
        printInfo("waiting for auto-GC to finish on exit...");
        future.get();
    }

    try {
        auto fdTempRoots(_fdTempRoots.lock());
        if (*fdTempRoots) {
            *fdTempRoots = -1;
            unlink(fnTempRoots.c_str());
        }
    } catch (...) {
        ignoreException();
    }
}


std::string LocalStore::getUri()
{
    return "local";
}


int LocalStore::getSchema()
{ return nix::getSchema(schemaPath); }

void LocalStore::openDB(State & state, bool create)
{
    if (create && readOnly) {
        throw Error("cannot create database while in read-only mode");
    }

    if (access(dbDir.c_str(), R_OK | (readOnly ? 0 : W_OK)))
        throw SysError("Nix database directory '%1%' is not writable", dbDir);

    /* Open the Nix database. */
    std::string dbPath = dbDir + "/db.sqlite";
    auto & db(state.db);
    auto openMode = readOnly ? SQLiteOpenMode::Immutable
                  : create ? SQLiteOpenMode::Normal
                  : SQLiteOpenMode::NoCreate;
    state.db = SQLite(dbPath, openMode);

#ifdef __CYGWIN__
    /* The cygwin version of sqlite3 has a patch which calls
       SetDllDirectory("/usr/bin") on init. It was intended to fix extension
       loading, which we don't use, and the effect of SetDllDirectory is
       inherited by child processes, and causes libraries to be loaded from
       /usr/bin instead of $PATH. This breaks quite a few things (e.g.
       checkPhase on openssh), so we set it back to default behaviour. */
    SetDllDirectoryW(L"");
#endif

    /* !!! check whether sqlite has been built with foreign key
       support */

    /* Whether SQLite should fsync().  "Normal" synchronous mode
       should be safe enough.  If the user asks for it, don't sync at
       all.  This can cause database corruption if the system
       crashes. */
    std::string syncMode = settings.fsyncMetadata ? "normal" : "off";
    db.exec("pragma synchronous = " + syncMode);

    /* Set the SQLite journal mode.  WAL mode is fastest, so it's the
       default. */
    std::string mode = settings.useSQLiteWAL ? "wal" : "truncate";
    std::string prevMode;
    {
        SQLiteStmt stmt;
        stmt.create(db, "pragma main.journal_mode;");
        if (sqlite3_step(stmt) != SQLITE_ROW)
            SQLiteError::throw_(db, "querying journal mode");
        prevMode = std::string((const char *) sqlite3_column_text(stmt, 0));
    }
    if (prevMode != mode &&
        sqlite3_exec(db, ("pragma main.journal_mode = " + mode + ";").c_str(), 0, 0, 0) != SQLITE_OK)
        SQLiteError::throw_(db, "setting journal mode");

    /* Increase the auto-checkpoint interval to 40000 pages.  This
       seems enough to ensure that instantiating the NixOS system
       derivation is done in a single fsync(). */
    if (mode == "wal" && sqlite3_exec(db, "pragma wal_autocheckpoint = 40000;", 0, 0, 0) != SQLITE_OK)
        SQLiteError::throw_(db, "setting autocheckpoint interval");

    /* Initialise the database schema, if necessary. */
    if (create) {
        static const char schema[] =
#include "schema.sql.gen.hh"
            ;
        db.exec(schema);
    }
}


/* To improve purity, users may want to make the Nix store a read-only
   bind mount.  So make the Nix store writable for this process. */
void LocalStore::makeStoreWritable()
{
#if __linux__
    if (getuid() != 0) return;
    /* Check if /nix/store is on a read-only mount. */
    struct statvfs stat;
    if (statvfs(realStoreDir.get().c_str(), &stat) != 0)
        throw SysError("getting info about the Nix store mount point");

    if (stat.f_flag & ST_RDONLY) {
        if (mount(0, realStoreDir.get().c_str(), "none", MS_REMOUNT | MS_BIND, 0) == -1)
            throw SysError("remounting %1% writable", realStoreDir);
    }
#endif
}


<<<<<<< HEAD
const time_t mtimeStore = 1; /* 1 second into the epoch */


static void canonicaliseTimestampAndPermissions(const Path & path, const struct stat & st)
{
    if (!S_ISLNK(st.st_mode)) {

        if (experimentalFeatureSettings.isEnabled(Xp::ACLs)) {
            /* Mask out all type related bits. */
            mode_t mode = st.st_mode & ~S_IFMT;

            if (mode != 0440 && mode != 0550 && mode != 0444 && mode != 0555) {
                mode = (st.st_mode & S_IFMT)
                     | 0444
                     | (st.st_mode & S_IXUSR ? 0111 : 0);
                if (! (st.st_mode & S_IRWXO))
                    mode &= ~S_IRWXO;
                if (chmod(path.c_str(), mode) == -1)
                    throw SysError("changing mode of '%1%' to %2$o", path, mode);
            }
        } else {
            /* Mask out all type related bits. */
            mode_t mode = st.st_mode & ~S_IFMT;

            if (mode != 0444 && mode != 0555) {
                mode = (st.st_mode & S_IFMT)
                     | 0444
                     | (st.st_mode & S_IXUSR ? 0111 : 0);
                if (chmod(path.c_str(), mode) == -1)
                    throw SysError("changing mode of '%1%' to %2$o", path, mode);
            }
        }

    }

    if (st.st_mtime != mtimeStore) {
        struct timeval times[2];
        times[0].tv_sec = st.st_atime;
        times[0].tv_usec = 0;
        times[1].tv_sec = mtimeStore;
        times[1].tv_usec = 0;
#if HAVE_LUTIMES
        if (lutimes(path.c_str(), times) == -1)
            if (errno != ENOSYS ||
                (!S_ISLNK(st.st_mode) && utimes(path.c_str(), times) == -1))
#else
        if (!S_ISLNK(st.st_mode) && utimes(path.c_str(), times) == -1)
#endif
            throw SysError("changing modification time of '%1%'", path);
    }
}


void canonicaliseTimestampAndPermissions(const Path & path)
{
    canonicaliseTimestampAndPermissions(path, lstat(path));
}


static void canonicalisePathMetaData_(
    const Path & path,
    std::optional<std::pair<uid_t, uid_t>> uidRange,
    InodesSeen & inodesSeen)
{
    checkInterrupt();

#if __APPLE__
    /* Remove flags, in particular UF_IMMUTABLE which would prevent
       the file from being garbage-collected. FIXME: Use
       setattrlist() to remove other attributes as well. */
    if (lchflags(path.c_str(), 0)) {
        if (errno != ENOTSUP)
            throw SysError("clearing flags of path '%1%'", path);
    }
#endif

    auto st = lstat(path);

    /* Really make sure that the path is of a supported type. */
    if (!(S_ISREG(st.st_mode) || S_ISDIR(st.st_mode) || S_ISLNK(st.st_mode)))
        throw Error("file '%1%' has an unsupported type", path);

#if __linux__
    /* Remove extended attributes / ACLs. */
    ssize_t eaSize = llistxattr(path.c_str(), nullptr, 0);

    if (eaSize < 0) {
        if (errno != ENOTSUP && errno != ENODATA)
            throw SysError("querying extended attributes of '%s'", path);
    } else if (eaSize > 0) {
        std::vector<char> eaBuf(eaSize);

        if ((eaSize = llistxattr(path.c_str(), eaBuf.data(), eaBuf.size())) < 0)
            throw SysError("querying extended attributes of '%s'", path);

        for (auto & eaName: tokenizeString<Strings>(std::string(eaBuf.data(), eaSize), std::string("\000", 1))) {
            if (settings.ignoredAcls.get().count(eaName)) continue;
            if (lremovexattr(path.c_str(), eaName.c_str()) == -1)
                throw SysError("removing extended attribute '%s' from '%s'", eaName, path);
        }
     }
#endif

    /* Fail if the file is not owned by the build user.  This prevents
       us from messing up the ownership/permissions of files
       hard-linked into the output (e.g. "ln /etc/shadow $out/foo").
       However, ignore files that we chown'ed ourselves previously to
       ensure that we don't fail on hard links within the same build
       (i.e. "touch $out/foo; ln $out/foo $out/bar"). */
    if (uidRange && (st.st_uid < uidRange->first || st.st_uid > uidRange->second)) {
        if (S_ISDIR(st.st_mode) || !inodesSeen.count(Inode(st.st_dev, st.st_ino)))
            throw BuildError("invalid ownership on file '%1%'", path);
        mode_t mode = st.st_mode & ~S_IFMT;
        assert(S_ISLNK(st.st_mode) || (st.st_uid == geteuid() && (mode == 0444 || mode == 0555) && st.st_mtime == mtimeStore));
        return;
    }

    inodesSeen.insert(Inode(st.st_dev, st.st_ino));

    canonicaliseTimestampAndPermissions(path, st);

    /* Change ownership to the current uid.  If it's a symlink, use
       lchown if available, otherwise don't bother.  Wrong ownership
       of a symlink doesn't matter, since the owning user can't change
       the symlink and can't delete it because the directory is not
       writable.  The only exception is top-level paths in the Nix
       store (since that directory is group-writable for the Nix build
       users group); we check for this case below. */
    if (st.st_uid != geteuid()) {
#if HAVE_LCHOWN
        if (lchown(path.c_str(), geteuid(), getegid()) == -1)
#else
        if (!S_ISLNK(st.st_mode) &&
            chown(path.c_str(), geteuid(), getegid()) == -1)
#endif
            throw SysError("changing owner of '%1%' to %2%",
                path, geteuid());
    }

    if (S_ISDIR(st.st_mode)) {
        DirEntries entries = readDirectory(path);
        for (auto & i : entries)
            canonicalisePathMetaData_(path + "/" + i.name, uidRange, inodesSeen);
    }
}


void canonicalisePathMetaData(
    const Path & path,
    std::optional<std::pair<uid_t, uid_t>> uidRange,
    InodesSeen & inodesSeen)
{
    canonicalisePathMetaData_(path, uidRange, inodesSeen);

    /* On platforms that don't have lchown(), the top-level path can't
       be a symlink, since we can't change its ownership. */
    auto st = lstat(path);

    if (st.st_uid != geteuid()) {
        assert(S_ISLNK(st.st_mode));
        throw Error("wrong ownership of top-level store path '%1%'", path);
    }
}


void canonicalisePathMetaData(const Path & path,
    std::optional<std::pair<uid_t, uid_t>> uidRange)
{
    InodesSeen inodesSeen;
    canonicalisePathMetaData(path, uidRange, inodesSeen);
}


=======
>>>>>>> 188c803d
void LocalStore::registerDrvOutput(const Realisation & info, CheckSigsFlag checkSigs)
{
    experimentalFeatureSettings.require(Xp::CaDerivations);
    if (checkSigs == NoCheckSigs || !realisationIsUntrusted(info))
        registerDrvOutput(info);
    else
        throw Error("cannot register realisation '%s' because it lacks a signature by a trusted key", info.outPath.to_string());
}

void LocalStore::registerDrvOutput(const Realisation & info)
{
    experimentalFeatureSettings.require(Xp::CaDerivations);
    retrySQLite<void>([&]() {
        auto state(_state.lock());
        if (auto oldR = queryRealisation_(*state, info.id)) {
            if (info.isCompatibleWith(*oldR)) {
                auto combinedSignatures = oldR->signatures;
                combinedSignatures.insert(info.signatures.begin(),
                    info.signatures.end());
                state->stmts->UpdateRealisedOutput.use()
                    (concatStringsSep(" ", combinedSignatures))
                    (info.id.strHash())
                    (info.id.outputName)
                    .exec();
            } else {
                throw Error("Trying to register a realisation of '%s', but we already "
                            "have another one locally.\n"
                            "Local:  %s\n"
                            "Remote: %s",
                    info.id.to_string(),
                    printStorePath(oldR->outPath),
                    printStorePath(info.outPath)
                );
            }
        } else {
            state->stmts->RegisterRealisedOutput.use()
                (info.id.strHash())
                (info.id.outputName)
                (printStorePath(info.outPath))
                (concatStringsSep(" ", info.signatures))
                .exec();
        }
        for (auto & [outputId, depPath] : info.dependentRealisations) {
            auto localRealisation = queryRealisationCore_(*state, outputId);
            if (!localRealisation)
                throw Error("unable to register the derivation '%s' as it "
                            "depends on the non existent '%s'",
                    info.id.to_string(), outputId.to_string());
            if (localRealisation->second.outPath != depPath)
                throw Error("unable to register the derivation '%s' as it "
                            "depends on a realisation of '%s' that doesn’t"
                            "match what we have locally",
                    info.id.to_string(), outputId.to_string());
            state->stmts->AddRealisationReference.use()
                (info.id.strHash())
                (info.id.outputName)
                (outputId.strHash())
                (outputId.outputName)
                .exec();
        }
    });
    /* FIXME(ACL) set ACLs correctly */
}

void LocalStore::cacheDrvOutputMapping(
    State & state,
    const uint64_t deriver,
    const std::string & outputName,
    const StorePath & output)
{
    retrySQLite<void>([&]() {
        state.stmts->AddDerivationOutput.use()
            (deriver)
            (outputName)
            (printStorePath(output))
            .exec();
    });
}


uint64_t LocalStore::addValidPath(State & state,
    const ValidPathInfo & info, bool checkOutputs)
{
    if (info.ca.has_value() && !info.isContentAddressed(*this))
        throw Error("cannot add path '%s' to the Nix store because it claims to be content-addressed but isn't",
            printStorePath(info.path));

    state.stmts->RegisterValidPath.use()
        (printStorePath(info.path))
        (info.narHash.to_string(HashFormat::Base16, true))
        (info.registrationTime == 0 ? time(0) : info.registrationTime)
        (info.deriver ? printStorePath(*info.deriver) : "", (bool) info.deriver)
        (info.narSize, info.narSize != 0)
        (info.ultimate ? 1 : 0, info.ultimate)
        (concatStringsSep(" ", info.sigs), !info.sigs.empty())
        (renderContentAddress(info.ca), (bool) info.ca)
        .exec();
    uint64_t id = state.db.getLastInsertedRowId();

    /* If this is a derivation, then store the derivation outputs in
       the database.  This is useful for the garbage collector: it can
       efficiently query whether a path is an output of some
       derivation. */
    if (info.path.isDerivation()) {
        auto drv = readInvalidDerivation(info.path);

        /* Verify that the output paths in the derivation are correct
           (i.e., follow the scheme for computing output paths from
           derivations).  Note that if this throws an error, then the
           DB transaction is rolled back, so the path validity
           registration above is undone. */
        if (checkOutputs) drv.checkInvariants(*this, info.path);

        for (auto & i : drv.outputsAndOptPaths(*this)) {
            /* Floating CA derivations have indeterminate output paths until
               they are built, so don't register anything in that case */
            if (i.second.second)
                cacheDrvOutputMapping(state, id, i.first, *i.second.second);
        }
    }

    {
        auto state_(Store::state.lock());
        state_->pathInfoCache.upsert(std::string(info.path.to_string()),
            PathInfoCacheValue{ .value = std::make_shared<const ValidPathInfo>(info) });
    }

    return id;
}


void LocalStore::queryPathInfoUncached(const StorePath & path,
    Callback<std::shared_ptr<const ValidPathInfo>> callback) noexcept
{
    try {
        callback(retrySQLite<std::shared_ptr<const ValidPathInfo>>([&]() {
            auto state(_state.lock());
            return queryPathInfoInternal(*state, path);
        }));

    } catch (...) { callback.rethrow(); }
}


std::shared_ptr<const ValidPathInfo> LocalStore::queryPathInfoInternal(State & state, const StorePath & path)
{
    if (!canAccess(path))
        throw AccessDenied("Access Denied");

    /* Get the path info. */
    auto useQueryPathInfo(state.stmts->QueryPathInfo.use()(printStorePath(path)));

    if (!useQueryPathInfo.next())
        return std::shared_ptr<ValidPathInfo>();

    auto id = useQueryPathInfo.getInt(0);

    auto narHash = Hash::dummy;
    try {
        narHash = Hash::parseAnyPrefixed(useQueryPathInfo.getStr(1));
    } catch (BadHash & e) {
        throw Error("invalid-path entry for '%s': %s", printStorePath(path), e.what());
    }

    auto info = std::make_shared<ValidPathInfo>(path, narHash);

    info->id = id;

    info->registrationTime = useQueryPathInfo.getInt(2);

    auto s = (const char *) sqlite3_column_text(state.stmts->QueryPathInfo, 3);
    if (s) info->deriver = parseStorePath(s);

    /* Note that narSize = NULL yields 0. */
    info->narSize = useQueryPathInfo.getInt(4);

    info->ultimate = useQueryPathInfo.getInt(5) == 1;

    s = (const char *) sqlite3_column_text(state.stmts->QueryPathInfo, 6);
    if (s) info->sigs = tokenizeString<StringSet>(s, " ");

    s = (const char *) sqlite3_column_text(state.stmts->QueryPathInfo, 7);
    if (s) info->ca = ContentAddress::parseOpt(s);

    /* Get the references. */
    auto useQueryReferences(state.stmts->QueryReferences.use()(info->id));

    while (useQueryReferences.next())
        info->references.insert(parseStorePath(useQueryReferences.getStr(0)));

    if (experimentalFeatureSettings.isEnabled(Xp::ACLs))
        info->accessStatus = getAccessStatus(path);

    return info;
}


/* Update path info in the database. */
void LocalStore::updatePathInfo(State & state, const ValidPathInfo & info)
{
    state.stmts->UpdatePathInfo.use()
        (info.narSize, info.narSize != 0)
        (info.narHash.to_string(HashFormat::Base16, true))
        (info.ultimate ? 1 : 0, info.ultimate)
        (concatStringsSep(" ", info.sigs), !info.sigs.empty())
        (renderContentAddress(info.ca), (bool) info.ca)
        (printStorePath(info.path))
        .exec();
}


uint64_t LocalStore::queryValidPathId(State & state, const StorePath & path)
{
    auto use(state.stmts->QueryPathInfo.use()(printStorePath(path)));
    if (!use.next())
        throw InvalidPath("path '%s' is not valid", printStorePath(path));
    return use.getInt(0);
}


bool LocalStore::isValidPath_(State & state, const StorePath & path)
{
    return state.stmts->QueryPathInfo.use()(printStorePath(path)).next();
}


bool LocalStore::isValidPathUncached(const StorePath & path)
{
    return retrySQLite<bool>([&]() {
        auto state(_state.lock());
        return isValidPath_(*state, path);
    });
}


StorePathSet LocalStore::queryValidPaths(const StorePathSet & paths, SubstituteFlag maybeSubstitute)
{
    StorePathSet res;
    for (auto & i : paths)
        if (isValidPath(i)) res.insert(i);
    return res;
}


StorePathSet LocalStore::queryAllValidPaths()
{
    return retrySQLite<StorePathSet>([&]() {
        auto state(_state.lock());
        auto use(state->stmts->QueryValidPaths.use());
        StorePathSet res;
        while (use.next()) res.insert(parseStorePath(use.getStr(0)));
        return res;
    });
}


void LocalStore::queryReferrers(State & state, const StorePath & path, StorePathSet & referrers)
{
    auto useQueryReferrers(state.stmts->QueryReferrers.use()(printStorePath(path)));

    if (!canAccess(path)) throw AccessDenied("Access Denied");

    while (useQueryReferrers.next())
        referrers.insert(parseStorePath(useQueryReferrers.getStr(0)));
}


void LocalStore::queryReferrers(const StorePath & path, StorePathSet & referrers)
{
    return retrySQLite<void>([&]() {
        auto state(_state.lock());
        queryReferrers(*state, path, referrers);
    });
}


StorePathSet LocalStore::queryValidDerivers(const StorePath & path)
{
    if (!canAccess(path)) throw AccessDenied("Access Denied");
    return retrySQLite<StorePathSet>([&]() {
        auto state(_state.lock());

        auto useQueryValidDerivers(state->stmts->QueryValidDerivers.use()(printStorePath(path)));

        StorePathSet derivers;
        while (useQueryValidDerivers.next())
            derivers.insert(parseStorePath(useQueryValidDerivers.getStr(1)));

        return derivers;
    });
}


std::map<std::string, std::optional<StorePath>>
LocalStore::queryStaticPartialDerivationOutputMap(const StorePath & path)
{
    return retrySQLite<std::map<std::string, std::optional<StorePath>>>([&]() {
        auto state(_state.lock());
        std::map<std::string, std::optional<StorePath>> outputs;
        uint64_t drvId;
        drvId = queryValidPathId(*state, path);
        auto use(state->stmts->QueryDerivationOutputs.use()(drvId));
        while (use.next())
            outputs.insert_or_assign(
                use.getStr(0), parseStorePath(use.getStr(1)));

        return outputs;
    });
}

std::optional<StorePath> LocalStore::queryPathFromHashPart(const std::string & hashPart)
{
    if (hashPart.size() != StorePath::HashLen) throw Error("invalid hash part");

    Path prefix = storeDir + "/" + hashPart;

    return retrySQLite<std::optional<StorePath>>([&]() -> std::optional<StorePath> {
        auto state(_state.lock());

        auto useQueryPathFromHashPart(state->stmts->QueryPathFromHashPart.use()(prefix));

        if (!useQueryPathFromHashPart.next()) return {};

        const char * s = (const char *) sqlite3_column_text(state->stmts->QueryPathFromHashPart, 0);
        if (s && prefix.compare(0, prefix.size(), s, prefix.size()) == 0)
            return parseStorePath(s);
        return {};
    });
}


StorePathSet LocalStore::querySubstitutablePaths(const StorePathSet & paths)
{
    if (!settings.useSubstitutes) return StorePathSet();

    StorePathSet remaining;
    for (auto & i : paths)
        remaining.insert(i);

    StorePathSet res;

    for (auto & sub : getDefaultSubstituters()) {
        if (remaining.empty()) break;
        if (sub->storeDir != storeDir) continue;
        if (!sub->wantMassQuery) continue;

        auto valid = sub->queryValidPaths(remaining);

        StorePathSet remaining2;
        for (auto & path : remaining)
            if (valid.count(path))
                res.insert(path);
            else
                remaining2.insert(path);

        std::swap(remaining, remaining2);
    }

    return res;
}

void LocalStore::syncPathPermissions(const ValidPathInfo & info)
{
    if (experimentalFeatureSettings.isEnabled(Xp::ACLs)) {
        auto realPath = Store::toRealPath(info.path);
        if (futurePermissions.contains(info.path)) {
            setCurrentAccessStatus(realPath, futurePermissions[info.path]);
            /* FIXME: we should erase the permissions to prevent memory leakage;
               However, it's not easy to only call this function once, so we end
               up resetting the permissions to the default ones */
            // futurePermissions.erase(info.path);
            if (info.accessStatus)
                addAllowedEntities(info.path, info.accessStatus->entities);
        } else if (info.accessStatus) {
            setCurrentAccessStatus(realPath, *info.accessStatus);
        } else {
            // TODO: a mode where all new paths are protected by default
            setCurrentAccessStatus(realPath, AccessStatus());
        }
    }
}

void LocalStore::registerValidPath(const ValidPathInfo & info, bool syncPermissions)
{
    registerValidPaths({{info.path, info}}, syncPermissions);
}


void LocalStore::registerValidPaths(const ValidPathInfos & infos, bool syncPermissions)
{
    /* SQLite will fsync by default, but the new valid paths may not
       be fsync-ed.  So some may want to fsync them before registering
       the validity, at the expense of some speed of the path
       registering operation. */
    if (settings.syncBeforeRegistering) sync();

    std::vector<StorePath> sortedPaths;

    retrySQLite<void>([&]() {
        auto state(_state.lock());

        SQLiteTxn txn(state->db);
        StorePathSet paths;

        for (auto & [_, i] : infos) {
            assert(i.narHash.type == htSHA256);
            if (isValidPath_(*state, i.path))
                updatePathInfo(*state, i);
            else
                addValidPath(*state, i, false);
            paths.insert(i.path);
        }

        for (auto & [_, i] : infos) {
            auto referrer = queryValidPathId(*state, i.path);
            for (auto & j : i.references)
                state->stmts->AddReference.use()(referrer)(queryValidPathId(*state, j)).exec();
        }

        /* Check that the derivation outputs are correct.  We can't do
           this in addValidPath() above, because the references might
           not be valid yet. */
        for (auto & [_, i] : infos)
            if (i.path.isDerivation()) {
                // FIXME: inefficient; we already loaded the derivation in addValidPath().
                readInvalidDerivation(i.path).checkInvariants(*this, i.path);
            }

        /* Do a topological sort of the paths.  This will throw an
           error if a cycle is detected and roll back the
           transaction.  Cycles can only occur when a derivation
           has multiple outputs. */
        sortedPaths = topoSort(paths,
            {[&](const StorePath & path) {
                auto i = infos.find(path);
                return i == infos.end() ? StorePathSet() : i->second.references;
            }},
            {[&](const StorePath & path, const StorePath & parent) {
                return BuildError(
                    "cycle detected in the references of '%s' from '%s'",
                    printStorePath(path),
                    printStorePath(parent));
            }});

        txn.commit();
    });

    std::reverse(sortedPaths.begin(), sortedPaths.end());

    if (syncPermissions)
        for (auto path : sortedPaths)
            syncPathPermissions(infos.at(path));
}

void LocalStore::setCurrentAccessStatus(const Path & path, const LocalStore::AccessStatus & status)
{
    experimentalFeatureSettings.require(Xp::ACLs);

    if (isInStore(path)) {
        StorePath storePath(baseNameOf(path));

        // FIXME(acls): cache is broken when called from registerValidPaths

        std::promise<ref<const ValidPathInfo>> promise;

        queryPathInfoUncached(storePath,
            {[&](std::future<std::shared_ptr<const ValidPathInfo>> result) {
                try {
                    promise.set_value(ref(result.get()));
                } catch (...) {
                    promise.set_exception(std::current_exception());
                }
            }});

        auto info = promise.get_future().get();

        for (auto reference : info->references) {
            if (reference == storePath) continue;
            auto otherStatus = getCurrentAccessStatus(printStorePath(reference));
            if (!otherStatus.isProtected) continue;
            if (!status.isProtected)
                throw AccessDenied("can not make %s non-protected because it references a protected path %s", path, printStorePath(reference));
            std::vector<AccessControlEntity> difference;
            std::set_difference(status.entities.begin(), status.entities.end(), otherStatus.entities.begin(), otherStatus.entities.end(), difference.begin());

            if (! difference.empty()) {
                std::string entities;
                for (auto entity : difference) entities += ACL::printTag(entity) + ", ";
                throw AccessDenied("can not allow %s access to %s because it references path %s to which they do not have access", entities.substr(0, entities.size()-2), path, printStorePath(reference));
            }
        }
    }

    debug("setting access status %s on %s", status.json().dump(), path);

    using namespace ACL;

    // NOTE: On Darwin, the standard posix permissions are not part of the ACL API.
    // As such, we use the standard posix API instead.
    // TODO(ACLs): We could consider extending the ACL api to include these
    // FS permissions for Darwin. Essentially ading UserObj, GroupObj, and Other manually.
    auto perms_bm = std::filesystem::status(path).permissions();

    // These perms will be used later to substitute the permissions
    Permissions perms;

    // Remove other permissions
    perms_bm &= ~std::filesystem::perms::others_all;

    // NOTE: We cannot bitshift on the permissions, so we have to copy
    // the user permissions manually.
    // NOTE: the bitmask is only used if the path is not going to be protected
    // NOTE: The Permissions are the permissions that are equivalent to the posix bits
    if ((perms_bm & std::filesystem::perms::owner_read) != std::filesystem::perms::none) {
        perms_bm |= std::filesystem::perms::others_read;

        perms.allowRead(true);
    }
    if ((perms_bm & std::filesystem::perms::owner_write) != std::filesystem::perms::none) {
        perms_bm |= std::filesystem::perms::others_write;

        perms.allowWrite(true);
    }
    if ((perms_bm & std::filesystem::perms::owner_exec) != std::filesystem::perms::none) {
        perms_bm |= std::filesystem::perms::others_exec;

        perms.allowExecute(true);
    }

    if (status.isProtected) {
        std::filesystem::permissions(
            path,
            std::filesystem::perms::others_all,
            std::filesystem::perm_options::remove
        );
    } else {
        std::filesystem::permissions(
            path,
            perms_bm,
            std::filesystem::perm_options::replace
        );
    }

    AccessControlList acl;

    for (auto entity : status.entities) {
        std::visit(overloaded {
            [&](User u){ acl[u] = perms; },
            [&](Group g){ acl[g] = perms; },
        }, entity);
    }

    acl.set(path);
}

void LocalStore::setFutureAccessStatus(const StoreObject & storePathstoreObject, const AccessStatus & status)
{
    futurePermissions[storePathstoreObject] = status;
}

void LocalStore::setAccessStatus(const StoreObject & storePathstoreObject, const AccessStatus & status)
{

    std::set<std::string> users;
    std::set<std::string> groups;
    for (auto entity : status.entities) {
        std::visit(overloaded {
            [&](ACL::User user) {
                struct passwd * pw = getpwuid(user.uid);
                users.insert(pw->pw_name);
            },
            [&](ACL::Group group) {
                struct group * gr = getgrgid(group.gid);
                groups.insert(gr->gr_name);
            }
        }, entity);
    }
    std::visit(overloaded {
        [&](StorePath p) {
            auto path = Store::toRealPath(p);
            if (pathExists(path))
                setCurrentAccessStatus(path, status);
            else {
                setFutureAccessStatus(p, status);
            }
        },
        [&](StoreObjectDerivationOutput p) {
            auto drv = readDerivation(p.drvPath);
            auto outputHashes = staticOutputHashes(*this, drv);
            auto drvOutputs = drv.outputsAndOptPaths(*this);
            if (drvOutputs.contains(p.output) && drvOutputs.at(p.output).second) {
                auto path = Store::toRealPath(*drvOutputs.at(p.output).second);
                if (pathExists(path)) {
                    setCurrentAccessStatus(path, status);
                    return;
                }
            }
            setFutureAccessStatus(p, status);
        },
        [&](StoreObjectDerivationLog l) {
            auto baseName = l.drvPath.to_string();

            auto logPath = fmt("%s/%s/%s/%s.bz2", logDir, drvsLogDir, baseName.substr(0, 2), baseName.substr(2));

            if (pathExists(logPath)) {
                setCurrentAccessStatus(logPath, status);
            } else {
                setFutureAccessStatus(l, status);
            }
        }
    }, storePathstoreObject);
}


LocalStore::AccessStatus LocalStore::getCurrentAccessStatus(const Path & path)
{
    AccessStatus status;

    using namespace ACL;

    AccessControlList acl(path);

    auto perms_bm = std::filesystem::status(path).permissions();
    // Only take others read and exec
    perms_bm &= perms_bm & (std::filesystem::perms::others_read | std::filesystem::perms::others_exec);

    // If neither is set, the path isProtected
    status.isProtected = perms_bm == std::filesystem::perms::none;
    for (auto [tag, perms] : acl) {
        // Try to handle unmodelled permissions: if the subject can't read, write or execute the path, they don't really have access
        if (perms.canRead() == Permissions::HasPermission::None && perms.canWrite() == Permissions::HasPermission::None && perms.canExecute() == Permissions::HasPermission::None) continue;
        if (auto u = std::get_if<User>(&tag)) status.entities.insert(*u);
        else if (auto g = std::get_if<Group>(&tag)) status.entities.insert(*g);
    }

    return status;
}

LocalStore::AccessStatus LocalStore::getFutureAccessStatus(const StoreObject & storeObject)
{
    return futurePermissions.at(storeObject);
}

LocalStore::AccessStatus LocalStore::getAccessStatus(const StoreObject & storeObject)
{
    experimentalFeatureSettings.require(Xp::ACLs);

    return std::visit(overloaded {
        [&](StorePath p){
            auto path = Store::toRealPath(p);
            if (pathExists(path))
                return getCurrentAccessStatus(path);
            else if (futurePermissions.contains(p))
                return futurePermissions[p];
            return AccessStatus();
        },
        [&](StoreObjectDerivationOutput p) {
            auto drv = readDerivation(p.drvPath);
            auto outputHashes = staticOutputHashes(*this, drv);
            auto drvOutputs = drv.outputsAndOptPaths(*this);
            if (drvOutputs.contains(p.output) && drvOutputs.at(p.output).second) {
                auto path = Store::toRealPath(*drvOutputs.at(p.output).second);
                if (pathExists(path)) {
                    return getCurrentAccessStatus(path);
                }
            }
            else if (futurePermissions.contains(p))
                return futurePermissions[p];
            return AccessStatus();
        },
        [&](StoreObjectDerivationLog l) {
            auto baseName = l.drvPath.to_string();

            auto logPath = fmt("%s/%s/%s/%s.bz2", logDir, drvsLogDir, baseName.substr(0, 2), baseName.substr(2));

            if (pathExists(logPath))
                return getCurrentAccessStatus(logPath);
            else if (futurePermissions.contains(l))
                return getFutureAccessStatus(l);
            return AccessStatus();
        }
    }, storeObject);
}

void LocalStore::grantBuildUserAccess(const StorePath & storePath, const LocalStore::AccessControlEntity & buildUser)
{
    // The builder-permissions directory remembers permissions to remove at the end of the build.
    auto status = getAccessStatus(storePath);
    if (! status.entities.contains(buildUser)){
        auto basePath = stateDir + "/acls/builder-permissions/" + storePath.to_string();
        std::visit(overloaded {
            [&](ACL::User u) { createDirs(basePath + "/users/" + std::to_string(u.uid)); },
            [&](ACL::Group g) { createDirs(basePath + "/groups/" + std::to_string(g.gid)); },
        }, buildUser);
        addAllowedEntities(storePath, {buildUser});
    }
}

void LocalStore::revokeBuildUserAccess(const StorePath & storePath, const LocalStore::AccessControlEntity & buildUser)
{
    auto basePath = stateDir + "/acls/builder-permissions/" + storePath.to_string();
    auto builderPermissionExisted = std::visit(overloaded {
        [&](ACL::User u) { return std::filesystem::remove((basePath + "/users/" + std::to_string(u.uid)).c_str()); },
        [&](ACL::Group g) { return std::filesystem::remove((basePath + "/groups/" + std::to_string(g.gid)).c_str()); },
    }, buildUser);
    if (builderPermissionExisted) removeAllowedEntities(storePath, {buildUser});
}

void LocalStore::revokeBuildUserAccess(const StorePath & storePath)
{
    auto basePath = stateDir + "/acls/builder-permissions/" + storePath.to_string();
    for (auto entry : std::filesystem::directory_iterator(basePath)) {
        if (entry.is_directory()) {
            for (auto entity : std::filesystem::directory_iterator(entry.path())) {
                if (entity.path().filename() == "users") {
                    auto entity_ = ACL::User (std::stoi(entity.path().filename()));
                    revokeBuildUserAccess(storePath, entity_);
                }
                else if (entity.path().filename() == "groups") {
                    auto entity_ = ACL::Group (std::stoi(entity.path().filename()));
                    revokeBuildUserAccess(storePath, entity_);
                }
                else {
                    std::filesystem::remove(entity.path());
                }
            }
        }
        std::filesystem::remove(entry.path());
    }
}

void LocalStore::revokeBuildUserAccess()
{
    for (auto storePath : std::filesystem::directory_iterator(stateDir + "/acls/builder-permissions")) {
        if (storePath.is_directory()) {
            revokeBuildUserAccess(StorePath(storePath.path().filename().c_str()));
        } else {
            std::filesystem::remove(storePath.path());
        }
    }
}

std::set<ACL::Group> LocalStore::getSubjectGroups(ACL::User user)
{
    struct passwd * pw = getpwuid(user.uid);
    auto groups_vec = getUserGroups(pw->pw_uid);
    std::set<ACL::Group> groups;
    for (auto group : groups_vec) {
        groups.insert(group);
    }
    return groups;
}

/* Invalidate a path.  The caller is responsible for checking that
   there are no referrers. */
void LocalStore::invalidatePath(State & state, const StorePath & path)
{
    debug("invalidating path '%s'", printStorePath(path));

    state.stmts->InvalidatePath.use()(printStorePath(path)).exec();

    /* Note that the foreign key constraints on the Refs table take
       care of deleting the references entries for `path'. */

    {
        auto state_(Store::state.lock());
        state_->pathInfoCache.erase(std::string(path.to_string()));
    }
}

const PublicKeys & LocalStore::getPublicKeys()
{
    auto state(_state.lock());
    if (!state->publicKeys)
        state->publicKeys = std::make_unique<PublicKeys>(getDefaultPublicKeys());
    return *state->publicKeys;
}

bool LocalStore::pathInfoIsUntrusted(const ValidPathInfo & info)
{
    return requireSigs && !info.checkSignatures(*this, getPublicKeys());
}

bool LocalStore::realisationIsUntrusted(const Realisation & realisation)
{
    return requireSigs && !realisation.checkSignatures(getPublicKeys());
}

void LocalStore::addToStore(const ValidPathInfo & info, Source & source,
    RepairFlag repair, CheckSigsFlag checkSigs)
{
    if (checkSigs && pathInfoIsUntrusted(info))
        throw Error("cannot add path '%s' because it lacks a signature by a trusted key", printStorePath(info.path));

    /* In case we are not interested in reading the NAR: discard it. */
    bool narRead = false;
    Finally cleanup = [&]() {
        if (!narRead) {
            NullParseSink sink;
            parseDump(sink, source);
        }
    };

    addTempRoot(info.path);

    if (repair || !isValidPath(info.path) || !canAccess(info.path)) {

        PathLocks outputLock;

        auto realPath = Store::toRealPath(info.path);

        /* Lock the output path.  But don't lock if we're being called
           from a build hook (whose parent process already acquired a
           lock on this path). */
        if (!locksHeld.count(printStorePath(info.path)))
            outputLock.lockPaths({realPath});

<<<<<<< HEAD
        auto checkInfoValidity = [&](HashResult hashResult){
=======
        if (repair || !isValidPath(info.path)) {

            deletePath(realPath);

            /* While restoring the path from the NAR, compute the hash
               of the NAR. */
            HashSink hashSink(htSHA256);

            TeeSource wrapperSource { source, hashSink };

            narRead = true;
            restorePath(realPath, wrapperSource);

            auto hashResult = hashSink.finish();

>>>>>>> 188c803d
            if (hashResult.first != info.narHash)
                throw Error("hash mismatch importing path '%s';\n  specified: %s\n  got:       %s",
                    printStorePath(info.path), info.narHash.to_string(HashFormat::Base32, true), hashResult.first.to_string(HashFormat::Base32, true));

            if (hashResult.second != info.narSize)
                throw Error("size mismatch importing path '%s';\n  specified: %s\n  got:       %s",
                    printStorePath(info.path), info.narSize, hashResult.second);

            if (info.ca) {
                auto & specified = *info.ca;
                auto actualHash = hashCAPath(
                    specified.method,
                    specified.hash.type,
                    info.path
                );
                if (specified.hash != actualHash.hash) {
                    throw Error("ca hash mismatch importing path '%s';\n  specified: %s\n  got:       %s",
                        printStorePath(info.path),
                        specified.hash.to_string(HashFormat::Base32, true),
                        actualHash.hash.to_string(HashFormat::Base32, true));
                }
            }
        };


        if (repair || !isValidPath(info.path)) {

            deletePath(realPath);

            /* While restoring the path from the NAR, compute the hash
               of the NAR. */
            HashSink hashSink(htSHA256);

            TeeSource wrapperSource { source, hashSink };

            restorePath(realPath, wrapperSource, experimentalFeatureSettings.isEnabled(Xp::ACLs));

            checkInfoValidity(hashSink.finish());

            autoGC();

            canonicalisePathMetaData(realPath, {});

            optimisePath(realPath, repair); // FIXME: combine with hashPath()

            registerValidPath(info);
        } else if (effectiveUser && !canAccess(info.path)) {
            auto curInfo = queryPathInfo(info.path);
            HashSink hashSink(htSHA256);
            source.drainInto(hashSink);

            /* Check that both new and old info matches */
            checkInfoValidity(hashSink.finish());
            checkInfoValidity({curInfo->narHash, curInfo->narSize});

            addAllowedEntities(info.path, {*effectiveUser});
        }

        outputLock.setDeletion(true);
    }
}


StorePath LocalStore::addToStoreFromDump(Source & source0, std::string_view name,
    FileIngestionMethod method, HashType hashAlgo, RepairFlag repair, const StorePathSet & references)
{
    /* For computing the store path. */
    auto hashSink = std::make_unique<HashSink>(hashAlgo);
    TeeSource source { source0, *hashSink };

    /* Read the source path into memory, but only if it's up to
       narBufferSize bytes. If it's larger, write it to a temporary
       location in the Nix store. If the subsequently computed
       destination store path is already valid, we just delete the
       temporary path. Otherwise, we move it to the destination store
       path. */
    bool inMemory = false;

    bool protect = experimentalFeatureSettings.isEnabled(Xp::ACLs);

    std::string dump;

    /* Fill out buffer, and decide whether we are working strictly in
       memory based on whether we break out because the buffer is full
       or the original source is empty */
    while (dump.size() < settings.narBufferSize) {
        auto oldSize = dump.size();
        constexpr size_t chunkSize = 65536;
        auto want = std::min(chunkSize, settings.narBufferSize - oldSize);
        dump.resize(oldSize + want);
        auto got = 0;
        Finally cleanup([&]() {
            dump.resize(oldSize + got);
        });
        try {
            got = source.read(dump.data() + oldSize, want);
        } catch (EndOfFile &) {
            inMemory = true;
            break;
        }
    }

    std::unique_ptr<AutoDelete> delTempDir;
    Path tempPath;
    Path tempDir;
    AutoCloseFD tempDirFd;

    if (!inMemory) {
        /* Drain what we pulled so far, and then keep on pulling */
        StringSource dumpSource { dump };
        ChainSource bothSource { dumpSource, source };

        std::tie(tempDir, tempDirFd) = createTempDirInStore();
        delTempDir = std::make_unique<AutoDelete>(tempDir);
        tempPath = tempDir + "/x";

        if (method == FileIngestionMethod::Recursive)
            restorePath(tempPath, bothSource, protect);
        else
            writeFile(tempPath, bothSource, protect ? 0660 : 0666);

        dump.clear();
    }

    auto [hash, size] = hashSink->finish();

    ContentAddressWithReferences desc = FixedOutputInfo {
        .method = method,
        .hash = hash,
        .references = {
            .others = references,
            // caller is not capable of creating a self-reference, because this is content-addressed without modulus
            .self = false,
        },
    };

    auto dstPath = makeFixedOutputPathFromCA(name, desc);

    addTempRoot(dstPath);

    if (repair || !isValidPath(dstPath)) {

        /* The first check above is an optimisation to prevent
           unnecessary lock acquisition. */

        auto realPath = Store::toRealPath(dstPath);

        PathLocks outputLock({realPath});

        if (repair || !isValidPath(dstPath)) {

            deletePath(realPath);

            autoGC();

            if (inMemory) {
                StringSource dumpSource { dump };
                /* Restore from the NAR in memory. */
                if (method == FileIngestionMethod::Recursive)
                    restorePath(realPath, dumpSource, protect);
                else
                    writeFile(realPath, dumpSource, protect ? 0660 : 0666);
            } else {
                /* Move the temporary path we restored above. */
                moveFile(tempPath, realPath);
            }

            /* For computing the nar hash. In recursive SHA-256 mode, this
               is the same as the store hash, so no need to do it again. */
            auto narHash = std::pair { hash, size };
            if (method != FileIngestionMethod::Recursive || hashAlgo != htSHA256) {
                HashSink narSink { htSHA256 };
                dumpPath(realPath, narSink);
                narHash = narSink.finish();
            }

            canonicalisePathMetaData(realPath, {}); // FIXME: merge into restorePath

            optimisePath(realPath, repair);

            ValidPathInfo info {
                *this,
                name,
                std::move(desc),
                narHash.first
            };
            info.narSize = narHash.second;
            registerValidPath(info);
        }

        outputLock.setDeletion(true);
    }

    return dstPath;
}


StorePath LocalStore::addTextToStore(
    std::string_view name,
    std::string_view s,
    const StorePathSet & references, RepairFlag repair)
{
    auto hash = hashString(htSHA256, s);
    auto dstPath = makeTextPath(name, TextInfo {
        .hash = hash,
        .references = references,
    });

    addTempRoot(dstPath);

    if (repair || !isValidPath(dstPath)) {

        auto realPath = Store::toRealPath(dstPath);

        PathLocks outputLock({realPath});

        if (repair || !isValidPath(dstPath)) {

            deletePath(realPath);

            autoGC();

            mode_t mode = experimentalFeatureSettings.isEnabled(Xp::ACLs) ? 0440 : 0444;

            writeFile(realPath, s, mode);

            canonicalisePathMetaData(realPath, {});

            StringSink sink;
            dumpString(s, sink);
            auto narHash = hashString(htSHA256, sink.s);

            optimisePath(realPath, repair);

            ValidPathInfo info { dstPath, narHash };
            info.narSize = sink.s.size();
            info.references = references;
            info.ca = {
                .method = TextIngestionMethod {},
                .hash = hash,
            };
            registerValidPath(info);
        }

        outputLock.setDeletion(true);
    }

    return dstPath;
}


/* Create a temporary directory in the store that won't be
   garbage-collected until the returned FD is closed. */
std::pair<Path, AutoCloseFD> LocalStore::createTempDirInStore()
{
    Path tmpDirFn;
    AutoCloseFD tmpDirFd;
    bool lockedByUs = false;
    do {
        /* There is a slight possibility that `tmpDir' gets deleted by
           the GC between createTempDir() and when we acquire a lock on it.
           We'll repeat until 'tmpDir' exists and we've locked it. */
        tmpDirFn = createTempDir(realStoreDir, "tmp");
        tmpDirFd = open(tmpDirFn.c_str(), O_RDONLY | O_DIRECTORY);
        if (tmpDirFd.get() < 0) {
            continue;
        }
        lockedByUs = lockFile(tmpDirFd.get(), ltWrite, true);
    } while (!pathExists(tmpDirFn) || !lockedByUs);
    return {tmpDirFn, std::move(tmpDirFd)};
}


void LocalStore::invalidatePathChecked(const StorePath & path)
{
    retrySQLite<void>([&]() {
        auto state(_state.lock());

        SQLiteTxn txn(state->db);

        if (isValidPath_(*state, path)) {
            StorePathSet referrers; queryReferrers(*state, path, referrers);
            referrers.erase(path); /* ignore self-references */
            if (!referrers.empty())
                throw PathInUse("cannot delete path '%s' because it is in use by %s",
                    printStorePath(path), showPaths(referrers));
            invalidatePath(*state, path);
        }

        txn.commit();
    });
}


bool LocalStore::verifyStore(bool checkContents, RepairFlag repair)
{
    printInfo("reading the Nix store...");

    bool errors = false;

    /* Acquire the global GC lock to get a consistent snapshot of
       existing and valid paths. */
    auto fdGCLock = openGCLock();
    FdLock gcLock(fdGCLock.get(), ltRead, true, "waiting for the big garbage collector lock...");

    StorePathSet validPaths;

    {
        StorePathSet storePathsInStoreDir;
        /* Why aren't we using `queryAllValidPaths`? Because that would
           tell us about all the paths than the database knows about. Here we
           want to know about all the store paths in the store directory,
           regardless of what the database thinks.

           We will end up cross-referencing these two sources of truth (the
           database and the filesystem) in the loop below, in order to catch
           invalid states.
         */
        for (auto & i : readDirectory(realStoreDir)) {
            try {
                storePathsInStoreDir.insert({i.name});
            } catch (BadStorePath &) { }
        }

        /* Check whether all valid paths actually exist. */
        printInfo("checking path existence...");

        StorePathSet done;

        for (auto & i : queryAllValidPaths())
            verifyPath(i, storePathsInStoreDir, done, validPaths, repair, errors);
    }

    /* Optionally, check the content hashes (slow). */
    if (checkContents) {

        printInfo("checking link hashes...");

        for (auto & link : readDirectory(linksDir)) {
            printMsg(lvlTalkative, "checking contents of '%s'", link.name);
            Path linkPath = linksDir + "/" + link.name;
            std::string hash = hashPath(htSHA256, linkPath).first.to_string(HashFormat::Base32, false);
            if (hash != link.name) {
                printError("link '%s' was modified! expected hash '%s', got '%s'",
                    linkPath, link.name, hash);
                if (repair) {
                    if (unlink(linkPath.c_str()) == 0)
                        printInfo("removed link '%s'", linkPath);
                    else
                        throw SysError("removing corrupt link '%s'", linkPath);
                } else {
                    errors = true;
                }
            }
        }

        printInfo("checking store hashes...");

        Hash nullHash(htSHA256);

        for (auto & i : validPaths) {
            try {
                auto info = std::const_pointer_cast<ValidPathInfo>(std::shared_ptr<const ValidPathInfo>(queryPathInfo(i)));

                /* Check the content hash (optionally - slow). */
                printMsg(lvlTalkative, "checking contents of '%s'", printStorePath(i));

                auto hashSink = HashSink(info->narHash.type);

                dumpPath(Store::toRealPath(i), hashSink);
                auto current = hashSink.finish();

                if (info->narHash != nullHash && info->narHash != current.first) {
                    printError("path '%s' was modified! expected hash '%s', got '%s'",
                        printStorePath(i), info->narHash.to_string(HashFormat::Base32, true), current.first.to_string(HashFormat::Base32, true));
                    if (repair) repairPath(i); else errors = true;
                } else {

                    bool update = false;

                    /* Fill in missing hashes. */
                    if (info->narHash == nullHash) {
                        printInfo("fixing missing hash on '%s'", printStorePath(i));
                        info->narHash = current.first;
                        update = true;
                    }

                    /* Fill in missing narSize fields (from old stores). */
                    if (info->narSize == 0) {
                        printInfo("updating size field on '%s' to %s", printStorePath(i), current.second);
                        info->narSize = current.second;
                        update = true;
                    }

                    if (update) {
                        auto state(_state.lock());
                        updatePathInfo(*state, *info);
                    }

                }

            } catch (Error & e) {
                /* It's possible that the path got GC'ed, so ignore
                   errors on invalid paths. */
                if (isValidPath(i))
                    logError(e.info());
                else
                    warn(e.msg());
                errors = true;
            }
        }
    }

    return errors;
}


void LocalStore::verifyPath(const StorePath & path, const StorePathSet & storePathsInStoreDir,
    StorePathSet & done, StorePathSet & validPaths, RepairFlag repair, bool & errors)
{
    checkInterrupt();

    if (!done.insert(path).second) return;

    if (!storePathsInStoreDir.count(path)) {
        /* Check any referrers first.  If we can invalidate them
           first, then we can invalidate this path as well. */
        bool canInvalidate = true;
        StorePathSet referrers; queryReferrers(path, referrers);
        for (auto & i : referrers)
            if (i != path) {
                verifyPath(i, storePathsInStoreDir, done, validPaths, repair, errors);
                if (validPaths.count(i))
                    canInvalidate = false;
            }

        auto pathS = printStorePath(path);

        if (canInvalidate) {
            printInfo("path '%s' disappeared, removing from database...", pathS);
            auto state(_state.lock());
            invalidatePath(*state, path);
        } else {
            printError("path '%s' disappeared, but it still has valid referrers!", pathS);
            if (repair)
                try {
                    repairPath(path);
                } catch (Error & e) {
                    logWarning(e.info());
                    errors = true;
                }
            else errors = true;
        }

        return;
    }

    validPaths.insert(std::move(path));
}


unsigned int LocalStore::getProtocol()
{
    return PROTOCOL_VERSION;
}

std::optional<TrustedFlag> LocalStore::isTrustedClient()
{
    return Trusted;
}


#if defined(FS_IOC_SETFLAGS) && defined(FS_IOC_GETFLAGS) && defined(FS_IMMUTABLE_FL)

static void makeMutable(const Path & path)
{
    checkInterrupt();

    auto st = lstat(path);

    if (!S_ISDIR(st.st_mode) && !S_ISREG(st.st_mode)) return;

    if (S_ISDIR(st.st_mode)) {
        for (auto & i : readDirectory(path))
            makeMutable(path + "/" + i.name);
    }

    /* The O_NOFOLLOW is important to prevent us from changing the
       mutable bit on the target of a symlink (which would be a
       security hole). */
    AutoCloseFD fd = open(path.c_str(), O_RDONLY | O_NOFOLLOW | O_CLOEXEC);
    if (fd == -1) {
        if (errno == ELOOP) return; // it's a symlink
        throw SysError("opening file '%1%'", path);
    }

    unsigned int flags = 0, old;

    /* Silently ignore errors getting/setting the immutable flag so
       that we work correctly on filesystems that don't support it. */
    if (ioctl(fd, FS_IOC_GETFLAGS, &flags)) return;
    old = flags;
    flags &= ~FS_IMMUTABLE_FL;
    if (old == flags) return;
    if (ioctl(fd, FS_IOC_SETFLAGS, &flags)) return;
}

/* Upgrade from schema 6 (Nix 0.15) to schema 7 (Nix >= 1.3). */
void LocalStore::upgradeStore7()
{
    if (getuid() != 0) return;
    printInfo("removing immutable bits from the Nix store (this may take a while)...");
    makeMutable(realStoreDir);
}

#else

void LocalStore::upgradeStore7()
{
}

#endif


void LocalStore::vacuumDB()
{
    auto state(_state.lock());
    state->db.exec("vacuum");
}


void LocalStore::addSignatures(const StorePath & storePath, const StringSet & sigs)
{
    retrySQLite<void>([&]() {
        auto state(_state.lock());

        SQLiteTxn txn(state->db);

        auto info = std::const_pointer_cast<ValidPathInfo>(queryPathInfoInternal(*state, storePath));

        info->sigs.insert(sigs.begin(), sigs.end());

        updatePathInfo(*state, *info);

        txn.commit();
    });
}


void LocalStore::signRealisation(Realisation & realisation)
{
    // FIXME: keep secret keys in memory.

    auto secretKeyFiles = settings.secretKeyFiles;

    for (auto & secretKeyFile : secretKeyFiles.get()) {
        SecretKey secretKey(readFile(secretKeyFile));
        realisation.sign(secretKey);
    }
}

void LocalStore::signPathInfo(ValidPathInfo & info)
{
    // FIXME: keep secret keys in memory.

    auto secretKeyFiles = settings.secretKeyFiles;

    for (auto & secretKeyFile : secretKeyFiles.get()) {
        SecretKey secretKey(readFile(secretKeyFile));
        info.sign(*this, secretKey);
    }
}


std::optional<std::pair<int64_t, Realisation>> LocalStore::queryRealisationCore_(
        LocalStore::State & state,
        const DrvOutput & id)
{
    auto useQueryRealisedOutput(
            state.stmts->QueryRealisedOutput.use()
                (id.strHash())
                (id.outputName));
    if (!useQueryRealisedOutput.next())
        return std::nullopt;
    auto realisationDbId = useQueryRealisedOutput.getInt(0);
    auto outputPath = parseStorePath(useQueryRealisedOutput.getStr(1));
    auto signatures =
        tokenizeString<StringSet>(useQueryRealisedOutput.getStr(2));

    return {{
        realisationDbId,
        Realisation{
            .id = id,
            .outPath = outputPath,
            .signatures = signatures,
        }
    }};
}

std::optional<const Realisation> LocalStore::queryRealisation_(
            LocalStore::State & state,
            const DrvOutput & id)
{
    auto maybeCore = queryRealisationCore_(state, id);
    if (!maybeCore)
        return std::nullopt;
    auto [realisationDbId, res] = *maybeCore;

    std::map<DrvOutput, StorePath> dependentRealisations;
    auto useRealisationRefs(
        state.stmts->QueryRealisationReferences.use()
            (realisationDbId));
    while (useRealisationRefs.next()) {
        auto depId = DrvOutput {
            Hash::parseAnyPrefixed(useRealisationRefs.getStr(0)),
            useRealisationRefs.getStr(1),
        };
        auto dependentRealisation = queryRealisationCore_(state, depId);
        assert(dependentRealisation); // Enforced by the db schema
        auto outputPath = dependentRealisation->second.outPath;
        dependentRealisations.insert({depId, outputPath});
    }

    res.dependentRealisations = dependentRealisations;

    return { res };
}

void LocalStore::queryRealisationUncached(const DrvOutput & id,
        Callback<std::shared_ptr<const Realisation>> callback) noexcept
{
    try {
        auto maybeRealisation
            = retrySQLite<std::optional<const Realisation>>([&]() {
                  auto state(_state.lock());
                  return queryRealisation_(*state, id);
              });
        if (maybeRealisation)
            callback(
                std::make_shared<const Realisation>(maybeRealisation.value()));
        else
            callback(nullptr);

    } catch (...) {
        callback.rethrow();
    }
}

ContentAddress LocalStore::hashCAPath(
    const ContentAddressMethod & method, const HashType & hashType,
    const StorePath & path)
{
    return hashCAPath(method, hashType, Store::toRealPath(path), path.hashPart());
}

ContentAddress LocalStore::hashCAPath(
    const ContentAddressMethod & method,
    const HashType & hashType,
    const Path & path,
    const std::string_view pathHash
)
{
    HashModuloSink caSink ( hashType, std::string(pathHash) );
    std::visit(overloaded {
        [&](const TextIngestionMethod &) {
            readFile(path, caSink);
        },
        [&](const FileIngestionMethod & m2) {
            switch (m2) {
            case FileIngestionMethod::Recursive:
                dumpPath(path, caSink);
                break;
            case FileIngestionMethod::Flat:
                readFile(path, caSink);
                break;
            }
        },
    }, method.raw);
    return ContentAddress {
        .method = method,
        .hash = caSink.finish().first,
    };
}

void LocalStore::addBuildLog(const StorePath & drvPath, std::string_view log)
{
    assert(drvPath.isDerivation());

    auto baseName = drvPath.to_string();

    auto logPath = fmt("%s/%s/%s/%s.bz2", logDir, drvsLogDir, baseName.substr(0, 2), baseName.substr(2));

    if (pathExists(logPath)) return;

    createDirs(dirOf(logPath));

    auto tmpFile = fmt("%s.tmp.%d", logPath, getpid());

    writeFile(tmpFile, compress("bzip2", log));

    renameFile(tmpFile, logPath);
}

std::optional<std::string> LocalStore::getVersion()
{
    return nixVersion;
}

static RegisterStoreImplementation<LocalStore, LocalStoreConfig> regLocalStore;

}  // namespace nix<|MERGE_RESOLUTION|>--- conflicted
+++ resolved
@@ -602,182 +602,6 @@
 }
 
 
-<<<<<<< HEAD
-const time_t mtimeStore = 1; /* 1 second into the epoch */
-
-
-static void canonicaliseTimestampAndPermissions(const Path & path, const struct stat & st)
-{
-    if (!S_ISLNK(st.st_mode)) {
-
-        if (experimentalFeatureSettings.isEnabled(Xp::ACLs)) {
-            /* Mask out all type related bits. */
-            mode_t mode = st.st_mode & ~S_IFMT;
-
-            if (mode != 0440 && mode != 0550 && mode != 0444 && mode != 0555) {
-                mode = (st.st_mode & S_IFMT)
-                     | 0444
-                     | (st.st_mode & S_IXUSR ? 0111 : 0);
-                if (! (st.st_mode & S_IRWXO))
-                    mode &= ~S_IRWXO;
-                if (chmod(path.c_str(), mode) == -1)
-                    throw SysError("changing mode of '%1%' to %2$o", path, mode);
-            }
-        } else {
-            /* Mask out all type related bits. */
-            mode_t mode = st.st_mode & ~S_IFMT;
-
-            if (mode != 0444 && mode != 0555) {
-                mode = (st.st_mode & S_IFMT)
-                     | 0444
-                     | (st.st_mode & S_IXUSR ? 0111 : 0);
-                if (chmod(path.c_str(), mode) == -1)
-                    throw SysError("changing mode of '%1%' to %2$o", path, mode);
-            }
-        }
-
-    }
-
-    if (st.st_mtime != mtimeStore) {
-        struct timeval times[2];
-        times[0].tv_sec = st.st_atime;
-        times[0].tv_usec = 0;
-        times[1].tv_sec = mtimeStore;
-        times[1].tv_usec = 0;
-#if HAVE_LUTIMES
-        if (lutimes(path.c_str(), times) == -1)
-            if (errno != ENOSYS ||
-                (!S_ISLNK(st.st_mode) && utimes(path.c_str(), times) == -1))
-#else
-        if (!S_ISLNK(st.st_mode) && utimes(path.c_str(), times) == -1)
-#endif
-            throw SysError("changing modification time of '%1%'", path);
-    }
-}
-
-
-void canonicaliseTimestampAndPermissions(const Path & path)
-{
-    canonicaliseTimestampAndPermissions(path, lstat(path));
-}
-
-
-static void canonicalisePathMetaData_(
-    const Path & path,
-    std::optional<std::pair<uid_t, uid_t>> uidRange,
-    InodesSeen & inodesSeen)
-{
-    checkInterrupt();
-
-#if __APPLE__
-    /* Remove flags, in particular UF_IMMUTABLE which would prevent
-       the file from being garbage-collected. FIXME: Use
-       setattrlist() to remove other attributes as well. */
-    if (lchflags(path.c_str(), 0)) {
-        if (errno != ENOTSUP)
-            throw SysError("clearing flags of path '%1%'", path);
-    }
-#endif
-
-    auto st = lstat(path);
-
-    /* Really make sure that the path is of a supported type. */
-    if (!(S_ISREG(st.st_mode) || S_ISDIR(st.st_mode) || S_ISLNK(st.st_mode)))
-        throw Error("file '%1%' has an unsupported type", path);
-
-#if __linux__
-    /* Remove extended attributes / ACLs. */
-    ssize_t eaSize = llistxattr(path.c_str(), nullptr, 0);
-
-    if (eaSize < 0) {
-        if (errno != ENOTSUP && errno != ENODATA)
-            throw SysError("querying extended attributes of '%s'", path);
-    } else if (eaSize > 0) {
-        std::vector<char> eaBuf(eaSize);
-
-        if ((eaSize = llistxattr(path.c_str(), eaBuf.data(), eaBuf.size())) < 0)
-            throw SysError("querying extended attributes of '%s'", path);
-
-        for (auto & eaName: tokenizeString<Strings>(std::string(eaBuf.data(), eaSize), std::string("\000", 1))) {
-            if (settings.ignoredAcls.get().count(eaName)) continue;
-            if (lremovexattr(path.c_str(), eaName.c_str()) == -1)
-                throw SysError("removing extended attribute '%s' from '%s'", eaName, path);
-        }
-     }
-#endif
-
-    /* Fail if the file is not owned by the build user.  This prevents
-       us from messing up the ownership/permissions of files
-       hard-linked into the output (e.g. "ln /etc/shadow $out/foo").
-       However, ignore files that we chown'ed ourselves previously to
-       ensure that we don't fail on hard links within the same build
-       (i.e. "touch $out/foo; ln $out/foo $out/bar"). */
-    if (uidRange && (st.st_uid < uidRange->first || st.st_uid > uidRange->second)) {
-        if (S_ISDIR(st.st_mode) || !inodesSeen.count(Inode(st.st_dev, st.st_ino)))
-            throw BuildError("invalid ownership on file '%1%'", path);
-        mode_t mode = st.st_mode & ~S_IFMT;
-        assert(S_ISLNK(st.st_mode) || (st.st_uid == geteuid() && (mode == 0444 || mode == 0555) && st.st_mtime == mtimeStore));
-        return;
-    }
-
-    inodesSeen.insert(Inode(st.st_dev, st.st_ino));
-
-    canonicaliseTimestampAndPermissions(path, st);
-
-    /* Change ownership to the current uid.  If it's a symlink, use
-       lchown if available, otherwise don't bother.  Wrong ownership
-       of a symlink doesn't matter, since the owning user can't change
-       the symlink and can't delete it because the directory is not
-       writable.  The only exception is top-level paths in the Nix
-       store (since that directory is group-writable for the Nix build
-       users group); we check for this case below. */
-    if (st.st_uid != geteuid()) {
-#if HAVE_LCHOWN
-        if (lchown(path.c_str(), geteuid(), getegid()) == -1)
-#else
-        if (!S_ISLNK(st.st_mode) &&
-            chown(path.c_str(), geteuid(), getegid()) == -1)
-#endif
-            throw SysError("changing owner of '%1%' to %2%",
-                path, geteuid());
-    }
-
-    if (S_ISDIR(st.st_mode)) {
-        DirEntries entries = readDirectory(path);
-        for (auto & i : entries)
-            canonicalisePathMetaData_(path + "/" + i.name, uidRange, inodesSeen);
-    }
-}
-
-
-void canonicalisePathMetaData(
-    const Path & path,
-    std::optional<std::pair<uid_t, uid_t>> uidRange,
-    InodesSeen & inodesSeen)
-{
-    canonicalisePathMetaData_(path, uidRange, inodesSeen);
-
-    /* On platforms that don't have lchown(), the top-level path can't
-       be a symlink, since we can't change its ownership. */
-    auto st = lstat(path);
-
-    if (st.st_uid != geteuid()) {
-        assert(S_ISLNK(st.st_mode));
-        throw Error("wrong ownership of top-level store path '%1%'", path);
-    }
-}
-
-
-void canonicalisePathMetaData(const Path & path,
-    std::optional<std::pair<uid_t, uid_t>> uidRange)
-{
-    InodesSeen inodesSeen;
-    canonicalisePathMetaData(path, uidRange, inodesSeen);
-}
-
-
-=======
->>>>>>> 188c803d
 void LocalStore::registerDrvOutput(const Realisation & info, CheckSigsFlag checkSigs)
 {
     experimentalFeatureSettings.require(Xp::CaDerivations);
@@ -1346,12 +1170,10 @@
     for (auto entity : status.entities) {
         std::visit(overloaded {
             [&](ACL::User user) {
-                struct passwd * pw = getpwuid(user.uid);
-                users.insert(pw->pw_name);
+                users.insert(getUserName(user.uid));
             },
             [&](ACL::Group group) {
-                struct group * gr = getgrgid(group.gid);
-                groups.insert(gr->gr_name);
+                groups.insert(getGroupName(group.gid));
             }
         }, entity);
     }
@@ -1595,9 +1417,6 @@
         if (!locksHeld.count(printStorePath(info.path)))
             outputLock.lockPaths({realPath});
 
-<<<<<<< HEAD
-        auto checkInfoValidity = [&](HashResult hashResult){
-=======
         if (repair || !isValidPath(info.path)) {
 
             deletePath(realPath);
@@ -1613,7 +1432,6 @@
 
             auto hashResult = hashSink.finish();
 
->>>>>>> 188c803d
             if (hashResult.first != info.narHash)
                 throw Error("hash mismatch importing path '%s';\n  specified: %s\n  got:       %s",
                     printStorePath(info.path), info.narHash.to_string(HashFormat::Base32, true), hashResult.first.to_string(HashFormat::Base32, true));
@@ -1636,41 +1454,15 @@
                         actualHash.hash.to_string(HashFormat::Base32, true));
                 }
             }
+
+            autoGC();
+
+            canonicalisePathMetaData(realPath, {});
+
+            optimisePath(realPath, repair);
+
+            registerValidPath(info);
         };
-
-
-        if (repair || !isValidPath(info.path)) {
-
-            deletePath(realPath);
-
-            /* While restoring the path from the NAR, compute the hash
-               of the NAR. */
-            HashSink hashSink(htSHA256);
-
-            TeeSource wrapperSource { source, hashSink };
-
-            restorePath(realPath, wrapperSource, experimentalFeatureSettings.isEnabled(Xp::ACLs));
-
-            checkInfoValidity(hashSink.finish());
-
-            autoGC();
-
-            canonicalisePathMetaData(realPath, {});
-
-            optimisePath(realPath, repair); // FIXME: combine with hashPath()
-
-            registerValidPath(info);
-        } else if (effectiveUser && !canAccess(info.path)) {
-            auto curInfo = queryPathInfo(info.path);
-            HashSink hashSink(htSHA256);
-            source.drainInto(hashSink);
-
-            /* Check that both new and old info matches */
-            checkInfoValidity(hashSink.finish());
-            checkInfoValidity({curInfo->narHash, curInfo->narSize});
-
-            addAllowedEntities(info.path, {*effectiveUser});
-        }
 
         outputLock.setDeletion(true);
     }
