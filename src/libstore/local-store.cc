--- conflicted
+++ resolved
@@ -468,15 +468,9 @@
     /* Open the Nix database. */
     auto & db(state.db);
     auto openMode = config->readOnly ? SQLiteOpenMode::Immutable
-<<<<<<< HEAD
-                  : create ? SQLiteOpenMode::Normal
-                  : SQLiteOpenMode::NoCreate;
-    state.db = SQLite(std::filesystem::path(dbDir) / "db.sqlite", openMode);
-=======
                     : create         ? SQLiteOpenMode::Normal
                                      : SQLiteOpenMode::NoCreate;
-    state.db = SQLite(dbPath, openMode);
->>>>>>> 09fbe156
+    state.db = SQLite(std::filesystem::path(dbDir) / "db.sqlite", openMode);
 
 #ifdef __CYGWIN__
     /* The cygwin version of sqlite3 has a patch which calls
