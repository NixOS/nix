#include "nar-info-disk-cache.hh"
#include "users.hh"
#include "sync.hh"
#include "sqlite.hh"
#include "globals.hh"

#include <sqlite3.h>
#include <nlohmann/json.hpp>

#include "strings.hh"

namespace nix {

static const char * schema = R"sql(

create table if not exists BinaryCaches (
    id        integer primary key autoincrement not null,
    url       text unique not null,
    timestamp integer not null,
    storeDir  text not null,
    wantMassQuery integer not null,
    priority  integer not null
);

create table if not exists NARs (
    cache            integer not null,
    hashPart         text not null,
    namePart         text,
    url              text,
    compression      text,
    fileHash         text,
    fileSize         integer,
    narHash          text,
    narSize          integer,
    refs             text,
    deriver          text,
    sigs             text,
    ca               text,
    timestamp        integer not null,
    present          integer not null,
    primary key (cache, hashPart),
    foreign key (cache) references BinaryCaches(id) on delete cascade
);

create table if not exists Realisations (
    cache integer not null,
    outputId text not null,
    content blob, -- Json serialisation of the realisation, or null if the realisation is absent
    timestamp        integer not null,
    primary key (cache, outputId),
    foreign key (cache) references BinaryCaches(id) on delete cascade
);

create table if not exists LastPurge (
    dummy            text primary key,
    value            integer
);

)sql";

class NarInfoDiskCacheImpl : public NarInfoDiskCache
{
public:

    /* How often to purge expired entries from the cache. */
    const int purgeInterval = 24 * 3600;

    /* How long to cache binary cache info (i.e. /nix-cache-info) */
    const int cacheInfoTtl = 7 * 24 * 3600;

    struct Cache
    {
        int id;
        Path storeDir;
        bool wantMassQuery;
        int priority;
    };

    struct State
    {
        SQLite db;
        SQLiteStmt insertCache, queryCache, insertNAR, insertMissingNAR,
            queryNAR, insertRealisation, insertMissingRealisation,
            queryRealisation, purgeCache;
        std::map<std::string, Cache> caches;
    };

    Sync<State> _state;

    NarInfoDiskCacheImpl(Path dbPath = getCacheDir() + "/nix/binary-cache-v6.sqlite")
    {
        auto state(_state.lock());

        createDirs(dirOf(dbPath));

        state->db = SQLite(dbPath);

        state->db.isCache();

        state->db.exec(schema);

        state->insertCache.create(state->db,
            "insert into BinaryCaches(url, timestamp, storeDir, wantMassQuery, priority) values (?1, ?2, ?3, ?4, ?5) on conflict (url) do update set timestamp = ?2, storeDir = ?3, wantMassQuery = ?4, priority = ?5 returning id;");

        state->queryCache.create(state->db,
            "select id, storeDir, wantMassQuery, priority from BinaryCaches where url = ? and timestamp > ?");

        state->insertNAR.create(state->db,
            "insert or replace into NARs(cache, hashPart, namePart, url, compression, fileHash, fileSize, narHash, "
            "narSize, refs, deriver, sigs, ca, timestamp, present) values (?, ?, ?, ?, ?, ?, ?, ?, ?, ?, ?, ?, ?, ?, 1)");

        state->insertMissingNAR.create(state->db,
            "insert or replace into NARs(cache, hashPart, timestamp, present) values (?, ?, ?, 0)");

        state->queryNAR.create(state->db,
            "select present, namePart, url, compression, fileHash, fileSize, narHash, narSize, refs, deriver, sigs, ca from NARs where cache = ? and hashPart = ? and ((present = 0 and timestamp > ?) or (present = 1 and timestamp > ?))");

        state->insertRealisation.create(state->db,
            R"(
                insert or replace into Realisations(cache, outputId, content, timestamp)
                    values (?, ?, ?, ?)
            )");

        state->insertMissingRealisation.create(state->db,
            R"(
                insert or replace into Realisations(cache, outputId, timestamp)
                    values (?, ?, ?)
            )");

        state->queryRealisation.create(state->db,
            R"(
                select content from Realisations
                    where cache = ? and outputId = ?  and
                        ((content is null and timestamp > ?) or
                         (content is not null and timestamp > ?))
            )");

        /* Periodically purge expired entries from the database. */
        retrySQLite<void>([&]() {
            auto now = time(0);

            SQLiteStmt queryLastPurge(state->db, "select value from LastPurge");
            auto queryLastPurge_(queryLastPurge.use());

            if (!queryLastPurge_.next() || queryLastPurge_.getInt(0) < now - purgeInterval) {
                SQLiteStmt(state->db,
                    "delete from NARs where ((present = 0 and timestamp < ?) or (present = 1 and timestamp < ?))")
                    .use()
                    // Use a minimum TTL to prevent --refresh from
                    // nuking the entire disk cache.
                    (now - std::max(settings.ttlNegativeNarInfoCache.get(), 3600U))
                    (now - std::max(settings.ttlPositiveNarInfoCache.get(), 30 * 24 * 3600U))
                    .exec();

                debug("deleted %d entries from the NAR info disk cache", sqlite3_changes(state->db));

                SQLiteStmt(state->db,
                    "insert or replace into LastPurge(dummy, value) values ('', ?)")
                    .use()(now).exec();
            }
        });
    }

    Cache & getCache(State & state, const std::string & uri)
    {
        auto i = state.caches.find(uri);
        if (i == state.caches.end()) unreachable();
        return i->second;
    }

private:

    std::optional<Cache> queryCacheRaw(State & state, const std::string & uri)
    {
        auto i = state.caches.find(uri);
        if (i == state.caches.end()) {
            auto queryCache(state.queryCache.use()(uri)(time(0) - cacheInfoTtl));
            if (!queryCache.next())
                return std::nullopt;
            auto cache = Cache {
                .id = (int) queryCache.getInt(0),
                .storeDir = queryCache.getStr(1),
                .wantMassQuery = queryCache.getInt(2) != 0,
                .priority = (int) queryCache.getInt(3),
            };
            state.caches.emplace(uri, cache);
        }
        return getCache(state, uri);
    }

public:
    int createCache(const std::string & uri, const Path & storeDir, bool wantMassQuery, int priority) override
    {
        return retrySQLite<int>([&]() {
            auto state(_state.lock());
            SQLiteTxn txn(state->db);

            // To avoid the race, we have to check if maybe someone hasn't yet created
            // the cache for this URI in the meantime.
            auto cache(queryCacheRaw(*state, uri));

            if (cache)
                return cache->id;

            Cache ret {
                .id = -1, // set below
                .storeDir = storeDir,
                .wantMassQuery = wantMassQuery,
                .priority = priority,
            };

            {
<<<<<<< HEAD
                auto r {
                    state->insertCache.use()
                        (uri)(time(0))(storeDir.native())(wantMassQuery)(priority)
                };
                if (!r.next()) { abort(); }
=======
                auto r(state->insertCache.use()(uri)(time(0))(storeDir)(wantMassQuery)(priority));
                if (!r.next()) { unreachable(); }
>>>>>>> 09199a40
                ret.id = (int) r.getInt(0);
            }

            state->caches[uri] = ret;

            txn.commit();
            return ret.id;
        });
    }

    std::optional<CacheInfo> upToDateCacheExists(const std::string & uri) override
    {
        return retrySQLite<std::optional<CacheInfo>>([&]() -> std::optional<CacheInfo> {
            auto state(_state.lock());
            auto cache(queryCacheRaw(*state, uri));
            if (!cache)
                return std::nullopt;
            return CacheInfo {
                .id = cache->id,
                .wantMassQuery = cache->wantMassQuery,
                .priority = cache->priority
            };
        });
    }

    std::pair<Outcome, std::shared_ptr<NarInfo>> lookupNarInfo(
        const std::string & uri, const std::string & hashPart) override
    {
        return retrySQLite<std::pair<Outcome, std::shared_ptr<NarInfo>>>(
            [&]() -> std::pair<Outcome, std::shared_ptr<NarInfo>> {
            auto state(_state.lock());

            auto & cache(getCache(*state, uri));

            auto now = time(0);

            auto queryNAR(state->queryNAR.use()
                (cache.id)
                (hashPart)
                (now - settings.ttlNegativeNarInfoCache)
                (now - settings.ttlPositiveNarInfoCache));

            if (!queryNAR.next())
                return {oUnknown, 0};

            if (!queryNAR.getInt(0))
                return {oInvalid, 0};

            auto namePart = queryNAR.getStr(1);
            auto narInfo = make_ref<NarInfo>(
                StorePath(hashPart + "-" + namePart),
                Hash::parseAnyPrefixed(queryNAR.getStr(6)));
            narInfo->url = queryNAR.getStr(2);
            narInfo->compression = queryNAR.getStr(3);
            if (!queryNAR.isNull(4))
                narInfo->fileHash = Hash::parseAnyPrefixed(queryNAR.getStr(4));
            narInfo->fileSize = queryNAR.getInt(5);
            narInfo->narSize = queryNAR.getInt(7);
            for (auto & r : tokenizeString<Strings>(queryNAR.getStr(8), " "))
                narInfo->references.insert(StorePath(r));
            if (!queryNAR.isNull(9))
                narInfo->deriver = StorePath(queryNAR.getStr(9));
            for (auto & sig : tokenizeString<Strings>(queryNAR.getStr(10), " "))
                narInfo->sigs.insert(sig);
            narInfo->ca = ContentAddress::parseOpt(queryNAR.getStr(11));

            return {oValid, narInfo};
        });
    }

    std::pair<Outcome, std::shared_ptr<Realisation>> lookupRealisation(
        const std::string & uri, const DrvOutput & id) override
    {
        return retrySQLite<std::pair<Outcome, std::shared_ptr<Realisation>>>(
            [&]() -> std::pair<Outcome, std::shared_ptr<Realisation>> {
            auto state(_state.lock());

            auto & cache(getCache(*state, uri));

            auto now = time(0);

            auto queryRealisation(state->queryRealisation.use()
                (cache.id)
                (id.to_string())
                (now - settings.ttlNegativeNarInfoCache)
                (now - settings.ttlPositiveNarInfoCache));

            if (!queryRealisation.next())
                return {oUnknown, 0};

            if (queryRealisation.isNull(0))
                return {oInvalid, 0};

            auto realisation =
                std::make_shared<Realisation>(Realisation::fromJSON(
                    nlohmann::json::parse(queryRealisation.getStr(0)),
                    "Local disk cache"));

            return {oValid, realisation};
        });
    }

    void upsertNarInfo(
        const std::string & uri, const std::string & hashPart,
        std::shared_ptr<const ValidPathInfo> info) override
    {
        retrySQLite<void>([&]() {
            auto state(_state.lock());

            auto & cache(getCache(*state, uri));

            if (info) {

                auto narInfo = std::dynamic_pointer_cast<const NarInfo>(info);

                //assert(hashPart == storePathToHash(info->path));

                state->insertNAR.use()
                    (cache.id)
                    (hashPart)
                    (std::string(info->path.name()))
                    (narInfo ? narInfo->url : "", narInfo != 0)
                    (narInfo ? narInfo->compression : "", narInfo != 0)
                    (narInfo && narInfo->fileHash ? narInfo->fileHash->to_string(HashFormat::Nix32, true) : "", narInfo && narInfo->fileHash)
                    (narInfo ? narInfo->fileSize : 0, narInfo != 0 && narInfo->fileSize)
                    (info->narHash.to_string(HashFormat::Nix32, true))
                    (info->narSize)
                    (concatStringsSep(" ", info->shortRefs()))
                    (info->deriver ? std::string(info->deriver->to_string()) : "", (bool) info->deriver)
                    (concatStringsSep(" ", info->sigs))
                    (renderContentAddress(info->ca))
                    (time(0)).exec();

            } else {
                state->insertMissingNAR.use()
                    (cache.id)
                    (hashPart)
                    (time(0)).exec();
            }
        });
    }

    void upsertRealisation(
        const std::string & uri,
        const Realisation & realisation) override
    {
        retrySQLite<void>([&]() {
            auto state(_state.lock());

            auto & cache(getCache(*state, uri));

            state->insertRealisation.use()
                (cache.id)
                (realisation.id.to_string())
                (realisation.toJSON().dump())
                (time(0)).exec();
        });

    }

    virtual void upsertAbsentRealisation(
        const std::string & uri,
        const DrvOutput & id) override
    {
        retrySQLite<void>([&]() {
            auto state(_state.lock());

            auto & cache(getCache(*state, uri));
            state->insertMissingRealisation.use()
                (cache.id)
                (id.to_string())
                (time(0)).exec();
        });
    }
};

ref<NarInfoDiskCache> getNarInfoDiskCache()
{
    static ref<NarInfoDiskCache> cache = make_ref<NarInfoDiskCacheImpl>();
    return cache;
}

ref<NarInfoDiskCache> getTestNarInfoDiskCache(Path dbPath)
{
    return make_ref<NarInfoDiskCacheImpl>(dbPath);
}

}<|MERGE_RESOLUTION|>--- conflicted
+++ resolved
@@ -210,16 +210,8 @@
             };
 
             {
-<<<<<<< HEAD
-                auto r {
-                    state->insertCache.use()
-                        (uri)(time(0))(storeDir.native())(wantMassQuery)(priority)
-                };
-                if (!r.next()) { abort(); }
-=======
                 auto r(state->insertCache.use()(uri)(time(0))(storeDir)(wantMassQuery)(priority));
                 if (!r.next()) { unreachable(); }
->>>>>>> 09199a40
                 ret.id = (int) r.getInt(0);
             }
 
