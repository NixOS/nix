--- conflicted
+++ resolved
@@ -780,34 +780,6 @@
 {
     if (! ca) return false;
 
-<<<<<<< HEAD
-    if (hasPrefix(ca, "text:")) {
-        Hash hash(ca.substr(5));
-        if (store.makeTextPath(path.name(), hash, references) == path)
-            return true;
-        else
-            warn();
-    }
-
-    else if (hasPrefix(ca, "fixed:")) {
-        FileIngestionMethod method = FileIngestionMethod::Flat;
-        if (ca.compare(6, 2, "r:") == 0)
-            method = FileIngestionMethod::Recursive;
-        else if (ca.compare(6, 4, "git:") == 0)
-            method = FileIngestionMethod::Git;
-        Hash hash(std::string(ca, 6 + makeFileIngestionPrefix(method).length()));
-        auto refs = references;
-        bool hasSelfReference = false;
-        if (refs.count(path)) {
-            hasSelfReference = true;
-            refs.erase(path);
-        }
-        if (store.makeFixedOutputPath(method, hash, path.name(), refs, hasSelfReference) == path)
-            return true;
-        else
-            warn();
-    }
-=======
     auto caPath = std::visit(overloaded {
         [&](TextHash th) {
             return store.makeTextPath(path.name(), th.hash, references);
@@ -824,7 +796,6 @@
     }, *ca);
 
     bool res = caPath == path;
->>>>>>> 965b8034
 
     if (!res)
         printError("warning: path '%s' claims to be content-addressed but isn't", store.printStorePath(path));
@@ -860,31 +831,6 @@
 }
 
 
-<<<<<<< HEAD
-std::string makeFileIngestionPrefix(FileIngestionMethod method) {
-    switch (method) {
-    case FileIngestionMethod::Flat:
-        return "";
-    case FileIngestionMethod::Recursive:
-        return "r:";
-    case FileIngestionMethod::Git:
-        return "git:";
-    }
-    abort();
-}
-
-std::string makeFixedOutputCA(FileIngestionMethod method, const Hash & hash)
-{
-    if (method == FileIngestionMethod::Git && hash.type != htSHA1)
-        throw Error("git file ingestion must use sha1 hashes");
-    return "fixed:"
-        + makeFileIngestionPrefix(method)
-        + hash.to_string(Base32, true);
-}
-
-
-=======
->>>>>>> 965b8034
 }
 
 
