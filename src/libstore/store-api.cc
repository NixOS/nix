--- conflicted
+++ resolved
@@ -1052,7 +1052,6 @@
 }
 
 
-<<<<<<< HEAD
 ValidPathInfo::ValidPathInfo(
     const Store & store,
     StorePathDescriptor && info,
@@ -1072,7 +1071,7 @@
     }, std::move(info.info));
 }
 
-=======
+
 Derivation Store::derivationFromPath(const StorePath & drvPath)
 {
     ensurePath(drvPath);
@@ -1093,7 +1092,6 @@
 }
 
 
->>>>>>> f4d3b4fb
 }
 
 
