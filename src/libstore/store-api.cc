#include "crypto.hh"
#include "fs-accessor.hh"
#include "globals.hh"
#include "store-api.hh"
#include "util.hh"
#include "nar-info-disk-cache.hh"
#include "thread-pool.hh"
#include "json.hh"
#include "url.hh"
#include "references.hh"
#include "archive.hh"
#include "callback.hh"

#include <regex>

namespace nix {


bool Store::isInStore(const Path & path) const
{
    return isInDir(path, storeDir);
}


std::pair<StorePath, Path> Store::toStorePath(const Path & path) const
{
    if (!isInStore(path))
        throw Error("path '%1%' is not in the Nix store", path);
    Path::size_type slash = path.find('/', storeDir.size() + 1);
    if (slash == Path::npos)
        return {parseStorePath(path), ""};
    else
        return {parseStorePath(std::string_view(path).substr(0, slash)), path.substr(slash)};
}


Path Store::followLinksToStore(std::string_view _path) const
{
    Path path = absPath(std::string(_path));
    while (!isInStore(path)) {
        if (!isLink(path)) break;
        string target = readLink(path);
        path = absPath(target, dirOf(path));
    }
    if (!isInStore(path))
        throw BadStorePath("path '%1%' is not in the Nix store", path);
    return path;
}


StorePath Store::followLinksToStorePath(std::string_view path) const
{
    return toStorePath(followLinksToStore(path)).first;
}


StorePathWithOutputs Store::followLinksToStorePathWithOutputs(std::string_view path) const
{
    auto [path2, outputs] = nix::parsePathWithOutputs(path);
    return StorePathWithOutputs { followLinksToStorePath(path2), std::move(outputs) };
}


/* Store paths have the following form:

   <realized-path> = <store>/<h>-<name>

   where

   <store> = the location of the Nix store, usually /nix/store

   <name> = a human readable name for the path, typically obtained
     from the name attribute of the derivation, or the name of the
     source file from which the store path is created.  For derivation
     outputs other than the default "out" output, the string "-<id>"
     is suffixed to <name>.

   <h> = base-32 representation of the first 160 bits of a SHA-256
     hash of <s>; the hash part of the store name

   <s> = the string "<type>:sha256:<h2>:<store>:<name>";
     note that it includes the location of the store as well as the
     name to make sure that changes to either of those are reflected
     in the hash (e.g. you won't get /nix/store/<h>-name1 and
     /nix/store/<h>-name2 with equal hash parts).

   <type> = one of:
     "text:<r1>:<r2>:...<rN>"
       for plain text files written to the store using
       addTextToStore(); <r1> ... <rN> are the store paths referenced
       by this path, in the form described by <realized-path>
     "source:<r1>:<r2>:...:<rN>:self"
       for paths copied to the store using addToStore() when recursive
       = true and hashAlgo = "sha256". Just like in the text case, we
       can have the store paths referenced by the path.
       Additionally, we can have an optional :self label to denote self
       reference.
     "output:<id>"
       for either the outputs created by derivations, OR paths copied
       to the store using addToStore() with recursive != true or
       hashAlgo != "sha256" (in that case "source" is used; it's
       silly, but it's done that way for compatibility).  <id> is the
       name of the output (usually, "out").

   <h2> = base-16 representation of a SHA-256 hash of:
     if <type> = "text:...":
       the string written to the resulting store path
     if <type> = "source":
       the serialisation of the path from which this store path is
       copied, as returned by hashPath()
     if <type> = "output:<id>":
       for non-fixed derivation outputs:
         the derivation (see hashDerivationModulo() in
         primops.cc)
       for paths copied by addToStore() or produced by fixed-output
       derivations:
         the string "fixed:out:<rec><algo>:<hash>:", where
           <rec> = "r:" for recursive (path) hashes, or "" for flat
             (file) hashes
           <algo> = "md5", "sha1" or "sha256"
           <hash> = base-16 representation of the path or flat hash of
             the contents of the path (or expected contents of the
             path for fixed-output derivations)

   Note that since an output derivation has always type output, while
   something added by addToStore can have type output or source depending
   on the hash, this means that the same input can be hashed differently
   if added to the store via addToStore or via a derivation, in the sha256
   recursive case.

   It would have been nicer to handle fixed-output derivations under
   "source", e.g. have something like "source:<rec><algo>", but we're
   stuck with this for now...

   The main reason for this way of computing names is to prevent name
   collisions (for security).  For instance, it shouldn't be feasible
   to come up with a derivation whose output path collides with the
   path for a copied source.  The former would have a <s> starting with
   "output:out:", while the latter would have a <s> starting with
   "source:".
*/


StorePath Store::makeStorePath(std::string_view type,
    std::string_view hash, std::string_view name) const
{
    /* e.g., "source:sha256:1abc...:/nix/store:foo.tar.gz" */
    string s = std::string { type } + ":" + std::string { hash }
        + ":" + storeDir + ":" + std::string { name };
    auto h = compressHash(hashString(htSHA256, s), 20);
    return StorePath(h, name);
}


StorePath Store::makeStorePath(std::string_view type,
    const Hash & hash, std::string_view name) const
{
    return makeStorePath(type, hash.to_string(Base16, true), name);
}


StorePath Store::makeOutputPath(std::string_view id,
    const Hash & hash, std::string_view name) const
{
    return makeStorePath("output:" + std::string { id }, hash, outputPathName(name, id));
}


/* Stuff the references (if any) into the type.  This is a bit
   hacky, but we can't put them in `s' since that would be
   ambiguous. */
static std::string makeType(
    const Store & store,
    string && type,
    const PathReferences<StorePath> & references)
{
    for (auto & i : references.references) {
        type += ":";
        type += store.printStorePath(i);
    }
    if (references.hasSelfReference) type += ":self";
    return std::move(type);
}

StorePath Store::bakeCaIfNeeded(const OwnedStorePathOrDesc & path) const
{
    return bakeCaIfNeeded(borrowStorePathOrDesc(path));
}

StorePath Store::bakeCaIfNeeded(StorePathOrDesc path) const
{
    return std::visit(overloaded {
        [this](std::reference_wrapper<const StorePath> storePath) {
            return StorePath {storePath};
        },
        [this](std::reference_wrapper<const StorePathDescriptor> ca) {
            return makeFixedOutputPathFromCA(ca);
        },
    }, path);
}

StorePathOrDesc borrowStorePathOrDesc(const OwnedStorePathOrDesc & storePathOrDesc) {
    // Can't use std::visit as it would copy :(
    if (auto p = std::get_if<StorePath>(&storePathOrDesc))
        return *p;
    if (auto p = std::get_if<StorePathDescriptor>(&storePathOrDesc))
        return *p;
    abort();
}

StorePath Store::makeFixedOutputPath(std::string_view name, const FixedOutputInfo & info) const
{
    if (info.hash.type == htSHA256 && info.method == FileIngestionMethod::Recursive) {
        return makeStorePath(makeType(*this, "source", info.references), info.hash, name);
    } else {
        assert(info.references.references.size() == 0);
        assert(!info.references.hasSelfReference);
        return makeStorePath("output:out",
            hashString(htSHA256,
                "fixed:out:"
                + makeFileIngestionPrefix(info.method)
                + info.hash.to_string(Base16, true) + ":"),
            name);
    }
}


StorePath Store::makeTextPath(std::string_view name, const TextInfo & info) const
{
    assert(info.hash.type == htSHA256);
    return makeStorePath(
        makeType(*this, "text", PathReferences<StorePath> { info.references }),
        info.hash,
        name);
}


StorePath Store::makeFixedOutputPathFromCA(const StorePathDescriptor & desc) const
{
    // New template
    return std::visit(overloaded {
        [&](TextInfo ti) {
            return makeTextPath(desc.name, ti);
        },
        [&](FixedOutputInfo foi) {
            return makeFixedOutputPath(desc.name, foi);
        }
    }, desc.info);
}


std::pair<StorePath, Hash> Store::computeStorePathForPath(std::string_view name,
    const Path & srcPath, FileIngestionMethod method, HashType hashAlgo, PathFilter & filter) const
{
    Hash h = method == FileIngestionMethod::Recursive
        ? hashPath(hashAlgo, srcPath, filter).first
        : hashFile(hashAlgo, srcPath);
    FixedOutputInfo caInfo {
        {
            .method = method,
            .hash = h,
        },
        {},
    };
    return std::make_pair(makeFixedOutputPath(name, caInfo), h);
}


StorePath Store::computeStorePathForText(const string & name, const string & s,
    const StorePathSet & references) const
{
    return makeTextPath(name, TextInfo {
        { .hash = hashString(htSHA256, s) },
        references,
    });
}


StorePath Store::addToStore(const string & name, const Path & _srcPath,
    FileIngestionMethod method, HashType hashAlgo, PathFilter & filter, RepairFlag repair)
{
    Path srcPath(absPath(_srcPath));
    auto source = sinkToSource([&](Sink & sink) {
        if (method == FileIngestionMethod::Recursive)
            dumpPath(srcPath, sink, filter);
        else
            readFile(srcPath, sink);
    });
    return addToStoreFromDump(*source, name, method, hashAlgo, repair);
}


/*
The aim of this function is to compute in one pass the correct ValidPathInfo for
the files that we are trying to add to the store. To accomplish that in one
pass, given the different kind of inputs that we can take (normal nar archives,
nar archives with non SHA-256 hashes, and flat files), we set up a net of sinks
and aliases. Also, since the dataflow is obfuscated by this, we include here a
graphviz diagram:

digraph graphname {
    node [shape=box]
    fileSource -> narSink
    narSink [style=dashed]
    narSink -> unsualHashTee [style = dashed, label = "Recursive && !SHA-256"]
    narSink -> narHashSink [style = dashed, label = "else"]
    unsualHashTee -> narHashSink
    unsualHashTee -> caHashSink
    fileSource -> parseSink
    parseSink [style=dashed]
    parseSink-> fileSink [style = dashed, label = "Flat"]
    parseSink -> blank [style = dashed, label = "Recursive"]
    fileSink -> caHashSink
}
*/
ValidPathInfo Store::addToStoreSlow(std::string_view name, const Path & srcPath,
    FileIngestionMethod method, HashType hashAlgo,
    std::optional<Hash> expectedCAHash)
{
    HashSink narHashSink { htSHA256 };
    HashSink caHashSink { hashAlgo };

    /* Note that fileSink and unusualHashTee must be mutually exclusive, since
       they both write to caHashSink. Note that that requisite is currently true
       because the former is only used in the flat case. */
    RetrieveRegularNARSink fileSink { caHashSink };
    TeeSink unusualHashTee { narHashSink, caHashSink };

    auto & narSink = method == FileIngestionMethod::Recursive && hashAlgo != htSHA256
        ? static_cast<Sink &>(unusualHashTee)
        : narHashSink;

    /* Functionally, this means that fileSource will yield the content of
       srcPath. The fact that we use scratchpadSink as a temporary buffer here
       is an implementation detail. */
    auto fileSource = sinkToSource([&](Sink & scratchpadSink) {
        dumpPath(srcPath, scratchpadSink);
    });

    /* tapped provides the same data as fileSource, but we also write all the
       information to narSink. */
    TeeSource tapped { *fileSource, narSink };

    ParseSink blank;
    auto & parseSink = method == FileIngestionMethod::Flat
        ? fileSink
        : blank;

    /* The information that flows from tapped (besides being replicated in
       narSink), is now put in parseSink. */
    parseDump(parseSink, tapped);

    /* We extract the result of the computation from the sink by calling
       finish. */
    auto [narHash, narSize] = narHashSink.finish();

    auto hash = method == FileIngestionMethod::Recursive && hashAlgo == htSHA256
        ? narHash
        : caHashSink.finish().first;

    if (expectedCAHash && expectedCAHash != hash)
        throw Error("hash mismatch for '%s'", srcPath);

    ValidPathInfo info {
        *this,
        StorePathDescriptor {
            std::string { name },
            FixedOutputInfo {
                {
                    .method = method,
                    .hash = hash,
                },
                {},
            },
        },
        narHash,
    };
    info.narSize = narSize;

    if (!isValidPath(info.path)) {
        auto source = sinkToSource([&](Sink & scratchpadSink) {
            dumpPath(srcPath, scratchpadSink);
        });
        addToStore(info, *source);
    }

    return info;
}


Store::Store(const Params & params)
    : StoreConfig(params)
    , state({(size_t) pathInfoCacheSize})
{
}


std::string Store::getUri()
{
    return "";
}

bool Store::PathInfoCacheValue::isKnownNow()
{
    std::chrono::duration ttl = didExist()
        ? std::chrono::seconds(settings.ttlPositiveNarInfoCache)
        : std::chrono::seconds(settings.ttlNegativeNarInfoCache);

    return std::chrono::steady_clock::now() < time_point + ttl;
}

std::map<std::string, std::optional<StorePath>> Store::queryPartialDerivationOutputMap(const StorePath & path)
{
    std::map<std::string, std::optional<StorePath>> outputs;
    auto drv = readInvalidDerivation(path);
    for (auto& [outputName, output] : drv.outputsAndOptPaths(*this)) {
        outputs.emplace(outputName, output.second);
    }
    return outputs;
}

OutputPathMap Store::queryDerivationOutputMap(const StorePath & path) {
    auto resp = queryPartialDerivationOutputMap(path);
    OutputPathMap result;
    for (auto & [outName, optOutPath] : resp) {
        if (!optOutPath)
            throw Error("output '%s' of derivation '%s' has no store path mapped to it", outName, printStorePath(path));
        result.insert_or_assign(outName, *optOutPath);
    }
    return result;
}

StorePathSet Store::queryDerivationOutputs(const StorePath & path)
{
    auto outputMap = this->queryDerivationOutputMap(path);
    StorePathSet outputPaths;
    for (auto & i: outputMap) {
        outputPaths.emplace(std::move(i.second));
    }
    return outputPaths;
}

bool Store::isValidPath(StorePathOrDesc storePath)
{
    std::string hashPart { bakeCaIfNeeded(storePath).hashPart() };

    {
        auto state_(state.lock());
        auto res = state_->pathInfoCache.get(hashPart);
        if (res && res->isKnownNow()) {
            stats.narInfoReadAverted++;
            return res->didExist();
        }
    }

    if (diskCache) {
        auto res = diskCache->lookupNarInfo(getUri(), hashPart);
        if (res.first != NarInfoDiskCache::oUnknown) {
            stats.narInfoReadAverted++;
            auto state_(state.lock());
            state_->pathInfoCache.upsert(hashPart,
                res.first == NarInfoDiskCache::oInvalid ? PathInfoCacheValue{} : PathInfoCacheValue { .value = res.second });
            return res.first == NarInfoDiskCache::oValid;
        }
    }

    bool valid = isValidPathUncached(storePath);

    if (diskCache && !valid)
        // FIXME: handle valid = true case.
        diskCache->upsertNarInfo(getUri(), hashPart, 0);

    return valid;
}


/* Default implementation for stores that only implement
   queryPathInfoUncached(). */
bool Store::isValidPathUncached(StorePathOrDesc path)
{
    try {
        queryPathInfo(path);
        return true;
    } catch (InvalidPath &) {
        return false;
    }
}


ref<const ValidPathInfo> Store::queryPathInfo(StorePathOrDesc storePath)
{
    std::promise<ref<const ValidPathInfo>> promise;

    queryPathInfo(storePath,
        {[&](std::future<ref<const ValidPathInfo>> result) {
            try {
                promise.set_value(result.get());
            } catch (...) {
                promise.set_exception(std::current_exception());
            }
        }});

    return promise.get_future().get();
}


static bool goodStorePath(const StorePath & expected, const StorePath & actual)
{
    return
        expected.hashPart() == actual.hashPart()
        && (expected.name() == Store::MissingName || expected.name() == actual.name());
}


void Store::queryPathInfo(StorePathOrDesc pathOrCa,
    Callback<ref<const ValidPathInfo>> callback) noexcept
{
    std::string hashPart;

    auto storePath = bakeCaIfNeeded(pathOrCa);

    try {
        hashPart = storePath.hashPart();

        {
            auto res = state.lock()->pathInfoCache.get(hashPart);
            if (res && res->isKnownNow()) {
                stats.narInfoReadAverted++;
                if (!res->didExist())
                    throw InvalidPath("path '%s' is not valid", printStorePath(storePath));
                return callback(ref<const ValidPathInfo>(res->value));
            }
        }

        if (diskCache) {
            auto res = diskCache->lookupNarInfo(getUri(), hashPart);
            if (res.first != NarInfoDiskCache::oUnknown) {
                stats.narInfoReadAverted++;
                {
                    auto state_(state.lock());
                    state_->pathInfoCache.upsert(hashPart,
                        res.first == NarInfoDiskCache::oInvalid ? PathInfoCacheValue{} : PathInfoCacheValue{ .value = res.second });
                    if (res.first == NarInfoDiskCache::oInvalid ||
                        !goodStorePath(storePath, res.second->path))
                        throw InvalidPath("path '%s' is not valid", printStorePath(storePath));
                }
                return callback(ref<const ValidPathInfo>(res.second));
            }
        }

    } catch (...) { return callback.rethrow(); }

    auto callbackPtr = std::make_shared<decltype(callback)>(std::move(callback));

<<<<<<< HEAD
    queryPathInfoUncached(pathOrCa,
=======
    queryPathInfoUncached(storePath,
>>>>>>> f0ad29ac
        {[this, storePath, hashPart, callbackPtr](std::future<std::shared_ptr<const ValidPathInfo>> fut) {

            try {
                auto info = fut.get();

                if (diskCache)
                    diskCache->upsertNarInfo(getUri(), hashPart, info);

                {
                    auto state_(state.lock());
                    state_->pathInfoCache.upsert(hashPart, PathInfoCacheValue { .value = info });
                }

                if (!info || !goodStorePath(storePath, info->path)) {
                    stats.narInfoMissing++;
                    throw InvalidPath("path '%s' is not valid", printStorePath(storePath));
                }

                (*callbackPtr)(ref<const ValidPathInfo>(info));
            } catch (...) { callbackPtr->rethrow(); }
        }});
}


void Store::substitutePaths(const StorePathSet & paths)
{
    std::vector<StorePathWithOutputs> paths2;
    for (auto & path : paths)
        if (!path.isDerivation())
            paths2.push_back({path});
    uint64_t downloadSize, narSize;
    StorePathSet willBuild, willSubstitute, unknown;
    queryMissing(paths2,
        willBuild, willSubstitute, unknown, downloadSize, narSize);

    if (!willSubstitute.empty())
        try {
            std::vector<StorePathWithOutputs> subs;
            for (auto & p : willSubstitute) subs.push_back({p});
            buildPaths(subs);
        } catch (Error & e) {
            logWarning(e.info());
        }
}


StorePathSet Store::queryValidPaths(const StorePathSet & paths, SubstituteFlag maybeSubstitute)
{
    std::set<OwnedStorePathOrDesc> paths2;
    for (auto & p : paths)
        paths2.insert(p);
    auto res = queryValidPaths(paths2, maybeSubstitute);
    StorePathSet res2;
    for (auto & r : res) {
        auto p = std::get_if<StorePath>(&r);
        assert(p);
        res2.insert(*p);
    }
    return res2;
}

std::set<OwnedStorePathOrDesc> Store::queryValidPaths(const std::set<OwnedStorePathOrDesc> & paths, SubstituteFlag maybeSubstitute)
{
    struct State
    {
        size_t left;
        std::set<OwnedStorePathOrDesc> valid;
        std::exception_ptr exc;
    };

    Sync<State> state_(State{paths.size(), {}});

    std::condition_variable wakeup;
    ThreadPool pool;

<<<<<<< HEAD
    auto doQuery = [&](const OwnedStorePathOrDesc & path) {
        checkInterrupt();
        auto path2 = borrowStorePathOrDesc(path);
        queryPathInfo(path2, {[path, this, &state_, &wakeup](std::future<ref<const ValidPathInfo>> fut) {
=======
    auto doQuery = [&](const StorePath & path) {
        checkInterrupt();
        queryPathInfo(path, {[path, this, &state_, &wakeup](std::future<ref<const ValidPathInfo>> fut) {
>>>>>>> f0ad29ac
            auto state(state_.lock());
            try {
                auto info = fut.get();
                state->valid.insert(path);
            } catch (InvalidPath &) {
            } catch (...) {
                state->exc = std::current_exception();
            }
            assert(state->left);
            if (!--state->left)
                wakeup.notify_one();
        }});
    };

    for (auto & path : paths)
        pool.enqueue(std::bind(doQuery, path));

    pool.process();

    while (true) {
        auto state(state_.lock());
        if (!state->left) {
            if (state->exc) std::rethrow_exception(state->exc);
            return std::move(state->valid);
        }
        state.wait(wakeup);
    }
}


/* Return a string accepted by decodeValidPathInfo() that
   registers the specified paths as valid.  Note: it's the
   responsibility of the caller to provide a closure. */
string Store::makeValidityRegistration(const StorePathSet & paths,
    bool showDerivers, bool showHash)
{
    string s = "";

    for (auto & i : paths) {
        s += printStorePath(i) + "\n";

        auto info = queryPathInfo(i);

        if (showHash) {
            s += info->narHash.to_string(Base16, false) + "\n";
            s += (format("%1%\n") % info->narSize).str();
        }

        auto deriver = showDerivers && info->deriver ? printStorePath(*info->deriver) : "";
        s += deriver + "\n";

        s += (format("%1%\n") % info->references.size()).str();

        for (auto & j : info->references)
            s += printStorePath(j) + "\n";
    }

    return s;
}


void Store::pathInfoToJSON(JSONPlaceholder & jsonOut, const StorePathSet & storePaths,
    bool includeImpureInfo, bool showClosureSize,
    Base hashBase,
    AllowInvalidFlag allowInvalid)
{
    auto jsonList = jsonOut.list();

    for (auto & storePath : storePaths) {
        auto jsonPath = jsonList.object();
        jsonPath.attr("path", printStorePath(storePath));

        try {
            auto info = queryPathInfo(storePath);

            jsonPath
                .attr("narHash", info->narHash.to_string(hashBase, true))
                .attr("narSize", info->narSize);

            {
                auto jsonRefs = jsonPath.list("references");
                for (auto & ref : info->references)
                    jsonRefs.elem(printStorePath(ref));
            }

            if (info->ca)
                jsonPath.attr("ca", renderContentAddress(info->ca));

            std::pair<uint64_t, uint64_t> closureSizes;

            if (showClosureSize) {
                closureSizes = getClosureSize(info->path);
                jsonPath.attr("closureSize", closureSizes.first);
            }

            if (includeImpureInfo) {

                if (info->deriver)
                    jsonPath.attr("deriver", printStorePath(*info->deriver));

                if (info->registrationTime)
                    jsonPath.attr("registrationTime", info->registrationTime);

                if (info->ultimate)
                    jsonPath.attr("ultimate", info->ultimate);

                if (!info->sigs.empty()) {
                    auto jsonSigs = jsonPath.list("signatures");
                    for (auto & sig : info->sigs)
                        jsonSigs.elem(sig);
                }

                auto narInfo = std::dynamic_pointer_cast<const NarInfo>(
                    std::shared_ptr<const ValidPathInfo>(info));

                if (narInfo) {
                    if (!narInfo->url.empty())
                        jsonPath.attr("url", narInfo->url);
                    if (narInfo->fileHash)
                        jsonPath.attr("downloadHash", narInfo->fileHash->to_string(hashBase, true));
                    if (narInfo->fileSize)
                        jsonPath.attr("downloadSize", narInfo->fileSize);
                    if (showClosureSize)
                        jsonPath.attr("closureDownloadSize", closureSizes.second);
                }
            }

        } catch (InvalidPath &) {
            jsonPath.attr("valid", false);
        }
    }
}


std::pair<uint64_t, uint64_t> Store::getClosureSize(const StorePath & storePath)
{
    uint64_t totalNarSize = 0, totalDownloadSize = 0;
    StorePathSet closure;
    computeFSClosure(storePath, closure, false, false);
    for (auto & p : closure) {
        auto info = queryPathInfo(p);
        totalNarSize += info->narSize;
        auto narInfo = std::dynamic_pointer_cast<const NarInfo>(
            std::shared_ptr<const ValidPathInfo>(info));
        if (narInfo)
            totalDownloadSize += narInfo->fileSize;
    }
    return {totalNarSize, totalDownloadSize};
}


const Store::Stats & Store::getStats()
{
    {
        auto state_(state.lock());
        stats.pathInfoCacheSize = state_->pathInfoCache.size();
    }
    return stats;
}


void copyStorePath(ref<Store> srcStore, ref<Store> dstStore,
    StorePathOrDesc storePath, RepairFlag repair, CheckSigsFlag checkSigs)
{
    auto srcUri = srcStore->getUri();
    auto dstUri = dstStore->getUri();

    // FIXME Use CA when we have it in messages below

    auto actualStorePath = srcStore->bakeCaIfNeeded(storePath);

    Activity act(*logger, lvlInfo, actCopyPath,
        srcUri == "local" || srcUri == "daemon"
        ? fmt("copying path '%s' to '%s'", srcStore->printStorePath(actualStorePath), dstUri)
          : dstUri == "local" || dstUri == "daemon"
        ? fmt("copying path '%s' from '%s'", srcStore->printStorePath(actualStorePath), srcUri)
          : fmt("copying path '%s' from '%s' to '%s'", srcStore->printStorePath(actualStorePath), srcUri, dstUri),
        {srcStore->printStorePath(actualStorePath), srcUri, dstUri});
    PushActivity pact(act.id);

    auto info = srcStore->queryPathInfo(storePath);

    uint64_t total = 0;

    // recompute store path on the chance dstStore does it differently
<<<<<<< HEAD
    if (auto p = std::get_if<std::reference_wrapper<const StorePathDescriptor>>(&storePath)) {
        auto ca = static_cast<const StorePathDescriptor &>(*p);
        // {
        //     ValidPathInfo srcInfoCA { *srcStore, StorePathDescriptor { ca } };
        //     assert((PathReferences<StorePath> &)(*info) == (PathReferences<StorePath> &)srcInfoCA);
        // }
        if (info->references.empty()) {
            auto info2 = make_ref<ValidPathInfo>(*info);
            ValidPathInfo dstInfoCA { *dstStore, StorePathDescriptor { ca }, info->narHash };
            if (dstStore->storeDir == srcStore->storeDir)
                assert(info2->path == info2->path);
            info2->path = std::move(dstInfoCA.path);
            info2->ca = std::move(dstInfoCA.ca);
            info = info2;
        }
=======
    if (info->ca && info->references.empty()) {
        auto info2 = make_ref<ValidPathInfo>(*info);
        info2->path = dstStore->makeFixedOutputPathFromCA(
            info->fullStorePathDescriptorOpt().value());
        if (dstStore->storeDir == srcStore->storeDir)
            assert(info->path == info2->path);
        info = info2;
>>>>>>> f0ad29ac
    }

    if (info->ultimate) {
        auto info2 = make_ref<ValidPathInfo>(*info);
        info2->ultimate = false;
        info = info2;
    }

    auto source = sinkToSource([&](Sink & sink) {
        LambdaSink progressSink([&](std::string_view data) {
            total += data.size();
            act.progress(total, info->narSize);
        });
        TeeSink tee { sink, progressSink };
        srcStore->narFromPath(storePath, tee);
    }, [&]() {
           throw EndOfFile("NAR for '%s' fetched from '%s' is incomplete", srcStore->printStorePath(actualStorePath), srcStore->getUri());
    });

    dstStore->addToStore(*info, *source, repair, checkSigs);
}


<<<<<<< HEAD
void copyPaths(ref<Store> srcStore, ref<Store> dstStore, const StorePathSet & storePaths,
    RepairFlag repair, CheckSigsFlag checkSigs, SubstituteFlag substitute)
{
    std::set<OwnedStorePathOrDesc> storePaths2;
    for (auto & p : storePaths)
        storePaths2.insert(p);
    return copyPaths(srcStore, dstStore, storePaths2, repair, checkSigs, substitute);
}

void copyPaths(ref<Store> srcStore, ref<Store> dstStore, const std::set<OwnedStorePathOrDesc> & storePaths,
=======
std::map<StorePath, StorePath> copyPaths(ref<Store> srcStore, ref<Store> dstStore, const RealisedPath::Set & paths,
    RepairFlag repair, CheckSigsFlag checkSigs, SubstituteFlag substitute)
{
    StorePathSet storePaths;
    std::set<Realisation> realisations;
    for (auto & path : paths) {
        storePaths.insert(path.path());
        if (auto realisation = std::get_if<Realisation>(&path.raw)) {
            settings.requireExperimentalFeature("ca-derivations");
            realisations.insert(*realisation);
        }
    }
    auto pathsMap = copyPaths(srcStore, dstStore, storePaths, repair, checkSigs, substitute);
    try {
        for (auto & realisation : realisations) {
            dstStore->registerDrvOutput(realisation);
        }
    } catch (MissingExperimentalFeature & e) {
        // Don't fail if the remote doesn't support CA derivations is it might
        // not be within our control to change that, and we might still want
        // to at least copy the output paths.
        if (e.missingFeature == "ca-derivations")
            ignoreException();
        else
            throw;
    }

    return pathsMap;
}

std::map<StorePath, StorePath> copyPaths(ref<Store> srcStore, ref<Store> dstStore, const StorePathSet & storePaths,
>>>>>>> f0ad29ac
    RepairFlag repair, CheckSigsFlag checkSigs, SubstituteFlag substitute)
{
    auto valid = dstStore->queryValidPaths(storePaths, substitute);

    std::set<OwnedStorePathOrDesc>  missing;
    for (auto & path : storePaths)
        if (!valid.count(path)) missing.insert(path);

<<<<<<< HEAD
    if (missing.empty()) return;
=======
    std::map<StorePath, StorePath> pathsMap;
    for (auto & path : storePaths)
        pathsMap.insert_or_assign(path, path);

>>>>>>> f0ad29ac

    Activity act(*logger, lvlInfo, actCopyPaths, fmt("copying %d paths", missing.size()));

    std::atomic<size_t> nrDone{0};
    std::atomic<size_t> nrFailed{0};
    std::atomic<uint64_t> bytesExpected{0};
    std::atomic<uint64_t> nrRunning{0};

    auto showProgress = [&]() {
        act.progress(nrDone, missing.size(), nrRunning, nrFailed);
    };

    ThreadPool pool;

<<<<<<< HEAD
    processGraph<OwnedStorePathOrDesc>(pool,
        std::set<OwnedStorePathOrDesc>(missing.begin(), missing.end()),

        [&](const OwnedStorePathOrDesc & storePathOrDesc) -> std::set<OwnedStorePathOrDesc> {
            auto info = srcStore->queryPathInfo(borrowStorePathOrDesc(storePathOrDesc));

            /* If we can "upgrade" the node into a descriptor, do that. */
            if (auto storePathP = std::get_if<StorePath>(&storePathOrDesc)) {
                if (auto descOpt = info->fullStorePathDescriptorOpt()) {
                    auto & desc = *descOpt;
                    debug("found CA description for path '%s'", srcStore->printStorePath(*storePathP));
                    return { desc };
                }
=======
    processGraph<StorePath>(pool,
        StorePathSet(missing.begin(), missing.end()),

        [&](const StorePath & storePath) {
            auto info = srcStore->queryPathInfo(storePath);
            auto storePathForDst = storePath;
            if (info->ca && info->references.empty()) {
                storePathForDst = dstStore->makeFixedOutputPathFromCA(
                    info->fullStorePathDescriptorOpt().value());
                if (dstStore->storeDir == srcStore->storeDir)
                    assert(storePathForDst == storePath);
                if (storePathForDst != storePath)
                    debug("replaced path '%s' to '%s' for substituter '%s'", srcStore->printStorePath(storePath), dstStore->printStorePath(storePathForDst), dstStore->getUri());
>>>>>>> f0ad29ac
            }

            if (dstStore->isValidPath(borrowStorePathOrDesc(storePathOrDesc))) {
                nrDone++;
                showProgress();
                return {};
            }

            bytesExpected += info->narSize;
            act.setExpected(actCopyPath, bytesExpected);

            std::set<OwnedStorePathOrDesc> res;
            for (auto & i : info->references)
                res.insert(i);
            return res;
        },

        [&](const OwnedStorePathOrDesc & storePathOrDesc) {
            checkInterrupt();

            auto storePathOrDescB = borrowStorePathOrDesc(storePathOrDesc);

<<<<<<< HEAD
            auto info = srcStore->queryPathInfo(storePathOrDescB);

            auto descOpt = info->fullStorePathDescriptorOpt();
            if (descOpt)
                storePathOrDescB = *descOpt;
=======
            auto storePathForDst = storePath;
            if (info->ca && info->references.empty()) {
                storePathForDst = dstStore->makeFixedOutputPathFromCA(
                    info->fullStorePathDescriptorOpt().value());
                if (dstStore->storeDir == srcStore->storeDir)
                    assert(storePathForDst == storePath);
                if (storePathForDst != storePath)
                    debug("replaced path '%s' to '%s' for substituter '%s'", srcStore->printStorePath(storePath), dstStore->printStorePath(storePathForDst), dstStore->getUri());
            }
            pathsMap.insert_or_assign(storePath, storePathForDst);
>>>>>>> f0ad29ac

            if (!dstStore->isValidPath(storePathOrDescB)) {
                MaintainCount<decltype(nrRunning)> mc(nrRunning);
                showProgress();
                try {
                    copyStorePath(srcStore, dstStore, storePathOrDescB, repair, checkSigs);
                } catch (Error &e) {
                    nrFailed++;
                    if (!settings.keepGoing)
                        throw e;
                    auto storePath = dstStore->bakeCaIfNeeded(storePathOrDescB);
                    logger->log(lvlError, fmt("could not copy %s: %s", dstStore->printStorePath(storePath), e.what()));
                    showProgress();
                    return;
                }
            }

            nrDone++;
            showProgress();
        });
<<<<<<< HEAD

    return;
=======
    return pathsMap;
>>>>>>> f0ad29ac
}

std::optional<ValidPathInfo> decodeValidPathInfo(const Store & store, std::istream & str, std::optional<HashResult> hashGiven)
{
    std::string path;
    getline(str, path);
    if (str.eof()) { return {}; }
    if (!hashGiven) {
        string s;
        getline(str, s);
        auto narHash = Hash::parseAny(s, htSHA256);
        getline(str, s);
        auto narSize = string2Int<uint64_t>(s);
        if (!narSize) throw Error("number expected");
        hashGiven = { narHash, *narSize };
    }
    ValidPathInfo info(store.parseStorePath(path), hashGiven->first);
    info.narSize = hashGiven->second;
    std::string deriver;
    getline(str, deriver);
    if (deriver != "") info.deriver = store.parseStorePath(deriver);
    string s;
    getline(str, s);
    auto n = string2Int<int>(s);
    if (!n) throw Error("number expected");
    while ((*n)--) {
        getline(str, s);
        info.insertReferencePossiblyToSelf(store.parseStorePath(s));
    }
    if (!str || str.eof()) throw Error("missing input");
    return std::optional<ValidPathInfo>(std::move(info));
}


std::string Store::showPaths(const StorePathSet & paths)
{
    std::string s;
    for (auto & i : paths) {
        if (s.size() != 0) s += ", ";
        s += "'" + printStorePath(i) + "'";
    }
    return s;
}


string showPaths(const PathSet & paths)
{
    return concatStringsSep(", ", quoteStrings(paths));
}

StorePathSet ValidPathInfo::referencesPossiblyToSelf() const
{
    return PathReferences<StorePath>::referencesPossiblyToSelf(path);
}

void ValidPathInfo::insertReferencePossiblyToSelf(StorePath && ref)
{
    return PathReferences<StorePath>::insertReferencePossiblyToSelf(path, std::move(ref));
}

void ValidPathInfo::setReferencesPossiblyToSelf(StorePathSet && refs)
{
    return PathReferences<StorePath>::setReferencesPossiblyToSelf(path, std::move(refs));
}

std::string ValidPathInfo::fingerprint(const Store & store) const
{
    if (narSize == 0)
        throw Error("cannot calculate fingerprint of path '%s' because its size is not known",
            store.printStorePath(path));
    return
        "1;" + store.printStorePath(path) + ";"
        + narHash.to_string(Base32, true) + ";"
        + std::to_string(narSize) + ";"
        + concatStringsSep(",", store.printStorePathSet(referencesPossiblyToSelf()));
}


void ValidPathInfo::sign(const Store & store, const SecretKey & secretKey)
{
    sigs.insert(secretKey.signDetached(fingerprint(store)));
}

std::optional<StorePathDescriptor> ValidPathInfo::fullStorePathDescriptorOpt() const
{
    if (! ca)
        return std::nullopt;

    return StorePathDescriptor {
        .name = std::string { path.name() },
        .info = std::visit(overloaded {
            [&](TextHash th) {
                TextInfo info { th };
                assert(!hasSelfReference);
                info.references = references;
                return ContentAddressWithReferences { info };
            },
            [&](FixedOutputHash foh) {
                FixedOutputInfo info { foh };
                info.references = static_cast<PathReferences<StorePath>>(*this);
                return ContentAddressWithReferences { info };
            },
        }, *ca),
    };
}

bool ValidPathInfo::isContentAddressed(const Store & store) const
{
    auto fullCaOpt = fullStorePathDescriptorOpt();

    if (! fullCaOpt)
        return false;

    auto caPath = store.makeFixedOutputPathFromCA(*fullCaOpt);

    bool res = caPath == path;

    if (!res)
        printError("warning: path '%s' claims to be content-addressed but isn't", store.printStorePath(path));

    return res;
}


size_t ValidPathInfo::checkSignatures(const Store & store, const PublicKeys & publicKeys) const
{
    if (isContentAddressed(store)) return maxSigs;

    size_t good = 0;
    for (auto & sig : sigs)
        if (checkSignature(store, publicKeys, sig))
            good++;
    return good;
}


bool ValidPathInfo::checkSignature(const Store & store, const PublicKeys & publicKeys, const std::string & sig) const
{
    return verifyDetached(fingerprint(store), sig, publicKeys);
}


Strings ValidPathInfo::shortRefs() const
{
    Strings refs;
    for (auto & r : referencesPossiblyToSelf())
        refs.push_back(std::string(r.to_string()));
    return refs;
}


ValidPathInfo::ValidPathInfo(
    const Store & store,
    StorePathDescriptor && info,
    Hash narHash)
      : path(store.makeFixedOutputPathFromCA(info))
      , narHash(narHash)
{
    std::visit(overloaded {
        [this](TextInfo ti) {
            this->references = ti.references;
            this->ca = TextHash { std::move(ti) };
        },
        [this](FixedOutputInfo foi) {
            *(static_cast<PathReferences<StorePath> *>(this)) = foi.references;
            this->ca = FixedOutputHash { (FixedOutputHash) std::move(foi) };
        },
    }, std::move(info.info));
}


Derivation Store::derivationFromPath(const StorePath & drvPath)
{
    ensurePath(drvPath);
    return readDerivation(drvPath);
}

Derivation readDerivationCommon(Store& store, const StorePath& drvPath, bool requireValidPath)
{
    auto accessor = store.getFSAccessor();
    try {
        return parseDerivation(store,
            accessor->readFile(store.printStorePath(drvPath), requireValidPath),
            Derivation::nameFromPath(drvPath));
    } catch (FormatError & e) {
        throw Error("error parsing derivation '%s': %s", store.printStorePath(drvPath), e.msg());
    }
}

Derivation Store::readDerivation(const StorePath & drvPath)
{ return readDerivationCommon(*this, drvPath, true); }

Derivation Store::readInvalidDerivation(const StorePath & drvPath)
{ return readDerivationCommon(*this, drvPath, false); }

}


#include "local-store.hh"
#include "uds-remote-store.hh"


namespace nix {

/* Split URI into protocol+hierarchy part and its parameter set. */
std::pair<std::string, Store::Params> splitUriAndParams(const std::string & uri_)
{
    auto uri(uri_);
    Store::Params params;
    auto q = uri.find('?');
    if (q != std::string::npos) {
        params = decodeQuery(uri.substr(q + 1));
        uri = uri_.substr(0, q);
    }
    return {uri, params};
}

static bool isNonUriPath(const std::string & spec) {
    return
        // is not a URL
        spec.find("://") == std::string::npos
        // Has at least one path separator, and so isn't a single word that
        // might be special like "auto"
        && spec.find("/") != std::string::npos;
}

std::shared_ptr<Store> openFromNonUri(const std::string & uri, const Store::Params & params)
{
    if (uri == "" || uri == "auto") {
        auto stateDir = get(params, "state").value_or(settings.nixStateDir);
        if (access(stateDir.c_str(), R_OK | W_OK) == 0)
            return std::make_shared<LocalStore>(params);
        else if (pathExists(settings.nixDaemonSocketFile))
            return std::make_shared<UDSRemoteStore>(params);
        else
            return std::make_shared<LocalStore>(params);
    } else if (uri == "daemon") {
        return std::make_shared<UDSRemoteStore>(params);
    } else if (uri == "local") {
        return std::make_shared<LocalStore>(params);
    } else if (isNonUriPath(uri)) {
        Store::Params params2 = params;
        params2["root"] = absPath(uri);
        return std::make_shared<LocalStore>(params2);
    } else {
        return nullptr;
    }
}

// The `parseURL` function supports both IPv6 URIs as defined in
// RFC2732, but also pure addresses. The latter one is needed here to
// connect to a remote store via SSH (it's possible to do e.g. `ssh root@::1`).
//
// This function now ensures that a usable connection string is available:
// * If the store to be opened is not an SSH store, nothing will be done.
// * If the URL looks like `root@[::1]` (which is allowed by the URL parser and probably
//   needed to pass further flags), it
//   will be transformed into `root@::1` for SSH (same for `[::1]` -> `::1`).
// * If the URL looks like `root@::1` it will be left as-is.
// * In any other case, the string will be left as-is.
static std::string extractConnStr(const std::string &proto, const std::string &connStr)
{
    if (proto.rfind("ssh") != std::string::npos) {
        std::smatch result;
        std::regex v6AddrRegex("^((.*)@)?\\[(.*)\\]$");

        if (std::regex_match(connStr, result, v6AddrRegex)) {
            if (result[1].matched) {
                return result.str(1) + result.str(3);
            }
            return result.str(3);
        }
    }

    return connStr;
}

ref<Store> openStore(const std::string & uri_,
    const Store::Params & extraParams)
{
    auto params = extraParams;
    try {
        auto parsedUri = parseURL(uri_);
        params.insert(parsedUri.query.begin(), parsedUri.query.end());

        auto baseURI = extractConnStr(
            parsedUri.scheme,
            parsedUri.authority.value_or("") + parsedUri.path
        );

        for (auto implem : *Implementations::registered) {
            if (implem.uriSchemes.count(parsedUri.scheme)) {
                auto store = implem.create(parsedUri.scheme, baseURI, params);
                if (store) {
                    store->init();
                    store->warnUnknownSettings();
                    return ref<Store>(store);
                }
            }
        }
    }
    catch (BadURL &) {
        auto [uri, uriParams] = splitUriAndParams(uri_);
        params.insert(uriParams.begin(), uriParams.end());

        if (auto store = openFromNonUri(uri, params)) {
            store->warnUnknownSettings();
            return ref<Store>(store);
        }
    }

    throw Error("don't know how to open Nix store '%s'", uri_);
}

std::list<ref<Store>> getDefaultSubstituters()
{
    static auto stores([]() {
        std::list<ref<Store>> stores;

        StringSet done;

        auto addStore = [&](const std::string & uri) {
            if (!done.insert(uri).second) return;
            try {
                stores.push_back(openStore(uri));
            } catch (Error & e) {
                logWarning(e.info());
            }
        };

        for (auto uri : settings.substituters.get())
            addStore(uri);

        stores.sort([](ref<Store> & a, ref<Store> & b) {
            return a->priority < b->priority;
        });

        return stores;
    } ());

    return stores;
}

std::vector<StoreFactory> * Implementations::registered = 0;

}<|MERGE_RESOLUTION|>--- conflicted
+++ resolved
@@ -552,11 +552,7 @@
 
     auto callbackPtr = std::make_shared<decltype(callback)>(std::move(callback));
 
-<<<<<<< HEAD
     queryPathInfoUncached(pathOrCa,
-=======
-    queryPathInfoUncached(storePath,
->>>>>>> f0ad29ac
         {[this, storePath, hashPart, callbackPtr](std::future<std::shared_ptr<const ValidPathInfo>> fut) {
 
             try {
@@ -632,16 +628,10 @@
     std::condition_variable wakeup;
     ThreadPool pool;
 
-<<<<<<< HEAD
     auto doQuery = [&](const OwnedStorePathOrDesc & path) {
         checkInterrupt();
         auto path2 = borrowStorePathOrDesc(path);
         queryPathInfo(path2, {[path, this, &state_, &wakeup](std::future<ref<const ValidPathInfo>> fut) {
-=======
-    auto doQuery = [&](const StorePath & path) {
-        checkInterrupt();
-        queryPathInfo(path, {[path, this, &state_, &wakeup](std::future<ref<const ValidPathInfo>> fut) {
->>>>>>> f0ad29ac
             auto state(state_.lock());
             try {
                 auto info = fut.get();
@@ -827,7 +817,6 @@
     uint64_t total = 0;
 
     // recompute store path on the chance dstStore does it differently
-<<<<<<< HEAD
     if (auto p = std::get_if<std::reference_wrapper<const StorePathDescriptor>>(&storePath)) {
         auto ca = static_cast<const StorePathDescriptor &>(*p);
         // {
@@ -843,15 +832,6 @@
             info2->ca = std::move(dstInfoCA.ca);
             info = info2;
         }
-=======
-    if (info->ca && info->references.empty()) {
-        auto info2 = make_ref<ValidPathInfo>(*info);
-        info2->path = dstStore->makeFixedOutputPathFromCA(
-            info->fullStorePathDescriptorOpt().value());
-        if (dstStore->storeDir == srcStore->storeDir)
-            assert(info->path == info2->path);
-        info = info2;
->>>>>>> f0ad29ac
     }
 
     if (info->ultimate) {
@@ -875,19 +855,7 @@
 }
 
 
-<<<<<<< HEAD
-void copyPaths(ref<Store> srcStore, ref<Store> dstStore, const StorePathSet & storePaths,
-    RepairFlag repair, CheckSigsFlag checkSigs, SubstituteFlag substitute)
-{
-    std::set<OwnedStorePathOrDesc> storePaths2;
-    for (auto & p : storePaths)
-        storePaths2.insert(p);
-    return copyPaths(srcStore, dstStore, storePaths2, repair, checkSigs, substitute);
-}
-
-void copyPaths(ref<Store> srcStore, ref<Store> dstStore, const std::set<OwnedStorePathOrDesc> & storePaths,
-=======
-std::map<StorePath, StorePath> copyPaths(ref<Store> srcStore, ref<Store> dstStore, const RealisedPath::Set & paths,
+void copyPaths(ref<Store> srcStore, ref<Store> dstStore, const RealisedPath::Set & paths,
     RepairFlag repair, CheckSigsFlag checkSigs, SubstituteFlag substitute)
 {
     StorePathSet storePaths;
@@ -899,7 +867,7 @@
             realisations.insert(*realisation);
         }
     }
-    auto pathsMap = copyPaths(srcStore, dstStore, storePaths, repair, checkSigs, substitute);
+    copyPaths(srcStore, dstStore, storePaths, repair, checkSigs, substitute);
     try {
         for (auto & realisation : realisations) {
             dstStore->registerDrvOutput(realisation);
@@ -913,12 +881,20 @@
         else
             throw;
     }
-
-    return pathsMap;
-}
-
-std::map<StorePath, StorePath> copyPaths(ref<Store> srcStore, ref<Store> dstStore, const StorePathSet & storePaths,
->>>>>>> f0ad29ac
+}
+
+
+void copyPaths(ref<Store> srcStore, ref<Store> dstStore, const StorePathSet & storePaths,
+    RepairFlag repair, CheckSigsFlag checkSigs, SubstituteFlag substitute)
+{
+    std::set<OwnedStorePathOrDesc> storePaths2;
+    for (auto & p : storePaths)
+        storePaths2.insert(p);
+    return copyPaths(srcStore, dstStore, storePaths2, repair, checkSigs, substitute);
+}
+
+
+void copyPaths(ref<Store> srcStore, ref<Store> dstStore, const std::set<OwnedStorePathOrDesc> & storePaths,
     RepairFlag repair, CheckSigsFlag checkSigs, SubstituteFlag substitute)
 {
     auto valid = dstStore->queryValidPaths(storePaths, substitute);
@@ -926,15 +902,6 @@
     std::set<OwnedStorePathOrDesc>  missing;
     for (auto & path : storePaths)
         if (!valid.count(path)) missing.insert(path);
-
-<<<<<<< HEAD
-    if (missing.empty()) return;
-=======
-    std::map<StorePath, StorePath> pathsMap;
-    for (auto & path : storePaths)
-        pathsMap.insert_or_assign(path, path);
-
->>>>>>> f0ad29ac
 
     Activity act(*logger, lvlInfo, actCopyPaths, fmt("copying %d paths", missing.size()));
 
@@ -949,7 +916,6 @@
 
     ThreadPool pool;
 
-<<<<<<< HEAD
     processGraph<OwnedStorePathOrDesc>(pool,
         std::set<OwnedStorePathOrDesc>(missing.begin(), missing.end()),
 
@@ -963,21 +929,6 @@
                     debug("found CA description for path '%s'", srcStore->printStorePath(*storePathP));
                     return { desc };
                 }
-=======
-    processGraph<StorePath>(pool,
-        StorePathSet(missing.begin(), missing.end()),
-
-        [&](const StorePath & storePath) {
-            auto info = srcStore->queryPathInfo(storePath);
-            auto storePathForDst = storePath;
-            if (info->ca && info->references.empty()) {
-                storePathForDst = dstStore->makeFixedOutputPathFromCA(
-                    info->fullStorePathDescriptorOpt().value());
-                if (dstStore->storeDir == srcStore->storeDir)
-                    assert(storePathForDst == storePath);
-                if (storePathForDst != storePath)
-                    debug("replaced path '%s' to '%s' for substituter '%s'", srcStore->printStorePath(storePath), dstStore->printStorePath(storePathForDst), dstStore->getUri());
->>>>>>> f0ad29ac
             }
 
             if (dstStore->isValidPath(borrowStorePathOrDesc(storePathOrDesc))) {
@@ -1000,24 +951,11 @@
 
             auto storePathOrDescB = borrowStorePathOrDesc(storePathOrDesc);
 
-<<<<<<< HEAD
             auto info = srcStore->queryPathInfo(storePathOrDescB);
 
             auto descOpt = info->fullStorePathDescriptorOpt();
             if (descOpt)
                 storePathOrDescB = *descOpt;
-=======
-            auto storePathForDst = storePath;
-            if (info->ca && info->references.empty()) {
-                storePathForDst = dstStore->makeFixedOutputPathFromCA(
-                    info->fullStorePathDescriptorOpt().value());
-                if (dstStore->storeDir == srcStore->storeDir)
-                    assert(storePathForDst == storePath);
-                if (storePathForDst != storePath)
-                    debug("replaced path '%s' to '%s' for substituter '%s'", srcStore->printStorePath(storePath), dstStore->printStorePath(storePathForDst), dstStore->getUri());
-            }
-            pathsMap.insert_or_assign(storePath, storePathForDst);
->>>>>>> f0ad29ac
 
             if (!dstStore->isValidPath(storePathOrDescB)) {
                 MaintainCount<decltype(nrRunning)> mc(nrRunning);
@@ -1038,12 +976,6 @@
             nrDone++;
             showProgress();
         });
-<<<<<<< HEAD
-
-    return;
-=======
-    return pathsMap;
->>>>>>> f0ad29ac
 }
 
 std::optional<ValidPathInfo> decodeValidPathInfo(const Store & store, std::istream & str, std::optional<HashResult> hashGiven)
