#include "crypto.hh"
#include "globals.hh"
#include "store-api.hh"
#include "util.hh"
#include "nar-info-disk-cache.hh"
#include "thread-pool.hh"
#include "json.hh"
#include "derivations.hh"
#include "url.hh"

#include <future>


namespace nix {


bool Store::isInStore(const Path & path) const
{
    return isInDir(path, storeDir);
}


Path Store::toStorePath(const Path & path) const
{
    if (!isInStore(path))
        throw Error("path '%1%' is not in the Nix store", path);
    Path::size_type slash = path.find('/', storeDir.size() + 1);
    if (slash == Path::npos)
        return path;
    else
        return Path(path, 0, slash);
}


Path Store::followLinksToStore(std::string_view _path) const
{
    Path path = absPath(std::string(_path));
    while (!isInStore(path)) {
        if (!isLink(path)) break;
        string target = readLink(path);
        path = absPath(target, dirOf(path));
    }
    if (!isInStore(path))
        throw NotInStore("path '%1%' is not in the Nix store", path);
    return path;
}


StorePath Store::followLinksToStorePath(std::string_view path) const
{
    return parseStorePath(toStorePath(followLinksToStore(path)));
}


StorePathWithOutputs Store::followLinksToStorePathWithOutputs(std::string_view path) const
{
    auto [path2, outputs] = nix::parsePathWithOutputs(path);
    return StorePathWithOutputs { followLinksToStorePath(path2), std::move(outputs) };
}


/* Store paths have the following form:

   <realized-path> = <store>/<h>-<name>

   where

   <store> = the location of the Nix store, usually /nix/store

   <name> = a human readable name for the path, typically obtained
     from the name attribute of the derivation, or the name of the
     source file from which the store path is created.  For derivation
     outputs other than the default "out" output, the string "-<id>"
     is suffixed to <name>.

   <h> = base-32 representation of the first 160 bits of a SHA-256
     hash of <s>; the hash part of the store name

   <s> = the string "<type>:sha256:<h2>:<store>:<name>";
     note that it includes the location of the store as well as the
     name to make sure that changes to either of those are reflected
     in the hash (e.g. you won't get /nix/store/<h>-name1 and
     /nix/store/<h>-name2 with equal hash parts).

   <type> = one of:
     "text:<r1>:<r2>:...<rN>"
       for plain text files written to the store using
       addTextToStore(); <r1> ... <rN> are the store paths referenced
       by this path, in the form described by <realized-path>
     "source:<r1>:<r2>:...:<rN>:self"
       for paths copied to the store using addToStore() when recursive
       = true and hashAlgo = "sha256". Just like in the text case, we
       can have the store paths referenced by the path.
       Additionally, we can have an optional :self label to denote self
       reference.
     "output:<id>"
       for either the outputs created by derivations, OR paths copied
       to the store using addToStore() with recursive != true or
       hashAlgo != "sha256" (in that case "source" is used; it's
       silly, but it's done that way for compatibility).  <id> is the
       name of the output (usually, "out").

   <h2> = base-16 representation of a SHA-256 hash of:
     if <type> = "text:...":
       the string written to the resulting store path
     if <type> = "source":
       the serialisation of the path from which this store path is
       copied, as returned by hashPath()
     if <type> = "output:<id>":
       for non-fixed derivation outputs:
         the derivation (see hashDerivationModulo() in
         primops.cc)
       for paths copied by addToStore() or produced by fixed-output
       derivations:
         the string "fixed:out:<rec><algo>:<hash>:", where
           <rec> = "r:" for recursive (path) hashes, "git:" for git
             paths, or "" for flat (file) hashes
           <algo> = "md5", "sha1" or "sha256"
           <hash> = base-16 representation of the path or flat hash of
             the contents of the path (or expected contents of the
             path for fixed-output derivations)

   Note that since an output derivation has always type output, while
   something added by addToStore can have type output or source depending
   on the hash, this means that the same input can be hashed differently
   if added to the store via addToStore or via a derivation, in the sha256
   recursive case.

   It would have been nicer to handle fixed-output derivations under
   "source", e.g. have something like "source:<rec><algo>", but we're
   stuck with this for now...

   The main reason for this way of computing names is to prevent name
   collisions (for security).  For instance, it shouldn't be feasible
   to come up with a derivation whose output path collides with the
   path for a copied source.  The former would have a <s> starting with
   "output:out:", while the latter would have a <s> starting with
   "source:".
*/


StorePath Store::makeStorePath(const string & type,
    const Hash & hash, std::string_view name) const
{
    /* e.g., "source:sha256:1abc...:/nix/store:foo.tar.gz" */
    string s = type + ":" + hash.to_string(Base16, true) + ":" + storeDir + ":" + std::string(name);
    auto h = compressHash(hashString(htSHA256, s), 20);
    return StorePath(h, name);
}


StorePath Store::makeOutputPath(const string & id,
    const Hash & hash, std::string_view name) const
{
    return makeStorePath("output:" + id, hash,
        std::string(name) + (id == "out" ? "" : "-" + id));
}


static std::string makeType(
    const Store & store,
    string && type,
    const StorePathSet & references,
    bool hasSelfReference = false)
{
    for (auto & i : references) {
        type += ":";
        type += store.printStorePath(i);
    }
    if (hasSelfReference) type += ":self";
    return std::move(type);
}


StorePath Store::makeFixedOutputPath(
    FileIngestionMethod method,
    const Hash & hash,
    std::string_view name,
    const StorePathSet & references,
    bool hasSelfReference) const
{
<<<<<<< HEAD
    if (method == FileIngestionMethod::Git && hash.type != htSHA1)
        throw Error("Git file ingestion must use sha1 hash");

=======
>>>>>>> 984e5213
    if (hash.type == htSHA256 && method == FileIngestionMethod::Recursive) {
        return makeStorePath(makeType(*this, "source", references, hasSelfReference), hash, name);
    } else {
        assert(references.empty());
        return makeStorePath("output:out",
            hashString(htSHA256,
                "fixed:out:"
<<<<<<< HEAD
                + ingestionMethodPrefix(method)
=======
                + makeFileIngestionPrefix(method)
>>>>>>> 984e5213
                + hash.to_string(Base16, true) + ":"),
            name);
    }
}


StorePath Store::makeTextPath(std::string_view name, const Hash & hash,
    const StorePathSet & references) const
{
    assert(hash.type == htSHA256);
    /* Stuff the references (if any) into the type.  This is a bit
       hacky, but we can't put them in `s' since that would be
       ambiguous. */
    return makeStorePath(makeType(*this, "text", references), hash, name);
}


std::pair<StorePath, Hash> Store::computeStorePathForPath(std::string_view name,
    const Path & srcPath, FileIngestionMethod method, HashType hashAlgo, PathFilter & filter) const
{
    Hash h;
    switch (method) {
    case FileIngestionMethod::Recursive: {
        h = hashPath(hashAlgo, srcPath, filter).first;
        break;
    }
    case FileIngestionMethod::Git: {
        h = hashGit(hashAlgo, srcPath, filter).first;
        break;
    }
    case FileIngestionMethod::Flat: {
        h = hashFile(hashAlgo, srcPath);
        break;
    }
    }
    return std::make_pair(makeFixedOutputPath(method, h, name), h);
}


StorePath Store::computeStorePathForText(const string & name, const string & s,
    const StorePathSet & references) const
{
    return makeTextPath(name, hashString(htSHA256, s), references);
}


Store::Store(const Params & params)
    : Config(params)
    , state({(size_t) pathInfoCacheSize})
{
}


std::string Store::getUri()
{
    return "";
}

bool Store::PathInfoCacheValue::isKnownNow()
{
    std::chrono::duration ttl = didExist()
        ? std::chrono::seconds(settings.ttlPositiveNarInfoCache)
        : std::chrono::seconds(settings.ttlNegativeNarInfoCache);

    return std::chrono::steady_clock::now() < time_point + ttl;
}

bool Store::isValidPath(const StorePath & storePath)
{
    std::string hashPart(storePath.hashPart());

    {
        auto state_(state.lock());
        auto res = state_->pathInfoCache.get(hashPart);
        if (res && res->isKnownNow()) {
            stats.narInfoReadAverted++;
            return res->didExist();
        }
    }

    if (diskCache) {
        auto res = diskCache->lookupNarInfo(getUri(), hashPart);
        if (res.first != NarInfoDiskCache::oUnknown) {
            stats.narInfoReadAverted++;
            auto state_(state.lock());
            state_->pathInfoCache.upsert(hashPart,
                res.first == NarInfoDiskCache::oInvalid ? PathInfoCacheValue{} : PathInfoCacheValue { .value = res.second });
            return res.first == NarInfoDiskCache::oValid;
        }
    }

    bool valid = isValidPathUncached(storePath);

    if (diskCache && !valid)
        // FIXME: handle valid = true case.
        diskCache->upsertNarInfo(getUri(), hashPart, 0);

    return valid;
}


/* Default implementation for stores that only implement
   queryPathInfoUncached(). */
bool Store::isValidPathUncached(const StorePath & path)
{
    try {
        queryPathInfo(path);
        return true;
    } catch (InvalidPath &) {
        return false;
    }
}


ref<const ValidPathInfo> Store::queryPathInfo(const StorePath & storePath)
{
    std::promise<ref<const ValidPathInfo>> promise;

    queryPathInfo(storePath,
        {[&](std::future<ref<const ValidPathInfo>> result) {
            try {
                promise.set_value(result.get());
            } catch (...) {
                promise.set_exception(std::current_exception());
            }
        }});

    return promise.get_future().get();
}


void Store::queryPathInfo(const StorePath & storePath,
    Callback<ref<const ValidPathInfo>> callback) noexcept
{
    std::string hashPart;

    try {
        hashPart = storePath.hashPart();

        {
            auto res = state.lock()->pathInfoCache.get(hashPart);
            if (res && res->isKnownNow()) {
                stats.narInfoReadAverted++;
                if (!res->didExist())
                    throw InvalidPath("path '%s' is not valid", printStorePath(storePath));
                return callback(ref<const ValidPathInfo>(res->value));
            }
        }

        if (diskCache) {
            auto res = diskCache->lookupNarInfo(getUri(), hashPart);
            if (res.first != NarInfoDiskCache::oUnknown) {
                stats.narInfoReadAverted++;
                {
                    auto state_(state.lock());
                    state_->pathInfoCache.upsert(hashPart,
                        res.first == NarInfoDiskCache::oInvalid ? PathInfoCacheValue{} : PathInfoCacheValue{ .value = res.second });
                    if (res.first == NarInfoDiskCache::oInvalid ||
                        res.second->path != storePath)
                        throw InvalidPath("path '%s' is not valid", printStorePath(storePath));
                }
                return callback(ref<const ValidPathInfo>(res.second));
            }
        }

    } catch (...) { return callback.rethrow(); }

    auto callbackPtr = std::make_shared<decltype(callback)>(std::move(callback));

    queryPathInfoUncached(storePath,
        {[this, storePath{printStorePath(storePath)}, hashPart, callbackPtr](std::future<std::shared_ptr<const ValidPathInfo>> fut) {

            try {
                auto info = fut.get();

                if (diskCache)
                    diskCache->upsertNarInfo(getUri(), hashPart, info);

                {
                    auto state_(state.lock());
                    state_->pathInfoCache.upsert(hashPart, PathInfoCacheValue { .value = info });
                }

                if (!info || info->path != parseStorePath(storePath)) {
                    stats.narInfoMissing++;
                    throw InvalidPath("path '%s' is not valid", storePath);
                }

                (*callbackPtr)(ref<const ValidPathInfo>(info));
            } catch (...) { callbackPtr->rethrow(); }
        }});
}


StorePathSet Store::queryValidPaths(const StorePathSet & paths, SubstituteFlag maybeSubstitute)
{
    struct State
    {
        size_t left;
        StorePathSet valid;
        std::exception_ptr exc;
    };

    Sync<State> state_(State{paths.size(), StorePathSet()});

    std::condition_variable wakeup;
    ThreadPool pool;

    auto doQuery = [&](const Path & path) {
        checkInterrupt();
        queryPathInfo(parseStorePath(path), {[path, this, &state_, &wakeup](std::future<ref<const ValidPathInfo>> fut) {
            auto state(state_.lock());
            try {
                auto info = fut.get();
                state->valid.insert(parseStorePath(path));
            } catch (InvalidPath &) {
            } catch (...) {
                state->exc = std::current_exception();
            }
            assert(state->left);
            if (!--state->left)
                wakeup.notify_one();
        }});
    };

    for (auto & path : paths)
        pool.enqueue(std::bind(doQuery, printStorePath(path))); // FIXME

    pool.process();

    while (true) {
        auto state(state_.lock());
        if (!state->left) {
            if (state->exc) std::rethrow_exception(state->exc);
            return std::move(state->valid);
        }
        state.wait(wakeup);
    }
}


/* Return a string accepted by decodeValidPathInfo() that
   registers the specified paths as valid.  Note: it's the
   responsibility of the caller to provide a closure. */
string Store::makeValidityRegistration(const StorePathSet & paths,
    bool showDerivers, bool showHash)
{
    string s = "";

    for (auto & i : paths) {
        s += printStorePath(i) + "\n";

        auto info = queryPathInfo(i);

        if (showHash) {
            s += info->narHash.to_string(Base16, false) + "\n";
            s += (format("%1%\n") % info->narSize).str();
        }

        auto deriver = showDerivers && info->deriver ? printStorePath(*info->deriver) : "";
        s += deriver + "\n";

        s += (format("%1%\n") % info->references.size()).str();

        for (auto & j : info->references)
            s += printStorePath(j) + "\n";
    }

    return s;
}


void Store::pathInfoToJSON(JSONPlaceholder & jsonOut, const StorePathSet & storePaths,
    bool includeImpureInfo, bool showClosureSize,
    Base hashBase,
    AllowInvalidFlag allowInvalid)
{
    auto jsonList = jsonOut.list();

    for (auto & storePath : storePaths) {
        auto jsonPath = jsonList.object();
        jsonPath.attr("path", printStorePath(storePath));

        try {
            auto info = queryPathInfo(storePath);

            jsonPath
                .attr("narHash", info->narHash.to_string(hashBase, true))
                .attr("narSize", info->narSize);

            {
                auto jsonRefs = jsonPath.list("references");
                for (auto & ref : info->references)
                    jsonRefs.elem(printStorePath(ref));
            }

            if (info->ca != "")
                jsonPath.attr("ca", info->ca);

            std::pair<uint64_t, uint64_t> closureSizes;

            if (showClosureSize) {
                closureSizes = getClosureSize(info->path);
                jsonPath.attr("closureSize", closureSizes.first);
            }

            if (includeImpureInfo) {

                if (info->deriver)
                    jsonPath.attr("deriver", printStorePath(*info->deriver));

                if (info->registrationTime)
                    jsonPath.attr("registrationTime", info->registrationTime);

                if (info->ultimate)
                    jsonPath.attr("ultimate", info->ultimate);

                if (!info->sigs.empty()) {
                    auto jsonSigs = jsonPath.list("signatures");
                    for (auto & sig : info->sigs)
                        jsonSigs.elem(sig);
                }

                auto narInfo = std::dynamic_pointer_cast<const NarInfo>(
                    std::shared_ptr<const ValidPathInfo>(info));

                if (narInfo) {
                    if (!narInfo->url.empty())
                        jsonPath.attr("url", narInfo->url);
                    if (narInfo->fileHash)
                        jsonPath.attr("downloadHash", narInfo->fileHash.to_string(Base32, true));
                    if (narInfo->fileSize)
                        jsonPath.attr("downloadSize", narInfo->fileSize);
                    if (showClosureSize)
                        jsonPath.attr("closureDownloadSize", closureSizes.second);
                }
            }

        } catch (InvalidPath &) {
            jsonPath.attr("valid", false);
        }
    }
}


std::pair<uint64_t, uint64_t> Store::getClosureSize(const StorePath & storePath)
{
    uint64_t totalNarSize = 0, totalDownloadSize = 0;
    StorePathSet closure;
    computeFSClosure(storePath, closure, false, false);
    for (auto & p : closure) {
        auto info = queryPathInfo(p);
        totalNarSize += info->narSize;
        auto narInfo = std::dynamic_pointer_cast<const NarInfo>(
            std::shared_ptr<const ValidPathInfo>(info));
        if (narInfo)
            totalDownloadSize += narInfo->fileSize;
    }
    return {totalNarSize, totalDownloadSize};
}


const Store::Stats & Store::getStats()
{
    {
        auto state_(state.lock());
        stats.pathInfoCacheSize = state_->pathInfoCache.size();
    }
    return stats;
}


void Store::buildPaths(const std::vector<StorePathWithOutputs> & paths, BuildMode buildMode)
{
    StorePathSet paths2;

    for (auto & path : paths) {
        if (path.path.isDerivation())
            unsupported("buildPaths");
        paths2.insert(path.path);
    }

    if (queryValidPaths(paths2).size() != paths2.size())
        unsupported("buildPaths");
}


void copyStorePath(ref<Store> srcStore, ref<Store> dstStore,
    const StorePath & storePath, RepairFlag repair, CheckSigsFlag checkSigs)
{
    auto srcUri = srcStore->getUri();
    auto dstUri = dstStore->getUri();

    Activity act(*logger, lvlInfo, actCopyPath,
        srcUri == "local" || srcUri == "daemon"
        ? fmt("copying path '%s' to '%s'", srcStore->printStorePath(storePath), dstUri)
          : dstUri == "local" || dstUri == "daemon"
        ? fmt("copying path '%s' from '%s'", srcStore->printStorePath(storePath), srcUri)
          : fmt("copying path '%s' from '%s' to '%s'", srcStore->printStorePath(storePath), srcUri, dstUri),
        {srcStore->printStorePath(storePath), srcUri, dstUri});
    PushActivity pact(act.id);

    auto info = srcStore->queryPathInfo(storePath);

    uint64_t total = 0;

    if (!info->narHash) {
        StringSink sink;
        srcStore->narFromPath({storePath}, sink);
        auto info2 = make_ref<ValidPathInfo>(*info);
        info2->narHash = hashString(htSHA256, *sink.s);
        if (!info->narSize) info2->narSize = sink.s->size();
        if (info->ultimate) info2->ultimate = false;
        info = info2;

        StringSource source(*sink.s);
        dstStore->addToStore(*info, source, repair, checkSigs);
        return;
    }

    if (info->ultimate) {
        auto info2 = make_ref<ValidPathInfo>(*info);
        info2->ultimate = false;
        info = info2;
    }

    auto source = sinkToSource([&](Sink & sink) {
        LambdaSink wrapperSink([&](const unsigned char * data, size_t len) {
            sink(data, len);
            total += len;
            act.progress(total, info->narSize);
        });
        srcStore->narFromPath(storePath, wrapperSink);
    }, [&]() {
           throw EndOfFile("NAR for '%s' fetched from '%s' is incomplete", srcStore->printStorePath(storePath), srcStore->getUri());
    });

    dstStore->addToStore(*info, *source, repair, checkSigs);
}


void copyPaths(ref<Store> srcStore, ref<Store> dstStore, const StorePathSet & storePaths,
    RepairFlag repair, CheckSigsFlag checkSigs, SubstituteFlag substitute)
{
    auto valid = dstStore->queryValidPaths(storePaths, substitute);

    PathSet missing;
    for (auto & path : storePaths)
        if (!valid.count(path)) missing.insert(srcStore->printStorePath(path));

    if (missing.empty()) return;

    Activity act(*logger, lvlInfo, actCopyPaths, fmt("copying %d paths", missing.size()));

    std::atomic<size_t> nrDone{0};
    std::atomic<size_t> nrFailed{0};
    std::atomic<uint64_t> bytesExpected{0};
    std::atomic<uint64_t> nrRunning{0};

    auto showProgress = [&]() {
        act.progress(nrDone, missing.size(), nrRunning, nrFailed);
    };

    ThreadPool pool;

    processGraph<Path>(pool,
        PathSet(missing.begin(), missing.end()),

        [&](const Path & storePath) {
            if (dstStore->isValidPath(dstStore->parseStorePath(storePath))) {
                nrDone++;
                showProgress();
                return PathSet();
            }

            auto info = srcStore->queryPathInfo(srcStore->parseStorePath(storePath));

            bytesExpected += info->narSize;
            act.setExpected(actCopyPath, bytesExpected);

            return srcStore->printStorePathSet(info->references);
        },

        [&](const Path & storePathS) {
            checkInterrupt();

            auto storePath = dstStore->parseStorePath(storePathS);

            if (!dstStore->isValidPath(storePath)) {
                MaintainCount<decltype(nrRunning)> mc(nrRunning);
                showProgress();
                try {
                    copyStorePath(srcStore, dstStore, storePath, repair, checkSigs);
                } catch (Error &e) {
                    nrFailed++;
                    if (!settings.keepGoing)
                        throw e;
                    logger->log(lvlError, fmt("could not copy %s: %s", storePathS, e.what()));
                    showProgress();
                    return;
                }
            }

            nrDone++;
            showProgress();
        });
}


void copyClosure(ref<Store> srcStore, ref<Store> dstStore,
    const StorePathSet & storePaths, RepairFlag repair, CheckSigsFlag checkSigs,
    SubstituteFlag substitute)
{
    StorePathSet closure;
    srcStore->computeFSClosure(storePaths, closure);
    copyPaths(srcStore, dstStore, closure, repair, checkSigs, substitute);
}


std::optional<ValidPathInfo> decodeValidPathInfo(const Store & store, std::istream & str, bool hashGiven)
{
    std::string path;
    getline(str, path);
    if (str.eof()) { return {}; }
    ValidPathInfo info(store.parseStorePath(path));
    if (hashGiven) {
        string s;
        getline(str, s);
        info.narHash = Hash(s, htSHA256);
        getline(str, s);
        if (!string2Int(s, info.narSize)) throw Error("number expected");
    }
    std::string deriver;
    getline(str, deriver);
    if (deriver != "") info.deriver = store.parseStorePath(deriver);
    string s; int n;
    getline(str, s);
    if (!string2Int(s, n)) throw Error("number expected");
    while (n--) {
        getline(str, s);
        info.references.insert(store.parseStorePath(s));
    }
    if (!str || str.eof()) throw Error("missing input");
    return std::optional<ValidPathInfo>(std::move(info));
}


std::string Store::showPaths(const StorePathSet & paths)
{
    std::string s;
    for (auto & i : paths) {
        if (s.size() != 0) s += ", ";
        s += "'" + printStorePath(i) + "'";
    }
    return s;
}


string showPaths(const PathSet & paths)
{
    return concatStringsSep(", ", quoteStrings(paths));
}


std::string ValidPathInfo::fingerprint(const Store & store) const
{
    if (narSize == 0 || !narHash)
        throw Error("cannot calculate fingerprint of path '%s' because its size/hash is not known",
            store.printStorePath(path));
    return
        "1;" + store.printStorePath(path) + ";"
        + narHash.to_string(Base32, true) + ";"
        + std::to_string(narSize) + ";"
        + concatStringsSep(",", store.printStorePathSet(references));
}


void ValidPathInfo::sign(const Store & store, const SecretKey & secretKey)
{
    sigs.insert(secretKey.signDetached(fingerprint(store)));
}


bool ValidPathInfo::isContentAddressed(const Store & store) const
{
    auto warn = [&]() {
        logWarning(
            ErrorInfo{
                .name = "Path not content-addressed",
                .hint = hintfmt("path '%s' claims to be content-addressed but isn't", store.printStorePath(path))
            });
    };

    if (hasPrefix(ca, "text:")) {
        Hash hash(ca.substr(5));
        if (store.makeTextPath(path.name(), hash, references) == path)
            return true;
        else
            warn();
    }

    else if (hasPrefix(ca, "fixed:")) {
        FileIngestionMethod method = FileIngestionMethod::Flat;
        if (ca.compare(6, 2, "r:") == 0)
            method = FileIngestionMethod::Recursive;
        else if (ca.compare(6, 4, "git:") == 0)
            method = FileIngestionMethod::Git;
        Hash hash(std::string(ca, 6 + ingestionMethodPrefix(method).length()));
        auto refs = references;
        bool hasSelfReference = false;
        if (refs.count(path)) {
            hasSelfReference = true;
            refs.erase(path);
        }
        if (store.makeFixedOutputPath(method, hash, path.name(), refs, hasSelfReference) == path)
            return true;
        else
            warn();
    }

    return false;
}


size_t ValidPathInfo::checkSignatures(const Store & store, const PublicKeys & publicKeys) const
{
    if (isContentAddressed(store)) return maxSigs;

    size_t good = 0;
    for (auto & sig : sigs)
        if (checkSignature(store, publicKeys, sig))
            good++;
    return good;
}


bool ValidPathInfo::checkSignature(const Store & store, const PublicKeys & publicKeys, const std::string & sig) const
{
    return verifyDetached(fingerprint(store), sig, publicKeys);
}


Strings ValidPathInfo::shortRefs() const
{
    Strings refs;
    for (auto & r : references)
        refs.push_back(std::string(r.to_string()));
    return refs;
}


<<<<<<< HEAD
=======
std::string makeFileIngestionPrefix(const FileIngestionMethod m) {
    switch (m) {
    case FileIngestionMethod::Flat:
        return "";
    case FileIngestionMethod::Recursive:
        return "r:";
    default:
        throw Error("impossible, caught both cases");
    }
}

>>>>>>> 984e5213
std::string makeFixedOutputCA(FileIngestionMethod method, const Hash & hash)
{
    if (method == FileIngestionMethod::Git && hash.type != htSHA1)
        throw Error("git file ingestion must use sha1 hashes");
    return "fixed:"
<<<<<<< HEAD
    	+ ingestionMethodPrefix(method)
    	+ hash.to_string(Base32, true);
=======
        + makeFileIngestionPrefix(method)
        + hash.to_string(Base32, true);
>>>>>>> 984e5213
}


}


#include "local-store.hh"
#include "remote-store.hh"


namespace nix {


RegisterStoreImplementation::Implementations * RegisterStoreImplementation::implementations = 0;

/* Split URI into protocol+hierarchy part and its parameter set. */
std::pair<std::string, Store::Params> splitUriAndParams(const std::string & uri_)
{
    auto uri(uri_);
    Store::Params params;
    auto q = uri.find('?');
    if (q != std::string::npos) {
        params = decodeQuery(uri.substr(q + 1));
        uri = uri_.substr(0, q);
    }
    return {uri, params};
}

ref<Store> openStore(const std::string & uri_,
    const Store::Params & extraParams)
{
    auto [uri, uriParams] = splitUriAndParams(uri_);
    auto params = extraParams;
    params.insert(uriParams.begin(), uriParams.end());

    for (auto fun : *RegisterStoreImplementation::implementations) {
        auto store = fun(uri, params);
        if (store) {
            store->warnUnknownSettings();
            return ref<Store>(store);
        }
    }

    throw Error("don't know how to open Nix store '%s'", uri);
}


StoreType getStoreType(const std::string & uri, const std::string & stateDir)
{
    if (uri == "daemon") {
        return tDaemon;
    } else if (uri == "local" || hasPrefix(uri, "/")) {
        return tLocal;
    } else if (uri == "" || uri == "auto") {
        if (access(stateDir.c_str(), R_OK | W_OK) == 0)
            return tLocal;
        else if (pathExists(settings.nixDaemonSocketFile))
            return tDaemon;
        else
            return tLocal;
    } else {
        return tOther;
    }
}


static RegisterStoreImplementation regStore([](
    const std::string & uri, const Store::Params & params)
    -> std::shared_ptr<Store>
{
    switch (getStoreType(uri, get(params, "state").value_or(settings.nixStateDir))) {
        case tDaemon:
            return std::shared_ptr<Store>(std::make_shared<UDSRemoteStore>(params));
        case tLocal: {
            Store::Params params2 = params;
            if (hasPrefix(uri, "/"))
                params2["root"] = uri;
            return std::shared_ptr<Store>(std::make_shared<LocalStore>(params2));
        }
        default:
            return nullptr;
    }
});


std::list<ref<Store>> getDefaultSubstituters()
{
    static auto stores([]() {
        std::list<ref<Store>> stores;

        StringSet done;

        auto addStore = [&](const std::string & uri) {
            if (!done.insert(uri).second) return;
            try {
                stores.push_back(openStore(uri));
            } catch (Error & e) {
                logWarning(e.info());
            }
        };

        for (auto uri : settings.substituters.get())
            addStore(uri);

        for (auto uri : settings.extraSubstituters.get())
            addStore(uri);

        stores.sort([](ref<Store> & a, ref<Store> & b) {
            return a->priority < b->priority;
        });

        return stores;
    } ());

    return stores;
}


}<|MERGE_RESOLUTION|>--- conflicted
+++ resolved
@@ -179,12 +179,9 @@
     const StorePathSet & references,
     bool hasSelfReference) const
 {
-<<<<<<< HEAD
     if (method == FileIngestionMethod::Git && hash.type != htSHA1)
         throw Error("Git file ingestion must use sha1 hash");
 
-=======
->>>>>>> 984e5213
     if (hash.type == htSHA256 && method == FileIngestionMethod::Recursive) {
         return makeStorePath(makeType(*this, "source", references, hasSelfReference), hash, name);
     } else {
@@ -192,11 +189,7 @@
         return makeStorePath("output:out",
             hashString(htSHA256,
                 "fixed:out:"
-<<<<<<< HEAD
-                + ingestionMethodPrefix(method)
-=======
                 + makeFileIngestionPrefix(method)
->>>>>>> 984e5213
                 + hash.to_string(Base16, true) + ":"),
             name);
     }
@@ -804,7 +797,7 @@
             method = FileIngestionMethod::Recursive;
         else if (ca.compare(6, 4, "git:") == 0)
             method = FileIngestionMethod::Git;
-        Hash hash(std::string(ca, 6 + ingestionMethodPrefix(method).length()));
+        Hash hash(std::string(ca, 6 + makeFileIngestionPrefix(method).length()));
         auto refs = references;
         bool hasSelfReference = false;
         if (refs.count(path)) {
@@ -848,32 +841,25 @@
 }
 
 
-<<<<<<< HEAD
-=======
-std::string makeFileIngestionPrefix(const FileIngestionMethod m) {
-    switch (m) {
+std::string makeFileIngestionPrefix(FileIngestionMethod method) {
+    switch (method) {
     case FileIngestionMethod::Flat:
         return "";
     case FileIngestionMethod::Recursive:
         return "r:";
-    default:
-        throw Error("impossible, caught both cases");
-    }
-}
-
->>>>>>> 984e5213
+    case FileIngestionMethod::Git:
+        return "git:";
+    }
+    abort();
+}
+
 std::string makeFixedOutputCA(FileIngestionMethod method, const Hash & hash)
 {
     if (method == FileIngestionMethod::Git && hash.type != htSHA1)
         throw Error("git file ingestion must use sha1 hashes");
     return "fixed:"
-<<<<<<< HEAD
-    	+ ingestionMethodPrefix(method)
-    	+ hash.to_string(Base32, true);
-=======
         + makeFileIngestionPrefix(method)
         + hash.to_string(Base32, true);
->>>>>>> 984e5213
 }
 
 
