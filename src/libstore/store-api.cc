--- conflicted
+++ resolved
@@ -481,13 +481,8 @@
                     jsonRefs.elem(std::string_view { printStorePath(ref) });
             }
 
-<<<<<<< HEAD
-            if (info->ca != "")
-                jsonPath.attr("ca", std::string_view { info->ca });
-=======
             if (info->ca)
-                jsonPath.attr("ca", renderContentAddress(info->ca));
->>>>>>> c3c7aedb
+                jsonPath.attr("ca", std::string_view { renderContentAddress(info->ca) });
 
             std::pair<uint64_t, uint64_t> closureSizes;
 
