--- conflicted
+++ resolved
@@ -165,11 +165,7 @@
    ambiguous. */
 static std::string makeType(
     const Store & store,
-<<<<<<< HEAD
-    string && type,
-=======
     std::string && type,
->>>>>>> 8ba08959
     const PathReferences<StorePath> & references)
 {
     for (auto & i : references.references) {
