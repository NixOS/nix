--- conflicted
+++ resolved
@@ -183,18 +183,12 @@
         return makeStorePath(makeType(*this, "source", references, hasSelfReference), hash, name);
     } else {
         assert(references.empty());
-<<<<<<< HEAD
-        return makeStorePath("output:out", hashString(htSHA256,
-                "fixed:out:" + makeFileIngestionPrefix(method) +
-                hash.to_string(Base16) + ":"), name);
-=======
         return makeStorePath("output:out",
             hashString(htSHA256,
                 "fixed:out:"
                 + makeFileIngestionPrefix(method)
                 + hash.to_string(Base16, true) + ":"),
             name);
->>>>>>> b7e2e6e6
     }
 }
 
@@ -837,16 +831,6 @@
     default:
         throw Error("impossible, caught both cases");
     }
-<<<<<<< HEAD
-}
-
-std::string makeFixedOutputCA(FileIngestionMethod method, const Hash & hash)
-{
-    return "fixed:"
-        + makeFileIngestionPrefix(method)
-        + hash.to_string();
-=======
->>>>>>> b7e2e6e6
 }
 
 std::string makeFixedOutputCA(FileIngestionMethod method, const Hash & hash)
