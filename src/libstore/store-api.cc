--- conflicted
+++ resolved
@@ -13,12 +13,7 @@
 #include "git.hh"
 #include "remote-store.hh"
 
-<<<<<<< HEAD
-#include <future>
-
-=======
 #include <nlohmann/json.hpp>
->>>>>>> 4ed87aac
 #include <regex>
 
 using json = nlohmann::json;
