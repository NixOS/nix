--- conflicted
+++ resolved
@@ -214,11 +214,7 @@
     auto sink = sourceToSink([&](Source & source) {
         LengthSource lengthSource(source);
         storePath = addToStoreFromDump(lengthSource, name, fsm, method, hashAlgo, references, repair);
-<<<<<<< HEAD
-        if (lengthSource.total >= settings.warnLargePathThreshold)
-=======
         if (settings.warnLargePathThreshold && lengthSource.total >= settings.warnLargePathThreshold)
->>>>>>> b3e92048
             warn("copied large path '%s' to the store (%s)", path, renderSize(lengthSource.total));
     });
     dumpPath(path, *sink, fsm, filter);
