--- conflicted
+++ resolved
@@ -68,20 +68,12 @@
 
 
 /*
-<<<<<<< HEAD
-The algorithm here is documents in the "Store Path" and
-"Content-Addressing Store Objects" sections of the Architecture/Store
-chapter of the Nix manual.
-
-Please keep that documentation up to date with any changes made below.
-=======
 The exact specification of store paths is in `protocols/store-path.md`
 in the Nix manual. These few functions implement that specification.
 
 If changes to these functions go beyond mere implementation changes i.e.
 also update the user-visible behavior, please update the specification
 to match.
->>>>>>> c313394a
 */
 
 
