--- conflicted
+++ resolved
@@ -203,7 +203,6 @@
     }
 }
 
-<<<<<<< HEAD
 
 StorePath Store::makeTextPath(std::string_view name, const TextInfo & info) const
 {
@@ -215,21 +214,17 @@
 }
 
 
-StorePath Store::makeFixedOutputPathFromCA(const StorePathDescriptor & info) const
-=======
-StorePath Store::makeFixedOutputPathFromCA(std::string_view name, ContentAddress ca,
-    const StorePathSet & references, bool hasSelfReference) const
->>>>>>> 7302761f
+StorePath Store::makeFixedOutputPathFromCA(const StorePathDescriptor & desc) const
 {
     // New template
     return std::visit(overloaded {
         [&](TextInfo ti) {
-            return makeTextPath(info.name, ti);
+            return makeTextPath(desc.name, ti);
         },
         [&](FixedOutputInfo foi) {
-            return makeFixedOutputPath(info.name, foi);
+            return makeFixedOutputPath(desc.name, foi);
         }
-    }, info.info);
+    }, desc.info);
 }
 
 
