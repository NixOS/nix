#include "crypto.hh"
#include "globals.hh"
#include "store-api.hh"
#include "util.hh"
#include "nar-info-disk-cache.hh"
#include "thread-pool.hh"
#include "json.hh"
#include "derivations.hh"
#include "url.hh"
#include "references.hh"
#include "archive.hh"

#include <future>


namespace nix {


bool Store::isInStore(const Path & path) const
{
    return isInDir(path, storeDir);
}


std::pair<StorePath, Path> Store::toStorePath(const Path & path) const
{
    if (!isInStore(path))
        throw Error("path '%1%' is not in the Nix store", path);
    Path::size_type slash = path.find('/', storeDir.size() + 1);
    if (slash == Path::npos)
        return {parseStorePath(path), ""};
    else
        return {parseStorePath(std::string_view(path).substr(0, slash)), path.substr(slash)};
}


Path Store::followLinksToStore(std::string_view _path) const
{
    Path path = absPath(std::string(_path));
    while (!isInStore(path)) {
        if (!isLink(path)) break;
        string target = readLink(path);
        path = absPath(target, dirOf(path));
    }
    if (!isInStore(path))
        throw BadStorePath("path '%1%' is not in the Nix store", path);
    return path;
}


StorePath Store::followLinksToStorePath(std::string_view path) const
{
    return toStorePath(followLinksToStore(path)).first;
}


StorePathWithOutputs Store::followLinksToStorePathWithOutputs(std::string_view path) const
{
    auto [path2, outputs] = nix::parsePathWithOutputs(path);
    return StorePathWithOutputs { followLinksToStorePath(path2), std::move(outputs) };
}


/* Store paths have the following form:

   <realized-path> = <store>/<h>-<name>

   where

   <store> = the location of the Nix store, usually /nix/store

   <name> = a human readable name for the path, typically obtained
     from the name attribute of the derivation, or the name of the
     source file from which the store path is created.  For derivation
     outputs other than the default "out" output, the string "-<id>"
     is suffixed to <name>.

   <h> = base-32 representation of the first 160 bits of a SHA-256
     hash of <s>; the hash part of the store name

   <s> = the string "<type>:sha256:<h2>:<store>:<name>";
     note that it includes the location of the store as well as the
     name to make sure that changes to either of those are reflected
     in the hash (e.g. you won't get /nix/store/<h>-name1 and
     /nix/store/<h>-name2 with equal hash parts).

   <type> = one of:
     "text:<r1>:<r2>:...<rN>"
       for plain text files written to the store using
       addTextToStore(); <r1> ... <rN> are the store paths referenced
       by this path, in the form described by <realized-path>
     "source:<r1>:<r2>:...:<rN>:self"
       for paths copied to the store using addToStore() when recursive
       = true and hashAlgo = "sha256". Just like in the text case, we
       can have the store paths referenced by the path.
       Additionally, we can have an optional :self label to denote self
       reference.
     "output:<id>"
       for either the outputs created by derivations, OR paths copied
       to the store using addToStore() with recursive != true or
       hashAlgo != "sha256" (in that case "source" is used; it's
       silly, but it's done that way for compatibility).  <id> is the
       name of the output (usually, "out").

   <h2> = base-16 representation of a SHA-256 hash of:
     if <type> = "text:...":
       the string written to the resulting store path
     if <type> = "source":
       the serialisation of the path from which this store path is
       copied, as returned by hashPath()
     if <type> = "output:<id>":
       for non-fixed derivation outputs:
         the derivation (see hashDerivationModulo() in
         primops.cc)
       for paths copied by addToStore() or produced by fixed-output
       derivations:
         the string "fixed:out:<rec><algo>:<hash>:", where
           <rec> = "r:" for recursive (path) hashes, or "" for flat
             (file) hashes
           <algo> = "md5", "sha1" or "sha256"
           <hash> = base-16 representation of the path or flat hash of
             the contents of the path (or expected contents of the
             path for fixed-output derivations)

   Note that since an output derivation has always type output, while
   something added by addToStore can have type output or source depending
   on the hash, this means that the same input can be hashed differently
   if added to the store via addToStore or via a derivation, in the sha256
   recursive case.

   It would have been nicer to handle fixed-output derivations under
   "source", e.g. have something like "source:<rec><algo>", but we're
   stuck with this for now...

   The main reason for this way of computing names is to prevent name
   collisions (for security).  For instance, it shouldn't be feasible
   to come up with a derivation whose output path collides with the
   path for a copied source.  The former would have a <s> starting with
   "output:out:", while the latter would have a <s> starting with
   "source:".
*/


StorePath Store::makeStorePath(const string & type,
    const Hash & hash, std::string_view name) const
{
    /* e.g., "source:sha256:1abc...:/nix/store:foo.tar.gz" */
    string s = type + ":" + hash.to_string(Base16, true) + ":" + storeDir + ":" + std::string(name);
    auto h = compressHash(hashString(htSHA256, s), 20);
    return StorePath(h, name);
}


StorePath Store::makeOutputPath(const string & id,
    const Hash & hash, std::string_view name) const
{
    return makeStorePath("output:" + id, hash,
        std::string(name) + (id == "out" ? "" : "-" + id));
}


/* Stuff the references (if any) into the type.  This is a bit
   hacky, but we can't put them in `s' since that would be
   ambiguous. */
static std::string makeType(
    const Store & store,
    string && type,
    const PathReferences<StorePath> & references)
{
    for (auto & i : references.references) {
        type += ":";
        type += store.printStorePath(i);
    }
    if (references.hasSelfReference) type += ":self";
    return std::move(type);
}

StorePath Store::bakeCaIfNeeded(StorePathOrDesc path) const
{
    return std::visit(overloaded {
        [this](std::reference_wrapper<const StorePath> storePath) {
            return StorePath {storePath};
        },
        [this](std::reference_wrapper<const StorePathDescriptor> ca) {
            return makeFixedOutputPathFromCA(ca);
        },
    }, path);
}

StorePath Store::makeFixedOutputPath(std::string_view name, const FixedOutputInfo & info) const
{
    if (info.hash.type == htSHA256 && info.method == FileIngestionMethod::Recursive) {
        return makeStorePath(makeType(*this, "source", info.references), info.hash, name);
    } else {
        assert(info.references.references.size() == 0);
        assert(!info.references.hasSelfReference);
        return makeStorePath("output:out",
            hashString(htSHA256,
                "fixed:out:"
                + makeFileIngestionPrefix(info.method)
                + info.hash.to_string(Base16, true) + ":"),
            name);
    }
}

// FIXME Put this somewhere?
template<class... Ts> struct overloaded : Ts... { using Ts::operator()...; };
template<class... Ts> overloaded(Ts...) -> overloaded<Ts...>;

StorePath Store::makeFixedOutputPathFromCA(std::string_view name, ContentAddress ca,
    const StorePathSet & references, bool hasSelfReference) const
{
    // New template
    return std::visit(overloaded {
        [&](TextHash th) {
            return makeTextPath(name, th.hash, references);
        },
        [&](FixedOutputHash fsh) {
            return makeFixedOutputPath(fsh.method, fsh.hash, name, references, hasSelfReference);
        }
    }, ca);
}

StorePath Store::makeTextPath(std::string_view name, const TextInfo & info) const
{
    assert(info.hash.type == htSHA256);
    return makeStorePath(
        makeType(*this, "text", PathReferences<StorePath> { info.references }),
        info.hash,
        name);
}


StorePath Store::makeFixedOutputPathFromCA(const StorePathDescriptor & info) const
{
    // New template
    return std::visit(overloaded {
        [&](TextInfo ti) {
            return makeTextPath(info.name, ti);
        },
        [&](FixedOutputInfo foi) {
            return makeFixedOutputPath(info.name, foi);
        }
    }, info.info);
}


std::pair<StorePath, Hash> Store::computeStorePathForPath(std::string_view name,
    const Path & srcPath, FileIngestionMethod method, HashType hashAlgo, PathFilter & filter) const
{
    Hash h = method == FileIngestionMethod::Recursive
        ? hashPath(hashAlgo, srcPath, filter).first
        : hashFile(hashAlgo, srcPath);
    FixedOutputInfo caInfo {
        {
            .method = method,
            .hash = h,
        },
        {},
    };
    return std::make_pair(makeFixedOutputPath(name, caInfo), h);
}


StorePath Store::computeStorePathForText(const string & name, const string & s,
    const StorePathSet & references) const
{
    return makeTextPath(name, TextInfo {
        { .hash = hashString(htSHA256, s) },
        references,
    });
}


/*
The aim of this function is to compute in one pass the correct ValidPathInfo for
the files that we are trying to add to the store. To accomplish that in one
pass, given the different kind of inputs that we can take (normal nar archives,
nar archives with non SHA-256 hashes, and flat files), we set up a net of sinks
and aliases. Also, since the dataflow is obfuscated by this, we include here a
graphviz diagram:

digraph graphname {
    node [shape=box]
    fileSource -> narSink
    narSink [style=dashed]
    narSink -> unsualHashTee [style = dashed, label = "Recursive && !SHA-256"]
    narSink -> narHashSink [style = dashed, label = "else"]
    unsualHashTee -> narHashSink
    unsualHashTee -> caHashSink
    fileSource -> parseSink
    parseSink [style=dashed]
    parseSink-> fileSink [style = dashed, label = "Flat"]
    parseSink -> blank [style = dashed, label = "Recursive"]
    fileSink -> caHashSink
}
*/
ValidPathInfo Store::addToStoreSlow(std::string_view name, const Path & srcPath,
    FileIngestionMethod method, HashType hashAlgo,
    std::optional<Hash> expectedCAHash)
{
    HashSink narHashSink { htSHA256 };
    HashSink caHashSink { hashAlgo };

    /* Note that fileSink and unusualHashTee must be mutually exclusive, since
       they both write to caHashSink. Note that that requisite is currently true
       because the former is only used in the flat case. */
    RetrieveRegularNARSink fileSink { caHashSink };
    TeeSink unusualHashTee { narHashSink, caHashSink };

    auto & narSink = method == FileIngestionMethod::Recursive && hashAlgo != htSHA256
        ? static_cast<Sink &>(unusualHashTee)
        : narHashSink;

    /* Functionally, this means that fileSource will yield the content of
       srcPath. The fact that we use scratchpadSink as a temporary buffer here
       is an implementation detail. */
    auto fileSource = sinkToSource([&](Sink & scratchpadSink) {
        dumpPath(srcPath, scratchpadSink);
    });

    /* tapped provides the same data as fileSource, but we also write all the
       information to narSink. */
    TeeSource tapped { *fileSource, narSink };

    ParseSink blank;
    auto & parseSink = method == FileIngestionMethod::Flat
        ? fileSink
        : blank;

    /* The information that flows from tapped (besides being replicated in
       narSink), is now put in parseSink. */
    parseDump(parseSink, tapped);

    /* We extract the result of the computation from the sink by calling
       finish. */
    auto [narHash, narSize] = narHashSink.finish();

    auto hash = method == FileIngestionMethod::Recursive && hashAlgo == htSHA256
        ? narHash
        : caHashSink.finish().first;

    if (expectedCAHash && expectedCAHash != hash)
        throw Error("hash mismatch for '%s'", srcPath);

    ValidPathInfo info {
        *this,
        StorePathDescriptor {
            std::string { name },
            FixedOutputInfo {
                {
                    .method = method,
                    .hash = hash,
                },
                {},
            },
        },
    };
    info.narHash = narHash;
    info.narSize = narSize;

    if (!isValidPath(info.path)) {
        auto source = sinkToSource([&](Sink & scratchpadSink) {
            dumpPath(srcPath, scratchpadSink);
        });
        addToStore(info, *source);
    }

    return info;
}


Store::Store(const Params & params)
    : Config(params)
    , state({(size_t) pathInfoCacheSize})
{
}


std::string Store::getUri()
{
    return "";
}

bool Store::PathInfoCacheValue::isKnownNow()
{
    std::chrono::duration ttl = didExist()
        ? std::chrono::seconds(settings.ttlPositiveNarInfoCache)
        : std::chrono::seconds(settings.ttlNegativeNarInfoCache);

    return std::chrono::steady_clock::now() < time_point + ttl;
}

StorePathSet Store::queryDerivationOutputs(const StorePath & path)
{
    auto outputMap = this->queryDerivationOutputMap(path);
    StorePathSet outputPaths;
    for (auto & i: outputMap) {
        outputPaths.emplace(std::move(i.second));
    }
    return outputPaths;
}

bool Store::isValidPath(StorePathOrDesc storePath)
{
    std::string hashPart { bakeCaIfNeeded(storePath).hashPart() };

    {
        auto state_(state.lock());
        auto res = state_->pathInfoCache.get(hashPart);
        if (res && res->isKnownNow()) {
            stats.narInfoReadAverted++;
            return res->didExist();
        }
    }

    if (diskCache) {
        auto res = diskCache->lookupNarInfo(getUri(), hashPart);
        if (res.first != NarInfoDiskCache::oUnknown) {
            stats.narInfoReadAverted++;
            auto state_(state.lock());
            state_->pathInfoCache.upsert(hashPart,
                res.first == NarInfoDiskCache::oInvalid ? PathInfoCacheValue{} : PathInfoCacheValue { .value = res.second });
            return res.first == NarInfoDiskCache::oValid;
        }
    }

    bool valid = isValidPathUncached(storePath);

    if (diskCache && !valid)
        // FIXME: handle valid = true case.
        diskCache->upsertNarInfo(getUri(), hashPart, 0);

    return valid;
}


/* Default implementation for stores that only implement
   queryPathInfoUncached(). */
bool Store::isValidPathUncached(StorePathOrDesc path)
{
    try {
        queryPathInfo(path);
        return true;
    } catch (InvalidPath &) {
        return false;
    }
}


ref<const ValidPathInfo> Store::queryPathInfo(StorePathOrDesc storePath)
{
    std::promise<ref<const ValidPathInfo>> promise;

    queryPathInfo(storePath,
        {[&](std::future<ref<const ValidPathInfo>> result) {
            try {
                promise.set_value(result.get());
            } catch (...) {
                promise.set_exception(std::current_exception());
            }
        }});

    return promise.get_future().get();
}


static bool goodStorePath(const StorePath & expected, const StorePath & actual)
{
    return
        expected.hashPart() == actual.hashPart()
        && (expected.name() == Store::MissingName || expected.name() == actual.name());
}


void Store::queryPathInfo(StorePathOrDesc pathOrCa,
    Callback<ref<const ValidPathInfo>> callback) noexcept
{
    std::string hashPart;

    auto storePath = bakeCaIfNeeded(pathOrCa);

    try {
        hashPart = storePath.hashPart();

        {
            auto res = state.lock()->pathInfoCache.get(hashPart);
            if (res && res->isKnownNow()) {
                stats.narInfoReadAverted++;
                if (!res->didExist())
                    throw InvalidPath("path '%s' is not valid", printStorePath(storePath));
                return callback(ref<const ValidPathInfo>(res->value));
            }
        }

        if (diskCache) {
            auto res = diskCache->lookupNarInfo(getUri(), hashPart);
            if (res.first != NarInfoDiskCache::oUnknown) {
                stats.narInfoReadAverted++;
                {
                    auto state_(state.lock());
                    state_->pathInfoCache.upsert(hashPart,
                        res.first == NarInfoDiskCache::oInvalid ? PathInfoCacheValue{} : PathInfoCacheValue{ .value = res.second });
                    if (res.first == NarInfoDiskCache::oInvalid ||
                        !goodStorePath(storePath, res.second->path))
                        throw InvalidPath("path '%s' is not valid", printStorePath(storePath));
                }
                return callback(ref<const ValidPathInfo>(res.second));
            }
        }

    } catch (...) { return callback.rethrow(); }

    auto callbackPtr = std::make_shared<decltype(callback)>(std::move(callback));

    queryPathInfoUncached(pathOrCa,
        {[this, storePath, hashPart, callbackPtr](std::future<std::shared_ptr<const ValidPathInfo>> fut) {

            try {
                auto info = fut.get();

                if (diskCache)
                    diskCache->upsertNarInfo(getUri(), hashPart, info);

                {
                    auto state_(state.lock());
                    state_->pathInfoCache.upsert(hashPart, PathInfoCacheValue { .value = info });
                }

                if (!info || !goodStorePath(storePath, info->path)) {
                    stats.narInfoMissing++;
                    throw InvalidPath("path '%s' is not valid", printStorePath(storePath));
                }

                (*callbackPtr)(ref<const ValidPathInfo>(info));
            } catch (...) { callbackPtr->rethrow(); }
        }});
}


StorePathSet Store::queryValidPaths(const StorePathSet & paths, SubstituteFlag maybeSubstitute)
{
    struct State
    {
        size_t left;
        StorePathSet valid;
        std::exception_ptr exc;
    };

    Sync<State> state_(State{paths.size(), StorePathSet()});

    std::condition_variable wakeup;
    ThreadPool pool;

    auto doQuery = [&](const StorePath & path) {
        checkInterrupt();
        queryPathInfo(path, {[path, this, &state_, &wakeup](std::future<ref<const ValidPathInfo>> fut) {
            auto state(state_.lock());
            try {
                auto info = fut.get();
                state->valid.insert(path);
            } catch (InvalidPath &) {
            } catch (...) {
                state->exc = std::current_exception();
            }
            assert(state->left);
            if (!--state->left)
                wakeup.notify_one();
        }});
    };

    for (auto & path : paths)
        pool.enqueue(std::bind(doQuery, path));

    pool.process();

    while (true) {
        auto state(state_.lock());
        if (!state->left) {
            if (state->exc) std::rethrow_exception(state->exc);
            return std::move(state->valid);
        }
        state.wait(wakeup);
    }
}


/* Return a string accepted by decodeValidPathInfo() that
   registers the specified paths as valid.  Note: it's the
   responsibility of the caller to provide a closure. */
string Store::makeValidityRegistration(const StorePathSet & paths,
    bool showDerivers, bool showHash)
{
    string s = "";

    for (auto & i : paths) {
        s += printStorePath(i) + "\n";

        auto info = queryPathInfo(i);

        if (showHash) {
            s += info->narHash->to_string(Base16, false) + "\n";
            s += (format("%1%\n") % info->narSize).str();
        }

        auto deriver = showDerivers && info->deriver ? printStorePath(*info->deriver) : "";
        s += deriver + "\n";

        s += (format("%1%\n") % info->references.size()).str();

        for (auto & j : info->references)
            s += printStorePath(j) + "\n";
    }

    return s;
}


void Store::pathInfoToJSON(JSONPlaceholder & jsonOut, const StorePathSet & storePaths,
    bool includeImpureInfo, bool showClosureSize,
    Base hashBase,
    AllowInvalidFlag allowInvalid)
{
    auto jsonList = jsonOut.list();

    for (auto & storePath : storePaths) {
        auto jsonPath = jsonList.object();
        jsonPath.attr("path", printStorePath(storePath));

        try {
            auto info = queryPathInfo(storePath);

            jsonPath
                .attr("narHash", info->narHash->to_string(hashBase, true))
                .attr("narSize", info->narSize);

            {
                auto jsonRefs = jsonPath.list("references");
                for (auto & ref : info->references)
                    jsonRefs.elem(printStorePath(ref));
            }

            if (info->ca)
                jsonPath.attr("ca", renderContentAddress(info->ca));

            std::pair<uint64_t, uint64_t> closureSizes;

            if (showClosureSize) {
                closureSizes = getClosureSize(info->path);
                jsonPath.attr("closureSize", closureSizes.first);
            }

            if (includeImpureInfo) {

                if (info->deriver)
                    jsonPath.attr("deriver", printStorePath(*info->deriver));

                if (info->registrationTime)
                    jsonPath.attr("registrationTime", info->registrationTime);

                if (info->ultimate)
                    jsonPath.attr("ultimate", info->ultimate);

                if (!info->sigs.empty()) {
                    auto jsonSigs = jsonPath.list("signatures");
                    for (auto & sig : info->sigs)
                        jsonSigs.elem(sig);
                }

                auto narInfo = std::dynamic_pointer_cast<const NarInfo>(
                    std::shared_ptr<const ValidPathInfo>(info));

                if (narInfo) {
                    if (!narInfo->url.empty())
                        jsonPath.attr("url", narInfo->url);
                    if (narInfo->fileHash)
                        jsonPath.attr("downloadHash", narInfo->fileHash->to_string(hashBase, true));
                    if (narInfo->fileSize)
                        jsonPath.attr("downloadSize", narInfo->fileSize);
                    if (showClosureSize)
                        jsonPath.attr("closureDownloadSize", closureSizes.second);
                }
            }

        } catch (InvalidPath &) {
            jsonPath.attr("valid", false);
        }
    }
}


std::pair<uint64_t, uint64_t> Store::getClosureSize(const StorePath & storePath)
{
    uint64_t totalNarSize = 0, totalDownloadSize = 0;
    StorePathSet closure;
    computeFSClosure(storePath, closure, false, false);
    for (auto & p : closure) {
        auto info = queryPathInfo(p);
        totalNarSize += info->narSize;
        auto narInfo = std::dynamic_pointer_cast<const NarInfo>(
            std::shared_ptr<const ValidPathInfo>(info));
        if (narInfo)
            totalDownloadSize += narInfo->fileSize;
    }
    return {totalNarSize, totalDownloadSize};
}


const Store::Stats & Store::getStats()
{
    {
        auto state_(state.lock());
        stats.pathInfoCacheSize = state_->pathInfoCache.size();
    }
    return stats;
}


void Store::buildPaths(const std::vector<StorePathWithOutputs> & paths, BuildMode buildMode)
{
    StorePathSet paths2;

    for (auto & path : paths) {
        if (path.path.isDerivation())
            unsupported("buildPaths");
        paths2.insert(path.path);
    }

    if (queryValidPaths(paths2).size() != paths2.size())
        unsupported("buildPaths");
}


void copyStorePath(ref<Store> srcStore, ref<Store> dstStore,
    StorePathOrDesc storePath, RepairFlag repair, CheckSigsFlag checkSigs)
{
    auto srcUri = srcStore->getUri();
    auto dstUri = dstStore->getUri();

    // FIXME Use CA when we have it in messages below

    auto actualStorePath = srcStore->bakeCaIfNeeded(storePath);

    Activity act(*logger, lvlInfo, actCopyPath,
        srcUri == "local" || srcUri == "daemon"
        ? fmt("copying path '%s' to '%s'", srcStore->printStorePath(actualStorePath), dstUri)
          : dstUri == "local" || dstUri == "daemon"
        ? fmt("copying path '%s' from '%s'", srcStore->printStorePath(actualStorePath), srcUri)
          : fmt("copying path '%s' from '%s' to '%s'", srcStore->printStorePath(actualStorePath), srcUri, dstUri),
        {srcStore->printStorePath(actualStorePath), srcUri, dstUri});
    PushActivity pact(act.id);

    auto info = srcStore->queryPathInfo(storePath);

    uint64_t total = 0;

    // recompute store path on the chance dstStore does it differently
<<<<<<< HEAD
    if (auto p = std::get_if<std::reference_wrapper<const StorePathDescriptor>>(&storePath)) {
        auto ca = static_cast<const StorePathDescriptor &>(*p);
        // {
        //     ValidPathInfo srcInfoCA { *srcStore, StorePathDescriptor { ca } };
        //     assert((PathReferences<StorePath> &)(*info) == (PathReferences<StorePath> &)srcInfoCA);
        // }
        if (info->references.empty()) {
            auto info2 = make_ref<ValidPathInfo>(*info);
            ValidPathInfo dstInfoCA { *dstStore, StorePathDescriptor { ca } };
            if (dstStore->storeDir == srcStore->storeDir)
                assert(info2->path == info2->path);
            info2->path = std::move(dstInfoCA.path);
            info2->ca = std::move(dstInfoCA.ca);
            info = info2;
        }
=======
    if (info->ca && info->references.empty()) {
        auto info2 = make_ref<ValidPathInfo>(*info);
        info2->path = dstStore->makeFixedOutputPathFromCA(info->path.name(), *info->ca);
        if (dstStore->storeDir == srcStore->storeDir)
            assert(info->path == info2->path);
        info = info2;
>>>>>>> e3a2154f
    }

    if (!info->narHash) {
        StringSink sink;
        srcStore->narFromPath(storePath, sink);
        auto info2 = make_ref<ValidPathInfo>(*info);

        std::unique_ptr<AbstractHashSink> hashSink;
        if (!info->ca || !info->hasSelfReference)
            hashSink = std::make_unique<HashSink>(htSHA256);
        else
            hashSink = std::make_unique<HashModuloSink>(htSHA256, std::string(info->path.hashPart()));
        (*hashSink)((unsigned char *) sink.s->data(), sink.s->size());
        info2->narHash = hashSink->finish().first;

        if (!info->narSize) info2->narSize = sink.s->size();
        if (info->ultimate) info2->ultimate = false;
        info = info2;

        StringSource source(*sink.s);
        dstStore->addToStore(*info, source, repair, checkSigs);
        return;
    }

    if (info->ultimate) {
        auto info2 = make_ref<ValidPathInfo>(*info);
        info2->ultimate = false;
        info = info2;
    }

    auto source = sinkToSource([&](Sink & sink) {
        LambdaSink wrapperSink([&](const unsigned char * data, size_t len) {
            sink(data, len);
            total += len;
            act.progress(total, info->narSize);
        });
        srcStore->narFromPath(storePath, wrapperSink);
    }, [&]() {
           throw EndOfFile("NAR for '%s' fetched from '%s' is incomplete", srcStore->printStorePath(actualStorePath), srcStore->getUri());
    });

    dstStore->addToStore(*info, *source, repair, checkSigs);
}


std::map<StorePath, StorePath> copyPaths(ref<Store> srcStore, ref<Store> dstStore, const StorePathSet & storePaths,
    RepairFlag repair, CheckSigsFlag checkSigs, SubstituteFlag substitute)
{
    auto valid = dstStore->queryValidPaths(storePaths, substitute);

    StorePathSet missing;
    for (auto & path : storePaths)
        if (!valid.count(path)) missing.insert(path);

    std::map<StorePath, StorePath> pathsMap;
    for (auto & path : storePaths)
        pathsMap.insert_or_assign(path, path);

<<<<<<< HEAD
    std::map<StorePath, StorePath> pathsMap;
    for (auto & path : storePaths)
        pathsMap.insert_or_assign(path, path);

=======
>>>>>>> e3a2154f
    if (missing.empty()) return pathsMap;

    Activity act(*logger, lvlInfo, actCopyPaths, fmt("copying %d paths", missing.size()));

    std::atomic<size_t> nrDone{0};
    std::atomic<size_t> nrFailed{0};
    std::atomic<uint64_t> bytesExpected{0};
    std::atomic<uint64_t> nrRunning{0};

    auto showProgress = [&]() {
        act.progress(nrDone, missing.size(), nrRunning, nrFailed);
    };

    ThreadPool pool;

    processGraph<StorePath>(pool,
        StorePathSet(missing.begin(), missing.end()),

        [&](const StorePath & storePath) {
            auto info = srcStore->queryPathInfo(storePath);
            auto storePathForDst = storePath;
            if (info->ca && info->references.empty()) {
                storePathForDst = dstStore->makeFixedOutputPathFromCA(storePath.name(), *info->ca);
                if (dstStore->storeDir == srcStore->storeDir)
                    assert(storePathForDst == storePath);
                if (storePathForDst != storePath)
                    debug("replaced path '%s' to '%s' for substituter '%s'", srcStore->printStorePath(storePath), dstStore->printStorePath(storePathForDst), dstStore->getUri());
            }
            pathsMap.insert_or_assign(storePath, storePathForDst);

<<<<<<< HEAD
        [&](const Path & storePathS) {
            auto storePath = srcStore->parseStorePath(storePathS);

            auto info = srcStore->queryPathInfo(storePath);
            auto storePathForDst = storePath;
            if (info->ca && info->references.empty() && !info->hasSelfReference) {
                storePathForDst = dstStore->makeFixedOutputPathFromCA(*info->fullStorePathDescriptorOpt());
                if (dstStore->storeDir == srcStore->storeDir)
                    assert(storePathForDst == storePath);
                if (storePathForDst != storePath)
                    debug("replaced path '%s' to '%s' for substituter '%s'", srcStore->printStorePath(storePath), dstStore->printStorePath(storePathForDst), dstStore->getUri());
            }
            pathsMap.insert_or_assign(storePath, storePathForDst);

            if (dstStore->isValidPath(storePathForDst)) {
=======
            if (dstStore->isValidPath(storePath)) {
>>>>>>> e3a2154f
                nrDone++;
                showProgress();
                return StorePathSet();
            }

            bytesExpected += info->narSize;
            act.setExpected(actCopyPath, bytesExpected);

            return info->references;
        },

        [&](const StorePath & storePath) {
            checkInterrupt();

<<<<<<< HEAD
            auto storePath = srcStore->parseStorePath(storePathS);
            auto info = srcStore->queryPathInfo(storePath);

            auto storePathForDst = storePath;
            if (info->ca && info->references.empty() && !info->hasSelfReference) {
                storePathForDst = dstStore->makeFixedOutputPathFromCA(*info->fullStorePathDescriptorOpt());
=======
            auto info = srcStore->queryPathInfo(storePath);

            auto storePathForDst = storePath;
            if (info->ca && info->references.empty()) {
                storePathForDst = dstStore->makeFixedOutputPathFromCA(storePath.name(), *info->ca);
>>>>>>> e3a2154f
                if (dstStore->storeDir == srcStore->storeDir)
                    assert(storePathForDst == storePath);
                if (storePathForDst != storePath)
                    debug("replaced path '%s' to '%s' for substituter '%s'", srcStore->printStorePath(storePath), dstStore->printStorePath(storePathForDst), dstStore->getUri());
            }
            pathsMap.insert_or_assign(storePath, storePathForDst);

            if (!dstStore->isValidPath(storePathForDst)) {
                MaintainCount<decltype(nrRunning)> mc(nrRunning);
                showProgress();
                try {
                    copyStorePath(srcStore, dstStore, storePath, repair, checkSigs);
                } catch (Error &e) {
                    nrFailed++;
                    if (!settings.keepGoing)
                        throw e;
                    logger->log(lvlError, fmt("could not copy %s: %s", dstStore->printStorePath(storePath), e.what()));
                    showProgress();
                    return;
                }
            }

            nrDone++;
            showProgress();
        });

    return pathsMap;
}


void copyClosure(ref<Store> srcStore, ref<Store> dstStore,
    const StorePathSet & storePaths, RepairFlag repair, CheckSigsFlag checkSigs,
    SubstituteFlag substitute)
{
    StorePathSet closure;
    srcStore->computeFSClosure(storePaths, closure);
    copyPaths(srcStore, dstStore, closure, repair, checkSigs, substitute);
}


std::optional<ValidPathInfo> decodeValidPathInfo(const Store & store, std::istream & str, bool hashGiven)
{
    std::string path;
    getline(str, path);
    if (str.eof()) { return {}; }
    ValidPathInfo info(store.parseStorePath(path));
    if (hashGiven) {
        string s;
        getline(str, s);
        info.narHash = Hash::parseAny(s, htSHA256);
        getline(str, s);
        if (!string2Int(s, info.narSize)) throw Error("number expected");
    }
    std::string deriver;
    getline(str, deriver);
    if (deriver != "") info.deriver = store.parseStorePath(deriver);
    string s; int n;
    getline(str, s);
    if (!string2Int(s, n)) throw Error("number expected");
    while (n--) {
        getline(str, s);
        info.insertReferencePossiblyToSelf(store.parseStorePath(s));
    }
    if (!str || str.eof()) throw Error("missing input");
    return std::optional<ValidPathInfo>(std::move(info));
}


std::string Store::showPaths(const StorePathSet & paths)
{
    std::string s;
    for (auto & i : paths) {
        if (s.size() != 0) s += ", ";
        s += "'" + printStorePath(i) + "'";
    }
    return s;
}


string showPaths(const PathSet & paths)
{
    return concatStringsSep(", ", quoteStrings(paths));
}

StorePathSet ValidPathInfo::referencesPossiblyToSelf() const
{
    return PathReferences<StorePath>::referencesPossiblyToSelf(path);
}

void ValidPathInfo::insertReferencePossiblyToSelf(StorePath && ref)
{
    return PathReferences<StorePath>::insertReferencePossiblyToSelf(path, std::move(ref));
}

void ValidPathInfo::setReferencesPossiblyToSelf(StorePathSet && refs)
{
    return PathReferences<StorePath>::setReferencesPossiblyToSelf(path, std::move(refs));
}

std::string ValidPathInfo::fingerprint(const Store & store) const
{
    if (narSize == 0 || !narHash)
        throw Error("cannot calculate fingerprint of path '%s' because its size/hash is not known",
            store.printStorePath(path));
    return
        "1;" + store.printStorePath(path) + ";"
        + narHash->to_string(Base32, true) + ";"
        + std::to_string(narSize) + ";"
        + concatStringsSep(",", store.printStorePathSet(referencesPossiblyToSelf()));
}


void ValidPathInfo::sign(const Store & store, const SecretKey & secretKey)
{
    sigs.insert(secretKey.signDetached(fingerprint(store)));
}

<<<<<<< HEAD
std::optional<StorePathDescriptor> ValidPathInfo::fullStorePathDescriptorOpt() const
{
    if (! ca)
        return std::nullopt;

    return StorePathDescriptor {
        .name = std::string { path.name() },
        .info = std::visit(overloaded {
            [&](TextHash th) {
                TextInfo info { th };
                assert(!hasSelfReference);
                info.references = references;
                return ContentAddressWithReferences { info };
            },
            [&](FixedOutputHash foh) {
                FixedOutputInfo info { foh };
                info.references = static_cast<PathReferences<StorePath>>(*this);
                return ContentAddressWithReferences { info };
            },
        }, *ca),
    };
}

=======
>>>>>>> e3a2154f
bool ValidPathInfo::isContentAddressed(const Store & store) const
{
    auto fullCaOpt = fullStorePathDescriptorOpt();

    if (! fullCaOpt)
        return false;

    auto caPath = store.makeFixedOutputPathFromCA(*fullCaOpt);

    bool res = caPath == path;

    if (!res)
        printError("warning: path '%s' claims to be content-addressed but isn't", store.printStorePath(path));

    return res;
}


size_t ValidPathInfo::checkSignatures(const Store & store, const PublicKeys & publicKeys) const
{
    if (isContentAddressed(store)) return maxSigs;

    size_t good = 0;
    for (auto & sig : sigs)
        if (checkSignature(store, publicKeys, sig))
            good++;
    return good;
}


bool ValidPathInfo::checkSignature(const Store & store, const PublicKeys & publicKeys, const std::string & sig) const
{
    return verifyDetached(fingerprint(store), sig, publicKeys);
}


Strings ValidPathInfo::shortRefs() const
{
    Strings refs;
    for (auto & r : referencesPossiblyToSelf())
        refs.push_back(std::string(r.to_string()));
    return refs;
}


ValidPathInfo::ValidPathInfo(
    const Store & store,
    StorePathDescriptor && info)
      : path(store.makeFixedOutputPathFromCA(info))
{
    std::visit(overloaded {
        [this](TextInfo ti) {
            this->references = ti.references;
            this->ca = TextHash { std::move(ti) };
        },
        [this](FixedOutputInfo foi) {
            *(static_cast<PathReferences<StorePath> *>(this)) = foi.references;
            this->ca = FixedOutputHash { (FixedOutputHash) std::move(foi) };
        },
    }, std::move(info.info));
}

}


#include "local-store.hh"
#include "remote-store.hh"


namespace nix {


RegisterStoreImplementation::Implementations * RegisterStoreImplementation::implementations = 0;

/* Split URI into protocol+hierarchy part and its parameter set. */
std::pair<std::string, Store::Params> splitUriAndParams(const std::string & uri_)
{
    auto uri(uri_);
    Store::Params params;
    auto q = uri.find('?');
    if (q != std::string::npos) {
        params = decodeQuery(uri.substr(q + 1));
        uri = uri_.substr(0, q);
    }
    return {uri, params};
}

ref<Store> openStore(const std::string & uri_,
    const Store::Params & extraParams)
{
    auto [uri, uriParams] = splitUriAndParams(uri_);
    auto params = extraParams;
    params.insert(uriParams.begin(), uriParams.end());

    for (auto fun : *RegisterStoreImplementation::implementations) {
        auto store = fun(uri, params);
        if (store) {
            store->warnUnknownSettings();
            return ref<Store>(store);
        }
    }

    throw Error("don't know how to open Nix store '%s'", uri);
}

static bool isNonUriPath(const std::string & spec) {
    return
        // is not a URL
        spec.find("://") == std::string::npos
        // Has at least one path separator, and so isn't a single word that
        // might be special like "auto"
        && spec.find("/") != std::string::npos;
}

StoreType getStoreType(const std::string & uri, const std::string & stateDir)
{
    if (uri == "daemon") {
        return tDaemon;
    } else if (uri == "local" || isNonUriPath(uri)) {
        return tLocal;
    } else if (uri == "" || uri == "auto") {
        if (access(stateDir.c_str(), R_OK | W_OK) == 0)
            return tLocal;
        else if (pathExists(settings.nixDaemonSocketFile))
            return tDaemon;
        else
            return tLocal;
    } else {
        return tOther;
    }
}


static RegisterStoreImplementation regStore([](
    const std::string & uri, const Store::Params & params)
    -> std::shared_ptr<Store>
{
    switch (getStoreType(uri, get(params, "state").value_or(settings.nixStateDir))) {
        case tDaemon:
            return std::shared_ptr<Store>(std::make_shared<UDSRemoteStore>(params));
        case tLocal: {
            Store::Params params2 = params;
            if (isNonUriPath(uri)) {
                params2["root"] = absPath(uri);
            }
            return std::shared_ptr<Store>(std::make_shared<LocalStore>(params2));
        }
        default:
            return nullptr;
    }
});


std::list<ref<Store>> getDefaultSubstituters()
{
    static auto stores([]() {
        std::list<ref<Store>> stores;

        StringSet done;

        auto addStore = [&](const std::string & uri) {
            if (!done.insert(uri).second) return;
            try {
                stores.push_back(openStore(uri));
            } catch (Error & e) {
                logWarning(e.info());
            }
        };

        for (auto uri : settings.substituters.get())
            addStore(uri);

        for (auto uri : settings.extraSubstituters.get())
            addStore(uri);

        stores.sort([](ref<Store> & a, ref<Store> & b) {
            return a->priority < b->priority;
        });

        return stores;
    } ());

    return stores;
}


}<|MERGE_RESOLUTION|>--- conflicted
+++ resolved
@@ -203,23 +203,6 @@
     }
 }
 
-// FIXME Put this somewhere?
-template<class... Ts> struct overloaded : Ts... { using Ts::operator()...; };
-template<class... Ts> overloaded(Ts...) -> overloaded<Ts...>;
-
-StorePath Store::makeFixedOutputPathFromCA(std::string_view name, ContentAddress ca,
-    const StorePathSet & references, bool hasSelfReference) const
-{
-    // New template
-    return std::visit(overloaded {
-        [&](TextHash th) {
-            return makeTextPath(name, th.hash, references);
-        },
-        [&](FixedOutputHash fsh) {
-            return makeFixedOutputPath(fsh.method, fsh.hash, name, references, hasSelfReference);
-        }
-    }, ca);
-}
 
 StorePath Store::makeTextPath(std::string_view name, const TextInfo & info) const
 {
@@ -755,7 +738,6 @@
     uint64_t total = 0;
 
     // recompute store path on the chance dstStore does it differently
-<<<<<<< HEAD
     if (auto p = std::get_if<std::reference_wrapper<const StorePathDescriptor>>(&storePath)) {
         auto ca = static_cast<const StorePathDescriptor &>(*p);
         // {
@@ -771,14 +753,6 @@
             info2->ca = std::move(dstInfoCA.ca);
             info = info2;
         }
-=======
-    if (info->ca && info->references.empty()) {
-        auto info2 = make_ref<ValidPathInfo>(*info);
-        info2->path = dstStore->makeFixedOutputPathFromCA(info->path.name(), *info->ca);
-        if (dstStore->storeDir == srcStore->storeDir)
-            assert(info->path == info2->path);
-        info = info2;
->>>>>>> e3a2154f
     }
 
     if (!info->narHash) {
@@ -837,13 +811,6 @@
     for (auto & path : storePaths)
         pathsMap.insert_or_assign(path, path);
 
-<<<<<<< HEAD
-    std::map<StorePath, StorePath> pathsMap;
-    for (auto & path : storePaths)
-        pathsMap.insert_or_assign(path, path);
-
-=======
->>>>>>> e3a2154f
     if (missing.empty()) return pathsMap;
 
     Activity act(*logger, lvlInfo, actCopyPaths, fmt("copying %d paths", missing.size()));
@@ -863,21 +830,6 @@
         StorePathSet(missing.begin(), missing.end()),
 
         [&](const StorePath & storePath) {
-            auto info = srcStore->queryPathInfo(storePath);
-            auto storePathForDst = storePath;
-            if (info->ca && info->references.empty()) {
-                storePathForDst = dstStore->makeFixedOutputPathFromCA(storePath.name(), *info->ca);
-                if (dstStore->storeDir == srcStore->storeDir)
-                    assert(storePathForDst == storePath);
-                if (storePathForDst != storePath)
-                    debug("replaced path '%s' to '%s' for substituter '%s'", srcStore->printStorePath(storePath), dstStore->printStorePath(storePathForDst), dstStore->getUri());
-            }
-            pathsMap.insert_or_assign(storePath, storePathForDst);
-
-<<<<<<< HEAD
-        [&](const Path & storePathS) {
-            auto storePath = srcStore->parseStorePath(storePathS);
-
             auto info = srcStore->queryPathInfo(storePath);
             auto storePathForDst = storePath;
             if (info->ca && info->references.empty() && !info->hasSelfReference) {
@@ -889,10 +841,7 @@
             }
             pathsMap.insert_or_assign(storePath, storePathForDst);
 
-            if (dstStore->isValidPath(storePathForDst)) {
-=======
             if (dstStore->isValidPath(storePath)) {
->>>>>>> e3a2154f
                 nrDone++;
                 showProgress();
                 return StorePathSet();
@@ -907,20 +856,11 @@
         [&](const StorePath & storePath) {
             checkInterrupt();
 
-<<<<<<< HEAD
-            auto storePath = srcStore->parseStorePath(storePathS);
             auto info = srcStore->queryPathInfo(storePath);
 
             auto storePathForDst = storePath;
             if (info->ca && info->references.empty() && !info->hasSelfReference) {
                 storePathForDst = dstStore->makeFixedOutputPathFromCA(*info->fullStorePathDescriptorOpt());
-=======
-            auto info = srcStore->queryPathInfo(storePath);
-
-            auto storePathForDst = storePath;
-            if (info->ca && info->references.empty()) {
-                storePathForDst = dstStore->makeFixedOutputPathFromCA(storePath.name(), *info->ca);
->>>>>>> e3a2154f
                 if (dstStore->storeDir == srcStore->storeDir)
                     assert(storePathForDst == storePath);
                 if (storePathForDst != storePath)
@@ -1038,7 +978,6 @@
     sigs.insert(secretKey.signDetached(fingerprint(store)));
 }
 
-<<<<<<< HEAD
 std::optional<StorePathDescriptor> ValidPathInfo::fullStorePathDescriptorOpt() const
 {
     if (! ca)
@@ -1062,8 +1001,6 @@
     };
 }
 
-=======
->>>>>>> e3a2154f
 bool ValidPathInfo::isContentAddressed(const Store & store) const
 {
     auto fullCaOpt = fullStorePathDescriptorOpt();
