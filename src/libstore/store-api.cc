--- conflicted
+++ resolved
@@ -221,11 +221,7 @@
         [&](const FixedOutputInfo & foi) {
             return makeFixedOutputPath(desc.name, foi);
         }
-<<<<<<< HEAD
-    }, desc.info);
-=======
-    }, ca.raw);
->>>>>>> 4a8c9bb9
+    }, desc.info.raw);
 }
 
 
@@ -441,23 +437,13 @@
 
     ValidPathInfo info {
         *this,
-<<<<<<< HEAD
         StorePathDescriptor {
             std::string { name },
             FixedOutputInfo {
-                {
-                    .method = method,
-                    .hash = hash,
-                },
+                .method = method,
+                .hash = hash,
                 .references = {},
             },
-=======
-        name,
-        FixedOutputInfo {
-            .method = method,
-            .hash = hash,
-            .references = {},
->>>>>>> 4a8c9bb9
         },
         narHash,
     };
@@ -581,9 +567,10 @@
 
             // Recompute store path so that we can use a different store root.
             if (path.second) {
-                subPath = makeFixedOutputPathFromCA(
-                    path.first.name(),
-                    ContentAddressWithReferences::withoutRefs(*path.second));
+                subPath = makeFixedOutputPathFromCA({
+                    .name = std::string { path.first.name() },
+                    .info = ContentAddressWithReferences::withoutRefs(*path.second),
+                });
                 if (sub->storeDir == storeDir)
                     assert(subPath == path.first);
                 if (subPath != path.first)
@@ -1089,12 +1076,7 @@
     if (info->ca && info->references.empty()) {
         auto info2 = make_ref<ValidPathInfo>(*info);
         info2->path = dstStore.makeFixedOutputPathFromCA(
-<<<<<<< HEAD
             info->fullStorePathDescriptorOpt().value());
-=======
-            info->path.name(),
-            info->contentAddressWithReferences().value());
->>>>>>> 4a8c9bb9
         if (dstStore.storeDir == srcStore.storeDir)
             assert(info->path == info2->path);
         info = info2;
@@ -1207,12 +1189,7 @@
         auto storePathForDst = storePathForSrc;
         if (currentPathInfo.ca && currentPathInfo.references.empty()) {
             storePathForDst = dstStore.makeFixedOutputPathFromCA(
-<<<<<<< HEAD
                 currentPathInfo.fullStorePathDescriptorOpt().value());
-=======
-                currentPathInfo.path.name(),
-                currentPathInfo.contentAddressWithReferences().value());
->>>>>>> 4a8c9bb9
             if (dstStore.storeDir == srcStore.storeDir)
                 assert(storePathForDst == storePathForSrc);
             if (storePathForDst != storePathForSrc)
