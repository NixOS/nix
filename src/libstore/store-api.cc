--- conflicted
+++ resolved
@@ -1107,7 +1107,8 @@
         auto storePathForSrc = currentPathInfo.path;
         auto storePathForDst = storePathForSrc;
         if (currentPathInfo.ca && currentPathInfo.references.empty()) {
-            storePathForDst = dstStore.makeFixedOutputPathFromCA(storePathForSrc.name(), *currentPathInfo.ca);
+            storePathForDst = dstStore.makeFixedOutputPathFromCA(
+                currentPathInfo.fullStorePathDescriptorOpt().value());
             if (dstStore.storeDir == srcStore.storeDir)
                 assert(storePathForDst == storePathForSrc);
             if (storePathForDst != storePathForSrc)
@@ -1139,97 +1140,7 @@
                 {storePathS, srcUri, dstUri});
             PushActivity pact(act.id);
 
-<<<<<<< HEAD
-            auto info = srcStore.queryPathInfo(storePath);
-            info->write(sink, srcStore, 16);
-            srcStore.narFromPath(storePath, sink);
-        }
-    });
-
-    dstStore.addMultipleToStore(*source, repair, checkSigs);
-
-    #if 0
-    std::atomic<size_t> nrDone{0};
-    std::atomic<size_t> nrFailed{0};
-    std::atomic<uint64_t> bytesExpected{0};
-    std::atomic<uint64_t> nrRunning{0};
-
-    auto showProgress = [&]() {
-        act.progress(nrDone, missing.size(), nrRunning, nrFailed);
-    };
-
-    ThreadPool pool;
-
-    processGraph<StorePath>(pool,
-        StorePathSet(missing.begin(), missing.end()),
-
-        [&](const StorePath & storePath) {
-            auto info = srcStore.queryPathInfo(storePath);
-            auto storePathForDst = storePath;
-            if (info->ca && info->references.empty()) {
-                storePathForDst = dstStore.makeFixedOutputPathFromCA(
-                    info->fullStorePathDescriptorOpt().value());
-                if (dstStore.storeDir == srcStore.storeDir)
-                    assert(storePathForDst == storePath);
-                if (storePathForDst != storePath)
-                    debug("replaced path '%s' to '%s' for substituter '%s'",
-                        srcStore.printStorePath(storePath),
-                        dstStore.printStorePath(storePathForDst),
-                        dstStore.getUri());
-            }
-            pathsMap.insert_or_assign(storePath, storePathForDst);
-
-            if (dstStore.isValidPath(storePath)) {
-                nrDone++;
-                showProgress();
-                return StorePathSet();
-            }
-
-            bytesExpected += info->narSize;
-            act.setExpected(actCopyPath, bytesExpected);
-
-            return info->references;
-        },
-
-        [&](const StorePath & storePath) {
-            checkInterrupt();
-
-            auto info = srcStore.queryPathInfo(storePath);
-
-            auto storePathForDst = storePath;
-            if (info->ca && info->references.empty()) {
-                storePathForDst = dstStore.makeFixedOutputPathFromCA(
-                    info->fullStorePathDescriptorOpt().value());
-                if (dstStore->storeDir == srcStore->storeDir)
-                    assert(storePathForDst == storePath);
-                if (storePathForDst != storePath)
-                    debug("replaced path '%s' to '%s' for substituter '%s'",
-                        srcStore.printStorePath(storePath),
-                        dstStore.printStorePath(storePathForDst),
-                        dstStore.getUri());
-            }
-            pathsMap.insert_or_assign(storePath, storePathForDst);
-
-            if (!dstStore.isValidPath(storePathForDst)) {
-                MaintainCount<decltype(nrRunning)> mc(nrRunning);
-                showProgress();
-                try {
-                    copyStorePath(srcStore, dstStore, storePath, repair, checkSigs);
-                } catch (Error &e) {
-                    nrFailed++;
-                    if (!settings.keepGoing)
-                        throw e;
-                    printMsg(lvlError, "could not copy %s: %s", dstStore.printStorePath(storePath), e.what());
-                    showProgress();
-                    return;
-                }
-            }
-
-            nrDone++;
-            showProgress();
-=======
             srcStore.narFromPath(missingPath, sink);
->>>>>>> 3172c51b
         });
         pathsToCopy.push_back(std::pair{infoForDst, std::move(source)});
     }
