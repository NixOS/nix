#include "crypto.hh"
#include "fs-accessor.hh"
#include "globals.hh"
#include "store-api.hh"
#include "util.hh"
#include "nar-info-disk-cache.hh"
#include "thread-pool.hh"
#include "json.hh"
#include "url.hh"
#include "references.hh"
#include "archive.hh"
#include "callback.hh"
#include "remote-store.hh"

#include <regex>

namespace nix {


bool Store::isInStore(const Path & path) const
{
    return isInDir(path, storeDir);
}


std::pair<StorePath, Path> Store::toStorePath(const Path & path) const
{
    if (!isInStore(path))
        throw Error("path '%1%' is not in the Nix store", path);
    Path::size_type slash = path.find('/', storeDir.size() + 1);
    if (slash == Path::npos)
        return {parseStorePath(path), ""};
    else
        return {parseStorePath(std::string_view(path).substr(0, slash)), path.substr(slash)};
}


Path Store::followLinksToStore(std::string_view _path) const
{
    Path path = absPath(std::string(_path));
    while (!isInStore(path)) {
        if (!isLink(path)) break;
        auto target = readLink(path);
        path = absPath(target, dirOf(path));
    }
    if (!isInStore(path))
        throw BadStorePath("path '%1%' is not in the Nix store", path);
    return path;
}


StorePath Store::followLinksToStorePath(std::string_view path) const
{
    return toStorePath(followLinksToStore(path)).first;
}


/* Store paths have the following form:

   <realized-path> = <store>/<h>-<name>

   where

   <store> = the location of the Nix store, usually /nix/store

   <name> = a human readable name for the path, typically obtained
     from the name attribute of the derivation, or the name of the
     source file from which the store path is created.  For derivation
     outputs other than the default "out" output, the string "-<id>"
     is suffixed to <name>.

   <h> = base-32 representation of the first 160 bits of a SHA-256
     hash of <s>; the hash part of the store name

   <s> = the string "<type>:sha256:<h2>:<store>:<name>";
     note that it includes the location of the store as well as the
     name to make sure that changes to either of those are reflected
     in the hash (e.g. you won't get /nix/store/<h>-name1 and
     /nix/store/<h>-name2 with equal hash parts).

   <type> = one of:
     "text:<r1>:<r2>:...<rN>"
       for plain text files written to the store using
       addTextToStore(); <r1> ... <rN> are the store paths referenced
       by this path, in the form described by <realized-path>
     "source:<r1>:<r2>:...:<rN>:self"
       for paths copied to the store using addToStore() when recursive
       = true and hashAlgo = "sha256". Just like in the text case, we
       can have the store paths referenced by the path.
       Additionally, we can have an optional :self label to denote self
       reference.
     "output:<id>"
       for either the outputs created by derivations, OR paths copied
       to the store using addToStore() with recursive != true or
       hashAlgo != "sha256" (in that case "source" is used; it's
       silly, but it's done that way for compatibility).  <id> is the
       name of the output (usually, "out").

   <h2> = base-16 representation of a SHA-256 hash of:
     if <type> = "text:...":
       the string written to the resulting store path
     if <type> = "source":
       the serialisation of the path from which this store path is
       copied, as returned by hashPath()
     if <type> = "output:<id>":
       for non-fixed derivation outputs:
         the derivation (see hashDerivationModulo() in
         primops.cc)
       for paths copied by addToStore() or produced by fixed-output
       derivations:
         the string "fixed:out:<rec><algo>:<hash>:", where
           <rec> = "r:" for recursive (path) hashes, or "" for flat
             (file) hashes
           <algo> = "md5", "sha1" or "sha256"
           <hash> = base-16 representation of the path or flat hash of
             the contents of the path (or expected contents of the
             path for fixed-output derivations)

   Note that since an output derivation has always type output, while
   something added by addToStore can have type output or source depending
   on the hash, this means that the same input can be hashed differently
   if added to the store via addToStore or via a derivation, in the sha256
   recursive case.

   It would have been nicer to handle fixed-output derivations under
   "source", e.g. have something like "source:<rec><algo>", but we're
   stuck with this for now...

   The main reason for this way of computing names is to prevent name
   collisions (for security).  For instance, it shouldn't be feasible
   to come up with a derivation whose output path collides with the
   path for a copied source.  The former would have a <s> starting with
   "output:out:", while the latter would have a <s> starting with
   "source:".
*/


StorePath Store::makeStorePath(std::string_view type,
    std::string_view hash, std::string_view name) const
{
    /* e.g., "source:sha256:1abc...:/nix/store:foo.tar.gz" */
    auto s = std::string(type) + ":" + std::string(hash)
        + ":" + storeDir + ":" + std::string(name);
    auto h = compressHash(hashString(htSHA256, s), 20);
    return StorePath(h, name);
}


StorePath Store::makeStorePath(std::string_view type,
    const Hash & hash, std::string_view name) const
{
    return makeStorePath(type, hash.to_string(Base16, true), name);
}


StorePath Store::makeOutputPath(std::string_view id,
    const Hash & hash, std::string_view name) const
{
    return makeStorePath("output:" + std::string { id }, hash, outputPathName(name, id));
}


/* Stuff the references (if any) into the type.  This is a bit
   hacky, but we can't put them in `s' since that would be
   ambiguous. */
static std::string makeType(
    const Store & store,
    std::string && type,
    const PathReferences<StorePath> & references)
{
    for (auto & i : references.references) {
        type += ":";
        type += store.printStorePath(i);
    }
    if (references.hasSelfReference) type += ":self";
    return std::move(type);
}

StorePath Store::bakeCaIfNeeded(const OwnedStorePathOrDesc & path) const
{
    return bakeCaIfNeeded(borrowStorePathOrDesc(path));
}

StorePath Store::bakeCaIfNeeded(StorePathOrDesc path) const
{
    return std::visit(overloaded {
        [this](std::reference_wrapper<const StorePath> storePath) {
            return StorePath {storePath};
        },
        [this](std::reference_wrapper<const StorePathDescriptor> ca) {
            return makeFixedOutputPathFromCA(ca);
        },
    }, path);
}

StorePathOrDesc borrowStorePathOrDesc(const OwnedStorePathOrDesc & storePathOrDesc) {
    // Can't use std::visit as it would copy :(
    if (auto p = std::get_if<StorePath>(&storePathOrDesc))
        return *p;
    if (auto p = std::get_if<StorePathDescriptor>(&storePathOrDesc))
        return *p;
    abort();
}

StorePath Store::makeFixedOutputPath(std::string_view name, const FixedOutputInfo & info) const
{
    if (info.hash.type == htSHA256 && info.method == FileIngestionMethod::Recursive) {
        return makeStorePath(makeType(*this, "source", info.references), info.hash, name);
    } else {
        assert(info.references.references.size() == 0);
        assert(!info.references.hasSelfReference);
        return makeStorePath("output:out",
            hashString(htSHA256,
                "fixed:out:"
                + makeFileIngestionPrefix(info.method)
                + info.hash.to_string(Base16, true) + ":"),
            name);
    }
}


StorePath Store::makeTextPath(std::string_view name, const TextInfo & info) const
{
    assert(info.hash.type == htSHA256);
    return makeStorePath(
        makeType(*this, "text", PathReferences<StorePath> { info.references }),
        info.hash,
        name);
}


StorePath Store::makeFixedOutputPathFromCA(const StorePathDescriptor & desc) const
{
    // New template
    return std::visit(overloaded {
        [&](const TextInfo & ti) {
            return makeTextPath(desc.name, ti);
        },
        [&](const FixedOutputInfo & foi) {
            return makeFixedOutputPath(desc.name, foi);
        }
    }, desc.info);
}


std::pair<StorePath, Hash> Store::computeStorePathForPath(std::string_view name,
    const Path & srcPath, FileIngestionMethod method, HashType hashAlgo, PathFilter & filter) const
{
    Hash h = method == FileIngestionMethod::Recursive
        ? hashPath(hashAlgo, srcPath, filter).first
        : hashFile(hashAlgo, srcPath);
    FixedOutputInfo caInfo {
        {
            .method = method,
            .hash = h,
        },
        {},
    };
    return std::make_pair(makeFixedOutputPath(name, caInfo), h);
}


StorePath Store::computeStorePathForText(
    std::string_view name,
    std::string_view s,
    const StorePathSet & references) const
{
    return makeTextPath(name, TextInfo {
        { .hash = hashString(htSHA256, s) },
        references,
    });
}


StorePath Store::addToStore(
    std::string_view name,
    const Path & _srcPath,
    FileIngestionMethod method,
    HashType hashAlgo,
    PathFilter & filter,
    RepairFlag repair,
    const StorePathSet & references)
{
    Path srcPath(absPath(_srcPath));
    auto source = sinkToSource([&](Sink & sink) {
        if (method == FileIngestionMethod::Recursive)
            dumpPath(srcPath, sink, filter);
        else
            readFile(srcPath, sink);
    });
    return addToStoreFromDump(*source, name, method, hashAlgo, repair, references);
}


void Store::addMultipleToStore(
    Source & source,
    RepairFlag repair,
    CheckSigsFlag checkSigs)
{
    auto expected = readNum<uint64_t>(source);
    for (uint64_t i = 0; i < expected; ++i) {
        auto info = ValidPathInfo::read(source, *this, 16);
        info.ultimate = false;
        addToStore(info, source, repair, checkSigs);
    }
}


/*
The aim of this function is to compute in one pass the correct ValidPathInfo for
the files that we are trying to add to the store. To accomplish that in one
pass, given the different kind of inputs that we can take (normal nar archives,
nar archives with non SHA-256 hashes, and flat files), we set up a net of sinks
and aliases. Also, since the dataflow is obfuscated by this, we include here a
graphviz diagram:

digraph graphname {
    node [shape=box]
    fileSource -> narSink
    narSink [style=dashed]
    narSink -> unsualHashTee [style = dashed, label = "Recursive && !SHA-256"]
    narSink -> narHashSink [style = dashed, label = "else"]
    unsualHashTee -> narHashSink
    unsualHashTee -> caHashSink
    fileSource -> parseSink
    parseSink [style=dashed]
    parseSink-> fileSink [style = dashed, label = "Flat"]
    parseSink -> blank [style = dashed, label = "Recursive"]
    fileSink -> caHashSink
}
*/
ValidPathInfo Store::addToStoreSlow(std::string_view name, const Path & srcPath,
    FileIngestionMethod method, HashType hashAlgo,
    std::optional<Hash> expectedCAHash)
{
    HashSink narHashSink { htSHA256 };
    HashSink caHashSink { hashAlgo };

    /* Note that fileSink and unusualHashTee must be mutually exclusive, since
       they both write to caHashSink. Note that that requisite is currently true
       because the former is only used in the flat case. */
    RetrieveRegularNARSink fileSink { caHashSink };
    TeeSink unusualHashTee { narHashSink, caHashSink };

    auto & narSink = method == FileIngestionMethod::Recursive && hashAlgo != htSHA256
        ? static_cast<Sink &>(unusualHashTee)
        : narHashSink;

    /* Functionally, this means that fileSource will yield the content of
       srcPath. The fact that we use scratchpadSink as a temporary buffer here
       is an implementation detail. */
    auto fileSource = sinkToSource([&](Sink & scratchpadSink) {
        dumpPath(srcPath, scratchpadSink);
    });

    /* tapped provides the same data as fileSource, but we also write all the
       information to narSink. */
    TeeSource tapped { *fileSource, narSink };

    ParseSink blank;
    auto & parseSink = method == FileIngestionMethod::Flat
        ? fileSink
        : blank;

    /* The information that flows from tapped (besides being replicated in
       narSink), is now put in parseSink. */
    parseDump(parseSink, tapped);

    /* We extract the result of the computation from the sink by calling
       finish. */
    auto [narHash, narSize] = narHashSink.finish();

    auto hash = method == FileIngestionMethod::Recursive && hashAlgo == htSHA256
        ? narHash
        : caHashSink.finish().first;

    if (expectedCAHash && expectedCAHash != hash)
        throw Error("hash mismatch for '%s'", srcPath);

    ValidPathInfo info {
        *this,
        StorePathDescriptor {
            std::string { name },
            FixedOutputInfo {
                {
                    .method = method,
                    .hash = hash,
                },
                {},
            },
        },
        narHash,
    };
    info.narSize = narSize;

    if (!isValidPath(info.path)) {
        auto source = sinkToSource([&](Sink & scratchpadSink) {
            dumpPath(srcPath, scratchpadSink);
        });
        addToStore(info, *source);
    }

    return info;
}

StringSet StoreConfig::getDefaultSystemFeatures()
{
    auto res = settings.systemFeatures.get();

    if (settings.isExperimentalFeatureEnabled(Xp::CaDerivations))
        res.insert("ca-derivations");

    if (settings.isExperimentalFeatureEnabled(Xp::RecursiveNix))
        res.insert("recursive-nix");

    return res;
}

Store::Store(const Params & params)
    : StoreConfig(params)
    , state({(size_t) pathInfoCacheSize})
{
}


std::string Store::getUri()
{
    return "";
}

bool Store::PathInfoCacheValue::isKnownNow()
{
    std::chrono::duration ttl = didExist()
        ? std::chrono::seconds(settings.ttlPositiveNarInfoCache)
        : std::chrono::seconds(settings.ttlNegativeNarInfoCache);

    return std::chrono::steady_clock::now() < time_point + ttl;
}

std::map<std::string, std::optional<StorePath>> Store::queryPartialDerivationOutputMap(const StorePath & path)
{
    std::map<std::string, std::optional<StorePath>> outputs;
    auto drv = readInvalidDerivation(path);
    for (auto& [outputName, output] : drv.outputsAndOptPaths(*this)) {
        outputs.emplace(outputName, output.second);
    }
    return outputs;
}

OutputPathMap Store::queryDerivationOutputMap(const StorePath & path) {
    auto resp = queryPartialDerivationOutputMap(path);
    OutputPathMap result;
    for (auto & [outName, optOutPath] : resp) {
        if (!optOutPath)
            throw Error("output '%s' of derivation '%s' has no store path mapped to it", outName, printStorePath(path));
        result.insert_or_assign(outName, *optOutPath);
    }
    return result;
}

StorePathSet Store::queryDerivationOutputs(const StorePath & path)
{
    auto outputMap = this->queryDerivationOutputMap(path);
    StorePathSet outputPaths;
    for (auto & i: outputMap) {
        outputPaths.emplace(std::move(i.second));
    }
    return outputPaths;
}

bool Store::isValidPath(StorePathOrDesc storePath)
{
<<<<<<< HEAD
    std::string hashPart { bakeCaIfNeeded(storePath).hashPart() };

=======
>>>>>>> 8ba08959
    {
        auto state_(state.lock());
        auto res = state_->pathInfoCache.get(std::string(storePath.to_string()));
        if (res && res->isKnownNow()) {
            stats.narInfoReadAverted++;
            return res->didExist();
        }
    }

    if (diskCache) {
        auto res = diskCache->lookupNarInfo(getUri(), std::string(storePath.hashPart()));
        if (res.first != NarInfoDiskCache::oUnknown) {
            stats.narInfoReadAverted++;
            auto state_(state.lock());
            state_->pathInfoCache.upsert(std::string(storePath.to_string()),
                res.first == NarInfoDiskCache::oInvalid ? PathInfoCacheValue{} : PathInfoCacheValue { .value = res.second });
            return res.first == NarInfoDiskCache::oValid;
        }
    }

    bool valid = isValidPathUncached(storePath);

    if (diskCache && !valid)
        // FIXME: handle valid = true case.
        diskCache->upsertNarInfo(getUri(), std::string(storePath.hashPart()), 0);

    return valid;
}


/* Default implementation for stores that only implement
   queryPathInfoUncached(). */
bool Store::isValidPathUncached(StorePathOrDesc path)
{
    try {
        queryPathInfo(path);
        return true;
    } catch (InvalidPath &) {
        return false;
    }
}


ref<const ValidPathInfo> Store::queryPathInfo(StorePathOrDesc storePath)
{
    std::promise<ref<const ValidPathInfo>> promise;

    queryPathInfo(storePath,
        {[&](std::future<ref<const ValidPathInfo>> result) {
            try {
                promise.set_value(result.get());
            } catch (...) {
                promise.set_exception(std::current_exception());
            }
        }});

    return promise.get_future().get();
}


static bool goodStorePath(const StorePath & expected, const StorePath & actual)
{
    return
        expected.hashPart() == actual.hashPart()
        && (expected.name() == Store::MissingName || expected.name() == actual.name());
}


void Store::queryPathInfo(StorePathOrDesc pathOrCa,
    Callback<ref<const ValidPathInfo>> callback) noexcept
{
    auto hashPart = std::string(storePath.hashPart());

    auto storePath = bakeCaIfNeeded(pathOrCa);

    try {
        {
            auto res = state.lock()->pathInfoCache.get(std::string(storePath.to_string()));
            if (res && res->isKnownNow()) {
                stats.narInfoReadAverted++;
                if (!res->didExist())
                    throw InvalidPath("path '%s' is not valid", printStorePath(storePath));
                return callback(ref<const ValidPathInfo>(res->value));
            }
        }

        if (diskCache) {
            auto res = diskCache->lookupNarInfo(getUri(), hashPart);
            if (res.first != NarInfoDiskCache::oUnknown) {
                stats.narInfoReadAverted++;
                {
                    auto state_(state.lock());
                    state_->pathInfoCache.upsert(std::string(storePath.to_string()),
                        res.first == NarInfoDiskCache::oInvalid ? PathInfoCacheValue{} : PathInfoCacheValue{ .value = res.second });
                    if (res.first == NarInfoDiskCache::oInvalid ||
                        !goodStorePath(storePath, res.second->path))
                        throw InvalidPath("path '%s' is not valid", printStorePath(storePath));
                }
                return callback(ref<const ValidPathInfo>(res.second));
            }
        }

    } catch (...) { return callback.rethrow(); }

    auto callbackPtr = std::make_shared<decltype(callback)>(std::move(callback));

    queryPathInfoUncached(pathOrCa,
        {[this, storePath, hashPart, callbackPtr](std::future<std::shared_ptr<const ValidPathInfo>> fut) {

            try {
                auto info = fut.get();

                if (diskCache)
                    diskCache->upsertNarInfo(getUri(), hashPart, info);

                {
                    auto state_(state.lock());
                    state_->pathInfoCache.upsert(std::string(storePath.to_string()), PathInfoCacheValue { .value = info });
                }

                if (!info || !goodStorePath(storePath, info->path)) {
                    stats.narInfoMissing++;
                    throw InvalidPath("path '%s' is not valid", printStorePath(storePath));
                }

                (*callbackPtr)(ref<const ValidPathInfo>(info));
            } catch (...) { callbackPtr->rethrow(); }
        }});
}

void Store::queryRealisation(const DrvOutput & id,
        Callback<std::shared_ptr<const Realisation>> callback) noexcept
{

    try {
        if (diskCache) {
            auto [cacheOutcome, maybeCachedRealisation]
                = diskCache->lookupRealisation(getUri(), id);
            switch (cacheOutcome) {
            case NarInfoDiskCache::oValid:
                debug("Returning a cached realisation for %s", id.to_string());
                callback(maybeCachedRealisation);
                return;
            case NarInfoDiskCache::oInvalid:
                debug(
                    "Returning a cached missing realisation for %s",
                    id.to_string());
                callback(nullptr);
                return;
            case NarInfoDiskCache::oUnknown:
                break;
            }
        }
    } catch (...) {
        return callback.rethrow();
    }

    auto callbackPtr
        = std::make_shared<decltype(callback)>(std::move(callback));

    queryRealisationUncached(
        id,
        { [this, id, callbackPtr](
              std::future<std::shared_ptr<const Realisation>> fut) {
            try {
                auto info = fut.get();

                if (diskCache) {
                    if (info)
                        diskCache->upsertRealisation(getUri(), *info);
                    else
                        diskCache->upsertAbsentRealisation(getUri(), id);
                }

                (*callbackPtr)(std::shared_ptr<const Realisation>(info));

            } catch (...) {
                callbackPtr->rethrow();
            }
        } });
}

std::shared_ptr<const Realisation> Store::queryRealisation(const DrvOutput & id)
{
    using RealPtr = std::shared_ptr<const Realisation>;
    std::promise<RealPtr> promise;

    queryRealisation(id,
        {[&](std::future<RealPtr> result) {
            try {
                promise.set_value(result.get());
            } catch (...) {
                promise.set_exception(std::current_exception());
            }
        }});

    return promise.get_future().get();
}

void Store::substitutePaths(const StorePathSet & paths)
{
    std::vector<DerivedPath> paths2;
    for (auto & path : paths)
        if (!path.isDerivation())
            paths2.push_back(DerivedPath::Opaque{path});
    uint64_t downloadSize, narSize;
    StorePathSet willBuild, willSubstitute, unknown;
    queryMissing(paths2,
        willBuild, willSubstitute, unknown, downloadSize, narSize);

    if (!willSubstitute.empty())
        try {
            std::vector<DerivedPath> subs;
            for (auto & p : willSubstitute) subs.push_back(DerivedPath::Opaque{p});
            buildPaths(subs);
        } catch (Error & e) {
            logWarning(e.info());
        }
}


StorePathSet Store::queryValidPaths(const StorePathSet & paths, SubstituteFlag maybeSubstitute)
{
    std::set<OwnedStorePathOrDesc> paths2;
    for (auto & p : paths)
        paths2.insert(p);
    auto res = queryValidPaths(paths2, maybeSubstitute);
    StorePathSet res2;
    for (auto & r : res) {
        auto p = std::get_if<StorePath>(&r);
        assert(p);
        res2.insert(*p);
    }
    return res2;
}

std::set<OwnedStorePathOrDesc> Store::queryValidPaths(const std::set<OwnedStorePathOrDesc> & paths, SubstituteFlag maybeSubstitute)
{
    struct State
    {
        size_t left;
        std::set<OwnedStorePathOrDesc> valid;
        std::exception_ptr exc;
    };

    Sync<State> state_(State{paths.size(), {}});

    std::condition_variable wakeup;
    ThreadPool pool;

    auto doQuery = [&](const OwnedStorePathOrDesc & path) {
        checkInterrupt();
        auto path2 = borrowStorePathOrDesc(path);
        queryPathInfo(path2, {[path, this, &state_, &wakeup](std::future<ref<const ValidPathInfo>> fut) {
            auto state(state_.lock());
            try {
                auto info = fut.get();
                state->valid.insert(path);
            } catch (InvalidPath &) {
            } catch (...) {
                state->exc = std::current_exception();
            }
            assert(state->left);
            if (!--state->left)
                wakeup.notify_one();
        }});
    };

    for (auto & path : paths)
        pool.enqueue(std::bind(doQuery, path));

    pool.process();

    while (true) {
        auto state(state_.lock());
        if (!state->left) {
            if (state->exc) std::rethrow_exception(state->exc);
            return std::move(state->valid);
        }
        state.wait(wakeup);
    }
}


/* Return a string accepted by decodeValidPathInfo() that
   registers the specified paths as valid.  Note: it's the
   responsibility of the caller to provide a closure. */
std::string Store::makeValidityRegistration(const StorePathSet & paths,
    bool showDerivers, bool showHash)
{
    std::string s = "";

    for (auto & i : paths) {
        s += printStorePath(i) + "\n";

        auto info = queryPathInfo(i);

        if (showHash) {
            s += info->narHash.to_string(Base16, false) + "\n";
            s += (format("%1%\n") % info->narSize).str();
        }

        auto deriver = showDerivers && info->deriver ? printStorePath(*info->deriver) : "";
        s += deriver + "\n";

        s += (format("%1%\n") % info->references.size()).str();

        for (auto & j : info->references)
            s += printStorePath(j) + "\n";
    }

    return s;
}


StorePathSet Store::exportReferences(const StorePathSet & storePaths, const StorePathSet & inputPaths)
{
    StorePathSet paths;

    for (auto & storePath : storePaths) {
        if (!inputPaths.count(storePath))
            throw BuildError("cannot export references of path '%s' because it is not in the input closure of the derivation", printStorePath(storePath));

        computeFSClosure({storePath}, paths);
    }

    /* If there are derivations in the graph, then include their
       outputs as well.  This is useful if you want to do things
       like passing all build-time dependencies of some path to a
       derivation that builds a NixOS DVD image. */
    auto paths2 = paths;

    for (auto & j : paths2) {
        if (j.isDerivation()) {
            Derivation drv = derivationFromPath(j);
            for (auto & k : drv.outputsAndOptPaths(*this)) {
                if (!k.second.second)
                    /* FIXME: I am confused why we are calling
                       `computeFSClosure` on the output path, rather than
                       derivation itself. That doesn't seem right to me, so I
                       won't try to implemented this for CA derivations. */
                    throw UnimplementedError("exportReferences on CA derivations is not yet implemented");
                computeFSClosure(*k.second.second, paths);
            }
        }
    }

    return paths;
}


void Store::pathInfoToJSON(JSONPlaceholder & jsonOut, const StorePathSet & storePaths,
    bool includeImpureInfo, bool showClosureSize,
    Base hashBase,
    AllowInvalidFlag allowInvalid)
{
    auto jsonList = jsonOut.list();

    for (auto & storePath : storePaths) {
        auto jsonPath = jsonList.object();

        try {
            auto info = queryPathInfo(storePath);

            jsonPath.attr("path", printStorePath(info->path));
            jsonPath
                .attr("narHash", info->narHash.to_string(hashBase, true))
                .attr("narSize", info->narSize);

            {
                auto jsonRefs = jsonPath.list("references");
                for (auto & ref : info->references)
                    jsonRefs.elem(printStorePath(ref));
            }

            if (info->ca)
                jsonPath.attr("ca", renderContentAddress(info->ca));

            std::pair<uint64_t, uint64_t> closureSizes;

            if (showClosureSize) {
                closureSizes = getClosureSize(info->path);
                jsonPath.attr("closureSize", closureSizes.first);
            }

            if (includeImpureInfo) {

                if (info->deriver)
                    jsonPath.attr("deriver", printStorePath(*info->deriver));

                if (info->registrationTime)
                    jsonPath.attr("registrationTime", info->registrationTime);

                if (info->ultimate)
                    jsonPath.attr("ultimate", info->ultimate);

                if (!info->sigs.empty()) {
                    auto jsonSigs = jsonPath.list("signatures");
                    for (auto & sig : info->sigs)
                        jsonSigs.elem(sig);
                }

                auto narInfo = std::dynamic_pointer_cast<const NarInfo>(
                    std::shared_ptr<const ValidPathInfo>(info));

                if (narInfo) {
                    if (!narInfo->url.empty())
                        jsonPath.attr("url", narInfo->url);
                    if (narInfo->fileHash)
                        jsonPath.attr("downloadHash", narInfo->fileHash->to_string(hashBase, true));
                    if (narInfo->fileSize)
                        jsonPath.attr("downloadSize", narInfo->fileSize);
                    if (showClosureSize)
                        jsonPath.attr("closureDownloadSize", closureSizes.second);
                }
            }

        } catch (InvalidPath &) {
            jsonPath.attr("path", printStorePath(storePath));
            jsonPath.attr("valid", false);
        }
    }
}


std::pair<uint64_t, uint64_t> Store::getClosureSize(const StorePath & storePath)
{
    uint64_t totalNarSize = 0, totalDownloadSize = 0;
    StorePathSet closure;
    computeFSClosure(storePath, closure, false, false);
    for (auto & p : closure) {
        auto info = queryPathInfo(p);
        totalNarSize += info->narSize;
        auto narInfo = std::dynamic_pointer_cast<const NarInfo>(
            std::shared_ptr<const ValidPathInfo>(info));
        if (narInfo)
            totalDownloadSize += narInfo->fileSize;
    }
    return {totalNarSize, totalDownloadSize};
}


const Store::Stats & Store::getStats()
{
    {
        auto state_(state.lock());
        stats.pathInfoCacheSize = state_->pathInfoCache.size();
    }
    return stats;
}


static std::string makeCopyPathMessage(
    std::string_view srcUri,
    std::string_view dstUri,
    std::string_view storePath)
{
    // FIXME Use CA when we have it in messages below
    return srcUri == "local" || srcUri == "daemon"
        ? fmt("copying path '%s' to '%s'", storePath, dstUri)
        : dstUri == "local" || dstUri == "daemon"
        ? fmt("copying path '%s' from '%s'", storePath, srcUri)
        : fmt("copying path '%s' from '%s' to '%s'", storePath, srcUri, dstUri);
}

void copyStorePath(
    Store & srcStore,
    Store & dstStore,
    StorePathOrDesc storePath,
    RepairFlag repair,
    CheckSigsFlag checkSigs)
{

    auto actualStorePath = srcStore.bakeCaIfNeeded(storePath);

    auto srcUri = srcStore.getUri();
    auto dstUri = dstStore.getUri();
    auto storePathS = srcStore.printStorePath(actualStorePath);
    Activity act(*logger, lvlInfo, actCopyPath,
        makeCopyPathMessage(srcUri, dstUri, storePathS),
        {storePathS, srcUri, dstUri});
    PushActivity pact(act.id);

    auto info = srcStore.queryPathInfo(storePath);

    uint64_t total = 0;

    // recompute store path on the chance dstStore does it differently
    if (auto p = std::get_if<std::reference_wrapper<const StorePathDescriptor>>(&storePath)) {
        auto ca = static_cast<const StorePathDescriptor &>(*p);
        // {
        //     ValidPathInfo srcInfoCA { *srcStore, StorePathDescriptor { ca } };
        //     assert((PathReferences<StorePath> &)(*info) == (PathReferences<StorePath> &)srcInfoCA);
        // }
        if (info->references.empty()) {
            auto info2 = make_ref<ValidPathInfo>(*info);
            ValidPathInfo dstInfoCA { dstStore, StorePathDescriptor { ca }, info->narHash };
            if (dstStore.storeDir == srcStore.storeDir)
                assert(info2->path == info2->path);
            info2->path = std::move(dstInfoCA.path);
            info2->ca = std::move(dstInfoCA.ca);
            info = info2;
        }
    }

    if (info->ultimate) {
        auto info2 = make_ref<ValidPathInfo>(*info);
        info2->ultimate = false;
        info = info2;
    }

    auto source = sinkToSource([&](Sink & sink) {
        LambdaSink progressSink([&](std::string_view data) {
            total += data.size();
            act.progress(total, info->narSize);
        });
        TeeSink tee { sink, progressSink };
        srcStore.narFromPath(storePath, tee);
    }, [&]() {
           throw EndOfFile("NAR for '%s' fetched from '%s' is incomplete", srcStore.printStorePath(actualStorePath), srcStore.getUri());
    });

    dstStore.addToStore(*info, *source, repair, checkSigs);
}


void copyPaths(
    Store & srcStore,
    Store & dstStore,
    const RealisedPath::Set & paths,
    RepairFlag repair,
    CheckSigsFlag checkSigs,
    SubstituteFlag substitute)
{
    StorePathSet storePaths;
    std::set<Realisation> toplevelRealisations;
    for (auto & path : paths) {
        storePaths.insert(path.path());
        if (auto realisation = std::get_if<Realisation>(&path.raw)) {
            settings.requireExperimentalFeature(Xp::CaDerivations);
            toplevelRealisations.insert(*realisation);
        }
    }
    copyPaths(srcStore, dstStore, storePaths, repair, checkSigs, substitute);

    ThreadPool pool;

    try {
        // Copy the realisation closure
        processGraph<Realisation>(
            pool, Realisation::closure(srcStore, toplevelRealisations),
            [&](const Realisation & current) -> std::set<Realisation> {
                std::set<Realisation> children;
                for (const auto & [drvOutput, _] : current.dependentRealisations) {
                    auto currentChild = srcStore.queryRealisation(drvOutput);
                    if (!currentChild)
                        throw Error(
                            "incomplete realisation closure: '%s' is a "
                            "dependency of '%s' but isn't registered",
                            drvOutput.to_string(), current.id.to_string());
                    children.insert(*currentChild);
                }
                return children;
            },
            [&](const Realisation& current) -> void {
                dstStore.registerDrvOutput(current, checkSigs);
            });
    } catch (MissingExperimentalFeature & e) {
        // Don't fail if the remote doesn't support CA derivations is it might
        // not be within our control to change that, and we might still want
        // to at least copy the output paths.
        if (e.missingFeature == Xp::CaDerivations)
            ignoreException();
        else
            throw;
    }
}


void copyPaths(
    Store & srcStore,
    Store & dstStore,
    const StorePathSet & storePaths,
    RepairFlag repair,
    CheckSigsFlag checkSigs,
    SubstituteFlag substitute)
{
    auto valid = dstStore.queryValidPaths(storePaths, substitute);

    StorePathSet missing;
    for (auto & path : storePaths)
        if (!valid.count(path)) missing.insert(path);

    Activity act(*logger, lvlInfo, actCopyPaths, fmt("copying %d paths", missing.size()));

    auto sorted = srcStore.topoSortPaths(missing);
    std::reverse(sorted.begin(), sorted.end());

    auto source = sinkToSource([&](Sink & sink) {
        sink << sorted.size();
        for (auto & storePath : sorted) {
            auto srcUri = srcStore.getUri();
            auto dstUri = dstStore.getUri();
            auto storePathS = srcStore.printStorePath(storePath);
            Activity act(*logger, lvlInfo, actCopyPath,
                makeCopyPathMessage(srcUri, dstUri, storePathS),
                {storePathS, srcUri, dstUri});
            PushActivity pact(act.id);

            auto info = srcStore.queryPathInfo(storePath);
            info->write(sink, srcStore, 16);
            srcStore.narFromPath(storePath, sink);
        }
    });

    dstStore.addMultipleToStore(*source, repair, checkSigs);
}


void copyPaths(
    Store & srcStore,
    Store & dstStore,
    const std::set<OwnedStorePathOrDesc> & storePaths,
    RepairFlag repair,
    CheckSigsFlag checkSigs,
    SubstituteFlag substitute)
{
    auto valid = dstStore.queryValidPaths(storePaths, substitute);

    std::set<OwnedStorePathOrDesc> missing;

    /* If we can "upgrade" the node into a descriptor, do that. We will
       need to have a node for this. */
    std::map<StorePath, const StorePathDescriptor *> upgraded;

    for (auto & path : storePaths) {
        if (valid.count(path)) continue;

        missing.insert(path);

        auto info = srcStore.queryPathInfo(borrowStorePathOrDesc(path));

        auto storePathP = std::get_if<StorePath>(&path);
        if (!storePathP) continue;
        auto & storePath = *storePathP;

        auto descOpt = info->fullStorePathDescriptorOpt();
        if (!descOpt) continue;
        auto desc = *std::move(descOpt);

        debug("found CA description '%s' for path '%s'",
            renderStorePathDescriptor(desc),
            srcStore.printStorePath(storePath));

        auto [it, _] = missing.insert(std::move(desc));
        const auto & descRef = std::get<StorePathDescriptor>(*it);
        upgraded.insert_or_assign(storePath, &descRef);
    }

    Activity act(*logger, lvlInfo, actCopyPaths, fmt("copying %d paths", missing.size()));

    std::atomic<size_t> nrDone{0};
    std::atomic<size_t> nrFailed{0};
    std::atomic<uint64_t> bytesExpected{0};
    std::atomic<uint64_t> nrRunning{0};

    auto showProgress = [&]() {
        act.progress(nrDone, missing.size(), nrRunning, nrFailed);
    };

    ThreadPool pool;

    processGraph<OwnedStorePathOrDesc>(pool,
        missing,

        [&](const OwnedStorePathOrDesc & storePathOrDesc) -> std::set<OwnedStorePathOrDesc> {
            auto info = srcStore.queryPathInfo(borrowStorePathOrDesc(storePathOrDesc));

            /* If we can "upgrade" the node into a descriptor, do that. */
            if (auto storePathP = std::get_if<StorePath>(&storePathOrDesc)) {
                auto & storePath = *storePathP;
                auto it = upgraded.find(storePath);
                if (it != upgraded.end()) {
                    auto & [_, descP] = *it;
                    auto & desc = *descP;
                    debug("Using found CA description '%s' for path '%s'",
                        renderStorePathDescriptor(desc),
                        srcStore.printStorePath(storePath));
                    return { desc };
                }
            }

            if (dstStore.isValidPath(borrowStorePathOrDesc(storePathOrDesc))) {
                nrDone++;
                showProgress();
                return {};
            }

            bytesExpected += info->narSize;
            act.setExpected(actCopyPath, bytesExpected);

            std::set<OwnedStorePathOrDesc> res;
            for (auto & i : info->references)
                res.insert(i);
            return res;
        },

        [&](const OwnedStorePathOrDesc & storePathOrDesc) {
            checkInterrupt();

            auto storePathOrDescB = borrowStorePathOrDesc(storePathOrDesc);

            auto info = srcStore.queryPathInfo(storePathOrDescB);

            auto descOpt = info->fullStorePathDescriptorOpt();
            if (descOpt)
                storePathOrDescB = *descOpt;

            if (!dstStore.isValidPath(storePathOrDescB)) {
                MaintainCount<decltype(nrRunning)> mc(nrRunning);
                showProgress();
                try {
                    copyStorePath(srcStore, dstStore, storePathOrDescB, repair, checkSigs);
                } catch (Error &e) {
                    nrFailed++;
                    if (!settings.keepGoing)
                        throw e;
<<<<<<< HEAD
                    auto storePath = dstStore.bakeCaIfNeeded(storePathOrDescB);
                    logger->log(lvlError, fmt("could not copy %s: %s", dstStore.printStorePath(storePath), e.what()));
=======
                    printMsg(lvlError, "could not copy %s: %s", dstStore.printStorePath(storePath), e.what());
>>>>>>> 8ba08959
                    showProgress();
                    return;
                }
            }

            nrDone++;
            showProgress();
        });
}

void copyClosure(
    Store & srcStore,
    Store & dstStore,
    const RealisedPath::Set & paths,
    RepairFlag repair,
    CheckSigsFlag checkSigs,
    SubstituteFlag substitute)
{
    if (&srcStore == &dstStore) return;

    RealisedPath::Set closure;
    RealisedPath::closure(srcStore, paths, closure);

    copyPaths(srcStore, dstStore, closure, repair, checkSigs, substitute);
}

void copyClosure(
    Store & srcStore,
    Store & dstStore,
    const StorePathSet & storePaths,
    RepairFlag repair,
    CheckSigsFlag checkSigs,
    SubstituteFlag substitute)
{
    if (&srcStore == &dstStore) return;

    StorePathSet closure;
    srcStore.computeFSClosure(storePaths, closure);
    copyPaths(srcStore, dstStore, closure, repair, checkSigs, substitute);
}

std::optional<ValidPathInfo> decodeValidPathInfo(const Store & store, std::istream & str, std::optional<HashResult> hashGiven)
{
    std::string path;
    getline(str, path);
    if (str.eof()) { return {}; }
    if (!hashGiven) {
        std::string s;
        getline(str, s);
        auto narHash = Hash::parseAny(s, htSHA256);
        getline(str, s);
        auto narSize = string2Int<uint64_t>(s);
        if (!narSize) throw Error("number expected");
        hashGiven = { narHash, *narSize };
    }
    ValidPathInfo info(store.parseStorePath(path), hashGiven->first);
    info.narSize = hashGiven->second;
    std::string deriver;
    getline(str, deriver);
    if (deriver != "") info.deriver = store.parseStorePath(deriver);
    std::string s;
    getline(str, s);
    auto n = string2Int<int>(s);
    if (!n) throw Error("number expected");
    while ((*n)--) {
        getline(str, s);
        info.insertReferencePossiblyToSelf(store.parseStorePath(s));
    }
    if (!str || str.eof()) throw Error("missing input");
    return std::optional<ValidPathInfo>(std::move(info));
}


std::string Store::showPaths(const StorePathSet & paths)
{
    std::string s;
    for (auto & i : paths) {
        if (s.size() != 0) s += ", ";
        s += "'" + printStorePath(i) + "'";
    }
    return s;
}


std::string showPaths(const PathSet & paths)
{
    return concatStringsSep(", ", quoteStrings(paths));
}

StorePathSet ValidPathInfo::referencesPossiblyToSelf() const
{
    return PathReferences<StorePath>::referencesPossiblyToSelf(path);
}

void ValidPathInfo::insertReferencePossiblyToSelf(StorePath && ref)
{
    return PathReferences<StorePath>::insertReferencePossiblyToSelf(path, std::move(ref));
}

void ValidPathInfo::setReferencesPossiblyToSelf(StorePathSet && refs)
{
    return PathReferences<StorePath>::setReferencesPossiblyToSelf(path, std::move(refs));
}

std::string ValidPathInfo::fingerprint(const Store & store) const
{
    if (narSize == 0)
        throw Error("cannot calculate fingerprint of path '%s' because its size is not known",
            store.printStorePath(path));
    return
        "1;" + store.printStorePath(path) + ";"
        + narHash.to_string(Base32, true) + ";"
        + std::to_string(narSize) + ";"
        + concatStringsSep(",", store.printStorePathSet(referencesPossiblyToSelf()));
}


void ValidPathInfo::sign(const Store & store, const SecretKey & secretKey)
{
    sigs.insert(secretKey.signDetached(fingerprint(store)));
}

std::optional<StorePathDescriptor> ValidPathInfo::fullStorePathDescriptorOpt() const
{
    if (! ca)
        return std::nullopt;

    return StorePathDescriptor {
        .name = std::string { path.name() },
        .info = std::visit(overloaded {
            [&](const TextHash & th) {
                TextInfo info { th };
                assert(!hasSelfReference);
                info.references = references;
                return ContentAddressWithReferences { info };
            },
            [&](const FixedOutputHash & foh) {
                FixedOutputInfo info { foh };
                info.references = static_cast<PathReferences<StorePath>>(*this);
                return ContentAddressWithReferences { info };
            },
        }, *ca),
    };
}

bool ValidPathInfo::isContentAddressed(const Store & store) const
{
    auto fullCaOpt = fullStorePathDescriptorOpt();

    if (! fullCaOpt)
        return false;

    auto caPath = store.makeFixedOutputPathFromCA(*fullCaOpt);

    bool res = caPath == path;

    if (!res)
        printError("warning: path '%s' claims to be content-addressed but isn't", store.printStorePath(path));

    return res;
}


size_t ValidPathInfo::checkSignatures(const Store & store, const PublicKeys & publicKeys) const
{
    if (isContentAddressed(store)) return maxSigs;

    size_t good = 0;
    for (auto & sig : sigs)
        if (checkSignature(store, publicKeys, sig))
            good++;
    return good;
}


bool ValidPathInfo::checkSignature(const Store & store, const PublicKeys & publicKeys, const std::string & sig) const
{
    return verifyDetached(fingerprint(store), sig, publicKeys);
}


Strings ValidPathInfo::shortRefs() const
{
    Strings refs;
    for (auto & r : referencesPossiblyToSelf())
        refs.push_back(std::string(r.to_string()));
    return refs;
}


ValidPathInfo::ValidPathInfo(
    const Store & store,
    StorePathDescriptor && info,
    Hash narHash)
      : path(store.makeFixedOutputPathFromCA(info))
      , narHash(narHash)
{
    std::visit(overloaded {
        [this](const TextInfo & ti) {
            this->references = ti.references;
            this->ca = TextHash { std::move(ti) };
        },
        [this](const FixedOutputInfo & foi) {
            *(static_cast<PathReferences<StorePath> *>(this)) = foi.references;
            this->ca = FixedOutputHash { (FixedOutputHash) std::move(foi) };
        },
    }, std::move(info.info));
}


Derivation Store::derivationFromPath(const StorePath & drvPath)
{
    ensurePath(drvPath);
    return readDerivation(drvPath);
}

Derivation readDerivationCommon(Store& store, const StorePath& drvPath, bool requireValidPath)
{
    auto accessor = store.getFSAccessor();
    try {
        return parseDerivation(store,
            accessor->readFile(store.printStorePath(drvPath), requireValidPath),
            Derivation::nameFromPath(drvPath));
    } catch (FormatError & e) {
        throw Error("error parsing derivation '%s': %s", store.printStorePath(drvPath), e.msg());
    }
}

Derivation Store::readDerivation(const StorePath & drvPath)
{ return readDerivationCommon(*this, drvPath, true); }

Derivation Store::readInvalidDerivation(const StorePath & drvPath)
{ return readDerivationCommon(*this, drvPath, false); }

}


#include "local-store.hh"
#include "uds-remote-store.hh"


namespace nix {

/* Split URI into protocol+hierarchy part and its parameter set. */
std::pair<std::string, Store::Params> splitUriAndParams(const std::string & uri_)
{
    auto uri(uri_);
    Store::Params params;
    auto q = uri.find('?');
    if (q != std::string::npos) {
        params = decodeQuery(uri.substr(q + 1));
        uri = uri_.substr(0, q);
    }
    return {uri, params};
}

static bool isNonUriPath(const std::string & spec) {
    return
        // is not a URL
        spec.find("://") == std::string::npos
        // Has at least one path separator, and so isn't a single word that
        // might be special like "auto"
        && spec.find("/") != std::string::npos;
}

std::shared_ptr<Store> openFromNonUri(const std::string & uri, const Store::Params & params)
{
    if (uri == "" || uri == "auto") {
        auto stateDir = get(params, "state").value_or(settings.nixStateDir);
        if (access(stateDir.c_str(), R_OK | W_OK) == 0)
            return std::make_shared<LocalStore>(params);
        else if (pathExists(settings.nixDaemonSocketFile))
            return std::make_shared<UDSRemoteStore>(params);
        else
            return std::make_shared<LocalStore>(params);
    } else if (uri == "daemon") {
        return std::make_shared<UDSRemoteStore>(params);
    } else if (uri == "local") {
        return std::make_shared<LocalStore>(params);
    } else if (isNonUriPath(uri)) {
        Store::Params params2 = params;
        params2["root"] = absPath(uri);
        return std::make_shared<LocalStore>(params2);
    } else {
        return nullptr;
    }
}

// The `parseURL` function supports both IPv6 URIs as defined in
// RFC2732, but also pure addresses. The latter one is needed here to
// connect to a remote store via SSH (it's possible to do e.g. `ssh root@::1`).
//
// This function now ensures that a usable connection string is available:
// * If the store to be opened is not an SSH store, nothing will be done.
// * If the URL looks like `root@[::1]` (which is allowed by the URL parser and probably
//   needed to pass further flags), it
//   will be transformed into `root@::1` for SSH (same for `[::1]` -> `::1`).
// * If the URL looks like `root@::1` it will be left as-is.
// * In any other case, the string will be left as-is.
static std::string extractConnStr(const std::string &proto, const std::string &connStr)
{
    if (proto.rfind("ssh") != std::string::npos) {
        std::smatch result;
        std::regex v6AddrRegex("^((.*)@)?\\[(.*)\\]$");

        if (std::regex_match(connStr, result, v6AddrRegex)) {
            if (result[1].matched) {
                return result.str(1) + result.str(3);
            }
            return result.str(3);
        }
    }

    return connStr;
}

ref<Store> openStore(const std::string & uri_,
    const Store::Params & extraParams)
{
    auto params = extraParams;
    try {
        auto parsedUri = parseURL(uri_);
        params.insert(parsedUri.query.begin(), parsedUri.query.end());

        auto baseURI = extractConnStr(
            parsedUri.scheme,
            parsedUri.authority.value_or("") + parsedUri.path
        );

        for (auto implem : *Implementations::registered) {
            if (implem.uriSchemes.count(parsedUri.scheme)) {
                auto store = implem.create(parsedUri.scheme, baseURI, params);
                if (store) {
                    store->init();
                    store->warnUnknownSettings();
                    return ref<Store>(store);
                }
            }
        }
    }
    catch (BadURL &) {
        auto [uri, uriParams] = splitUriAndParams(uri_);
        params.insert(uriParams.begin(), uriParams.end());

        if (auto store = openFromNonUri(uri, params)) {
            store->warnUnknownSettings();
            return ref<Store>(store);
        }
    }

    throw Error("don't know how to open Nix store '%s'", uri_);
}

std::list<ref<Store>> getDefaultSubstituters()
{
    static auto stores([]() {
        std::list<ref<Store>> stores;

        StringSet done;

        auto addStore = [&](const std::string & uri) {
            if (!done.insert(uri).second) return;
            try {
                stores.push_back(openStore(uri));
            } catch (Error & e) {
                logWarning(e.info());
            }
        };

        for (auto uri : settings.substituters.get())
            addStore(uri);

        stores.sort([](ref<Store> & a, ref<Store> & b) {
            return a->priority < b->priority;
        });

        return stores;
    } ());

    return stores;
}

std::vector<StoreFactory> * Implementations::registered = 0;

}<|MERGE_RESOLUTION|>--- conflicted
+++ resolved
@@ -468,13 +468,10 @@
     return outputPaths;
 }
 
-bool Store::isValidPath(StorePathOrDesc storePath)
-{
-<<<<<<< HEAD
-    std::string hashPart { bakeCaIfNeeded(storePath).hashPart() };
-
-=======
->>>>>>> 8ba08959
+bool Store::isValidPath(StorePathOrDesc storePathOrDesc)
+{
+    auto storePath = bakeCaIfNeeded(storePathOrDesc);
+
     {
         auto state_(state.lock());
         auto res = state_->pathInfoCache.get(std::string(storePath.to_string()));
@@ -546,9 +543,9 @@
 void Store::queryPathInfo(StorePathOrDesc pathOrCa,
     Callback<ref<const ValidPathInfo>> callback) noexcept
 {
+    auto storePath = bakeCaIfNeeded(pathOrCa);
+
     auto hashPart = std::string(storePath.hashPart());
-
-    auto storePath = bakeCaIfNeeded(pathOrCa);
 
     try {
         {
@@ -1202,12 +1199,8 @@
                     nrFailed++;
                     if (!settings.keepGoing)
                         throw e;
-<<<<<<< HEAD
                     auto storePath = dstStore.bakeCaIfNeeded(storePathOrDescB);
-                    logger->log(lvlError, fmt("could not copy %s: %s", dstStore.printStorePath(storePath), e.what()));
-=======
                     printMsg(lvlError, "could not copy %s: %s", dstStore.printStorePath(storePath), e.what());
->>>>>>> 8ba08959
                     showProgress();
                     return;
                 }
