--- conflicted
+++ resolved
@@ -55,19 +55,7 @@
 StorePathWithOutputs Store::followLinksToStorePathWithOutputs(std::string_view path) const
 {
     auto [path2, outputs] = nix::parsePathWithOutputs(path);
-<<<<<<< HEAD
-    return StorePathWithOutputs(followLinksToStorePath(path2), std::move(outputs));
-}
-
-
-string storePathToHash(PathView path)
-{
-    auto base = baseNameOf(path);
-    assert(base.size() >= storePathHashLen);
-    return string(base, 0, storePathHashLen);
-=======
     return StorePathWithOutputs { followLinksToStorePath(path2), std::move(outputs) };
->>>>>>> 29542865
 }
 
 
