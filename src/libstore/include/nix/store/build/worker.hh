--- conflicted
+++ resolved
@@ -206,18 +206,10 @@
 private:
     template<class G, typename... Args>
     std::shared_ptr<G> initGoalIfNeeded(std::weak_ptr<G> & goal_weak, Args &&... args);
-<<<<<<< HEAD
-
-    std::shared_ptr<DerivationGoal> makeDerivationGoalCommon(
-        ref<const SingleDerivedPath> drvReq,
-        const OutputsSpec & wantedOutputs,
-        std::function<std::shared_ptr<DerivationGoal>()> mkDrvGoal);
-=======
 
     std::shared_ptr<DerivationTrampolineGoal> makeDerivationTrampolineGoal(
         ref<const SingleDerivedPath> drvReq, const OutputsSpec & wantedOutputs, BuildMode buildMode = bmNormal);
 
->>>>>>> ec6ba866
 public:
     std::shared_ptr<DerivationTrampolineGoal> makeDerivationTrampolineGoal(
         const StorePath & drvPath,
@@ -226,17 +218,9 @@
         BuildMode buildMode = bmNormal);
 
     std::shared_ptr<DerivationGoal> makeDerivationGoal(
-<<<<<<< HEAD
-        ref<const SingleDerivedPath> drvReq, const OutputsSpec & wantedOutputs, BuildMode buildMode = bmNormal);
-    std::shared_ptr<DerivationGoal> makeBasicDerivationGoal(
-        const StorePath & drvPath,
-        const BasicDerivation & drv,
-        const OutputsSpec & wantedOutputs,
-=======
         const StorePath & drvPath,
         const Derivation & drv,
         const OutputName & wantedOutput,
->>>>>>> ec6ba866
         BuildMode buildMode = bmNormal);
 
     /**
