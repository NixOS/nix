--- conflicted
+++ resolved
@@ -7,15 +7,11 @@
 
 namespace nix {
 
-<<<<<<< HEAD
 // FIXME: should turn this into an std::variant to represent the
 // several root types.
 using GcRootInfo = std::string;
 
 typedef std::unordered_map<StorePath, std::unordered_set<GcRootInfo>> Roots;
-=======
-typedef std::unordered_map<StorePath, std::unordered_set<std::string>> Roots;
->>>>>>> b8d223a2
 
 struct GCOptions
 {
