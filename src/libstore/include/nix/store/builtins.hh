#pragma once
///@file

#include "nix/store/derivations.hh"

#include <nlohmann/json_fwd.hpp>

namespace nix {

struct BuiltinBuilderContext
{
<<<<<<< HEAD
    BasicDerivation & drv;
    nlohmann::json * structuredAttrs;
=======
    const BasicDerivation & drv;
>>>>>>> 47281531
    std::map<std::string, Path> outputs;
    std::string netrcData;
    std::string caFileData;
    Path tmpDirInSandbox;
};

using BuiltinBuilder = std::function<void(const BuiltinBuilderContext &)>;

struct RegisterBuiltinBuilder
{
    typedef std::map<std::string, BuiltinBuilder> BuiltinBuilders;
<<<<<<< HEAD
    static BuiltinBuilders * builtinBuilders;

    RegisterBuiltinBuilder(const std::string & name, BuiltinBuilder && fun)
    {
        if (!builtinBuilders) builtinBuilders = new BuiltinBuilders;
        builtinBuilders->insert_or_assign(name, std::move(fun));
=======

    static BuiltinBuilders & builtinBuilders() {
        static BuiltinBuilders builders;
        return builders;
    }

    RegisterBuiltinBuilder(const std::string & name, BuiltinBuilder && fun)
    {
        builtinBuilders().insert_or_assign(name, std::move(fun));
>>>>>>> 47281531
    }
};

}<|MERGE_RESOLUTION|>--- conflicted
+++ resolved
@@ -7,18 +7,16 @@
 
 namespace nix {
 
+struct StructuredAttrs;
+
 struct BuiltinBuilderContext
 {
-<<<<<<< HEAD
-    BasicDerivation & drv;
-    nlohmann::json * structuredAttrs;
-=======
     const BasicDerivation & drv;
->>>>>>> 47281531
     std::map<std::string, Path> outputs;
     std::string netrcData;
     std::string caFileData;
     Path tmpDirInSandbox;
+    const StructuredAttrs * parsedDrv;
 };
 
 using BuiltinBuilder = std::function<void(const BuiltinBuilderContext &)>;
@@ -26,14 +24,6 @@
 struct RegisterBuiltinBuilder
 {
     typedef std::map<std::string, BuiltinBuilder> BuiltinBuilders;
-<<<<<<< HEAD
-    static BuiltinBuilders * builtinBuilders;
-
-    RegisterBuiltinBuilder(const std::string & name, BuiltinBuilder && fun)
-    {
-        if (!builtinBuilders) builtinBuilders = new BuiltinBuilders;
-        builtinBuilders->insert_or_assign(name, std::move(fun));
-=======
 
     static BuiltinBuilders & builtinBuilders() {
         static BuiltinBuilders builders;
@@ -43,7 +33,6 @@
     RegisterBuiltinBuilder(const std::string & name, BuiltinBuilder && fun)
     {
         builtinBuilders().insert_or_assign(name, std::move(fun));
->>>>>>> 47281531
     }
 };
 
