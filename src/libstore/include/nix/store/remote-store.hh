--- conflicted
+++ resolved
@@ -21,13 +21,8 @@
 {
     using StoreConfig::StoreConfig;
 
-<<<<<<< HEAD
-    const Setting<int> maxConnections{this, 64, "max-connections",
-        "Maximum number of concurrent connections to the Nix daemon."};
-=======
     const Setting<int> maxConnections{
-        this, 1, "max-connections", "Maximum number of concurrent connections to the Nix daemon."};
->>>>>>> 09fbe156
+        this, 64, "max-connections", "Maximum number of concurrent connections to the Nix daemon."};
 
     const Setting<unsigned int> maxConnectionAge{
         this,
