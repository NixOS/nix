#include "references.hh"
#include "pathlocks.hh"
#include "globals.hh"
#include "local-store.hh"
#include "util.hh"
#include "archive.hh"
#include "affinity.hh"
#include "builtins.hh"
#include "builtins/buildenv.hh"
#include "filetransfer.hh"
#include "finally.hh"
#include "compression.hh"
#include "json.hh"
#include "nar-info.hh"
#include "parsed-derivations.hh"
#include "machines.hh"
#include "daemon.hh"
#include "worker-protocol.hh"
#include "topo-sort.hh"
#include "callback.hh"

#include <algorithm>
#include <iostream>
#include <map>
#include <sstream>
#include <thread>
#include <future>
#include <chrono>
#include <regex>
#include <queue>
#include <climits>

#include <sys/time.h>
#include <sys/wait.h>
#include <sys/types.h>
#include <sys/stat.h>
#include <sys/utsname.h>
#include <sys/resource.h>
#include <sys/socket.h>
#include <sys/un.h>
#include <fcntl.h>
#include <netdb.h>
#include <unistd.h>
#include <errno.h>
#include <cstring>
#include <termios.h>
#include <poll.h>

#include <pwd.h>
#include <grp.h>

/* Includes required for chroot support. */
#if __linux__
#include <sys/socket.h>
#include <sys/ioctl.h>
#include <net/if.h>
#include <netinet/ip.h>
#include <sys/personality.h>
#include <sys/mman.h>
#include <sched.h>
#include <sys/param.h>
#include <sys/mount.h>
#include <sys/syscall.h>
#if HAVE_SECCOMP
#include <seccomp.h>
#endif
#define pivot_root(new_root, put_old) (syscall(SYS_pivot_root, new_root, put_old))
#endif

#if HAVE_STATVFS
#include <sys/statvfs.h>
#endif

#include <nlohmann/json.hpp>


namespace nix {

using std::map;


static string pathNullDevice = "/dev/null";


/* Forward definition. */
class Worker;
struct HookInstance;


/* A pointer to a goal. */
struct Goal;
class DerivationGoal;
typedef std::shared_ptr<Goal> GoalPtr;
typedef std::weak_ptr<Goal> WeakGoalPtr;

struct CompareGoalPtrs {
    bool operator() (const GoalPtr & a, const GoalPtr & b) const;
};

/* Set of goals. */
typedef set<GoalPtr, CompareGoalPtrs> Goals;
typedef list<WeakGoalPtr> WeakGoals;

/* A map of paths to goals (and the other way around). */
typedef std::map<StorePath, WeakGoalPtr> WeakGoalMap;



struct Goal : public std::enable_shared_from_this<Goal>
{
    typedef enum {ecBusy, ecSuccess, ecFailed, ecNoSubstituters, ecIncompleteClosure} ExitCode;

    /* Backlink to the worker. */
    Worker & worker;

    /* Goals that this goal is waiting for. */
    Goals waitees;

    /* Goals waiting for this one to finish.  Must use weak pointers
       here to prevent cycles. */
    WeakGoals waiters;

    /* Number of goals we are/were waiting for that have failed. */
    unsigned int nrFailed;

    /* Number of substitution goals we are/were waiting for that
       failed because there are no substituters. */
    unsigned int nrNoSubstituters;

    /* Number of substitution goals we are/were waiting for that
       failed because othey had unsubstitutable references. */
    unsigned int nrIncompleteClosure;

    /* Name of this goal for debugging purposes. */
    string name;

    /* Whether the goal is finished. */
    ExitCode exitCode;

    /* Exception containing an error message, if any. */
    std::optional<Error> ex;

    Goal(Worker & worker) : worker(worker)
    {
        nrFailed = nrNoSubstituters = nrIncompleteClosure = 0;
        exitCode = ecBusy;
    }

    virtual ~Goal()
    {
        trace("goal destroyed");
    }

    virtual void work() = 0;

    void addWaitee(GoalPtr waitee);

    virtual void waiteeDone(GoalPtr waitee, ExitCode result);

    virtual void handleChildOutput(int fd, const string & data)
    {
        abort();
    }

    virtual void handleEOF(int fd)
    {
        abort();
    }

    void trace(const FormatOrString & fs);

    string getName()
    {
        return name;
    }

    /* Callback in case of a timeout.  It should wake up its waiters,
       get rid of any running child processes that are being monitored
       by the worker (important!), etc. */
    virtual void timedOut(Error && ex) = 0;

    virtual string key() = 0;

    void amDone(ExitCode result, std::optional<Error> ex = {});
};


bool CompareGoalPtrs::operator() (const GoalPtr & a, const GoalPtr & b) const {
    string s1 = a->key();
    string s2 = b->key();
    return s1 < s2;
}


typedef std::chrono::time_point<std::chrono::steady_clock> steady_time_point;


/* A mapping used to remember for each child process to what goal it
   belongs, and file descriptors for receiving log data and output
   path creation commands. */
struct Child
{
    WeakGoalPtr goal;
    Goal * goal2; // ugly hackery
    set<int> fds;
    bool respectTimeouts;
    bool inBuildSlot;
    steady_time_point lastOutput; /* time we last got output on stdout/stderr */
    steady_time_point timeStarted;
};


/* The worker class. */
class Worker
{
private:

    /* Note: the worker should only have strong pointers to the
       top-level goals. */

    /* The top-level goals of the worker. */
    Goals topGoals;

    /* Goals that are ready to do some work. */
    WeakGoals awake;

    /* Goals waiting for a build slot. */
    WeakGoals wantingToBuild;

    /* Child processes currently running. */
    std::list<Child> children;

    /* Number of build slots occupied.  This includes local builds and
       substitutions but not remote builds via the build hook. */
    unsigned int nrLocalBuilds;

    /* Maps used to prevent multiple instantiations of a goal for the
       same derivation / path. */
    WeakGoalMap derivationGoals;
    WeakGoalMap substitutionGoals;

    /* Goals waiting for busy paths to be unlocked. */
    WeakGoals waitingForAnyGoal;

    /* Goals sleeping for a few seconds (polling a lock). */
    WeakGoals waitingForAWhile;

    /* Last time the goals in `waitingForAWhile' where woken up. */
    steady_time_point lastWokenUp;

    /* Cache for pathContentsGood(). */
    std::map<StorePath, bool> pathContentsGoodCache;

public:

    const Activity act;
    const Activity actDerivations;
    const Activity actSubstitutions;

    /* Set if at least one derivation had a BuildError (i.e. permanent
       failure). */
    bool permanentFailure;

    /* Set if at least one derivation had a timeout. */
    bool timedOut;

    /* Set if at least one derivation fails with a hash mismatch. */
    bool hashMismatch;

    /* Set if at least one derivation is not deterministic in check mode. */
    bool checkMismatch;

    LocalStore & store;

    std::unique_ptr<HookInstance> hook;

    uint64_t expectedBuilds = 0;
    uint64_t doneBuilds = 0;
    uint64_t failedBuilds = 0;
    uint64_t runningBuilds = 0;

    uint64_t expectedSubstitutions = 0;
    uint64_t doneSubstitutions = 0;
    uint64_t failedSubstitutions = 0;
    uint64_t runningSubstitutions = 0;
    uint64_t expectedDownloadSize = 0;
    uint64_t doneDownloadSize = 0;
    uint64_t expectedNarSize = 0;
    uint64_t doneNarSize = 0;

    /* Whether to ask the build hook if it can build a derivation. If
       it answers with "decline-permanently", we don't try again. */
    bool tryBuildHook = true;

    Worker(LocalStore & store);
    ~Worker();

    /* Make a goal (with caching). */
<<<<<<< HEAD
    GoalPtr makeDerivationGoal(const StorePath & drvPath, const StringSet & wantedOutputs, BuildMode buildMode = bmNormal);
    std::shared_ptr<DerivationGoal> makeBasicDerivationGoal(const StorePath & drvPath,
        const BasicDerivation & drv, BuildMode buildMode = bmNormal);
    GoalPtr makeSubstitutionGoal(StorePathOrDesc storePath, RepairFlag repair = NoRepair);
=======

    /* derivation goal */
private:
    std::shared_ptr<DerivationGoal> makeDerivationGoalCommon(
        const StorePath & drvPath, const StringSet & wantedOutputs,
        std::function<std::shared_ptr<DerivationGoal>()> mkDrvGoal);
public:
    std::shared_ptr<DerivationGoal> makeDerivationGoal(
        const StorePath & drvPath,
        const StringSet & wantedOutputs, BuildMode buildMode = bmNormal);
    std::shared_ptr<DerivationGoal> makeBasicDerivationGoal(
        const StorePath & drvPath, const BasicDerivation & drv,
        const StringSet & wantedOutputs, BuildMode buildMode = bmNormal);

    /* substitution goal */
    GoalPtr makeSubstitutionGoal(const StorePath & storePath, RepairFlag repair = NoRepair, std::optional<ContentAddress> ca = std::nullopt);
>>>>>>> 51c29921

    /* Remove a dead goal. */
    void removeGoal(GoalPtr goal);

    /* Wake up a goal (i.e., there is something for it to do). */
    void wakeUp(GoalPtr goal);

    /* Return the number of local build and substitution processes
       currently running (but not remote builds via the build
       hook). */
    unsigned int getNrLocalBuilds();

    /* Registers a running child process.  `inBuildSlot' means that
       the process counts towards the jobs limit. */
    void childStarted(GoalPtr goal, const set<int> & fds,
        bool inBuildSlot, bool respectTimeouts);

    /* Unregisters a running child process.  `wakeSleepers' should be
       false if there is no sense in waking up goals that are sleeping
       because they can't run yet (e.g., there is no free build slot,
       or the hook would still say `postpone'). */
    void childTerminated(Goal * goal, bool wakeSleepers = true);

    /* Put `goal' to sleep until a build slot becomes available (which
       might be right away). */
    void waitForBuildSlot(GoalPtr goal);

    /* Wait for any goal to finish.  Pretty indiscriminate way to
       wait for some resource that some other goal is holding. */
    void waitForAnyGoal(GoalPtr goal);

    /* Wait for a few seconds and then retry this goal.  Used when
       waiting for a lock held by another process.  This kind of
       polling is inefficient, but POSIX doesn't really provide a way
       to wait for multiple locks in the main select() loop. */
    void waitForAWhile(GoalPtr goal);

    /* Loop until the specified top-level goals have finished. */
    void run(const Goals & topGoals);

    /* Wait for input to become available. */
    void waitForInput();

    unsigned int exitStatus();

    /* Check whether the given valid path exists and has the right
       contents. */
    bool pathContentsGood(const StorePath & path);

    void markContentsGood(const StorePath & path);

    void updateProgress()
    {
        actDerivations.progress(doneBuilds, expectedBuilds + doneBuilds, runningBuilds, failedBuilds);
        actSubstitutions.progress(doneSubstitutions, expectedSubstitutions + doneSubstitutions, runningSubstitutions, failedSubstitutions);
        act.setExpected(actFileTransfer, expectedDownloadSize + doneDownloadSize);
        act.setExpected(actCopyPath, expectedNarSize + doneNarSize);
    }
};


//////////////////////////////////////////////////////////////////////


void addToWeakGoals(WeakGoals & goals, GoalPtr p)
{
    // FIXME: necessary?
    // FIXME: O(n)
    for (auto & i : goals)
        if (i.lock() == p) return;
    goals.push_back(p);
}


void Goal::addWaitee(GoalPtr waitee)
{
    waitees.insert(waitee);
    addToWeakGoals(waitee->waiters, shared_from_this());
}


void Goal::waiteeDone(GoalPtr waitee, ExitCode result)
{
    assert(waitees.find(waitee) != waitees.end());
    waitees.erase(waitee);

    trace(fmt("waitee '%s' done; %d left", waitee->name, waitees.size()));

    if (result == ecFailed || result == ecNoSubstituters || result == ecIncompleteClosure) ++nrFailed;

    if (result == ecNoSubstituters) ++nrNoSubstituters;

    if (result == ecIncompleteClosure) ++nrIncompleteClosure;

    if (waitees.empty() || (result == ecFailed && !settings.keepGoing)) {

        /* If we failed and keepGoing is not set, we remove all
           remaining waitees. */
        for (auto & goal : waitees) {
            WeakGoals waiters2;
            for (auto & j : goal->waiters)
                if (j.lock() != shared_from_this()) waiters2.push_back(j);
            goal->waiters = waiters2;
        }
        waitees.clear();

        worker.wakeUp(shared_from_this());
    }
}


void Goal::amDone(ExitCode result, std::optional<Error> ex)
{
    trace("done");
    assert(exitCode == ecBusy);
    assert(result == ecSuccess || result == ecFailed || result == ecNoSubstituters || result == ecIncompleteClosure);
    exitCode = result;

    if (ex) {
        if (!waiters.empty())
            logError(ex->info());
        else
            this->ex = std::move(*ex);
    }

    for (auto & i : waiters) {
        GoalPtr goal = i.lock();
        if (goal) goal->waiteeDone(shared_from_this(), result);
    }
    waiters.clear();
    worker.removeGoal(shared_from_this());
}


void Goal::trace(const FormatOrString & fs)
{
    debug("%1%: %2%", name, fs.s);
}



//////////////////////////////////////////////////////////////////////


/* Common initialisation performed in child processes. */
static void commonChildInit(Pipe & logPipe)
{
    restoreSignals();

    /* Put the child in a separate session (and thus a separate
       process group) so that it has no controlling terminal (meaning
       that e.g. ssh cannot open /dev/tty) and it doesn't receive
       terminal signals. */
    if (setsid() == -1)
        throw SysError("creating a new session");

    /* Dup the write side of the logger pipe into stderr. */
    if (dup2(logPipe.writeSide.get(), STDERR_FILENO) == -1)
        throw SysError("cannot pipe standard error into log file");

    /* Dup stderr to stdout. */
    if (dup2(STDERR_FILENO, STDOUT_FILENO) == -1)
        throw SysError("cannot dup stderr into stdout");

    /* Reroute stdin to /dev/null. */
    int fdDevNull = open(pathNullDevice.c_str(), O_RDWR);
    if (fdDevNull == -1)
        throw SysError("cannot open '%1%'", pathNullDevice);
    if (dup2(fdDevNull, STDIN_FILENO) == -1)
        throw SysError("cannot dup null device into stdin");
    close(fdDevNull);
}

void handleDiffHook(
    uid_t uid, uid_t gid,
    const Path & tryA, const Path & tryB,
    const Path & drvPath, const Path & tmpDir)
{
    auto diffHook = settings.diffHook;
    if (diffHook != "" && settings.runDiffHook) {
        try {
            RunOptions diffHookOptions(diffHook,{tryA, tryB, drvPath, tmpDir});
            diffHookOptions.searchPath = true;
            diffHookOptions.uid = uid;
            diffHookOptions.gid = gid;
            diffHookOptions.chdir = "/";

            auto diffRes = runProgram(diffHookOptions);
            if (!statusOk(diffRes.first))
                throw ExecError(diffRes.first,
                    "diff-hook program '%1%' %2%",
                    diffHook,
                    statusToString(diffRes.first));

            if (diffRes.second != "")
                printError(chomp(diffRes.second));
        } catch (Error & error) {
            ErrorInfo ei = error.info();
            ei.hint = hintfmt("diff hook execution failed: %s",
                (error.info().hint.has_value() ? error.info().hint->str() : ""));
            logError(ei);
        }
    }
}

//////////////////////////////////////////////////////////////////////


class UserLock
{
private:
    Path fnUserLock;
    AutoCloseFD fdUserLock;

    bool isEnabled = false;
    string user;
    uid_t uid = 0;
    gid_t gid = 0;
    std::vector<gid_t> supplementaryGIDs;

public:
    UserLock();

    void kill();

    string getUser() { return user; }
    uid_t getUID() { assert(uid); return uid; }
    uid_t getGID() { assert(gid); return gid; }
    std::vector<gid_t> getSupplementaryGIDs() { return supplementaryGIDs; }

    bool findFreeUser();

    bool enabled() { return isEnabled; }

};


UserLock::UserLock()
{
    assert(settings.buildUsersGroup != "");
    createDirs(settings.nixStateDir + "/userpool");
}

bool UserLock::findFreeUser() {
    if (enabled()) return true;

    /* Get the members of the build-users-group. */
    struct group * gr = getgrnam(settings.buildUsersGroup.get().c_str());
    if (!gr)
        throw Error("the group '%1%' specified in 'build-users-group' does not exist",
            settings.buildUsersGroup);
    gid = gr->gr_gid;

    /* Copy the result of getgrnam. */
    Strings users;
    for (char * * p = gr->gr_mem; *p; ++p) {
        debug("found build user '%1%'", *p);
        users.push_back(*p);
    }

    if (users.empty())
        throw Error("the build users group '%1%' has no members",
            settings.buildUsersGroup);

    /* Find a user account that isn't currently in use for another
       build. */
    for (auto & i : users) {
        debug("trying user '%1%'", i);

        struct passwd * pw = getpwnam(i.c_str());
        if (!pw)
            throw Error("the user '%1%' in the group '%2%' does not exist",
                i, settings.buildUsersGroup);


        fnUserLock = (format("%1%/userpool/%2%") % settings.nixStateDir % pw->pw_uid).str();

        AutoCloseFD fd = open(fnUserLock.c_str(), O_RDWR | O_CREAT | O_CLOEXEC, 0600);
        if (!fd)
            throw SysError("opening user lock '%1%'", fnUserLock);

        if (lockFile(fd.get(), ltWrite, false)) {
            fdUserLock = std::move(fd);
            user = i;
            uid = pw->pw_uid;

            /* Sanity check... */
            if (uid == getuid() || uid == geteuid())
                throw Error("the Nix user should not be a member of '%1%'",
                    settings.buildUsersGroup);

#if __linux__
            /* Get the list of supplementary groups of this build user.  This
               is usually either empty or contains a group such as "kvm".  */
            supplementaryGIDs.resize(10);
            int ngroups = supplementaryGIDs.size();
            int err = getgrouplist(pw->pw_name, pw->pw_gid,
                supplementaryGIDs.data(), &ngroups);
            if (err == -1)
                throw Error("failed to get list of supplementary groups for '%1%'", pw->pw_name);

            supplementaryGIDs.resize(ngroups);
#endif

            isEnabled = true;
            return true;
        }
    }

    return false;
}

void UserLock::kill()
{
    killUser(uid);
}


//////////////////////////////////////////////////////////////////////


struct HookInstance
{
    /* Pipes for talking to the build hook. */
    Pipe toHook;

    /* Pipe for the hook's standard output/error. */
    Pipe fromHook;

    /* Pipe for the builder's standard output/error. */
    Pipe builderOut;

    /* The process ID of the hook. */
    Pid pid;

    FdSink sink;

    std::map<ActivityId, Activity> activities;

    HookInstance();

    ~HookInstance();
};


HookInstance::HookInstance()
{
    debug("starting build hook '%s'", settings.buildHook);

    /* Create a pipe to get the output of the child. */
    fromHook.create();

    /* Create the communication pipes. */
    toHook.create();

    /* Create a pipe to get the output of the builder. */
    builderOut.create();

    /* Fork the hook. */
    pid = startProcess([&]() {

        commonChildInit(fromHook);

        if (chdir("/") == -1) throw SysError("changing into /");

        /* Dup the communication pipes. */
        if (dup2(toHook.readSide.get(), STDIN_FILENO) == -1)
            throw SysError("dupping to-hook read side");

        /* Use fd 4 for the builder's stdout/stderr. */
        if (dup2(builderOut.writeSide.get(), 4) == -1)
            throw SysError("dupping builder's stdout/stderr");

        /* Hack: pass the read side of that fd to allow build-remote
           to read SSH error messages. */
        if (dup2(builderOut.readSide.get(), 5) == -1)
            throw SysError("dupping builder's stdout/stderr");

        Strings args = {
            std::string(baseNameOf(settings.buildHook.get())),
            std::to_string(verbosity),
        };

        execv(settings.buildHook.get().c_str(), stringsToCharPtrs(args).data());

        throw SysError("executing '%s'", settings.buildHook);
    });

    pid.setSeparatePG(true);
    fromHook.writeSide = -1;
    toHook.readSide = -1;

    sink = FdSink(toHook.writeSide.get());
    std::map<std::string, Config::SettingInfo> settings;
    globalConfig.getSettings(settings);
    for (auto & setting : settings)
        sink << 1 << setting.first << setting.second.value;
    sink << 0;
}


HookInstance::~HookInstance()
{
    try {
        toHook.writeSide = -1;
        if (pid != -1) pid.kill();
    } catch (...) {
        ignoreException();
    }
}


//////////////////////////////////////////////////////////////////////


typedef enum {rpAccept, rpDecline, rpPostpone} HookReply;

class SubstitutionGoal;

/* Unless we are repairing, we don't both to test validity and just assume it,
   so the choices are `Absent` or `Valid`. */
enum struct PathStatus {
    Corrupt,
    Absent,
    Valid,
};

struct InitialOutputStatus {
    StorePath path;
    PathStatus status;
    /* Valid in the store, and additionally non-corrupt if we are repairing */
    bool isValid() const {
        return status == PathStatus::Valid;
    }
    /* Merely present, allowed to be corrupt */
    bool isPresent() const {
        return status == PathStatus::Corrupt
            || status == PathStatus::Valid;
    }
};

struct InitialOutput {
    bool wanted;
    std::optional<InitialOutputStatus> known;
};

class DerivationGoal : public Goal
{
private:
    /* Whether to use an on-disk .drv file. */
    bool useDerivation;

    /* The path of the derivation. */
    StorePath drvPath;

    /* The specific outputs that we need to build.  Empty means all of
       them. */
    StringSet wantedOutputs;

    /* Whether additional wanted outputs have been added. */
    bool needRestart = false;

    /* Whether to retry substituting the outputs after building the
       inputs. */
    bool retrySubstitution;

    /* The derivation stored at drvPath. */
    std::unique_ptr<BasicDerivation> drv;

    std::unique_ptr<ParsedDerivation> parsedDrv;

    /* The remainder is state held during the build. */

    /* Locks on (fixed) output paths. */
    PathLocks outputLocks;

    /* All input paths (that is, the union of FS closures of the
       immediate input paths). */
    StorePathSet inputPaths;

    std::map<std::string, InitialOutput> initialOutputs;

    /* User selected for running the builder. */
    std::unique_ptr<UserLock> buildUser;

    /* The process ID of the builder. */
    Pid pid;

    /* The temporary directory. */
    Path tmpDir;

    /* The path of the temporary directory in the sandbox. */
    Path tmpDirInSandbox;

    /* File descriptor for the log file. */
    AutoCloseFD fdLogFile;
    std::shared_ptr<BufferedSink> logFileSink, logSink;

    /* Number of bytes received from the builder's stdout/stderr. */
    unsigned long logSize;

    /* The most recent log lines. */
    std::list<std::string> logTail;

    std::string currentLogLine;
    size_t currentLogLinePos = 0; // to handle carriage return

    std::string currentHookLine;

    /* Pipe for the builder's standard output/error. */
    Pipe builderOut;

    /* Pipe for synchronising updates to the builder namespaces. */
    Pipe userNamespaceSync;

    /* The mount namespace of the builder, used to add additional
       paths to the sandbox as a result of recursive Nix calls. */
    AutoCloseFD sandboxMountNamespace;

    /* The build hook. */
    std::unique_ptr<HookInstance> hook;

    /* Whether we're currently doing a chroot build. */
    bool useChroot = false;

    Path chrootRootDir;

    /* RAII object to delete the chroot directory. */
    std::shared_ptr<AutoDelete> autoDelChroot;

    /* The sort of derivation we are building. */
    DerivationType derivationType;

    /* Whether to run the build in a private network namespace. */
    bool privateNetwork = false;

    typedef void (DerivationGoal::*GoalState)();
    GoalState state;

    /* Stuff we need to pass to initChild(). */
    struct ChrootPath {
        Path source;
        bool optional;
        ChrootPath(Path source = "", bool optional = false)
            : source(source), optional(optional)
        { }
    };
    typedef map<Path, ChrootPath> DirsInChroot; // maps target path to source path
    DirsInChroot dirsInChroot;

    typedef map<string, string> Environment;
    Environment env;

#if __APPLE__
    typedef string SandboxProfile;
    SandboxProfile additionalSandboxProfile;
#endif

    /* Hash rewriting. */
    StringMap inputRewrites, outputRewrites;
    typedef map<StorePath, StorePath> RedirectedOutputs;
    RedirectedOutputs redirectedOutputs;

    /* The outputs paths used during the build.

       - Input-addressed derivations or fixed content-addressed outputs are
         sometimes built when some of their outputs already exist, and can not
         be hidden via sandboxing. We use temporary locations instead and
         rewrite after the build. Otherwise the regular predetermined paths are
         put here.

       - Floating content-addressed derivations do not know their final build
         output paths until the outputs are hashed, so random locations are
         used, and then renamed. The randomness helps guard against hidden
         self-references.
     */
    OutputPathMap scratchOutputs;

    /* The final output paths of the build.

       - For input-addressed derivations, always the precomputed paths

       - For content-addressed derivations, calcuated from whatever the hash
         ends up being. (Note that fixed outputs derivations that produce the
         "wrong" output still install that data under its true content-address.)
     */
    OutputPathMap finalOutputs;

    BuildMode buildMode;

    /* If we're repairing without a chroot, there may be outputs that
       are valid but corrupt.  So we redirect these outputs to
       temporary paths. */
    StorePathSet redirectedBadOutputs;

    BuildResult result;

    /* The current round, if we're building multiple times. */
    size_t curRound = 1;

    size_t nrRounds;

    /* Path registration info from the previous round, if we're
       building multiple times. Since this contains the hash, it
       allows us to compare whether two rounds produced the same
       result. */
    std::map<Path, ValidPathInfo> prevInfos;

    const uid_t sandboxUid = 1000;
    const gid_t sandboxGid = 100;

    const static Path homeDir;

    std::unique_ptr<MaintainCount<uint64_t>> mcExpectedBuilds, mcRunningBuilds;

    std::unique_ptr<Activity> act;

    /* Activity that denotes waiting for a lock. */
    std::unique_ptr<Activity> actLock;

    std::map<ActivityId, Activity> builderActivities;

    /* The remote machine on which we're building. */
    std::string machineName;

    /* The recursive Nix daemon socket. */
    AutoCloseFD daemonSocket;

    /* The daemon main thread. */
    std::thread daemonThread;

    /* The daemon worker threads. */
    std::vector<std::thread> daemonWorkerThreads;

    /* Paths that were added via recursive Nix calls. */
    StorePathSet addedPaths;

    /* Recursive Nix calls are only allowed to build or realize paths
       in the original input closure or added via a recursive Nix call
       (so e.g. you can't do 'nix-store -r /nix/store/<bla>' where
       /nix/store/<bla> is some arbitrary path in a binary cache). */
    bool isAllowed(const StorePath & path)
    {
        return inputPaths.count(path) || addedPaths.count(path);
    }

    friend struct RestrictedStore;

public:
    DerivationGoal(const StorePath & drvPath,
        const StringSet & wantedOutputs, Worker & worker,
        BuildMode buildMode = bmNormal);
    DerivationGoal(const StorePath & drvPath, const BasicDerivation & drv,
        const StringSet & wantedOutputs, Worker & worker,
        BuildMode buildMode = bmNormal);
    ~DerivationGoal();

    /* Whether we need to perform hash rewriting if there are valid output paths. */
    bool needsHashRewrite();

    void timedOut(Error && ex) override;

    string key() override
    {
        /* Ensure that derivations get built in order of their name,
           i.e. a derivation named "aardvark" always comes before
           "baboon". And substitution goals always happen before
           derivation goals (due to "b$"). */
        return "b$" + std::string(drvPath.name()) + "$" + worker.store.printStorePath(drvPath);
    }

    void work() override;

    StorePath getDrvPath()
    {
        return drvPath;
    }

    /* Add wanted outputs to an already existing derivation goal. */
    void addWantedOutputs(const StringSet & outputs);

    BuildResult getResult() { return result; }

private:
    /* The states. */
    void getDerivation();
    void loadDerivation();
    void haveDerivation();
    void outputsSubstitutionTried();
    void gaveUpOnSubstitution();
    void closureRepaired();
    void inputsRealised();
    void tryToBuild();
    void tryLocalBuild();
    void buildDone();

    void resolvedFinished();

    /* Is the build hook willing to perform the build? */
    HookReply tryBuildHook();

    /* Start building a derivation. */
    void startBuilder();

    /* Fill in the environment for the builder. */
    void initEnv();

    /* Setup tmp dir location. */
    void initTmpDir();

    /* Write a JSON file containing the derivation attributes. */
    void writeStructuredAttrs();

    void startDaemon();

    void stopDaemon();

    /* Add 'path' to the set of paths that may be referenced by the
       outputs, and make it appear in the sandbox. */
    void addDependency(const StorePath & path);

    /* Make a file owned by the builder. */
    void chownToBuilder(const Path & path);

    /* Run the builder's process. */
    void runChild();

    friend int childEntry(void *);

    /* Check that the derivation outputs all exist and register them
       as valid. */
    void registerOutputs();

    /* Check that an output meets the requirements specified by the
       'outputChecks' attribute (or the legacy
       '{allowed,disallowed}{References,Requisites}' attributes). */
    void checkOutputs(const std::map<std::string, ValidPathInfo> & outputs);

    /* Open a log file and a pipe to it. */
    Path openLogFile();

    /* Close the log file. */
    void closeLogFile();

    /* Delete the temporary directory, if we have one. */
    void deleteTmpDir(bool force);

    /* Callback used by the worker to write to the log. */
    void handleChildOutput(int fd, const string & data) override;
    void handleEOF(int fd) override;
    void flushLine();

    /* Wrappers around the corresponding Store methods that first consult the
       derivation.  This is currently needed because when there is no drv file
       there also is no DB entry. */
    std::map<std::string, std::optional<StorePath>> queryPartialDerivationOutputMap();
    OutputPathMap queryDerivationOutputMap();

    /* Return the set of (in)valid paths. */
    void checkPathValidity();

    /* Forcibly kill the child process, if any. */
    void killChild();

    /* Create alternative path calculated from but distinct from the
       input, so we can avoid overwriting outputs (or other store paths)
       that already exist. */
    StorePath makeFallbackPath(const StorePath & path);
    /* Make a path to another based on the output name along with the
       derivation hash. */
    /* FIXME add option to randomize, so we can audit whether our
       rewrites caught everything */
    StorePath makeFallbackPath(std::string_view outputName);

    void repairClosure();

    void started();

    void done(
        BuildResult::Status status,
        std::optional<Error> ex = {});

    StorePathSet exportReferences(const StorePathSet & storePaths);
};


const Path DerivationGoal::homeDir = "/homeless-shelter";


DerivationGoal::DerivationGoal(const StorePath & drvPath,
    const StringSet & wantedOutputs, Worker & worker, BuildMode buildMode)
    : Goal(worker)
    , useDerivation(true)
    , drvPath(drvPath)
    , wantedOutputs(wantedOutputs)
    , buildMode(buildMode)
{
    state = &DerivationGoal::getDerivation;
    name = fmt(
        "building of '%s' from .drv file",
        StorePathWithOutputs { drvPath, wantedOutputs }.to_string(worker.store));
    trace("created");

    mcExpectedBuilds = std::make_unique<MaintainCount<uint64_t>>(worker.expectedBuilds);
    worker.updateProgress();
}


DerivationGoal::DerivationGoal(const StorePath & drvPath, const BasicDerivation & drv,
    const StringSet & wantedOutputs, Worker & worker, BuildMode buildMode)
    : Goal(worker)
    , useDerivation(false)
    , drvPath(drvPath)
    , wantedOutputs(wantedOutputs)
    , buildMode(buildMode)
{
    this->drv = std::make_unique<BasicDerivation>(BasicDerivation(drv));
    state = &DerivationGoal::haveDerivation;
    name = fmt(
        "building of '%s' from in-memory derivation",
        StorePathWithOutputs { drvPath, drv.outputNames() }.to_string(worker.store));
    trace("created");

    mcExpectedBuilds = std::make_unique<MaintainCount<uint64_t>>(worker.expectedBuilds);
    worker.updateProgress();

    /* Prevent the .chroot directory from being
       garbage-collected. (See isActiveTempFile() in gc.cc.) */
    worker.store.addTempRoot(this->drvPath);
}


DerivationGoal::~DerivationGoal()
{
    /* Careful: we should never ever throw an exception from a
       destructor. */
    try { killChild(); } catch (...) { ignoreException(); }
    try { stopDaemon(); } catch (...) { ignoreException(); }
    try { deleteTmpDir(false); } catch (...) { ignoreException(); }
    try { closeLogFile(); } catch (...) { ignoreException(); }
}


inline bool DerivationGoal::needsHashRewrite()
{
#if __linux__
    return !useChroot;
#else
    /* Darwin requires hash rewriting even when sandboxing is enabled. */
    return true;
#endif
}


void DerivationGoal::killChild()
{
    if (pid != -1) {
        worker.childTerminated(this);

        if (buildUser) {
            /* If we're using a build user, then there is a tricky
               race condition: if we kill the build user before the
               child has done its setuid() to the build user uid, then
               it won't be killed, and we'll potentially lock up in
               pid.wait().  So also send a conventional kill to the
               child. */
            ::kill(-pid, SIGKILL); /* ignore the result */
            buildUser->kill();
            pid.wait();
        } else
            pid.kill();

        assert(pid == -1);
    }

    hook.reset();
}


void DerivationGoal::timedOut(Error && ex)
{
    killChild();
    done(BuildResult::TimedOut, ex);
}


void DerivationGoal::work()
{
    (this->*state)();
}


void DerivationGoal::addWantedOutputs(const StringSet & outputs)
{
    /* If we already want all outputs, there is nothing to do. */
    if (wantedOutputs.empty()) return;

    if (outputs.empty()) {
        wantedOutputs.clear();
        needRestart = true;
    } else
        for (auto & i : outputs)
            if (wantedOutputs.insert(i).second)
                needRestart = true;
}


void DerivationGoal::getDerivation()
{
    trace("init");

    /* The first thing to do is to make sure that the derivation
       exists.  If it doesn't, it may be created through a
       substitute. */
    if (buildMode == bmNormal && worker.store.isValidPath(drvPath)) {
        loadDerivation();
        return;
    }

    addWaitee(worker.makeSubstitutionGoal(drvPath));

    state = &DerivationGoal::loadDerivation;
}


void DerivationGoal::loadDerivation()
{
    trace("loading derivation");

    if (nrFailed != 0) {
        done(BuildResult::MiscFailure, Error("cannot build missing derivation '%s'", worker.store.printStorePath(drvPath)));
        return;
    }

    /* `drvPath' should already be a root, but let's be on the safe
       side: if the user forgot to make it a root, we wouldn't want
       things being garbage collected while we're busy. */
    worker.store.addTempRoot(drvPath);

    assert(worker.store.isValidPath(drvPath));

    /* Get the derivation. */
    drv = std::unique_ptr<BasicDerivation>(new Derivation(worker.store.derivationFromPath(drvPath)));

    haveDerivation();
}


void DerivationGoal::haveDerivation()
{
    trace("have derivation");

    if (drv->type() == DerivationType::CAFloating)
        settings.requireExperimentalFeature("ca-derivations");

    retrySubstitution = false;

    for (auto & i : drv->outputsAndOptPaths(worker.store))
        if (i.second.second)
            worker.store.addTempRoot(*i.second.second);

    /* Check what outputs paths are not already valid. */
    checkPathValidity();
    bool allValid = true;
    for (auto & [_, status] : initialOutputs) {
        if (!status.wanted) continue;
        if (!status.known || !status.known->isValid()) {
            allValid = false;
            break;
        }
    }

    /* If they are all valid, then we're done. */
    if (allValid && buildMode == bmNormal) {
        done(BuildResult::AlreadyValid);
        return;
    }

    parsedDrv = std::make_unique<ParsedDerivation>(drvPath, *drv);


    /* We are first going to try to create the invalid output paths
       through substitutes.  If that doesn't work, we'll build
       them. */
    if (settings.useSubstitutes && parsedDrv->substitutesAllowed())
        for (auto & [_, status] : initialOutputs) {
            if (!status.wanted) continue;
            if (!status.known) {
                warn("do not know how to query for unknown floating content-addressed derivation output yet");
                /* Nothing to wait for; tail call */
                return DerivationGoal::gaveUpOnSubstitution();
            }
            auto optCA = getDerivationCA(*drv);
            auto p = optCA ? StorePathOrDesc { *optCA } : status.known->path;
            addWaitee(worker.makeSubstitutionGoal(p, buildMode == bmRepair ? Repair : NoRepair));
        }

    if (waitees.empty()) /* to prevent hang (no wake-up event) */
        outputsSubstitutionTried();
    else
        state = &DerivationGoal::outputsSubstitutionTried;
}


void DerivationGoal::outputsSubstitutionTried()
{
    trace("all outputs substituted (maybe)");

    if (nrFailed > 0 && nrFailed > nrNoSubstituters + nrIncompleteClosure && !settings.tryFallback) {
        done(BuildResult::TransientFailure,
            fmt("some substitutes for the outputs of derivation '%s' failed (usually happens due to networking issues); try '--fallback' to build derivation from source ",
                worker.store.printStorePath(drvPath)));
        return;
    }

    /*  If the substitutes form an incomplete closure, then we should
        build the dependencies of this derivation, but after that, we
        can still use the substitutes for this derivation itself. */
    if (nrIncompleteClosure > 0) retrySubstitution = true;

    nrFailed = nrNoSubstituters = nrIncompleteClosure = 0;

    if (needRestart) {
        needRestart = false;
        haveDerivation();
        return;
    }

    checkPathValidity();
    size_t nrInvalid = 0;
    for (auto & [_, status] : initialOutputs) {
        if (!status.wanted) continue;
        if (!status.known || !status.known->isValid())
            nrInvalid++;
    }

    if (buildMode == bmNormal && nrInvalid == 0) {
        done(BuildResult::Substituted);
        return;
    }
    if (buildMode == bmRepair && nrInvalid == 0) {
        repairClosure();
        return;
    }
    if (buildMode == bmCheck && nrInvalid > 0)
        throw Error("some outputs of '%s' are not valid, so checking is not possible",
            worker.store.printStorePath(drvPath));

    /* Nothing to wait for; tail call */
    gaveUpOnSubstitution();
}

/* At least one of the output paths could not be
   produced using a substitute.  So we have to build instead. */
void DerivationGoal::gaveUpOnSubstitution()
{
    /* Make sure checkPathValidity() from now on checks all
       outputs. */
    wantedOutputs.clear();

    /* The inputs must be built before we can build this goal. */
    if (useDerivation)
        for (auto & i : dynamic_cast<Derivation *>(drv.get())->inputDrvs)
            addWaitee(worker.makeDerivationGoal(i.first, i.second, buildMode == bmRepair ? bmRepair : bmNormal));

    for (auto & i : drv->inputSrcs) {
        if (worker.store.isValidPath(i)) continue;
        if (!settings.useSubstitutes)
            throw Error("dependency '%s' of '%s' does not exist, and substitution is disabled",
                worker.store.printStorePath(i), worker.store.printStorePath(drvPath));
        addWaitee(worker.makeSubstitutionGoal(i));
    }

    if (waitees.empty()) /* to prevent hang (no wake-up event) */
        inputsRealised();
    else
        state = &DerivationGoal::inputsRealised;
}


void DerivationGoal::repairClosure()
{
    /* If we're repairing, we now know that our own outputs are valid.
       Now check whether the other paths in the outputs closure are
       good.  If not, then start derivation goals for the derivations
       that produced those outputs. */

    /* Get the output closure. */
    auto outputs = queryDerivationOutputMap();
    StorePathSet outputClosure;
    for (auto & i : outputs) {
        if (!wantOutput(i.first, wantedOutputs)) continue;
        worker.store.computeFSClosure(i.second, outputClosure);
    }

    /* Filter out our own outputs (which we have already checked). */
    for (auto & i : outputs)
        outputClosure.erase(i.second);

    /* Get all dependencies of this derivation so that we know which
       derivation is responsible for which path in the output
       closure. */
    StorePathSet inputClosure;
    if (useDerivation) worker.store.computeFSClosure(drvPath, inputClosure);
    std::map<StorePath, StorePath> outputsToDrv;
    for (auto & i : inputClosure)
        if (i.isDerivation()) {
            auto depOutputs = worker.store.queryPartialDerivationOutputMap(i);
            for (auto & j : depOutputs)
                if (j.second)
                    outputsToDrv.insert_or_assign(*j.second, i);
        }

    /* Check each path (slow!). */
    for (auto & i : outputClosure) {
        if (worker.pathContentsGood(i)) continue;
        logError({
            .name = "Corrupt path in closure",
            .hint = hintfmt(
                "found corrupted or missing path '%s' in the output closure of '%s'",
                worker.store.printStorePath(i), worker.store.printStorePath(drvPath))
        });
        auto drvPath2 = outputsToDrv.find(i);
        if (drvPath2 == outputsToDrv.end())
            addWaitee(worker.makeSubstitutionGoal(i, Repair));
        else
            addWaitee(worker.makeDerivationGoal(drvPath2->second, StringSet(), bmRepair));
    }

    if (waitees.empty()) {
        done(BuildResult::AlreadyValid);
        return;
    }

    state = &DerivationGoal::closureRepaired;
}


void DerivationGoal::closureRepaired()
{
    trace("closure repaired");
    if (nrFailed > 0)
        throw Error("some paths in the output closure of derivation '%s' could not be repaired",
            worker.store.printStorePath(drvPath));
    done(BuildResult::AlreadyValid);
}


void DerivationGoal::inputsRealised()
{
    trace("all inputs realised");

    if (nrFailed != 0) {
        if (!useDerivation)
            throw Error("some dependencies of '%s' are missing", worker.store.printStorePath(drvPath));
        done(BuildResult::DependencyFailed, Error(
                "%s dependencies of derivation '%s' failed to build",
                nrFailed, worker.store.printStorePath(drvPath)));
        return;
    }

    if (retrySubstitution) {
        haveDerivation();
        return;
    }

    /* Gather information necessary for computing the closure and/or
       running the build hook. */

    /* Determine the full set of input paths. */

    /* First, the input derivations. */
    if (useDerivation) {
        auto & fullDrv = *dynamic_cast<Derivation *>(drv.get());

        if (!fullDrv.inputDrvs.empty() && fullDrv.type() == DerivationType::CAFloating) {
            /* We are be able to resolve this derivation based on the
               now-known results of dependencies. If so, we become a stub goal
               aliasing that resolved derivation goal */
            std::optional attempt = fullDrv.tryResolve(worker.store);
            assert(attempt);
            Derivation drvResolved { *std::move(attempt) };

            auto pathResolved = writeDerivation(worker.store, drvResolved);
            /* Add to memotable to speed up downstream goal's queries with the
               original derivation. */
            drvPathResolutions.lock()->insert_or_assign(drvPath, pathResolved);

            auto msg = fmt("Resolved derivation: '%s' -> '%s'",
                worker.store.printStorePath(drvPath),
                worker.store.printStorePath(pathResolved));
            act = std::make_unique<Activity>(*logger, lvlInfo, actBuildWaiting, msg,
                Logger::Fields {
                       worker.store.printStorePath(drvPath),
                       worker.store.printStorePath(pathResolved),
                   });

            auto resolvedGoal = worker.makeDerivationGoal(
                pathResolved, wantedOutputs, buildMode);
            addWaitee(resolvedGoal);

            state = &DerivationGoal::resolvedFinished;
            return;
        }

        for (auto & [depDrvPath, wantedDepOutputs] : fullDrv.inputDrvs) {
            /* Add the relevant output closures of the input derivation
               `i' as input paths.  Only add the closures of output paths
               that are specified as inputs. */
            assert(worker.store.isValidPath(drvPath));
            auto outputs = worker.store.queryPartialDerivationOutputMap(depDrvPath);
            for (auto & j : wantedDepOutputs) {
                if (outputs.count(j) > 0) {
                    auto optRealizedInput = outputs.at(j);
                    if (!optRealizedInput)
                        throw Error(
                            "derivation '%s' requires output '%s' from input derivation '%s', which is supposedly realized already, yet we still don't know what path corresponds to that output",
                            worker.store.printStorePath(drvPath), j, worker.store.printStorePath(drvPath));
                    worker.store.computeFSClosure(*optRealizedInput, inputPaths);
                } else
                    throw Error(
                        "derivation '%s' requires non-existent output '%s' from input derivation '%s'",
                        worker.store.printStorePath(drvPath), j, worker.store.printStorePath(drvPath));
            }
        }
    }

    /* Second, the input sources. */
    worker.store.computeFSClosure(drv->inputSrcs, inputPaths);

    debug("added input paths %s", worker.store.showPaths(inputPaths));

    /* What type of derivation are we building? */
    derivationType = drv->type();

    /* Don't repeat fixed-output derivations since they're already
       verified by their output hash.*/
    nrRounds = derivationIsFixed(derivationType) ? 1 : settings.buildRepeat + 1;

    /* Okay, try to build.  Note that here we don't wait for a build
       slot to become available, since we don't need one if there is a
       build hook. */
    state = &DerivationGoal::tryToBuild;
    worker.wakeUp(shared_from_this());

    result = BuildResult();
}

void DerivationGoal::started() {
    auto msg = fmt(
        buildMode == bmRepair ? "repairing outputs of '%s'" :
        buildMode == bmCheck ? "checking outputs of '%s'" :
        nrRounds > 1 ? "building '%s' (round %d/%d)" :
        "building '%s'", worker.store.printStorePath(drvPath), curRound, nrRounds);
    fmt("building '%s'", worker.store.printStorePath(drvPath));
    if (hook) msg += fmt(" on '%s'", machineName);
    act = std::make_unique<Activity>(*logger, lvlInfo, actBuild, msg,
        Logger::Fields{worker.store.printStorePath(drvPath), hook ? machineName : "", curRound, nrRounds});
    mcRunningBuilds = std::make_unique<MaintainCount<uint64_t>>(worker.runningBuilds);
    worker.updateProgress();
}

void DerivationGoal::tryToBuild()
{
    trace("trying to build");

    /* Obtain locks on all output paths, if the paths are known a priori.

       The locks are automatically released when we exit this function or Nix
       crashes.  If we can't acquire the lock, then continue; hopefully some
       other goal can start a build, and if not, the main loop will sleep a few
       seconds and then retry this goal. */
    PathSet lockFiles;
    /* FIXME: Should lock something like the drv itself so we don't build same
       CA drv concurrently */
    for (auto & i : drv->outputsAndOptPaths(worker.store))
        if (i.second.second)
            lockFiles.insert(worker.store.Store::toRealPath(*i.second.second));

    if (!outputLocks.lockPaths(lockFiles, "", false)) {
        if (!actLock)
            actLock = std::make_unique<Activity>(*logger, lvlWarn, actBuildWaiting,
                fmt("waiting for lock on %s", yellowtxt(showPaths(lockFiles))));
        worker.waitForAWhile(shared_from_this());
        return;
    }

    actLock.reset();

    /* Now check again whether the outputs are valid.  This is because
       another process may have started building in parallel.  After
       it has finished and released the locks, we can (and should)
       reuse its results.  (Strictly speaking the first check can be
       omitted, but that would be less efficient.)  Note that since we
       now hold the locks on the output paths, no other process can
       build this derivation, so no further checks are necessary. */
    checkPathValidity();
    bool allValid = true;
    for (auto & [_, status] : initialOutputs) {
        if (!status.wanted) continue;
        if (!status.known || !status.known->isValid()) {
            allValid = false;
            break;
        }
    }
    if (buildMode != bmCheck && allValid) {
        debug("skipping build of derivation '%s', someone beat us to it", worker.store.printStorePath(drvPath));
        outputLocks.setDeletion(true);
        done(BuildResult::AlreadyValid);
        return;
    }

    /* If any of the outputs already exist but are not valid, delete
       them. */
    for (auto & [_, status] : initialOutputs) {
        if (!status.known || status.known->isValid()) continue;
        auto storePath = status.known->path;
        debug("removing invalid path '%s'", worker.store.printStorePath(status.known->path));
        deletePath(worker.store.Store::toRealPath(storePath));
    }

    /* Don't do a remote build if the derivation has the attribute
       `preferLocalBuild' set.  Also, check and repair modes are only
       supported for local builds. */
    bool buildLocally = buildMode != bmNormal || parsedDrv->willBuildLocally(worker.store);

    if (!buildLocally) {
        switch (tryBuildHook()) {
            case rpAccept:
                /* Yes, it has started doing so.  Wait until we get
                   EOF from the hook. */
                actLock.reset();
                result.startTime = time(0); // inexact
                state = &DerivationGoal::buildDone;
                started();
                return;
            case rpPostpone:
                /* Not now; wait until at least one child finishes or
                   the wake-up timeout expires. */
                if (!actLock)
                    actLock = std::make_unique<Activity>(*logger, lvlWarn, actBuildWaiting,
                        fmt("waiting for a machine to build '%s'", yellowtxt(worker.store.printStorePath(drvPath))));
                worker.waitForAWhile(shared_from_this());
                outputLocks.unlock();
                return;
            case rpDecline:
                /* We should do it ourselves. */
                break;
        }
    }

    actLock.reset();

    state = &DerivationGoal::tryLocalBuild;
    worker.wakeUp(shared_from_this());
}

void DerivationGoal::tryLocalBuild() {
    bool buildLocally = buildMode != bmNormal || parsedDrv->willBuildLocally(worker.store);

    /* Make sure that we are allowed to start a build.  If this
       derivation prefers to be done locally, do it even if
       maxBuildJobs is 0. */
    unsigned int curBuilds = worker.getNrLocalBuilds();
    if (curBuilds >= settings.maxBuildJobs && !(buildLocally && curBuilds == 0)) {
        worker.waitForBuildSlot(shared_from_this());
        outputLocks.unlock();
        return;
    }

    /* If `build-users-group' is not empty, then we have to build as
       one of the members of that group. */
    if (settings.buildUsersGroup != "" && getuid() == 0) {
#if defined(__linux__) || defined(__APPLE__)
        if (!buildUser) buildUser = std::make_unique<UserLock>();

        if (buildUser->findFreeUser()) {
            /* Make sure that no other processes are executing under this
               uid. */
            buildUser->kill();
        } else {
            if (!actLock)
                actLock = std::make_unique<Activity>(*logger, lvlWarn, actBuildWaiting,
                    fmt("waiting for UID to build '%s'", yellowtxt(worker.store.printStorePath(drvPath))));
            worker.waitForAWhile(shared_from_this());
            return;
        }
#else
        /* Don't know how to block the creation of setuid/setgid
           binaries on this platform. */
        throw Error("build users are not supported on this platform for security reasons");
#endif
    }

    actLock.reset();

    try {

        /* Okay, we have to build. */
        startBuilder();

    } catch (BuildError & e) {
        outputLocks.unlock();
        buildUser.reset();
        worker.permanentFailure = true;
        done(BuildResult::InputRejected, e);
        return;
    }

    /* This state will be reached when we get EOF on the child's
       log pipe. */
    state = &DerivationGoal::buildDone;

    started();
}


static void chmod_(const Path & path, mode_t mode)
{
    if (chmod(path.c_str(), mode) == -1)
        throw SysError("setting permissions on '%s'", path);
}


/* Move/rename path 'src' to 'dst'. Temporarily make 'src' writable if
   it's a directory and we're not root (to be able to update the
   directory's parent link ".."). */
static void movePath(const Path & src, const Path & dst)
{
    auto st = lstat(src);

    bool changePerm = (geteuid() && S_ISDIR(st.st_mode) && !(st.st_mode & S_IWUSR));

    if (changePerm)
        chmod_(src, st.st_mode | S_IWUSR);

    if (rename(src.c_str(), dst.c_str()))
        throw SysError("renaming '%1%' to '%2%'", src, dst);

    if (changePerm)
        chmod_(dst, st.st_mode);
}


void replaceValidPath(const Path & storePath, const Path & tmpPath)
{
    /* We can't atomically replace storePath (the original) with
       tmpPath (the replacement), so we have to move it out of the
       way first.  We'd better not be interrupted here, because if
       we're repairing (say) Glibc, we end up with a broken system. */
    Path oldPath = (format("%1%.old-%2%-%3%") % storePath % getpid() % random()).str();
    if (pathExists(storePath))
        movePath(storePath, oldPath);

    try {
        movePath(tmpPath, storePath);
    } catch (...) {
        try {
            // attempt to recover
            movePath(oldPath, storePath);
        } catch (...) {
            ignoreException();
        }
        throw;
    }

    deletePath(oldPath);
}


MakeError(NotDeterministic, BuildError);


void DerivationGoal::buildDone()
{
    trace("build done");

    /* Release the build user at the end of this function. We don't do
       it right away because we don't want another build grabbing this
       uid and then messing around with our output. */
    Finally releaseBuildUser([&]() { buildUser.reset(); });

    sandboxMountNamespace = -1;

    /* Since we got an EOF on the logger pipe, the builder is presumed
       to have terminated.  In fact, the builder could also have
       simply have closed its end of the pipe, so just to be sure,
       kill it. */
    int status = hook ? hook->pid.kill() : pid.kill();

    debug("builder process for '%s' finished", worker.store.printStorePath(drvPath));

    result.timesBuilt++;
    result.stopTime = time(0);

    /* So the child is gone now. */
    worker.childTerminated(this);

    /* Close the read side of the logger pipe. */
    if (hook) {
        hook->builderOut.readSide = -1;
        hook->fromHook.readSide = -1;
    } else
        builderOut.readSide = -1;

    /* Close the log file. */
    closeLogFile();

    /* When running under a build user, make sure that all processes
       running under that uid are gone.  This is to prevent a
       malicious user from leaving behind a process that keeps files
       open and modifies them after they have been chown'ed to
       root. */
    if (buildUser) buildUser->kill();

    /* Terminate the recursive Nix daemon. */
    stopDaemon();

    bool diskFull = false;

    try {

        /* Check the exit status. */
        if (!statusOk(status)) {

            /* Heuristically check whether the build failure may have
               been caused by a disk full condition.  We have no way
               of knowing whether the build actually got an ENOSPC.
               So instead, check if the disk is (nearly) full now.  If
               so, we don't mark this build as a permanent failure. */
#if HAVE_STATVFS
            uint64_t required = 8ULL * 1024 * 1024; // FIXME: make configurable
            struct statvfs st;
            if (statvfs(worker.store.realStoreDir.c_str(), &st) == 0 &&
                (uint64_t) st.f_bavail * st.f_bsize < required)
                diskFull = true;
            if (statvfs(tmpDir.c_str(), &st) == 0 &&
                (uint64_t) st.f_bavail * st.f_bsize < required)
                diskFull = true;
#endif

            deleteTmpDir(false);

            /* Move paths out of the chroot for easier debugging of
               build failures. */
            if (useChroot && buildMode == bmNormal)
                for (auto & [_, status] : initialOutputs) {
                    if (!status.known) continue;
                    if (buildMode != bmCheck && status.known->isValid()) continue;
                    auto p = worker.store.printStorePath(status.known->path);
                    if (pathExists(chrootRootDir + p))
                        rename((chrootRootDir + p).c_str(), p.c_str());
                }

            auto msg = fmt("builder for '%s' %s",
                yellowtxt(worker.store.printStorePath(drvPath)),
                statusToString(status));

            if (!logger->isVerbose() && !logTail.empty()) {
                msg += (format("; last %d log lines:") % logTail.size()).str();
                for (auto & line : logTail)
                    msg += "\n  " + line;
            }

            if (diskFull)
                msg += "\nnote: build failure may have been caused by lack of free disk space";

            throw BuildError(msg);
        }

        /* Compute the FS closure of the outputs and register them as
           being valid. */
        registerOutputs();

        if (settings.postBuildHook != "") {
            Activity act(*logger, lvlInfo, actPostBuildHook,
                fmt("running post-build-hook '%s'", settings.postBuildHook),
                Logger::Fields{worker.store.printStorePath(drvPath)});
            PushActivity pact(act.id);
            StorePathSet outputPaths;
            for (auto i : drv->outputs) {
                outputPaths.insert(finalOutputs.at(i.first));
            }
            std::map<std::string, std::string> hookEnvironment = getEnv();

            hookEnvironment.emplace("DRV_PATH", worker.store.printStorePath(drvPath));
            hookEnvironment.emplace("OUT_PATHS", chomp(concatStringsSep(" ", worker.store.printStorePathSet(outputPaths))));

            RunOptions opts(settings.postBuildHook, {});
            opts.environment = hookEnvironment;

            struct LogSink : Sink {
                Activity & act;
                std::string currentLine;

                LogSink(Activity & act) : act(act) { }

                void operator() (const unsigned char * data, size_t len) override {
                    for (size_t i = 0; i < len; i++) {
                        auto c = data[i];

                        if (c == '\n') {
                            flushLine();
                        } else {
                            currentLine += c;
                        }
                    }
                }

                void flushLine() {
                    act.result(resPostBuildLogLine, currentLine);
                    currentLine.clear();
                }

                ~LogSink() {
                    if (currentLine != "") {
                        currentLine += '\n';
                        flushLine();
                    }
                }
            };
            LogSink sink(act);

            opts.standardOut = &sink;
            opts.mergeStderrToStdout = true;
            runProgram2(opts);
        }

        if (buildMode == bmCheck) {
            deleteTmpDir(true);
            done(BuildResult::Built);
            return;
        }

        /* Delete unused redirected outputs (when doing hash rewriting). */
        for (auto & i : redirectedOutputs)
            deletePath(worker.store.Store::toRealPath(i.second));

        /* Delete the chroot (if we were using one). */
        autoDelChroot.reset(); /* this runs the destructor */

        deleteTmpDir(true);

        /* Repeat the build if necessary. */
        if (curRound++ < nrRounds) {
            outputLocks.unlock();
            state = &DerivationGoal::tryToBuild;
            worker.wakeUp(shared_from_this());
            return;
        }

        /* It is now safe to delete the lock files, since all future
           lockers will see that the output paths are valid; they will
           not create new lock files with the same names as the old
           (unlinked) lock files. */
        outputLocks.setDeletion(true);
        outputLocks.unlock();

    } catch (BuildError & e) {
        outputLocks.unlock();

        BuildResult::Status st = BuildResult::MiscFailure;

        if (hook && WIFEXITED(status) && WEXITSTATUS(status) == 101)
            st = BuildResult::TimedOut;

        else if (hook && (!WIFEXITED(status) || WEXITSTATUS(status) != 100)) {
        }

        else {
            st =
                dynamic_cast<NotDeterministic*>(&e) ? BuildResult::NotDeterministic :
                statusOk(status) ? BuildResult::OutputRejected :
                derivationIsImpure(derivationType) || diskFull ? BuildResult::TransientFailure :
                BuildResult::PermanentFailure;
        }

        done(st, e);
        return;
    }

    done(BuildResult::Built);
}

void DerivationGoal::resolvedFinished() {
    done(BuildResult::Built);
}

HookReply DerivationGoal::tryBuildHook()
{
    if (!worker.tryBuildHook || !useDerivation) return rpDecline;

    if (!worker.hook)
        worker.hook = std::make_unique<HookInstance>();

    try {

        /* Send the request to the hook. */
        worker.hook->sink
            << "try"
            << (worker.getNrLocalBuilds() < settings.maxBuildJobs ? 1 : 0)
            << drv->platform
            << worker.store.printStorePath(drvPath)
            << parsedDrv->getRequiredSystemFeatures();
        worker.hook->sink.flush();

        /* Read the first line of input, which should be a word indicating
           whether the hook wishes to perform the build. */
        string reply;
        while (true) {
            string s = readLine(worker.hook->fromHook.readSide.get());
            if (handleJSONLogMessage(s, worker.act, worker.hook->activities, true))
                ;
            else if (string(s, 0, 2) == "# ") {
                reply = string(s, 2);
                break;
            }
            else {
                s += "\n";
                writeToStderr(s);
            }
        }

        debug("hook reply is '%1%'", reply);

        if (reply == "decline")
            return rpDecline;
        else if (reply == "decline-permanently") {
            worker.tryBuildHook = false;
            worker.hook = 0;
            return rpDecline;
        }
        else if (reply == "postpone")
            return rpPostpone;
        else if (reply != "accept")
            throw Error("bad hook reply '%s'", reply);

    } catch (SysError & e) {
        if (e.errNo == EPIPE) {
            logError({
                .name = "Build hook died",
                .hint = hintfmt(
                    "build hook died unexpectedly: %s",
                    chomp(drainFD(worker.hook->fromHook.readSide.get())))
            });
            worker.hook = 0;
            return rpDecline;
        } else
            throw;
    }

    hook = std::move(worker.hook);

    machineName = readLine(hook->fromHook.readSide.get());

    /* Tell the hook all the inputs that have to be copied to the
       remote system. */
<<<<<<< HEAD
    WorkerProto<StorePathSet>::write(worker.store, hook->sink, inputPaths);
=======
    worker_proto::write(worker.store, hook->sink, inputPaths);
>>>>>>> 51c29921

    /* Tell the hooks the missing outputs that have to be copied back
       from the remote system. */
    {
        StorePathSet missingPaths;
        for (auto & [_, status] : initialOutputs) {
            if (!status.known) continue;
            if (buildMode != bmCheck && status.known->isValid()) continue;
            missingPaths.insert(status.known->path);
        }
<<<<<<< HEAD
        WorkerProto<StorePathSet>::write(worker.store, hook->sink, missingPaths);
=======
        worker_proto::write(worker.store, hook->sink, missingPaths);
>>>>>>> 51c29921
    }

    hook->sink = FdSink();
    hook->toHook.writeSide = -1;

    /* Create the log file and pipe. */
    Path logFile = openLogFile();

    set<int> fds;
    fds.insert(hook->fromHook.readSide.get());
    fds.insert(hook->builderOut.readSide.get());
    worker.childStarted(shared_from_this(), fds, false, false);

    return rpAccept;
}


int childEntry(void * arg)
{
    ((DerivationGoal *) arg)->runChild();
    return 1;
}


StorePathSet DerivationGoal::exportReferences(const StorePathSet & storePaths)
{
    StorePathSet paths;

    for (auto & storePath : storePaths) {
        if (!inputPaths.count(storePath))
            throw BuildError("cannot export references of path '%s' because it is not in the input closure of the derivation", worker.store.printStorePath(storePath));

        worker.store.computeFSClosure({storePath}, paths);
    }

    /* If there are derivations in the graph, then include their
       outputs as well.  This is useful if you want to do things
       like passing all build-time dependencies of some path to a
       derivation that builds a NixOS DVD image. */
    auto paths2 = paths;

    for (auto & j : paths2) {
        if (j.isDerivation()) {
            Derivation drv = worker.store.derivationFromPath(j);
            for (auto & k : drv.outputsAndOptPaths(worker.store)) {
                if (!k.second.second)
                    /* FIXME: I am confused why we are calling
                       `computeFSClosure` on the output path, rather than
                       derivation itself. That doesn't seem right to me, so I
                       won't try to implemented this for CA derivations. */
                    throw UnimplementedError("exportReferences on CA derivations is not yet implemented");
                worker.store.computeFSClosure(*k.second.second, paths);
            }
        }
    }

    return paths;
}

static std::once_flag dns_resolve_flag;

static void preloadNSS() {
    /* builtin:fetchurl can trigger a DNS lookup, which with glibc can trigger a dynamic library load of
       one of the glibc NSS libraries in a sandboxed child, which will fail unless the library's already
       been loaded in the parent. So we force a lookup of an invalid domain to force the NSS machinery to
       load its lookup libraries in the parent before any child gets a chance to. */
    std::call_once(dns_resolve_flag, []() {
        struct addrinfo *res = NULL;

        if (getaddrinfo("this.pre-initializes.the.dns.resolvers.invalid.", "http", NULL, &res) != 0) {
            if (res) freeaddrinfo(res);
        }
    });
}


void linkOrCopy(const Path & from, const Path & to)
{
    if (link(from.c_str(), to.c_str()) == -1) {
        /* Hard-linking fails if we exceed the maximum link count on a
           file (e.g. 32000 of ext3), which is quite possible after a
           'nix-store --optimise'. FIXME: actually, why don't we just
           bind-mount in this case?

           It can also fail with EPERM in BeegFS v7 and earlier versions
           which don't allow hard-links to other directories */
        if (errno != EMLINK && errno != EPERM)
            throw SysError("linking '%s' to '%s'", to, from);
        copyPath(from, to);
    }
}


void DerivationGoal::startBuilder()
{
    /* Right platform? */
    if (!parsedDrv->canBuildLocally(worker.store))
        throw Error("a '%s' with features {%s} is required to build '%s', but I am a '%s' with features {%s}",
            drv->platform,
            concatStringsSep(", ", parsedDrv->getRequiredSystemFeatures()),
            worker.store.printStorePath(drvPath),
            settings.thisSystem,
            concatStringsSep<StringSet>(", ", worker.store.systemFeatures));

    if (drv->isBuiltin())
        preloadNSS();

#if __APPLE__
    additionalSandboxProfile = parsedDrv->getStringAttr("__sandboxProfile").value_or("");
#endif

    /* Are we doing a chroot build? */
    {
        auto noChroot = parsedDrv->getBoolAttr("__noChroot");
        if (settings.sandboxMode == smEnabled) {
            if (noChroot)
                throw Error("derivation '%s' has '__noChroot' set, "
                    "but that's not allowed when 'sandbox' is 'true'", worker.store.printStorePath(drvPath));
#if __APPLE__
            if (additionalSandboxProfile != "")
                throw Error("derivation '%s' specifies a sandbox profile, "
                    "but this is only allowed when 'sandbox' is 'relaxed'", worker.store.printStorePath(drvPath));
#endif
            useChroot = true;
        }
        else if (settings.sandboxMode == smDisabled)
            useChroot = false;
        else if (settings.sandboxMode == smRelaxed)
            useChroot = !(derivationIsImpure(derivationType)) && !noChroot;
    }

    if (worker.store.storeDir != worker.store.realStoreDir) {
        #if __linux__
            useChroot = true;
        #else
            throw Error("building using a diverted store is not supported on this platform");
        #endif
    }

    /* Create a temporary directory where the build will take
       place. */
    tmpDir = createTempDir("", "nix-build-" + std::string(drvPath.name()), false, false, 0700);

    chownToBuilder(tmpDir);

    for (auto & [outputName, status] : initialOutputs) {
        /* Set scratch path we'll actually use during the build.

           If we're not doing a chroot build, but we have some valid
           output paths.  Since we can't just overwrite or delete
           them, we have to do hash rewriting: i.e. in the
           environment/arguments passed to the build, we replace the
           hashes of the valid outputs with unique dummy strings;
           after the build, we discard the redirected outputs
           corresponding to the valid outputs, and rewrite the
           contents of the new outputs to replace the dummy strings
           with the actual hashes. */
        auto scratchPath =
            !status.known
                ? makeFallbackPath(outputName)
            : !needsHashRewrite()
                /* Can always use original path in sandbox */
                ? status.known->path
            : !status.known->isPresent()
                /* If path doesn't yet exist can just use it */
                ? status.known->path
            : buildMode != bmRepair && !status.known->isValid()
                /* If we aren't repairing we'll delete a corrupted path, so we
                   can use original path */
                ? status.known->path
            :   /* If we are repairing or the path is totally valid, we'll need
                   to use a temporary path */
                makeFallbackPath(status.known->path);
        scratchOutputs.insert_or_assign(outputName, scratchPath);

        /* A non-removed corrupted path needs to be stored here, too */
        if (buildMode == bmRepair && !status.known->isValid())
            redirectedBadOutputs.insert(status.known->path);

        /* Substitute output placeholders with the scratch output paths.
           We'll use during the build. */
        inputRewrites[hashPlaceholder(outputName)] = worker.store.printStorePath(scratchPath);

        /* Additional tasks if we know the final path a priori. */
        if (!status.known) continue;
        auto fixedFinalPath = status.known->path;

        /* Additional tasks if the final and scratch are both known and
           differ. */
        if (fixedFinalPath == scratchPath) continue;

        /* Ensure scratch path is ours to use. */
        deletePath(worker.store.printStorePath(scratchPath));

        /* Rewrite and unrewrite paths */
        {
            std::string h1 { fixedFinalPath.hashPart() };
            std::string h2 { scratchPath.hashPart() };
            inputRewrites[h1] = h2;
        }

        redirectedOutputs.insert_or_assign(std::move(fixedFinalPath), std::move(scratchPath));
    }

    /* Construct the environment passed to the builder. */
    initEnv();

    writeStructuredAttrs();

    /* Handle exportReferencesGraph(), if set. */
    if (!parsedDrv->getStructuredAttrs()) {
        /* The `exportReferencesGraph' feature allows the references graph
           to be passed to a builder.  This attribute should be a list of
           pairs [name1 path1 name2 path2 ...].  The references graph of
           each `pathN' will be stored in a text file `nameN' in the
           temporary build directory.  The text files have the format used
           by `nix-store --register-validity'.  However, the deriver
           fields are left empty. */
        string s = get(drv->env, "exportReferencesGraph").value_or("");
        Strings ss = tokenizeString<Strings>(s);
        if (ss.size() % 2 != 0)
            throw BuildError("odd number of tokens in 'exportReferencesGraph': '%1%'", s);
        for (Strings::iterator i = ss.begin(); i != ss.end(); ) {
            string fileName = *i++;
            static std::regex regex("[A-Za-z_][A-Za-z0-9_.-]*");
            if (!std::regex_match(fileName, regex))
                throw Error("invalid file name '%s' in 'exportReferencesGraph'", fileName);

            auto storePathS = *i++;
            if (!worker.store.isInStore(storePathS))
                throw BuildError("'exportReferencesGraph' contains a non-store path '%1%'", storePathS);
            auto storePath = worker.store.toStorePath(storePathS).first;

            /* Write closure info to <fileName>. */
            writeFile(tmpDir + "/" + fileName,
                worker.store.makeValidityRegistration(
                    exportReferences({storePath}), false, false));
        }
    }

    if (useChroot) {

        /* Allow a user-configurable set of directories from the
           host file system. */
        PathSet dirs = settings.sandboxPaths;
        PathSet dirs2 = settings.extraSandboxPaths;
        dirs.insert(dirs2.begin(), dirs2.end());

        dirsInChroot.clear();

        for (auto i : dirs) {
            if (i.empty()) continue;
            bool optional = false;
            if (i[i.size() - 1] == '?') {
                optional = true;
                i.pop_back();
            }
            size_t p = i.find('=');
            if (p == string::npos)
                dirsInChroot[i] = {i, optional};
            else
                dirsInChroot[string(i, 0, p)] = {string(i, p + 1), optional};
        }
        dirsInChroot[tmpDirInSandbox] = tmpDir;

        /* Add the closure of store paths to the chroot. */
        StorePathSet closure;
        for (auto & i : dirsInChroot)
            try {
                if (worker.store.isInStore(i.second.source))
                    worker.store.computeFSClosure(worker.store.toStorePath(i.second.source).first, closure);
            } catch (InvalidPath & e) {
            } catch (Error & e) {
                throw Error("while processing 'sandbox-paths': %s", e.what());
            }
        for (auto & i : closure) {
            auto p = worker.store.printStorePath(i);
            dirsInChroot.insert_or_assign(p, p);
        }

        PathSet allowedPaths = settings.allowedImpureHostPrefixes;

        /* This works like the above, except on a per-derivation level */
        auto impurePaths = parsedDrv->getStringsAttr("__impureHostDeps").value_or(Strings());

        for (auto & i : impurePaths) {
            bool found = false;
            /* Note: we're not resolving symlinks here to prevent
               giving a non-root user info about inaccessible
               files. */
            Path canonI = canonPath(i);
            /* If only we had a trie to do this more efficiently :) luckily, these are generally going to be pretty small */
            for (auto & a : allowedPaths) {
                Path canonA = canonPath(a);
                if (canonI == canonA || isInDir(canonI, canonA)) {
                    found = true;
                    break;
                }
            }
            if (!found)
                throw Error("derivation '%s' requested impure path '%s', but it was not in allowed-impure-host-deps",
                    worker.store.printStorePath(drvPath), i);

            dirsInChroot[i] = i;
        }

#if __linux__
        /* Create a temporary directory in which we set up the chroot
           environment using bind-mounts.  We put it in the Nix store
           to ensure that we can create hard-links to non-directory
           inputs in the fake Nix store in the chroot (see below). */
        chrootRootDir = worker.store.Store::toRealPath(drvPath) + ".chroot";
        deletePath(chrootRootDir);

        /* Clean up the chroot directory automatically. */
        autoDelChroot = std::make_shared<AutoDelete>(chrootRootDir);

        printMsg(lvlChatty, format("setting up chroot environment in '%1%'") % chrootRootDir);

        if (mkdir(chrootRootDir.c_str(), 0750) == -1)
            throw SysError("cannot create '%1%'", chrootRootDir);

        if (buildUser && chown(chrootRootDir.c_str(), 0, buildUser->getGID()) == -1)
            throw SysError("cannot change ownership of '%1%'", chrootRootDir);

        /* Create a writable /tmp in the chroot.  Many builders need
           this.  (Of course they should really respect $TMPDIR
           instead.) */
        Path chrootTmpDir = chrootRootDir + "/tmp";
        createDirs(chrootTmpDir);
        chmod_(chrootTmpDir, 01777);

        /* Create a /etc/passwd with entries for the build user and the
           nobody account.  The latter is kind of a hack to support
           Samba-in-QEMU. */
        createDirs(chrootRootDir + "/etc");

        writeFile(chrootRootDir + "/etc/passwd", fmt(
                "root:x:0:0:Nix build user:%3%:/noshell\n"
                "nixbld:x:%1%:%2%:Nix build user:%3%:/noshell\n"
                "nobody:x:65534:65534:Nobody:/:/noshell\n",
                sandboxUid, sandboxGid, settings.sandboxBuildDir));

        /* Declare the build user's group so that programs get a consistent
           view of the system (e.g., "id -gn"). */
        writeFile(chrootRootDir + "/etc/group",
            (format(
                "root:x:0:\n"
                "nixbld:!:%1%:\n"
                "nogroup:x:65534:\n") % sandboxGid).str());

        /* Create /etc/hosts with localhost entry. */
        if (!(derivationIsImpure(derivationType)))
            writeFile(chrootRootDir + "/etc/hosts", "127.0.0.1 localhost\n::1 localhost\n");

        /* Make the closure of the inputs available in the chroot,
           rather than the whole Nix store.  This prevents any access
           to undeclared dependencies.  Directories are bind-mounted,
           while other inputs are hard-linked (since only directories
           can be bind-mounted).  !!! As an extra security
           precaution, make the fake Nix store only writable by the
           build user. */
        Path chrootStoreDir = chrootRootDir + worker.store.storeDir;
        createDirs(chrootStoreDir);
        chmod_(chrootStoreDir, 01775);

        if (buildUser && chown(chrootStoreDir.c_str(), 0, buildUser->getGID()) == -1)
            throw SysError("cannot change ownership of '%1%'", chrootStoreDir);

        for (auto & i : inputPaths) {
            auto p = worker.store.printStorePath(i);
            Path r = worker.store.toRealPath(p);
            if (S_ISDIR(lstat(r).st_mode))
                dirsInChroot.insert_or_assign(p, r);
            else
                linkOrCopy(r, chrootRootDir + p);
        }

        /* If we're repairing, checking or rebuilding part of a
           multiple-outputs derivation, it's possible that we're
           rebuilding a path that is in settings.dirsInChroot
           (typically the dependencies of /bin/sh).  Throw them
           out. */
        for (auto & i : drv->outputsAndOptPaths(worker.store)) {
            /* If the name isn't known a priori (i.e. floating
               content-addressed derivation), the temporary location we use
               should be fresh.  Freshness means it is impossible that the path
               is already in the sandbox, so we don't need to worry about
               removing it.  */
            if (i.second.second)
                dirsInChroot.erase(worker.store.printStorePath(*i.second.second));
        }

#elif __APPLE__
        /* We don't really have any parent prep work to do (yet?)
           All work happens in the child, instead. */
#else
        throw Error("sandboxing builds is not supported on this platform");
#endif
    }

    if (needsHashRewrite() && pathExists(homeDir))
        throw Error("home directory '%1%' exists; please remove it to assure purity of builds without sandboxing", homeDir);

    if (useChroot && settings.preBuildHook != "" && dynamic_cast<Derivation *>(drv.get())) {
        printMsg(lvlChatty, format("executing pre-build hook '%1%'")
            % settings.preBuildHook);
        auto args = useChroot ? Strings({worker.store.printStorePath(drvPath), chrootRootDir}) :
            Strings({ worker.store.printStorePath(drvPath) });
        enum BuildHookState {
            stBegin,
            stExtraChrootDirs
        };
        auto state = stBegin;
        auto lines = runProgram(settings.preBuildHook, false, args);
        auto lastPos = std::string::size_type{0};
        for (auto nlPos = lines.find('\n'); nlPos != string::npos;
                nlPos = lines.find('\n', lastPos)) {
            auto line = std::string{lines, lastPos, nlPos - lastPos};
            lastPos = nlPos + 1;
            if (state == stBegin) {
                if (line == "extra-sandbox-paths" || line == "extra-chroot-dirs") {
                    state = stExtraChrootDirs;
                } else {
                    throw Error("unknown pre-build hook command '%1%'", line);
                }
            } else if (state == stExtraChrootDirs) {
                if (line == "") {
                    state = stBegin;
                } else {
                    auto p = line.find('=');
                    if (p == string::npos)
                        dirsInChroot[line] = line;
                    else
                        dirsInChroot[string(line, 0, p)] = string(line, p + 1);
                }
            }
        }
    }

    /* Fire up a Nix daemon to process recursive Nix calls from the
       builder. */
    if (parsedDrv->getRequiredSystemFeatures().count("recursive-nix"))
        startDaemon();

    /* Run the builder. */
    printMsg(lvlChatty, "executing builder '%1%'", drv->builder);

    /* Create the log file. */
    Path logFile = openLogFile();

    /* Create a pipe to get the output of the builder. */
    //builderOut.create();

    builderOut.readSide = posix_openpt(O_RDWR | O_NOCTTY);
    if (!builderOut.readSide)
        throw SysError("opening pseudoterminal master");

    std::string slaveName(ptsname(builderOut.readSide.get()));

    if (buildUser) {
        if (chmod(slaveName.c_str(), 0600))
            throw SysError("changing mode of pseudoterminal slave");

        if (chown(slaveName.c_str(), buildUser->getUID(), 0))
            throw SysError("changing owner of pseudoterminal slave");
    }
#if __APPLE__
    else {
        if (grantpt(builderOut.readSide.get()))
            throw SysError("granting access to pseudoterminal slave");
    }
#endif

    #if 0
    // Mount the pt in the sandbox so that the "tty" command works.
    // FIXME: this doesn't work with the new devpts in the sandbox.
    if (useChroot)
        dirsInChroot[slaveName] = {slaveName, false};
    #endif

    if (unlockpt(builderOut.readSide.get()))
        throw SysError("unlocking pseudoterminal");

    builderOut.writeSide = open(slaveName.c_str(), O_RDWR | O_NOCTTY);
    if (!builderOut.writeSide)
        throw SysError("opening pseudoterminal slave");

    // Put the pt into raw mode to prevent \n -> \r\n translation.
    struct termios term;
    if (tcgetattr(builderOut.writeSide.get(), &term))
        throw SysError("getting pseudoterminal attributes");

    cfmakeraw(&term);

    if (tcsetattr(builderOut.writeSide.get(), TCSANOW, &term))
        throw SysError("putting pseudoterminal into raw mode");

    result.startTime = time(0);

    /* Fork a child to build the package. */
    ProcessOptions options;

#if __linux__
    if (useChroot) {
        /* Set up private namespaces for the build:

           - The PID namespace causes the build to start as PID 1.
             Processes outside of the chroot are not visible to those
             on the inside, but processes inside the chroot are
             visible from the outside (though with different PIDs).

           - The private mount namespace ensures that all the bind
             mounts we do will only show up in this process and its
             children, and will disappear automatically when we're
             done.

           - The private network namespace ensures that the builder
             cannot talk to the outside world (or vice versa).  It
             only has a private loopback interface. (Fixed-output
             derivations are not run in a private network namespace
             to allow functions like fetchurl to work.)

           - The IPC namespace prevents the builder from communicating
             with outside processes using SysV IPC mechanisms (shared
             memory, message queues, semaphores).  It also ensures
             that all IPC objects are destroyed when the builder
             exits.

           - The UTS namespace ensures that builders see a hostname of
             localhost rather than the actual hostname.

           We use a helper process to do the clone() to work around
           clone() being broken in multi-threaded programs due to
           at-fork handlers not being run. Note that we use
           CLONE_PARENT to ensure that the real builder is parented to
           us.
        */

        if (!(derivationIsImpure(derivationType)))
            privateNetwork = true;

        userNamespaceSync.create();

        options.allowVfork = false;

        Pid helper = startProcess([&]() {

            /* Drop additional groups here because we can't do it
               after we've created the new user namespace.  FIXME:
               this means that if we're not root in the parent
               namespace, we can't drop additional groups; they will
               be mapped to nogroup in the child namespace. There does
               not seem to be a workaround for this. (But who can tell
               from reading user_namespaces(7)?)
               See also https://lwn.net/Articles/621612/. */
            if (getuid() == 0 && setgroups(0, 0) == -1)
                throw SysError("setgroups failed");

            size_t stackSize = 1 * 1024 * 1024;
            char * stack = (char *) mmap(0, stackSize,
                PROT_WRITE | PROT_READ, MAP_PRIVATE | MAP_ANONYMOUS | MAP_STACK, -1, 0);
            if (stack == MAP_FAILED) throw SysError("allocating stack");

            int flags = CLONE_NEWUSER | CLONE_NEWPID | CLONE_NEWNS | CLONE_NEWIPC | CLONE_NEWUTS | CLONE_PARENT | SIGCHLD;
            if (privateNetwork)
                flags |= CLONE_NEWNET;

            pid_t child = clone(childEntry, stack + stackSize, flags, this);
            if (child == -1 && errno == EINVAL) {
                /* Fallback for Linux < 2.13 where CLONE_NEWPID and
                   CLONE_PARENT are not allowed together. */
                flags &= ~CLONE_NEWPID;
                child = clone(childEntry, stack + stackSize, flags, this);
            }
            if (child == -1 && (errno == EPERM || errno == EINVAL)) {
                /* Some distros patch Linux to not allow unprivileged
                 * user namespaces. If we get EPERM or EINVAL, try
                 * without CLONE_NEWUSER and see if that works.
                 */
                flags &= ~CLONE_NEWUSER;
                child = clone(childEntry, stack + stackSize, flags, this);
            }
            /* Otherwise exit with EPERM so we can handle this in the
               parent. This is only done when sandbox-fallback is set
               to true (the default). */
            if (child == -1 && (errno == EPERM || errno == EINVAL) && settings.sandboxFallback)
                _exit(1);
            if (child == -1) throw SysError("cloning builder process");

            writeFull(builderOut.writeSide.get(), std::to_string(child) + "\n");
            _exit(0);
        }, options);

        int res = helper.wait();
        if (res != 0 && settings.sandboxFallback) {
            useChroot = false;
            initTmpDir();
            goto fallback;
        } else if (res != 0)
            throw Error("unable to start build process");

        userNamespaceSync.readSide = -1;

        pid_t tmp;
        if (!string2Int<pid_t>(readLine(builderOut.readSide.get()), tmp)) abort();
        pid = tmp;

        /* Set the UID/GID mapping of the builder's user namespace
           such that the sandbox user maps to the build user, or to
           the calling user (if build users are disabled). */
        uid_t hostUid = buildUser ? buildUser->getUID() : getuid();
        uid_t hostGid = buildUser ? buildUser->getGID() : getgid();

        writeFile("/proc/" + std::to_string(pid) + "/uid_map",
            (format("%d %d 1") % sandboxUid % hostUid).str());

        writeFile("/proc/" + std::to_string(pid) + "/setgroups", "deny");

        writeFile("/proc/" + std::to_string(pid) + "/gid_map",
            (format("%d %d 1") % sandboxGid % hostGid).str());

        /* Save the mount namespace of the child. We have to do this
           *before* the child does a chroot. */
        sandboxMountNamespace = open(fmt("/proc/%d/ns/mnt", (pid_t) pid).c_str(), O_RDONLY);
        if (sandboxMountNamespace.get() == -1)
            throw SysError("getting sandbox mount namespace");

        /* Signal the builder that we've updated its user namespace. */
        writeFull(userNamespaceSync.writeSide.get(), "1");
        userNamespaceSync.writeSide = -1;

    } else
#endif
    {
    fallback:
        options.allowVfork = !buildUser && !drv->isBuiltin();
        pid = startProcess([&]() {
            runChild();
        }, options);
    }

    /* parent */
    pid.setSeparatePG(true);
    builderOut.writeSide = -1;
    worker.childStarted(shared_from_this(), {builderOut.readSide.get()}, true, true);

    /* Check if setting up the build environment failed. */
    while (true) {
        string msg = readLine(builderOut.readSide.get());
        if (string(msg, 0, 1) == "\1") {
            if (msg.size() == 1) break;
            throw Error(string(msg, 1));
        }
        debug(msg);
    }
}


void DerivationGoal::initTmpDir() {
    /* In a sandbox, for determinism, always use the same temporary
       directory. */
#if __linux__
    tmpDirInSandbox = useChroot ? settings.sandboxBuildDir : tmpDir;
#else
    tmpDirInSandbox = tmpDir;
#endif

    /* In non-structured mode, add all bindings specified in the
       derivation via the environment, except those listed in the
       passAsFile attribute. Those are passed as file names pointing
       to temporary files containing the contents. Note that
       passAsFile is ignored in structure mode because it's not
       needed (attributes are not passed through the environment, so
       there is no size constraint). */
    if (!parsedDrv->getStructuredAttrs()) {

        StringSet passAsFile = tokenizeString<StringSet>(get(drv->env, "passAsFile").value_or(""));
        for (auto & i : drv->env) {
            if (passAsFile.find(i.first) == passAsFile.end()) {
                env[i.first] = i.second;
            } else {
                auto hash = hashString(htSHA256, i.first);
                string fn = ".attr-" + hash.to_string(Base32, false);
                Path p = tmpDir + "/" + fn;
                writeFile(p, rewriteStrings(i.second, inputRewrites));
                chownToBuilder(p);
                env[i.first + "Path"] = tmpDirInSandbox + "/" + fn;
            }
        }

    }

    /* For convenience, set an environment pointing to the top build
       directory. */
    env["NIX_BUILD_TOP"] = tmpDirInSandbox;

    /* Also set TMPDIR and variants to point to this directory. */
    env["TMPDIR"] = env["TEMPDIR"] = env["TMP"] = env["TEMP"] = tmpDirInSandbox;

    /* Explicitly set PWD to prevent problems with chroot builds.  In
       particular, dietlibc cannot figure out the cwd because the
       inode of the current directory doesn't appear in .. (because
       getdents returns the inode of the mount point). */
    env["PWD"] = tmpDirInSandbox;
}


void DerivationGoal::initEnv()
{
    env.clear();

    /* Most shells initialise PATH to some default (/bin:/usr/bin:...) when
       PATH is not set.  We don't want this, so we fill it in with some dummy
       value. */
    env["PATH"] = "/path-not-set";

    /* Set HOME to a non-existing path to prevent certain programs from using
       /etc/passwd (or NIS, or whatever) to locate the home directory (for
       example, wget looks for ~/.wgetrc).  I.e., these tools use /etc/passwd
       if HOME is not set, but they will just assume that the settings file
       they are looking for does not exist if HOME is set but points to some
       non-existing path. */
    env["HOME"] = homeDir;

    /* Tell the builder where the Nix store is.  Usually they
       shouldn't care, but this is useful for purity checking (e.g.,
       the compiler or linker might only want to accept paths to files
       in the store or in the build directory). */
    env["NIX_STORE"] = worker.store.storeDir;

    /* The maximum number of cores to utilize for parallel building. */
    env["NIX_BUILD_CORES"] = (format("%d") % settings.buildCores).str();

    initTmpDir();

    /* Compatibility hack with Nix <= 0.7: if this is a fixed-output
       derivation, tell the builder, so that for instance `fetchurl'
       can skip checking the output.  On older Nixes, this environment
       variable won't be set, so `fetchurl' will do the check. */
    if (derivationIsFixed(derivationType)) env["NIX_OUTPUT_CHECKED"] = "1";

    /* *Only* if this is a fixed-output derivation, propagate the
       values of the environment variables specified in the
       `impureEnvVars' attribute to the builder.  This allows for
       instance environment variables for proxy configuration such as
       `http_proxy' to be easily passed to downloaders like
       `fetchurl'.  Passing such environment variables from the caller
       to the builder is generally impure, but the output of
       fixed-output derivations is by definition pure (since we
       already know the cryptographic hash of the output). */
    if (derivationIsImpure(derivationType)) {
        for (auto & i : parsedDrv->getStringsAttr("impureEnvVars").value_or(Strings()))
            env[i] = getEnv(i).value_or("");
    }

    /* Currently structured log messages piggyback on stderr, but we
       may change that in the future. So tell the builder which file
       descriptor to use for that. */
    env["NIX_LOG_FD"] = "2";

    /* Trigger colored output in various tools. */
    env["TERM"] = "xterm-256color";
}


static std::regex shVarName("[A-Za-z_][A-Za-z0-9_]*");


void DerivationGoal::writeStructuredAttrs()
{
    auto structuredAttrs = parsedDrv->getStructuredAttrs();
    if (!structuredAttrs) return;

    auto json = *structuredAttrs;

    /* Add an "outputs" object containing the output paths. */
    nlohmann::json outputs;
    for (auto & i : drv->outputs) {
        /* The placeholder must have a rewrite, so we use it to cover both the
           cases where we know or don't know the output path ahead of time. */
        outputs[i.first] = rewriteStrings(hashPlaceholder(i.first), inputRewrites);
    }
    json["outputs"] = outputs;

    /* Handle exportReferencesGraph. */
    auto e = json.find("exportReferencesGraph");
    if (e != json.end() && e->is_object()) {
        for (auto i = e->begin(); i != e->end(); ++i) {
            std::ostringstream str;
            {
                JSONPlaceholder jsonRoot(str, true);
                StorePathSet storePaths;
                for (auto & p : *i)
                    storePaths.insert(worker.store.parseStorePath(p.get<std::string>()));
                worker.store.pathInfoToJSON(jsonRoot,
                    exportReferences(storePaths), false, true);
            }
            json[i.key()] = nlohmann::json::parse(str.str()); // urgh
        }
    }

    writeFile(tmpDir + "/.attrs.json", rewriteStrings(json.dump(), inputRewrites));
    chownToBuilder(tmpDir + "/.attrs.json");

    /* As a convenience to bash scripts, write a shell file that
       maps all attributes that are representable in bash -
       namely, strings, integers, nulls, Booleans, and arrays and
       objects consisting entirely of those values. (So nested
       arrays or objects are not supported.) */

    auto handleSimpleType = [](const nlohmann::json & value) -> std::optional<std::string> {
        if (value.is_string())
            return shellEscape(value);

        if (value.is_number()) {
            auto f = value.get<float>();
            if (std::ceil(f) == f)
                return std::to_string(value.get<int>());
        }

        if (value.is_null())
            return std::string("''");

        if (value.is_boolean())
            return value.get<bool>() ? std::string("1") : std::string("");

        return {};
    };

    std::string jsonSh;

    for (auto i = json.begin(); i != json.end(); ++i) {

        if (!std::regex_match(i.key(), shVarName)) continue;

        auto & value = i.value();

        auto s = handleSimpleType(value);
        if (s)
            jsonSh += fmt("declare %s=%s\n", i.key(), *s);

        else if (value.is_array()) {
            std::string s2;
            bool good = true;

            for (auto i = value.begin(); i != value.end(); ++i) {
                auto s3 = handleSimpleType(i.value());
                if (!s3) { good = false; break; }
                s2 += *s3; s2 += ' ';
            }

            if (good)
                jsonSh += fmt("declare -a %s=(%s)\n", i.key(), s2);
        }

        else if (value.is_object()) {
            std::string s2;
            bool good = true;

            for (auto i = value.begin(); i != value.end(); ++i) {
                auto s3 = handleSimpleType(i.value());
                if (!s3) { good = false; break; }
                s2 += fmt("[%s]=%s ", shellEscape(i.key()), *s3);
            }

            if (good)
                jsonSh += fmt("declare -A %s=(%s)\n", i.key(), s2);
        }
    }

    writeFile(tmpDir + "/.attrs.sh", rewriteStrings(jsonSh, inputRewrites));
    chownToBuilder(tmpDir + "/.attrs.sh");
}

struct RestrictedStoreConfig : LocalFSStoreConfig
{
    using LocalFSStoreConfig::LocalFSStoreConfig;
    const std::string name() { return "Restricted Store"; }
};

/* A wrapper around LocalStore that only allows building/querying of
   paths that are in the input closures of the build or were added via
   recursive Nix calls. */
struct RestrictedStore : public LocalFSStore, public virtual RestrictedStoreConfig
{
    ref<LocalStore> next;

    DerivationGoal & goal;

    RestrictedStore(const Params & params, ref<LocalStore> next, DerivationGoal & goal)
        : StoreConfig(params), Store(params), LocalFSStore(params), next(next), goal(goal)
    { }

    Path getRealStoreDir() override
    { return next->realStoreDir; }

    std::string getUri() override
    { return next->getUri(); }

    StorePathSet queryAllValidPaths() override
    {
        StorePathSet paths;
        for (auto & p : goal.inputPaths) paths.insert(p);
        for (auto & p : goal.addedPaths) paths.insert(p);
        return paths;
    }

    void queryPathInfoUncached(StorePathOrDesc path,
        Callback<std::shared_ptr<const ValidPathInfo>> callback) noexcept override
    {
        if (goal.isAllowed(bakeCaIfNeeded(path))) {
            try {
                /* Censor impure information. */
                auto info = std::make_shared<ValidPathInfo>(*next->queryPathInfo(path));
                info->deriver.reset();
                info->registrationTime = 0;
                info->ultimate = false;
                info->sigs.clear();
                callback(info);
            } catch (InvalidPath &) {
                callback(nullptr);
            }
        } else
            callback(nullptr);
    };

    void queryReferrers(const StorePath & path, StorePathSet & referrers) override
    { }

    std::map<std::string, std::optional<StorePath>> queryPartialDerivationOutputMap(const StorePath & path) override
    {
        if (!goal.isAllowed(path))
            throw InvalidPath("cannot query output map for unknown path '%s' in recursive Nix", printStorePath(path));
        return next->queryPartialDerivationOutputMap(path);
    }

    std::optional<StorePath> queryPathFromHashPart(const std::string & hashPart) override
    { throw Error("queryPathFromHashPart"); }

    StorePath addToStore(const string & name, const Path & srcPath,
        FileIngestionMethod method = FileIngestionMethod::Recursive, HashType hashAlgo = htSHA256,
        PathFilter & filter = defaultPathFilter, RepairFlag repair = NoRepair) override
    { throw Error("addToStore"); }

    void addToStore(const ValidPathInfo & info, Source & narSource,
        RepairFlag repair = NoRepair, CheckSigsFlag checkSigs = CheckSigs) override
    {
        next->addToStore(info, narSource, repair, checkSigs);
        goal.addDependency(info.path);
    }

    StorePath addTextToStore(const string & name, const string & s,
        const StorePathSet & references, RepairFlag repair = NoRepair) override
    {
        auto path = next->addTextToStore(name, s, references, repair);
        goal.addDependency(path);
        return path;
    }

    void narFromPath(StorePathOrDesc pathOrDesc, Sink & sink) override
    {
        auto path = bakeCaIfNeeded(pathOrDesc);
        if (!goal.isAllowed(path))
            throw InvalidPath("cannot dump unknown path '%s' in recursive Nix", printStorePath(path));
        LocalFSStore::narFromPath(pathOrDesc, sink);
    }

    void ensurePath(StorePathOrDesc pathOrDesc) override
    {
        auto path = bakeCaIfNeeded(pathOrDesc);
        if (!goal.isAllowed(path))
            throw InvalidPath("cannot substitute unknown path '%s' in recursive Nix", printStorePath(path));
        /* Nothing to be done; 'path' must already be valid. */
    }

    void buildPaths(const std::vector<StorePathWithOutputs> & paths, BuildMode buildMode) override
    {
        if (buildMode != bmNormal) throw Error("unsupported build mode");

        StorePathSet newPaths;

        for (auto & path : paths) {
            if (!goal.isAllowed(path.path))
                throw InvalidPath("cannot build unknown path '%s' in recursive Nix", printStorePath(path.path));
        }

        next->buildPaths(paths, buildMode);

        for (auto & path : paths) {
            if (!path.path.isDerivation()) continue;
            auto outputs = next->queryDerivationOutputMap(path.path);
            for (auto & output : outputs)
                if (wantOutput(output.first, path.outputs))
                    newPaths.insert(output.second);
        }

        StorePathSet closure;
        next->computeFSClosure(newPaths, closure);
        for (auto & path : closure)
            goal.addDependency(path);
    }

    BuildResult buildDerivation(const StorePath & drvPath, const BasicDerivation & drv,
        BuildMode buildMode = bmNormal) override
    { unsupported("buildDerivation"); }

    void addTempRoot(const StorePath & path) override
    { }

    void addIndirectRoot(const Path & path) override
    { }

    Roots findRoots(bool censor) override
    { return Roots(); }

    void collectGarbage(const GCOptions & options, GCResults & results) override
    { }

    void addSignatures(const StorePath & storePath, const StringSet & sigs) override
    { unsupported("addSignatures"); }

    void queryMissing(const std::vector<StorePathWithOutputs> & targets,
        StorePathSet & willBuild, StorePathSet & willSubstitute, StorePathSet & unknown,
        uint64_t & downloadSize, uint64_t & narSize) override
    {
        /* This is slightly impure since it leaks information to the
           client about what paths will be built/substituted or are
           already present. Probably not a big deal. */

        std::vector<StorePathWithOutputs> allowed;
        for (auto & path : targets) {
            if (goal.isAllowed(path.path))
                allowed.emplace_back(path);
            else
                unknown.insert(path.path);
        }

        next->queryMissing(allowed, willBuild, willSubstitute,
            unknown, downloadSize, narSize);
    }
};


void DerivationGoal::startDaemon()
{
    settings.requireExperimentalFeature("recursive-nix");

    Store::Params params;
    params["path-info-cache-size"] = "0";
    params["store"] = worker.store.storeDir;
    params["root"] = worker.store.rootDir;
    params["state"] = "/no-such-path";
    params["log"] = "/no-such-path";
    auto store = make_ref<RestrictedStore>(params,
        ref<LocalStore>(std::dynamic_pointer_cast<LocalStore>(worker.store.shared_from_this())),
        *this);

    addedPaths.clear();

    auto socketName = ".nix-socket";
    Path socketPath = tmpDir + "/" + socketName;
    env["NIX_REMOTE"] = "unix://" + tmpDirInSandbox + "/" + socketName;

    daemonSocket = createUnixDomainSocket(socketPath, 0600);

    chownToBuilder(socketPath);

    daemonThread = std::thread([this, store]() {

        while (true) {

            /* Accept a connection. */
            struct sockaddr_un remoteAddr;
            socklen_t remoteAddrLen = sizeof(remoteAddr);

            AutoCloseFD remote = accept(daemonSocket.get(),
                (struct sockaddr *) &remoteAddr, &remoteAddrLen);
            if (!remote) {
                if (errno == EINTR) continue;
                if (errno == EINVAL) break;
                throw SysError("accepting connection");
            }

            closeOnExec(remote.get());

            debug("received daemon connection");

            auto workerThread = std::thread([store, remote{std::move(remote)}]() {
                FdSource from(remote.get());
                FdSink to(remote.get());
                try {
                    daemon::processConnection(store, from, to,
                        daemon::NotTrusted, daemon::Recursive,
                        [&](Store & store) { store.createUser("nobody", 65535); });
                    debug("terminated daemon connection");
                } catch (SysError &) {
                    ignoreException();
                }
            });

            daemonWorkerThreads.push_back(std::move(workerThread));
        }

        debug("daemon shutting down");
    });
}


void DerivationGoal::stopDaemon()
{
    if (daemonSocket && shutdown(daemonSocket.get(), SHUT_RDWR) == -1)
        throw SysError("shutting down daemon socket");

    if (daemonThread.joinable())
        daemonThread.join();

    // FIXME: should prune worker threads more quickly.
    // FIXME: shutdown the client socket to speed up worker termination.
    for (auto & thread : daemonWorkerThreads)
        thread.join();
    daemonWorkerThreads.clear();

    daemonSocket = -1;
}


void DerivationGoal::addDependency(const StorePath & path)
{
    if (isAllowed(path)) return;

    addedPaths.insert(path);

    /* If we're doing a sandbox build, then we have to make the path
       appear in the sandbox. */
    if (useChroot) {

        debug("materialising '%s' in the sandbox", worker.store.printStorePath(path));

        #if __linux__

            Path source = worker.store.Store::toRealPath(path);
            Path target = chrootRootDir + worker.store.printStorePath(path);
            debug("bind-mounting %s -> %s", target, source);

            if (pathExists(target))
                throw Error("store path '%s' already exists in the sandbox", worker.store.printStorePath(path));

            auto st = lstat(source);

            if (S_ISDIR(st.st_mode)) {

                /* Bind-mount the path into the sandbox. This requires
                   entering its mount namespace, which is not possible
                   in multithreaded programs. So we do this in a
                   child process.*/
                Pid child(startProcess([&]() {

                    if (setns(sandboxMountNamespace.get(), 0) == -1)
                        throw SysError("entering sandbox mount namespace");

                    createDirs(target);

                    if (mount(source.c_str(), target.c_str(), "", MS_BIND, 0) == -1)
                        throw SysError("bind mount from '%s' to '%s' failed", source, target);

                    _exit(0);
                }));

                int status = child.wait();
                if (status != 0)
                    throw Error("could not add path '%s' to sandbox", worker.store.printStorePath(path));

            } else
                linkOrCopy(source, target);

        #else
            throw Error("don't know how to make path '%s' (produced by a recursive Nix call) appear in the sandbox",
                worker.store.printStorePath(path));
        #endif

    }
}


void DerivationGoal::chownToBuilder(const Path & path)
{
    if (!buildUser) return;
    if (chown(path.c_str(), buildUser->getUID(), buildUser->getGID()) == -1)
        throw SysError("cannot change ownership of '%1%'", path);
}


void setupSeccomp()
{
#if __linux__
    if (!settings.filterSyscalls) return;
#if HAVE_SECCOMP
    scmp_filter_ctx ctx;

    if (!(ctx = seccomp_init(SCMP_ACT_ALLOW)))
        throw SysError("unable to initialize seccomp mode 2");

    Finally cleanup([&]() {
        seccomp_release(ctx);
    });

    if (nativeSystem == "x86_64-linux" &&
        seccomp_arch_add(ctx, SCMP_ARCH_X86) != 0)
        throw SysError("unable to add 32-bit seccomp architecture");

    if (nativeSystem == "x86_64-linux" &&
        seccomp_arch_add(ctx, SCMP_ARCH_X32) != 0)
        throw SysError("unable to add X32 seccomp architecture");

    if (nativeSystem == "aarch64-linux" &&
        seccomp_arch_add(ctx, SCMP_ARCH_ARM) != 0)
        printError("unable to add ARM seccomp architecture; this may result in spurious build failures if running 32-bit ARM processes");

    /* Prevent builders from creating setuid/setgid binaries. */
    for (int perm : { S_ISUID, S_ISGID }) {
        if (seccomp_rule_add(ctx, SCMP_ACT_ERRNO(EPERM), SCMP_SYS(chmod), 1,
                SCMP_A1(SCMP_CMP_MASKED_EQ, (scmp_datum_t) perm, (scmp_datum_t) perm)) != 0)
            throw SysError("unable to add seccomp rule");

        if (seccomp_rule_add(ctx, SCMP_ACT_ERRNO(EPERM), SCMP_SYS(fchmod), 1,
                SCMP_A1(SCMP_CMP_MASKED_EQ, (scmp_datum_t) perm, (scmp_datum_t) perm)) != 0)
            throw SysError("unable to add seccomp rule");

        if (seccomp_rule_add(ctx, SCMP_ACT_ERRNO(EPERM), SCMP_SYS(fchmodat), 1,
                SCMP_A2(SCMP_CMP_MASKED_EQ, (scmp_datum_t) perm, (scmp_datum_t) perm)) != 0)
            throw SysError("unable to add seccomp rule");
    }

    /* Prevent builders from creating EAs or ACLs. Not all filesystems
       support these, and they're not allowed in the Nix store because
       they're not representable in the NAR serialisation. */
    if (seccomp_rule_add(ctx, SCMP_ACT_ERRNO(ENOTSUP), SCMP_SYS(setxattr), 0) != 0 ||
        seccomp_rule_add(ctx, SCMP_ACT_ERRNO(ENOTSUP), SCMP_SYS(lsetxattr), 0) != 0 ||
        seccomp_rule_add(ctx, SCMP_ACT_ERRNO(ENOTSUP), SCMP_SYS(fsetxattr), 0) != 0)
        throw SysError("unable to add seccomp rule");

    if (seccomp_attr_set(ctx, SCMP_FLTATR_CTL_NNP, settings.allowNewPrivileges ? 0 : 1) != 0)
        throw SysError("unable to set 'no new privileges' seccomp attribute");

    if (seccomp_load(ctx) != 0)
        throw SysError("unable to load seccomp BPF program");
#else
    throw Error(
        "seccomp is not supported on this platform; "
        "you can bypass this error by setting the option 'filter-syscalls' to false, but note that untrusted builds can then create setuid binaries!");
#endif
#endif
}


void DerivationGoal::runChild()
{
    /* Warning: in the child we should absolutely not make any SQLite
       calls! */

    try { /* child */

        commonChildInit(builderOut);

        try {
            setupSeccomp();
        } catch (...) {
            if (buildUser) throw;
        }

        bool setUser = true;

        /* Make the contents of netrc available to builtin:fetchurl
           (which may run under a different uid and/or in a sandbox). */
        std::string netrcData;
        try {
            if (drv->isBuiltin() && drv->builder == "builtin:fetchurl")
                netrcData = readFile(settings.netrcFile);
        } catch (SysError &) { }

#if __linux__
        if (useChroot) {

            userNamespaceSync.writeSide = -1;

            if (drainFD(userNamespaceSync.readSide.get()) != "1")
                throw Error("user namespace initialisation failed");

            userNamespaceSync.readSide = -1;

            if (privateNetwork) {

                /* Initialise the loopback interface. */
                AutoCloseFD fd(socket(PF_INET, SOCK_DGRAM, IPPROTO_IP));
                if (!fd) throw SysError("cannot open IP socket");

                struct ifreq ifr;
                strcpy(ifr.ifr_name, "lo");
                ifr.ifr_flags = IFF_UP | IFF_LOOPBACK | IFF_RUNNING;
                if (ioctl(fd.get(), SIOCSIFFLAGS, &ifr) == -1)
                    throw SysError("cannot set loopback interface flags");
            }

            /* Set the hostname etc. to fixed values. */
            char hostname[] = "localhost";
            if (sethostname(hostname, sizeof(hostname)) == -1)
                throw SysError("cannot set host name");
            char domainname[] = "(none)"; // kernel default
            if (setdomainname(domainname, sizeof(domainname)) == -1)
                throw SysError("cannot set domain name");

            /* Make all filesystems private.  This is necessary
               because subtrees may have been mounted as "shared"
               (MS_SHARED).  (Systemd does this, for instance.)  Even
               though we have a private mount namespace, mounting
               filesystems on top of a shared subtree still propagates
               outside of the namespace.  Making a subtree private is
               local to the namespace, though, so setting MS_PRIVATE
               does not affect the outside world. */
            if (mount(0, "/", 0, MS_PRIVATE | MS_REC, 0) == -1)
                throw SysError("unable to make '/' private");

            /* Bind-mount chroot directory to itself, to treat it as a
               different filesystem from /, as needed for pivot_root. */
            if (mount(chrootRootDir.c_str(), chrootRootDir.c_str(), 0, MS_BIND, 0) == -1)
                throw SysError("unable to bind mount '%1%'", chrootRootDir);

            /* Bind-mount the sandbox's Nix store onto itself so that
               we can mark it as a "shared" subtree, allowing bind
               mounts made in *this* mount namespace to be propagated
               into the child namespace created by the
               unshare(CLONE_NEWNS) call below.

               Marking chrootRootDir as MS_SHARED causes pivot_root()
               to fail with EINVAL. Don't know why. */
            Path chrootStoreDir = chrootRootDir + worker.store.storeDir;

            if (mount(chrootStoreDir.c_str(), chrootStoreDir.c_str(), 0, MS_BIND, 0) == -1)
                throw SysError("unable to bind mount the Nix store", chrootStoreDir);

            if (mount(0, chrootStoreDir.c_str(), 0, MS_SHARED, 0) == -1)
                throw SysError("unable to make '%s' shared", chrootStoreDir);

            /* Set up a nearly empty /dev, unless the user asked to
               bind-mount the host /dev. */
            Strings ss;
            if (dirsInChroot.find("/dev") == dirsInChroot.end()) {
                createDirs(chrootRootDir + "/dev/shm");
                createDirs(chrootRootDir + "/dev/pts");
                ss.push_back("/dev/full");
                if (worker.store.systemFeatures.get().count("kvm") && pathExists("/dev/kvm"))
                    ss.push_back("/dev/kvm");
                ss.push_back("/dev/null");
                ss.push_back("/dev/random");
                ss.push_back("/dev/tty");
                ss.push_back("/dev/urandom");
                ss.push_back("/dev/zero");
                createSymlink("/proc/self/fd", chrootRootDir + "/dev/fd");
                createSymlink("/proc/self/fd/0", chrootRootDir + "/dev/stdin");
                createSymlink("/proc/self/fd/1", chrootRootDir + "/dev/stdout");
                createSymlink("/proc/self/fd/2", chrootRootDir + "/dev/stderr");
            }

            /* Fixed-output derivations typically need to access the
               network, so give them access to /etc/resolv.conf and so
               on. */
            if (derivationIsImpure(derivationType)) {
                ss.push_back("/etc/resolv.conf");

                // Only use nss functions to resolve hosts and
                // services. Don’t use it for anything else that may
                // be configured for this system. This limits the
                // potential impurities introduced in fixed-outputs.
                writeFile(chrootRootDir + "/etc/nsswitch.conf", "hosts: files dns\nservices: files\n");

                ss.push_back("/etc/services");
                ss.push_back("/etc/hosts");
                if (pathExists("/var/run/nscd/socket"))
                    ss.push_back("/var/run/nscd/socket");
            }

            for (auto & i : ss) dirsInChroot.emplace(i, i);

            /* Bind-mount all the directories from the "host"
               filesystem that we want in the chroot
               environment. */
            auto doBind = [&](const Path & source, const Path & target, bool optional = false) {
                debug("bind mounting '%1%' to '%2%'", source, target);
                struct stat st;
                if (stat(source.c_str(), &st) == -1) {
                    if (optional && errno == ENOENT)
                        return;
                    else
                        throw SysError("getting attributes of path '%1%'", source);
                }
                if (S_ISDIR(st.st_mode))
                    createDirs(target);
                else {
                    createDirs(dirOf(target));
                    writeFile(target, "");
                }
                if (mount(source.c_str(), target.c_str(), "", MS_BIND | MS_REC, 0) == -1)
                    throw SysError("bind mount from '%1%' to '%2%' failed", source, target);
            };

            for (auto & i : dirsInChroot) {
                if (i.second.source == "/proc") continue; // backwards compatibility
                doBind(i.second.source, chrootRootDir + i.first, i.second.optional);
            }

            /* Bind a new instance of procfs on /proc. */
            createDirs(chrootRootDir + "/proc");
            if (mount("none", (chrootRootDir + "/proc").c_str(), "proc", 0, 0) == -1)
                throw SysError("mounting /proc");

            /* Mount a new tmpfs on /dev/shm to ensure that whatever
               the builder puts in /dev/shm is cleaned up automatically. */
            if (pathExists("/dev/shm") && mount("none", (chrootRootDir + "/dev/shm").c_str(), "tmpfs", 0,
                    fmt("size=%s", settings.sandboxShmSize).c_str()) == -1)
                throw SysError("mounting /dev/shm");

            /* Mount a new devpts on /dev/pts.  Note that this
               requires the kernel to be compiled with
               CONFIG_DEVPTS_MULTIPLE_INSTANCES=y (which is the case
               if /dev/ptx/ptmx exists). */
            if (pathExists("/dev/pts/ptmx") &&
                !pathExists(chrootRootDir + "/dev/ptmx")
                && !dirsInChroot.count("/dev/pts"))
            {
                if (mount("none", (chrootRootDir + "/dev/pts").c_str(), "devpts", 0, "newinstance,mode=0620") == 0)
                {
                    createSymlink("/dev/pts/ptmx", chrootRootDir + "/dev/ptmx");

                    /* Make sure /dev/pts/ptmx is world-writable.  With some
                       Linux versions, it is created with permissions 0.  */
                    chmod_(chrootRootDir + "/dev/pts/ptmx", 0666);
                } else {
                    if (errno != EINVAL)
                        throw SysError("mounting /dev/pts");
                    doBind("/dev/pts", chrootRootDir + "/dev/pts");
                    doBind("/dev/ptmx", chrootRootDir + "/dev/ptmx");
                }
            }

            /* Unshare this mount namespace. This is necessary because
               pivot_root() below changes the root of the mount
               namespace. This means that the call to setns() in
               addDependency() would hide the host's filesystem,
               making it impossible to bind-mount paths from the host
               Nix store into the sandbox. Therefore, we save the
               pre-pivot_root namespace in
               sandboxMountNamespace. Since we made /nix/store a
               shared subtree above, this allows addDependency() to
               make paths appear in the sandbox. */
            if (unshare(CLONE_NEWNS) == -1)
                throw SysError("unsharing mount namespace");

            /* Do the chroot(). */
            if (chdir(chrootRootDir.c_str()) == -1)
                throw SysError("cannot change directory to '%1%'", chrootRootDir);

            if (mkdir("real-root", 0) == -1)
                throw SysError("cannot create real-root directory");

            if (pivot_root(".", "real-root") == -1)
                throw SysError("cannot pivot old root directory onto '%1%'", (chrootRootDir + "/real-root"));

            if (chroot(".") == -1)
                throw SysError("cannot change root directory to '%1%'", chrootRootDir);

            if (umount2("real-root", MNT_DETACH) == -1)
                throw SysError("cannot unmount real root filesystem");

            if (rmdir("real-root") == -1)
                throw SysError("cannot remove real-root directory");

            /* Switch to the sandbox uid/gid in the user namespace,
               which corresponds to the build user or calling user in
               the parent namespace. */
            if (setgid(sandboxGid) == -1)
                throw SysError("setgid failed");
            if (setuid(sandboxUid) == -1)
                throw SysError("setuid failed");

            setUser = false;
        }
#endif

        if (chdir(tmpDirInSandbox.c_str()) == -1)
            throw SysError("changing into '%1%'", tmpDir);

        /* Close all other file descriptors. */
        closeMostFDs({STDIN_FILENO, STDOUT_FILENO, STDERR_FILENO});

#if __linux__
        /* Change the personality to 32-bit if we're doing an
           i686-linux build on an x86_64-linux machine. */
        struct utsname utsbuf;
        uname(&utsbuf);
        if (drv->platform == "i686-linux" &&
            (settings.thisSystem == "x86_64-linux" ||
             (!strcmp(utsbuf.sysname, "Linux") && !strcmp(utsbuf.machine, "x86_64")))) {
            if (personality(PER_LINUX32) == -1)
                throw SysError("cannot set i686-linux personality");
        }

        /* Impersonate a Linux 2.6 machine to get some determinism in
           builds that depend on the kernel version. */
        if ((drv->platform == "i686-linux" || drv->platform == "x86_64-linux") && settings.impersonateLinux26) {
            int cur = personality(0xffffffff);
            if (cur != -1) personality(cur | 0x0020000 /* == UNAME26 */);
        }

        /* Disable address space randomization for improved
           determinism. */
        int cur = personality(0xffffffff);
        if (cur != -1) personality(cur | ADDR_NO_RANDOMIZE);
#endif

        /* Disable core dumps by default. */
        struct rlimit limit = { 0, RLIM_INFINITY };
        setrlimit(RLIMIT_CORE, &limit);

        // FIXME: set other limits to deterministic values?

        /* Fill in the environment. */
        Strings envStrs;
        for (auto & i : env)
            envStrs.push_back(rewriteStrings(i.first + "=" + i.second, inputRewrites));

        /* If we are running in `build-users' mode, then switch to the
           user we allocated above.  Make sure that we drop all root
           privileges.  Note that above we have closed all file
           descriptors except std*, so that's safe.  Also note that
           setuid() when run as root sets the real, effective and
           saved UIDs. */
        if (setUser && buildUser) {
            /* Preserve supplementary groups of the build user, to allow
               admins to specify groups such as "kvm".  */
            if (!buildUser->getSupplementaryGIDs().empty() &&
                setgroups(buildUser->getSupplementaryGIDs().size(),
                          buildUser->getSupplementaryGIDs().data()) == -1)
                throw SysError("cannot set supplementary groups of build user");

            if (setgid(buildUser->getGID()) == -1 ||
                getgid() != buildUser->getGID() ||
                getegid() != buildUser->getGID())
                throw SysError("setgid failed");

            if (setuid(buildUser->getUID()) == -1 ||
                getuid() != buildUser->getUID() ||
                geteuid() != buildUser->getUID())
                throw SysError("setuid failed");
        }

        /* Fill in the arguments. */
        Strings args;

        const char *builder = "invalid";

        if (drv->isBuiltin()) {
            ;
        }
#if __APPLE__
        else {
            /* This has to appear before import statements. */
            std::string sandboxProfile = "(version 1)\n";

            if (useChroot) {

                /* Lots and lots and lots of file functions freak out if they can't stat their full ancestry */
                PathSet ancestry;

                /* We build the ancestry before adding all inputPaths to the store because we know they'll
                   all have the same parents (the store), and there might be lots of inputs. This isn't
                   particularly efficient... I doubt it'll be a bottleneck in practice */
                for (auto & i : dirsInChroot) {
                    Path cur = i.first;
                    while (cur.compare("/") != 0) {
                        cur = dirOf(cur);
                        ancestry.insert(cur);
                    }
                }

                /* And we want the store in there regardless of how empty dirsInChroot. We include the innermost
                   path component this time, since it's typically /nix/store and we care about that. */
                Path cur = worker.store.storeDir;
                while (cur.compare("/") != 0) {
                    ancestry.insert(cur);
                    cur = dirOf(cur);
                }

                /* Add all our input paths to the chroot */
                for (auto & i : inputPaths) {
                    auto p = worker.store.printStorePath(i);
                    dirsInChroot[p] = p;
                }

                /* Violations will go to the syslog if you set this. Unfortunately the destination does not appear to be configurable */
                if (settings.darwinLogSandboxViolations) {
                    sandboxProfile += "(deny default)\n";
                } else {
                    sandboxProfile += "(deny default (with no-log))\n";
                }

                sandboxProfile += "(import \"sandbox-defaults.sb\")\n";

                if (derivationIsImpure(derivationType))
                    sandboxProfile += "(import \"sandbox-network.sb\")\n";

                /* Add the output paths we'll use at build-time to the chroot */
                sandboxProfile += "(allow file-read* file-write* process-exec\n";
                for (auto & [_, path] : scratchOutputs)
                    sandboxProfile += fmt("\t(subpath \"%s\")\n", worker.store.printStorePath(path));

                sandboxProfile += ")\n";

                /* Our inputs (transitive dependencies and any impurities computed above)

                   without file-write* allowed, access() incorrectly returns EPERM
                 */
                sandboxProfile += "(allow file-read* file-write* process-exec\n";
                for (auto & i : dirsInChroot) {
                    if (i.first != i.second.source)
                        throw Error(
                            "can't map '%1%' to '%2%': mismatched impure paths not supported on Darwin",
                            i.first, i.second.source);

                    string path = i.first;
                    struct stat st;
                    if (lstat(path.c_str(), &st)) {
                        if (i.second.optional && errno == ENOENT)
                            continue;
                        throw SysError("getting attributes of path '%s", path);
                    }
                    if (S_ISDIR(st.st_mode))
                        sandboxProfile += fmt("\t(subpath \"%s\")\n", path);
                    else
                        sandboxProfile += fmt("\t(literal \"%s\")\n", path);
                }
                sandboxProfile += ")\n";

                /* Allow file-read* on full directory hierarchy to self. Allows realpath() */
                sandboxProfile += "(allow file-read*\n";
                for (auto & i : ancestry) {
                    sandboxProfile += fmt("\t(literal \"%s\")\n", i);
                }
                sandboxProfile += ")\n";

                sandboxProfile += additionalSandboxProfile;
            } else
                sandboxProfile += "(import \"sandbox-minimal.sb\")\n";

            debug("Generated sandbox profile:");
            debug(sandboxProfile);

            Path sandboxFile = tmpDir + "/.sandbox.sb";

            writeFile(sandboxFile, sandboxProfile);

            bool allowLocalNetworking = parsedDrv->getBoolAttr("__darwinAllowLocalNetworking");

            /* The tmpDir in scope points at the temporary build directory for our derivation. Some packages try different mechanisms
               to find temporary directories, so we want to open up a broader place for them to dump their files, if needed. */
            Path globalTmpDir = canonPath(getEnv("TMPDIR").value_or("/tmp"), true);

            /* They don't like trailing slashes on subpath directives */
            if (globalTmpDir.back() == '/') globalTmpDir.pop_back();

            if (getEnv("_NIX_TEST_NO_SANDBOX") != "1") {
                builder = "/usr/bin/sandbox-exec";
                args.push_back("sandbox-exec");
                args.push_back("-f");
                args.push_back(sandboxFile);
                args.push_back("-D");
                args.push_back("_GLOBAL_TMP_DIR=" + globalTmpDir);
                args.push_back("-D");
                args.push_back("IMPORT_DIR=" + settings.nixDataDir + "/nix/sandbox/");
                if (allowLocalNetworking) {
                    args.push_back("-D");
                    args.push_back(string("_ALLOW_LOCAL_NETWORKING=1"));
                }
                args.push_back(drv->builder);
            } else {
                builder = drv->builder.c_str();
                args.push_back(std::string(baseNameOf(drv->builder)));
            }
        }
#else
        else {
            builder = drv->builder.c_str();
            args.push_back(std::string(baseNameOf(drv->builder)));
        }
#endif

        for (auto & i : drv->args)
            args.push_back(rewriteStrings(i, inputRewrites));

        /* Indicate that we managed to set up the build environment. */
        writeFull(STDERR_FILENO, string("\1\n"));

        /* Execute the program.  This should not return. */
        if (drv->isBuiltin()) {
            try {
                logger = makeJSONLogger(*logger);

                BasicDerivation & drv2(*drv);
                for (auto & e : drv2.env)
                    e.second = rewriteStrings(e.second, inputRewrites);

                if (drv->builder == "builtin:fetchurl")
                    builtinFetchurl(drv2, netrcData);
                else if (drv->builder == "builtin:buildenv")
                    builtinBuildenv(drv2);
                else if (drv->builder == "builtin:unpack-channel")
                    builtinUnpackChannel(drv2);
                else
                    throw Error("unsupported builtin function '%1%'", string(drv->builder, 8));
                _exit(0);
            } catch (std::exception & e) {
                writeFull(STDERR_FILENO, "error: " + string(e.what()) + "\n");
                _exit(1);
            }
        }

        execve(builder, stringsToCharPtrs(args).data(), stringsToCharPtrs(envStrs).data());

        throw SysError("executing '%1%'", drv->builder);

    } catch (std::exception & e) {
        writeFull(STDERR_FILENO, "\1while setting up the build environment: " + string(e.what()) + "\n");
        _exit(1);
    }
}


void DerivationGoal::registerOutputs()
{
    /* When using a build hook, the build hook can register the output
       as valid (by doing `nix-store --import').  If so we don't have
       to do anything here.

       We can only early return when the outputs are known a priori. For
       floating content-addressed derivations this isn't the case.
     */
    if (hook) {
        bool allValid = true;
        for (auto & i : drv->outputsAndOptPaths(worker.store)) {
            if (!i.second.second || !worker.store.isValidPath(*i.second.second))
                allValid = false;
        }
        if (allValid) return;
    }

    std::map<std::string, ValidPathInfo> infos;

    /* Set of inodes seen during calls to canonicalisePathMetaData()
       for this build's outputs.  This needs to be shared between
       outputs to allow hard links between outputs. */
    InodesSeen inodesSeen;

    Path checkSuffix = ".check";
    bool keepPreviousRound = settings.keepFailed || settings.runDiffHook;

    std::exception_ptr delayedException;

    /* The paths that can be referenced are the input closures, the
       output paths, and any paths that have been built via recursive
       Nix calls. */
    StorePathSet referenceablePaths;
    for (auto & p : inputPaths) referenceablePaths.insert(p);
    for (auto & i : scratchOutputs) referenceablePaths.insert(i.second);
    for (auto & p : addedPaths) referenceablePaths.insert(p);

    /* FIXME `needsHashRewrite` should probably be removed and we get to the
       real reason why we aren't using the chroot dir */
    auto toRealPathChroot = [&](const Path & p) -> Path {
        return useChroot && !needsHashRewrite()
            ? chrootRootDir + p
            : worker.store.toRealPath(p);
    };

    /* Check whether the output paths were created, and make all
       output paths read-only.  Then get the references of each output (that we
       might need to register), so we can topologically sort them. For the ones
       that are most definitely already installed, we just store their final
       name so we can also use it in rewrites. */
    StringSet outputsToSort;
    struct AlreadyRegistered { StorePath path; };
    struct PerhapsNeedToRegister { StorePathSet refs; };
    std::map<std::string, std::variant<AlreadyRegistered, PerhapsNeedToRegister>> outputReferencesIfUnregistered;
    std::map<std::string, struct stat> outputStats;
    for (auto & [outputName, _] : drv->outputs) {
        auto actualPath = toRealPathChroot(worker.store.printStorePath(scratchOutputs.at(outputName)));

        outputsToSort.insert(outputName);

        /* Updated wanted info to remove the outputs we definitely don't need to register */
        auto & initialInfo = initialOutputs.at(outputName);

        /* Don't register if already valid, and not checking */
        initialInfo.wanted = buildMode == bmCheck
            || !(initialInfo.known && initialInfo.known->isValid());
        if (!initialInfo.wanted) {
            outputReferencesIfUnregistered.insert_or_assign(
                outputName,
                AlreadyRegistered { .path = initialInfo.known->path });
            continue;
        }

        struct stat st;
        if (lstat(actualPath.c_str(), &st) == -1) {
            if (errno == ENOENT)
                throw BuildError(
                    "builder for '%s' failed to produce output path for output '%s' at '%s'",
                    worker.store.printStorePath(drvPath), outputName, actualPath);
            throw SysError("getting attributes of path '%s'", actualPath);
        }

#ifndef __CYGWIN__
        /* Check that the output is not group or world writable, as
           that means that someone else can have interfered with the
           build.  Also, the output should be owned by the build
           user. */
        if ((!S_ISLNK(st.st_mode) && (st.st_mode & (S_IWGRP | S_IWOTH))) ||
            (buildUser && st.st_uid != buildUser->getUID()))
            throw BuildError(
                    "suspicious ownership or permission on '%s' for output '%s'; rejecting this build output",
                    actualPath, outputName);
#endif

        /* Canonicalise first.  This ensures that the path we're
           rewriting doesn't contain a hard link to /etc/shadow or
           something like that. */
        canonicalisePathMetaData(actualPath, buildUser ? buildUser->getUID() : -1, inodesSeen);

        debug("scanning for references for output '%s' in temp location '%s'", outputName, actualPath);

        /* Pass blank Sink as we are not ready to hash data at this stage. */
        NullSink blank;
        auto references = worker.store.parseStorePathSet(
            scanForReferences(blank, actualPath, worker.store.printStorePathSet(referenceablePaths)));

        outputReferencesIfUnregistered.insert_or_assign(
            outputName,
            PerhapsNeedToRegister { .refs = references });
        outputStats.insert_or_assign(outputName, std::move(st));
    }

    auto sortedOutputNames = topoSort(outputsToSort,
        {[&](const std::string & name) {
            return std::visit(overloaded {
                /* Since we'll use the already installed versions of these, we
                   can treat them as leaves and ignore any references they
                   have. */
                [&](AlreadyRegistered _) { return StringSet {}; },
                [&](PerhapsNeedToRegister refs) {
                    StringSet referencedOutputs;
                    /* FIXME build inverted map up front so no quadratic waste here */
                    for (auto & r : refs.refs)
                        for (auto & [o, p] : scratchOutputs)
                            if (r == p)
                                referencedOutputs.insert(o);
                    return referencedOutputs;
                },
            }, outputReferencesIfUnregistered.at(name));
        }},
        {[&](const std::string & path, const std::string & parent) {
            // TODO with more -vvvv also show the temporary paths for manual inspection.
            return BuildError(
                "cycle detected in build of '%s' in the references of output '%s' from output '%s'",
                worker.store.printStorePath(drvPath), path, parent);
        }});

    std::reverse(sortedOutputNames.begin(), sortedOutputNames.end());

    for (auto & outputName : sortedOutputNames) {
        auto output = drv->outputs.at(outputName);
        auto & scratchPath = scratchOutputs.at(outputName);
        auto actualPath = toRealPathChroot(worker.store.printStorePath(scratchPath));

        auto finish = [&](StorePath finalStorePath) {
            /* Store the final path */
            finalOutputs.insert_or_assign(outputName, finalStorePath);
            /* The rewrite rule will be used in downstream outputs that refer to
               use. This is why the topological sort is essential to do first
               before this for loop. */
            if (scratchPath != finalStorePath)
                outputRewrites[std::string { scratchPath.hashPart() }] = std::string { finalStorePath.hashPart() };
        };

        std::optional<StorePathSet> referencesOpt = std::visit(overloaded {
            [&](AlreadyRegistered skippedFinalPath) -> std::optional<StorePathSet> {
                finish(skippedFinalPath.path);
                return std::nullopt;
            },
            [&](PerhapsNeedToRegister r) -> std::optional<StorePathSet> {
                return r.refs;
            },
        }, outputReferencesIfUnregistered.at(outputName));

        if (!referencesOpt)
            continue;
        auto references = *referencesOpt;

        auto rewriteOutput = [&]() {
            /* Apply hash rewriting if necessary. */
            if (!outputRewrites.empty()) {
                logWarning({
                    .name = "Rewriting hashes",
                    .hint = hintfmt("rewriting hashes in '%1%'; cross fingers", actualPath),
                });

                /* FIXME: this is in-memory. */
                StringSink sink;
                dumpPath(actualPath, sink);
                deletePath(actualPath);
                sink.s = make_ref<std::string>(rewriteStrings(*sink.s, outputRewrites));
                StringSource source(*sink.s);
                restorePath(actualPath, source);

                /* FIXME: set proper permissions in restorePath() so
                   we don't have to do another traversal. */
                canonicalisePathMetaData(actualPath, -1, inodesSeen);
            }
        };

        auto rewriteRefs = [&]() -> PathReferences<StorePath> {
            /* In the CA case, we need the rewritten refs to calculate the
               final path, therefore we look for a *non-rewritten
               self-reference, and use a bool rather try to solve the
               computationally intractable fixed point. */
            PathReferences<StorePath> res {
                .hasSelfReference = false,
            };
            for (auto & r : references) {
                auto name = r.name();
                auto origHash = std::string { r.hashPart() };
                if (r == scratchPath)
                    res.hasSelfReference = true;
                else if (outputRewrites.count(origHash) == 0)
                    res.references.insert(r);
                else {
                    std::string newRef = outputRewrites.at(origHash);
                    newRef += '-';
                    newRef += name;
                    res.references.insert(StorePath { newRef });
                }
            }
            return res;
        };

        auto newInfoFromCA = [&](const DerivationOutputCAFloating outputHash) -> ValidPathInfo {
            auto & st = outputStats.at(outputName);
            if (outputHash.method == FileIngestionMethod::Flat) {
                /* The output path should be a regular file without execute permission. */
                if (!S_ISREG(st.st_mode) || (st.st_mode & S_IXUSR) != 0)
                    throw BuildError(
                        "output path '%1%' should be a non-executable regular file "
                        "since recursive hashing is not enabled (outputHashMode=flat)",
                        actualPath);
            }
            rewriteOutput();
            /* FIXME optimize and deduplicate with addToStore */
            std::string oldHashPart { scratchPath.hashPart() };
            HashModuloSink caSink { outputHash.hashType, oldHashPart };
            switch (outputHash.method) {
            case FileIngestionMethod::Recursive:
                dumpPath(actualPath, caSink);
                break;
            case FileIngestionMethod::Flat:
                readFile(actualPath, caSink);
                break;
            }
            auto got = caSink.finish().first;
            HashModuloSink narSink { htSHA256, oldHashPart };
            dumpPath(actualPath, narSink);
            auto narHashAndSize = narSink.finish();
            ValidPathInfo newInfo0 {
                worker.store,
                {
                    .name = outputPathName(drv->name, outputName),
                    .info = FixedOutputInfo {
                        {
                            .method = outputHash.method,
                            .hash = got,
                        },
                        rewriteRefs(),
                    },
                },
                narHashAndSize.first,
            };
            newInfo0.narSize = narHashAndSize.second;

            assert(newInfo0.ca);
            return newInfo0;
        };

        ValidPathInfo newInfo = std::visit(overloaded {
            [&](DerivationOutputInputAddressed output) {
                /* input-addressed case */
                auto requiredFinalPath = output.path;
                /* Preemptively add rewrite rule for final hash, as that is
                   what the NAR hash will use rather than normalized-self references */
                if (scratchPath != requiredFinalPath)
                    outputRewrites.insert_or_assign(
                        std::string { scratchPath.hashPart() },
                        std::string { requiredFinalPath.hashPart() });
                rewriteOutput();
                auto narHashAndSize = hashPath(htSHA256, actualPath);
                ValidPathInfo newInfo0 { requiredFinalPath, narHashAndSize.first };
                newInfo0.narSize = narHashAndSize.second;
                static_cast<PathReferences<StorePath> &>(newInfo0) = rewriteRefs();
                return newInfo0;
            },
            [&](DerivationOutputCAFixed dof) {
                auto newInfo0 = newInfoFromCA(DerivationOutputCAFloating {
                    .method = dof.hash.method,
                    .hashType = dof.hash.hash.type,
                });

                /* Check wanted hash */
                Hash & wanted = dof.hash.hash;
                assert(newInfo0.ca);
                auto got = getContentAddressHash(*newInfo0.ca);
                if (wanted != got) {
                    /* Throw an error after registering the path as
                       valid. */
                    worker.hashMismatch = true;
                    delayedException = std::make_exception_ptr(
                        BuildError("hash mismatch in fixed-output derivation '%s':\n  wanted: %s\n  got:    %s",
                            worker.store.printStorePath(drvPath),
                            wanted.to_string(SRI, true),
                            got.to_string(SRI, true)));
                }
                return newInfo0;
            },
            [&](DerivationOutputCAFloating dof) {
                return newInfoFromCA(dof);
            },
        }, output.output);

        /* Calculate where we'll move the output files. In the checking case we
           will leave leave them where they are, for now, rather than move to
           their usual "final destination" */
        auto finalDestPath = worker.store.printStorePath(newInfo.path);

        /* Lock final output path, if not already locked. This happens with
           floating CA derivations and hash-mismatching fixed-output
           derivations. */
        PathLocks dynamicOutputLock;
        auto optFixedPath = output.path(worker.store, drv->name, outputName);
        if (!optFixedPath ||
            worker.store.printStorePath(*optFixedPath) != finalDestPath)
        {
            assert(newInfo.ca);
            dynamicOutputLock.lockPaths({worker.store.toRealPath(finalDestPath)});
        }

        /* Move files, if needed */
        if (worker.store.toRealPath(finalDestPath) != actualPath) {
            if (buildMode == bmRepair) {
                /* Path already exists, need to replace it */
                replaceValidPath(worker.store.toRealPath(finalDestPath), actualPath);
                actualPath = worker.store.toRealPath(finalDestPath);
            } else if (buildMode == bmCheck) {
                /* Path already exists, and we want to compare, so we leave out
                   new path in place. */
            } else if (worker.store.isValidPath(newInfo.path)) {
                /* Path already exists because CA path produced by something
                   else. No moving needed. */
                assert(newInfo.ca);
            } else {
                auto destPath = worker.store.toRealPath(finalDestPath);
                movePath(actualPath, destPath);
                actualPath = destPath;
            }
        }

        if (buildMode == bmCheck) {
            if (!worker.store.isValidPath(newInfo.path)) continue;
            ValidPathInfo oldInfo(*worker.store.queryPathInfo(newInfo.path));
            if (newInfo.narHash != oldInfo.narHash) {
                worker.checkMismatch = true;
                if (settings.runDiffHook || settings.keepFailed) {
                    auto dst = worker.store.toRealPath(finalDestPath + checkSuffix);
                    deletePath(dst);
                    movePath(actualPath, dst);

                    handleDiffHook(
                        buildUser ? buildUser->getUID() : getuid(),
                        buildUser ? buildUser->getGID() : getgid(),
                        finalDestPath, dst, worker.store.printStorePath(drvPath), tmpDir);

                    throw NotDeterministic("derivation '%s' may not be deterministic: output '%s' differs from '%s'",
                        worker.store.printStorePath(drvPath), worker.store.toRealPath(finalDestPath), dst);
                } else
                    throw NotDeterministic("derivation '%s' may not be deterministic: output '%s' differs",
                        worker.store.printStorePath(drvPath), worker.store.toRealPath(finalDestPath));
            }

            /* Since we verified the build, it's now ultimately trusted. */
            if (!oldInfo.ultimate) {
                oldInfo.ultimate = true;
                worker.store.signPathInfo(oldInfo);
                worker.store.registerValidPaths({ std::move(oldInfo) });
            }

            continue;
        }

        /* For debugging, print out the referenced and unreferenced paths. */
        for (auto & i : inputPaths) {
            auto j = references.find(i);
            if (j == references.end())
                debug("unreferenced input: '%1%'", worker.store.printStorePath(i));
            else
                debug("referenced input: '%1%'", worker.store.printStorePath(i));
        }

        if (curRound == nrRounds) {
            worker.store.optimisePath(actualPath); // FIXME: combine with scanForReferences()
            worker.markContentsGood(newInfo.path);
        }

        newInfo.deriver = drvPath;
        newInfo.ultimate = true;
        worker.store.signPathInfo(newInfo);

        finish(newInfo.path);

        /* If it's a CA path, register it right away. This is necessary if it
           isn't statically known so that we can safely unlock the path before
           the next iteration */
        if (newInfo.ca)
            worker.store.registerValidPaths({newInfo});

        infos.emplace(outputName, std::move(newInfo));
    }

    if (buildMode == bmCheck) return;

    /* Apply output checks. */
    checkOutputs(infos);

    /* Compare the result with the previous round, and report which
       path is different, if any.*/
    if (curRound > 1 && prevInfos != infos) {
        assert(prevInfos.size() == infos.size());
        for (auto i = prevInfos.begin(), j = infos.begin(); i != prevInfos.end(); ++i, ++j)
            if (!(*i == *j)) {
                result.isNonDeterministic = true;
                Path prev = worker.store.printStorePath(i->second.path) + checkSuffix;
                bool prevExists = keepPreviousRound && pathExists(prev);
                hintformat hint = prevExists
                    ? hintfmt("output '%s' of '%s' differs from '%s' from previous round",
                        worker.store.printStorePath(i->second.path), worker.store.printStorePath(drvPath), prev)
                    : hintfmt("output '%s' of '%s' differs from previous round",
                        worker.store.printStorePath(i->second.path), worker.store.printStorePath(drvPath));

                handleDiffHook(
                    buildUser ? buildUser->getUID() : getuid(),
                    buildUser ? buildUser->getGID() : getgid(),
                    prev, worker.store.printStorePath(i->second.path),
                    worker.store.printStorePath(drvPath), tmpDir);

                if (settings.enforceDeterminism)
                    throw NotDeterministic(hint);

                logError({
                    .name = "Output determinism error",
                    .hint = hint
                });

                curRound = nrRounds; // we know enough, bail out early
            }
    }

    /* If this is the first round of several, then move the output out of the way. */
    if (nrRounds > 1 && curRound == 1 && curRound < nrRounds && keepPreviousRound) {
        for (auto & [_, outputStorePath] : finalOutputs) {
            auto path = worker.store.printStorePath(outputStorePath);
            Path prev = path + checkSuffix;
            deletePath(prev);
            Path dst = path + checkSuffix;
            if (rename(path.c_str(), dst.c_str()))
                throw SysError("renaming '%s' to '%s'", path, dst);
        }
    }

    if (curRound < nrRounds) {
        prevInfos = std::move(infos);
        return;
    }

    /* Remove the .check directories if we're done. FIXME: keep them
       if the result was not determistic? */
    if (curRound == nrRounds) {
        for (auto & [_, outputStorePath] : finalOutputs) {
            Path prev = worker.store.printStorePath(outputStorePath) + checkSuffix;
            deletePath(prev);
        }
    }

    /* Register each output path as valid, and register the sets of
       paths referenced by each of them.  If there are cycles in the
       outputs, this will fail. */
    {
        ValidPathInfos infos2;
        for (auto & [outputName, newInfo] : infos) {
            infos2.push_back(newInfo);
        }
        worker.store.registerValidPaths(infos2);
    }

    /* In case of a fixed-output derivation hash mismatch, throw an
       exception now that we have registered the output as valid. */
    if (delayedException)
        std::rethrow_exception(delayedException);

    /* If we made it this far, we are sure the output matches the derivation
       (since the delayedException would be a fixed output CA mismatch). That
       means it's safe to link the derivation to the output hash. We must do
       that for floating CA derivations, which otherwise couldn't be cached,
       but it's fine to do in all cases. */
    bool isCaFloating = drv->type() == DerivationType::CAFloating;

    auto drvPathResolved = drvPath;
    if (!useDerivation && isCaFloating) {
        /* Once a floating CA derivations reaches this point, it
           must already be resolved, so we don't bother trying to
           downcast drv to get would would just be an empty
           inputDrvs field. */
        Derivation drv2 { *drv };
        drvPathResolved = writeDerivation(worker.store, drv2);
    }

    if (useDerivation || isCaFloating)
        for (auto & [outputName, newInfo] : infos)
            worker.store.linkDeriverToPath(drvPathResolved, outputName, newInfo.path);
}


void DerivationGoal::checkOutputs(const std::map<Path, ValidPathInfo> & outputs)
{
    std::map<Path, const ValidPathInfo &> outputsByPath;
    for (auto & output : outputs)
        outputsByPath.emplace(worker.store.printStorePath(output.second.path), output.second);

    for (auto & output : outputs) {
        auto & outputName = output.first;
        auto & info = output.second;

        struct Checks
        {
            bool ignoreSelfRefs = false;
            std::optional<uint64_t> maxSize, maxClosureSize;
            std::optional<Strings> allowedReferences, allowedRequisites, disallowedReferences, disallowedRequisites;
        };

        /* Compute the closure and closure size of some output. This
           is slightly tricky because some of its references (namely
           other outputs) may not be valid yet. */
        auto getClosure = [&](const StorePath & path)
        {
            uint64_t closureSize = 0;
            StorePathSet pathsDone;
            std::queue<StorePath> pathsLeft;
            pathsLeft.push(path);

            while (!pathsLeft.empty()) {
                auto path = pathsLeft.front();
                pathsLeft.pop();
                if (!pathsDone.insert(path).second) continue;

                auto i = outputsByPath.find(worker.store.printStorePath(path));
                if (i != outputsByPath.end()) {
                    closureSize += i->second.narSize;
                    for (auto & ref : i->second.referencesPossiblyToSelf())
                        pathsLeft.push(ref);
                } else {
                    auto info = worker.store.queryPathInfo(path);
                    closureSize += info->narSize;
                    for (auto & ref : info->referencesPossiblyToSelf())
                        pathsLeft.push(ref);
                }
            }

            return std::make_pair(std::move(pathsDone), closureSize);
        };

        auto applyChecks = [&](const Checks & checks)
        {
            if (checks.maxSize && info.narSize > *checks.maxSize)
                throw BuildError("path '%s' is too large at %d bytes; limit is %d bytes",
                    worker.store.printStorePath(info.path), info.narSize, *checks.maxSize);

            if (checks.maxClosureSize) {
                uint64_t closureSize = getClosure(info.path).second;
                if (closureSize > *checks.maxClosureSize)
                    throw BuildError("closure of path '%s' is too large at %d bytes; limit is %d bytes",
                        worker.store.printStorePath(info.path), closureSize, *checks.maxClosureSize);
            }

            auto checkRefs = [&](const std::optional<Strings> & value, bool allowed, bool recursive)
            {
                if (!value) return;

                /* Parse a list of reference specifiers.  Each element must
                   either be a store path, or the symbolic name of the output
                   of the derivation (such as `out'). */
                StorePathSet spec;
                for (auto & i : *value) {
                    if (worker.store.isStorePath(i))
                        spec.insert(worker.store.parseStorePath(i));
                    else if (finalOutputs.count(i))
                        spec.insert(finalOutputs.at(i));
                    else throw BuildError("derivation contains an illegal reference specifier '%s'", i);
                }

                auto used = recursive
                    ? getClosure(info.path).first
                    : info.referencesPossiblyToSelf();

                if (recursive && checks.ignoreSelfRefs)
                    used.erase(info.path);

                StorePathSet badPaths;

                for (auto & i : used)
                    if (allowed) {
                        if (!spec.count(i))
                            badPaths.insert(i);
                    } else {
                        if (spec.count(i))
                            badPaths.insert(i);
                    }

                if (!badPaths.empty()) {
                    string badPathsStr;
                    for (auto & i : badPaths) {
                        badPathsStr += "\n  ";
                        badPathsStr += worker.store.printStorePath(i);
                    }
                    throw BuildError("output '%s' is not allowed to refer to the following paths:%s",
                        worker.store.printStorePath(info.path), badPathsStr);
                }
            };

            checkRefs(checks.allowedReferences, true, false);
            checkRefs(checks.allowedRequisites, true, true);
            checkRefs(checks.disallowedReferences, false, false);
            checkRefs(checks.disallowedRequisites, false, true);
        };

        if (auto structuredAttrs = parsedDrv->getStructuredAttrs()) {
            auto outputChecks = structuredAttrs->find("outputChecks");
            if (outputChecks != structuredAttrs->end()) {
                auto output = outputChecks->find(outputName);

                if (output != outputChecks->end()) {
                    Checks checks;

                    auto maxSize = output->find("maxSize");
                    if (maxSize != output->end())
                        checks.maxSize = maxSize->get<uint64_t>();

                    auto maxClosureSize = output->find("maxClosureSize");
                    if (maxClosureSize != output->end())
                        checks.maxClosureSize = maxClosureSize->get<uint64_t>();

                    auto get = [&](const std::string & name) -> std::optional<Strings> {
                        auto i = output->find(name);
                        if (i != output->end()) {
                            Strings res;
                            for (auto j = i->begin(); j != i->end(); ++j) {
                                if (!j->is_string())
                                    throw Error("attribute '%s' of derivation '%s' must be a list of strings", name, worker.store.printStorePath(drvPath));
                                res.push_back(j->get<std::string>());
                            }
                            checks.disallowedRequisites = res;
                            return res;
                        }
                        return {};
                    };

                    checks.allowedReferences = get("allowedReferences");
                    checks.allowedRequisites = get("allowedRequisites");
                    checks.disallowedReferences = get("disallowedReferences");
                    checks.disallowedRequisites = get("disallowedRequisites");

                    applyChecks(checks);
                }
            }
        } else {
            // legacy non-structured-attributes case
            Checks checks;
            checks.ignoreSelfRefs = true;
            checks.allowedReferences = parsedDrv->getStringsAttr("allowedReferences");
            checks.allowedRequisites = parsedDrv->getStringsAttr("allowedRequisites");
            checks.disallowedReferences = parsedDrv->getStringsAttr("disallowedReferences");
            checks.disallowedRequisites = parsedDrv->getStringsAttr("disallowedRequisites");
            applyChecks(checks);
        }
    }
}


Path DerivationGoal::openLogFile()
{
    logSize = 0;

    if (!settings.keepLog) return "";

    auto baseName = std::string(baseNameOf(worker.store.printStorePath(drvPath)));

    /* Create a log file. */
    Path dir = fmt("%s/%s/%s/", worker.store.logDir, worker.store.drvsLogDir, string(baseName, 0, 2));
    createDirs(dir);

    Path logFileName = fmt("%s/%s%s", dir, string(baseName, 2),
        settings.compressLog ? ".bz2" : "");

    fdLogFile = open(logFileName.c_str(), O_CREAT | O_WRONLY | O_TRUNC | O_CLOEXEC, 0666);
    if (!fdLogFile) throw SysError("creating log file '%1%'", logFileName);

    logFileSink = std::make_shared<FdSink>(fdLogFile.get());

    if (settings.compressLog)
        logSink = std::shared_ptr<CompressionSink>(makeCompressionSink("bzip2", *logFileSink));
    else
        logSink = logFileSink;

    return logFileName;
}


void DerivationGoal::closeLogFile()
{
    auto logSink2 = std::dynamic_pointer_cast<CompressionSink>(logSink);
    if (logSink2) logSink2->finish();
    if (logFileSink) logFileSink->flush();
    logSink = logFileSink = 0;
    fdLogFile = -1;
}


void DerivationGoal::deleteTmpDir(bool force)
{
    if (tmpDir != "") {
        /* Don't keep temporary directories for builtins because they
           might have privileged stuff (like a copy of netrc). */
        if (settings.keepFailed && !force && !drv->isBuiltin()) {
            printError("note: keeping build directory '%s'", tmpDir);
            chmod(tmpDir.c_str(), 0755);
        }
        else
            deletePath(tmpDir);
        tmpDir = "";
    }
}


void DerivationGoal::handleChildOutput(int fd, const string & data)
{
    if ((hook && fd == hook->builderOut.readSide.get()) ||
        (!hook && fd == builderOut.readSide.get()))
    {
        logSize += data.size();
        if (settings.maxLogSize && logSize > settings.maxLogSize) {
            killChild();
            done(
                BuildResult::LogLimitExceeded,
                Error("%s killed after writing more than %d bytes of log output",
                    getName(), settings.maxLogSize));
            return;
        }

        for (auto c : data)
            if (c == '\r')
                currentLogLinePos = 0;
            else if (c == '\n')
                flushLine();
            else {
                if (currentLogLinePos >= currentLogLine.size())
                    currentLogLine.resize(currentLogLinePos + 1);
                currentLogLine[currentLogLinePos++] = c;
            }

        if (logSink) (*logSink)(data);
    }

    if (hook && fd == hook->fromHook.readSide.get()) {
        for (auto c : data)
            if (c == '\n') {
                handleJSONLogMessage(currentHookLine, worker.act, hook->activities, true);
                currentHookLine.clear();
            } else
                currentHookLine += c;
    }
}


void DerivationGoal::handleEOF(int fd)
{
    if (!currentLogLine.empty()) flushLine();
    worker.wakeUp(shared_from_this());
}


void DerivationGoal::flushLine()
{
    if (handleJSONLogMessage(currentLogLine, *act, builderActivities, false))
        ;

    else {
        logTail.push_back(currentLogLine);
        if (logTail.size() > settings.logLines) logTail.pop_front();

        act->result(resBuildLogLine, currentLogLine);
    }

    currentLogLine = "";
    currentLogLinePos = 0;
}


std::map<std::string, std::optional<StorePath>> DerivationGoal::queryPartialDerivationOutputMap()
{
    if (!useDerivation || drv->type() != DerivationType::CAFloating) {
        std::map<std::string, std::optional<StorePath>> res;
        for (auto & [name, output] : drv->outputs)
            res.insert_or_assign(name, output.path(worker.store, drv->name, name));
        return res;
    } else {
        return worker.store.queryPartialDerivationOutputMap(drvPath);
    }
}

OutputPathMap DerivationGoal::queryDerivationOutputMap()
{
    if (!useDerivation || drv->type() != DerivationType::CAFloating) {
        OutputPathMap res;
        for (auto & [name, output] : drv->outputsAndOptPaths(worker.store))
            res.insert_or_assign(name, *output.second);
        return res;
    } else {
        return worker.store.queryDerivationOutputMap(drvPath);
    }
}


void DerivationGoal::checkPathValidity()
{
    bool checkHash = buildMode == bmRepair;
    for (auto & i : queryPartialDerivationOutputMap()) {
        InitialOutput info {
            .wanted = wantOutput(i.first, wantedOutputs),
        };
        if (i.second) {
            auto outputPath = *i.second;
            info.known = {
                .path = outputPath,
                .status = !worker.store.isValidPath(outputPath)
                    ? PathStatus::Absent
                    : !checkHash || worker.pathContentsGood(outputPath)
                    ? PathStatus::Valid
                    : PathStatus::Corrupt,
            };
        }
        initialOutputs.insert_or_assign(i.first, info);
    }
}


StorePath DerivationGoal::makeFallbackPath(std::string_view outputName)
{
    return worker.store.makeStorePath(
        "rewrite:" + std::string(drvPath.to_string()) + ":name:" + std::string(outputName),
        Hash(htSHA256), outputPathName(drv->name, outputName));
}


StorePath DerivationGoal::makeFallbackPath(const StorePath & path)
{
    return worker.store.makeStorePath(
        "rewrite:" + std::string(drvPath.to_string()) + ":" + std::string(path.to_string()),
        Hash(htSHA256), path.name());
}


void DerivationGoal::done(BuildResult::Status status, std::optional<Error> ex)
{
    result.status = status;
    if (ex)
        result.errorMsg = ex->what();
    amDone(result.success() ? ecSuccess : ecFailed, ex);
    if (result.status == BuildResult::TimedOut)
        worker.timedOut = true;
    if (result.status == BuildResult::PermanentFailure)
        worker.permanentFailure = true;

    mcExpectedBuilds.reset();
    mcRunningBuilds.reset();

    if (result.success()) {
        if (status == BuildResult::Built)
            worker.doneBuilds++;
    } else {
        if (status != BuildResult::DependencyFailed)
            worker.failedBuilds++;
    }

    worker.updateProgress();
}


//////////////////////////////////////////////////////////////////////


class SubstitutionGoal : public Goal
{
    friend class Worker;

private:
    /* The store path that should be realised through a substitute. */
    // FIXME OwnedStorePathOrDesc storePath
    StorePath storePath;

    /* The remaining substituters. */
    std::list<ref<Store>> subs;

    /* The current substituter. */
    std::shared_ptr<Store> sub;

    /* Whether a substituter failed. */
    bool substituterFailed = false;

    /* Path info returned by the substituter's query info operation. */
    std::shared_ptr<const ValidPathInfo> info;

    /* Pipe for the substituter's standard output. */
    Pipe outPipe;

    /* The substituter thread. */
    std::thread thr;

    std::promise<void> promise;

    /* Whether to try to repair a valid path. */
    RepairFlag repair;

    /* Location where we're downloading the substitute.  Differs from
       storePath when doing a repair. */
    Path destPath;

    std::unique_ptr<MaintainCount<uint64_t>> maintainExpectedSubstitutions,
        maintainRunningSubstitutions, maintainExpectedNar, maintainExpectedDownload;

    typedef void (SubstitutionGoal::*GoalState)();
    GoalState state;

    /* Content address for recomputing store path */
    // TODO delete once `storePath` is variant.
    std::optional<StorePathDescriptor> ca;

public:
    SubstitutionGoal(const StorePath & storePath, Worker & worker, RepairFlag repair = NoRepair, std::optional<StorePathDescriptor> ca = std::nullopt);
    ~SubstitutionGoal();

    void timedOut(Error && ex) override { abort(); };

    string key() override
    {
        /* "a$" ensures substitution goals happen before derivation
           goals. */
        return "a$" + std::string(storePath.name()) + "$" + worker.store.printStorePath(storePath);
    }

    void work() override;

    /* The states. */
    void init();
    void tryNext();
    void gotInfo();
    void referencesValid();
    void tryToRun();
    void finished();

    /* Callback used by the worker to write to the log. */
    void handleChildOutput(int fd, const string & data) override;
    void handleEOF(int fd) override;

    StorePath getStorePath() { return storePath; }
};


SubstitutionGoal::SubstitutionGoal(const StorePath & storePath, Worker & worker, RepairFlag repair, std::optional<StorePathDescriptor> ca)
    : Goal(worker)
    , storePath(storePath)
    , repair(repair)
    , ca(ca)
{
    state = &SubstitutionGoal::init;
    name = fmt("substitution of '%s'", worker.store.printStorePath(this->storePath));
    trace("created");
    maintainExpectedSubstitutions = std::make_unique<MaintainCount<uint64_t>>(worker.expectedSubstitutions);
}


SubstitutionGoal::~SubstitutionGoal()
{
    try {
        if (thr.joinable()) {
            // FIXME: signal worker thread to quit.
            thr.join();
            worker.childTerminated(this);
        }
    } catch (...) {
        ignoreException();
    }
}


void SubstitutionGoal::work()
{
    (this->*state)();
}


void SubstitutionGoal::init()
{
    trace("init");

    worker.store.addTempRoot(storePath);

    /* If the path already exists we're done. */
    if (!repair && worker.store.isValidPath(storePath)) {
        amDone(ecSuccess);
        return;
    }

    if (settings.readOnlyMode)
        throw Error("cannot substitute path '%s' - no write access to the Nix store", worker.store.printStorePath(storePath));

    subs = settings.useSubstitutes ? getDefaultSubstituters() : std::list<ref<Store>>();

    tryNext();
}


void SubstitutionGoal::tryNext()
{
    trace("trying next substituter");

    if (subs.size() == 0) {
        /* None left.  Terminate this goal and let someone else deal
           with it. */
        debug("path '%s' is required, but there is no substituter that can build it", worker.store.printStorePath(storePath));

        /* Hack: don't indicate failure if there were no substituters.
           In that case the calling derivation should just do a
           build. */
        amDone(substituterFailed ? ecFailed : ecNoSubstituters);

        if (substituterFailed) {
            worker.failedSubstitutions++;
            worker.updateProgress();
        }

        return;
    }

    sub = subs.front();
    subs.pop_front();

    if (ca) {
        auto subPath = sub->makeFixedOutputPathFromCA(*ca);
        if (sub->storeDir == worker.store.storeDir)
            assert(subPath == storePath);
    } else if (sub->storeDir != worker.store.storeDir) {
        tryNext();
        return;
    }

    try {
        // FIXME: make async
        auto p = ca ? StorePathOrDesc { std::cref(*ca) } : std::cref(storePath);
        info = sub->queryPathInfo(p);
    } catch (InvalidPath &) {
        tryNext();
        return;
    } catch (SubstituterDisabled &) {
        if (settings.tryFallback) {
            tryNext();
            return;
        }
        throw;
    } catch (Error & e) {
        if (settings.tryFallback) {
            logError(e.info());
            tryNext();
            return;
        }
        throw;
    }

    if (info->path != storePath) {
        if (info->isContentAddressed(*sub) && info->references.empty() && !info->hasSelfReference) {
            auto info2 = std::make_shared<ValidPathInfo>(*info);
            info2->path = storePath;
            info = info2;
        } else {
            printError("asked '%s' for '%s' but got '%s'",
                sub->getUri(), worker.store.printStorePath(storePath), sub->printStorePath(info->path));
            tryNext();
            return;
        }
    }

    /* Update the total expected download size. */
    auto narInfo = std::dynamic_pointer_cast<const NarInfo>(info);

    maintainExpectedNar = std::make_unique<MaintainCount<uint64_t>>(worker.expectedNarSize, info->narSize);

    maintainExpectedDownload =
        narInfo && narInfo->fileSize
        ? std::make_unique<MaintainCount<uint64_t>>(worker.expectedDownloadSize, narInfo->fileSize)
        : nullptr;

    worker.updateProgress();

    /* Bail out early if this substituter lacks a valid
       signature. LocalStore::addToStore() also checks for this, but
       only after we've downloaded the path. */
    if (worker.store.requireSigs
        && !sub->isTrusted
        && !info->checkSignatures(worker.store, worker.store.getPublicKeys()))
    {
        logWarning({
            .name = "Invalid path signature",
            .hint = hintfmt("substituter '%s' does not have a valid signature for path '%s'",
                sub->getUri(), worker.store.printStorePath(storePath))
        });
        tryNext();
        return;
    }

    /* To maintain the closure invariant, we first have to realise the
       paths referenced by this one. */
    for (auto & i : info->references)
        addWaitee(worker.makeSubstitutionGoal(i));

    if (waitees.empty()) /* to prevent hang (no wake-up event) */
        referencesValid();
    else
        state = &SubstitutionGoal::referencesValid;
}


void SubstitutionGoal::referencesValid()
{
    trace("all references realised");

    if (nrFailed > 0) {
        debug("some references of path '%s' could not be realised", worker.store.printStorePath(storePath));
        amDone(nrNoSubstituters > 0 || nrIncompleteClosure > 0 ? ecIncompleteClosure : ecFailed);
        return;
    }

    for (auto & i : info->references)
        assert(worker.store.isValidPath(i));

    state = &SubstitutionGoal::tryToRun;
    worker.wakeUp(shared_from_this());
}


void SubstitutionGoal::tryToRun()
{
    trace("trying to run");

    /* Make sure that we are allowed to start a build.  Note that even
       if maxBuildJobs == 0 (no local builds allowed), we still allow
       a substituter to run.  This is because substitutions cannot be
       distributed to another machine via the build hook. */
    if (worker.getNrLocalBuilds() >= std::max(1U, (unsigned int) settings.maxBuildJobs)) {
        worker.waitForBuildSlot(shared_from_this());
        return;
    }

    maintainRunningSubstitutions = std::make_unique<MaintainCount<uint64_t>>(worker.runningSubstitutions);
    worker.updateProgress();

    outPipe.create();

    promise = std::promise<void>();

    thr = std::thread([this]() {
        try {
            /* Wake up the worker loop when we're done. */
            Finally updateStats([this]() { outPipe.writeSide = -1; });

            Activity act(*logger, actSubstitute, Logger::Fields{worker.store.printStorePath(storePath), sub->getUri()});
            PushActivity pact(act.id);

            auto p = ca ? StorePathOrDesc { std::cref(*ca) } : std::cref(storePath);

            copyStorePath(ref<Store>(sub), ref<Store>(worker.store.shared_from_this()),
                p, repair, sub->isTrusted ? NoCheckSigs : CheckSigs);

            promise.set_value();
        } catch (...) {
            promise.set_exception(std::current_exception());
        }
    });

    worker.childStarted(shared_from_this(), {outPipe.readSide.get()}, true, false);

    state = &SubstitutionGoal::finished;
}


void SubstitutionGoal::finished()
{
    trace("substitute finished");

    thr.join();
    worker.childTerminated(this);

    try {
        promise.get_future().get();
    } catch (std::exception & e) {
        printError(e.what());

        /* Cause the parent build to fail unless --fallback is given,
           or the substitute has disappeared. The latter case behaves
           the same as the substitute never having existed in the
           first place. */
        try {
            throw;
        } catch (SubstituteGone &) {
        } catch (...) {
            substituterFailed = true;
        }

        /* Try the next substitute. */
        state = &SubstitutionGoal::tryNext;
        worker.wakeUp(shared_from_this());
        return;
    }

    worker.markContentsGood(storePath);

    printMsg(lvlChatty, "substitution of path '%s' succeeded", worker.store.printStorePath(storePath));

    maintainRunningSubstitutions.reset();

    maintainExpectedSubstitutions.reset();
    worker.doneSubstitutions++;

    if (maintainExpectedDownload) {
        auto fileSize = maintainExpectedDownload->delta;
        maintainExpectedDownload.reset();
        worker.doneDownloadSize += fileSize;
    }

    worker.doneNarSize += maintainExpectedNar->delta;
    maintainExpectedNar.reset();

    worker.updateProgress();

    amDone(ecSuccess);
}


void SubstitutionGoal::handleChildOutput(int fd, const string & data)
{
}


void SubstitutionGoal::handleEOF(int fd)
{
    if (fd == outPipe.readSide.get()) worker.wakeUp(shared_from_this());
}

//////////////////////////////////////////////////////////////////////


Worker::Worker(LocalStore & store)
    : act(*logger, actRealise)
    , actDerivations(*logger, actBuilds)
    , actSubstitutions(*logger, actCopyPaths)
    , store(store)
{
    /* Debugging: prevent recursive workers. */
    nrLocalBuilds = 0;
    lastWokenUp = steady_time_point::min();
    permanentFailure = false;
    timedOut = false;
    hashMismatch = false;
    checkMismatch = false;
}


Worker::~Worker()
{
    /* Explicitly get rid of all strong pointers now.  After this all
       goals that refer to this worker should be gone.  (Otherwise we
       are in trouble, since goals may call childTerminated() etc. in
       their destructors). */
    topGoals.clear();

    assert(expectedSubstitutions == 0);
    assert(expectedDownloadSize == 0);
    assert(expectedNarSize == 0);
}


std::shared_ptr<DerivationGoal> Worker::makeDerivationGoalCommon(
    const StorePath & drvPath,
    const StringSet & wantedOutputs,
    std::function<std::shared_ptr<DerivationGoal>()> mkDrvGoal)
{
    WeakGoalPtr & abstract_goal_weak = derivationGoals[drvPath];
    GoalPtr abstract_goal = abstract_goal_weak.lock(); // FIXME
    std::shared_ptr<DerivationGoal> goal;
    if (!abstract_goal) {
        goal = mkDrvGoal();
        abstract_goal_weak = goal;
        wakeUp(goal);
    } else {
        goal = std::dynamic_pointer_cast<DerivationGoal>(abstract_goal);
        assert(goal);
        goal->addWantedOutputs(wantedOutputs);
    }
    return goal;
}


std::shared_ptr<DerivationGoal> Worker::makeDerivationGoal(const StorePath & drvPath,
    const StringSet & wantedOutputs, BuildMode buildMode)
{
    return makeDerivationGoalCommon(drvPath, wantedOutputs, [&]() {
        return std::make_shared<DerivationGoal>(drvPath, wantedOutputs, *this, buildMode);
    });
}


std::shared_ptr<DerivationGoal> Worker::makeBasicDerivationGoal(const StorePath & drvPath,
    const BasicDerivation & drv, const StringSet & wantedOutputs, BuildMode buildMode)
{
    return makeDerivationGoalCommon(drvPath, wantedOutputs, [&]() {
        return std::make_shared<DerivationGoal>(drvPath, drv, wantedOutputs, *this, buildMode);
    });
}


GoalPtr Worker::makeSubstitutionGoal(StorePathOrDesc path, RepairFlag repair)
{
<<<<<<< HEAD
    auto p = store.bakeCaIfNeeded(path);
    GoalPtr goal = substitutionGoals[p].lock(); // FIXME
    if (!goal) {
        auto optCA = std::get_if<1>(&path);
        goal = std::make_shared<SubstitutionGoal>(
            p,
            *this,
            repair,
            optCA ? std::optional { *optCA } : std::nullopt);
        substitutionGoals.insert_or_assign(p, goal);
=======
    WeakGoalPtr & goal_weak = substitutionGoals[path];
    GoalPtr goal = goal_weak.lock(); // FIXME
    if (!goal) {
        goal = std::make_shared<SubstitutionGoal>(path, *this, repair, ca);
        goal_weak = goal;
>>>>>>> 51c29921
        wakeUp(goal);
    }
    return goal;
}


static void removeGoal(GoalPtr goal, WeakGoalMap & goalMap)
{
    /* !!! inefficient */
    for (WeakGoalMap::iterator i = goalMap.begin();
         i != goalMap.end(); )
        if (i->second.lock() == goal) {
            WeakGoalMap::iterator j = i; ++j;
            goalMap.erase(i);
            i = j;
        }
        else ++i;
}


void Worker::removeGoal(GoalPtr goal)
{
    nix::removeGoal(goal, derivationGoals);
    nix::removeGoal(goal, substitutionGoals);
    if (topGoals.find(goal) != topGoals.end()) {
        topGoals.erase(goal);
        /* If a top-level goal failed, then kill all other goals
           (unless keepGoing was set). */
        if (goal->exitCode == Goal::ecFailed && !settings.keepGoing)
            topGoals.clear();
    }

    /* Wake up goals waiting for any goal to finish. */
    for (auto & i : waitingForAnyGoal) {
        GoalPtr goal = i.lock();
        if (goal) wakeUp(goal);
    }

    waitingForAnyGoal.clear();
}


void Worker::wakeUp(GoalPtr goal)
{
    goal->trace("woken up");
    addToWeakGoals(awake, goal);
}


unsigned Worker::getNrLocalBuilds()
{
    return nrLocalBuilds;
}


void Worker::childStarted(GoalPtr goal, const set<int> & fds,
    bool inBuildSlot, bool respectTimeouts)
{
    Child child;
    child.goal = goal;
    child.goal2 = goal.get();
    child.fds = fds;
    child.timeStarted = child.lastOutput = steady_time_point::clock::now();
    child.inBuildSlot = inBuildSlot;
    child.respectTimeouts = respectTimeouts;
    children.emplace_back(child);
    if (inBuildSlot) nrLocalBuilds++;
}


void Worker::childTerminated(Goal * goal, bool wakeSleepers)
{
    auto i = std::find_if(children.begin(), children.end(),
        [&](const Child & child) { return child.goal2 == goal; });
    if (i == children.end()) return;

    if (i->inBuildSlot) {
        assert(nrLocalBuilds > 0);
        nrLocalBuilds--;
    }

    children.erase(i);

    if (wakeSleepers) {

        /* Wake up goals waiting for a build slot. */
        for (auto & j : wantingToBuild) {
            GoalPtr goal = j.lock();
            if (goal) wakeUp(goal);
        }

        wantingToBuild.clear();
    }
}


void Worker::waitForBuildSlot(GoalPtr goal)
{
    debug("wait for build slot");
    if (getNrLocalBuilds() < settings.maxBuildJobs)
        wakeUp(goal); /* we can do it right away */
    else
        addToWeakGoals(wantingToBuild, goal);
}


void Worker::waitForAnyGoal(GoalPtr goal)
{
    debug("wait for any goal");
    addToWeakGoals(waitingForAnyGoal, goal);
}


void Worker::waitForAWhile(GoalPtr goal)
{
    debug("wait for a while");
    addToWeakGoals(waitingForAWhile, goal);
}


void Worker::run(const Goals & _topGoals)
{
    for (auto & i : _topGoals) topGoals.insert(i);

    debug("entered goal loop");

    while (1) {

        checkInterrupt();

        store.autoGC(false);

        /* Call every wake goal (in the ordering established by
           CompareGoalPtrs). */
        while (!awake.empty() && !topGoals.empty()) {
            Goals awake2;
            for (auto & i : awake) {
                GoalPtr goal = i.lock();
                if (goal) awake2.insert(goal);
            }
            awake.clear();
            for (auto & goal : awake2) {
                checkInterrupt();
                goal->work();
                if (topGoals.empty()) break; // stuff may have been cancelled
            }
        }

        if (topGoals.empty()) break;

        /* Wait for input. */
        if (!children.empty() || !waitingForAWhile.empty())
            waitForInput();
        else {
            if (awake.empty() && 0 == settings.maxBuildJobs)
            {
                if (getMachines().empty())
                   throw Error("unable to start any build; either increase '--max-jobs' "
                            "or enable remote builds."
                            "\nhttps://nixos.org/nix/manual/#chap-distributed-builds");
                else
                   throw Error("unable to start any build; remote machines may not have "
                            "all required system features."
                            "\nhttps://nixos.org/nix/manual/#chap-distributed-builds");

            }
            assert(!awake.empty());
        }
    }

    /* If --keep-going is not set, it's possible that the main goal
       exited while some of its subgoals were still active.  But if
       --keep-going *is* set, then they must all be finished now. */
    assert(!settings.keepGoing || awake.empty());
    assert(!settings.keepGoing || wantingToBuild.empty());
    assert(!settings.keepGoing || children.empty());
}

void Worker::waitForInput()
{
    printMsg(lvlVomit, "waiting for children");

    /* Process output from the file descriptors attached to the
       children, namely log output and output path creation commands.
       We also use this to detect child termination: if we get EOF on
       the logger pipe of a build, we assume that the builder has
       terminated. */

    bool useTimeout = false;
    long timeout = 0;
    auto before = steady_time_point::clock::now();

    /* If we're monitoring for silence on stdout/stderr, or if there
       is a build timeout, then wait for input until the first
       deadline for any child. */
    auto nearest = steady_time_point::max(); // nearest deadline
    if (settings.minFree.get() != 0)
        // Periodicallty wake up to see if we need to run the garbage collector.
        nearest = before + std::chrono::seconds(10);
    for (auto & i : children) {
        if (!i.respectTimeouts) continue;
        if (0 != settings.maxSilentTime)
            nearest = std::min(nearest, i.lastOutput + std::chrono::seconds(settings.maxSilentTime));
        if (0 != settings.buildTimeout)
            nearest = std::min(nearest, i.timeStarted + std::chrono::seconds(settings.buildTimeout));
    }
    if (nearest != steady_time_point::max()) {
        timeout = std::max(1L, (long) std::chrono::duration_cast<std::chrono::seconds>(nearest - before).count());
        useTimeout = true;
    }

    /* If we are polling goals that are waiting for a lock, then wake
       up after a few seconds at most. */
    if (!waitingForAWhile.empty()) {
        useTimeout = true;
        if (lastWokenUp == steady_time_point::min() || lastWokenUp > before) lastWokenUp = before;
        timeout = std::max(1L,
            (long) std::chrono::duration_cast<std::chrono::seconds>(
                lastWokenUp + std::chrono::seconds(settings.pollInterval) - before).count());
    } else lastWokenUp = steady_time_point::min();

    if (useTimeout)
        vomit("sleeping %d seconds", timeout);

    /* Use select() to wait for the input side of any logger pipe to
       become `available'.  Note that `available' (i.e., non-blocking)
       includes EOF. */
    std::vector<struct pollfd> pollStatus;
    std::map <int, int> fdToPollStatus;
    for (auto & i : children) {
        for (auto & j : i.fds) {
            pollStatus.push_back((struct pollfd) { .fd = j, .events = POLLIN });
            fdToPollStatus[j] = pollStatus.size() - 1;
        }
    }

    if (poll(pollStatus.data(), pollStatus.size(),
            useTimeout ? timeout * 1000 : -1) == -1) {
        if (errno == EINTR) return;
        throw SysError("waiting for input");
    }

    auto after = steady_time_point::clock::now();

    /* Process all available file descriptors. FIXME: this is
       O(children * fds). */
    decltype(children)::iterator i;
    for (auto j = children.begin(); j != children.end(); j = i) {
        i = std::next(j);

        checkInterrupt();

        GoalPtr goal = j->goal.lock();
        assert(goal);

        set<int> fds2(j->fds);
        std::vector<unsigned char> buffer(4096);
        for (auto & k : fds2) {
            if (pollStatus.at(fdToPollStatus.at(k)).revents) {
                ssize_t rd = ::read(k, buffer.data(), buffer.size());
                // FIXME: is there a cleaner way to handle pt close
                // than EIO? Is this even standard?
                if (rd == 0 || (rd == -1 && errno == EIO)) {
                    debug("%1%: got EOF", goal->getName());
                    goal->handleEOF(k);
                    j->fds.erase(k);
                } else if (rd == -1) {
                    if (errno != EINTR)
                        throw SysError("%s: read failed", goal->getName());
                } else {
                    printMsg(lvlVomit, "%1%: read %2% bytes",
                        goal->getName(), rd);
                    string data((char *) buffer.data(), rd);
                    j->lastOutput = after;
                    goal->handleChildOutput(k, data);
                }
            }
        }

        if (goal->exitCode == Goal::ecBusy &&
            0 != settings.maxSilentTime &&
            j->respectTimeouts &&
            after - j->lastOutput >= std::chrono::seconds(settings.maxSilentTime))
        {
            goal->timedOut(Error(
                    "%1% timed out after %2% seconds of silence",
                    goal->getName(), settings.maxSilentTime));
        }

        else if (goal->exitCode == Goal::ecBusy &&
            0 != settings.buildTimeout &&
            j->respectTimeouts &&
            after - j->timeStarted >= std::chrono::seconds(settings.buildTimeout))
        {
            goal->timedOut(Error(
                    "%1% timed out after %2% seconds",
                    goal->getName(), settings.buildTimeout));
        }
    }

    if (!waitingForAWhile.empty() && lastWokenUp + std::chrono::seconds(settings.pollInterval) <= after) {
        lastWokenUp = after;
        for (auto & i : waitingForAWhile) {
            GoalPtr goal = i.lock();
            if (goal) wakeUp(goal);
        }
        waitingForAWhile.clear();
    }
}


unsigned int Worker::exitStatus()
{
    /*
     * 1100100
     *    ^^^^
     *    |||`- timeout
     *    ||`-- output hash mismatch
     *    |`--- build failure
     *    `---- not deterministic
     */
    unsigned int mask = 0;
    bool buildFailure = permanentFailure || timedOut || hashMismatch;
    if (buildFailure)
        mask |= 0x04;  // 100
    if (timedOut)
        mask |= 0x01;  // 101
    if (hashMismatch)
        mask |= 0x02;  // 102
    if (checkMismatch) {
        mask |= 0x08;  // 104
    }

    if (mask)
        mask |= 0x60;
    return mask ? mask : 1;
}


bool Worker::pathContentsGood(const StorePath & path)
{
    auto i = pathContentsGoodCache.find(path);
    if (i != pathContentsGoodCache.end()) return i->second;
    printInfo("checking path '%s'...", store.printStorePath(path));
    auto info = store.queryPathInfo(path);
    bool res;
    if (!pathExists(store.printStorePath(path)))
        res = false;
    else {
        HashResult current = hashPath(info->narHash.type, store.printStorePath(path));
        Hash nullHash(htSHA256);
        res = info->narHash == nullHash || info->narHash == current.first;
    }
    pathContentsGoodCache.insert_or_assign(path, res);
    if (!res)
        logError({
            .name = "Corrupted path",
            .hint = hintfmt("path '%s' is corrupted or missing!", store.printStorePath(path))
        });
    return res;
}


void Worker::markContentsGood(const StorePath & path)
{
    pathContentsGoodCache.insert_or_assign(path, true);
}


//////////////////////////////////////////////////////////////////////


static void primeCache(Store & store, const std::vector<StorePathWithOutputs> & paths)
{
    StorePathSet willBuild, willSubstitute, unknown;
    uint64_t downloadSize, narSize;
    store.queryMissing(paths, willBuild, willSubstitute, unknown, downloadSize, narSize);

    if (!willBuild.empty() && 0 == settings.maxBuildJobs && getMachines().empty())
        throw Error(
            "%d derivations need to be built, but neither local builds ('--max-jobs') "
            "nor remote builds ('--builders') are enabled", willBuild.size());
}


void LocalStore::buildPaths(const std::vector<StorePathWithOutputs> & drvPaths, BuildMode buildMode)
{
    Worker worker(*this);

    primeCache(*this, drvPaths);

    Goals goals;
    for (auto & path : drvPaths) {
        if (path.path.isDerivation())
            goals.insert(worker.makeDerivationGoal(path.path, path.outputs, buildMode));
        else
            goals.insert(worker.makeSubstitutionGoal(path.path, buildMode == bmRepair ? Repair : NoRepair));
    }

    worker.run(goals);

    StorePathSet failed;
    std::optional<Error> ex;
    for (auto & i : goals) {
        if (i->ex) {
            if (ex)
                logError(i->ex->info());
            else
                ex = i->ex;
        }
        if (i->exitCode != Goal::ecSuccess) {
            DerivationGoal * i2 = dynamic_cast<DerivationGoal *>(i.get());
            if (i2) failed.insert(i2->getDrvPath());
            else failed.insert(dynamic_cast<SubstitutionGoal *>(i.get())->getStorePath());
        }
    }

    if (failed.size() == 1 && ex) {
        ex->status = worker.exitStatus();
        throw *ex;
    } else if (!failed.empty()) {
        if (ex) logError(ex->info());
        throw Error(worker.exitStatus(), "build of %s failed", showPaths(failed));
    }
}

BuildResult LocalStore::buildDerivation(const StorePath & drvPath, const BasicDerivation & drv,
    BuildMode buildMode)
{
    Worker worker(*this);
    auto goal = worker.makeBasicDerivationGoal(drvPath, drv, {}, buildMode);

    BuildResult result;

    try {
        worker.run(Goals{goal});
        result = goal->getResult();
    } catch (Error & e) {
        result.status = BuildResult::MiscFailure;
        result.errorMsg = e.msg();
    }

    return result;
}


void LocalStore::ensurePath(StorePathOrDesc path)
{
    /* If the path is already valid, we're done. */
    if (isValidPath(path)) return;

    // primeCache(*this, {{path}});

    Worker worker(*this);
    GoalPtr goal = worker.makeSubstitutionGoal(path, NoRepair);
    Goals goals = {goal};

    worker.run(goals);

    if (goal->exitCode != Goal::ecSuccess) {
        if (goal->ex) {
            goal->ex->status = worker.exitStatus();
            throw *goal->ex;
        } else {
            auto p = this->bakeCaIfNeeded(path);
            throw Error(worker.exitStatus(), "path '%s' does not exist and cannot be created", printStorePath(p));
        }
    }
}


void LocalStore::repairPath(const StorePath & path)
{
    Worker worker(*this);
    GoalPtr goal = worker.makeSubstitutionGoal(path, Repair);
    Goals goals = {goal};

    worker.run(goals);

    if (goal->exitCode != Goal::ecSuccess) {
        /* Since substituting the path didn't work, if we have a valid
           deriver, then rebuild the deriver. */
        auto info = queryPathInfo(path);
        if (info->deriver && isValidPath(*info->deriver)) {
            goals.clear();
            goals.insert(worker.makeDerivationGoal(*info->deriver, StringSet(), bmRepair));
            worker.run(goals);
        } else
            throw Error(worker.exitStatus(), "cannot repair path '%s'", printStorePath(path));
    }
}


}<|MERGE_RESOLUTION|>--- conflicted
+++ resolved
@@ -296,12 +296,6 @@
     ~Worker();
 
     /* Make a goal (with caching). */
-<<<<<<< HEAD
-    GoalPtr makeDerivationGoal(const StorePath & drvPath, const StringSet & wantedOutputs, BuildMode buildMode = bmNormal);
-    std::shared_ptr<DerivationGoal> makeBasicDerivationGoal(const StorePath & drvPath,
-        const BasicDerivation & drv, BuildMode buildMode = bmNormal);
-    GoalPtr makeSubstitutionGoal(StorePathOrDesc storePath, RepairFlag repair = NoRepair);
-=======
 
     /* derivation goal */
 private:
@@ -317,8 +311,7 @@
         const StringSet & wantedOutputs, BuildMode buildMode = bmNormal);
 
     /* substitution goal */
-    GoalPtr makeSubstitutionGoal(const StorePath & storePath, RepairFlag repair = NoRepair, std::optional<ContentAddress> ca = std::nullopt);
->>>>>>> 51c29921
+    GoalPtr makeSubstitutionGoal(StorePathOrDesc storePath, RepairFlag repair = NoRepair);
 
     /* Remove a dead goal. */
     void removeGoal(GoalPtr goal);
@@ -2076,11 +2069,7 @@
 
     /* Tell the hook all the inputs that have to be copied to the
        remote system. */
-<<<<<<< HEAD
-    WorkerProto<StorePathSet>::write(worker.store, hook->sink, inputPaths);
-=======
     worker_proto::write(worker.store, hook->sink, inputPaths);
->>>>>>> 51c29921
 
     /* Tell the hooks the missing outputs that have to be copied back
        from the remote system. */
@@ -2091,11 +2080,7 @@
             if (buildMode != bmCheck && status.known->isValid()) continue;
             missingPaths.insert(status.known->path);
         }
-<<<<<<< HEAD
-        WorkerProto<StorePathSet>::write(worker.store, hook->sink, missingPaths);
-=======
         worker_proto::write(worker.store, hook->sink, missingPaths);
->>>>>>> 51c29921
     }
 
     hook->sink = FdSink();
@@ -5157,9 +5142,9 @@
 
 GoalPtr Worker::makeSubstitutionGoal(StorePathOrDesc path, RepairFlag repair)
 {
-<<<<<<< HEAD
     auto p = store.bakeCaIfNeeded(path);
-    GoalPtr goal = substitutionGoals[p].lock(); // FIXME
+    WeakGoalPtr & goal_weak = substitutionGoals[p];
+    GoalPtr goal = goal_weak.lock(); // FIXME
     if (!goal) {
         auto optCA = std::get_if<1>(&path);
         goal = std::make_shared<SubstitutionGoal>(
@@ -5167,14 +5152,7 @@
             *this,
             repair,
             optCA ? std::optional { *optCA } : std::nullopt);
-        substitutionGoals.insert_or_assign(p, goal);
-=======
-    WeakGoalPtr & goal_weak = substitutionGoals[path];
-    GoalPtr goal = goal_weak.lock(); // FIXME
-    if (!goal) {
-        goal = std::make_shared<SubstitutionGoal>(path, *this, repair, ca);
         goal_weak = goal;
->>>>>>> 51c29921
         wakeUp(goal);
     }
     return goal;
