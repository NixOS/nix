--- conflicted
+++ resolved
@@ -1276,12 +1276,6 @@
        through substitutes.  If that doesn't work, we'll build
        them. */
     if (settings.useSubstitutes && parsedDrv->substitutesAllowed())
-<<<<<<< HEAD
-        for (auto & i : invalidOutputs) {
-            auto optCA = getDerivationCA(*drv);
-            auto p = optCA ? StorePathOrDesc { *optCA } : i;
-            addWaitee(worker.makeSubstitutionGoal(p, buildMode == bmRepair ? Repair : NoRepair));
-=======
         for (auto & [_, status] : initialOutputs) {
             if (!status.wanted) continue;
             if (!status.known) {
@@ -1289,11 +1283,9 @@
                 /* Nothing to wait for; tail call */
                 return DerivationGoal::gaveUpOnSubstitution();
             }
-            addWaitee(worker.makeSubstitutionGoal(
-                status.known->path,
-                buildMode == bmRepair ? Repair : NoRepair,
-                getDerivationCA(*drv)));
->>>>>>> b92d3b2e
+            auto optCA = getDerivationCA(*drv);
+            auto p = optCA ? StorePathOrDesc { *optCA } : status.known->path;
+            addWaitee(worker.makeSubstitutionGoal(p, buildMode == bmRepair ? Repair : NoRepair));
         }
 
     if (waitees.empty()) /* to prevent hang (no wake-up event) */
@@ -1580,18 +1572,11 @@
 
     /* If any of the outputs already exist but are not valid, delete
        them. */
-<<<<<<< HEAD
-    for (auto & i : drv->outputsAndPaths(worker.store)) {
-        if (worker.store.isValidPath(StorePathOrDesc { i.second.second })) continue;
-        debug("removing invalid path '%s'", worker.store.printStorePath(i.second.second));
-        deletePath(worker.store.Store::toRealPath(i.second.second));
-=======
     for (auto & [_, status] : initialOutputs) {
         if (!status.known || status.known->isValid()) continue;
         auto storePath = status.known->path;
         debug("removing invalid path '%s'", worker.store.printStorePath(status.known->path));
         deletePath(worker.store.Store::toRealPath(storePath));
->>>>>>> b92d3b2e
     }
 
     /* Don't do a remote build if the derivation has the attribute
@@ -1994,9 +1979,6 @@
 
     /* Tell the hooks the missing outputs that have to be copied back
        from the remote system. */
-<<<<<<< HEAD
-    WorkerProto<StorePathSet>::write(worker.store, hook->sink, missingPaths);
-=======
     {
         StorePathSet missingPaths;
         for (auto & [_, status] : initialOutputs) {
@@ -2006,7 +1988,6 @@
         }
         WorkerProto<StorePathSet>::write(worker.store, hook->sink, missingPaths);
     }
->>>>>>> b92d3b2e
 
     hook->sink = FdSink();
     hook->toHook.writeSide = -1;
@@ -3797,15 +3778,10 @@
      */
     if (hook) {
         bool allValid = true;
-<<<<<<< HEAD
-        for (auto & i : drv->outputsAndPaths(worker.store))
-            if (!worker.store.isValidPath(StorePathOrDesc { i.second.second })) allValid = false;
-=======
         for (auto & i : drv->outputsAndOptPaths(worker.store)) {
             if (!i.second.second || !worker.store.isValidPath(*i.second.second))
                 allValid = false;
         }
->>>>>>> b92d3b2e
         if (allValid) return;
     }
 
@@ -3898,21 +3874,11 @@
         auto references = worker.store.parseStorePathSet(
             scanForReferences(blank, actualPath, worker.store.printStorePathSet(referenceablePaths)));
 
-<<<<<<< HEAD
-            rewritten = true;
-        }
-
-        /* Check that fixed-output derivations produced the right
-           outputs (i.e., the content hash should match the specified
-           hash). */
-        std::optional<StorePathDescriptor> ca;
-=======
         outputReferencesIfUnregistered.insert_or_assign(
             outputName,
             PerhapsNeedToRegister { .refs = references });
         outputStats.insert_or_assign(outputName, std::move(st));
     }
->>>>>>> b92d3b2e
 
     auto sortedOutputNames = topoSort(outputsToSort,
         {[&](const std::string & name) {
@@ -3991,27 +3957,26 @@
             }
         };
 
-        auto rewriteRefs = [&]() -> std::pair<bool, StorePathSet> {
+        auto rewriteRefs = [&]() -> PathReferences<StorePath> {
             /* In the CA case, we need the rewritten refs to calculate the
                final path, therefore we look for a *non-rewritten
                self-reference, and use a bool rather try to solve the
                computationally intractable fixed point. */
-            std::pair<bool, StorePathSet> res {
-                false,
-                {},
+            PathReferences<StorePath> res {
+                .hasSelfReference = false,
             };
             for (auto & r : references) {
                 auto name = r.name();
                 auto origHash = std::string { r.hashPart() };
                 if (r == scratchPath)
-                    res.first = true;
+                    res.hasSelfReference = true;
                 else if (outputRewrites.count(origHash) == 0)
-                    res.second.insert(r);
+                    res.references.insert(r);
                 else {
                     std::string newRef = outputRewrites.at(origHash);
                     newRef += '-';
                     newRef += name;
-                    res.second.insert(StorePath { newRef });
+                    res.references.insert(StorePath { newRef });
                 }
             }
             return res;
@@ -4027,44 +3992,6 @@
                         "since recursive hashing is not enabled (outputHashMode=flat)",
                         actualPath);
             }
-<<<<<<< HEAD
-
-            /* Check the hash. In hash mode, move the path produced by
-               the derivation to its content-addressed location. */
-            Hash h2 = outputHash.method == FileIngestionMethod::Recursive
-                ? hashPath(outputHash.hashType, actualPath).first
-                : hashFile(outputHash.hashType, actualPath);
-
-            auto dest = worker.store.makeFixedOutputPath(
-                i.second.second.name(),
-                FixedOutputInfo {
-                    {
-                        .method = outputHash.method,
-                        .hash = h2,
-                    },
-                    {}, // TODO references
-                });
-
-            // true if either floating CA, or incorrect fixed hash.
-            bool needsMove = true;
-
-            if (auto p = std::get_if<DerivationOutputCAFixed>(& i.second.first.output)) {
-              Hash & h = p->hash.hash;
-              if (h != h2) {
-
-                /* Throw an error after registering the path as
-                   valid. */
-                worker.hashMismatch = true;
-                delayedException = std::make_exception_ptr(
-                    BuildError("hash mismatch in fixed-output derivation '%s':\n  wanted: %s\n  got:    %s",
-                        worker.store.printStorePath(dest),
-                        h.to_string(SRI, true),
-                        h2.to_string(SRI, true)));
-              } else {
-                  // matched the fixed hash, so no move needed.
-                  needsMove = false;
-              }
-=======
             rewriteOutput();
             /* FIXME optimize and deduplicate with addToStore */
             std::string oldHashPart { scratchPath.hashPart() };
@@ -4076,30 +4003,26 @@
             case FileIngestionMethod::Flat:
                 readFile(actualPath, caSink);
                 break;
->>>>>>> b92d3b2e
             }
             auto got = caSink.finish().first;
-            auto refs = rewriteRefs();
             HashModuloSink narSink { htSHA256, oldHashPart };
             dumpPath(actualPath, narSink);
             auto narHashAndSize = narSink.finish();
             ValidPathInfo newInfo0 {
-                worker.store.makeFixedOutputPath(
-                    outputHash.method,
-                    got,
-                    outputPathName(drv->name, outputName),
-                    refs.second,
-                    refs.first),
+                worker.store,
+                {
+                    .name = outputPathName(drv->name, outputName),
+                    .info = FixedOutputInfo {
+                        {
+                            .method = outputHash.method,
+                            .hash = got,
+                        },
+                        rewriteRefs(),
+                    },
+                },
                 narHashAndSize.first,
             };
             newInfo0.narSize = narHashAndSize.second;
-            newInfo0.ca = FixedOutputHash {
-                .method = outputHash.method,
-                .hash = got,
-            };
-            newInfo0.references = refs.second;
-            if (refs.first)
-                newInfo0.references.insert(newInfo0.path);
 
             assert(newInfo0.ca);
             return newInfo0;
@@ -4119,10 +4042,7 @@
                 auto narHashAndSize = hashPath(htSHA256, actualPath);
                 ValidPathInfo newInfo0 { requiredFinalPath, narHashAndSize.first };
                 newInfo0.narSize = narHashAndSize.second;
-                auto refs = rewriteRefs();
-                newInfo0.references = refs.second;
-                if (refs.first)
-                    newInfo0.references.insert(newInfo0.path);
+                static_cast<PathReferences<StorePath> &>(newInfo0) = rewriteRefs();
                 return newInfo0;
             },
             [&](DerivationOutputCAFixed dof) {
@@ -4205,22 +4125,6 @@
                     throw SysError("moving build output '%1%' from it's temporary location to the Nix store", finalDestPath);
                 actualPath = worker.store.toRealPath(finalDestPath);
             }
-<<<<<<< HEAD
-            else
-                assert(worker.store.parseStorePath(path) == dest);
-
-            ca = StorePathDescriptor {
-                .name = std::string { i.second.second.name() },
-                .info = FixedOutputInfo {
-                    {
-                        .method = outputHash.method,
-                        .hash = h2,
-                    },
-                    {},
-                },
-            };
-=======
->>>>>>> b92d3b2e
         }
 
         /* Get rid of all weird permissions.  This also checks that
@@ -4228,28 +4132,10 @@
         canonicalisePathMetaData(actualPath,
             buildUser && !rewritten ? buildUser->getUID() : -1, inodesSeen);
 
-<<<<<<< HEAD
-        /* For this output path, find the references to other paths
-           contained in it.  Compute the SHA-256 NAR hash at the same
-           time.  The hash is stored in the database so that we can
-           verify later on whether nobody has messed with the store. */
-        debug("scanning for references inside '%1%'", path);
-        // HashResult hash;
-        auto pathSetAndHash = scanForReferences(actualPath, worker.store.printStorePathSet(referenceablePaths));
-        auto references = worker.store.parseStorePathSet(pathSetAndHash.first);
-        HashResult hash = pathSetAndHash.second;
-
-        auto outputStorePath = i.second.second;
-        if (buildMode == bmCheck) {
-            if (!worker.store.isValidPath(outputStorePath)) continue;
-            ValidPathInfo info(*worker.store.queryPathInfo(outputStorePath));
-            if (hash.first != info.narHash) {
-=======
         if (buildMode == bmCheck) {
             if (!worker.store.isValidPath(newInfo.path)) continue;
             ValidPathInfo oldInfo(*worker.store.queryPathInfo(newInfo.path));
             if (newInfo.narHash != oldInfo.narHash) {
->>>>>>> b92d3b2e
                 worker.checkMismatch = true;
                 if (settings.runDiffHook || settings.keepFailed) {
                     Path dst = worker.store.toRealPath(finalDestPath + checkSuffix);
@@ -4289,24 +4175,6 @@
 
         if (curRound == nrRounds) {
             worker.store.optimisePath(actualPath); // FIXME: combine with scanForReferences()
-<<<<<<< HEAD
-            worker.markContentsGood(outputStorePath);
-        }
-
-        auto info = ca
-            ? ValidPathInfo { worker.store, StorePathDescriptor { *ca }, hash.first }
-            : ValidPathInfo { outputStorePath, hash.first };
-        info.narSize = hash.second;
-        info.setReferencesPossiblyToSelf(std::move(references));
-        info.deriver = drvPath;
-        info.ultimate = true;
-        worker.store.signPathInfo(info);
-
-        if (!info.references.empty()) {
-            // FIXME don't we have an experimental feature for fixed output with references?
-            info.ca = {};
-        }
-=======
             worker.markContentsGood(newInfo.path);
         }
 
@@ -4315,7 +4183,6 @@
         worker.store.signPathInfo(newInfo);
 
         finish(newInfo.path);
->>>>>>> b92d3b2e
 
         /* If it's a CA path, register it right away. This is necessary if it
            isn't statically known so that we can safely unlock the path before
@@ -4801,7 +4668,7 @@
 
 private:
     /* The store path that should be realised through a substitute. */
-    // TODO std::variant<StorePath, StorePathDescriptor> storePath;
+    // FIXME OwnedStorePathOrDesc storePath
     StorePath storePath;
 
     /* The remaining substituters. */
