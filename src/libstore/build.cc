--- conflicted
+++ resolved
@@ -1460,11 +1460,7 @@
         return;
     }
 
-<<<<<<< HEAD
-    missingPaths = cloneStorePathSet(outputPaths(*drv));
-=======
-    missingPaths = drv->outputPaths();
->>>>>>> 984e5213
+    missingPaths = outputPaths(*drv);
     if (buildMode != bmCheck)
         for (auto & i : validPaths) missingPaths.erase(i);
 
