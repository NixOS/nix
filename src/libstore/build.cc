#include "references.hh"
#include "pathlocks.hh"
#include "globals.hh"
#include "local-store.hh"
#include "util.hh"
#include "archive.hh"
#include "affinity.hh"
#include "builtins.hh"
#include "download.hh"
#include "finally.hh"
#include "compression.hh"
#include "json.hh"
#include "nar-info.hh"
#include "parsed-derivations.hh"
#include "machines.hh"

#include <algorithm>
#include <iostream>
#include <map>
#include <sstream>
#include <thread>
#include <future>
#include <chrono>
#include <regex>
#include <queue>

#include <limits.h>
#ifndef _MSC_VER
#include <sys/time.h>
#endif
#include <sys/types.h>
#include <sys/stat.h>
#include <fcntl.h>
#ifndef _MSC_VER
#include <unistd.h>
#endif
#include <errno.h>
#include <cstring>
#include <termios.h>

#ifdef _WIN32
#define random() rand()
#include <boost/algorithm/string/predicate.hpp>
#else
#include <sys/wait.h>
#include <sys/utsname.h>
#include <sys/select.h>
#include <sys/resource.h>
#include <sys/socket.h>
#include <netdb.h>
#include <pwd.h>
#include <grp.h>
#endif

/* Includes required for chroot support. */
#if __linux__
#include <sys/socket.h>
#include <sys/ioctl.h>
#include <net/if.h>
#include <netinet/ip.h>
#include <sys/personality.h>
#include <sys/mman.h>
#include <sched.h>
#include <sys/param.h>
#include <sys/mount.h>
#include <sys/syscall.h>
#if HAVE_SECCOMP
#include <seccomp.h>
#endif
#define pivot_root(new_root, put_old) (syscall(SYS_pivot_root, new_root, put_old))
#endif

#if HAVE_STATVFS
#include <sys/statvfs.h>
#endif

#include <nlohmann/json.hpp>


namespace nix {

using std::map;

#ifndef _WIN32
static string pathNullDevice = "/dev/null";
#endif


/* Forward definition. */
class Worker;
struct HookInstance;


/* A pointer to a goal. */
class Goal;
class DerivationGoal;
typedef std::shared_ptr<Goal> GoalPtr;
typedef std::weak_ptr<Goal> WeakGoalPtr;

struct CompareGoalPtrs {
    bool operator() (const GoalPtr & a, const GoalPtr & b) const;
};

/* Set of goals. */
typedef set<GoalPtr, CompareGoalPtrs> Goals;
typedef list<WeakGoalPtr> WeakGoals;

/* A map of paths to goals (and the other way around). */
typedef map<Path, WeakGoalPtr> WeakGoalMap;



class Goal : public std::enable_shared_from_this<Goal>
{
public:
    typedef enum {ecBusy, ecSuccess, ecFailed, ecNoSubstituters, ecIncompleteClosure} ExitCode;

protected:

    /* Backlink to the worker. */
    Worker & worker;

    /* Goals that this goal is waiting for. */
    Goals waitees;

    /* Goals waiting for this one to finish.  Must use weak pointers
       here to prevent cycles. */
    WeakGoals waiters;

    /* Number of goals we are/were waiting for that have failed. */
    unsigned int nrFailed;

    /* Number of substitution goals we are/were waiting for that
       failed because there are no substituters. */
    unsigned int nrNoSubstituters;

    /* Number of substitution goals we are/were waiting for that
       failed because othey had unsubstitutable references. */
    unsigned int nrIncompleteClosure;

    /* Name of this goal for debugging purposes. */
    string name;

    /* Whether the goal is finished. */
    ExitCode exitCode;

    Goal(Worker & worker) : worker(worker)
    {
        nrFailed = nrNoSubstituters = nrIncompleteClosure = 0;
        exitCode = ecBusy;
    }

    virtual ~Goal()
    {
        trace("goal destroyed");
    }

public:
    virtual void work() = 0;

    void addWaitee(GoalPtr waitee);

    virtual void waiteeDone(GoalPtr waitee, ExitCode result);

#ifndef _WIN32
    virtual void handleChildOutput(int fd, const string & data)
    {
        abort();
    }
    virtual void handleEOF(int fd)
    {
        abort();
    }
#else
    virtual void handleChildOutput(HANDLE handle, const string & data)
    {
        abort();
    }
    virtual void handleEOF(HANDLE handle)
    {
        abort();
    }
#endif

    void trace(const FormatOrString & fs);

    string getName()
    {
        return name;
    }

    ExitCode getExitCode()
    {
        return exitCode;
    }

    /* Callback in case of a timeout.  It should wake up its waiters,
       get rid of any running child processes that are being monitored
       by the worker (important!), etc. */
    virtual void timedOut() = 0;

    virtual string key() = 0;

protected:

    virtual void amDone(ExitCode result);
};


bool CompareGoalPtrs::operator() (const GoalPtr & a, const GoalPtr & b) const {
    string s1 = a->key();
    string s2 = b->key();
    return s1 < s2;
}


typedef std::chrono::time_point<std::chrono::steady_clock> steady_time_point;


/* A mapping used to remember for each child process to what goal it
   belongs, and file descriptors for receiving log data and output
   path creation commands. */
struct Child
{
    WeakGoalPtr goal;
    Goal * goal2; // ugly hackery
#ifndef _WIN32
    set<int> fds;
#else
    vector<AsyncPipe*> pipes;
#endif
    bool respectTimeouts;
    bool inBuildSlot;
    steady_time_point lastOutput; /* time we last got output on stdout/stderr */
    steady_time_point timeStarted;
};


/* The worker class. */
class Worker
{
private:

    /* Note: the worker should only have strong pointers to the
       top-level goals. */

    /* The top-level goals of the worker. */
    Goals topGoals;

    /* Goals that are ready to do some work. */
    WeakGoals awake;

    /* Goals waiting for a build slot. */
    WeakGoals wantingToBuild;

    /* Child processes currently running. */
    std::list<Child> children;

    /* Number of build slots occupied.  This includes local builds and
       substitutions but not remote builds via the build hook. */
    unsigned int nrLocalBuilds;

    /* Maps used to prevent multiple instantiations of a goal for the
       same derivation / path. */
    WeakGoalMap derivationGoals;
    WeakGoalMap substitutionGoals;

    /* Goals waiting for busy paths to be unlocked. */
    WeakGoals waitingForAnyGoal;

    /* Goals sleeping for a few seconds (polling a lock). */
    WeakGoals waitingForAWhile;

    /* Last time the goals in `waitingForAWhile' where woken up. */
    steady_time_point lastWokenUp;

    /* Cache for pathContentsGood(). */
    std::map<Path, bool> pathContentsGoodCache;

public:

    const Activity act;
    const Activity actDerivations;
    const Activity actSubstitutions;

    /* Set if at least one derivation had a BuildError (i.e. permanent
       failure). */
    bool permanentFailure;

    /* Set if at least one derivation had a timeout. */
    bool timedOut;

    /* Set if at least one derivation fails with a hash mismatch. */
    bool hashMismatch;

    /* Set if at least one derivation is not deterministic in check mode. */
    bool checkMismatch;

#ifdef _WIN32
    AutoCloseWindowsHandle ioport;
#endif
    LocalStore & store;
#ifndef _WIN32
    std::unique_ptr<HookInstance> hook;
#endif
    uint64_t expectedBuilds = 0;
    uint64_t doneBuilds = 0;
    uint64_t failedBuilds = 0;
    uint64_t runningBuilds = 0;

    uint64_t expectedSubstitutions = 0;
    uint64_t doneSubstitutions = 0;
    uint64_t failedSubstitutions = 0;
    uint64_t runningSubstitutions = 0;
    uint64_t expectedDownloadSize = 0;
    uint64_t doneDownloadSize = 0;
    uint64_t expectedNarSize = 0;
    uint64_t doneNarSize = 0;
#ifndef _WIN32
    /* Whether to ask the build hook if it can build a derivation. If
       it answers with "decline-permanently", we don't try again. */
    bool tryBuildHook = true;
#endif
    Worker(LocalStore & store);
    ~Worker();

    /* Make a goal (with caching). */
    GoalPtr makeDerivationGoal(const Path & drvPath, const StringSet & wantedOutputs, BuildMode buildMode = bmNormal);
    std::shared_ptr<DerivationGoal> makeBasicDerivationGoal(const Path & drvPath,
        const BasicDerivation & drv, BuildMode buildMode = bmNormal);
    GoalPtr makeSubstitutionGoal(const Path & storePath, RepairFlag repair = NoRepair);

    /* Remove a dead goal. */
    void removeGoal(GoalPtr goal);

    /* Wake up a goal (i.e., there is something for it to do). */
    void wakeUp(GoalPtr goal);

    /* Return the number of local build and substitution processes
       currently running (but not remote builds via the build
       hook). */
    unsigned int getNrLocalBuilds();

    /* Registers a running child process.  `inBuildSlot' means that
       the process counts towards the jobs limit. */
#ifndef _WIN32
    void childStarted(GoalPtr goal, const set<int> & fds,
        bool inBuildSlot, bool respectTimeouts);
#else
    void childStarted(GoalPtr goal, const vector<AsyncPipe*> & hpipes,
        bool inBuildSlot, bool respectTimeouts);
#endif

    /* Unregisters a running child process.  `wakeSleepers' should be
       false if there is no sense in waking up goals that are sleeping
       because they can't run yet (e.g., there is no free build slot,
       or the hook would still say `postpone'). */
    void childTerminated(Goal * goal, bool wakeSleepers = true);

    /* Put `goal' to sleep until a build slot becomes available (which
       might be right away). */
    void waitForBuildSlot(GoalPtr goal);

    /* Wait for any goal to finish.  Pretty indiscriminate way to
       wait for some resource that some other goal is holding. */
    void waitForAnyGoal(GoalPtr goal);

    /* Wait for a few seconds and then retry this goal.  Used when
       waiting for a lock held by another process.  This kind of
       polling is inefficient, but POSIX doesn't really provide a way
       to wait for multiple locks in the main select() loop. */
    void waitForAWhile(GoalPtr goal);

    /* Loop until the specified top-level goals have finished. */
    void run(const Goals & topGoals);

    /* Wait for input to become available. */
    void waitForInput();

    unsigned int exitStatus();

    /* Check whether the given valid path exists and has the right
       contents. */
    bool pathContentsGood(const Path & path);

    void markContentsGood(const Path & path);

    void updateProgress()
    {
        actDerivations.progress(doneBuilds, expectedBuilds + doneBuilds, runningBuilds, failedBuilds);
        actSubstitutions.progress(doneSubstitutions, expectedSubstitutions + doneSubstitutions, runningSubstitutions, failedSubstitutions);
        act.setExpected(actDownload, expectedDownloadSize + doneDownloadSize);
        act.setExpected(actCopyPath, expectedNarSize + doneNarSize);
    }
};


//////////////////////////////////////////////////////////////////////


void addToWeakGoals(WeakGoals & goals, GoalPtr p)
{
    // FIXME: necessary?
    // FIXME: O(n)
    for (auto & i : goals)
        if (i.lock() == p) return;
    goals.push_back(p);
}


void Goal::addWaitee(GoalPtr waitee)
{
    waitees.insert(waitee);
    addToWeakGoals(waitee->waiters, shared_from_this());
}


void Goal::waiteeDone(GoalPtr waitee, ExitCode result)
{
    assert(waitees.find(waitee) != waitees.end());
    waitees.erase(waitee);

    trace(format("waitee '%1%' done; %2% left") %
        waitee->name % waitees.size());

    if (result == ecFailed || result == ecNoSubstituters || result == ecIncompleteClosure) ++nrFailed;

    if (result == ecNoSubstituters) ++nrNoSubstituters;

    if (result == ecIncompleteClosure) ++nrIncompleteClosure;

    if (waitees.empty() || (result == ecFailed && !settings.keepGoing)) {

        /* If we failed and keepGoing is not set, we remove all
           remaining waitees. */
        for (auto & goal : waitees) {
            WeakGoals waiters2;
            for (auto & j : goal->waiters)
                if (j.lock() != shared_from_this()) waiters2.push_back(j);
            goal->waiters = waiters2;
        }
        waitees.clear();

        worker.wakeUp(shared_from_this());
    }
}


void Goal::amDone(ExitCode result)
{
    trace("done");
    assert(exitCode == ecBusy);
    assert(result == ecSuccess || result == ecFailed || result == ecNoSubstituters || result == ecIncompleteClosure);
    exitCode = result;
    for (auto & i : waiters) {
        GoalPtr goal = i.lock();
        if (goal) goal->waiteeDone(shared_from_this(), result);
    }
    waiters.clear();
    worker.removeGoal(shared_from_this());
}


void Goal::trace(const FormatOrString & fs)
{
    debug("%1%: %2%", name, fs.s);
}



//////////////////////////////////////////////////////////////////////

#ifndef _WIN32
/* Common initialisation performed in child processes. */
static void commonChildInit(Pipe & logPipe)
{
    restoreSignals();

    /* Put the child in a separate session (and thus a separate
       process group) so that it has no controlling terminal (meaning
       that e.g. ssh cannot open /dev/tty) and it doesn't receive
       terminal signals. */
    if (setsid() == -1)
        throw PosixError(format("creating a new session"));

    /* Dup the write side of the logger pipe into stderr. */
    if (dup2(logPipe.writeSide.get(), STDERR_FILENO) == -1)
        throw PosixError("cannot pipe standard error into log file");

    /* Dup stderr to stdout. */
    if (dup2(STDERR_FILENO, STDOUT_FILENO) == -1)
        throw PosixError("cannot dup stderr into stdout");

    /* Reroute stdin to /dev/null. */
    int fdDevNull = open(pathNullDevice.c_str(), O_RDWR);
    if (fdDevNull == -1)
        throw PosixError(format("cannot open '%1%'") % pathNullDevice);
    if (dup2(fdDevNull, STDIN_FILENO) == -1)
        throw PosixError("cannot dup null device into stdin");
    close(fdDevNull);
}

void handleDiffHook(uid_t uid, uid_t gid, Path tryA, Path tryB, Path drvPath, Path tmpDir)
{
    auto diffHook = settings.diffHook;
    if (diffHook != "" && settings.runDiffHook) {
        try {
            RunOptions diffHookOptions(diffHook,{tryA, tryB, drvPath, tmpDir});
            diffHookOptions.searchPath = true;
            diffHookOptions.uid = uid;
            diffHookOptions.gid = gid;
            diffHookOptions.chdir = "/";

            auto diffRes = runProgramWithStatus(diffHookOptions);
            if (!statusOk(diffRes.first))
                throw ExecError(diffRes.first, fmt("diff-hook program '%1%' %2%", diffHook, statusToString(diffRes.first)));

            if (diffRes.second != "")
                printError(chomp(diffRes.second));
        } catch (Error & error) {
            printError("diff hook execution failed: %s", error.what());
        }
    }
}

//////////////////////////////////////////////////////////////////////


class UserLock
{
private:
    /* POSIX locks suck.  If we have a lock on a file, and we open and
       close that file again (without closing the original file
       descriptor), we lose the lock.  So we have to be *very* careful
       not to open a lock file on which we are holding a lock. */
    static Sync<PathSet> lockedPaths_;

    Path fnUserLock;
    AutoCloseFD fdUserLock;

    string user;
    uid_t uid;
    gid_t gid;
    std::vector<gid_t> supplementaryGIDs;

public:
    UserLock();
    ~UserLock();

    void kill();

    string getUser() { return user; }
    uid_t getUID() { assert(uid); return uid; }
    uid_t getGID() { assert(gid); return gid; }
    std::vector<gid_t> getSupplementaryGIDs() { return supplementaryGIDs; }

    bool enabled() { return uid != 0; }

};


Sync<PathSet> UserLock::lockedPaths_;


UserLock::UserLock()
{
    assert(settings.buildUsersGroup != "");

    /* Get the members of the build-users-group. */
    struct group * gr = getgrnam(settings.buildUsersGroup.get().c_str());
    if (!gr)
        throw Error(format("the group '%1%' specified in 'build-users-group' does not exist")
            % settings.buildUsersGroup);
    gid = gr->gr_gid;

    /* Copy the result of getgrnam. */
    Strings users;
    for (char * * p = gr->gr_mem; *p; ++p) {
        debug(format("found build user '%1%'") % *p);
        users.push_back(*p);
    }

    if (users.empty())
        throw Error(format("the build users group '%1%' has no members")
            % settings.buildUsersGroup);

    /* Find a user account that isn't currently in use for another
       build. */
    for (auto & i : users) {
        debug(format("trying user '%1%'") % i);

        struct passwd * pw = getpwnam(i.c_str());
        if (!pw)
            throw Error(format("the user '%1%' in the group '%2%' does not exist")
                % i % settings.buildUsersGroup);

        createDirs(settings.nixStateDir + "/userpool");

        fnUserLock = (format("%1%/userpool/%2%") % settings.nixStateDir % pw->pw_uid).str();

        {
            auto lockedPaths(lockedPaths_.lock());
            if (!lockedPaths->insert(fnUserLock).second)
                /* We already have a lock on this one. */
                continue;
        }

        try {

            AutoCloseFD fd = open(fnUserLock.c_str(), O_RDWR | O_CREAT | O_CLOEXEC, 0600);
            if (!fd)
                throw PosixError(format("opening user lock '%1%'") % fnUserLock);

            if (lockFile(fd.get(), ltWrite, false)) {
                fdUserLock = std::move(fd);
                user = i;
                uid = pw->pw_uid;

                /* Sanity check... */
                if (uid == getuid() || uid == geteuid())
                    throw Error(format("the Nix user should not be a member of '%1%'")
                        % settings.buildUsersGroup);

#if __linux__
                /* Get the list of supplementary groups of this build user.  This
                   is usually either empty or contains a group such as "kvm".  */
                supplementaryGIDs.resize(10);
                int ngroups = supplementaryGIDs.size();
                int err = getgrouplist(pw->pw_name, pw->pw_gid,
                    supplementaryGIDs.data(), &ngroups);
                if (err == -1)
                    throw Error(format("failed to get list of supplementary groups for '%1%'") % pw->pw_name);

                supplementaryGIDs.resize(ngroups);
#endif

                return;
            }

        } catch (...) {
            lockedPaths_.lock()->erase(fnUserLock);
        }
    }

    throw Error(format("all build users are currently in use; "
        "consider creating additional users and adding them to the '%1%' group")
        % settings.buildUsersGroup);
}


UserLock::~UserLock()
{
    auto lockedPaths(lockedPaths_.lock());
    auto erased = lockedPaths->erase(fnUserLock);
    assert(erased);
}


void UserLock::kill()
{
    killUser(uid);
}
#endif

//////////////////////////////////////////////////////////////////////

#ifndef _WIN32
struct HookInstance
{
    /* Pipes for talking to the build hook. */
    Pipe toHook;

    /* Pipe for the hook's standard output/error. */
    Pipe fromHook;

    /* Pipe for the builder's standard output/error. */
    Pipe builderOut;

    /* The process ID of the hook. */
    Pid pid;

    FdSink sink;

    std::map<ActivityId, Activity> activities;

    HookInstance();

    ~HookInstance();
};


HookInstance::HookInstance()
{
    fprintf(stderr,"starting build hook '%s'\n", settings.buildHook.get().c_str());
    debug("starting build hook '%s'", settings.buildHook);

    /* Create a pipe to get the output of the child. */
    fromHook.create();

    /* Create the communication pipes. */
    toHook.create();

    /* Create a pipe to get the output of the builder. */
    builderOut.create();

    /* Fork the hook. */
    pid = startProcess([&]() {

        commonChildInit(fromHook);

        if (chdir("/") == -1) throw PosixError("changing into /");

        /* Dup the communication pipes. */
        if (dup2(toHook.readSide.get(), STDIN_FILENO) == -1)
            throw PosixError("dupping to-hook read side");

        /* Use fd 4 for the builder's stdout/stderr. */
        if (dup2(builderOut.writeSide.get(), 4) == -1)
            throw PosixError("dupping builder's stdout/stderr");

        /* Hack: pass the read side of that fd to allow build-remote
           to read SSH error messages. */
        if (dup2(builderOut.readSide.get(), 5) == -1)
            throw PosixError("dupping builder's stdout/stderr");

        Strings args = {
            baseNameOf(settings.buildHook),
            std::to_string(verbosity),
        };

        execv(settings.buildHook.get().c_str(), stringsToCharPtrs(args).data());

        throw PosixError("executing '%s'", settings.buildHook);
    });

    pid.setSeparatePG(true);
    fromHook.writeSide = -1;
    toHook.readSide = -1;

    sink = FdSink(toHook.writeSide.get());
    std::map<std::string, Config::SettingInfo> settings;
    globalConfig.getSettings(settings);
    for (auto & setting : settings)
        sink << 1 << setting.first << setting.second.value;
    sink << 0;
}


HookInstance::~HookInstance()
{
    try {
        toHook.writeSide = -1;
        if (pid != -1) pid.kill();
    } catch (...) {
        ignoreException();
    }
}
#endif

//////////////////////////////////////////////////////////////////////


typedef enum {rpAccept, rpDecline, rpPostpone} HookReply;

class SubstitutionGoal;

class DerivationGoal : public Goal
{
private:
    /* Whether to use an on-disk .drv file. */
    bool useDerivation;

    /* The path of the derivation. */
    Path drvPath;

    /* The specific outputs that we need to build.  Empty means all of
       them. */
    StringSet wantedOutputs;

    /* Whether additional wanted outputs have been added. */
    bool needRestart = false;

    /* Whether to retry substituting the outputs after building the
       inputs. */
    bool retrySubstitution;

    /* The derivation stored at drvPath. */
    std::unique_ptr<BasicDerivation> drv;

    std::unique_ptr<ParsedDerivation> parsedDrv;

    /* The remainder is state held during the build. */

    /* Locks on the output paths. */
    PathLocks outputLocks;

    /* All input paths (that is, the union of FS closures of the
       immediate input paths). */
    PathSet inputPaths;

    /* Referenceable paths (i.e., input and output paths). */
    PathSet allPaths;

    /* Outputs that are already valid.  If we're repairing, these are
       the outputs that are valid *and* not corrupt. */
    PathSet validPaths;

    /* Outputs that are corrupt or not valid. */
    PathSet missingPaths;
#ifndef _WIN32
    /* User selected for running the builder. */
    std::unique_ptr<UserLock> buildUser;
#endif
    /* The process ID of the builder. */
    Pid pid;

    /* The temporary directory. */
#ifdef _WIN32
    Path tmpDirOrig;
#endif
    Path tmpDir;

    /* The path of the temporary directory in the sandbox. */
    Path tmpDirInSandbox;

    /* File descriptor for the log file. */
#ifndef _WIN32
    AutoCloseFD fdLogFile;
#else
    AutoCloseWindowsHandle hLogFile;
#endif
    std::shared_ptr<BufferedSink> logFileSink, logSink;

    /* Number of bytes received from the builder's stdout/stderr. */
    unsigned long logSize;

    /* The most recent log lines. */
    std::list<std::string> logTail;

    std::string currentLogLine;
    size_t currentLogLinePos = 0; // to handle carriage return

    std::string currentHookLine;
#ifdef _WIN32
    /* Pipe for the builder's standard output/error. */
    AsyncPipe asyncBuilderOut;
    AutoCloseWindowsHandle nul;
#else
    /* Pipe for the builder's standard output/error. */
    Pipe builderOut;

    /* Pipe for synchronising updates to the builder user namespace. */
    Pipe userNamespaceSync;

    /* The build hook. */
    std::unique_ptr<HookInstance> hook;

    /* Whether we're currently doing a chroot build. */
    bool useChroot = false;

    Path chrootRootDir;

    /* RAII object to delete the chroot directory. */
    std::shared_ptr<AutoDelete> autoDelChroot;
#endif
    /* Whether this is a fixed-output derivation. */
    bool fixedOutput;

    /* Whether to run the build in a private network namespace. */
    bool privateNetwork = false;

    typedef void (DerivationGoal::*GoalState)();
    GoalState state;

    /* Stuff we need to pass to initChild(). */
    struct ChrootPath {
        Path source;
        bool optional;
        ChrootPath(Path source = "", bool optional = false)
            : source(source), optional(optional)
        { }
    };
    typedef map<Path, ChrootPath> DirsInChroot; // maps target path to source path
    DirsInChroot dirsInChroot;

    typedef map<string, string> Environment;
    Environment env;

#if __APPLE__
    typedef string SandboxProfile;
    SandboxProfile additionalSandboxProfile;
#endif

    /* Hash rewriting. */
    StringMap inputRewrites, outputRewrites;
    typedef map<Path, Path> RedirectedOutputs;
    RedirectedOutputs redirectedOutputs;

    BuildMode buildMode;

    /* If we're repairing without a chroot, there may be outputs that
       are valid but corrupt.  So we redirect these outputs to
       temporary paths. */
    PathSet redirectedBadOutputs;

    BuildResult result;

    /* The current round, if we're building multiple times. */
    size_t curRound = 1;

    size_t nrRounds;

    /* Path registration info from the previous round, if we're
       building multiple times. Since this contains the hash, it
       allows us to compare whether two rounds produced the same
       result. */
    std::map<Path, ValidPathInfo> prevInfos;

#ifndef _WIN32
    const uid_t sandboxUid = 1000;
    const gid_t sandboxGid = 100;
    const static Path homeDir;
#endif
    std::unique_ptr<MaintainCount<uint64_t>> mcExpectedBuilds, mcRunningBuilds;

    std::unique_ptr<Activity> act;

    std::map<ActivityId, Activity> builderActivities;

    /* The remote machine on which we're building. */
    std::string machineName;

public:
    DerivationGoal(const Path & drvPath, const StringSet & wantedOutputs,
        Worker & worker, BuildMode buildMode = bmNormal);
    DerivationGoal(const Path & drvPath, const BasicDerivation & drv,
        Worker & worker, BuildMode buildMode = bmNormal);
    ~DerivationGoal();

    /* Whether we need to perform hash rewriting if there are valid output paths. */
    bool needsHashRewrite();

    void timedOut() override;

    string key() override
    {
        /* Ensure that derivations get built in order of their name,
           i.e. a derivation named "aardvark" always comes before
           "baboon". And substitution goals always happen before
           derivation goals (due to "b$"). */
        return "b$" + storePathToName(drvPath) + "$" + drvPath;
    }

    void work() override;

    Path getDrvPath()
    {
        return drvPath;
    }

    /* Add wanted outputs to an already existing derivation goal. */
    void addWantedOutputs(const StringSet & outputs);

    BuildResult getResult() { return result; }

private:
    /* The states. */
    void getDerivation();
    void loadDerivation();
    void haveDerivation();
    void outputsSubstituted();
    void closureRepaired();
    void inputsRealised();
    void tryToBuild();
    void buildDone();
#ifndef _WIN32
    /* Is the build hook willing to perform the build? */
    HookReply tryBuildHook();
#endif
    /* Start building a derivation. */
    void startBuilder();

    /* Fill in the environment for the builder. */
    void initEnv();

    /* Write a JSON file containing the derivation attributes. */
    void writeStructuredAttrs();

#ifndef _WIN32
    /* Make a file owned by the builder. */
    void chownToBuilder(const Path & path);

    /* Run the builder's process. */
    void runChild();
#endif
#if __linux__
    friend int childEntry(void *);
#endif
    /* Check that the derivation outputs all exist and register them
       as valid. */
    void registerOutputs();

    /* Check that an output meets the requirements specified by the
       'outputChecks' attribute (or the legacy
       '{allowed,disallowed}{References,Requisites}' attributes). */
    void checkOutputs(const std::map<std::string, ValidPathInfo> & outputs);

    /* Open a log file and a pipe to it. */
    Path openLogFile();

    /* Close the log file. */
    void closeLogFile();

    /* Delete the temporary directory, if we have one. */
    void deleteTmpDir(bool force);

    /* Callback used by the worker to write to the log. */
#ifndef _WIN32
    void handleChildOutput(int fd, const string & data) override;
    void handleEOF(int fd) override;
#else
    void handleChildOutput(HANDLE handle, const string & data) override;
    void handleEOF(HANDLE handle) override;
#endif
    void flushLine();

    /* Return the set of (in)valid paths. */
    PathSet checkPathValidity(bool returnValid, bool checkHash);

    /* Abort the goal if `path' failed to build. */
    bool pathFailed(const Path & path);

    /* Forcibly kill the child process, if any. */
    void killChild();

    Path addHashRewrite(const Path & path);

    void repairClosure();

    void amDone(ExitCode result) override
    {
        Goal::amDone(result);
    }

    void done(BuildResult::Status status, const string & msg = "");

    PathSet exportReferences(PathSet storePaths);
};


#ifndef _WIN32
const Path DerivationGoal::homeDir = "/homeless-shelter";
//#else
//const Path DerivationGoal::homeDir = "C:/homeless-shelter";
#endif


DerivationGoal::DerivationGoal(const Path & drvPath, const StringSet & wantedOutputs,
    Worker & worker, BuildMode buildMode)
    : Goal(worker)
    , useDerivation(true)
    , drvPath(drvPath)
    , wantedOutputs(wantedOutputs)
    , buildMode(buildMode)
{
    state = &DerivationGoal::getDerivation;
    name = (format("building of '%1%'") % drvPath).str();
    trace("created");

    mcExpectedBuilds = std::make_unique<MaintainCount<uint64_t>>(worker.expectedBuilds);
    worker.updateProgress();
}


DerivationGoal::DerivationGoal(const Path & drvPath, const BasicDerivation & drv,
    Worker & worker, BuildMode buildMode)
    : Goal(worker)
    , useDerivation(false)
    , drvPath(drvPath)
    , buildMode(buildMode)
{
    this->drv = std::unique_ptr<BasicDerivation>(new BasicDerivation(drv));
    state = &DerivationGoal::haveDerivation;
    name = (format("building of %1%") % showPaths(drv.outputPaths())).str();
    trace("created");

    mcExpectedBuilds = std::make_unique<MaintainCount<uint64_t>>(worker.expectedBuilds);
    worker.updateProgress();

    /* Prevent the .chroot directory from being
       garbage-collected. (See isActiveTempFile() in gc.cc.) */
    worker.store.addTempRoot(drvPath);
}


DerivationGoal::~DerivationGoal()
{
    /* Careful: we should never ever throw an exception from a
       destructor. */
    try { killChild(); } catch (...) { ignoreException(); }
    try { deleteTmpDir(false); } catch (...) { ignoreException(); }
    try { closeLogFile(); } catch (...) { ignoreException(); }
}


inline bool DerivationGoal::needsHashRewrite()
{
#if __linux__
    return !useChroot;
#else
    /* Darwin requires hash rewriting even when sandboxing is enabled. */
    return true;
#endif
}


void DerivationGoal::killChild()
{
#ifndef _WIN32
    if (pid != -1) {
        worker.childTerminated(this);

        if (buildUser) {
            /* If we're using a build user, then there is a tricky
               race condition: if we kill the build user before the
               child has done its setuid() to the build user uid, then
               it won't be killed, and we'll potentially lock up in
               pid.wait().  So also send a conventional kill to the
               child. */
            ::kill(-pid, SIGKILL); /* ignore the result */
            buildUser->kill();
            pid.wait();
        } else
            pid.kill();

        assert(pid == -1);
    }

    hook.reset();
#else
    if (pid.hProcess != INVALID_HANDLE_VALUE) {
        worker.childTerminated(this);

        pid.kill();
        assert(pid.hProcess == INVALID_HANDLE_VALUE);
    }
#endif
}


void DerivationGoal::timedOut()
{
    killChild();
    done(BuildResult::TimedOut);
}


void DerivationGoal::work()
{
    (this->*state)();
}


void DerivationGoal::addWantedOutputs(const StringSet & outputs)
{
    /* If we already want all outputs, there is nothing to do. */
    if (wantedOutputs.empty()) return;

    if (outputs.empty()) {
        wantedOutputs.clear();
        needRestart = true;
    } else
        for (auto & i : outputs)
            if (wantedOutputs.insert(i).second)
                needRestart = true;
}


void DerivationGoal::getDerivation()
{
    trace("init");

    /* The first thing to do is to make sure that the derivation
       exists.  If it doesn't, it may be created through a
       substitute. */
    if (buildMode == bmNormal && worker.store.isValidPath(drvPath)) {
        loadDerivation();
        return;
    }

    addWaitee(worker.makeSubstitutionGoal(drvPath));

    state = &DerivationGoal::loadDerivation;
}


void DerivationGoal::loadDerivation()
{
    trace("loading derivation");

    if (nrFailed != 0) {
        printError(format("cannot build missing derivation '%1%'") % drvPath);
        done(BuildResult::MiscFailure);
        return;
    }

    /* `drvPath' should already be a root, but let's be on the safe
       side: if the user forgot to make it a root, we wouldn't want
       things being garbage collected while we're busy. */
    worker.store.addTempRoot(drvPath);

    assert(worker.store.isValidPath(drvPath));

    /* Get the derivation. */
    drv = std::unique_ptr<BasicDerivation>(new Derivation(worker.store.derivationFromPath(drvPath)));

    haveDerivation();
}


void DerivationGoal::haveDerivation()
{
    trace("have derivation");

    retrySubstitution = false;

    for (auto & i : drv->outputs)
        worker.store.addTempRoot(i.second.path);

    /* Check what outputs paths are not already valid. */
    PathSet invalidOutputs = checkPathValidity(false, buildMode == bmRepair);

    /* If they are all valid, then we're done. */
    if (invalidOutputs.size() == 0 && buildMode == bmNormal) {
        done(BuildResult::AlreadyValid);
        return;
    }

    parsedDrv = std::make_unique<ParsedDerivation>(drvPath, *drv);

    /* We are first going to try to create the invalid output paths
       through substitutes.  If that doesn't work, we'll build
       them. */
    if (settings.useSubstitutes && parsedDrv->substitutesAllowed())
        for (auto & i : invalidOutputs)
            addWaitee(worker.makeSubstitutionGoal(i, buildMode == bmRepair ? Repair : NoRepair));

    if (waitees.empty()) /* to prevent hang (no wake-up event) */
        outputsSubstituted();
    else
        state = &DerivationGoal::outputsSubstituted;
}


void DerivationGoal::outputsSubstituted()
{
    trace("all outputs substituted (maybe)");

    if (nrFailed > 0 && nrFailed > nrNoSubstituters + nrIncompleteClosure && !settings.tryFallback) {
        done(BuildResult::TransientFailure, (format("some substitutes for the outputs of derivation '%1%' failed (usually happens due to networking issues); try '--fallback' to build derivation from source ") % drvPath).str());
        return;
    }

    /*  If the substitutes form an incomplete closure, then we should
        build the dependencies of this derivation, but after that, we
        can still use the substitutes for this derivation itself. */
    if (nrIncompleteClosure > 0) retrySubstitution = true;

    nrFailed = nrNoSubstituters = nrIncompleteClosure = 0;

    if (needRestart) {
        needRestart = false;
        haveDerivation();
        return;
    }

    auto nrInvalid = checkPathValidity(false, buildMode == bmRepair).size();
    if (buildMode == bmNormal && nrInvalid == 0) {
        done(BuildResult::Substituted);
        return;
    }
    if (buildMode == bmRepair && nrInvalid == 0) {
        repairClosure();
        return;
    }
    if (buildMode == bmCheck && nrInvalid > 0)
        throw Error(format("some outputs of '%1%' are not valid, so checking is not possible") % drvPath);

    /* Otherwise, at least one of the output paths could not be
       produced using a substitute.  So we have to build instead. */

    /* Make sure checkPathValidity() from now on checks all
       outputs. */
    wantedOutputs = PathSet();

    /* The inputs must be built before we can build this goal. */
    if (useDerivation)
        for (auto & i : dynamic_cast<Derivation *>(drv.get())->inputDrvs)
            addWaitee(worker.makeDerivationGoal(i.first, i.second, buildMode == bmRepair ? bmRepair : bmNormal));

    for (auto & i : drv->inputSrcs) {
        if (worker.store.isValidPath(i)) continue;
        if (!settings.useSubstitutes)
            throw Error(format("dependency '%1%' of '%2%' does not exist, and substitution is disabled")
                % i % drvPath);
        addWaitee(worker.makeSubstitutionGoal(i));
    }

    if (waitees.empty()) /* to prevent hang (no wake-up event) */
        inputsRealised();
    else
        state = &DerivationGoal::inputsRealised;
}


void DerivationGoal::repairClosure()
{
    /* If we're repairing, we now know that our own outputs are valid.
       Now check whether the other paths in the outputs closure are
       good.  If not, then start derivation goals for the derivations
       that produced those outputs. */

    /* Get the output closure. */
    PathSet outputClosure;
    for (auto & i : drv->outputs) {
        if (!wantOutput(i.first, wantedOutputs)) continue;
        worker.store.computeFSClosure(i.second.path, outputClosure);
    }

    /* Filter out our own outputs (which we have already checked). */
    for (auto & i : drv->outputs)
        outputClosure.erase(i.second.path);

    /* Get all dependencies of this derivation so that we know which
       derivation is responsible for which path in the output
       closure. */
    PathSet inputClosure;
    if (useDerivation) worker.store.computeFSClosure(drvPath, inputClosure);
    std::map<Path, Path> outputsToDrv;
    for (auto & i : inputClosure)
        if (isDerivation(i)) {
            Derivation drv = worker.store.derivationFromPath(i);
            for (auto & j : drv.outputs)
                outputsToDrv[j.second.path] = i;
        }

    /* Check each path (slow!). */
    PathSet broken;
    for (auto & i : outputClosure) {
        if (worker.pathContentsGood(i)) continue;
        printError(format("found corrupted or missing path '%1%' in the output closure of '%2%'") % i % drvPath);
        Path drvPath2 = outputsToDrv[i];
        if (drvPath2 == "")
            addWaitee(worker.makeSubstitutionGoal(i, Repair));
        else
            addWaitee(worker.makeDerivationGoal(drvPath2, PathSet(), bmRepair));
    }

    if (waitees.empty()) {
        done(BuildResult::AlreadyValid);
        return;
    }

    state = &DerivationGoal::closureRepaired;
}


void DerivationGoal::closureRepaired()
{
    trace("closure repaired");
    if (nrFailed > 0)
        throw Error(format("some paths in the output closure of derivation '%1%' could not be repaired") % drvPath);
    done(BuildResult::AlreadyValid);
}


void DerivationGoal::inputsRealised()
{
    trace("all inputs realised");

    if (nrFailed != 0) {
        if (!useDerivation)
            throw Error(format("some dependencies of '%1%' are missing") % drvPath);
        printError(
            format("cannot build derivation '%1%': %2% dependencies couldn't be built")
            % drvPath % nrFailed);
        done(BuildResult::DependencyFailed);
        return;
    }

    if (retrySubstitution) {
        haveDerivation();
        return;
    }

    /* Gather information necessary for computing the closure and/or
       running the build hook. */

    /* The outputs are referenceable paths. */
    for (auto & i : drv->outputs) {
        debug(format("building path '%1%'") % i.second.path);
        allPaths.insert(i.second.path);
    }

    /* Determine the full set of input paths. */

    /* First, the input derivations. */
    if (useDerivation)
        for (auto & i : dynamic_cast<Derivation *>(drv.get())->inputDrvs) {
            /* Add the relevant output closures of the input derivation
               `i' as input paths.  Only add the closures of output paths
               that are specified as inputs. */
            assert(worker.store.isValidPath(i.first));
            Derivation inDrv = worker.store.derivationFromPath(i.first);
            for (auto & j : i.second)
                if (inDrv.outputs.find(j) != inDrv.outputs.end())
                    worker.store.computeFSClosure(inDrv.outputs[j].path, inputPaths);
                else
                    throw Error(
                        format("derivation '%1%' requires non-existent output '%2%' from input derivation '%3%'")
                        % drvPath % j % i.first);
        }

    /* Second, the input sources. */
    worker.store.computeFSClosure(drv->inputSrcs, inputPaths);

    debug(format("added input paths %1%") % showPaths(inputPaths));

    allPaths.insert(inputPaths.begin(), inputPaths.end());

    /* Is this a fixed-output derivation? */
    fixedOutput = drv->isFixedOutput();

    /* Don't repeat fixed-output derivations since they're already
       verified by their output hash.*/
    nrRounds = fixedOutput ? 1 : settings.buildRepeat + 1;

    /* Okay, try to build.  Note that here we don't wait for a build
       slot to become available, since we don't need one if there is a
       build hook. */
    state = &DerivationGoal::tryToBuild;
    worker.wakeUp(shared_from_this());

    result = BuildResult();
}


void DerivationGoal::tryToBuild()
{
    trace("trying to build");

    /* Obtain locks on all output paths.  The locks are automatically
       released when we exit this function or Nix crashes.  If we
       can't acquire the lock, then continue; hopefully some other
       goal can start a build, and if not, the main loop will sleep a
       few seconds and then retry this goal. */
    PathSet lockFiles;
    for (auto & outPath : drv->outputPaths())
        lockFiles.insert(worker.store.toRealPath(outPath));

    if (!outputLocks.lockPaths(lockFiles, "", false)) {
        worker.waitForAWhile(shared_from_this());
        return;
    }

    /* Now check again whether the outputs are valid.  This is because
       another process may have started building in parallel.  After
       it has finished and released the locks, we can (and should)
       reuse its results.  (Strictly speaking the first check can be
       omitted, but that would be less efficient.)  Note that since we
       now hold the locks on the output paths, no other process can
       build this derivation, so no further checks are necessary. */
    validPaths = checkPathValidity(true, buildMode == bmRepair);
    if (buildMode != bmCheck && validPaths.size() == drv->outputs.size()) {
        debug(format("skipping build of derivation '%1%', someone beat us to it") % drvPath);
        outputLocks.setDeletion(true);
        done(BuildResult::AlreadyValid);
        return;
    }

    missingPaths = drv->outputPaths();
    if (buildMode != bmCheck)
        for (auto & i : validPaths) missingPaths.erase(i);

    /* If any of the outputs already exist but are not valid, delete
       them. */
    for (auto & i : drv->outputs) {
        Path path = i.second.path;
        if (worker.store.isValidPath(path)) continue;
        debug(format("removing invalid path '%1%'") % path);
        deletePath(worker.store.toRealPath(path));
    }

    /* Don't do a remote build if the derivation has the attribute
       `preferLocalBuild' set.  Also, check and repair modes are only
       supported for local builds. */
    bool buildLocally = buildMode != bmNormal || parsedDrv->willBuildLocally();

    auto started = [&]() {
        auto msg = fmt(
            buildMode == bmRepair ? "repairing outputs of '%s'" :
            buildMode == bmCheck ? "checking outputs of '%s'" :
            nrRounds > 1 ? "building '%s' (round %d/%d)" :
            "building '%s'", drvPath, curRound, nrRounds);
        fmt("building '%s'", drvPath);
#ifndef _WIN32
        if (hook) msg += fmt(" on '%s'", machineName);
        act = std::make_unique<Activity>(*logger, lvlInfo, actBuild, msg,
            Logger::Fields{drvPath, hook ? machineName : "", curRound, nrRounds});
#else
        act = std::make_unique<Activity>(*logger, lvlInfo, actBuild, msg,
            Logger::Fields{drvPath, "", curRound, nrRounds});
#endif
        mcRunningBuilds = std::make_unique<MaintainCount<uint64_t>>(worker.runningBuilds);
        worker.updateProgress();
    };

#ifndef _WIN32
    /* Is the build hook willing to accept this job? */
    if (!buildLocally) {
        switch (tryBuildHook()) {
            case rpAccept:
                /* Yes, it has started doing so.  Wait until we get
                   EOF from the hook. */
                result.startTime = time(0); // inexact
                state = &DerivationGoal::buildDone;
                started();
                return;
            case rpPostpone:
                /* Not now; wait until at least one child finishes or
                   the wake-up timeout expires. */
                worker.waitForAWhile(shared_from_this());
                outputLocks.unlock();
                return;
            case rpDecline:
                /* We should do it ourselves. */
                break;
        }
    }
#endif
    /* Make sure that we are allowed to start a build.  If this
       derivation prefers to be done locally, do it even if
       maxBuildJobs is 0. */
    unsigned int curBuilds = worker.getNrLocalBuilds();
    if (curBuilds >= settings.maxBuildJobs && !(buildLocally && curBuilds == 0)) {
        worker.waitForBuildSlot(shared_from_this());
        outputLocks.unlock();
        return;
    }

    try {

        /* Okay, we have to build. */
        startBuilder();

    } catch (BuildError & e) {
        printError(e.msg());
        outputLocks.unlock();
#ifndef _WIN32
        buildUser.reset();
#endif
        worker.permanentFailure = true;
        done(BuildResult::InputRejected, e.msg());
        return;
    }

    /* This state will be reached when we get EOF on the child's
       log pipe. */
    state = &DerivationGoal::buildDone;

    started();
}


void replaceValidPath(const Path & storePath, const Path tmpPath)
{
    /* We can't atomically replace storePath (the original) with
       tmpPath (the replacement), so we have to move it out of the
       way first.  We'd better not be interrupted here, because if
       we're repairing (say) Glibc, we end up with a broken system. */
#ifndef _WIN32
    Path oldPath = (format("%1%.old-%2%-%3%") % storePath % getpid() % random()).str();
#else
    Path oldPath = (format("%1%.old-%2%-%3%") % storePath % GetCurrentProcessId() % random()).str();
#endif
    if (pathExists(storePath))
        rename(storePath.c_str(), oldPath.c_str());
    if (rename(tmpPath.c_str(), storePath.c_str()) == -1)
        throw PosixError(format("moving '%1%' to '%2%'") % tmpPath % storePath);
    deletePath(oldPath);
}


MakeError(NotDeterministic, BuildError)


void DerivationGoal::buildDone()
{
    trace("build done");
std::cerr << "DerivationGoal::buildDone()" << std::endl;
#ifndef _WIN32
    /* Release the build user at the end of this function. We don't do
       it right away because we don't want another build grabbing this
       uid and then messing around with our output. */
    Finally releaseBuildUser([&]() { buildUser.reset(); });
#endif
    /* Since we got an EOF on the logger pipe, the builder is presumed
       to have terminated.  In fact, the builder could also have
       simply have closed its end of the pipe, so just to be sure,
       kill it. */
    int status =
#ifndef _WIN32
            hook ? hook->pid.kill() :
#endif
            pid.kill();

//printError(format("builder process for '%1%' finished status=%2%") % drvPath % status);
    debug(format("builder process for '%1%' finished") % drvPath);

    result.timesBuilt++;
    result.stopTime = time(0);

    /* So the child is gone now. */
    worker.childTerminated(this);

#ifndef _WIN32
    /* Close the read side of the logger pipe. */
    if (hook) {
        hook->builderOut.readSide = -1;
        hook->fromHook.readSide = -1;
    } else
        builderOut.readSide = -1;
#else
    asyncBuilderOut.hRead = INVALID_HANDLE_VALUE;
    nul = INVALID_HANDLE_VALUE;
#endif

    /* Close the log file. */
    closeLogFile();
#ifndef _WIN32
    /* When running under a build user, make sure that all processes
       running under that uid are gone.  This is to prevent a
       malicious user from leaving behind a process that keeps files
       open and modifies them after they have been chown'ed to
       root. */
    if (buildUser) buildUser->kill();
#endif
    bool diskFull = false;

    try {

        /* Check the exit status. */
        if (!statusOk(status)) {

            /* Heuristically check whether the build failure may have
               been caused by a disk full condition.  We have no way
               of knowing whether the build actually got an ENOSPC.
               So instead, check if the disk is (nearly) full now.  If
               so, we don't mark this build as a permanent failure. */
#if HAVE_STATVFS
            unsigned long long required = 8ULL * 1024 * 1024; // FIXME: make configurable
            struct statvfs st;
            if (statvfs(worker.store.realStoreDir.c_str(), &st) == 0 &&
                (unsigned long long) st.f_bavail * st.f_bsize < required)
                diskFull = true;
            if (statvfs(tmpDir.c_str(), &st) == 0 &&
                (unsigned long long) st.f_bavail * st.f_bsize < required)
                diskFull = true;
#endif

            deleteTmpDir(false);
#ifndef _WIN32
            /* Move paths out of the chroot for easier debugging of
               build failures. */
            if (useChroot && buildMode == bmNormal)
                for (auto & i : missingPaths)
                    if (pathExists(chrootRootDir + i))
                        rename((chrootRootDir + i).c_str(), i.c_str());
#endif
            std::string msg = (format("builder for '%1%' %2%")
                % drvPath % statusToString(status)).str();

            if (!settings.verboseBuild && !logTail.empty()) {
                msg += (format("; last %d log lines:") % logTail.size()).str();
                for (auto & line : logTail)
                    msg += "\n  " + line;
            }

            if (diskFull)
                msg += "\nnote: build failure may have been caused by lack of free disk space";

            throw BuildError(msg);
        }

        /* Compute the FS closure of the outputs and register them as
           being valid. */
        registerOutputs();

        if (settings.postBuildHook != "") {
            Activity act(*logger, lvlInfo, actPostBuildHook,
                fmt("running post-build-hook '%s'", settings.postBuildHook),
                Logger::Fields{drvPath});
            PushActivity pact(act.id);
            auto outputPaths = drv->outputPaths();
            std::map<std::string, std::string> hookEnvironment = getEnv();

            hookEnvironment.emplace("DRV_PATH", drvPath);
            hookEnvironment.emplace("OUT_PATHS", chomp(concatStringsSep(" ", outputPaths)));

            RunOptions opts(settings.postBuildHook, {});
            opts.environment = hookEnvironment;

            struct LogSink : Sink {
                Activity & act;
                std::string currentLine;

                LogSink(Activity & act) : act(act) { }

                void operator() (const unsigned char * data, size_t len) override {
                    for (size_t i = 0; i < len; i++) {
                        auto c = data[i];

                        if (c == '\n') {
                            flushLine();
                        } else {
                            currentLine += c;
                        }
                    }
                }

                void flushLine() {
                    if (settings.verboseBuild) {
                        printError("post-build-hook: " + currentLine);
                    } else {
                        act.result(resPostBuildLogLine, currentLine);
                    }
                    currentLine.clear();
                }

                ~LogSink() {
                    if (currentLine != "") {
                        currentLine += '\n';
                        flushLine();
                    }
                }
            };
            LogSink sink(act);

            opts.standardOut = &sink;
            opts.mergeStderrToStdout = true;
            runProgram(opts);
        }

        if (buildMode == bmCheck) {
            done(BuildResult::Built);
            return;
        }

        /* Delete unused redirected outputs (when doing hash rewriting). */
        for (auto & i : redirectedOutputs) {
            if (i.second != "") { // `Path redirected = redirectedOutputs[path];` in DerivationGoal::registerOutputs() may add an entry with empty value
                deletePath(i.second);
            }
        }
#ifndef _WIN32
        /* Delete the chroot (if we were using one). */
        autoDelChroot.reset(); /* this runs the destructor */
#endif
        deleteTmpDir(true);

        /* Repeat the build if necessary. */
        if (curRound++ < nrRounds) {
            outputLocks.unlock();
            state = &DerivationGoal::tryToBuild;
            worker.wakeUp(shared_from_this());
            return;
        }

        /* It is now safe to delete the lock files, since all future
           lockers will see that the output paths are valid; they will
           not create new lock files with the same names as the old
           (unlinked) lock files. */
        outputLocks.setDeletion(true);
        outputLocks.unlock();

    } catch (BuildError & e) {
        printError(e.msg());

        outputLocks.unlock();

        BuildResult::Status st = BuildResult::MiscFailure;
#ifndef _WIN32
        if (hook && WIFEXITED(status) && WEXITSTATUS(status) == 101)
            st = BuildResult::TimedOut;

        else if (hook && (!WIFEXITED(status) || WEXITSTATUS(status) != 100)) {
        }

        else
#endif
        {

            st =
                dynamic_cast<NotDeterministic*>(&e) ? BuildResult::NotDeterministic :
                statusOk(status) ? BuildResult::OutputRejected :
                fixedOutput || diskFull ? BuildResult::TransientFailure :
                BuildResult::PermanentFailure;
        }

        done(st, e.msg());
        return;
    }

    done(BuildResult::Built);
}

#ifndef _WIN32
HookReply DerivationGoal::tryBuildHook()
{
    if (!worker.tryBuildHook || !useDerivation) return rpDecline;

    if (!worker.hook)
        worker.hook = std::make_unique<HookInstance>();

    try {

        /* Send the request to the hook. */
        worker.hook->sink
            << "try"
            << (worker.getNrLocalBuilds() < settings.maxBuildJobs ? 1 : 0)
            << drv->platform
            << drvPath
            << parsedDrv->getRequiredSystemFeatures();
        worker.hook->sink.flush();

        /* Read the first line of input, which should be a word indicating
           whether the hook wishes to perform the build. */
        string reply;
        while (true) {
            string s = readLine(worker.hook->fromHook.readSide.get());
            if (handleJSONLogMessage(s, worker.act, worker.hook->activities, true))
                ;
            else if (string(s, 0, 2) == "# ") {
                reply = string(s, 2);
                break;
            }
            else {
                s += "\n";
                writeToStderr(s);
            }
        }

        debug(format("hook reply is '%1%'") % reply);

        if (reply == "decline")
            return rpDecline;
        else if (reply == "decline-permanently") {
            worker.tryBuildHook = false;
            worker.hook = 0;
            return rpDecline;
        }
        else if (reply == "postpone")
            return rpPostpone;
        else if (reply != "accept")
            throw Error(format("bad hook reply '%1%'") % reply);

    } catch (PosixError & e) {
        if (e.errNo == EPIPE) {
            printError("build hook died unexpectedly: %s",
                chomp(drainFD(worker.hook->fromHook.readSide.get())));
            worker.hook = 0;
            return rpDecline;
        } else
            throw;
    }

    hook = std::move(worker.hook);

    machineName = readLine(hook->fromHook.readSide.get());

    /* Tell the hook all the inputs that have to be copied to the
       remote system. */
    hook->sink << inputPaths;

    /* Tell the hooks the missing outputs that have to be copied back
       from the remote system. */
    hook->sink << missingPaths;

    hook->sink = FdSink();
    hook->toHook.writeSide = -1;

    /* Create the log file and pipe. */
    Path logFile = openLogFile();

    set<int> fds;
    fds.insert(hook->fromHook.readSide.get());
    fds.insert(hook->builderOut.readSide.get());
    worker.childStarted(shared_from_this(), fds, false, false);

    return rpAccept;
}
#endif

#if __linux__
void chmod_(const Path & path, mode_t mode)
{
    if (chmod(path.c_str(), mode) == -1)
        throw PosixError(format("setting permissions on '%1%'") % path);
}

int childEntry(void * arg)
{
    ((DerivationGoal *) arg)->runChild();
    return 1;
}
#endif

PathSet DerivationGoal::exportReferences(PathSet storePaths)
{
    PathSet paths;

    for (auto storePath : storePaths) {
std::cerr << "----------------------------------------------------DerivationGoal::exportReferences '" << storePath << "'" << std::endl;

        /* Check that the store path is valid. */
        if (!worker.store.isInStore(storePath))
            throw BuildError(format("'exportReferencesGraph' contains a non-store path '%1%'")
                % storePath);

        storePath = worker.store.toStorePath(storePath);

        if (!inputPaths.count(storePath))
            throw BuildError("cannot export references of path '%s' because it is not in the input closure of the derivation", storePath);

        worker.store.computeFSClosure(storePath, paths);
    }

    /* If there are derivations in the graph, then include their
       outputs as well.  This is useful if you want to do things
       like passing all build-time dependencies of some path to a
       derivation that builds a NixOS DVD image. */
    PathSet paths2(paths);

    for (auto & j : paths2) {
        if (isDerivation(j)) {
            Derivation drv = worker.store.derivationFromPath(j);
            for (auto & k : drv.outputs)
                worker.store.computeFSClosure(k.second.path, paths);
        }
    }

    return paths;
}

#ifndef _WIN32
static std::once_flag dns_resolve_flag;

static void preloadNSS() {
    /* builtin:fetchurl can trigger a DNS lookup, which with glibc can trigger a dynamic library load of
       one of the glibc NSS libraries in a sandboxed child, which will fail unless the library's already
       been loaded in the parent. So we force a lookup of an invalid domain to force the NSS machinery to
       load its lookup libraries in the parent before any child gets a chance to. */
    std::call_once(dns_resolve_flag, []() {
        struct addrinfo *res = NULL;

        if (getaddrinfo("this.pre-initializes.the.dns.resolvers.invalid.", "http", NULL, &res) != 0) {
            if (res) freeaddrinfo(res);
        }
    });
}
#endif


void linkOrCopy(const Path & from, const Path & to)
{
    if (link(from.c_str(), to.c_str()) == -1) {
        /* Hard-linking fails if we exceed the maximum link count on a
           file (e.g. 32000 of ext3), which is quite possible after a
           'nix-store --optimise'. FIXME: actually, why don't we just
           bind-mount in this case? */
        if (errno != EMLINK)
            throw SysError("linking '%s' to '%s'", to, from);
        copyPath(from, to);
    }
}


void DerivationGoal::startBuilder()
{
fprintf(stderr, "DerivationGoal::startBuilder()\n");
    /* Right platform? */
    if (!parsedDrv->canBuildLocally())
        throw Error("a '%s' with features {%s} is required to build '%s', but I am a '%s' with features {%s}",
            drv->platform,
            concatStringsSep(", ", parsedDrv->getRequiredSystemFeatures()),
            drvPath,
            settings.thisSystem,
            concatStringsSep(", ", settings.systemFeatures));

#ifndef _WIN32
    if (drv->isBuiltin())
        preloadNSS();
#endif
#if __APPLE__
    additionalSandboxProfile = parsedDrv->getStringAttr("__sandboxProfile").value_or("");
#endif

#ifndef _WIN32
    /* Are we doing a chroot build? */
    {
        auto noChroot = parsedDrv->getBoolAttr("__noChroot");
        if (settings.sandboxMode == smEnabled) {
            if (noChroot)
                throw Error(format("derivation '%1%' has '__noChroot' set, "
                    "but that's not allowed when 'sandbox' is 'true'") % drvPath);
#if __APPLE__
            if (additionalSandboxProfile != "")
                throw Error(format("derivation '%1%' specifies a sandbox profile, "
                    "but this is only allowed when 'sandbox' is 'relaxed'") % drvPath);
#endif
            useChroot = true;
        }
        else if (settings.sandboxMode == smDisabled)
            useChroot = false;
        else if (settings.sandboxMode == smRelaxed)
            useChroot = !fixedOutput && !noChroot;
    }
#endif // _WIN32


    if (worker.store.storeDir != worker.store.realStoreDir) {
        #if __linux__
            useChroot = true;
        #else
            throw Error("building using a diverted store is not supported on this platform");
        #endif
    }


#ifndef _WIN32
    /* If `build-users-group' is not empty, then we have to build as
       one of the members of that group. */
    if (settings.buildUsersGroup != "" && getuid() == 0) {
#if defined(__linux__) || defined(__APPLE__)
        buildUser = std::make_unique<UserLock>();

        /* Make sure that no other processes are executing under this
           uid. */
        buildUser->kill();
#else
        /* Don't know how to block the creation of setuid/setgid
           binaries on this platform. */
        throw Error("build users are not supported on this platform for security reasons");
#endif
    }
#endif // _WIN32
    /* Create a temporary directory where the build will take
       place. */
    auto drvName = storePathToName(drvPath);
#ifndef _WIN32
    tmpDir = createTempDir("", "nix-build-" + drvName, false, false, 0700);
#else
    tmpDir = tmpDirOrig = createTempDir("", "nix-build-" + drvName, false, false);

    // try to shorten the paths and also prevent going ..
    if (true) {
        DWORD bitmaskDrives = GetLogicalDrives();
        for (char letter = 'Z'; letter >= 'D'; letter--) {
            bool isBusy = (bitmaskDrives & (1 << (letter - 'A'))) != 0;
            if (isBusy) continue;
            // make the tmpDit as short as possible but not the root directory of the drive (boost rejects to be built in root dir)
            tmpDir = (format("%c:/x") % letter).str();
            //    runProgramWithStatus(RunOptions("subst", { tmpDir.substr(0, 2), tmpDirOrig }));
            if (DefineDosDeviceW(DDD_NO_BROADCAST_SYSTEM, from_bytes(tmpDir.substr(0, 2)).c_str(), pathW(tmpDirOrig).c_str())) {
                break;
            }
            // TODO: some of the error might be caused by race condition, when another process
            //       allocated the disk letter after we checked it is free and before we tryed to allocate it
            //       So we have to retry on some error codes (which?)
            throw WinError("DefineDosDeviceW(%1%, %2%)", tmpDir.substr(0, 2), tmpDirOrig);
        }
        if (tmpDir == tmpDirOrig) {
            printError(format("warning: no free drive letter available, build root will be '%1%'") % tmpDir);
        } else {
            if (!CreateDirectoryW(pathW(tmpDir).c_str(), NULL))
                throw("CreateDirectoryW when createTempDir '%1%'", tmpDir);

        }
    }
#endif

    /* In a sandbox, for determinism, always use the same temporary
       directory. */
#if __linux__
    tmpDirInSandbox = useChroot ? settings.sandboxBuildDir : tmpDir;
#else
    tmpDirInSandbox = tmpDir;
#endif
#ifndef _WIN32
    chownToBuilder(tmpDir);
#endif
    /* Substitute output placeholders with the actual output paths. */
    for (auto & output : drv->outputs)
        inputRewrites[hashPlaceholder(output.first)] = output.second.path;

    /* Construct the environment passed to the builder. */
    initEnv();

    writeStructuredAttrs();

    /* Handle exportReferencesGraph(), if set. */
    if (!parsedDrv->getStructuredAttrs()) {
        /* The `exportReferencesGraph' feature allows the references graph
           to be passed to a builder.  This attribute should be a list of
           pairs [name1 path1 name2 path2 ...].  The references graph of
           each `pathN' will be stored in a text file `nameN' in the
           temporary build directory.  The text files have the format used
           by `nix-store --register-validity'.  However, the deriver
           fields are left empty. */
        string s = get(drv->env, "exportReferencesGraph");
        Strings ss = tokenizeString<Strings>(s);
        if (ss.size() % 2 != 0)
            throw BuildError(format("odd number of tokens in 'exportReferencesGraph': '%1%'") % s);
        for (Strings::iterator i = ss.begin(); i != ss.end(); ) {
            string fileName = *i++;
            checkStoreName(fileName); /* !!! abuse of this function */
            Path storePath = *i++;

            /* Write closure info to <fileName>. */
            writeFile(tmpDir + "/" + fileName,
                worker.store.makeValidityRegistration(
                    exportReferences({storePath}), false, false));
        }
    }


    if (useChroot) {
#ifndef _WIN32
        /* Allow a user-configurable set of directories from the
           host file system. */
        PathSet dirs = settings.sandboxPaths;
        PathSet dirs2 = settings.extraSandboxPaths;
        dirs.insert(dirs2.begin(), dirs2.end());

        dirsInChroot.clear();

        for (auto i : dirs) {
            if (i.empty()) continue;
            bool optional = false;
            if (i[i.size() - 1] == '?') {
                optional = true;
                i.pop_back();
            }
            size_t p = i.find('=');
            if (p == string::npos)
                dirsInChroot[i] = {i, optional};
            else
                dirsInChroot[string(i, 0, p)] = {string(i, p + 1), optional};
        }
        dirsInChroot[tmpDirInSandbox] = tmpDir;

        /* Add the closure of store paths to the chroot. */
        PathSet closure;
        for (auto & i : dirsInChroot)
            try {
                if (worker.store.isInStore(i.second.source))
                    worker.store.computeFSClosure(worker.store.toStorePath(i.second.source), closure);
            } catch (InvalidPath & e) {
            } catch (Error & e) {
                throw Error(format("while processing 'sandbox-paths': %s") % e.what());
            }
        for (auto & i : closure)
            dirsInChroot[i] = i;

        PathSet allowedPaths = settings.allowedImpureHostPrefixes;

        /* This works like the above, except on a per-derivation level */
        auto impurePaths = parsedDrv->getStringsAttr("__impureHostDeps").value_or(Strings());

        for (auto & i : impurePaths) {
            bool found = false;
            /* Note: we're not resolving symlinks here to prevent
               giving a non-root user info about inaccessible
               files. */
            Path canonI = canonPath(i);
            /* If only we had a trie to do this more efficiently :) luckily, these are generally going to be pretty small */
            for (auto & a : allowedPaths) {
                Path canonA = canonPath(a);
                if (canonI == canonA || isInDir(canonI, canonA)) {
                    found = true;
                    break;
                }
            }
            if (!found)
                throw Error(format("derivation '%1%' requested impure path '%2%', but it was not in allowed-impure-host-deps") % drvPath % i);

            dirsInChroot[i] = i;
        }
#endif // !defined _WIN32

#if __linux__
        /* Create a temporary directory in which we set up the chroot
           environment using bind-mounts.  We put it in the Nix store
           to ensure that we can create hard-links to non-directory
           inputs in the fake Nix store in the chroot (see below). */
        chrootRootDir = worker.store.toRealPath(drvPath) + ".chroot";
        deletePath(chrootRootDir);

        /* Clean up the chroot directory automatically. */
        autoDelChroot = std::make_shared<AutoDelete>(chrootRootDir);

        printMsg(lvlChatty, format("setting up chroot environment in '%1%'") % chrootRootDir);

        if (mkdir(chrootRootDir.c_str(), 0750) == -1)
            throw PosixError(format("cannot create '%1%'") % chrootRootDir);

        if (buildUser && chown(chrootRootDir.c_str(), 0, buildUser->getGID()) == -1)
            throw PosixError(format("cannot change ownership of '%1%'") % chrootRootDir);

        /* Create a writable /tmp in the chroot.  Many builders need
           this.  (Of course they should really respect $TMPDIR
           instead.) */
        Path chrootTmpDir = chrootRootDir + "/tmp";
        createDirs(chrootTmpDir);
        chmod_(chrootTmpDir, 01777);

        /* Create a /etc/passwd with entries for the build user and the
           nobody account.  The latter is kind of a hack to support
           Samba-in-QEMU. */
        createDirs(chrootRootDir + "/etc");

        writeFile(chrootRootDir + "/etc/passwd", fmt(
                "root:x:0:0:Nix build user:%3%:/noshell\n"
                "nixbld:x:%1%:%2%:Nix build user:%3%:/noshell\n"
                "nobody:x:65534:65534:Nobody:/:/noshell\n",
                sandboxUid, sandboxGid, settings.sandboxBuildDir));

        /* Declare the build user's group so that programs get a consistent
           view of the system (e.g., "id -gn"). */
        writeFile(chrootRootDir + "/etc/group",
            (format(
                "root:x:0:\n"
                "nixbld:!:%1%:\n"
                "nogroup:x:65534:\n") % sandboxGid).str());

        /* Create /etc/hosts with localhost entry. */
        if (!fixedOutput)
            writeFile(chrootRootDir + "/etc/hosts", "127.0.0.1 localhost\n::1 localhost\n");

        /* Make the closure of the inputs available in the chroot,
           rather than the whole Nix store.  This prevents any access
           to undeclared dependencies.  Directories are bind-mounted,
           while other inputs are hard-linked (since only directories
           can be bind-mounted).  !!! As an extra security
           precaution, make the fake Nix store only writable by the
           build user. */
        Path chrootStoreDir = chrootRootDir + worker.store.storeDir;
        createDirs(chrootStoreDir);
        chmod_(chrootStoreDir, 01775);

        if (buildUser && chown(chrootStoreDir.c_str(), 0, buildUser->getGID()) == -1)
            throw PosixError(format("cannot change ownership of '%1%'") % chrootStoreDir);

        for (auto & i : inputPaths) {
            Path r = worker.store.toRealPath(i);
            struct stat st;
            if (lstat(r.c_str(), &st))
                throw PosixError(format("getting attributes of path '%1%'") % i);
            if (S_ISDIR(st.st_mode))
                dirsInChroot[i] = r;
<<<<<<< HEAD
            else {
                Path p = chrootRootDir + i;
                debug("linking '%1%' to '%2%'", p, r);
                if (link(r.c_str(), p.c_str()) == -1) {
                    /* Hard-linking fails if we exceed the maximum
                       link count on a file (e.g. 32000 of ext3),
                       which is quite possible after a `nix-store
                       --optimise'. */
                    if (errno != EMLINK)
                        throw PosixError(format("linking '%1%' to '%2%'") % p % i);
                    StringSink sink;
                    dumpPath(r, sink);
                    StringSource source(*sink.s);
                    restorePath(p, source);
                }
            }
=======
            else
                linkOrCopy(r, chrootRootDir + i);
>>>>>>> 06f9364e
        }

        /* If we're repairing, checking or rebuilding part of a
           multiple-outputs derivation, it's possible that we're
           rebuilding a path that is in settings.dirsInChroot
           (typically the dependencies of /bin/sh).  Throw them
           out. */
        for (auto & i : drv->outputs)
            dirsInChroot.erase(i.second.path);

#elif __APPLE__
        /* We don't really have any parent prep work to do (yet?)
           All work happens in the child, instead. */
#else
        throw Error("sandboxing builds is not supported on this platform");
#endif
    }

    if (needsHashRewrite()) {

#ifndef _WIN32
        if (pathExists(homeDir))
            throw Error(format("directory '%1%' exists; please remove it") % homeDir);
#endif

        /* We're not doing a chroot build, but we have some valid
           output paths.  Since we can't just overwrite or delete
           them, we have to do hash rewriting: i.e. in the
           environment/arguments passed to the build, we replace the
           hashes of the valid outputs with unique dummy strings;
           after the build, we discard the redirected outputs
           corresponding to the valid outputs, and rewrite the
           contents of the new outputs to replace the dummy strings
           with the actual hashes. */
        if (validPaths.size() > 0)
            for (auto & i : validPaths)
                addHashRewrite(i);

        /* If we're repairing, then we don't want to delete the
           corrupt outputs in advance.  So rewrite them as well. */
        if (buildMode == bmRepair)
            for (auto & i : missingPaths)
                if (worker.store.isValidPath(i) && pathExists(i)) {
                    addHashRewrite(i);
                    redirectedBadOutputs.insert(i);
                }
    }

#ifndef _WIN32
    if (useChroot && settings.preBuildHook != "" && dynamic_cast<Derivation *>(drv.get())) {
        printMsg(lvlChatty, format("executing pre-build hook '%1%'")
            % settings.preBuildHook);
        auto args = useChroot ? Strings({drvPath, chrootRootDir}) :
            Strings({ drvPath });
        enum BuildHookState {
            stBegin,
            stExtraChrootDirs
        };
        auto state = stBegin;
        auto lines = runProgramGetStdout(settings.preBuildHook, false, args);
        auto lastPos = std::string::size_type{0};
        for (auto nlPos = lines.find('\n'); nlPos != string::npos;
                nlPos = lines.find('\n', lastPos)) {
            auto line = std::string{lines, lastPos, nlPos - lastPos};
            lastPos = nlPos + 1;
            if (state == stBegin) {
                if (line == "extra-sandbox-paths" || line == "extra-chroot-dirs") {
                    state = stExtraChrootDirs;
                } else {
                    throw Error(format("unknown pre-build hook command '%1%'")
                        % line);
                }
            } else if (state == stExtraChrootDirs) {
                if (line == "") {
                    state = stBegin;
                } else {
                    auto p = line.find('=');
                    if (p == string::npos)
                        dirsInChroot[line] = line;
                    else
                        dirsInChroot[string(line, 0, p)] = string(line, p + 1);
                }
            }
        }
    }
#endif
    /* Run the builder. */
    printMsg(lvlChatty, format("executing builder '%1%'") % drv->builder);

    /* Create the log file. */
    Path logFile = openLogFile();

    /* Create a pipe to get the output of the builder. */
//#ifndef _WIN32
//    builderOut.create();
//#else
////std::cerr << (format("c----create(%p, %p)") % &worker % worker.ioport.get()) << std::endl;
//    asyncBuilderOut.create(worker.ioport.get());
//
//    // Must be inheritable so subprocesses can dup to children.
//    SECURITY_ATTRIBUTES sa = {0};
//    sa.nLength = sizeof(SECURITY_ATTRIBUTES);
//    sa.bInheritHandle = TRUE;
//    nul = CreateFileA("NUL", GENERIC_READ, FILE_SHARE_READ | FILE_SHARE_WRITE | FILE_SHARE_DELETE, &sa, OPEN_EXISTING, 0, NULL);
//    if (!nul.get())
//        throw WinError("CreateFileA(NUL)");
//#endif

    builderOut.readSide = posix_openpt(O_RDWR | O_NOCTTY);
    if (!builderOut.readSide)
        throw PosixError("opening pseudoterminal master");

    std::string slaveName(ptsname(builderOut.readSide.get()));

    if (buildUser) {
        if (chmod(slaveName.c_str(), 0600))
            throw PosixError("changing mode of pseudoterminal slave");

        if (chown(slaveName.c_str(), buildUser->getUID(), 0))
            throw PosixError("changing owner of pseudoterminal slave");
    } else {
        if (grantpt(builderOut.readSide.get()))
            throw PosixError("granting access to pseudoterminal slave");
    }

    #if 0
    // Mount the pt in the sandbox so that the "tty" command works.
    // FIXME: this doesn't work with the new devpts in the sandbox.
    if (useChroot)
        dirsInChroot[slaveName] = {slaveName, false};
    #endif

    if (unlockpt(builderOut.readSide.get()))
        throw PosixError("unlocking pseudoterminal");

    builderOut.writeSide = open(slaveName.c_str(), O_RDWR | O_NOCTTY);
    if (!builderOut.writeSide)
        throw PosixError("opening pseudoterminal slave");

    // Put the pt into raw mode to prevent \n -> \r\n translation.
    struct termios term;
    if (tcgetattr(builderOut.writeSide.get(), &term))
        throw PosixError("getting pseudoterminal attributes");

    cfmakeraw(&term);

    if (tcsetattr(builderOut.writeSide.get(), TCSANOW, &term))
        throw PosixError("putting pseudoterminal into raw mode");

    result.startTime = time(0);

    /* Fork a child to build the package. */
    ProcessOptions options;

#ifndef _WIN32
#if __linux__
    if (useChroot) {
        /* Set up private namespaces for the build:

           - The PID namespace causes the build to start as PID 1.
             Processes outside of the chroot are not visible to those
             on the inside, but processes inside the chroot are
             visible from the outside (though with different PIDs).

           - The private mount namespace ensures that all the bind
             mounts we do will only show up in this process and its
             children, and will disappear automatically when we're
             done.

           - The private network namespace ensures that the builder
             cannot talk to the outside world (or vice versa).  It
             only has a private loopback interface. (Fixed-output
             derivations are not run in a private network namespace
             to allow functions like fetchurl to work.)

           - The IPC namespace prevents the builder from communicating
             with outside processes using SysV IPC mechanisms (shared
             memory, message queues, semaphores).  It also ensures
             that all IPC objects are destroyed when the builder
             exits.

           - The UTS namespace ensures that builders see a hostname of
             localhost rather than the actual hostname.

           We use a helper process to do the clone() to work around
           clone() being broken in multi-threaded programs due to
           at-fork handlers not being run. Note that we use
           CLONE_PARENT to ensure that the real builder is parented to
           us.
        */

        if (!fixedOutput)
            privateNetwork = true;

        userNamespaceSync.create();

        options.allowVfork = false;

        Pid helper = startProcess([&]() {

            /* Drop additional groups here because we can't do it
               after we've created the new user namespace.  FIXME:
               this means that if we're not root in the parent
               namespace, we can't drop additional groups; they will
               be mapped to nogroup in the child namespace. There does
               not seem to be a workaround for this. (But who can tell
               from reading user_namespaces(7)?)
               See also https://lwn.net/Articles/621612/. */
            if (getuid() == 0 && setgroups(0, 0) == -1)
                throw PosixError("setgroups failed");

            size_t stackSize = 1 * 1024 * 1024;
            char * stack = (char *) mmap(0, stackSize,
                PROT_WRITE | PROT_READ, MAP_PRIVATE | MAP_ANONYMOUS | MAP_STACK, -1, 0);
            if (stack == MAP_FAILED) throw PosixError("allocating stack");

            int flags = CLONE_NEWUSER | CLONE_NEWPID | CLONE_NEWNS | CLONE_NEWIPC | CLONE_NEWUTS | CLONE_PARENT | SIGCHLD;
            if (privateNetwork)
                flags |= CLONE_NEWNET;

            pid_t child = clone(childEntry, stack + stackSize, flags, this);
            if (child == -1 && errno == EINVAL) {
                /* Fallback for Linux < 2.13 where CLONE_NEWPID and
                   CLONE_PARENT are not allowed together. */
                flags &= ~CLONE_NEWPID;
                child = clone(childEntry, stack + stackSize, flags, this);
            }
            if (child == -1 && (errno == EPERM || errno == EINVAL)) {
                /* Some distros patch Linux to not allow unprivileged
                 * user namespaces. If we get EPERM or EINVAL, try
                 * without CLONE_NEWUSER and see if that works.
                 */
                flags &= ~CLONE_NEWUSER;
                child = clone(childEntry, stack + stackSize, flags, this);
            }
            /* Otherwise exit with EPERM so we can handle this in the
               parent. This is only done when sandbox-fallback is set
               to true (the default). */
            if (child == -1 && (errno == EPERM || errno == EINVAL) && settings.sandboxFallback)
                _exit(1);
            if (child == -1) throw PosixError("cloning builder process");

            writeFull(builderOut.writeSide.get(), std::to_string(child) + "\n");
            _exit(0);
        }, options);

        int res = helper.wait();
        if (res != 0 && settings.sandboxFallback) {
            useChroot = false;
            tmpDirInSandbox = tmpDir;
            goto fallback;
        } else if (res != 0)
            throw Error("unable to start build process");

        userNamespaceSync.readSide = -1;

        pid_t tmp;
        if (!string2Int<pid_t>(readLine(builderOut.readSide.get()), tmp)) abort();
        pid = tmp;

        /* Set the UID/GID mapping of the builder's user namespace
           such that the sandbox user maps to the build user, or to
           the calling user (if build users are disabled). */
        uid_t hostUid = buildUser ? buildUser->getUID() : getuid();
        uid_t hostGid = buildUser ? buildUser->getGID() : getgid();

        writeFile("/proc/" + std::to_string(pid) + "/uid_map",
            (format("%d %d 1") % sandboxUid % hostUid).str());

        writeFile("/proc/" + std::to_string(pid) + "/setgroups", "deny");

        writeFile("/proc/" + std::to_string(pid) + "/gid_map",
            (format("%d %d 1") % sandboxGid % hostGid).str());

        /* Signal the builder that we've updated its user namespace. */
        writeFull(userNamespaceSync.writeSide.get(), "1");
        userNamespaceSync.writeSide = -1;

    } else
#endif // __linux__
    {
    fallback:
        options.allowVfork = !buildUser && !drv->isBuiltin();
        pid = startProcess([&]() {
            runChild();
        }, options);
    }

    /* parent */
    pid.setSeparatePG(true);
    builderOut.writeSide = -1;
    worker.childStarted(shared_from_this(), {builderOut.readSide.get()}, true, true);

    /* Check if setting up the build environment failed. */
    while (true) {
        string msg = readLine(builderOut.readSide.get());
        if (string(msg, 0, 1) == "\1") {
            if (msg.size() == 1) break;
            throw Error(string(msg, 1));
        }
        debug(msg);
    }
#else // _WIN32
    for (auto v : inputRewrites)
        std::cerr << "## inputRewrite: '" << v.first << "' -> '" << v.second << "'\n";


    // Unicode command line args
    std::list<std::wstring> uargs;

    // Unicode environment of child process
    std::map<std::wstring, std::wstring> uenv;
    for (auto & i : getEntireEnvW()) {
        if ( boost::iequals(i.first, L"ComSpec")
          || boost::iequals(i.first, L"windir")       // EWDK build of python2 fails with "The system could not find the environment option that was entered"
          || boost::iequals(i.first, L"SystemRoot")   // curl unable to resolve domains without it
          || boost::iequals(i.first, L"SystemDrive")  // msbuild fails without it ("The path is not of a legal form")
          || boost::iequals(i.first, L"PATHEXT")
//        || boost::iequals(i.first, L"ProgramData")
//        || boost::iequals(i.first, L"ProgramFiles")
//        || boost::iequals(i.first, L"ProgramFiles(x86)")
//        || boost::iequals(i.first, L"ProgramW6432")
//        || boost::iequals(i.first, L"CommonProgramFiles")
//        || boost::iequals(i.first, L"CommonProgramFiles(x86)")
//        || boost::iequals(i.first, L"CommonProgramW6432")
          || boost::iequals(i.first, L"NUMBER_OF_PROCESSORS")
          || boost::iequals(i.first, L"OS")                     // many build scripts checks %OS%
          || boost::iequals(i.first, L"PROCESSOR_ARCHITECTURE") // nmake needs it
          || boost::iequals(i.first, L"PROCESSOR_ARCHITEW6432")
           ) {
            uenv[i.first] = i.second;
        }
    }


    if (drv->isBuiltin()) {

        if (drv->builder == "builtin:fetchurl") {
//          uenv[L"HOME"]        = getEnvW(L"HOME", L"");
            uenv[L"USERPROFILE"] = getEnvW(L"USERPROFILE", L"");
            uenv[L"TEMP"]        = getEnvW(L"TEMP", L"");
            uenv[L"PATH"]        = getEnvW(L"PATH", L"");

            uargs.push_back(from_bytes(dirOf(to_bytes(getArgv0W())) + "\\nix.exe")); // getArgv0W() might return path to nix-build.exe
            uargs.push_back(L"--hashed-mirrors");
            uargs.push_back(from_bytes(settings.hashedMirrors.to_string()));
            uargs.push_back(L"builtin-fetchurl");

            nlohmann::json json;
            for (auto & e : drv->env) {
             // std::cerr << "## drv: '" << e.first << "' -> '" << e.second << "'";
             // if (e.second != rewriteStrings(e.second, inputRewrites))
             //     std::cerr << " -> '" << rewriteStrings(e.second, inputRewrites) << "'";
             // std::cerr << std::endl;
                json[e.first] = rewriteStrings(e.second, inputRewrites);
            }
            uargs.push_back(from_bytes(json.dump()));
        } else if (drv->builder == "builtin:buildenv") {
            std::cerr << "TODO builtin:buildenv" << std::endl;
            _exit(2);
            //builtinBuildenv(drv2);
        } else
            throw Error(format("unsupported builtin function '%1%'") % string(drv->builder, 8));
#ifdef __MINGW32__
    } else if ( drv->builder == "/usr/bin/bash"                 // BUGBUG
             || drv->builder == "/bin/bash"                     // BUGBUG
             || drv->builder == "c:/msys64/usr/bin/bash.exe"    // BUGBUG
              ) {
        /* Fill in bash environment. */
        Path envfile = env["NIX_BUILD_TOP"] + "/msys-bash-env";
        std::string content = "#!/usr/bin/bash\n\n";
        for (auto & i : env) {
            if (i.first.find('-') != std::string::npos) {
                std::cerr << "skip invalid env variable name '" << i.first << "'" << std::endl;
                content += "# ";
            }
            std::string value = rewriteStrings(i.second, inputRewrites);
            if (hasPrefix(value, "C:/")) { // BUGBUG: mingw hack
                std::string newvalue = "";
                for (const string & path : tokenizeString<Strings>(value)) {
                    if (!newvalue.empty()) newvalue += " ";
                    newvalue += "/c" + path.substr(2); // poor man cygpath
                }
                std::replace(newvalue.begin(), newvalue.end(), '\\', '/');
                value = newvalue;
            }
            content += "export " + i.first + "=" + shellEscape(value) + "\n";
        }
        writeFile(envfile, content);

        /* Fill in Windows environment. */
        uenv[L"BASH_ENV"] = from_bytes(envfile);
        uenv[L"PATH"] = L"C:\\msys64\\usr\\bin;C:\\Windows\\System32\\Wbem;C:\\Windows\\System32"; // todo: peek it from the current env? "C:\msys64\mingw64\bin" for nix.exe, "C:\Windows\System32" for cmd.exe

//      uargs.push_back(L"/usr/bin/bash"); // no
//      uargs.push_back(L"C:/msys64/usr/bin/bash"); // ok
        uargs.push_back(L"C:\\msys64\\usr\\bin\\bash.exe"); // ok
        for (auto & i : drv->args)
            uargs.push_back(from_bytes(rewriteStrings(i, inputRewrites)));
#endif
    } else if (boost::algorithm::iends_with(drv->builder, "cmd.exe") // "C:/Windows/System32/cmd.exe"
            || boost::algorithm::iends_with(drv->builder, "perl.exe")
            || boost::algorithm::iends_with(drv->builder, "lua53.exe")) {
        for (auto & i : env) {
            std::string value = rewriteStrings(i.second, inputRewrites);
            if (hasPrefix(value, "C:/")) { // BUGBUG: canonPath to 'C:\\'
                std::replace(value.begin(), value.end(), '/', '\\');
            }
            uenv[from_bytes(i.first)] = from_bytes(value);
        }
        if (uenv[L"PATH"] == L"/path-not-set")
            uenv[L"PATH"] = L"C:\\Windows\\System32\\Wbem;C:\\Windows\\System32";
        else
            uenv[L"PATH"] = uenv[L"PATH"] + L";C:\\Windows\\System32\\Wbem;C:\\Windows\\System32";

        string arg = drv->builder;
        std::replace(arg.begin(), arg.end(), '/', '\\');
        uargs.push_back(from_bytes(arg));
        for (auto & i : drv->args) {
            string arg = rewriteStrings(i, inputRewrites);
            //std::replace(arg.begin(), arg.end(), '/', '\\');
            uargs.push_back(from_bytes(arg));
        }
    } else {
        uargs.push_back(from_bytes(drv->builder));
        for (auto & i : drv->args)
            uargs.push_back(from_bytes(rewriteStrings(i, inputRewrites)));
        throw Error(format("unsupported builder '%1%'") % drv->builder);
    }

//  for (auto & i : uenv) {
//      std::cerr << "uenv " << to_bytes(i.first) << " = '" << to_bytes(i.second) << "'" << std::endl;
//  }

    assert(!uargs.empty());
    std::wstring ucmdline;
    for (const auto & v : uargs) {
        std::cerr << "## args: " << to_bytes(v) << std::endl;
        if (!ucmdline.empty())
            ucmdline += L' ';
        ucmdline += windowsEscapeW(v);
    }
//  std::cerr << "ucmdline='" << to_bytes(ucmdline) << "'" << std::endl;
    std::wstring uenvline;
    for (auto & i : uenv)
        uenvline += i.first + L'=' + i.second + L'\0';
    uenvline += L'\0';

    STARTUPINFOW si = {0};
    si.cb = sizeof(STARTUPINFOW);
    si.dwFlags = STARTF_USESTDHANDLES;
    si.hStdInput = nul.get();
    si.hStdOutput = asyncBuilderOut.hWrite.get();
    si.hStdError = asyncBuilderOut.hWrite.get();
    PROCESS_INFORMATION pi = {0};

    if (!CreateProcessW(
        NULL,                                                             // LPCWSTR               lpApplicationName
        const_cast<wchar_t*>(ucmdline.c_str()),                           // LPWSTR                lpCommandLine
        NULL,                                                             // LPSECURITY_ATTRIBUTES lpProcessAttributes
        NULL,                                                             // LPSECURITY_ATTRIBUTES lpThreadAttributes
        TRUE,                                                             // BOOL                  bInheritHandles
        CREATE_UNICODE_ENVIRONMENT | CREATE_NO_WINDOW | CREATE_SUSPENDED, // DWORD                 dwCreationFlags
        const_cast<wchar_t*>(uenvline.c_str()),                           // LPVOID                lpEnvironment
        from_bytes(rewriteStrings(env["PWD"], inputRewrites)).c_str(),    // LPCWSTR               lpCurrentDirectory
        &si,                                                              // LPSTARTUPINFOW        lpStartupInfo
        &pi                                                               // LPPROCESS_INFORMATION lpProcessInformation
    )) {
        throw WinError("CreateProcessW(%1%)", to_bytes(ucmdline));
    }

    // to kill the child process on parent death (hJob can be reused?)
    HANDLE hJob = CreateJobObjectA(NULL, NULL);
    if (hJob == NULL) {
        TerminateProcess(pi.hProcess, 0);
        CloseHandle(pi.hProcess);
        CloseHandle(pi.hThread);
        throw WinError("CreateJobObjectA()");
    }
    if (!AssignProcessToJobObject(hJob, pi.hProcess)) {
        TerminateProcess(pi.hProcess, 0);
        CloseHandle(pi.hProcess);
        CloseHandle(pi.hThread);
        throw WinError("AssignProcessToJobObject()");
    }
    if (!ResumeThread(pi.hThread)) {
        TerminateProcess(pi.hProcess, 0);
        CloseHandle(pi.hProcess);
        CloseHandle(pi.hThread);
        throw WinError("ResumeThread()");
    }

//  std::cerr << to_bytes(ucmdline) << " pi.hProcess=" << pi.hProcess << "\n";
//  std::cerr << "pi.hThread=" << pi.hThread << "\n";
//  std::cerr << "pi.dwProcessId=" << pi.dwProcessId << "\n";
//  std::cerr << "pi.dwThreadId=" << pi.dwThreadId << "\n";
    asyncBuilderOut.hWrite = INVALID_HANDLE_VALUE; // <- CloseHandle(asyncBuilderOut.hWrite.get());
    CloseHandle(pi.hThread);
    pid.set(pi.hProcess, pi.dwProcessId);
//  std::cerr << std::endl;

    worker.childStarted(shared_from_this(), {&asyncBuilderOut}, true, true);
#endif // _WIN32
}


void DerivationGoal::initEnv()
{
    env.clear();

    /* Most shells initialise PATH to some default (/bin:/usr/bin:...) when
       PATH is not set.  We don't want this, so we fill it in with some dummy
       value. */
    env["PATH"] = "/path-not-set";

    /* Set HOME to a non-existing path to prevent certain programs from using
       /etc/passwd (or NIS, or whatever) to locate the home directory (for
       example, wget looks for ~/.wgetrc).  I.e., these tools use /etc/passwd
       if HOME is not set, but they will just assume that the settings file
       they are looking for does not exist if HOME is set but points to some
       non-existing path. */
#ifdef _WIN32
    env["USERPROFILE"] = tmpDirInSandbox;
#else
    env["HOME"] = homeDir;
#endif

    /* Tell the builder where the Nix store is.  Usually they
       shouldn't care, but this is useful for purity checking (e.g.,
       the compiler or linker might only want to accept paths to files
       in the store or in the build directory). */
    env["NIX_STORE"] = worker.store.storeDir;

    /* The maximum number of cores to utilize for parallel building. */
    env["NIX_BUILD_CORES"] = (format("%d") % settings.buildCores).str();

    /* In non-structured mode, add all bindings specified in the
       derivation via the environment, except those listed in the
       passAsFile attribute. Those are passed as file names pointing
       to temporary files containing the contents. Note that
       passAsFile is ignored in structure mode because it's not
       needed (attributes are not passed through the environment, so
       there is no size constraint). */
    if (!parsedDrv->getStructuredAttrs()) {

        StringSet passAsFile = tokenizeString<StringSet>(get(drv->env, "passAsFile"));
        int fileNr = 0;
        for (auto & i : drv->env) {
            if (passAsFile.find(i.first) == passAsFile.end()) {
                env[i.first] = i.second;
            } else {
                string fn = ".attr-" + std::to_string(fileNr++);
                Path p = tmpDir + "/" + fn;
                writeFile(p, i.second);
#ifndef _WIN32
                chownToBuilder(p);
#endif
                env[i.first + "Path"] = tmpDirInSandbox + "/" + fn;
            }
        }

    }

    /* For convenience, set an environment pointing to the top build
       directory. */
    env["NIX_BUILD_TOP"] = tmpDirInSandbox;

    /* Also set TMPDIR and variants to point to this directory. */
    env["TMPDIR"] = env["TEMPDIR"] = env["TMP"] = env["TEMP"] = tmpDirInSandbox;

    /* Explicitly set PWD to prevent problems with chroot builds.  In
       particular, dietlibc cannot figure out the cwd because the
       inode of the current directory doesn't appear in .. (because
       getdents returns the inode of the mount point). */
    env["PWD"] = tmpDirInSandbox;

    /* Compatibility hack with Nix <= 0.7: if this is a fixed-output
       derivation, tell the builder, so that for instance `fetchurl'
       can skip checking the output.  On older Nixes, this environment
       variable won't be set, so `fetchurl' will do the check. */
    if (fixedOutput) env["NIX_OUTPUT_CHECKED"] = "1";

    /* *Only* if this is a fixed-output derivation, propagate the
       values of the environment variables specified in the
       `impureEnvVars' attribute to the builder.  This allows for
       instance environment variables for proxy configuration such as
       `http_proxy' to be easily passed to downloaders like
       `fetchurl'.  Passing such environment variables from the caller
       to the builder is generally impure, but the output of
       fixed-output derivations is by definition pure (since we
       already know the cryptographic hash of the output). */
    if (fixedOutput) {
        for (auto & i : parsedDrv->getStringsAttr("impureEnvVars").value_or(Strings()))
            env[i] = getEnv(i);
    }

    /* Currently structured log messages piggyback on stderr, but we
       may change that in the future. So tell the builder which file
       descriptor to use for that. */
    env["NIX_LOG_FD"] = "2";

    /* Trigger colored output in various tools. */
    env["TERM"] = "xterm-256color";
}


static std::regex shVarName("[A-Za-z_][A-Za-z0-9_]*");


void DerivationGoal::writeStructuredAttrs()
{
    auto & structuredAttrs = parsedDrv->getStructuredAttrs();
    if (!structuredAttrs) return;

    auto json = *structuredAttrs;

    /* Add an "outputs" object containing the output paths. */
    nlohmann::json outputs;
    for (auto & i : drv->outputs)
        outputs[i.first] = rewriteStrings(i.second.path, inputRewrites);
    json["outputs"] = outputs;

    /* Handle exportReferencesGraph. */
    auto e = json.find("exportReferencesGraph");
    if (e != json.end() && e->is_object()) {
        for (auto i = e->begin(); i != e->end(); ++i) {
            std::ostringstream str;
            {
                JSONPlaceholder jsonRoot(str, true);
                PathSet storePaths;
                for (auto & p : *i)
                    storePaths.insert(p.get<std::string>());
                worker.store.pathInfoToJSON(jsonRoot,
                    exportReferences(storePaths), false, true);
            }
            json[i.key()] = nlohmann::json::parse(str.str()); // urgh
        }
    }

    writeFile(tmpDir + "/.attrs.json", rewriteStrings(json.dump(), inputRewrites));

    /* As a convenience to bash scripts, write a shell file that
       maps all attributes that are representable in bash -
       namely, strings, integers, nulls, Booleans, and arrays and
       objects consisting entirely of those values. (So nested
       arrays or objects are not supported.) */

    auto handleSimpleType = [](const nlohmann::json & value) -> std::optional<std::string> {
        if (value.is_string())
            return shellEscape(value);

        if (value.is_number()) {
            auto f = value.get<float>();
            if (std::ceil(f) == f)
                return std::to_string(value.get<int>());
        }

        if (value.is_null())
            return std::string("''");

        if (value.is_boolean())
            return value.get<bool>() ? std::string("1") : std::string("");

        return {};
    };

    std::string jsonSh;

    for (auto i = json.begin(); i != json.end(); ++i) {

        if (!std::regex_match(i.key(), shVarName)) continue;

        auto & value = i.value();

        auto s = handleSimpleType(value);
        if (s)
            jsonSh += fmt("declare %s=%s\n", i.key(), *s);

        else if (value.is_array()) {
            std::string s2;
            bool good = true;

            for (auto i = value.begin(); i != value.end(); ++i) {
                auto s3 = handleSimpleType(i.value());
                if (!s3) { good = false; break; }
                s2 += *s3; s2 += ' ';
            }

            if (good)
                jsonSh += fmt("declare -a %s=(%s)\n", i.key(), s2);
        }

        else if (value.is_object()) {
            std::string s2;
            bool good = true;

            for (auto i = value.begin(); i != value.end(); ++i) {
                auto s3 = handleSimpleType(i.value());
                if (!s3) { good = false; break; }
                s2 += fmt("[%s]=%s ", shellEscape(i.key()), *s3);
            }

            if (good)
                jsonSh += fmt("declare -A %s=(%s)\n", i.key(), s2);
        }
    }

    writeFile(tmpDir + "/.attrs.sh", rewriteStrings(jsonSh, inputRewrites));
}


#ifndef _WIN32
void DerivationGoal::chownToBuilder(const Path & path)
{
    if (!buildUser) return;
    if (chown(path.c_str(), buildUser->getUID(), buildUser->getGID()) == -1)
        throw PosixError(format("cannot change ownership of '%1%'") % path);
}


void setupSeccomp()
{
#if __linux__
    if (!settings.filterSyscalls) return;
#if HAVE_SECCOMP
    scmp_filter_ctx ctx;

    if (!(ctx = seccomp_init(SCMP_ACT_ALLOW)))
        throw PosixError("unable to initialize seccomp mode 2");

    Finally cleanup([&]() {
        seccomp_release(ctx);
    });

    if (nativeSystem == "x86_64-linux" &&
        seccomp_arch_add(ctx, SCMP_ARCH_X86) != 0)
        throw PosixError("unable to add 32-bit seccomp architecture");

    if (nativeSystem == "x86_64-linux" &&
        seccomp_arch_add(ctx, SCMP_ARCH_X32) != 0)
        throw PosixError("unable to add X32 seccomp architecture");

    if (nativeSystem == "aarch64-linux" &&
        seccomp_arch_add(ctx, SCMP_ARCH_ARM) != 0)
        printError("unable to add ARM seccomp architecture; this may result in spurious build failures if running 32-bit ARM processes");

    /* Prevent builders from creating setuid/setgid binaries. */
    for (int perm : { S_ISUID, S_ISGID }) {
        if (seccomp_rule_add(ctx, SCMP_ACT_ERRNO(EPERM), SCMP_SYS(chmod), 1,
                SCMP_A1(SCMP_CMP_MASKED_EQ, (scmp_datum_t) perm, (scmp_datum_t) perm)) != 0)
            throw PosixError("unable to add seccomp rule");

        if (seccomp_rule_add(ctx, SCMP_ACT_ERRNO(EPERM), SCMP_SYS(fchmod), 1,
                SCMP_A1(SCMP_CMP_MASKED_EQ, (scmp_datum_t) perm, (scmp_datum_t) perm)) != 0)
            throw PosixError("unable to add seccomp rule");

        if (seccomp_rule_add(ctx, SCMP_ACT_ERRNO(EPERM), SCMP_SYS(fchmodat), 1,
                SCMP_A2(SCMP_CMP_MASKED_EQ, (scmp_datum_t) perm, (scmp_datum_t) perm)) != 0)
            throw PosixError("unable to add seccomp rule");
    }

    /* Prevent builders from creating EAs or ACLs. Not all filesystems
       support these, and they're not allowed in the Nix store because
       they're not representable in the NAR serialisation. */
    if (seccomp_rule_add(ctx, SCMP_ACT_ERRNO(ENOTSUP), SCMP_SYS(setxattr), 0) != 0 ||
        seccomp_rule_add(ctx, SCMP_ACT_ERRNO(ENOTSUP), SCMP_SYS(lsetxattr), 0) != 0 ||
        seccomp_rule_add(ctx, SCMP_ACT_ERRNO(ENOTSUP), SCMP_SYS(fsetxattr), 0) != 0)
        throw PosixError("unable to add seccomp rule");

    if (seccomp_attr_set(ctx, SCMP_FLTATR_CTL_NNP, settings.allowNewPrivileges ? 0 : 1) != 0)
        throw PosixError("unable to set 'no new privileges' seccomp attribute");

    if (seccomp_load(ctx) != 0)
        throw PosixError("unable to load seccomp BPF program");
#else
    throw Error(
        "seccomp is not supported on this platform; "
        "you can bypass this error by setting the option 'filter-syscalls' to false, but note that untrusted builds can then create setuid binaries!");
#endif
#endif
}


void DerivationGoal::runChild()
{
    /* Warning: in the child we should absolutely not make any SQLite
       calls! */

    try { /* child */

        commonChildInit(builderOut);

        try {
            setupSeccomp();
        } catch (...) {
            if (buildUser) throw;
        }

        bool setUser = true;

        /* Make the contents of netrc available to builtin:fetchurl
           (which may run under a different uid and/or in a sandbox). */
        std::string netrcData;
        try {
            if (drv->isBuiltin() && drv->builder == "builtin:fetchurl")
                netrcData = readFile(settings.netrcFile);
        } catch (SysError &) { }

#if __linux__
        if (useChroot) {

            userNamespaceSync.writeSide = -1;

            if (drainFD(userNamespaceSync.readSide.get()) != "1")
                throw Error("user namespace initialisation failed");

            userNamespaceSync.readSide = -1;

            if (privateNetwork) {

                /* Initialise the loopback interface. */
                AutoCloseFD fd(socket(PF_INET, SOCK_DGRAM, IPPROTO_IP));
                if (!fd) throw PosixError("cannot open IP socket");

                struct ifreq ifr;
                strcpy(ifr.ifr_name, "lo");
                ifr.ifr_flags = IFF_UP | IFF_LOOPBACK | IFF_RUNNING;
                if (ioctl(fd.get(), SIOCSIFFLAGS, &ifr) == -1)
                    throw PosixError("cannot set loopback interface flags");
            }

            /* Set the hostname etc. to fixed values. */
            char hostname[] = "localhost";
            if (sethostname(hostname, sizeof(hostname)) == -1)
                throw PosixError("cannot set host name");
            char domainname[] = "(none)"; // kernel default
            if (setdomainname(domainname, sizeof(domainname)) == -1)
                throw PosixError("cannot set domain name");

            /* Make all filesystems private.  This is necessary
               because subtrees may have been mounted as "shared"
               (MS_SHARED).  (Systemd does this, for instance.)  Even
               though we have a private mount namespace, mounting
               filesystems on top of a shared subtree still propagates
               outside of the namespace.  Making a subtree private is
               local to the namespace, though, so setting MS_PRIVATE
               does not affect the outside world. */
            if (mount(0, "/", 0, MS_REC|MS_PRIVATE, 0) == -1) {
                throw PosixError("unable to make '/' private mount");
            }

            /* Bind-mount chroot directory to itself, to treat it as a
               different filesystem from /, as needed for pivot_root. */
            if (mount(chrootRootDir.c_str(), chrootRootDir.c_str(), 0, MS_BIND, 0) == -1)
                throw PosixError(format("unable to bind mount '%1%'") % chrootRootDir);

            /* Set up a nearly empty /dev, unless the user asked to
               bind-mount the host /dev. */
            Strings ss;
            if (dirsInChroot.find("/dev") == dirsInChroot.end()) {
                createDirs(chrootRootDir + "/dev/shm");
                createDirs(chrootRootDir + "/dev/pts");
                ss.push_back("/dev/full");
                if (settings.systemFeatures.get().count("kvm") && pathExists("/dev/kvm"))
                    ss.push_back("/dev/kvm");
                ss.push_back("/dev/null");
                ss.push_back("/dev/random");
                ss.push_back("/dev/tty");
                ss.push_back("/dev/urandom");
                ss.push_back("/dev/zero");
                createSymlink("/proc/self/fd", chrootRootDir + "/dev/fd");
                createSymlink("/proc/self/fd/0", chrootRootDir + "/dev/stdin");
                createSymlink("/proc/self/fd/1", chrootRootDir + "/dev/stdout");
                createSymlink("/proc/self/fd/2", chrootRootDir + "/dev/stderr");
            }

            /* Fixed-output derivations typically need to access the
               network, so give them access to /etc/resolv.conf and so
               on. */
            if (fixedOutput) {
                ss.push_back("/etc/resolv.conf");

                // Only use nss functions to resolve hosts and
                // services. Don’t use it for anything else that may
                // be configured for this system. This limits the
                // potential impurities introduced in fixed outputs.
                writeFile(chrootRootDir + "/etc/nsswitch.conf", "hosts: files dns\nservices: files\n");

                ss.push_back("/etc/services");
                ss.push_back("/etc/hosts");
                if (pathExists("/var/run/nscd/socket"))
                    ss.push_back("/var/run/nscd/socket");
            }

            for (auto & i : ss) dirsInChroot.emplace(i, i);

            /* Bind-mount all the directories from the "host"
               filesystem that we want in the chroot
               environment. */
            auto doBind = [&](const Path & source, const Path & target, bool optional = false) {
                debug(format("bind mounting '%1%' to '%2%'") % source % target);
                struct stat st;
                if (stat(source.c_str(), &st) == -1) {
                    if (optional && errno == ENOENT)
                        return;
                    else
                        throw PosixError("getting attributes of path '%1%'", source);
                }
                if (S_ISDIR(st.st_mode))
                    createDirs(target);
                else {
                    createDirs(dirOf(target));
                    writeFile(target, "");
                }
                if (mount(source.c_str(), target.c_str(), "", MS_BIND | MS_REC, 0) == -1)
                    throw PosixError("bind mount from '%1%' to '%2%' failed", source, target);
            };

            for (auto & i : dirsInChroot) {
                if (i.second.source == "/proc") continue; // backwards compatibility
                doBind(i.second.source, chrootRootDir + i.first, i.second.optional);
            }

            /* Bind a new instance of procfs on /proc. */
            createDirs(chrootRootDir + "/proc");
            if (mount("none", (chrootRootDir + "/proc").c_str(), "proc", 0, 0) == -1)
                throw PosixError("mounting /proc");

            /* Mount a new tmpfs on /dev/shm to ensure that whatever
               the builder puts in /dev/shm is cleaned up automatically. */
            if (pathExists("/dev/shm") && mount("none", (chrootRootDir + "/dev/shm").c_str(), "tmpfs", 0,
                    fmt("size=%s", settings.sandboxShmSize).c_str()) == -1)
                throw PosixError("mounting /dev/shm");

            /* Mount a new devpts on /dev/pts.  Note that this
               requires the kernel to be compiled with
               CONFIG_DEVPTS_MULTIPLE_INSTANCES=y (which is the case
               if /dev/ptx/ptmx exists). */
            if (pathExists("/dev/pts/ptmx") &&
                !pathExists(chrootRootDir + "/dev/ptmx")
                && !dirsInChroot.count("/dev/pts"))
            {
                if (mount("none", (chrootRootDir + "/dev/pts").c_str(), "devpts", 0, "newinstance,mode=0620") == 0)
                {
                    createSymlink("/dev/pts/ptmx", chrootRootDir + "/dev/ptmx");

                    /* Make sure /dev/pts/ptmx is world-writable.  With some
                       Linux versions, it is created with permissions 0.  */
                    chmod_(chrootRootDir + "/dev/pts/ptmx", 0666);
                } else {
                    if (errno != EINVAL)
                        throw PosixError("mounting /dev/pts");
                    doBind("/dev/pts", chrootRootDir + "/dev/pts");
                    doBind("/dev/ptmx", chrootRootDir + "/dev/ptmx");
                }
            }

            /* Do the chroot(). */
            if (chdir(chrootRootDir.c_str()) == -1)
                throw PosixError(format("cannot change directory to '%1%'") % chrootRootDir);

            if (mkdir("real-root", 0) == -1)
                throw PosixError("cannot create real-root directory");

            if (pivot_root(".", "real-root") == -1)
                throw PosixError(format("cannot pivot old root directory onto '%1%'") % (chrootRootDir + "/real-root"));

            if (chroot(".") == -1)
                throw PosixError(format("cannot change root directory to '%1%'") % chrootRootDir);

            if (umount2("real-root", MNT_DETACH) == -1)
                throw PosixError("cannot unmount real root filesystem");

            if (rmdir("real-root") == -1)
                throw PosixError("cannot remove real-root directory");

            /* Switch to the sandbox uid/gid in the user namespace,
               which corresponds to the build user or calling user in
               the parent namespace. */
            if (setgid(sandboxGid) == -1)
                throw PosixError("setgid failed");
            if (setuid(sandboxUid) == -1)
                throw PosixError("setuid failed");

            setUser = false;
        }
#endif

        if (chdir(tmpDirInSandbox.c_str()) == -1)
            throw PosixError(format("changing into '%1%'") % tmpDir);

        /* Close all other file descriptors. */
        closeMostFDs({STDIN_FILENO, STDOUT_FILENO, STDERR_FILENO});

#if __linux__
        /* Change the personality to 32-bit if we're doing an
           i686-linux build on an x86_64-linux machine. */
        struct utsname utsbuf;
        uname(&utsbuf);
        if (drv->platform == "i686-linux" &&
            (settings.thisSystem == "x86_64-linux" ||
             (!strcmp(utsbuf.sysname, "Linux") && !strcmp(utsbuf.machine, "x86_64")))) {
            if (personality(PER_LINUX32) == -1)
                throw PosixError("cannot set i686-linux personality");
        }

        /* Impersonate a Linux 2.6 machine to get some determinism in
           builds that depend on the kernel version. */
        if ((drv->platform == "i686-linux" || drv->platform == "x86_64-linux") && settings.impersonateLinux26) {
            int cur = personality(0xffffffff);
            if (cur != -1) personality(cur | 0x0020000 /* == UNAME26 */);
        }

        /* Disable address space randomization for improved
           determinism. */
        int cur = personality(0xffffffff);
        if (cur != -1) personality(cur | ADDR_NO_RANDOMIZE);
#endif

        /* Disable core dumps by default. */
        struct rlimit limit = { 0, RLIM_INFINITY };
        setrlimit(RLIMIT_CORE, &limit);

        // FIXME: set other limits to deterministic values?

        /* Fill in the environment. */
        Strings envStrs;
        for (auto & i : env)
            envStrs.push_back(rewriteStrings(i.first + "=" + i.second, inputRewrites));

        /* If we are running in `build-users' mode, then switch to the
           user we allocated above.  Make sure that we drop all root
           privileges.  Note that above we have closed all file
           descriptors except std*, so that's safe.  Also note that
           setuid() when run as root sets the real, effective and
           saved UIDs. */
        if (setUser && buildUser) {
            /* Preserve supplementary groups of the build user, to allow
               admins to specify groups such as "kvm".  */
            if (!buildUser->getSupplementaryGIDs().empty() &&
                setgroups(buildUser->getSupplementaryGIDs().size(),
                          buildUser->getSupplementaryGIDs().data()) == -1)
                throw PosixError("cannot set supplementary groups of build user");

            if (setgid(buildUser->getGID()) == -1 ||
                getgid() != buildUser->getGID() ||
                getegid() != buildUser->getGID())
                throw PosixError("setgid failed");

            if (setuid(buildUser->getUID()) == -1 ||
                getuid() != buildUser->getUID() ||
                geteuid() != buildUser->getUID())
                throw PosixError("setuid failed");
        }

        /* Fill in the arguments. */
        Strings args;

        const char *builder = "invalid";

        if (drv->isBuiltin()) {
            ;
        }
#if __APPLE__
        else if (getEnv("_NIX_TEST_NO_SANDBOX") == "") {
            /* This has to appear before import statements. */
            std::string sandboxProfile = "(version 1)\n";

            if (useChroot) {

                /* Lots and lots and lots of file functions freak out if they can't stat their full ancestry */
                PathSet ancestry;

                /* We build the ancestry before adding all inputPaths to the store because we know they'll
                   all have the same parents (the store), and there might be lots of inputs. This isn't
                   particularly efficient... I doubt it'll be a bottleneck in practice */
                for (auto & i : dirsInChroot) {
                    Path cur = i.first;
                    while (cur.compare("/") != 0) {
                        cur = dirOf(cur);
                        ancestry.insert(cur);
                    }
                }

                /* And we want the store in there regardless of how empty dirsInChroot. We include the innermost
                   path component this time, since it's typically /nix/store and we care about that. */
                Path cur = worker.store.storeDir;
                while (cur.compare("/") != 0) {
                    ancestry.insert(cur);
                    cur = dirOf(cur);
                }

                /* Add all our input paths to the chroot */
                for (auto & i : inputPaths)
                    dirsInChroot[i] = i;

                /* Violations will go to the syslog if you set this. Unfortunately the destination does not appear to be configurable */
                if (settings.darwinLogSandboxViolations) {
                    sandboxProfile += "(deny default)\n";
                } else {
                    sandboxProfile += "(deny default (with no-log))\n";
                }

                sandboxProfile += "(import \"sandbox-defaults.sb\")\n";

                if (fixedOutput)
                    sandboxProfile += "(import \"sandbox-network.sb\")\n";

                /* Our rwx outputs */
                sandboxProfile += "(allow file-read* file-write* process-exec\n";
                for (auto & i : missingPaths) {
                    sandboxProfile += (format("\t(subpath \"%1%\")\n") % i.c_str()).str();
                }
                /* Also add redirected outputs to the chroot */
                for (auto & i : redirectedOutputs) {
                    sandboxProfile += (format("\t(subpath \"%1%\")\n") % i.second.c_str()).str();
                }
                sandboxProfile += ")\n";

                /* Our inputs (transitive dependencies and any impurities computed above)

                   without file-write* allowed, access() incorrectly returns EPERM
                 */
                sandboxProfile += "(allow file-read* file-write* process-exec\n";
                for (auto & i : dirsInChroot) {
                    if (i.first != i.second.source)
                        throw Error(format(
                            "can't map '%1%' to '%2%': mismatched impure paths not supported on Darwin")
                            % i.first % i.second.source);

                    string path = i.first;
                    struct stat st;
                    if (lstat(path.c_str(), &st)) {
                        if (i.second.optional && errno == ENOENT)
                            continue;
                        throw PosixError(format("getting attributes of path '%1%'") % path);
                    }
                    if (S_ISDIR(st.st_mode))
                        sandboxProfile += (format("\t(subpath \"%1%\")\n") % path).str();
                    else
                        sandboxProfile += (format("\t(literal \"%1%\")\n") % path).str();
                }
                sandboxProfile += ")\n";

                /* Allow file-read* on full directory hierarchy to self. Allows realpath() */
                sandboxProfile += "(allow file-read*\n";
                for (auto & i : ancestry) {
                    sandboxProfile += (format("\t(literal \"%1%\")\n") % i.c_str()).str();
                }
                sandboxProfile += ")\n";

                sandboxProfile += additionalSandboxProfile;
            } else
                sandboxProfile += "(import \"sandbox-minimal.sb\")\n";

            debug("Generated sandbox profile:");
            debug(sandboxProfile);

            Path sandboxFile = tmpDir + "/.sandbox.sb";

            writeFile(sandboxFile, sandboxProfile);

            bool allowLocalNetworking = parsedDrv->getBoolAttr("__darwinAllowLocalNetworking");

            /* The tmpDir in scope points at the temporary build directory for our derivation. Some packages try different mechanisms
               to find temporary directories, so we want to open up a broader place for them to dump their files, if needed. */
            Path globalTmpDir = canonPath(getEnv("TMPDIR", "/tmp"), true);

            /* They don't like trailing slashes on subpath directives */
            if (globalTmpDir.back() == '/') globalTmpDir.pop_back();

            builder = "/usr/bin/sandbox-exec";
            args.push_back("sandbox-exec");
            args.push_back("-f");
            args.push_back(sandboxFile);
            args.push_back("-D");
            args.push_back("_GLOBAL_TMP_DIR=" + globalTmpDir);
            args.push_back("-D");
            args.push_back("IMPORT_DIR=" + settings.nixDataDir + "/nix/sandbox/");
            if (allowLocalNetworking) {
                args.push_back("-D");
                args.push_back(string("_ALLOW_LOCAL_NETWORKING=1"));
            }
            args.push_back(drv->builder);
        }
#endif
        else {
            builder = drv->builder.c_str();
            string builderBasename = baseNameOf(drv->builder);
            args.push_back(builderBasename);
        }

        for (auto & i : drv->args)
            args.push_back(rewriteStrings(i, inputRewrites));

        /* Indicate that we managed to set up the build environment. */
        writeFull(STDERR_FILENO, string("\1\n"));

        /* Execute the program.  This should not return. */
        if (drv->isBuiltin()) {
            try {
                logger = makeJSONLogger(*logger);

                BasicDerivation drv2(*drv);
                for (auto & e : drv2.env)
                    e.second = rewriteStrings(e.second, inputRewrites);

                if (drv->builder == "builtin:fetchurl")
                    builtinFetchurl(drv2, netrcData);
                else if (drv->builder == "builtin:buildenv")
                    builtinBuildenv(drv2);
                else
                    throw Error(format("unsupported builtin function '%1%'") % string(drv->builder, 8));
                _exit(0);
            } catch (std::exception & e) {
                writeFull(STDERR_FILENO, "error: " + string(e.what()) + "\n");
                _exit(1);
            }
        }

        execve(builder, stringsToCharPtrs(args).data(), stringsToCharPtrs(envStrs).data());

        throw PosixError(format("executing '%1%'") % drv->builder);

    } catch (std::exception & e) {
        writeFull(STDERR_FILENO, "\1while setting up the build environment: " + string(e.what()) + "\n");
        _exit(1);
    }
}
#endif

/* Parse a list of reference specifiers.  Each element must either be
   a store path, or the symbolic name of the output of the derivation
   (such as `out'). */
PathSet parseReferenceSpecifiers(Store & store, const BasicDerivation & drv, const Strings & paths)
{
    PathSet result;
    for (auto & i : paths) {
        if (store.isStorePath(i))
            result.insert(i);
        else if (drv.outputs.find(i) != drv.outputs.end())
            result.insert(drv.outputs.find(i)->second.path);
        else throw BuildError(
                format("derivation contains an illegal reference specifier '%1%'") % i);
        }
    return result;
}


void DerivationGoal::registerOutputs()
{
#ifndef _WIN32
    /* When using a build hook, the build hook can register the output
       as valid (by doing `nix-store --import').  If so we don't have
       to do anything here. */
    if (hook) {
        bool allValid = true;
        for (auto & i : drv->outputs)
            if (!worker.store.isValidPath(i.second.path)) allValid = false;
        if (allValid) return;
    }
#endif

    std::map<std::string, ValidPathInfo> infos;

    /* Set of inodes seen during calls to canonicalisePathMetaData()
       for this build's outputs.  This needs to be shared between
       outputs to allow hard links between outputs. */
    InodesSeen inodesSeen;

    Path checkSuffix = ".check";
    bool keepPreviousRound = settings.keepFailed || settings.runDiffHook;

    std::exception_ptr delayedException;

    /* Check whether the output paths were created, and grep each
       output path to determine what other paths it references.  Also make all
       output paths read-only. */
    for (auto & i : drv->outputs) {
        Path path = i.second.path;
        if (missingPaths.find(path) == missingPaths.end()) continue;

        ValidPathInfo info;

        Path actualPath = path;
        if (useChroot) {
#ifndef _WIN32
            actualPath = chrootRootDir + path;
            if (pathExists(actualPath)) {
                /* Move output paths from the chroot to the Nix store. */
                if (buildMode == bmRepair)
                    replaceValidPath(path, actualPath);
                else
                    if (buildMode != bmCheck && rename(actualPath.c_str(), worker.store.toRealPath(path).c_str()) == -1)
                        throw PosixError(format("moving build output '%1%' from the sandbox to the Nix store") % path);
            }
            if (buildMode != bmCheck) actualPath = worker.store.toRealPath(path);
#else
	        // TODO windows no chroot supported error
#endif
        }

        if (needsHashRewrite()) {
            Path redirected = redirectedOutputs[path];
            if (buildMode == bmRepair
                && redirectedBadOutputs.find(path) != redirectedBadOutputs.end()
                && pathExists(redirected))
                replaceValidPath(path, redirected);
            if (buildMode == bmCheck && redirected != "")
                actualPath = redirected;
        }

#ifndef _WIN32
        struct stat st;
        if (lstat(actualPath.c_str(), &st) == -1) {
            if (errno == ENOENT)
                throw BuildError(
                    format("builder for '%1%' failed to produce output path '%2%'")
                    % drvPath % path);
            throw PosixError(format("getting attributes of path '%1%'") % actualPath);
        }
#endif

#ifndef _WIN32
#ifndef __CYGWIN__
        /* Check that the output is not group or world writable, as
           that means that someone else can have interfered with the
           build.  Also, the output should be owned by the build
           user. */
        if ((!S_ISLNK(st.st_mode) && (st.st_mode & (S_IWGRP | S_IWOTH))) ||
            (buildUser && st.st_uid != buildUser->getUID()))
            throw BuildError(format("suspicious ownership or permission on '%1%'; rejecting this build output") % path);
#endif
#endif
        /* Apply hash rewriting if necessary. */
        bool rewritten = false;
        if (!outputRewrites.empty()) {
            printError(format("warning: rewriting hashes in '%1%'; cross fingers") % path);

            /* Canonicalise first.  This ensures that the path we're
               rewriting doesn't contain a hard link to /etc/shadow or
               something like that. */
            canonicalisePathMetaData(actualPath
#ifndef _WIN32
                , buildUser ? buildUser->getUID() : -1
#endif
                , inodesSeen);

            /* FIXME: this is in-memory. */
            StringSink sink;
            dumpPath(actualPath, sink);
            deletePath(actualPath);
            sink.s = make_ref<std::string>(rewriteStrings(*sink.s, outputRewrites));
            StringSource source(*sink.s);
            restorePath(actualPath, source);

            rewritten = true;
        }

        /* Check that fixed-output derivations produced the right
           outputs (i.e., the content hash should match the specified
           hash). */
        if (fixedOutput) {

            bool recursive; Hash h;
            i.second.parseHashInfo(recursive, h);

            if (!recursive) {
<<<<<<< HEAD
                /* The output path should be a regular file without
                   execute permission. */
#ifndef _WIN32
=======
                /* The output path should be a regular file without execute permission. */
>>>>>>> 06f9364e
                if (!S_ISREG(st.st_mode) || (st.st_mode & S_IXUSR) != 0)
#else
                if (getFileType(actualPath) != DT_REG)
#endif
                    throw BuildError(
                        format("output path '%1%' should be a non-executable regular file") % path);
            }

            /* Check the hash. In hash mode, move the path produced by
               the derivation to its content-addressed location. */
            Hash h2 = recursive ? hashPath(h.type, actualPath).first : hashFile(h.type, actualPath);

            Path dest = worker.store.makeFixedOutputPath(recursive, h2, storePathToName(path));

            if (h != h2) {

                /* Throw an error after registering the path as
                   valid. */
                worker.hashMismatch = true;
                delayedException = std::make_exception_ptr(
                    BuildError("hash mismatch in fixed-output derivation '%s':\n  wanted: %s\n  got:    %s",
                        dest, h.to_string(), h2.to_string()));

                Path actualDest = worker.store.toRealPath(dest);

                if (worker.store.isValidPath(dest))
                    std::rethrow_exception(delayedException);

                if (actualPath != actualDest) {
                    PathLocks outputLocks({actualDest});
                    deletePath(actualDest);
                    if (rename(actualPath.c_str(), actualDest.c_str()) == -1)
                        throw PosixError(format("moving '%1%' to '%2%'") % actualPath % dest);
                }

                path = dest;
                actualPath = actualDest;
            }
            else
                assert(path == dest);

            info.ca = makeFixedOutputCA(recursive, h2);
        }

        /* Get rid of all weird permissions.  This also checks that
           all files are owned by the build user, if applicable. */
        canonicalisePathMetaData(actualPath,
#ifndef _WIN32
            buildUser && !rewritten ? buildUser->getUID() : -1,
#endif
            inodesSeen);

        /* For this output path, find the references to other paths
           contained in it.  Compute the SHA-256 NAR hash at the same
           time.  The hash is stored in the database so that we can
           verify later on whether nobody has messed with the store. */
        debug("scanning for references inside '%1%'", path);
        HashResult hash;
        PathSet references = scanForReferences(actualPath, allPaths, hash);

        if (buildMode == bmCheck) {
            if (!worker.store.isValidPath(path)) continue;
            auto info = *worker.store.queryPathInfo(path);
            if (hash.first != info.narHash) {
                worker.checkMismatch = true;
                if (settings.runDiffHook || settings.keepFailed) {
                    Path dst = worker.store.toRealPath(path + checkSuffix);
                    deletePath(dst);
                    if (rename(actualPath.c_str(), dst.c_str()))
                        throw PosixError(format("renaming '%1%' to '%2%'") % actualPath % dst);

                    handleDiffHook(
                        buildUser ? buildUser->getUID() : getuid(),
                        buildUser ? buildUser->getGID() : getgid(),
                        path, dst, drvPath, tmpDir);

                    throw NotDeterministic(format("derivation '%1%' may not be deterministic: output '%2%' differs from '%3%'")
                        % drvPath % path % dst);
                } else
                    throw NotDeterministic(format("derivation '%1%' may not be deterministic: output '%2%' differs")
                        % drvPath % path);
            }

            /* Since we verified the build, it's now ultimately trusted. */
            if (!info.ultimate) {
                info.ultimate = true;
                worker.store.signPathInfo(info);
                worker.store.registerValidPaths({info});
            }

            continue;
        }

        /* For debugging, print out the referenced and unreferenced paths. */
        for (auto & i : inputPaths) {
            PathSet::iterator j = references.find(i);
            if (j == references.end())
                debug(format("unreferenced input: '%1%'") % i);
            else
                debug(format("referenced input: '%1%'") % i);
        }

        if (curRound == nrRounds) {
            worker.store.optimisePath(actualPath); // FIXME: combine with scanForReferences()
            worker.markContentsGood(path);
        }

        info.path = path;
        info.narHash = hash.first;
        info.narSize = hash.second;
        info.references = references;
        info.deriver = drvPath;
        info.ultimate = true;
        worker.store.signPathInfo(info);

        if (!info.references.empty()) info.ca.clear();

        infos[i.first] = info;
    }

    if (buildMode == bmCheck) return;

    /* Apply output checks. */
    checkOutputs(infos);

    /* Compare the result with the previous round, and report which
       path is different, if any.*/
    if (curRound > 1 && prevInfos != infos) {
        assert(prevInfos.size() == infos.size());
        for (auto i = prevInfos.begin(), j = infos.begin(); i != prevInfos.end(); ++i, ++j)
            if (!(*i == *j)) {
                result.isNonDeterministic = true;
                Path prev = i->second.path + checkSuffix;
                bool prevExists = keepPreviousRound && pathExists(prev);
                auto msg = prevExists
                    ? fmt("output '%1%' of '%2%' differs from '%3%' from previous round", i->second.path, drvPath, prev)
                    : fmt("output '%1%' of '%2%' differs from previous round", i->second.path, drvPath);

                handleDiffHook(
                    buildUser ? buildUser->getUID() : getuid(),
                    buildUser ? buildUser->getGID() : getgid(),
                    prev, i->second.path, drvPath, tmpDir);

                if (settings.enforceDeterminism)
                    throw NotDeterministic(msg);

                printError(msg);
                curRound = nrRounds; // we know enough, bail out early
            }
    }

    /* If this is the first round of several, then move the output out of the way. */
    if (nrRounds > 1 && curRound == 1 && curRound < nrRounds && keepPreviousRound) {
        for (auto & i : drv->outputs) {
            Path prev = i.second.path + checkSuffix;
            deletePath(prev);
            Path dst = i.second.path + checkSuffix;
            if (rename(i.second.path.c_str(), dst.c_str()))
                throw PosixError(format("renaming '%1%' to '%2%'") % i.second.path % dst);
        }
    }

    if (curRound < nrRounds) {
        prevInfos = infos;
        return;
    }

    /* Remove the .check directories if we're done. FIXME: keep them
       if the result was not determistic? */
    if (curRound == nrRounds) {
        for (auto & i : drv->outputs) {
            Path prev = i.second.path + checkSuffix;
            deletePath(prev);
        }
    }

    /* Register each output path as valid, and register the sets of
       paths referenced by each of them.  If there are cycles in the
       outputs, this will fail. */
    {
        ValidPathInfos infos2;
        for (auto & i : infos) infos2.push_back(i.second);
        worker.store.registerValidPaths(infos2);
    }

    /* In case of a fixed-output derivation hash mismatch, throw an
       exception now that we have registered the output as valid. */
    if (delayedException)
        std::rethrow_exception(delayedException);
}


void DerivationGoal::checkOutputs(const std::map<Path, ValidPathInfo> & outputs)
{
    std::map<Path, const ValidPathInfo &> outputsByPath;
    for (auto & output : outputs)
        outputsByPath.emplace(output.second.path, output.second);

    for (auto & output : outputs) {
        auto & outputName = output.first;
        auto & info = output.second;

        struct Checks
        {
            bool ignoreSelfRefs = false;
            std::optional<uint64_t> maxSize, maxClosureSize;
            std::optional<Strings> allowedReferences, allowedRequisites, disallowedReferences, disallowedRequisites;
        };

        /* Compute the closure and closure size of some output. This
           is slightly tricky because some of its references (namely
           other outputs) may not be valid yet. */
        auto getClosure = [&](const Path & path)
        {
            uint64_t closureSize = 0;
            PathSet pathsDone;
            std::queue<Path> pathsLeft;
            pathsLeft.push(path);

            while (!pathsLeft.empty()) {
                auto path = pathsLeft.front();
                pathsLeft.pop();
                if (!pathsDone.insert(path).second) continue;

                auto i = outputsByPath.find(path);
                if (i != outputsByPath.end()) {
                    closureSize += i->second.narSize;
                    for (auto & ref : i->second.references)
                        pathsLeft.push(ref);
                } else {
                    auto info = worker.store.queryPathInfo(path);
                    closureSize += info->narSize;
                    for (auto & ref : info->references)
                        pathsLeft.push(ref);
                }
            }

            return std::make_pair(pathsDone, closureSize);
        };

        auto applyChecks = [&](const Checks & checks)
        {
            if (checks.maxSize && info.narSize > *checks.maxSize)
                throw BuildError("path '%s' is too large at %d bytes; limit is %d bytes",
                    info.path, info.narSize, *checks.maxSize);

            if (checks.maxClosureSize) {
                uint64_t closureSize = getClosure(info.path).second;
                if (closureSize > *checks.maxClosureSize)
                    throw BuildError("closure of path '%s' is too large at %d bytes; limit is %d bytes",
                        info.path, closureSize, *checks.maxClosureSize);
            }

            auto checkRefs = [&](const std::optional<Strings> & value, bool allowed, bool recursive)
            {
                if (!value) return;

                PathSet spec = parseReferenceSpecifiers(worker.store, *drv, *value);

                PathSet used = recursive ? getClosure(info.path).first : info.references;

                if (recursive && checks.ignoreSelfRefs)
                    used.erase(info.path);

                PathSet badPaths;

                for (auto & i : used)
                    if (allowed) {
                        if (!spec.count(i))
                            badPaths.insert(i);
                    } else {
                        if (spec.count(i))
                            badPaths.insert(i);
                    }

                if (!badPaths.empty()) {
                    string badPathsStr;
                    for (auto & i : badPaths) {
                        badPathsStr += "\n  ";
                        badPathsStr += i;
                    }
                    throw BuildError("output '%s' is not allowed to refer to the following paths:%s", info.path, badPathsStr);
                }
            };

            checkRefs(checks.allowedReferences, true, false);
            checkRefs(checks.allowedRequisites, true, true);
            checkRefs(checks.disallowedReferences, false, false);
            checkRefs(checks.disallowedRequisites, false, true);
        };

        if (auto structuredAttrs = parsedDrv->getStructuredAttrs()) {
            auto outputChecks = structuredAttrs->find("outputChecks");
            if (outputChecks != structuredAttrs->end()) {
                auto output = outputChecks->find(outputName);

                if (output != outputChecks->end()) {
                    Checks checks;

                    auto maxSize = output->find("maxSize");
                    if (maxSize != output->end())
                        checks.maxSize = maxSize->get<uint64_t>();

                    auto maxClosureSize = output->find("maxClosureSize");
                    if (maxClosureSize != output->end())
                        checks.maxClosureSize = maxClosureSize->get<uint64_t>();

                    auto get = [&](const std::string & name) -> std::optional<Strings> {
                        auto i = output->find(name);
                        if (i != output->end()) {
                            Strings res;
                            for (auto j = i->begin(); j != i->end(); ++j) {
                                if (!j->is_string())
                                    throw Error("attribute '%s' of derivation '%s' must be a list of strings", name, drvPath);
                                res.push_back(j->get<std::string>());
                            }
                            checks.disallowedRequisites = res;
                            return res;
                        }
                        return {};
                    };

                    checks.allowedReferences = get("allowedReferences");
                    checks.allowedRequisites = get("allowedRequisites");
                    checks.disallowedReferences = get("disallowedReferences");
                    checks.disallowedRequisites = get("disallowedRequisites");

                    applyChecks(checks);
                }
            }
        } else {
            // legacy non-structured-attributes case
            Checks checks;
            checks.ignoreSelfRefs = true;
            checks.allowedReferences = parsedDrv->getStringsAttr("allowedReferences");
            checks.allowedRequisites = parsedDrv->getStringsAttr("allowedRequisites");
            checks.disallowedReferences = parsedDrv->getStringsAttr("disallowedReferences");
            checks.disallowedRequisites = parsedDrv->getStringsAttr("disallowedRequisites");
            applyChecks(checks);
        }
    }
}


Path DerivationGoal::openLogFile()
{
    logSize = 0;

    if (!settings.keepLog) return "";

    string baseName = baseNameOf(drvPath);

    /* Create a log file. */
    Path dir = fmt("%s/%s/%s", worker.store.logDir, worker.store.drvsLogDir, string(baseName, 0, 2));
    createDirs(dir);

    Path logFileName = fmt("%s/%s%s", dir, string(baseName, 2),
        settings.compressLog ? ".bz2" : "");

#ifndef _WIN32
    fdLogFile = open(logFileName.c_str(), O_CREAT | O_WRONLY | O_TRUNC | O_CLOEXEC, 0666);
    if (!fdLogFile) throw PosixError(format("creating log file '%1%'") % logFileName);

    logFileSink = std::make_shared<FdSink>(fdLogFile.get());
#else
    hLogFile = CreateFileW(pathW(logFileName).c_str(), GENERIC_WRITE, 0, NULL, CREATE_ALWAYS, FILE_ATTRIBUTE_NORMAL | FILE_FLAG_POSIX_SEMANTICS, NULL);
    if (hLogFile.get() == INVALID_HANDLE_VALUE)
        throw WinError("%2%:%3% CreateFileW '%1%'", logFileName, __FILE__, __LINE__);

    logFileSink = std::make_shared<FdSink>(hLogFile.get());
#endif

    if (settings.compressLog)
        logSink = std::shared_ptr<CompressionSink>(makeCompressionSink("bzip2", *logFileSink));
    else
        logSink = logFileSink;

    return logFileName;
}


void DerivationGoal::closeLogFile()
{
    auto logSink2 = std::dynamic_pointer_cast<CompressionSink>(logSink);
    if (logSink2) logSink2->finish();
    if (logFileSink) logFileSink->flush();
    logSink = logFileSink = 0;
#ifndef _WIN32
    fdLogFile = -1;
#else
    hLogFile = INVALID_HANDLE_VALUE;
#endif
}


void DerivationGoal::deleteTmpDir(bool force)
{
    if (tmpDir != "") {
#ifdef _WIN32
        if (tmpDir != tmpDirOrig) {
//          runProgramWithStatus(RunOptions("subst", { tmpDir.substr(0, 2), "/D" }));
            if (!DefineDosDeviceW(DDD_NO_BROADCAST_SYSTEM|DDD_REMOVE_DEFINITION|DDD_EXACT_MATCH_ON_REMOVE, from_bytes(tmpDir.substr(0, 2)).c_str(), pathW(tmpDirOrig).c_str())) {
                throw WinError("DefineDosDeviceW(%1%, %2%)", tmpDir.substr(0, 2), tmpDirOrig);
            }
        }

        /* Don't keep temporary directories for builtins because they
           might have privileged stuff (like a copy of netrc). */
        if (settings.keepFailed && !force && !drv->isBuiltin()) {
            printError(
                format("note: keeping build directory '%2%'")
                % drvPath % tmpDirOrig);
        }
        else
            deletePath(tmpDirOrig);
#else
        /* Don't keep temporary directories for builtins because they
           might have privileged stuff (like a copy of netrc). */
        if (settings.keepFailed && !force && !drv->isBuiltin()) {
            printError(
                format("note: keeping build directory '%2%'")
                % drvPath % tmpDir);
            chmod(tmpDir.c_str(), 0755);
        }
        else
            deletePath(tmpDir);

#endif
        tmpDir = "";
    }
}


#ifndef _WIN32
void DerivationGoal::handleChildOutput(int fd, const string & data)
{
    if ((hook && fd == hook->builderOut.readSide.get()) ||
        (!hook && fd == builderOut.readSide.get()))
    {
        logSize += data.size();
        if (settings.maxLogSize && logSize > settings.maxLogSize) {
            printError(
                format("%1% killed after writing more than %2% bytes of log output")
                % getName() % settings.maxLogSize);
            killChild();
            done(BuildResult::LogLimitExceeded);
            return;
        }

        for (auto c : data)
            if (c == '\r')
                currentLogLinePos = 0;
            else if (c == '\n')
                flushLine();
            else {
                if (currentLogLinePos >= currentLogLine.size())
                    currentLogLine.resize(currentLogLinePos + 1);
                currentLogLine[currentLogLinePos++] = c;
            }

        if (logSink) (*logSink)(data);
    }

    if (hook && fd == hook->fromHook.readSide.get()) {
        for (auto c : data)
            if (c == '\n') {
                handleJSONLogMessage(currentHookLine, worker.act, hook->activities, true);
                currentHookLine.clear();
            } else
                currentHookLine += c;
    }
}
#else
void DerivationGoal::handleChildOutput(HANDLE handle, const string & data)
{
//std::cerr << "--------------DerivationGoal::handleChildOutput() line=" << __LINE__ << std::endl;
    if (handle == asyncBuilderOut.hRead.get())
    {
        logSize += data.size();
        if (settings.maxLogSize && logSize > settings.maxLogSize) {
            printError(
                format("%1% killed after writing more than %2% bytes of log output")
                % getName() % settings.maxLogSize);
            killChild();
            done(BuildResult::LogLimitExceeded);
            return;
        }

        for (auto c : data) {

            if (c == '\r') {
                currentLogLinePos = 0;
            } else if (c == '\n') {
                flushLine();
            } else {
                if (currentLogLinePos >= currentLogLine.size())
                    currentLogLine.resize(currentLogLinePos + 1);
                currentLogLine[currentLogLinePos++] = c;
            }
        }

        if (logSink) (*logSink)(data);
    }
}
#endif


#ifndef _WIN32
void DerivationGoal::handleEOF(int fd)
#else
void DerivationGoal::handleEOF(HANDLE handle)
#endif
{
    if (!currentLogLine.empty()) flushLine();
    worker.wakeUp(shared_from_this());
}


void DerivationGoal::flushLine()
{
    if (handleJSONLogMessage(currentLogLine, *act, builderActivities, false))
        ;

    else {
        if (settings.verboseBuild &&
            (settings.printRepeatedBuilds || curRound == 1))
            printError(currentLogLine);
        else {
            logTail.push_back(currentLogLine);
            if (logTail.size() > settings.logLines) logTail.pop_front();
        }

        act->result(resBuildLogLine, currentLogLine);
    }

    currentLogLine = "";
    currentLogLinePos = 0;
}


PathSet DerivationGoal::checkPathValidity(bool returnValid, bool checkHash)
{
    PathSet result;
    for (auto & i : drv->outputs) {
        if (!wantOutput(i.first, wantedOutputs)) continue;
        bool good =
            worker.store.isValidPath(i.second.path) &&
            (!checkHash || worker.pathContentsGood(i.second.path));
        if (good == returnValid) result.insert(i.second.path);
    }
    return result;
}


Path DerivationGoal::addHashRewrite(const Path & path)
{
    string h1 = string(path, worker.store.storeDir.size() + 1, 32);
    string h2 = string(hashString(htSHA256, "rewrite:" + drvPath + ":" + path).to_string(Base32, false), 0, 32);
    Path p = worker.store.storeDir + "/" + h2 + string(path, worker.store.storeDir.size() + 33);
    deletePath(p);
    assert(path.size() == p.size());
    inputRewrites[h1] = h2;
    outputRewrites[h2] = h1;
    redirectedOutputs[path] = p;
    return p;
}


void DerivationGoal::done(BuildResult::Status status, const string & msg)
{
    result.status = status;
    result.errorMsg = msg;
    amDone(result.success() ? ecSuccess : ecFailed);
    if (result.status == BuildResult::TimedOut)
        worker.timedOut = true;
    if (result.status == BuildResult::PermanentFailure)
        worker.permanentFailure = true;

    mcExpectedBuilds.reset();
    mcRunningBuilds.reset();

    if (result.success()) {
        if (status == BuildResult::Built)
            worker.doneBuilds++;
    } else {
        if (status != BuildResult::DependencyFailed)
            worker.failedBuilds++;
    }

    worker.updateProgress();
}


//////////////////////////////////////////////////////////////////////


class SubstitutionGoal : public Goal
{
    friend class Worker;

private:
    /* The store path that should be realised through a substitute. */
    Path storePath;

    /* The remaining substituters. */
    std::list<ref<Store>> subs;

    /* The current substituter. */
    std::shared_ptr<Store> sub;

    /* Whether a substituter failed. */
    bool substituterFailed = false;

    /* Path info returned by the substituter's query info operation. */
    std::shared_ptr<const ValidPathInfo> info;

    /* Pipe for the substituter's standard output. */
#ifndef _WIN32
    Pipe outPipe;
#else
    AsyncPipe outPipe;
#endif
    /* The substituter thread. */
    std::thread thr;

    std::promise<void> promise;

    /* Whether to try to repair a valid path. */
    RepairFlag repair;

    /* Location where we're downloading the substitute.  Differs from
       storePath when doing a repair. */
    Path destPath;

    std::unique_ptr<MaintainCount<uint64_t>> maintainExpectedSubstitutions,
        maintainRunningSubstitutions, maintainExpectedNar, maintainExpectedDownload;

    typedef void (SubstitutionGoal::*GoalState)();
    GoalState state;

public:
    SubstitutionGoal(const Path & storePath, Worker & worker, RepairFlag repair = NoRepair);
    ~SubstitutionGoal();

    void timedOut() override { abort(); };

    string key() override
    {
        /* "a$" ensures substitution goals happen before derivation
           goals. */
        return "a$" + storePathToName(storePath) + "$" + storePath;
    }

    void work() override;

    /* The states. */
    void init();
    void tryNext();
    void gotInfo();
    void referencesValid();
    void tryToRun();
    void finished();

    /* Callback used by the worker to write to the log. */
#ifndef _WIN32
    void handleChildOutput(int fd, const string & data) override;
    virtual void handleEOF(int fd) override;
#else
    void handleChildOutput(HANDLE handle, const string & data) override;
    virtual void handleEOF(HANDLE handle) override;
#endif

    Path getStorePath() { return storePath; }

    void amDone(ExitCode result) override
    {
        Goal::amDone(result);
    }
};


SubstitutionGoal::SubstitutionGoal(const Path & storePath, Worker & worker, RepairFlag repair)
    : Goal(worker)
    , repair(repair)
{
    this->storePath = storePath;
    state = &SubstitutionGoal::init;
    name = (format("substitution of '%1%'") % storePath).str();
    trace("created");
    maintainExpectedSubstitutions = std::make_unique<MaintainCount<uint64_t>>(worker.expectedSubstitutions);
}


SubstitutionGoal::~SubstitutionGoal()
{
    try {
        if (thr.joinable()) {
            // FIXME: signal worker thread to quit.
            thr.join();
            worker.childTerminated(this);
        }
    } catch (...) {
        ignoreException();
    }
}


void SubstitutionGoal::work()
{
    (this->*state)();
}


void SubstitutionGoal::init()
{
    trace("init");

    worker.store.addTempRoot(storePath);

    /* If the path already exists we're done. */
    if (!repair && worker.store.isValidPath(storePath)) {
        amDone(ecSuccess);
        return;
    }

    if (settings.readOnlyMode)
        throw Error(format("cannot substitute path '%1%' - no write access to the Nix store") % storePath);

    subs = settings.useSubstitutes ? getDefaultSubstituters() : std::list<ref<Store>>();

    tryNext();
}


void SubstitutionGoal::tryNext()
{
    trace("trying next substituter");

    if (subs.size() == 0) {
        /* None left.  Terminate this goal and let someone else deal
           with it. */
        debug(format("path '%1%' is required, but there is no substituter that can build it") % storePath);

        /* Hack: don't indicate failure if there were no substituters.
           In that case the calling derivation should just do a
           build. */
        amDone(substituterFailed ? ecFailed : ecNoSubstituters);

        if (substituterFailed) {
            worker.failedSubstitutions++;
            worker.updateProgress();
        }

        return;
    }

    sub = subs.front();
    subs.pop_front();

    if (sub->storeDir != worker.store.storeDir) {
        tryNext();
        return;
    }

    try {
        // FIXME: make async
        info = sub->queryPathInfo(storePath);
    } catch (InvalidPath &) {
        tryNext();
        return;
    } catch (SubstituterDisabled &) {
        if (settings.tryFallback) {
            tryNext();
            return;
        }
        throw;
    } catch (Error & e) {
        if (settings.tryFallback) {
            printError(e.what());
            tryNext();
            return;
        }
        throw;
    }

    /* Update the total expected download size. */
    auto narInfo = std::dynamic_pointer_cast<const NarInfo>(info);

    maintainExpectedNar = std::make_unique<MaintainCount<uint64_t>>(worker.expectedNarSize, info->narSize);

    maintainExpectedDownload =
        narInfo && narInfo->fileSize
        ? std::make_unique<MaintainCount<uint64_t>>(worker.expectedDownloadSize, narInfo->fileSize)
        : nullptr;

    worker.updateProgress();

    /* Bail out early if this substituter lacks a valid
       signature. LocalStore::addToStore() also checks for this, but
       only after we've downloaded the path. */
    if (worker.store.requireSigs
        && !sub->isTrusted
        && !info->checkSignatures(worker.store, worker.store.getPublicKeys()))
    {
        printError("warning: substituter '%s' does not have a valid signature for path '%s'",
            sub->getUri(), storePath);
        tryNext();
        return;
    }

    /* To maintain the closure invariant, we first have to realise the
       paths referenced by this one. */
    for (auto & i : info->references)
        if (i != storePath) /* ignore self-references */
            addWaitee(worker.makeSubstitutionGoal(i));

    if (waitees.empty()) /* to prevent hang (no wake-up event) */
        referencesValid();
    else
        state = &SubstitutionGoal::referencesValid;
}


void SubstitutionGoal::referencesValid()
{
    trace("all references realised");

    if (nrFailed > 0) {
        debug(format("some references of path '%1%' could not be realised") % storePath);
        amDone(nrNoSubstituters > 0 || nrIncompleteClosure > 0 ? ecIncompleteClosure : ecFailed);
        return;
    }

    for (auto & i : info->references)
        if (i != storePath) /* ignore self-references */
            assert(worker.store.isValidPath(i));

    state = &SubstitutionGoal::tryToRun;
    worker.wakeUp(shared_from_this());
}


void SubstitutionGoal::tryToRun()
{
    trace("trying to run");

    /* Make sure that we are allowed to start a build.  Note that even
       if maxBuildJobs == 0 (no local builds allowed), we still allow
       a substituter to run.  This is because substitutions cannot be
       distributed to another machine via the build hook. */
    if (worker.getNrLocalBuilds() >= std::max(1U, (unsigned int) settings.maxBuildJobs)) {
        worker.waitForBuildSlot(shared_from_this());
        return;
    }

    maintainRunningSubstitutions = std::make_unique<MaintainCount<uint64_t>>(worker.runningSubstitutions);
    worker.updateProgress();

#ifndef _WIN32
    outPipe.create();
#else
    outPipe.create(worker.ioport.get());
#endif

    promise = std::promise<void>();

    thr = std::thread([this]() {
        try {
            /* Wake up the worker loop when we're done. */
            Finally updateStats([this]() {
#ifndef _WIN32
                outPipe.writeSide = -1;
#else
                outPipe.hWrite = INVALID_HANDLE_VALUE;
#endif
            });
            Activity act(*logger, actSubstitute, Logger::Fields{storePath, sub->getUri()});
            PushActivity pact(act.id);

            copyStorePath(ref<Store>(sub), ref<Store>(worker.store.shared_from_this()),
                storePath, repair, sub->isTrusted ? NoCheckSigs : CheckSigs);

            promise.set_value();
        } catch (...) {
            promise.set_exception(std::current_exception());
        }
    });
    worker.childStarted(shared_from_this(), {
#ifndef _WIN32
        outPipe.readSide.get()
#else
        &outPipe
#endif
        }, true, false);
    state = &SubstitutionGoal::finished;
}


void SubstitutionGoal::finished()
{
    trace("substitute finished");

    thr.join();
    worker.childTerminated(this);

    try {
        promise.get_future().get();
    } catch (std::exception & e) {
        printError(e.what());

        /* Cause the parent build to fail unless --fallback is given,
           or the substitute has disappeared. The latter case behaves
           the same as the substitute never having existed in the
           first place. */
        try {
            throw;
        } catch (SubstituteGone &) {
        } catch (...) {
            substituterFailed = true;
        }

        /* Try the next substitute. */
        state = &SubstitutionGoal::tryNext;
        worker.wakeUp(shared_from_this());
        return;
    }

    worker.markContentsGood(storePath);

    printMsg(lvlChatty,
        format("substitution of path '%1%' succeeded") % storePath);

    maintainRunningSubstitutions.reset();

    maintainExpectedSubstitutions.reset();
    worker.doneSubstitutions++;

    if (maintainExpectedDownload) {
        auto fileSize = maintainExpectedDownload->delta;
        maintainExpectedDownload.reset();
        worker.doneDownloadSize += fileSize;
    }

    worker.doneNarSize += maintainExpectedNar->delta;
    maintainExpectedNar.reset();

    worker.updateProgress();

    amDone(ecSuccess);
}


#ifndef _WIN32
void SubstitutionGoal::handleChildOutput(int fd, const string & data)
{
}


void SubstitutionGoal::handleEOF(int fd)
{
    if (fd == outPipe.readSide.get()) worker.wakeUp(shared_from_this());
}
#else
void SubstitutionGoal::handleChildOutput(HANDLE handle, const string & data)
{
}

void SubstitutionGoal::handleEOF(HANDLE handle)
{
    if (handle == outPipe.hRead.get()) worker.wakeUp(shared_from_this());
}
#endif


//////////////////////////////////////////////////////////////////////


Worker::Worker(LocalStore & store)
    : act(*logger, actRealise)
    , actDerivations(*logger, actBuilds)
    , actSubstitutions(*logger, actCopyPaths)
    , store(store)
{
    /* Debugging: prevent recursive workers. */
    nrLocalBuilds = 0;
    lastWokenUp = steady_time_point::min();
    permanentFailure = false;
    timedOut = false;
    hashMismatch = false;
    checkMismatch = false;
#ifdef _WIN32
    ioport = CreateIoCompletionPort(INVALID_HANDLE_VALUE, NULL, 0, 0);
    if (ioport.get() == NULL)
        throw WinError("CreateIoCompletionPort");
#endif
}


Worker::~Worker()
{
    /* Explicitly get rid of all strong pointers now.  After this all
       goals that refer to this worker should be gone.  (Otherwise we
       are in trouble, since goals may call childTerminated() etc. in
       their destructors). */
    topGoals.clear();

    assert(expectedSubstitutions == 0);
    assert(expectedDownloadSize == 0);
    assert(expectedNarSize == 0);
}


GoalPtr Worker::makeDerivationGoal(const Path & path,
    const StringSet & wantedOutputs, BuildMode buildMode)
{
    GoalPtr goal = derivationGoals[path].lock();
    if (!goal) {
        goal = std::make_shared<DerivationGoal>(path, wantedOutputs, *this, buildMode);
        derivationGoals[path] = goal;
        wakeUp(goal);
    } else
        (dynamic_cast<DerivationGoal *>(goal.get()))->addWantedOutputs(wantedOutputs);
    return goal;
}


std::shared_ptr<DerivationGoal> Worker::makeBasicDerivationGoal(const Path & drvPath,
    const BasicDerivation & drv, BuildMode buildMode)
{
    auto goal = std::make_shared<DerivationGoal>(drvPath, drv, *this, buildMode);
    wakeUp(goal);
    return goal;
}


GoalPtr Worker::makeSubstitutionGoal(const Path & path, RepairFlag repair)
{
    GoalPtr goal = substitutionGoals[path].lock();
    if (!goal) {
        goal = std::make_shared<SubstitutionGoal>(path, *this, repair);
        substitutionGoals[path] = goal;
        wakeUp(goal);
    }
    return goal;
}


static void removeGoal(GoalPtr goal, WeakGoalMap & goalMap)
{
    /* !!! inefficient */
    for (WeakGoalMap::iterator i = goalMap.begin();
         i != goalMap.end(); )
        if (i->second.lock() == goal) {
            WeakGoalMap::iterator j = i; ++j;
            goalMap.erase(i);
            i = j;
        }
        else ++i;
}


void Worker::removeGoal(GoalPtr goal)
{
    nix::removeGoal(goal, derivationGoals);
    nix::removeGoal(goal, substitutionGoals);
    if (topGoals.find(goal) != topGoals.end()) {
        topGoals.erase(goal);
        /* If a top-level goal failed, then kill all other goals
           (unless keepGoing was set). */
        if (goal->getExitCode() == Goal::ecFailed && !settings.keepGoing)
            topGoals.clear();
    }

    /* Wake up goals waiting for any goal to finish. */
    for (auto & i : waitingForAnyGoal) {
        GoalPtr goal = i.lock();
        if (goal) wakeUp(goal);
    }

    waitingForAnyGoal.clear();
}


void Worker::wakeUp(GoalPtr goal)
{
    goal->trace("woken up");
    addToWeakGoals(awake, goal);
}


unsigned Worker::getNrLocalBuilds()
{
    return nrLocalBuilds;
}


#ifndef _WIN32
void Worker::childStarted(GoalPtr goal, const set<int> & fds,
    bool inBuildSlot, bool respectTimeouts)
#else
void Worker::childStarted(GoalPtr goal, const vector<AsyncPipe*> & pipes,
    bool inBuildSlot, bool respectTimeouts)
#endif
{
    Child child;
    child.goal = goal;
    child.goal2 = goal.get();
#ifndef _WIN32
    child.fds = fds;
#else
    child.pipes = pipes;
#endif
    child.timeStarted = child.lastOutput = steady_time_point::clock::now();
    child.inBuildSlot = inBuildSlot;
    child.respectTimeouts = respectTimeouts;
    children.emplace_back(child);
    if (inBuildSlot) nrLocalBuilds++;
}


void Worker::childTerminated(Goal * goal, bool wakeSleepers)
{
    auto i = std::find_if(children.begin(), children.end(),
        [&](const Child & child) { return child.goal2 == goal; });
    if (i == children.end()) return;

    if (i->inBuildSlot) {
        assert(nrLocalBuilds > 0);
        nrLocalBuilds--;
    }

    children.erase(i);

    if (wakeSleepers) {

        /* Wake up goals waiting for a build slot. */
        for (auto & j : wantingToBuild) {
            GoalPtr goal = j.lock();
            if (goal) wakeUp(goal);
        }

        wantingToBuild.clear();
    }
}


void Worker::waitForBuildSlot(GoalPtr goal)
{
    debug("wait for build slot");
    if (getNrLocalBuilds() < settings.maxBuildJobs)
        wakeUp(goal); /* we can do it right away */
    else
        addToWeakGoals(wantingToBuild, goal);
}


void Worker::waitForAnyGoal(GoalPtr goal)
{
    debug("wait for any goal");
    addToWeakGoals(waitingForAnyGoal, goal);
}


void Worker::waitForAWhile(GoalPtr goal)
{
    debug("wait for a while");
    addToWeakGoals(waitingForAWhile, goal);
}


void Worker::run(const Goals & _topGoals)
{
//std::cerr << "~~~~~~~~~~~~~~~~~~~~~~~~~~~~~~~~~~~-Worker::run" << std::endl;

    for (auto & i : _topGoals) topGoals.insert(i);

    debug("entered goal loop");

    while (1) {

        checkInterrupt();

        store.autoGC(false);

        /* Call every wake goal (in the ordering established by
           CompareGoalPtrs). */
        while (!awake.empty() && !topGoals.empty()) {
            Goals awake2;
            for (auto & i : awake) {
                GoalPtr goal = i.lock();
                if (goal) awake2.insert(goal);
            }
            awake.clear();
            for (auto & goal : awake2) {
                checkInterrupt();
                goal->work();
                if (topGoals.empty()) break; // stuff may have been cancelled
            }
        }

        if (topGoals.empty()) break;

        /* Wait for input. */
        if (!children.empty() || !waitingForAWhile.empty())
            waitForInput();
        else {
            if (awake.empty() && 0 == settings.maxBuildJobs) throw Error(
                "unable to start any build; either increase '--max-jobs' "
                "or enable remote builds");
            assert(!awake.empty());
        }
    }

    /* If --keep-going is not set, it's possible that the main goal
       exited while some of its subgoals were still active.  But if
       --keep-going *is* set, then they must all be finished now. */
    assert(!settings.keepGoing || awake.empty());
    assert(!settings.keepGoing || wantingToBuild.empty());
    assert(!settings.keepGoing || children.empty());
}


void Worker::waitForInput()
{
    printMsg(lvlVomit, "waiting for children");

//std::cerr << "~~~~~~~~~~~~--------------Worker::waitForInput() children.size()=" << children.size() << std::endl;

    /* Process output from the file descriptors attached to the
       children, namely log output and output path creation commands.
       We also use this to detect child termination: if we get EOF on
       the logger pipe of a build, we assume that the builder has
       terminated. */

    bool useTimeout = false;
    struct timeval timeout;
    timeout.tv_usec = 0;
    auto before = steady_time_point::clock::now();

    /* If we're monitoring for silence on stdout/stderr, or if there
       is a build timeout, then wait for input until the first
       deadline for any child. */
    auto nearest = steady_time_point::max(); // nearest deadline
    if (settings.minFree.get() != 0)
        // Periodicallty wake up to see if we need to run the garbage collector.
        nearest = before + std::chrono::seconds(10);
    for (auto & i : children) {
        if (!i.respectTimeouts) continue;
        if (0 != settings.maxSilentTime)
            nearest = std::min(nearest, i.lastOutput + std::chrono::seconds(settings.maxSilentTime));
        if (0 != settings.buildTimeout)
            nearest = std::min(nearest, i.timeStarted + std::chrono::seconds(settings.buildTimeout));
    }
    if (nearest != steady_time_point::max()) {
        timeout.tv_sec = std::max(1L, (long) std::chrono::duration_cast<std::chrono::seconds>(nearest - before).count());
        useTimeout = true;
    }

    /* If we are polling goals that are waiting for a lock, then wake
       up after a few seconds at most. */
    if (!waitingForAWhile.empty()) {
        useTimeout = true;
        if (lastWokenUp == steady_time_point::min())
            printError("waiting for locks or build slots...");
        if (lastWokenUp == steady_time_point::min() || lastWokenUp > before) lastWokenUp = before;
        timeout.tv_sec = std::max(1L,
            (long) std::chrono::duration_cast<std::chrono::seconds>(
                lastWokenUp + std::chrono::seconds(settings.pollInterval) - before).count());
    } else lastWokenUp = steady_time_point::min();

    if (useTimeout)
        vomit("sleeping %d seconds", timeout.tv_sec);
#ifndef _WIN32
    /* Use select() to wait for the input side of any logger pipe to
       become `available'.  Note that `available' (i.e., non-blocking)
       includes EOF. */
    fd_set fds;
    FD_ZERO(&fds);
    int fdMax = 0;
    for (auto & i : children) {
        for (auto & j : i.fds) {
            if (j >= FD_SETSIZE)
                throw Error("reached FD_SETSIZE limit");
            FD_SET(j, &fds);
            if (j >= fdMax) fdMax = j + 1;
        }
    }

    if (select(fdMax, &fds, 0, 0, useTimeout ? &timeout : 0) == -1) {
        if (errno == EINTR) return;
        throw PosixError("waiting for input");
    }
#else


    OVERLAPPED_ENTRY oentries[0x20] = {0};
    ULONG removed;
    if (!GetQueuedCompletionStatusEx(ioport.get(), oentries, sizeof(oentries)/sizeof(*oentries), &removed, useTimeout ? (timeout.tv_sec*1000) : INFINITE, FALSE)) {
        WinError winError("GetQueuedCompletionStatusEx");
        if (winError.lastError != WAIT_TIMEOUT)
            throw winError;
    }
/*
    std::cerr << "XXX removed       " << removed        << std::endl;
    for (ULONG i = 0; i<removed; i++ ) {
std::cerr << "lpCompletionKey               " << oentries[i].lpCompletionKey            << std::endl;
std::cerr << ".hEvent                       " << oentries[i].lpOverlapped->hEvent       << std::endl;
std::cerr << ".Offset                       " << oentries[i].lpOverlapped->Offset       << std::endl;
std::cerr << ".OffsetHigh                   " << oentries[i].lpOverlapped->OffsetHigh   << std::endl;
std::cerr << ".Internal                     " << oentries[i].lpOverlapped->Internal     << std::endl;
std::cerr << ".InternalHigh                 " << oentries[i].lpOverlapped->InternalHigh << std::endl;
std::cerr << "Internal                      " << oentries[i].Internal                   << std::endl;
std::cerr << "dwNumberOfBytesTransferred    " << oentries[i].dwNumberOfBytesTransferred << std::endl;
    }*/
/*
    DWORD bytesRead;
    ULONG_PTR completionKey;
    OVERLAPPED *poverlapped;
    if (!GetQueuedCompletionStatus(ioport.get(), &bytesRead, &completionKey, &poverlapped, useTimeout ? (timeout.tv_sec*1000) : INFINITE))
        throw WinError("GetQueuedCompletionStatus");
std::cerr << "completionKey " << completionKey             << std::endl;
std::cerr << ".hEvent       " << poverlapped->hEvent       << std::endl;
std::cerr << ".Offset       " << poverlapped->Offset       << std::endl;
std::cerr << ".OffsetHigh   " << poverlapped->OffsetHigh   << std::endl;
std::cerr << ".Internal     " << poverlapped->Internal     << std::endl;
std::cerr << ".InternalHigh " << poverlapped->InternalHigh << std::endl;
std::cerr << "bytesRead     " << bytesRead                 << std::endl;
*/

#endif
    auto after = steady_time_point::clock::now();

    /* Process all available file descriptors. FIXME: this is
       O(children * fds). */
    decltype(children)::iterator i;
    for (auto j = children.begin(); j != children.end(); j = i) {
        i = std::next(j);

        checkInterrupt();

        GoalPtr goal = j->goal.lock();
        assert(goal);

#ifndef _WIN32
        std::vector<unsigned char> buffer(4096);
        set<int> fds2(j->fds);
        for (auto & k : fds2) {
            if (FD_ISSET(k, &fds)) {
                ssize_t rd = read(k, buffer.data(), buffer.size());
                // FIXME: is there a cleaner way to handle pt close
                // than EIO? Is this even standard?
                if (rd == 0 || (rd == -1 && errno == EIO)) {
                    debug(format("%1%: got EOF") % goal->getName());
                    goal->handleEOF(k);
                    j->fds.erase(k);
                } else if (rd == -1) {
                    if (errno != EINTR)
                        throw PosixError("%s: read failed", goal->getName());
                } else {
                    printMsg(lvlVomit, format("%1%: read %2% bytes")
                        % goal->getName() % rd);
                    string data((char *) buffer.data(), rd);
                    j->lastOutput = after;
                    goal->handleChildOutput(k, data);
                }
            }
        }
#else
        decltype(j->pipes)::iterator p = j->pipes.begin();
        while (p != j->pipes.end()) {
            decltype(p) nextp = p+1;
            for (ULONG i = 0; i<removed; i++) {
                if (oentries[i].lpCompletionKey == ((ULONG_PTR)((*p)->hRead.get()) ^ 0x5555)) {
                    if (oentries[i].dwNumberOfBytesTransferred > 0) {
                        printMsg(lvlVomit, format("%1%: read %2% bytes") % goal->getName() % oentries[i].dwNumberOfBytesTransferred);
                        string data((char *) (*p)->buffer.data(), oentries[i].dwNumberOfBytesTransferred);
                        j->lastOutput = after;
                        goal->handleChildOutput((*p)->hRead.get(), data);
                    }

                    BOOL rc = ReadFile((*p)->hRead.get(), (*p)->buffer.data(), (*p)->buffer.size(), &(*p)->got, &(*p)->overlapped);
                    if (rc) {
                       // here is possible (but not obligatory) to call `goal->handleChildOutput` and repeat ReadFile immediately
                    } else {
                        WinError winError("ReadFile(%1%, ..)", (*p)->hRead.get());
                        if (winError.lastError == ERROR_BROKEN_PIPE) {
                            debug(format("%1%: got EOF") % goal->getName());
                            goal->handleEOF((*p)->hRead.get());
                            nextp = j->pipes.erase(p); // no need to maintain `j->pipes` ?
                        } else if (winError.lastError != ERROR_IO_PENDING)
                            throw winError;
                    }
                    break;
                }
            }
            p = nextp;
        }
#endif
        if (goal->getExitCode() == Goal::ecBusy &&
            0 != settings.maxSilentTime &&
            j->respectTimeouts &&
            after - j->lastOutput >= std::chrono::seconds(settings.maxSilentTime))
        {
            printError(
                format("%1% timed out after %2% seconds of silence")
                % goal->getName() % settings.maxSilentTime);
            goal->timedOut();
        }

        else if (goal->getExitCode() == Goal::ecBusy &&
            0 != settings.buildTimeout &&
            j->respectTimeouts &&
            after - j->timeStarted >= std::chrono::seconds(settings.buildTimeout))
        {
            printError(
                format("%1% timed out after %2% seconds")
                % goal->getName() % settings.buildTimeout);
            goal->timedOut();
        }
    }

    if (!waitingForAWhile.empty() && lastWokenUp + std::chrono::seconds(settings.pollInterval) <= after) {
        lastWokenUp = after;
        for (auto & i : waitingForAWhile) {
            GoalPtr goal = i.lock();
            if (goal) wakeUp(goal);
        }
        waitingForAWhile.clear();
    }
//std::cerr << "~~~~~~~~~~~~/////---------Worker::waitForInput() children.size()=" << children.size() << std::endl;
}


unsigned int Worker::exitStatus()
{
    /*
     * 1100100
     *    ^^^^
     *    |||`- timeout
     *    ||`-- output hash mismatch
     *    |`--- build failure
     *    `---- not deterministic
     */
    unsigned int mask = 0;
    bool buildFailure = permanentFailure || timedOut || hashMismatch;
    if (buildFailure)
        mask |= 0x04;  // 100
    if (timedOut)
        mask |= 0x01;  // 101
    if (hashMismatch)
        mask |= 0x02;  // 102
    if (checkMismatch) {
        mask |= 0x08;  // 104
    }

    if (mask)
        mask |= 0x60;
    return mask ? mask : 1;
}


bool Worker::pathContentsGood(const Path & path)
{
    std::map<Path, bool>::iterator i = pathContentsGoodCache.find(path);
    if (i != pathContentsGoodCache.end()) return i->second;
    printInfo(format("checking path '%1%'...") % path);
    auto info = store.queryPathInfo(path);
    bool res;
    if (!pathExists(path))
        res = false;
    else {
        HashResult current = hashPath(info->narHash.type, path);
        Hash nullHash(htSHA256);
        res = info->narHash == nullHash || info->narHash == current.first;
    }
    pathContentsGoodCache[path] = res;
    if (!res) printError(format("path '%1%' is corrupted or missing!") % path);
    return res;
}


void Worker::markContentsGood(const Path & path)
{
    pathContentsGoodCache[path] = true;
}


//////////////////////////////////////////////////////////////////////


static void primeCache(Store & store, const PathSet & paths)
{
    PathSet willBuild, willSubstitute, unknown;
    unsigned long long downloadSize, narSize;
    store.queryMissing(paths, willBuild, willSubstitute, unknown, downloadSize, narSize);

    if (!willBuild.empty() && 0 == settings.maxBuildJobs && getMachines().empty())
        throw Error(
            "%d derivations need to be built, but neither local builds ('--max-jobs') "
            "nor remote builds ('--builders') are enabled", willBuild.size());
}


void LocalStore::buildPaths(const PathSet & drvPaths, BuildMode buildMode)
{
    Worker worker(*this);

    primeCache(*this, drvPaths);

    Goals goals;
    for (auto & i : drvPaths) {
        DrvPathWithOutputs i2 = parseDrvPathWithOutputs(i);
        if (isDerivation(i2.first))
            goals.insert(worker.makeDerivationGoal(i2.first, i2.second, buildMode));
        else
            goals.insert(worker.makeSubstitutionGoal(i, buildMode == bmRepair ? Repair : NoRepair));
    }

    worker.run(goals);

    PathSet failed;
    for (auto & i : goals) {
        if (i->getExitCode() != Goal::ecSuccess) {
            DerivationGoal * i2 = dynamic_cast<DerivationGoal *>(i.get());
            if (i2) failed.insert(i2->getDrvPath());
            else failed.insert(dynamic_cast<SubstitutionGoal *>(i.get())->getStorePath());
        }
    }

    if (!failed.empty())
        throw Error(worker.exitStatus(), "build of %s failed", showPaths(failed));
}


BuildResult LocalStore::buildDerivation(const Path & drvPath, const BasicDerivation & drv,
    BuildMode buildMode)
{
    Worker worker(*this);
    auto goal = worker.makeBasicDerivationGoal(drvPath, drv, buildMode);

    BuildResult result;

    try {
        worker.run(Goals{goal});
        result = goal->getResult();
    } catch (Error & e) {
        result.status = BuildResult::MiscFailure;
        result.errorMsg = e.msg();
    }

    return result;
}


void LocalStore::ensurePath(const Path & path)
{
    /* If the path is already valid, we're done. */
    if (isValidPath(path)) return;

    primeCache(*this, {path});

    Worker worker(*this);
    GoalPtr goal = worker.makeSubstitutionGoal(path);
    Goals goals = {goal};

    worker.run(goals);

    if (goal->getExitCode() != Goal::ecSuccess)
        throw Error(worker.exitStatus(), "path '%s' does not exist and cannot be created", path);
}


void LocalStore::repairPath(const Path & path)
{
    Worker worker(*this);
    GoalPtr goal = worker.makeSubstitutionGoal(path, Repair);
    Goals goals = {goal};

    worker.run(goals);

    if (goal->getExitCode() != Goal::ecSuccess) {
        /* Since substituting the path didn't work, if we have a valid
           deriver, then rebuild the deriver. */
        auto deriver = queryPathInfo(path)->deriver;
        if (deriver != "" && isValidPath(deriver)) {
            goals.clear();
            goals.insert(worker.makeDerivationGoal(deriver, StringSet(), bmRepair));
            worker.run(goals);
        } else
            throw Error(worker.exitStatus(), "cannot repair path '%s'", path);
    }
}


}<|MERGE_RESOLUTION|>--- conflicted
+++ resolved
@@ -1979,7 +1979,7 @@
            'nix-store --optimise'. FIXME: actually, why don't we just
            bind-mount in this case? */
         if (errno != EMLINK)
-            throw SysError("linking '%s' to '%s'", to, from);
+            throw PosixError("linking '%s' to '%s'", to, from);
         copyPath(from, to);
     }
 }
@@ -2268,27 +2268,8 @@
                 throw PosixError(format("getting attributes of path '%1%'") % i);
             if (S_ISDIR(st.st_mode))
                 dirsInChroot[i] = r;
-<<<<<<< HEAD
-            else {
-                Path p = chrootRootDir + i;
-                debug("linking '%1%' to '%2%'", p, r);
-                if (link(r.c_str(), p.c_str()) == -1) {
-                    /* Hard-linking fails if we exceed the maximum
-                       link count on a file (e.g. 32000 of ext3),
-                       which is quite possible after a `nix-store
-                       --optimise'. */
-                    if (errno != EMLINK)
-                        throw PosixError(format("linking '%1%' to '%2%'") % p % i);
-                    StringSink sink;
-                    dumpPath(r, sink);
-                    StringSource source(*sink.s);
-                    restorePath(p, source);
-                }
-            }
-=======
             else
                 linkOrCopy(r, chrootRootDir + i);
->>>>>>> 06f9364e
         }
 
         /* If we're repairing, checking or rebuilding part of a
@@ -3657,13 +3638,8 @@
             i.second.parseHashInfo(recursive, h);
 
             if (!recursive) {
-<<<<<<< HEAD
-                /* The output path should be a regular file without
-                   execute permission. */
-#ifndef _WIN32
-=======
                 /* The output path should be a regular file without execute permission. */
->>>>>>> 06f9364e
+#ifndef _WIN32
                 if (!S_ISREG(st.st_mode) || (st.st_mode & S_IXUSR) != 0)
 #else
                 if (getFileType(actualPath) != DT_REG)
