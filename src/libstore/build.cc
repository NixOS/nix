--- conflicted
+++ resolved
@@ -290,18 +290,15 @@
     /* Set if at least one derivation had a timeout. */
     bool timedOut;
 
-<<<<<<< HEAD
+    /* Set if at least one derivation fails with a hash mismatch. */
+    bool hashMismatch;
+
+    /* Set if at least one derivation is not deterministic in check mode. */
+    bool checkMismatch;
+
 #ifdef _WIN32
     AutoCloseWindowsHandle ioport;
 #endif
-=======
-    /* Set if at least one derivation fails with a hash mismatch. */
-    bool hashMismatch;
-
-    /* Set if at least one derivation is not deterministic in check mode. */
-    bool checkMismatch;
-
->>>>>>> afb464c1
     LocalStore & store;
 #ifndef _WIN32
     std::unique_ptr<HookInstance> hook;
@@ -1631,17 +1628,12 @@
     if (hook) {
         hook->builderOut.readSide = -1;
         hook->fromHook.readSide = -1;
-<<<<<<< HEAD
-    }
-    else builderOut.readSide = -1;
+    } else
+        builderOut.readSide = -1;
 #else
     asyncBuilderOut.hRead = INVALID_HANDLE_VALUE;
     nul = INVALID_HANDLE_VALUE;
 #endif
-=======
-    } else
-        builderOut.readSide = -1;
->>>>>>> afb464c1
 
     /* Close the log file. */
     closeLogFile();
@@ -2127,9 +2119,8 @@
     }
 
 
-#ifndef _WIN32
     if (useChroot) {
-
+#ifndef _WIN32
         /* Allow a user-configurable set of directories from the
            host file system. */
         PathSet dirs = settings.sandboxPaths;
@@ -2190,6 +2181,7 @@
 
             dirsInChroot[i] = i;
         }
+#endif // !defined _WIN32
 
 #if __linux__
         /* Create a temporary directory in which we set up the chroot
@@ -2294,16 +2286,10 @@
         throw Error("sandboxing builds is not supported on this platform");
 #endif
     }
-    else
-#endif // _WIN32
-    {
-
-<<<<<<< HEAD
-#ifndef _WIN32
-=======
+
     if (needsHashRewrite()) {
 
->>>>>>> afb464c1
+#ifndef _WIN32
         if (pathExists(homeDir))
             throw Error(format("directory '%1%' exists; please remove it") % homeDir);
 #endif
@@ -2376,23 +2362,20 @@
     Path logFile = openLogFile();
 
     /* Create a pipe to get the output of the builder. */
-<<<<<<< HEAD
-#ifndef _WIN32
-    builderOut.createPipe();
-#else
-//std::cerr << (format("c----createAsyncPipe(%p, %p)") % &worker % worker.ioport.get()) << std::endl;
-    asyncBuilderOut.createAsyncPipe(worker.ioport.get());
-
-    // Must be inheritable so subprocesses can dup to children.
-    SECURITY_ATTRIBUTES sa = {0};
-    sa.nLength = sizeof(SECURITY_ATTRIBUTES);
-    sa.bInheritHandle = TRUE;
-    nul = CreateFileA("NUL", GENERIC_READ, FILE_SHARE_READ | FILE_SHARE_WRITE | FILE_SHARE_DELETE, &sa, OPEN_EXISTING, 0, NULL);
-    if (!nul.get())
-        throw WinError("CreateFileA(NUL)");
-#endif
-=======
-    //builderOut.create();
+//#ifndef _WIN32
+//    builderOut.createPipe();
+//#else
+////std::cerr << (format("c----createAsyncPipe(%p, %p)") % &worker % worker.ioport.get()) << std::endl;
+//    asyncBuilderOut.createAsyncPipe(worker.ioport.get());
+//
+//    // Must be inheritable so subprocesses can dup to children.
+//    SECURITY_ATTRIBUTES sa = {0};
+//    sa.nLength = sizeof(SECURITY_ATTRIBUTES);
+//    sa.bInheritHandle = TRUE;
+//    nul = CreateFileA("NUL", GENERIC_READ, FILE_SHARE_READ | FILE_SHARE_WRITE | FILE_SHARE_DELETE, &sa, OPEN_EXISTING, 0, NULL);
+//    if (!nul.get())
+//        throw WinError("CreateFileA(NUL)");
+//#endif
 
     builderOut.readSide = posix_openpt(O_RDWR | O_NOCTTY);
     if (!builderOut.readSide)
@@ -2434,7 +2417,6 @@
 
     if (tcsetattr(builderOut.writeSide.get(), TCSANOW, &term))
         throw SysError("putting pseudoterminal into raw mode");
->>>>>>> afb464c1
 
     result.startTime = time(0);
 
@@ -2511,10 +2493,6 @@
             if (child == -1 && errno == EINVAL) {
                 /* Fallback for Linux < 2.13 where CLONE_NEWPID and
                    CLONE_PARENT are not allowed together. */
-<<<<<<< HEAD
-                child = clone(childEntry, stack + stackSize, flags & ~CLONE_NEWPID, this);
-            if (child == -1) throw PosixError("cloning builder process");
-=======
                 flags &= ~CLONE_NEWPID;
                 child = clone(childEntry, stack + stackSize, flags, this);
             }
@@ -2531,8 +2509,7 @@
                to true (the default). */
             if (child == -1 && (errno == EPERM || errno == EINVAL) && settings.sandboxFallback)
                 _exit(1);
-            if (child == -1) throw SysError("cloning builder process");
->>>>>>> afb464c1
+            if (child == -1) throw PosixError("cloning builder process");
 
             writeFull(builderOut.writeSide.get(), std::to_string(child) + "\n");
             _exit(0);
@@ -3577,8 +3554,8 @@
         ValidPathInfo info;
 
         Path actualPath = path;
-#ifndef _WIN32
         if (useChroot) {
+#ifndef _WIN32
             actualPath = chrootRootDir + path;
             if (pathExists(actualPath)) {
                 /* Move output paths from the chroot to the Nix store. */
@@ -3589,15 +3566,12 @@
                         throw PosixError(format("moving build output '%1%' from the sandbox to the Nix store") % path);
             }
             if (buildMode != bmCheck) actualPath = worker.store.toRealPath(path);
-<<<<<<< HEAD
-        } else
-#endif
-        {
-=======
+#else
+	        // TODO windows no chroot supported error
+#endif
         }
 
         if (needsHashRewrite()) {
->>>>>>> afb464c1
             Path redirected = redirectedOutputs[path];
             if (buildMode == bmRepair
                 && redirectedBadOutputs.find(path) != redirectedBadOutputs.end()
@@ -3735,11 +3709,7 @@
                     Path dst = worker.store.toRealPath(path + checkSuffix);
                     deletePath(dst);
                     if (rename(actualPath.c_str(), dst.c_str()))
-<<<<<<< HEAD
-                        throw PosixError(format("renaming-1 '%1%' to '%2%'") % actualPath % dst);
-                    throw Error(format("derivation '%1%' may not be deterministic: output '%2%' differs from '%3%'")
-=======
-                        throw SysError(format("renaming '%1%' to '%2%'") % actualPath % dst);
+                        throw PosixError(format("renaming '%1%' to '%2%'") % actualPath % dst);
 
                     handleDiffHook(
                         buildUser ? buildUser->getUID() : getuid(),
@@ -3747,7 +3717,6 @@
                         path, dst, drvPath, tmpDir);
 
                     throw NotDeterministic(format("derivation '%1%' may not be deterministic: output '%2%' differs from '%3%'")
->>>>>>> afb464c1
                         % drvPath % path % dst);
                 } else
                     throw NotDeterministic(format("derivation '%1%' may not be deterministic: output '%2%' differs")
@@ -3811,29 +3780,10 @@
                     ? fmt("output '%1%' of '%2%' differs from '%3%' from previous round", i->second.path, drvPath, prev)
                     : fmt("output '%1%' of '%2%' differs from previous round", i->second.path, drvPath);
 
-<<<<<<< HEAD
-                auto diffHook = settings.diffHook;
-                if (prevExists && diffHook != "" && runDiffHook) {
-                    try {
-<<<<<<< HEAD
-                        auto diff = runProgramGetStdout(diffHook, true, {prev, i->path});
-||||||| merged common ancestors
-                        auto diff = runProgram(diffHook, true, {prev, i->path});
-=======
-                        auto diff = runProgram(diffHook, true, {prev, i->second.path});
->>>>>>> windows-base
-                        if (diff != "")
-                            printError(chomp(diff));
-                    } catch (Error & error) {
-                        printError("diff hook execution failed: %s", error.what());
-                    }
-                }
-=======
                 handleDiffHook(
                     buildUser ? buildUser->getUID() : getuid(),
                     buildUser ? buildUser->getGID() : getgid(),
                     prev, i->second.path, drvPath, tmpDir);
->>>>>>> afb464c1
 
                 if (settings.enforceDeterminism)
                     throw NotDeterministic(msg);
@@ -4682,16 +4632,13 @@
     lastWokenUp = steady_time_point::min();
     permanentFailure = false;
     timedOut = false;
-<<<<<<< HEAD
+    hashMismatch = false;
+    checkMismatch = false;
 #ifdef _WIN32
     ioport = CreateIoCompletionPort(INVALID_HANDLE_VALUE, NULL, 0, 0);
     if (ioport.get() == NULL)
         throw WinError("CreateIoCompletionPort");
 #endif
-=======
-    hashMismatch = false;
-    checkMismatch = false;
->>>>>>> afb464c1
 }
 
 
@@ -5048,17 +4995,9 @@
         for (auto & k : fds2) {
             if (FD_ISSET(k, &fds)) {
                 ssize_t rd = read(k, buffer.data(), buffer.size());
-<<<<<<< HEAD
-                if (rd == -1) {
-                    if (errno != EINTR)
-                        throw PosixError(format("reading from %1%")
-                            % goal->getName());
-                } else if (rd == 0) {
-=======
                 // FIXME: is there a cleaner way to handle pt close
                 // than EIO? Is this even standard?
                 if (rd == 0 || (rd == -1 && errno == EIO)) {
->>>>>>> afb464c1
                     debug(format("%1%: got EOF") % goal->getName());
                     goal->handleEOF(k);
                     j->fds.erase(k);
