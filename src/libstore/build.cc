#include "references.hh"
#include "pathlocks.hh"
#include "globals.hh"
#include "local-store.hh"
#include "util.hh"
#include "archive.hh"
#include "affinity.hh"
#include "builtins.hh"
#include "builtins/buildenv.hh"
#include "filetransfer.hh"
#include "finally.hh"
#include "compression.hh"
#include "json.hh"
#include "nar-info.hh"
#include "parsed-derivations.hh"
#include "machines.hh"
#include "daemon.hh"
#include "worker-protocol.hh"

#include <algorithm>
#include <iostream>
#include <map>
#include <sstream>
#include <thread>
#include <future>
#include <chrono>
#include <regex>
#include <queue>
#include <climits>

#include <sys/time.h>
#include <sys/wait.h>
#include <sys/types.h>
#include <sys/stat.h>
#include <sys/utsname.h>
#include <sys/resource.h>
#include <sys/socket.h>
#include <sys/un.h>
#include <fcntl.h>
#include <netdb.h>
#include <unistd.h>
#include <errno.h>
#include <cstring>
#include <termios.h>
#include <poll.h>

#include <pwd.h>
#include <grp.h>

/* Includes required for chroot support. */
#if __linux__
#include <sys/socket.h>
#include <sys/ioctl.h>
#include <net/if.h>
#include <netinet/ip.h>
#include <sys/personality.h>
#include <sys/mman.h>
#include <sched.h>
#include <sys/param.h>
#include <sys/mount.h>
#include <sys/syscall.h>
#if HAVE_SECCOMP
#include <seccomp.h>
#endif
#define pivot_root(new_root, put_old) (syscall(SYS_pivot_root, new_root, put_old))
#endif

#if HAVE_STATVFS
#include <sys/statvfs.h>
#endif

#include <nlohmann/json.hpp>


namespace nix {

using std::map;


static string pathNullDevice = "/dev/null";


/* Forward definition. */
class Worker;
struct HookInstance;


/* A pointer to a goal. */
struct Goal;
class DerivationGoal;
typedef std::shared_ptr<Goal> GoalPtr;
typedef std::weak_ptr<Goal> WeakGoalPtr;

struct CompareGoalPtrs {
    bool operator() (const GoalPtr & a, const GoalPtr & b) const;
};

/* Set of goals. */
typedef set<GoalPtr, CompareGoalPtrs> Goals;
typedef list<WeakGoalPtr> WeakGoals;

/* A map of paths to goals (and the other way around). */
typedef std::map<StorePath, WeakGoalPtr> WeakGoalMap;



struct Goal : public std::enable_shared_from_this<Goal>
{
    typedef enum {ecBusy, ecSuccess, ecFailed, ecNoSubstituters, ecIncompleteClosure} ExitCode;

    /* Backlink to the worker. */
    Worker & worker;

    /* Goals that this goal is waiting for. */
    Goals waitees;

    /* Goals waiting for this one to finish.  Must use weak pointers
       here to prevent cycles. */
    WeakGoals waiters;

    /* Number of goals we are/were waiting for that have failed. */
    unsigned int nrFailed;

    /* Number of substitution goals we are/were waiting for that
       failed because there are no substituters. */
    unsigned int nrNoSubstituters;

    /* Number of substitution goals we are/were waiting for that
       failed because othey had unsubstitutable references. */
    unsigned int nrIncompleteClosure;

    /* Name of this goal for debugging purposes. */
    string name;

    /* Whether the goal is finished. */
    ExitCode exitCode;

    /* Exception containing an error message, if any. */
    std::optional<Error> ex;

    Goal(Worker & worker) : worker(worker)
    {
        nrFailed = nrNoSubstituters = nrIncompleteClosure = 0;
        exitCode = ecBusy;
    }

    virtual ~Goal()
    {
        trace("goal destroyed");
    }

    virtual void work() = 0;

    void addWaitee(GoalPtr waitee);

    virtual void waiteeDone(GoalPtr waitee, ExitCode result);

    virtual void handleChildOutput(int fd, const string & data)
    {
        abort();
    }

    virtual void handleEOF(int fd)
    {
        abort();
    }

    void trace(const FormatOrString & fs);

    string getName()
    {
        return name;
    }

    /* Callback in case of a timeout.  It should wake up its waiters,
       get rid of any running child processes that are being monitored
       by the worker (important!), etc. */
    virtual void timedOut(Error && ex) = 0;

    virtual string key() = 0;

    void amDone(ExitCode result, std::optional<Error> ex = {});
};


bool CompareGoalPtrs::operator() (const GoalPtr & a, const GoalPtr & b) const {
    string s1 = a->key();
    string s2 = b->key();
    return s1 < s2;
}


typedef std::chrono::time_point<std::chrono::steady_clock> steady_time_point;


/* A mapping used to remember for each child process to what goal it
   belongs, and file descriptors for receiving log data and output
   path creation commands. */
struct Child
{
    WeakGoalPtr goal;
    Goal * goal2; // ugly hackery
    set<int> fds;
    bool respectTimeouts;
    bool inBuildSlot;
    steady_time_point lastOutput; /* time we last got output on stdout/stderr */
    steady_time_point timeStarted;
};


/* The worker class. */
class Worker
{
private:

    /* Note: the worker should only have strong pointers to the
       top-level goals. */

    /* The top-level goals of the worker. */
    Goals topGoals;

    /* Goals that are ready to do some work. */
    WeakGoals awake;

    /* Goals waiting for a build slot. */
    WeakGoals wantingToBuild;

    /* Child processes currently running. */
    std::list<Child> children;

    /* Number of build slots occupied.  This includes local builds and
       substitutions but not remote builds via the build hook. */
    unsigned int nrLocalBuilds;

    /* Maps used to prevent multiple instantiations of a goal for the
       same derivation / path. */
    WeakGoalMap derivationGoals;
    WeakGoalMap substitutionGoals;

    /* Goals waiting for busy paths to be unlocked. */
    WeakGoals waitingForAnyGoal;

    /* Goals sleeping for a few seconds (polling a lock). */
    WeakGoals waitingForAWhile;

    /* Last time the goals in `waitingForAWhile' where woken up. */
    steady_time_point lastWokenUp;

    /* Cache for pathContentsGood(). */
    std::map<StorePath, bool> pathContentsGoodCache;

public:

    const Activity act;
    const Activity actDerivations;
    const Activity actSubstitutions;

    /* Set if at least one derivation had a BuildError (i.e. permanent
       failure). */
    bool permanentFailure;

    /* Set if at least one derivation had a timeout. */
    bool timedOut;

    /* Set if at least one derivation fails with a hash mismatch. */
    bool hashMismatch;

    /* Set if at least one derivation is not deterministic in check mode. */
    bool checkMismatch;

    LocalStore & store;

    std::unique_ptr<HookInstance> hook;

    uint64_t expectedBuilds = 0;
    uint64_t doneBuilds = 0;
    uint64_t failedBuilds = 0;
    uint64_t runningBuilds = 0;

    uint64_t expectedSubstitutions = 0;
    uint64_t doneSubstitutions = 0;
    uint64_t failedSubstitutions = 0;
    uint64_t runningSubstitutions = 0;
    uint64_t expectedDownloadSize = 0;
    uint64_t doneDownloadSize = 0;
    uint64_t expectedNarSize = 0;
    uint64_t doneNarSize = 0;

    /* Whether to ask the build hook if it can build a derivation. If
       it answers with "decline-permanently", we don't try again. */
    bool tryBuildHook = true;

    Worker(LocalStore & store);
    ~Worker();

    /* Make a goal (with caching). */
    GoalPtr makeDerivationGoal(const StorePath & drvPath, const StringSet & wantedOutputs, BuildMode buildMode = bmNormal);
    std::shared_ptr<DerivationGoal> makeBasicDerivationGoal(const StorePath & drvPath,
        const BasicDerivation & drv, BuildMode buildMode = bmNormal);
<<<<<<< HEAD
    GoalPtr makeSubstitutionGoal(StorePathOrDesc storePath, RepairFlag repair = NoRepair);
=======
    GoalPtr makeSubstitutionGoal(const StorePath & storePath, RepairFlag repair = NoRepair, std::optional<ContentAddress> ca = std::nullopt);
>>>>>>> e3a2154f

    /* Remove a dead goal. */
    void removeGoal(GoalPtr goal);

    /* Wake up a goal (i.e., there is something for it to do). */
    void wakeUp(GoalPtr goal);

    /* Return the number of local build and substitution processes
       currently running (but not remote builds via the build
       hook). */
    unsigned int getNrLocalBuilds();

    /* Registers a running child process.  `inBuildSlot' means that
       the process counts towards the jobs limit. */
    void childStarted(GoalPtr goal, const set<int> & fds,
        bool inBuildSlot, bool respectTimeouts);

    /* Unregisters a running child process.  `wakeSleepers' should be
       false if there is no sense in waking up goals that are sleeping
       because they can't run yet (e.g., there is no free build slot,
       or the hook would still say `postpone'). */
    void childTerminated(Goal * goal, bool wakeSleepers = true);

    /* Put `goal' to sleep until a build slot becomes available (which
       might be right away). */
    void waitForBuildSlot(GoalPtr goal);

    /* Wait for any goal to finish.  Pretty indiscriminate way to
       wait for some resource that some other goal is holding. */
    void waitForAnyGoal(GoalPtr goal);

    /* Wait for a few seconds and then retry this goal.  Used when
       waiting for a lock held by another process.  This kind of
       polling is inefficient, but POSIX doesn't really provide a way
       to wait for multiple locks in the main select() loop. */
    void waitForAWhile(GoalPtr goal);

    /* Loop until the specified top-level goals have finished. */
    void run(const Goals & topGoals);

    /* Wait for input to become available. */
    void waitForInput();

    unsigned int exitStatus();

    /* Check whether the given valid path exists and has the right
       contents. */
    bool pathContentsGood(const StorePath & path);

    void markContentsGood(const StorePath & path);

    void updateProgress()
    {
        actDerivations.progress(doneBuilds, expectedBuilds + doneBuilds, runningBuilds, failedBuilds);
        actSubstitutions.progress(doneSubstitutions, expectedSubstitutions + doneSubstitutions, runningSubstitutions, failedSubstitutions);
        act.setExpected(actFileTransfer, expectedDownloadSize + doneDownloadSize);
        act.setExpected(actCopyPath, expectedNarSize + doneNarSize);
    }
};


//////////////////////////////////////////////////////////////////////


void addToWeakGoals(WeakGoals & goals, GoalPtr p)
{
    // FIXME: necessary?
    // FIXME: O(n)
    for (auto & i : goals)
        if (i.lock() == p) return;
    goals.push_back(p);
}


void Goal::addWaitee(GoalPtr waitee)
{
    waitees.insert(waitee);
    addToWeakGoals(waitee->waiters, shared_from_this());
}


void Goal::waiteeDone(GoalPtr waitee, ExitCode result)
{
    assert(waitees.find(waitee) != waitees.end());
    waitees.erase(waitee);

    trace(fmt("waitee '%s' done; %d left", waitee->name, waitees.size()));

    if (result == ecFailed || result == ecNoSubstituters || result == ecIncompleteClosure) ++nrFailed;

    if (result == ecNoSubstituters) ++nrNoSubstituters;

    if (result == ecIncompleteClosure) ++nrIncompleteClosure;

    if (waitees.empty() || (result == ecFailed && !settings.keepGoing)) {

        /* If we failed and keepGoing is not set, we remove all
           remaining waitees. */
        for (auto & goal : waitees) {
            WeakGoals waiters2;
            for (auto & j : goal->waiters)
                if (j.lock() != shared_from_this()) waiters2.push_back(j);
            goal->waiters = waiters2;
        }
        waitees.clear();

        worker.wakeUp(shared_from_this());
    }
}


void Goal::amDone(ExitCode result, std::optional<Error> ex)
{
    trace("done");
    assert(exitCode == ecBusy);
    assert(result == ecSuccess || result == ecFailed || result == ecNoSubstituters || result == ecIncompleteClosure);
    exitCode = result;

    if (ex) {
        if (!waiters.empty())
            logError(ex->info());
        else
            this->ex = std::move(*ex);
    }

    for (auto & i : waiters) {
        GoalPtr goal = i.lock();
        if (goal) goal->waiteeDone(shared_from_this(), result);
    }
    waiters.clear();
    worker.removeGoal(shared_from_this());
}


void Goal::trace(const FormatOrString & fs)
{
    debug("%1%: %2%", name, fs.s);
}



//////////////////////////////////////////////////////////////////////


/* Common initialisation performed in child processes. */
static void commonChildInit(Pipe & logPipe)
{
    restoreSignals();

    /* Put the child in a separate session (and thus a separate
       process group) so that it has no controlling terminal (meaning
       that e.g. ssh cannot open /dev/tty) and it doesn't receive
       terminal signals. */
    if (setsid() == -1)
        throw SysError("creating a new session");

    /* Dup the write side of the logger pipe into stderr. */
    if (dup2(logPipe.writeSide.get(), STDERR_FILENO) == -1)
        throw SysError("cannot pipe standard error into log file");

    /* Dup stderr to stdout. */
    if (dup2(STDERR_FILENO, STDOUT_FILENO) == -1)
        throw SysError("cannot dup stderr into stdout");

    /* Reroute stdin to /dev/null. */
    int fdDevNull = open(pathNullDevice.c_str(), O_RDWR);
    if (fdDevNull == -1)
        throw SysError("cannot open '%1%'", pathNullDevice);
    if (dup2(fdDevNull, STDIN_FILENO) == -1)
        throw SysError("cannot dup null device into stdin");
    close(fdDevNull);
}

void handleDiffHook(
    uid_t uid, uid_t gid,
    const Path & tryA, const Path & tryB,
    const Path & drvPath, const Path & tmpDir)
{
    auto diffHook = settings.diffHook;
    if (diffHook != "" && settings.runDiffHook) {
        try {
            RunOptions diffHookOptions(diffHook,{tryA, tryB, drvPath, tmpDir});
            diffHookOptions.searchPath = true;
            diffHookOptions.uid = uid;
            diffHookOptions.gid = gid;
            diffHookOptions.chdir = "/";

            auto diffRes = runProgram(diffHookOptions);
            if (!statusOk(diffRes.first))
                throw ExecError(diffRes.first,
                    "diff-hook program '%1%' %2%",
                    diffHook,
                    statusToString(diffRes.first));

            if (diffRes.second != "")
                printError(chomp(diffRes.second));
        } catch (Error & error) {
            ErrorInfo ei = error.info();
            ei.hint = hintfmt("diff hook execution failed: %s",
                (error.info().hint.has_value() ? error.info().hint->str() : ""));
            logError(ei);
        }
    }
}

//////////////////////////////////////////////////////////////////////


class UserLock
{
private:
    Path fnUserLock;
    AutoCloseFD fdUserLock;

    bool isEnabled = false;
    string user;
    uid_t uid = 0;
    gid_t gid = 0;
    std::vector<gid_t> supplementaryGIDs;

public:
    UserLock();

    void kill();

    string getUser() { return user; }
    uid_t getUID() { assert(uid); return uid; }
    uid_t getGID() { assert(gid); return gid; }
    std::vector<gid_t> getSupplementaryGIDs() { return supplementaryGIDs; }

    bool findFreeUser();

    bool enabled() { return isEnabled; }

};


UserLock::UserLock()
{
    assert(settings.buildUsersGroup != "");
    createDirs(settings.nixStateDir + "/userpool");
}

bool UserLock::findFreeUser() {
    if (enabled()) return true;

    /* Get the members of the build-users-group. */
    struct group * gr = getgrnam(settings.buildUsersGroup.get().c_str());
    if (!gr)
        throw Error("the group '%1%' specified in 'build-users-group' does not exist",
            settings.buildUsersGroup);
    gid = gr->gr_gid;

    /* Copy the result of getgrnam. */
    Strings users;
    for (char * * p = gr->gr_mem; *p; ++p) {
        debug("found build user '%1%'", *p);
        users.push_back(*p);
    }

    if (users.empty())
        throw Error("the build users group '%1%' has no members",
            settings.buildUsersGroup);

    /* Find a user account that isn't currently in use for another
       build. */
    for (auto & i : users) {
        debug("trying user '%1%'", i);

        struct passwd * pw = getpwnam(i.c_str());
        if (!pw)
            throw Error("the user '%1%' in the group '%2%' does not exist",
                i, settings.buildUsersGroup);


        fnUserLock = (format("%1%/userpool/%2%") % settings.nixStateDir % pw->pw_uid).str();

        AutoCloseFD fd = open(fnUserLock.c_str(), O_RDWR | O_CREAT | O_CLOEXEC, 0600);
        if (!fd)
            throw SysError("opening user lock '%1%'", fnUserLock);

        if (lockFile(fd.get(), ltWrite, false)) {
            fdUserLock = std::move(fd);
            user = i;
            uid = pw->pw_uid;

            /* Sanity check... */
            if (uid == getuid() || uid == geteuid())
                throw Error("the Nix user should not be a member of '%1%'",
                    settings.buildUsersGroup);

#if __linux__
            /* Get the list of supplementary groups of this build user.  This
               is usually either empty or contains a group such as "kvm".  */
            supplementaryGIDs.resize(10);
            int ngroups = supplementaryGIDs.size();
            int err = getgrouplist(pw->pw_name, pw->pw_gid,
                supplementaryGIDs.data(), &ngroups);
            if (err == -1)
                throw Error("failed to get list of supplementary groups for '%1%'", pw->pw_name);

            supplementaryGIDs.resize(ngroups);
#endif

            isEnabled = true;
            return true;
        }
    }

    return false;
}

void UserLock::kill()
{
    killUser(uid);
}


//////////////////////////////////////////////////////////////////////


struct HookInstance
{
    /* Pipes for talking to the build hook. */
    Pipe toHook;

    /* Pipe for the hook's standard output/error. */
    Pipe fromHook;

    /* Pipe for the builder's standard output/error. */
    Pipe builderOut;

    /* The process ID of the hook. */
    Pid pid;

    FdSink sink;

    std::map<ActivityId, Activity> activities;

    HookInstance();

    ~HookInstance();
};


HookInstance::HookInstance()
{
    debug("starting build hook '%s'", settings.buildHook);

    /* Create a pipe to get the output of the child. */
    fromHook.create();

    /* Create the communication pipes. */
    toHook.create();

    /* Create a pipe to get the output of the builder. */
    builderOut.create();

    /* Fork the hook. */
    pid = startProcess([&]() {

        commonChildInit(fromHook);

        if (chdir("/") == -1) throw SysError("changing into /");

        /* Dup the communication pipes. */
        if (dup2(toHook.readSide.get(), STDIN_FILENO) == -1)
            throw SysError("dupping to-hook read side");

        /* Use fd 4 for the builder's stdout/stderr. */
        if (dup2(builderOut.writeSide.get(), 4) == -1)
            throw SysError("dupping builder's stdout/stderr");

        /* Hack: pass the read side of that fd to allow build-remote
           to read SSH error messages. */
        if (dup2(builderOut.readSide.get(), 5) == -1)
            throw SysError("dupping builder's stdout/stderr");

        Strings args = {
            std::string(baseNameOf(settings.buildHook.get())),
            std::to_string(verbosity),
        };

        execv(settings.buildHook.get().c_str(), stringsToCharPtrs(args).data());

        throw SysError("executing '%s'", settings.buildHook);
    });

    pid.setSeparatePG(true);
    fromHook.writeSide = -1;
    toHook.readSide = -1;

    sink = FdSink(toHook.writeSide.get());
    std::map<std::string, Config::SettingInfo> settings;
    globalConfig.getSettings(settings);
    for (auto & setting : settings)
        sink << 1 << setting.first << setting.second.value;
    sink << 0;
}


HookInstance::~HookInstance()
{
    try {
        toHook.writeSide = -1;
        if (pid != -1) pid.kill();
    } catch (...) {
        ignoreException();
    }
}


//////////////////////////////////////////////////////////////////////


typedef enum {rpAccept, rpDecline, rpPostpone} HookReply;

class SubstitutionGoal;

class DerivationGoal : public Goal
{
private:
    /* Whether to use an on-disk .drv file. */
    bool useDerivation;

    /* The path of the derivation. */
    StorePath drvPath;

    /* The specific outputs that we need to build.  Empty means all of
       them. */
    StringSet wantedOutputs;

    /* Whether additional wanted outputs have been added. */
    bool needRestart = false;

    /* Whether to retry substituting the outputs after building the
       inputs. */
    bool retrySubstitution;

    /* The derivation stored at drvPath. */
    std::unique_ptr<BasicDerivation> drv;

    std::unique_ptr<ParsedDerivation> parsedDrv;

    /* The remainder is state held during the build. */

    /* Locks on the output paths. */
    PathLocks outputLocks;

    /* All input paths (that is, the union of FS closures of the
       immediate input paths). */
    StorePathSet inputPaths;

    /* Outputs that are already valid.  If we're repairing, these are
       the outputs that are valid *and* not corrupt. */
    StorePathSet validPaths;

    /* Outputs that are corrupt or not valid. */
    StorePathSet missingPaths;

    /* User selected for running the builder. */
    std::unique_ptr<UserLock> buildUser;

    /* The process ID of the builder. */
    Pid pid;

    /* The temporary directory. */
    Path tmpDir;

    /* The path of the temporary directory in the sandbox. */
    Path tmpDirInSandbox;

    /* File descriptor for the log file. */
    AutoCloseFD fdLogFile;
    std::shared_ptr<BufferedSink> logFileSink, logSink;

    /* Number of bytes received from the builder's stdout/stderr. */
    unsigned long logSize;

    /* The most recent log lines. */
    std::list<std::string> logTail;

    std::string currentLogLine;
    size_t currentLogLinePos = 0; // to handle carriage return

    std::string currentHookLine;

    /* Pipe for the builder's standard output/error. */
    Pipe builderOut;

    /* Pipe for synchronising updates to the builder namespaces. */
    Pipe userNamespaceSync;

    /* The mount namespace of the builder, used to add additional
       paths to the sandbox as a result of recursive Nix calls. */
    AutoCloseFD sandboxMountNamespace;

    /* The build hook. */
    std::unique_ptr<HookInstance> hook;

    /* Whether we're currently doing a chroot build. */
    bool useChroot = false;

    Path chrootRootDir;

    /* RAII object to delete the chroot directory. */
    std::shared_ptr<AutoDelete> autoDelChroot;

    /* Whether this is a fixed-output derivation. */
    bool fixedOutput;

    /* Whether to run the build in a private network namespace. */
    bool privateNetwork = false;

    typedef void (DerivationGoal::*GoalState)();
    GoalState state;

    /* Stuff we need to pass to initChild(). */
    struct ChrootPath {
        Path source;
        bool optional;
        ChrootPath(Path source = "", bool optional = false)
            : source(source), optional(optional)
        { }
    };
    typedef map<Path, ChrootPath> DirsInChroot; // maps target path to source path
    DirsInChroot dirsInChroot;

    typedef map<string, string> Environment;
    Environment env;

#if __APPLE__
    typedef string SandboxProfile;
    SandboxProfile additionalSandboxProfile;
#endif

    /* Hash rewriting. */
    StringMap inputRewrites, outputRewrites;
    typedef map<StorePath, StorePath> RedirectedOutputs;
    RedirectedOutputs redirectedOutputs;

    BuildMode buildMode;

    /* If we're repairing without a chroot, there may be outputs that
       are valid but corrupt.  So we redirect these outputs to
       temporary paths. */
    StorePathSet redirectedBadOutputs;

    BuildResult result;

    /* The current round, if we're building multiple times. */
    size_t curRound = 1;

    size_t nrRounds;

    /* Path registration info from the previous round, if we're
       building multiple times. Since this contains the hash, it
       allows us to compare whether two rounds produced the same
       result. */
    std::map<Path, ValidPathInfo> prevInfos;

    const uid_t sandboxUid = 1000;
    const gid_t sandboxGid = 100;

    const static Path homeDir;

    std::unique_ptr<MaintainCount<uint64_t>> mcExpectedBuilds, mcRunningBuilds;

    std::unique_ptr<Activity> act;

    /* Activity that denotes waiting for a lock. */
    std::unique_ptr<Activity> actLock;

    std::map<ActivityId, Activity> builderActivities;

    /* The remote machine on which we're building. */
    std::string machineName;

    /* The recursive Nix daemon socket. */
    AutoCloseFD daemonSocket;

    /* The daemon main thread. */
    std::thread daemonThread;

    /* The daemon worker threads. */
    std::vector<std::thread> daemonWorkerThreads;

    /* Paths that were added via recursive Nix calls. */
    StorePathSet addedPaths;

    /* Recursive Nix calls are only allowed to build or realize paths
       in the original input closure or added via a recursive Nix call
       (so e.g. you can't do 'nix-store -r /nix/store/<bla>' where
       /nix/store/<bla> is some arbitrary path in a binary cache). */
    bool isAllowed(const StorePath & path)
    {
        return inputPaths.count(path) || addedPaths.count(path);
    }

    friend struct RestrictedStore;

public:
    DerivationGoal(const StorePath & drvPath, const StringSet & wantedOutputs,
        Worker & worker, BuildMode buildMode = bmNormal);
    DerivationGoal(const StorePath & drvPath, const BasicDerivation & drv,
        Worker & worker, BuildMode buildMode = bmNormal);
    ~DerivationGoal();

    /* Whether we need to perform hash rewriting if there are valid output paths. */
    bool needsHashRewrite();

    void timedOut(Error && ex) override;

    string key() override
    {
        /* Ensure that derivations get built in order of their name,
           i.e. a derivation named "aardvark" always comes before
           "baboon". And substitution goals always happen before
           derivation goals (due to "b$"). */
        return "b$" + std::string(drvPath.name()) + "$" + worker.store.printStorePath(drvPath);
    }

    void work() override;

    StorePath getDrvPath()
    {
        return drvPath;
    }

    /* Add wanted outputs to an already existing derivation goal. */
    void addWantedOutputs(const StringSet & outputs);

    BuildResult getResult() { return result; }

private:
    /* The states. */
    void getDerivation();
    void loadDerivation();
    void haveDerivation();
    void outputsSubstituted();
    void closureRepaired();
    void inputsRealised();
    void tryToBuild();
    void tryLocalBuild();
    void buildDone();

    /* Is the build hook willing to perform the build? */
    HookReply tryBuildHook();

    /* Start building a derivation. */
    void startBuilder();

    /* Fill in the environment for the builder. */
    void initEnv();

    /* Setup tmp dir location. */
    void initTmpDir();

    /* Write a JSON file containing the derivation attributes. */
    void writeStructuredAttrs();

    void startDaemon();

    void stopDaemon();

    /* Add 'path' to the set of paths that may be referenced by the
       outputs, and make it appear in the sandbox. */
    void addDependency(const StorePath & path);

    /* Make a file owned by the builder. */
    void chownToBuilder(const Path & path);

    /* Run the builder's process. */
    void runChild();

    friend int childEntry(void *);

    /* Check that the derivation outputs all exist and register them
       as valid. */
    void registerOutputs();

    /* Check that an output meets the requirements specified by the
       'outputChecks' attribute (or the legacy
       '{allowed,disallowed}{References,Requisites}' attributes). */
    void checkOutputs(const std::map<std::string, ValidPathInfo> & outputs);

    /* Open a log file and a pipe to it. */
    Path openLogFile();

    /* Close the log file. */
    void closeLogFile();

    /* Delete the temporary directory, if we have one. */
    void deleteTmpDir(bool force);

    /* Callback used by the worker to write to the log. */
    void handleChildOutput(int fd, const string & data) override;
    void handleEOF(int fd) override;
    void flushLine();

    /* Return the set of (in)valid paths. */
    StorePathSet checkPathValidity(bool returnValid, bool checkHash);

    /* Forcibly kill the child process, if any. */
    void killChild();

    void addHashRewrite(const StorePath & path);

    void repairClosure();

    void started();

    void done(
        BuildResult::Status status,
        std::optional<Error> ex = {});

    StorePathSet exportReferences(const StorePathSet & storePaths);
};


const Path DerivationGoal::homeDir = "/homeless-shelter";


DerivationGoal::DerivationGoal(const StorePath & drvPath, const StringSet & wantedOutputs,
    Worker & worker, BuildMode buildMode)
    : Goal(worker)
    , useDerivation(true)
    , drvPath(drvPath)
    , wantedOutputs(wantedOutputs)
    , buildMode(buildMode)
{
    state = &DerivationGoal::getDerivation;
    name = fmt("building of '%s'", worker.store.printStorePath(this->drvPath));
    trace("created");

    mcExpectedBuilds = std::make_unique<MaintainCount<uint64_t>>(worker.expectedBuilds);
    worker.updateProgress();
}


DerivationGoal::DerivationGoal(const StorePath & drvPath, const BasicDerivation & drv,
    Worker & worker, BuildMode buildMode)
    : Goal(worker)
    , useDerivation(false)
    , drvPath(drvPath)
    , buildMode(buildMode)
{
    this->drv = std::make_unique<BasicDerivation>(BasicDerivation(drv));
    state = &DerivationGoal::haveDerivation;
    name = fmt("building of %s", worker.store.showPaths(drv.outputPaths(worker.store)));
    trace("created");

    mcExpectedBuilds = std::make_unique<MaintainCount<uint64_t>>(worker.expectedBuilds);
    worker.updateProgress();

    /* Prevent the .chroot directory from being
       garbage-collected. (See isActiveTempFile() in gc.cc.) */
    worker.store.addTempRoot(this->drvPath);
}


DerivationGoal::~DerivationGoal()
{
    /* Careful: we should never ever throw an exception from a
       destructor. */
    try { killChild(); } catch (...) { ignoreException(); }
    try { stopDaemon(); } catch (...) { ignoreException(); }
    try { deleteTmpDir(false); } catch (...) { ignoreException(); }
    try { closeLogFile(); } catch (...) { ignoreException(); }
}


inline bool DerivationGoal::needsHashRewrite()
{
#if __linux__
    return !useChroot;
#else
    /* Darwin requires hash rewriting even when sandboxing is enabled. */
    return true;
#endif
}


void DerivationGoal::killChild()
{
    if (pid != -1) {
        worker.childTerminated(this);

        if (buildUser) {
            /* If we're using a build user, then there is a tricky
               race condition: if we kill the build user before the
               child has done its setuid() to the build user uid, then
               it won't be killed, and we'll potentially lock up in
               pid.wait().  So also send a conventional kill to the
               child. */
            ::kill(-pid, SIGKILL); /* ignore the result */
            buildUser->kill();
            pid.wait();
        } else
            pid.kill();

        assert(pid == -1);
    }

    hook.reset();
}


void DerivationGoal::timedOut(Error && ex)
{
    killChild();
    done(BuildResult::TimedOut, ex);
}


void DerivationGoal::work()
{
    (this->*state)();
}


void DerivationGoal::addWantedOutputs(const StringSet & outputs)
{
    /* If we already want all outputs, there is nothing to do. */
    if (wantedOutputs.empty()) return;

    if (outputs.empty()) {
        wantedOutputs.clear();
        needRestart = true;
    } else
        for (auto & i : outputs)
            if (wantedOutputs.insert(i).second)
                needRestart = true;
}


void DerivationGoal::getDerivation()
{
    trace("init");

    /* The first thing to do is to make sure that the derivation
       exists.  If it doesn't, it may be created through a
       substitute. */
    if (buildMode == bmNormal && worker.store.isValidPath(drvPath)) {
        loadDerivation();
        return;
    }

    addWaitee(worker.makeSubstitutionGoal(drvPath));

    state = &DerivationGoal::loadDerivation;
}


void DerivationGoal::loadDerivation()
{
    trace("loading derivation");

    if (nrFailed != 0) {
        done(BuildResult::MiscFailure, Error("cannot build missing derivation '%s'", worker.store.printStorePath(drvPath)));
        return;
    }

    /* `drvPath' should already be a root, but let's be on the safe
       side: if the user forgot to make it a root, we wouldn't want
       things being garbage collected while we're busy. */
    worker.store.addTempRoot(drvPath);

    assert(worker.store.isValidPath(drvPath));

    /* Get the derivation. */
    drv = std::unique_ptr<BasicDerivation>(new Derivation(worker.store.derivationFromPath(drvPath)));

    haveDerivation();
}


void DerivationGoal::haveDerivation()
{
    trace("have derivation");

    retrySubstitution = false;

    for (auto & i : drv->outputs)
        worker.store.addTempRoot(i.second.path(worker.store, drv->name));

    /* Check what outputs paths are not already valid. */
    auto invalidOutputs = checkPathValidity(false, buildMode == bmRepair);

    /* If they are all valid, then we're done. */
    if (invalidOutputs.size() == 0 && buildMode == bmNormal) {
        done(BuildResult::AlreadyValid);
        return;
    }

    parsedDrv = std::make_unique<ParsedDerivation>(drvPath, *drv);

    if (parsedDrv->contentAddressed()) {
        settings.requireExperimentalFeature("ca-derivations");
        throw Error("ca-derivations isn't implemented yet");
    }


    /* We are first going to try to create the invalid output paths
       through substitutes.  If that doesn't work, we'll build
       them. */
    if (settings.useSubstitutes && parsedDrv->substitutesAllowed())
<<<<<<< HEAD
        for (auto & i : invalidOutputs) {
            auto optCA = getDerivationCA(*drv);
            auto p = optCA ? StorePathOrDesc { *optCA } : i;
            addWaitee(worker.makeSubstitutionGoal(p, buildMode == bmRepair ? Repair : NoRepair));
        }
=======
        for (auto & i : invalidOutputs)
            addWaitee(worker.makeSubstitutionGoal(i, buildMode == bmRepair ? Repair : NoRepair, getDerivationCA(*drv)));
>>>>>>> e3a2154f

    if (waitees.empty()) /* to prevent hang (no wake-up event) */
        outputsSubstituted();
    else
        state = &DerivationGoal::outputsSubstituted;
}


void DerivationGoal::outputsSubstituted()
{
    trace("all outputs substituted (maybe)");

    if (nrFailed > 0 && nrFailed > nrNoSubstituters + nrIncompleteClosure && !settings.tryFallback) {
        done(BuildResult::TransientFailure,
            fmt("some substitutes for the outputs of derivation '%s' failed (usually happens due to networking issues); try '--fallback' to build derivation from source ",
                worker.store.printStorePath(drvPath)));
        return;
    }

    /*  If the substitutes form an incomplete closure, then we should
        build the dependencies of this derivation, but after that, we
        can still use the substitutes for this derivation itself. */
    if (nrIncompleteClosure > 0) retrySubstitution = true;

    nrFailed = nrNoSubstituters = nrIncompleteClosure = 0;

    if (needRestart) {
        needRestart = false;
        haveDerivation();
        return;
    }

    auto nrInvalid = checkPathValidity(false, buildMode == bmRepair).size();
    if (buildMode == bmNormal && nrInvalid == 0) {
        done(BuildResult::Substituted);
        return;
    }
    if (buildMode == bmRepair && nrInvalid == 0) {
        repairClosure();
        return;
    }
    if (buildMode == bmCheck && nrInvalid > 0)
        throw Error("some outputs of '%s' are not valid, so checking is not possible",
            worker.store.printStorePath(drvPath));

    /* Otherwise, at least one of the output paths could not be
       produced using a substitute.  So we have to build instead. */

    /* Make sure checkPathValidity() from now on checks all
       outputs. */
    wantedOutputs.clear();

    /* The inputs must be built before we can build this goal. */
    if (useDerivation)
        for (auto & i : dynamic_cast<Derivation *>(drv.get())->inputDrvs)
            addWaitee(worker.makeDerivationGoal(i.first, i.second, buildMode == bmRepair ? bmRepair : bmNormal));

    for (auto & i : drv->inputSrcs) {
        if (worker.store.isValidPath(i)) continue;
        if (!settings.useSubstitutes)
            throw Error("dependency '%s' of '%s' does not exist, and substitution is disabled",
                worker.store.printStorePath(i), worker.store.printStorePath(drvPath));
        addWaitee(worker.makeSubstitutionGoal(i));
    }

    if (waitees.empty()) /* to prevent hang (no wake-up event) */
        inputsRealised();
    else
        state = &DerivationGoal::inputsRealised;
}


void DerivationGoal::repairClosure()
{
    /* If we're repairing, we now know that our own outputs are valid.
       Now check whether the other paths in the outputs closure are
       good.  If not, then start derivation goals for the derivations
       that produced those outputs. */

    /* Get the output closure. */
    StorePathSet outputClosure;
    for (auto & i : drv->outputs) {
        if (!wantOutput(i.first, wantedOutputs)) continue;
        worker.store.computeFSClosure(i.second.path(worker.store, drv->name), outputClosure);
    }

    /* Filter out our own outputs (which we have already checked). */
    for (auto & i : drv->outputs)
        outputClosure.erase(i.second.path(worker.store, drv->name));

    /* Get all dependencies of this derivation so that we know which
       derivation is responsible for which path in the output
       closure. */
    StorePathSet inputClosure;
    if (useDerivation) worker.store.computeFSClosure(drvPath, inputClosure);
    std::map<StorePath, StorePath> outputsToDrv;
    for (auto & i : inputClosure)
        if (i.isDerivation()) {
            Derivation drv = worker.store.derivationFromPath(i);
            for (auto & j : drv.outputs)
                outputsToDrv.insert_or_assign(j.second.path(worker.store, drv.name), i);
        }

    /* Check each path (slow!). */
    for (auto & i : outputClosure) {
        if (worker.pathContentsGood(i)) continue;
        logError({
            .name = "Corrupt path in closure",
            .hint = hintfmt(
                "found corrupted or missing path '%s' in the output closure of '%s'",
                worker.store.printStorePath(i), worker.store.printStorePath(drvPath))
        });
        auto drvPath2 = outputsToDrv.find(i);
        if (drvPath2 == outputsToDrv.end())
            addWaitee(worker.makeSubstitutionGoal(i, Repair));
        else
            addWaitee(worker.makeDerivationGoal(drvPath2->second, StringSet(), bmRepair));
    }

    if (waitees.empty()) {
        done(BuildResult::AlreadyValid);
        return;
    }

    state = &DerivationGoal::closureRepaired;
}


void DerivationGoal::closureRepaired()
{
    trace("closure repaired");
    if (nrFailed > 0)
        throw Error("some paths in the output closure of derivation '%s' could not be repaired",
            worker.store.printStorePath(drvPath));
    done(BuildResult::AlreadyValid);
}


void DerivationGoal::inputsRealised()
{
    trace("all inputs realised");

    if (nrFailed != 0) {
        if (!useDerivation)
            throw Error("some dependencies of '%s' are missing", worker.store.printStorePath(drvPath));
        done(BuildResult::DependencyFailed, Error(
                "%s dependencies of derivation '%s' failed to build",
                nrFailed, worker.store.printStorePath(drvPath)));
        return;
    }

    if (retrySubstitution) {
        haveDerivation();
        return;
    }

    /* Gather information necessary for computing the closure and/or
       running the build hook. */

    /* Determine the full set of input paths. */

    /* First, the input derivations. */
    if (useDerivation)
        for (auto & i : dynamic_cast<Derivation *>(drv.get())->inputDrvs) {
            /* Add the relevant output closures of the input derivation
               `i' as input paths.  Only add the closures of output paths
               that are specified as inputs. */
            assert(worker.store.isValidPath(i.first));
            Derivation inDrv = worker.store.derivationFromPath(i.first);
            for (auto & j : i.second) {
                auto k = inDrv.outputs.find(j);
                if (k != inDrv.outputs.end())
                    worker.store.computeFSClosure(k->second.path(worker.store, inDrv.name), inputPaths);
                else
                    throw Error(
                        "derivation '%s' requires non-existent output '%s' from input derivation '%s'",
                        worker.store.printStorePath(drvPath), j, worker.store.printStorePath(i.first));
            }
        }

    /* Second, the input sources. */
    worker.store.computeFSClosure(drv->inputSrcs, inputPaths);

    debug("added input paths %s", worker.store.showPaths(inputPaths));

    /* Is this a fixed-output derivation? */
    fixedOutput = drv->isFixedOutput();

    /* Don't repeat fixed-output derivations since they're already
       verified by their output hash.*/
    nrRounds = fixedOutput ? 1 : settings.buildRepeat + 1;

    /* Okay, try to build.  Note that here we don't wait for a build
       slot to become available, since we don't need one if there is a
       build hook. */
    state = &DerivationGoal::tryToBuild;
    worker.wakeUp(shared_from_this());

    result = BuildResult();
}

void DerivationGoal::started() {
    auto msg = fmt(
        buildMode == bmRepair ? "repairing outputs of '%s'" :
        buildMode == bmCheck ? "checking outputs of '%s'" :
        nrRounds > 1 ? "building '%s' (round %d/%d)" :
        "building '%s'", worker.store.printStorePath(drvPath), curRound, nrRounds);
    fmt("building '%s'", worker.store.printStorePath(drvPath));
    if (hook) msg += fmt(" on '%s'", machineName);
    act = std::make_unique<Activity>(*logger, lvlInfo, actBuild, msg,
        Logger::Fields{worker.store.printStorePath(drvPath), hook ? machineName : "", curRound, nrRounds});
    mcRunningBuilds = std::make_unique<MaintainCount<uint64_t>>(worker.runningBuilds);
    worker.updateProgress();
}

void DerivationGoal::tryToBuild()
{
    trace("trying to build");

    /* Obtain locks on all output paths.  The locks are automatically
       released when we exit this function or Nix crashes.  If we
       can't acquire the lock, then continue; hopefully some other
       goal can start a build, and if not, the main loop will sleep a
       few seconds and then retry this goal. */
    PathSet lockFiles;
    for (auto & outPath : drv->outputPaths(worker.store))
        lockFiles.insert(worker.store.Store::toRealPath(outPath));

    if (!outputLocks.lockPaths(lockFiles, "", false)) {
        if (!actLock)
            actLock = std::make_unique<Activity>(*logger, lvlWarn, actBuildWaiting,
                fmt("waiting for lock on %s", yellowtxt(showPaths(lockFiles))));
        worker.waitForAWhile(shared_from_this());
        return;
    }

    actLock.reset();

    /* Now check again whether the outputs are valid.  This is because
       another process may have started building in parallel.  After
       it has finished and released the locks, we can (and should)
       reuse its results.  (Strictly speaking the first check can be
       omitted, but that would be less efficient.)  Note that since we
       now hold the locks on the output paths, no other process can
       build this derivation, so no further checks are necessary. */
    validPaths = checkPathValidity(true, buildMode == bmRepair);
    if (buildMode != bmCheck && validPaths.size() == drv->outputs.size()) {
        debug("skipping build of derivation '%s', someone beat us to it", worker.store.printStorePath(drvPath));
        outputLocks.setDeletion(true);
        done(BuildResult::AlreadyValid);
        return;
    }

    missingPaths = drv->outputPaths(worker.store);
    if (buildMode != bmCheck)
        for (auto & i : validPaths) missingPaths.erase(i);

    /* If any of the outputs already exist but are not valid, delete
       them. */
    for (auto & i : drv->outputs) {
        if (worker.store.isValidPath(i.second.path(worker.store, drv->name))) continue;
        debug("removing invalid path '%s'", worker.store.printStorePath(i.second.path(worker.store, drv->name)));
        deletePath(worker.store.Store::toRealPath(i.second.path(worker.store, drv->name)));
    }

    /* Don't do a remote build if the derivation has the attribute
       `preferLocalBuild' set.  Also, check and repair modes are only
       supported for local builds. */
    bool buildLocally = buildMode != bmNormal || parsedDrv->willBuildLocally();

    /* Is the build hook willing to accept this job? */
    if (!buildLocally) {
        switch (tryBuildHook()) {
            case rpAccept:
                /* Yes, it has started doing so.  Wait until we get
                   EOF from the hook. */
                actLock.reset();
                result.startTime = time(0); // inexact
                state = &DerivationGoal::buildDone;
                started();
                return;
            case rpPostpone:
                /* Not now; wait until at least one child finishes or
                   the wake-up timeout expires. */
                if (!actLock)
                    actLock = std::make_unique<Activity>(*logger, lvlWarn, actBuildWaiting,
                        fmt("waiting for a machine to build '%s'", yellowtxt(worker.store.printStorePath(drvPath))));
                worker.waitForAWhile(shared_from_this());
                outputLocks.unlock();
                return;
            case rpDecline:
                /* We should do it ourselves. */
                break;
        }
    }

    actLock.reset();

    /* Make sure that we are allowed to start a build.  If this
       derivation prefers to be done locally, do it even if
       maxBuildJobs is 0. */
    unsigned int curBuilds = worker.getNrLocalBuilds();
    if (curBuilds >= settings.maxBuildJobs && !(buildLocally && curBuilds == 0)) {
        worker.waitForBuildSlot(shared_from_this());
        outputLocks.unlock();
        return;
    }

    state = &DerivationGoal::tryLocalBuild;
    worker.wakeUp(shared_from_this());
}

void DerivationGoal::tryLocalBuild() {

    /* If `build-users-group' is not empty, then we have to build as
       one of the members of that group. */
    if (settings.buildUsersGroup != "" && getuid() == 0) {
#if defined(__linux__) || defined(__APPLE__)
        if (!buildUser) buildUser = std::make_unique<UserLock>();

        if (buildUser->findFreeUser()) {
            /* Make sure that no other processes are executing under this
               uid. */
            buildUser->kill();
        } else {
            if (!actLock)
                actLock = std::make_unique<Activity>(*logger, lvlWarn, actBuildWaiting,
                    fmt("waiting for UID to build '%s'", yellowtxt(worker.store.printStorePath(drvPath))));
            worker.waitForAWhile(shared_from_this());
            return;
        }
#else
        /* Don't know how to block the creation of setuid/setgid
           binaries on this platform. */
        throw Error("build users are not supported on this platform for security reasons");
#endif
    }

    actLock.reset();

    try {

        /* Okay, we have to build. */
        startBuilder();

    } catch (BuildError & e) {
        outputLocks.unlock();
        buildUser.reset();
        worker.permanentFailure = true;
        done(BuildResult::InputRejected, e);
        return;
    }

    /* This state will be reached when we get EOF on the child's
       log pipe. */
    state = &DerivationGoal::buildDone;

    started();
}


void replaceValidPath(const Path & storePath, const Path tmpPath)
{
    /* We can't atomically replace storePath (the original) with
       tmpPath (the replacement), so we have to move it out of the
       way first.  We'd better not be interrupted here, because if
       we're repairing (say) Glibc, we end up with a broken system. */
    Path oldPath = (format("%1%.old-%2%-%3%") % storePath % getpid() % random()).str();
    if (pathExists(storePath))
        rename(storePath.c_str(), oldPath.c_str());
    if (rename(tmpPath.c_str(), storePath.c_str()) == -1) {
        rename(oldPath.c_str(), storePath.c_str()); // attempt to recover
        throw SysError("moving '%s' to '%s'", tmpPath, storePath);
    }
    deletePath(oldPath);
}


MakeError(NotDeterministic, BuildError);


void DerivationGoal::buildDone()
{
    trace("build done");

    /* Release the build user at the end of this function. We don't do
       it right away because we don't want another build grabbing this
       uid and then messing around with our output. */
    Finally releaseBuildUser([&]() { buildUser.reset(); });

    sandboxMountNamespace = -1;

    /* Since we got an EOF on the logger pipe, the builder is presumed
       to have terminated.  In fact, the builder could also have
       simply have closed its end of the pipe, so just to be sure,
       kill it. */
    int status = hook ? hook->pid.kill() : pid.kill();

    debug("builder process for '%s' finished", worker.store.printStorePath(drvPath));

    result.timesBuilt++;
    result.stopTime = time(0);

    /* So the child is gone now. */
    worker.childTerminated(this);

    /* Close the read side of the logger pipe. */
    if (hook) {
        hook->builderOut.readSide = -1;
        hook->fromHook.readSide = -1;
    } else
        builderOut.readSide = -1;

    /* Close the log file. */
    closeLogFile();

    /* When running under a build user, make sure that all processes
       running under that uid are gone.  This is to prevent a
       malicious user from leaving behind a process that keeps files
       open and modifies them after they have been chown'ed to
       root. */
    if (buildUser) buildUser->kill();

    /* Terminate the recursive Nix daemon. */
    stopDaemon();

    bool diskFull = false;

    try {

        /* Check the exit status. */
        if (!statusOk(status)) {

            /* Heuristically check whether the build failure may have
               been caused by a disk full condition.  We have no way
               of knowing whether the build actually got an ENOSPC.
               So instead, check if the disk is (nearly) full now.  If
               so, we don't mark this build as a permanent failure. */
#if HAVE_STATVFS
            uint64_t required = 8ULL * 1024 * 1024; // FIXME: make configurable
            struct statvfs st;
            if (statvfs(worker.store.realStoreDir.c_str(), &st) == 0 &&
                (uint64_t) st.f_bavail * st.f_bsize < required)
                diskFull = true;
            if (statvfs(tmpDir.c_str(), &st) == 0 &&
                (uint64_t) st.f_bavail * st.f_bsize < required)
                diskFull = true;
#endif

            deleteTmpDir(false);

            /* Move paths out of the chroot for easier debugging of
               build failures. */
            if (useChroot && buildMode == bmNormal)
                for (auto & i : missingPaths) {
                    auto p = worker.store.printStorePath(i);
                    if (pathExists(chrootRootDir + p))
                        rename((chrootRootDir + p).c_str(), p.c_str());
                }

            auto msg = fmt("builder for '%s' %s",
                yellowtxt(worker.store.printStorePath(drvPath)),
                statusToString(status));

            if (!logger->isVerbose() && !logTail.empty()) {
                msg += (format("; last %d log lines:") % logTail.size()).str();
                for (auto & line : logTail)
                    msg += "\n  " + line;
            }

            if (diskFull)
                msg += "\nnote: build failure may have been caused by lack of free disk space";

            throw BuildError(msg);
        }

        /* Compute the FS closure of the outputs and register them as
           being valid. */
        registerOutputs();

        if (settings.postBuildHook != "") {
            Activity act(*logger, lvlInfo, actPostBuildHook,
                fmt("running post-build-hook '%s'", settings.postBuildHook),
                Logger::Fields{worker.store.printStorePath(drvPath)});
            PushActivity pact(act.id);
            auto outputPaths = drv->outputPaths(worker.store);
            std::map<std::string, std::string> hookEnvironment = getEnv();

            hookEnvironment.emplace("DRV_PATH", worker.store.printStorePath(drvPath));
            hookEnvironment.emplace("OUT_PATHS", chomp(concatStringsSep(" ", worker.store.printStorePathSet(outputPaths))));

            RunOptions opts(settings.postBuildHook, {});
            opts.environment = hookEnvironment;

            struct LogSink : Sink {
                Activity & act;
                std::string currentLine;

                LogSink(Activity & act) : act(act) { }

                void operator() (const unsigned char * data, size_t len) override {
                    for (size_t i = 0; i < len; i++) {
                        auto c = data[i];

                        if (c == '\n') {
                            flushLine();
                        } else {
                            currentLine += c;
                        }
                    }
                }

                void flushLine() {
                    act.result(resPostBuildLogLine, currentLine);
                    currentLine.clear();
                }

                ~LogSink() {
                    if (currentLine != "") {
                        currentLine += '\n';
                        flushLine();
                    }
                }
            };
            LogSink sink(act);

            opts.standardOut = &sink;
            opts.mergeStderrToStdout = true;
            runProgram2(opts);
        }

        if (buildMode == bmCheck) {
            deleteTmpDir(true);
            done(BuildResult::Built);
            return;
        }

        /* Delete unused redirected outputs (when doing hash rewriting). */
        for (auto & i : redirectedOutputs)
            deletePath(worker.store.Store::toRealPath(i.second));

        /* Delete the chroot (if we were using one). */
        autoDelChroot.reset(); /* this runs the destructor */

        deleteTmpDir(true);

        /* Repeat the build if necessary. */
        if (curRound++ < nrRounds) {
            outputLocks.unlock();
            state = &DerivationGoal::tryToBuild;
            worker.wakeUp(shared_from_this());
            return;
        }

        /* It is now safe to delete the lock files, since all future
           lockers will see that the output paths are valid; they will
           not create new lock files with the same names as the old
           (unlinked) lock files. */
        outputLocks.setDeletion(true);
        outputLocks.unlock();

    } catch (BuildError & e) {
        outputLocks.unlock();

        BuildResult::Status st = BuildResult::MiscFailure;

        if (hook && WIFEXITED(status) && WEXITSTATUS(status) == 101)
            st = BuildResult::TimedOut;

        else if (hook && (!WIFEXITED(status) || WEXITSTATUS(status) != 100)) {
        }

        else {
            st =
                dynamic_cast<NotDeterministic*>(&e) ? BuildResult::NotDeterministic :
                statusOk(status) ? BuildResult::OutputRejected :
                fixedOutput || diskFull ? BuildResult::TransientFailure :
                BuildResult::PermanentFailure;
        }

        done(st, e);
        return;
    }

    done(BuildResult::Built);
}


HookReply DerivationGoal::tryBuildHook()
{
    if (!worker.tryBuildHook || !useDerivation) return rpDecline;

    if (!worker.hook)
        worker.hook = std::make_unique<HookInstance>();

    try {

        /* Send the request to the hook. */
        worker.hook->sink
            << "try"
            << (worker.getNrLocalBuilds() < settings.maxBuildJobs ? 1 : 0)
            << drv->platform
            << worker.store.printStorePath(drvPath)
            << parsedDrv->getRequiredSystemFeatures();
        worker.hook->sink.flush();

        /* Read the first line of input, which should be a word indicating
           whether the hook wishes to perform the build. */
        string reply;
        while (true) {
            string s = readLine(worker.hook->fromHook.readSide.get());
            if (handleJSONLogMessage(s, worker.act, worker.hook->activities, true))
                ;
            else if (string(s, 0, 2) == "# ") {
                reply = string(s, 2);
                break;
            }
            else {
                s += "\n";
                writeToStderr(s);
            }
        }

        debug("hook reply is '%1%'", reply);

        if (reply == "decline")
            return rpDecline;
        else if (reply == "decline-permanently") {
            worker.tryBuildHook = false;
            worker.hook = 0;
            return rpDecline;
        }
        else if (reply == "postpone")
            return rpPostpone;
        else if (reply != "accept")
            throw Error("bad hook reply '%s'", reply);

    } catch (SysError & e) {
        if (e.errNo == EPIPE) {
            logError({
                .name = "Build hook died",
                .hint = hintfmt(
                    "build hook died unexpectedly: %s",
                    chomp(drainFD(worker.hook->fromHook.readSide.get())))
            });
            worker.hook = 0;
            return rpDecline;
        } else
            throw;
    }

    hook = std::move(worker.hook);

    machineName = readLine(hook->fromHook.readSide.get());

    /* Tell the hook all the inputs that have to be copied to the
       remote system. */
    writeStorePaths(worker.store, hook->sink, inputPaths);

    /* Tell the hooks the missing outputs that have to be copied back
       from the remote system. */
    writeStorePaths(worker.store, hook->sink, missingPaths);

    hook->sink = FdSink();
    hook->toHook.writeSide = -1;

    /* Create the log file and pipe. */
    Path logFile = openLogFile();

    set<int> fds;
    fds.insert(hook->fromHook.readSide.get());
    fds.insert(hook->builderOut.readSide.get());
    worker.childStarted(shared_from_this(), fds, false, false);

    return rpAccept;
}


static void chmod_(const Path & path, mode_t mode)
{
    if (chmod(path.c_str(), mode) == -1)
        throw SysError("setting permissions on '%s'", path);
}


int childEntry(void * arg)
{
    ((DerivationGoal *) arg)->runChild();
    return 1;
}


StorePathSet DerivationGoal::exportReferences(const StorePathSet & storePaths)
{
    StorePathSet paths;

    for (auto & storePath : storePaths) {
        if (!inputPaths.count(storePath))
            throw BuildError("cannot export references of path '%s' because it is not in the input closure of the derivation", worker.store.printStorePath(storePath));

        worker.store.computeFSClosure({storePath}, paths);
    }

    /* If there are derivations in the graph, then include their
       outputs as well.  This is useful if you want to do things
       like passing all build-time dependencies of some path to a
       derivation that builds a NixOS DVD image. */
    auto paths2 = paths;

    for (auto & j : paths2) {
        if (j.isDerivation()) {
            Derivation drv = worker.store.derivationFromPath(j);
            for (auto & k : drv.outputs)
                worker.store.computeFSClosure(k.second.path(worker.store, drv.name), paths);
        }
    }

    return paths;
}

static std::once_flag dns_resolve_flag;

static void preloadNSS() {
    /* builtin:fetchurl can trigger a DNS lookup, which with glibc can trigger a dynamic library load of
       one of the glibc NSS libraries in a sandboxed child, which will fail unless the library's already
       been loaded in the parent. So we force a lookup of an invalid domain to force the NSS machinery to
       load its lookup libraries in the parent before any child gets a chance to. */
    std::call_once(dns_resolve_flag, []() {
        struct addrinfo *res = NULL;

        if (getaddrinfo("this.pre-initializes.the.dns.resolvers.invalid.", "http", NULL, &res) != 0) {
            if (res) freeaddrinfo(res);
        }
    });
}


void linkOrCopy(const Path & from, const Path & to)
{
    if (link(from.c_str(), to.c_str()) == -1) {
        /* Hard-linking fails if we exceed the maximum link count on a
           file (e.g. 32000 of ext3), which is quite possible after a
           'nix-store --optimise'. FIXME: actually, why don't we just
           bind-mount in this case?

           It can also fail with EPERM in BeegFS v7 and earlier versions
           which don't allow hard-links to other directories */
        if (errno != EMLINK && errno != EPERM)
            throw SysError("linking '%s' to '%s'", to, from);
        copyPath(from, to);
    }
}


void DerivationGoal::startBuilder()
{
    /* Right platform? */
    if (!parsedDrv->canBuildLocally())
        throw Error("a '%s' with features {%s} is required to build '%s', but I am a '%s' with features {%s}",
            drv->platform,
            concatStringsSep(", ", parsedDrv->getRequiredSystemFeatures()),
            worker.store.printStorePath(drvPath),
            settings.thisSystem,
            concatStringsSep<StringSet>(", ", settings.systemFeatures));

    if (drv->isBuiltin())
        preloadNSS();

#if __APPLE__
    additionalSandboxProfile = parsedDrv->getStringAttr("__sandboxProfile").value_or("");
#endif

    /* Are we doing a chroot build? */
    {
        auto noChroot = parsedDrv->getBoolAttr("__noChroot");
        if (settings.sandboxMode == smEnabled) {
            if (noChroot)
                throw Error("derivation '%s' has '__noChroot' set, "
                    "but that's not allowed when 'sandbox' is 'true'", worker.store.printStorePath(drvPath));
#if __APPLE__
            if (additionalSandboxProfile != "")
                throw Error("derivation '%s' specifies a sandbox profile, "
                    "but this is only allowed when 'sandbox' is 'relaxed'", worker.store.printStorePath(drvPath));
#endif
            useChroot = true;
        }
        else if (settings.sandboxMode == smDisabled)
            useChroot = false;
        else if (settings.sandboxMode == smRelaxed)
            useChroot = !fixedOutput && !noChroot;
    }

    if (worker.store.storeDir != worker.store.realStoreDir) {
        #if __linux__
            useChroot = true;
        #else
            throw Error("building using a diverted store is not supported on this platform");
        #endif
    }

    /* Create a temporary directory where the build will take
       place. */
    tmpDir = createTempDir("", "nix-build-" + std::string(drvPath.name()), false, false, 0700);

    chownToBuilder(tmpDir);

    /* Substitute output placeholders with the actual output paths. */
    for (auto & output : drv->outputs)
        inputRewrites[hashPlaceholder(output.first)] = worker.store.printStorePath(output.second.path(worker.store, drv->name));

    /* Construct the environment passed to the builder. */
    initEnv();

    writeStructuredAttrs();

    /* Handle exportReferencesGraph(), if set. */
    if (!parsedDrv->getStructuredAttrs()) {
        /* The `exportReferencesGraph' feature allows the references graph
           to be passed to a builder.  This attribute should be a list of
           pairs [name1 path1 name2 path2 ...].  The references graph of
           each `pathN' will be stored in a text file `nameN' in the
           temporary build directory.  The text files have the format used
           by `nix-store --register-validity'.  However, the deriver
           fields are left empty. */
        string s = get(drv->env, "exportReferencesGraph").value_or("");
        Strings ss = tokenizeString<Strings>(s);
        if (ss.size() % 2 != 0)
            throw BuildError("odd number of tokens in 'exportReferencesGraph': '%1%'", s);
        for (Strings::iterator i = ss.begin(); i != ss.end(); ) {
            string fileName = *i++;
            static std::regex regex("[A-Za-z_][A-Za-z0-9_.-]*");
            if (!std::regex_match(fileName, regex))
                throw Error("invalid file name '%s' in 'exportReferencesGraph'", fileName);

            auto storePathS = *i++;
            if (!worker.store.isInStore(storePathS))
                throw BuildError("'exportReferencesGraph' contains a non-store path '%1%'", storePathS);
            auto storePath = worker.store.toStorePath(storePathS).first;

            /* Write closure info to <fileName>. */
            writeFile(tmpDir + "/" + fileName,
                worker.store.makeValidityRegistration(
                    exportReferences({storePath}), false, false));
        }
    }

    if (useChroot) {

        /* Allow a user-configurable set of directories from the
           host file system. */
        PathSet dirs = settings.sandboxPaths;
        PathSet dirs2 = settings.extraSandboxPaths;
        dirs.insert(dirs2.begin(), dirs2.end());

        dirsInChroot.clear();

        for (auto i : dirs) {
            if (i.empty()) continue;
            bool optional = false;
            if (i[i.size() - 1] == '?') {
                optional = true;
                i.pop_back();
            }
            size_t p = i.find('=');
            if (p == string::npos)
                dirsInChroot[i] = {i, optional};
            else
                dirsInChroot[string(i, 0, p)] = {string(i, p + 1), optional};
        }
        dirsInChroot[tmpDirInSandbox] = tmpDir;

        /* Add the closure of store paths to the chroot. */
        StorePathSet closure;
        for (auto & i : dirsInChroot)
            try {
                if (worker.store.isInStore(i.second.source))
                    worker.store.computeFSClosure(worker.store.toStorePath(i.second.source).first, closure);
            } catch (InvalidPath & e) {
            } catch (Error & e) {
                throw Error("while processing 'sandbox-paths': %s", e.what());
            }
        for (auto & i : closure) {
            auto p = worker.store.printStorePath(i);
            dirsInChroot.insert_or_assign(p, p);
        }

        PathSet allowedPaths = settings.allowedImpureHostPrefixes;

        /* This works like the above, except on a per-derivation level */
        auto impurePaths = parsedDrv->getStringsAttr("__impureHostDeps").value_or(Strings());

        for (auto & i : impurePaths) {
            bool found = false;
            /* Note: we're not resolving symlinks here to prevent
               giving a non-root user info about inaccessible
               files. */
            Path canonI = canonPath(i);
            /* If only we had a trie to do this more efficiently :) luckily, these are generally going to be pretty small */
            for (auto & a : allowedPaths) {
                Path canonA = canonPath(a);
                if (canonI == canonA || isInDir(canonI, canonA)) {
                    found = true;
                    break;
                }
            }
            if (!found)
                throw Error("derivation '%s' requested impure path '%s', but it was not in allowed-impure-host-deps",
                    worker.store.printStorePath(drvPath), i);

            dirsInChroot[i] = i;
        }

#if __linux__
        /* Create a temporary directory in which we set up the chroot
           environment using bind-mounts.  We put it in the Nix store
           to ensure that we can create hard-links to non-directory
           inputs in the fake Nix store in the chroot (see below). */
        chrootRootDir = worker.store.Store::toRealPath(drvPath) + ".chroot";
        deletePath(chrootRootDir);

        /* Clean up the chroot directory automatically. */
        autoDelChroot = std::make_shared<AutoDelete>(chrootRootDir);

        printMsg(lvlChatty, format("setting up chroot environment in '%1%'") % chrootRootDir);

        if (mkdir(chrootRootDir.c_str(), 0750) == -1)
            throw SysError("cannot create '%1%'", chrootRootDir);

        if (buildUser && chown(chrootRootDir.c_str(), 0, buildUser->getGID()) == -1)
            throw SysError("cannot change ownership of '%1%'", chrootRootDir);

        /* Create a writable /tmp in the chroot.  Many builders need
           this.  (Of course they should really respect $TMPDIR
           instead.) */
        Path chrootTmpDir = chrootRootDir + "/tmp";
        createDirs(chrootTmpDir);
        chmod_(chrootTmpDir, 01777);

        /* Create a /etc/passwd with entries for the build user and the
           nobody account.  The latter is kind of a hack to support
           Samba-in-QEMU. */
        createDirs(chrootRootDir + "/etc");

        writeFile(chrootRootDir + "/etc/passwd", fmt(
                "root:x:0:0:Nix build user:%3%:/noshell\n"
                "nixbld:x:%1%:%2%:Nix build user:%3%:/noshell\n"
                "nobody:x:65534:65534:Nobody:/:/noshell\n",
                sandboxUid, sandboxGid, settings.sandboxBuildDir));

        /* Declare the build user's group so that programs get a consistent
           view of the system (e.g., "id -gn"). */
        writeFile(chrootRootDir + "/etc/group",
            (format(
                "root:x:0:\n"
                "nixbld:!:%1%:\n"
                "nogroup:x:65534:\n") % sandboxGid).str());

        /* Create /etc/hosts with localhost entry. */
        if (!fixedOutput)
            writeFile(chrootRootDir + "/etc/hosts", "127.0.0.1 localhost\n::1 localhost\n");

        /* Make the closure of the inputs available in the chroot,
           rather than the whole Nix store.  This prevents any access
           to undeclared dependencies.  Directories are bind-mounted,
           while other inputs are hard-linked (since only directories
           can be bind-mounted).  !!! As an extra security
           precaution, make the fake Nix store only writable by the
           build user. */
        Path chrootStoreDir = chrootRootDir + worker.store.storeDir;
        createDirs(chrootStoreDir);
        chmod_(chrootStoreDir, 01775);

        if (buildUser && chown(chrootStoreDir.c_str(), 0, buildUser->getGID()) == -1)
            throw SysError("cannot change ownership of '%1%'", chrootStoreDir);

        for (auto & i : inputPaths) {
            auto p = worker.store.printStorePath(i);
            Path r = worker.store.toRealPath(p);
            struct stat st;
            if (lstat(r.c_str(), &st))
                throw SysError("getting attributes of path '%s'", p);
            if (S_ISDIR(st.st_mode))
                dirsInChroot.insert_or_assign(p, r);
            else
                linkOrCopy(r, chrootRootDir + p);
        }

        /* If we're repairing, checking or rebuilding part of a
           multiple-outputs derivation, it's possible that we're
           rebuilding a path that is in settings.dirsInChroot
           (typically the dependencies of /bin/sh).  Throw them
           out. */
        for (auto & i : drv->outputs)
            dirsInChroot.erase(worker.store.printStorePath(i.second.path(worker.store, drv->name)));

#elif __APPLE__
        /* We don't really have any parent prep work to do (yet?)
           All work happens in the child, instead. */
#else
        throw Error("sandboxing builds is not supported on this platform");
#endif
    }

    if (needsHashRewrite()) {

        if (pathExists(homeDir))
            throw Error("home directory '%1%' exists; please remove it to assure purity of builds without sandboxing", homeDir);

        /* We're not doing a chroot build, but we have some valid
           output paths.  Since we can't just overwrite or delete
           them, we have to do hash rewriting: i.e. in the
           environment/arguments passed to the build, we replace the
           hashes of the valid outputs with unique dummy strings;
           after the build, we discard the redirected outputs
           corresponding to the valid outputs, and rewrite the
           contents of the new outputs to replace the dummy strings
           with the actual hashes. */
        if (validPaths.size() > 0)
            for (auto & i : validPaths)
                addHashRewrite(i);

        /* If we're repairing, then we don't want to delete the
           corrupt outputs in advance.  So rewrite them as well. */
        if (buildMode == bmRepair)
            for (auto & i : missingPaths)
                if (worker.store.isValidPath(i) && pathExists(worker.store.printStorePath(i))) {
                    addHashRewrite(i);
                    redirectedBadOutputs.insert(i);
                }
    }

    if (useChroot && settings.preBuildHook != "" && dynamic_cast<Derivation *>(drv.get())) {
        printMsg(lvlChatty, format("executing pre-build hook '%1%'")
            % settings.preBuildHook);
        auto args = useChroot ? Strings({worker.store.printStorePath(drvPath), chrootRootDir}) :
            Strings({ worker.store.printStorePath(drvPath) });
        enum BuildHookState {
            stBegin,
            stExtraChrootDirs
        };
        auto state = stBegin;
        auto lines = runProgram(settings.preBuildHook, false, args);
        auto lastPos = std::string::size_type{0};
        for (auto nlPos = lines.find('\n'); nlPos != string::npos;
                nlPos = lines.find('\n', lastPos)) {
            auto line = std::string{lines, lastPos, nlPos - lastPos};
            lastPos = nlPos + 1;
            if (state == stBegin) {
                if (line == "extra-sandbox-paths" || line == "extra-chroot-dirs") {
                    state = stExtraChrootDirs;
                } else {
                    throw Error("unknown pre-build hook command '%1%'", line);
                }
            } else if (state == stExtraChrootDirs) {
                if (line == "") {
                    state = stBegin;
                } else {
                    auto p = line.find('=');
                    if (p == string::npos)
                        dirsInChroot[line] = line;
                    else
                        dirsInChroot[string(line, 0, p)] = string(line, p + 1);
                }
            }
        }
    }

    /* Fire up a Nix daemon to process recursive Nix calls from the
       builder. */
    if (parsedDrv->getRequiredSystemFeatures().count("recursive-nix"))
        startDaemon();

    /* Run the builder. */
    printMsg(lvlChatty, "executing builder '%1%'", drv->builder);

    /* Create the log file. */
    Path logFile = openLogFile();

    /* Create a pipe to get the output of the builder. */
    //builderOut.create();

    builderOut.readSide = posix_openpt(O_RDWR | O_NOCTTY);
    if (!builderOut.readSide)
        throw SysError("opening pseudoterminal master");

    std::string slaveName(ptsname(builderOut.readSide.get()));

    if (buildUser) {
        if (chmod(slaveName.c_str(), 0600))
            throw SysError("changing mode of pseudoterminal slave");

        if (chown(slaveName.c_str(), buildUser->getUID(), 0))
            throw SysError("changing owner of pseudoterminal slave");
    }
#if __APPLE__
    else {
        if (grantpt(builderOut.readSide.get()))
            throw SysError("granting access to pseudoterminal slave");
    }
#endif

    #if 0
    // Mount the pt in the sandbox so that the "tty" command works.
    // FIXME: this doesn't work with the new devpts in the sandbox.
    if (useChroot)
        dirsInChroot[slaveName] = {slaveName, false};
    #endif

    if (unlockpt(builderOut.readSide.get()))
        throw SysError("unlocking pseudoterminal");

    builderOut.writeSide = open(slaveName.c_str(), O_RDWR | O_NOCTTY);
    if (!builderOut.writeSide)
        throw SysError("opening pseudoterminal slave");

    // Put the pt into raw mode to prevent \n -> \r\n translation.
    struct termios term;
    if (tcgetattr(builderOut.writeSide.get(), &term))
        throw SysError("getting pseudoterminal attributes");

    cfmakeraw(&term);

    if (tcsetattr(builderOut.writeSide.get(), TCSANOW, &term))
        throw SysError("putting pseudoterminal into raw mode");

    result.startTime = time(0);

    /* Fork a child to build the package. */
    ProcessOptions options;

#if __linux__
    if (useChroot) {
        /* Set up private namespaces for the build:

           - The PID namespace causes the build to start as PID 1.
             Processes outside of the chroot are not visible to those
             on the inside, but processes inside the chroot are
             visible from the outside (though with different PIDs).

           - The private mount namespace ensures that all the bind
             mounts we do will only show up in this process and its
             children, and will disappear automatically when we're
             done.

           - The private network namespace ensures that the builder
             cannot talk to the outside world (or vice versa).  It
             only has a private loopback interface. (Fixed-output
             derivations are not run in a private network namespace
             to allow functions like fetchurl to work.)

           - The IPC namespace prevents the builder from communicating
             with outside processes using SysV IPC mechanisms (shared
             memory, message queues, semaphores).  It also ensures
             that all IPC objects are destroyed when the builder
             exits.

           - The UTS namespace ensures that builders see a hostname of
             localhost rather than the actual hostname.

           We use a helper process to do the clone() to work around
           clone() being broken in multi-threaded programs due to
           at-fork handlers not being run. Note that we use
           CLONE_PARENT to ensure that the real builder is parented to
           us.
        */

        if (!fixedOutput)
            privateNetwork = true;

        userNamespaceSync.create();

        options.allowVfork = false;

        Pid helper = startProcess([&]() {

            /* Drop additional groups here because we can't do it
               after we've created the new user namespace.  FIXME:
               this means that if we're not root in the parent
               namespace, we can't drop additional groups; they will
               be mapped to nogroup in the child namespace. There does
               not seem to be a workaround for this. (But who can tell
               from reading user_namespaces(7)?)
               See also https://lwn.net/Articles/621612/. */
            if (getuid() == 0 && setgroups(0, 0) == -1)
                throw SysError("setgroups failed");

            size_t stackSize = 1 * 1024 * 1024;
            char * stack = (char *) mmap(0, stackSize,
                PROT_WRITE | PROT_READ, MAP_PRIVATE | MAP_ANONYMOUS | MAP_STACK, -1, 0);
            if (stack == MAP_FAILED) throw SysError("allocating stack");

            int flags = CLONE_NEWUSER | CLONE_NEWPID | CLONE_NEWNS | CLONE_NEWIPC | CLONE_NEWUTS | CLONE_PARENT | SIGCHLD;
            if (privateNetwork)
                flags |= CLONE_NEWNET;

            pid_t child = clone(childEntry, stack + stackSize, flags, this);
            if (child == -1 && errno == EINVAL) {
                /* Fallback for Linux < 2.13 where CLONE_NEWPID and
                   CLONE_PARENT are not allowed together. */
                flags &= ~CLONE_NEWPID;
                child = clone(childEntry, stack + stackSize, flags, this);
            }
            if (child == -1 && (errno == EPERM || errno == EINVAL)) {
                /* Some distros patch Linux to not allow unprivileged
                 * user namespaces. If we get EPERM or EINVAL, try
                 * without CLONE_NEWUSER and see if that works.
                 */
                flags &= ~CLONE_NEWUSER;
                child = clone(childEntry, stack + stackSize, flags, this);
            }
            /* Otherwise exit with EPERM so we can handle this in the
               parent. This is only done when sandbox-fallback is set
               to true (the default). */
            if (child == -1 && (errno == EPERM || errno == EINVAL) && settings.sandboxFallback)
                _exit(1);
            if (child == -1) throw SysError("cloning builder process");

            writeFull(builderOut.writeSide.get(), std::to_string(child) + "\n");
            _exit(0);
        }, options);

        int res = helper.wait();
        if (res != 0 && settings.sandboxFallback) {
            useChroot = false;
            initTmpDir();
            goto fallback;
        } else if (res != 0)
            throw Error("unable to start build process");

        userNamespaceSync.readSide = -1;

        pid_t tmp;
        if (!string2Int<pid_t>(readLine(builderOut.readSide.get()), tmp)) abort();
        pid = tmp;

        /* Set the UID/GID mapping of the builder's user namespace
           such that the sandbox user maps to the build user, or to
           the calling user (if build users are disabled). */
        uid_t hostUid = buildUser ? buildUser->getUID() : getuid();
        uid_t hostGid = buildUser ? buildUser->getGID() : getgid();

        writeFile("/proc/" + std::to_string(pid) + "/uid_map",
            (format("%d %d 1") % sandboxUid % hostUid).str());

        writeFile("/proc/" + std::to_string(pid) + "/setgroups", "deny");

        writeFile("/proc/" + std::to_string(pid) + "/gid_map",
            (format("%d %d 1") % sandboxGid % hostGid).str());

        /* Save the mount namespace of the child. We have to do this
           *before* the child does a chroot. */
        sandboxMountNamespace = open(fmt("/proc/%d/ns/mnt", (pid_t) pid).c_str(), O_RDONLY);
        if (sandboxMountNamespace.get() == -1)
            throw SysError("getting sandbox mount namespace");

        /* Signal the builder that we've updated its user namespace. */
        writeFull(userNamespaceSync.writeSide.get(), "1");
        userNamespaceSync.writeSide = -1;

    } else
#endif
    {
    fallback:
        options.allowVfork = !buildUser && !drv->isBuiltin();
        pid = startProcess([&]() {
            runChild();
        }, options);
    }

    /* parent */
    pid.setSeparatePG(true);
    builderOut.writeSide = -1;
    worker.childStarted(shared_from_this(), {builderOut.readSide.get()}, true, true);

    /* Check if setting up the build environment failed. */
    while (true) {
        string msg = readLine(builderOut.readSide.get());
        if (string(msg, 0, 1) == "\1") {
            if (msg.size() == 1) break;
            throw Error(string(msg, 1));
        }
        debug(msg);
    }
}


void DerivationGoal::initTmpDir() {
    /* In a sandbox, for determinism, always use the same temporary
       directory. */
#if __linux__
    tmpDirInSandbox = useChroot ? settings.sandboxBuildDir : tmpDir;
#else
    tmpDirInSandbox = tmpDir;
#endif

    /* In non-structured mode, add all bindings specified in the
       derivation via the environment, except those listed in the
       passAsFile attribute. Those are passed as file names pointing
       to temporary files containing the contents. Note that
       passAsFile is ignored in structure mode because it's not
       needed (attributes are not passed through the environment, so
       there is no size constraint). */
    if (!parsedDrv->getStructuredAttrs()) {

        StringSet passAsFile = tokenizeString<StringSet>(get(drv->env, "passAsFile").value_or(""));
        for (auto & i : drv->env) {
            if (passAsFile.find(i.first) == passAsFile.end()) {
                env[i.first] = i.second;
            } else {
                auto hash = hashString(htSHA256, i.first);
                string fn = ".attr-" + hash.to_string(Base32, false);
                Path p = tmpDir + "/" + fn;
                writeFile(p, rewriteStrings(i.second, inputRewrites));
                chownToBuilder(p);
                env[i.first + "Path"] = tmpDirInSandbox + "/" + fn;
            }
        }

    }

    /* For convenience, set an environment pointing to the top build
       directory. */
    env["NIX_BUILD_TOP"] = tmpDirInSandbox;

    /* Also set TMPDIR and variants to point to this directory. */
    env["TMPDIR"] = env["TEMPDIR"] = env["TMP"] = env["TEMP"] = tmpDirInSandbox;

    /* Explicitly set PWD to prevent problems with chroot builds.  In
       particular, dietlibc cannot figure out the cwd because the
       inode of the current directory doesn't appear in .. (because
       getdents returns the inode of the mount point). */
    env["PWD"] = tmpDirInSandbox;
}


void DerivationGoal::initEnv()
{
    env.clear();

    /* Most shells initialise PATH to some default (/bin:/usr/bin:...) when
       PATH is not set.  We don't want this, so we fill it in with some dummy
       value. */
    env["PATH"] = "/path-not-set";

    /* Set HOME to a non-existing path to prevent certain programs from using
       /etc/passwd (or NIS, or whatever) to locate the home directory (for
       example, wget looks for ~/.wgetrc).  I.e., these tools use /etc/passwd
       if HOME is not set, but they will just assume that the settings file
       they are looking for does not exist if HOME is set but points to some
       non-existing path. */
    env["HOME"] = homeDir;

    /* Tell the builder where the Nix store is.  Usually they
       shouldn't care, but this is useful for purity checking (e.g.,
       the compiler or linker might only want to accept paths to files
       in the store or in the build directory). */
    env["NIX_STORE"] = worker.store.storeDir;

    /* The maximum number of cores to utilize for parallel building. */
    env["NIX_BUILD_CORES"] = (format("%d") % settings.buildCores).str();

    initTmpDir();

    /* Compatibility hack with Nix <= 0.7: if this is a fixed-output
       derivation, tell the builder, so that for instance `fetchurl'
       can skip checking the output.  On older Nixes, this environment
       variable won't be set, so `fetchurl' will do the check. */
    if (fixedOutput) env["NIX_OUTPUT_CHECKED"] = "1";

    /* *Only* if this is a fixed-output derivation, propagate the
       values of the environment variables specified in the
       `impureEnvVars' attribute to the builder.  This allows for
       instance environment variables for proxy configuration such as
       `http_proxy' to be easily passed to downloaders like
       `fetchurl'.  Passing such environment variables from the caller
       to the builder is generally impure, but the output of
       fixed-output derivations is by definition pure (since we
       already know the cryptographic hash of the output). */
    if (fixedOutput) {
        for (auto & i : parsedDrv->getStringsAttr("impureEnvVars").value_or(Strings()))
            env[i] = getEnv(i).value_or("");
    }

    /* Currently structured log messages piggyback on stderr, but we
       may change that in the future. So tell the builder which file
       descriptor to use for that. */
    env["NIX_LOG_FD"] = "2";

    /* Trigger colored output in various tools. */
    env["TERM"] = "xterm-256color";
}


static std::regex shVarName("[A-Za-z_][A-Za-z0-9_]*");


void DerivationGoal::writeStructuredAttrs()
{
    auto structuredAttrs = parsedDrv->getStructuredAttrs();
    if (!structuredAttrs) return;

    auto json = *structuredAttrs;

    /* Add an "outputs" object containing the output paths. */
    nlohmann::json outputs;
    for (auto & i : drv->outputs)
        outputs[i.first] = rewriteStrings(worker.store.printStorePath(i.second.path(worker.store, drv->name)), inputRewrites);
    json["outputs"] = outputs;

    /* Handle exportReferencesGraph. */
    auto e = json.find("exportReferencesGraph");
    if (e != json.end() && e->is_object()) {
        for (auto i = e->begin(); i != e->end(); ++i) {
            std::ostringstream str;
            {
                JSONPlaceholder jsonRoot(str, true);
                StorePathSet storePaths;
                for (auto & p : *i)
                    storePaths.insert(worker.store.parseStorePath(p.get<std::string>()));
                worker.store.pathInfoToJSON(jsonRoot,
                    exportReferences(storePaths), false, true);
            }
            json[i.key()] = nlohmann::json::parse(str.str()); // urgh
        }
    }

    writeFile(tmpDir + "/.attrs.json", rewriteStrings(json.dump(), inputRewrites));
    chownToBuilder(tmpDir + "/.attrs.json");

    /* As a convenience to bash scripts, write a shell file that
       maps all attributes that are representable in bash -
       namely, strings, integers, nulls, Booleans, and arrays and
       objects consisting entirely of those values. (So nested
       arrays or objects are not supported.) */

    auto handleSimpleType = [](const nlohmann::json & value) -> std::optional<std::string> {
        if (value.is_string())
            return shellEscape(value);

        if (value.is_number()) {
            auto f = value.get<float>();
            if (std::ceil(f) == f)
                return std::to_string(value.get<int>());
        }

        if (value.is_null())
            return std::string("''");

        if (value.is_boolean())
            return value.get<bool>() ? std::string("1") : std::string("");

        return {};
    };

    std::string jsonSh;

    for (auto i = json.begin(); i != json.end(); ++i) {

        if (!std::regex_match(i.key(), shVarName)) continue;

        auto & value = i.value();

        auto s = handleSimpleType(value);
        if (s)
            jsonSh += fmt("declare %s=%s\n", i.key(), *s);

        else if (value.is_array()) {
            std::string s2;
            bool good = true;

            for (auto i = value.begin(); i != value.end(); ++i) {
                auto s3 = handleSimpleType(i.value());
                if (!s3) { good = false; break; }
                s2 += *s3; s2 += ' ';
            }

            if (good)
                jsonSh += fmt("declare -a %s=(%s)\n", i.key(), s2);
        }

        else if (value.is_object()) {
            std::string s2;
            bool good = true;

            for (auto i = value.begin(); i != value.end(); ++i) {
                auto s3 = handleSimpleType(i.value());
                if (!s3) { good = false; break; }
                s2 += fmt("[%s]=%s ", shellEscape(i.key()), *s3);
            }

            if (good)
                jsonSh += fmt("declare -A %s=(%s)\n", i.key(), s2);
        }
    }

    writeFile(tmpDir + "/.attrs.sh", rewriteStrings(jsonSh, inputRewrites));
    chownToBuilder(tmpDir + "/.attrs.sh");
}


/* A wrapper around LocalStore that only allows building/querying of
   paths that are in the input closures of the build or were added via
   recursive Nix calls. */
struct RestrictedStore : public LocalFSStore
{
    ref<LocalStore> next;

    DerivationGoal & goal;

    RestrictedStore(const Params & params, ref<LocalStore> next, DerivationGoal & goal)
        : Store(params), LocalFSStore(params), next(next), goal(goal)
    { }

    Path getRealStoreDir() override
    { return next->realStoreDir; }

    std::string getUri() override
    { return next->getUri(); }

    StorePathSet queryAllValidPaths() override
    {
        StorePathSet paths;
        for (auto & p : goal.inputPaths) paths.insert(p);
        for (auto & p : goal.addedPaths) paths.insert(p);
        return paths;
    }

    void queryPathInfoUncached(StorePathOrDesc path,
        Callback<std::shared_ptr<const ValidPathInfo>> callback) noexcept override
    {
        if (goal.isAllowed(bakeCaIfNeeded(path))) {
            try {
                /* Censor impure information. */
                auto info = std::make_shared<ValidPathInfo>(*next->queryPathInfo(path));
                info->deriver.reset();
                info->registrationTime = 0;
                info->ultimate = false;
                info->sigs.clear();
                callback(info);
            } catch (InvalidPath &) {
                callback(nullptr);
            }
        } else
            callback(nullptr);
    };

    void queryReferrers(const StorePath & path, StorePathSet & referrers) override
    { }

    OutputPathMap queryDerivationOutputMap(const StorePath & path) override
    { throw Error("queryDerivationOutputMap"); }

    std::optional<StorePath> queryPathFromHashPart(const std::string & hashPart) override
    { throw Error("queryPathFromHashPart"); }

    StorePath addToStore(const string & name, const Path & srcPath,
        FileIngestionMethod method = FileIngestionMethod::Recursive, HashType hashAlgo = htSHA256,
        PathFilter & filter = defaultPathFilter, RepairFlag repair = NoRepair) override
    { throw Error("addToStore"); }

    void addToStore(const ValidPathInfo & info, Source & narSource,
        RepairFlag repair = NoRepair, CheckSigsFlag checkSigs = CheckSigs) override
    {
        next->addToStore(info, narSource, repair, checkSigs);
        goal.addDependency(info.path);
    }

    StorePath addToStoreFromDump(Source & dump, const string & name,
        FileIngestionMethod method = FileIngestionMethod::Recursive, HashType hashAlgo = htSHA256, RepairFlag repair = NoRepair) override
    {
        auto path = next->addToStoreFromDump(dump, name, method, hashAlgo, repair);
        goal.addDependency(path);
        return path;
    }

    StorePath addTextToStore(const string & name, const string & s,
        const StorePathSet & references, RepairFlag repair = NoRepair) override
    {
        auto path = next->addTextToStore(name, s, references, repair);
        goal.addDependency(path);
        return path;
    }

    void narFromPath(StorePathOrDesc pathOrDesc, Sink & sink) override
    {
        auto path = bakeCaIfNeeded(pathOrDesc);
        if (!goal.isAllowed(path))
            throw InvalidPath("cannot dump unknown path '%s' in recursive Nix", printStorePath(path));
        LocalFSStore::narFromPath(pathOrDesc, sink);
    }

    void ensurePath(StorePathOrDesc pathOrDesc) override
    {
        auto path = bakeCaIfNeeded(pathOrDesc);
        if (!goal.isAllowed(path))
            throw InvalidPath("cannot substitute unknown path '%s' in recursive Nix", printStorePath(path));
        /* Nothing to be done; 'path' must already be valid. */
    }

    void buildPaths(const std::vector<StorePathWithOutputs> & paths, BuildMode buildMode) override
    {
        if (buildMode != bmNormal) throw Error("unsupported build mode");

        StorePathSet newPaths;

        for (auto & path : paths) {
            if (path.path.isDerivation()) {
                if (!goal.isAllowed(path.path))
                    throw InvalidPath("cannot build unknown path '%s' in recursive Nix", printStorePath(path.path));
                auto drv = derivationFromPath(path.path);
                for (auto & output : drv.outputs)
                    if (wantOutput(output.first, path.outputs))
                        newPaths.insert(output.second.path(*this, drv.name));
            } else if (!goal.isAllowed(path.path))
                throw InvalidPath("cannot build unknown path '%s' in recursive Nix", printStorePath(path.path));
        }

        next->buildPaths(paths, buildMode);

        StorePathSet closure;
        next->computeFSClosure(newPaths, closure);
        for (auto & path : closure)
            goal.addDependency(path);
    }

    BuildResult buildDerivation(const StorePath & drvPath, const BasicDerivation & drv,
        BuildMode buildMode = bmNormal) override
    { unsupported("buildDerivation"); }

    void addTempRoot(const StorePath & path) override
    { }

    void addIndirectRoot(const Path & path) override
    { }

    Roots findRoots(bool censor) override
    { return Roots(); }

    void collectGarbage(const GCOptions & options, GCResults & results) override
    { }

    void addSignatures(const StorePath & storePath, const StringSet & sigs) override
    { unsupported("addSignatures"); }

    void queryMissing(const std::vector<StorePathWithOutputs> & targets,
        StorePathSet & willBuild, StorePathSet & willSubstitute, StorePathSet & unknown,
        uint64_t & downloadSize, uint64_t & narSize) override
    {
        /* This is slightly impure since it leaks information to the
           client about what paths will be built/substituted or are
           already present. Probably not a big deal. */

        std::vector<StorePathWithOutputs> allowed;
        for (auto & path : targets) {
            if (goal.isAllowed(path.path))
                allowed.emplace_back(path);
            else
                unknown.insert(path.path);
        }

        next->queryMissing(allowed, willBuild, willSubstitute,
            unknown, downloadSize, narSize);
    }
};


void DerivationGoal::startDaemon()
{
    settings.requireExperimentalFeature("recursive-nix");

    Store::Params params;
    params["path-info-cache-size"] = "0";
    params["store"] = worker.store.storeDir;
    params["root"] = worker.store.rootDir;
    params["state"] = "/no-such-path";
    params["log"] = "/no-such-path";
    auto store = make_ref<RestrictedStore>(params,
        ref<LocalStore>(std::dynamic_pointer_cast<LocalStore>(worker.store.shared_from_this())),
        *this);

    addedPaths.clear();

    auto socketName = ".nix-socket";
    Path socketPath = tmpDir + "/" + socketName;
    env["NIX_REMOTE"] = "unix://" + tmpDirInSandbox + "/" + socketName;

    daemonSocket = createUnixDomainSocket(socketPath, 0600);

    chownToBuilder(socketPath);

    daemonThread = std::thread([this, store]() {

        while (true) {

            /* Accept a connection. */
            struct sockaddr_un remoteAddr;
            socklen_t remoteAddrLen = sizeof(remoteAddr);

            AutoCloseFD remote = accept(daemonSocket.get(),
                (struct sockaddr *) &remoteAddr, &remoteAddrLen);
            if (!remote) {
                if (errno == EINTR) continue;
                if (errno == EINVAL) break;
                throw SysError("accepting connection");
            }

            closeOnExec(remote.get());

            debug("received daemon connection");

            auto workerThread = std::thread([store, remote{std::move(remote)}]() {
                FdSource from(remote.get());
                FdSink to(remote.get());
                try {
                    daemon::processConnection(store, from, to,
                        daemon::NotTrusted, daemon::Recursive, "nobody", 65535);
                    debug("terminated daemon connection");
                } catch (SysError &) {
                    ignoreException();
                }
            });

            daemonWorkerThreads.push_back(std::move(workerThread));
        }

        debug("daemon shutting down");
    });
}


void DerivationGoal::stopDaemon()
{
    if (daemonSocket && shutdown(daemonSocket.get(), SHUT_RDWR) == -1)
        throw SysError("shutting down daemon socket");

    if (daemonThread.joinable())
        daemonThread.join();

    // FIXME: should prune worker threads more quickly.
    // FIXME: shutdown the client socket to speed up worker termination.
    for (auto & thread : daemonWorkerThreads)
        thread.join();
    daemonWorkerThreads.clear();

    daemonSocket = -1;
}


void DerivationGoal::addDependency(const StorePath & path)
{
    if (isAllowed(path)) return;

    addedPaths.insert(path);

    /* If we're doing a sandbox build, then we have to make the path
       appear in the sandbox. */
    if (useChroot) {

        debug("materialising '%s' in the sandbox", worker.store.printStorePath(path));

        #if __linux__

            Path source = worker.store.Store::toRealPath(path);
            Path target = chrootRootDir + worker.store.printStorePath(path);
            debug("bind-mounting %s -> %s", target, source);

            if (pathExists(target))
                throw Error("store path '%s' already exists in the sandbox", worker.store.printStorePath(path));

            struct stat st;
            if (lstat(source.c_str(), &st))
                throw SysError("getting attributes of path '%s'", source);

            if (S_ISDIR(st.st_mode)) {

                /* Bind-mount the path into the sandbox. This requires
                   entering its mount namespace, which is not possible
                   in multithreaded programs. So we do this in a
                   child process.*/
                Pid child(startProcess([&]() {

                    if (setns(sandboxMountNamespace.get(), 0) == -1)
                        throw SysError("entering sandbox mount namespace");

                    createDirs(target);

                    if (mount(source.c_str(), target.c_str(), "", MS_BIND, 0) == -1)
                        throw SysError("bind mount from '%s' to '%s' failed", source, target);

                    _exit(0);
                }));

                int status = child.wait();
                if (status != 0)
                    throw Error("could not add path '%s' to sandbox", worker.store.printStorePath(path));

            } else
                linkOrCopy(source, target);

        #else
            throw Error("don't know how to make path '%s' (produced by a recursive Nix call) appear in the sandbox",
                worker.store.printStorePath(path));
        #endif

    }
}


void DerivationGoal::chownToBuilder(const Path & path)
{
    if (!buildUser) return;
    if (chown(path.c_str(), buildUser->getUID(), buildUser->getGID()) == -1)
        throw SysError("cannot change ownership of '%1%'", path);
}


void setupSeccomp()
{
#if __linux__
    if (!settings.filterSyscalls) return;
#if HAVE_SECCOMP
    scmp_filter_ctx ctx;

    if (!(ctx = seccomp_init(SCMP_ACT_ALLOW)))
        throw SysError("unable to initialize seccomp mode 2");

    Finally cleanup([&]() {
        seccomp_release(ctx);
    });

    if (nativeSystem == "x86_64-linux" &&
        seccomp_arch_add(ctx, SCMP_ARCH_X86) != 0)
        throw SysError("unable to add 32-bit seccomp architecture");

    if (nativeSystem == "x86_64-linux" &&
        seccomp_arch_add(ctx, SCMP_ARCH_X32) != 0)
        throw SysError("unable to add X32 seccomp architecture");

    if (nativeSystem == "aarch64-linux" &&
        seccomp_arch_add(ctx, SCMP_ARCH_ARM) != 0)
        printError("unable to add ARM seccomp architecture; this may result in spurious build failures if running 32-bit ARM processes");

    /* Prevent builders from creating setuid/setgid binaries. */
    for (int perm : { S_ISUID, S_ISGID }) {
        if (seccomp_rule_add(ctx, SCMP_ACT_ERRNO(EPERM), SCMP_SYS(chmod), 1,
                SCMP_A1(SCMP_CMP_MASKED_EQ, (scmp_datum_t) perm, (scmp_datum_t) perm)) != 0)
            throw SysError("unable to add seccomp rule");

        if (seccomp_rule_add(ctx, SCMP_ACT_ERRNO(EPERM), SCMP_SYS(fchmod), 1,
                SCMP_A1(SCMP_CMP_MASKED_EQ, (scmp_datum_t) perm, (scmp_datum_t) perm)) != 0)
            throw SysError("unable to add seccomp rule");

        if (seccomp_rule_add(ctx, SCMP_ACT_ERRNO(EPERM), SCMP_SYS(fchmodat), 1,
                SCMP_A2(SCMP_CMP_MASKED_EQ, (scmp_datum_t) perm, (scmp_datum_t) perm)) != 0)
            throw SysError("unable to add seccomp rule");
    }

    /* Prevent builders from creating EAs or ACLs. Not all filesystems
       support these, and they're not allowed in the Nix store because
       they're not representable in the NAR serialisation. */
    if (seccomp_rule_add(ctx, SCMP_ACT_ERRNO(ENOTSUP), SCMP_SYS(setxattr), 0) != 0 ||
        seccomp_rule_add(ctx, SCMP_ACT_ERRNO(ENOTSUP), SCMP_SYS(lsetxattr), 0) != 0 ||
        seccomp_rule_add(ctx, SCMP_ACT_ERRNO(ENOTSUP), SCMP_SYS(fsetxattr), 0) != 0)
        throw SysError("unable to add seccomp rule");

    if (seccomp_attr_set(ctx, SCMP_FLTATR_CTL_NNP, settings.allowNewPrivileges ? 0 : 1) != 0)
        throw SysError("unable to set 'no new privileges' seccomp attribute");

    if (seccomp_load(ctx) != 0)
        throw SysError("unable to load seccomp BPF program");
#else
    throw Error(
        "seccomp is not supported on this platform; "
        "you can bypass this error by setting the option 'filter-syscalls' to false, but note that untrusted builds can then create setuid binaries!");
#endif
#endif
}


void DerivationGoal::runChild()
{
    /* Warning: in the child we should absolutely not make any SQLite
       calls! */

    try { /* child */

        commonChildInit(builderOut);

        try {
            setupSeccomp();
        } catch (...) {
            if (buildUser) throw;
        }

        bool setUser = true;

        /* Make the contents of netrc available to builtin:fetchurl
           (which may run under a different uid and/or in a sandbox). */
        std::string netrcData;
        try {
            if (drv->isBuiltin() && drv->builder == "builtin:fetchurl")
                netrcData = readFile(settings.netrcFile);
        } catch (SysError &) { }

#if __linux__
        if (useChroot) {

            userNamespaceSync.writeSide = -1;

            if (drainFD(userNamespaceSync.readSide.get()) != "1")
                throw Error("user namespace initialisation failed");

            userNamespaceSync.readSide = -1;

            if (privateNetwork) {

                /* Initialise the loopback interface. */
                AutoCloseFD fd(socket(PF_INET, SOCK_DGRAM, IPPROTO_IP));
                if (!fd) throw SysError("cannot open IP socket");

                struct ifreq ifr;
                strcpy(ifr.ifr_name, "lo");
                ifr.ifr_flags = IFF_UP | IFF_LOOPBACK | IFF_RUNNING;
                if (ioctl(fd.get(), SIOCSIFFLAGS, &ifr) == -1)
                    throw SysError("cannot set loopback interface flags");
            }

            /* Set the hostname etc. to fixed values. */
            char hostname[] = "localhost";
            if (sethostname(hostname, sizeof(hostname)) == -1)
                throw SysError("cannot set host name");
            char domainname[] = "(none)"; // kernel default
            if (setdomainname(domainname, sizeof(domainname)) == -1)
                throw SysError("cannot set domain name");

            /* Make all filesystems private.  This is necessary
               because subtrees may have been mounted as "shared"
               (MS_SHARED).  (Systemd does this, for instance.)  Even
               though we have a private mount namespace, mounting
               filesystems on top of a shared subtree still propagates
               outside of the namespace.  Making a subtree private is
               local to the namespace, though, so setting MS_PRIVATE
               does not affect the outside world. */
            if (mount(0, "/", 0, MS_PRIVATE | MS_REC, 0) == -1)
                throw SysError("unable to make '/' private");

            /* Bind-mount chroot directory to itself, to treat it as a
               different filesystem from /, as needed for pivot_root. */
            if (mount(chrootRootDir.c_str(), chrootRootDir.c_str(), 0, MS_BIND, 0) == -1)
                throw SysError("unable to bind mount '%1%'", chrootRootDir);

            /* Bind-mount the sandbox's Nix store onto itself so that
               we can mark it as a "shared" subtree, allowing bind
               mounts made in *this* mount namespace to be propagated
               into the child namespace created by the
               unshare(CLONE_NEWNS) call below.

               Marking chrootRootDir as MS_SHARED causes pivot_root()
               to fail with EINVAL. Don't know why. */
            Path chrootStoreDir = chrootRootDir + worker.store.storeDir;

            if (mount(chrootStoreDir.c_str(), chrootStoreDir.c_str(), 0, MS_BIND, 0) == -1)
                throw SysError("unable to bind mount the Nix store", chrootStoreDir);

            if (mount(0, chrootStoreDir.c_str(), 0, MS_SHARED, 0) == -1)
                throw SysError("unable to make '%s' shared", chrootStoreDir);

            /* Set up a nearly empty /dev, unless the user asked to
               bind-mount the host /dev. */
            Strings ss;
            if (dirsInChroot.find("/dev") == dirsInChroot.end()) {
                createDirs(chrootRootDir + "/dev/shm");
                createDirs(chrootRootDir + "/dev/pts");
                ss.push_back("/dev/full");
                if (settings.systemFeatures.get().count("kvm") && pathExists("/dev/kvm"))
                    ss.push_back("/dev/kvm");
                ss.push_back("/dev/null");
                ss.push_back("/dev/random");
                ss.push_back("/dev/tty");
                ss.push_back("/dev/urandom");
                ss.push_back("/dev/zero");
                createSymlink("/proc/self/fd", chrootRootDir + "/dev/fd");
                createSymlink("/proc/self/fd/0", chrootRootDir + "/dev/stdin");
                createSymlink("/proc/self/fd/1", chrootRootDir + "/dev/stdout");
                createSymlink("/proc/self/fd/2", chrootRootDir + "/dev/stderr");
            }

            /* Fixed-output derivations typically need to access the
               network, so give them access to /etc/resolv.conf and so
               on. */
            if (fixedOutput) {
                ss.push_back("/etc/resolv.conf");

                // Only use nss functions to resolve hosts and
                // services. Don’t use it for anything else that may
                // be configured for this system. This limits the
                // potential impurities introduced in fixed-outputs.
                writeFile(chrootRootDir + "/etc/nsswitch.conf", "hosts: files dns\nservices: files\n");

                ss.push_back("/etc/services");
                ss.push_back("/etc/hosts");
                if (pathExists("/var/run/nscd/socket"))
                    ss.push_back("/var/run/nscd/socket");
            }

            for (auto & i : ss) dirsInChroot.emplace(i, i);

            /* Bind-mount all the directories from the "host"
               filesystem that we want in the chroot
               environment. */
            auto doBind = [&](const Path & source, const Path & target, bool optional = false) {
                debug("bind mounting '%1%' to '%2%'", source, target);
                struct stat st;
                if (stat(source.c_str(), &st) == -1) {
                    if (optional && errno == ENOENT)
                        return;
                    else
                        throw SysError("getting attributes of path '%1%'", source);
                }
                if (S_ISDIR(st.st_mode))
                    createDirs(target);
                else {
                    createDirs(dirOf(target));
                    writeFile(target, "");
                }
                if (mount(source.c_str(), target.c_str(), "", MS_BIND | MS_REC, 0) == -1)
                    throw SysError("bind mount from '%1%' to '%2%' failed", source, target);
            };

            for (auto & i : dirsInChroot) {
                if (i.second.source == "/proc") continue; // backwards compatibility
                doBind(i.second.source, chrootRootDir + i.first, i.second.optional);
            }

            /* Bind a new instance of procfs on /proc. */
            createDirs(chrootRootDir + "/proc");
            if (mount("none", (chrootRootDir + "/proc").c_str(), "proc", 0, 0) == -1)
                throw SysError("mounting /proc");

            /* Mount a new tmpfs on /dev/shm to ensure that whatever
               the builder puts in /dev/shm is cleaned up automatically. */
            if (pathExists("/dev/shm") && mount("none", (chrootRootDir + "/dev/shm").c_str(), "tmpfs", 0,
                    fmt("size=%s", settings.sandboxShmSize).c_str()) == -1)
                throw SysError("mounting /dev/shm");

            /* Mount a new devpts on /dev/pts.  Note that this
               requires the kernel to be compiled with
               CONFIG_DEVPTS_MULTIPLE_INSTANCES=y (which is the case
               if /dev/ptx/ptmx exists). */
            if (pathExists("/dev/pts/ptmx") &&
                !pathExists(chrootRootDir + "/dev/ptmx")
                && !dirsInChroot.count("/dev/pts"))
            {
                if (mount("none", (chrootRootDir + "/dev/pts").c_str(), "devpts", 0, "newinstance,mode=0620") == 0)
                {
                    createSymlink("/dev/pts/ptmx", chrootRootDir + "/dev/ptmx");

                    /* Make sure /dev/pts/ptmx is world-writable.  With some
                       Linux versions, it is created with permissions 0.  */
                    chmod_(chrootRootDir + "/dev/pts/ptmx", 0666);
                } else {
                    if (errno != EINVAL)
                        throw SysError("mounting /dev/pts");
                    doBind("/dev/pts", chrootRootDir + "/dev/pts");
                    doBind("/dev/ptmx", chrootRootDir + "/dev/ptmx");
                }
            }

            /* Unshare this mount namespace. This is necessary because
               pivot_root() below changes the root of the mount
               namespace. This means that the call to setns() in
               addDependency() would hide the host's filesystem,
               making it impossible to bind-mount paths from the host
               Nix store into the sandbox. Therefore, we save the
               pre-pivot_root namespace in
               sandboxMountNamespace. Since we made /nix/store a
               shared subtree above, this allows addDependency() to
               make paths appear in the sandbox. */
            if (unshare(CLONE_NEWNS) == -1)
                throw SysError("unsharing mount namespace");

            /* Do the chroot(). */
            if (chdir(chrootRootDir.c_str()) == -1)
                throw SysError("cannot change directory to '%1%'", chrootRootDir);

            if (mkdir("real-root", 0) == -1)
                throw SysError("cannot create real-root directory");

            if (pivot_root(".", "real-root") == -1)
                throw SysError("cannot pivot old root directory onto '%1%'", (chrootRootDir + "/real-root"));

            if (chroot(".") == -1)
                throw SysError("cannot change root directory to '%1%'", chrootRootDir);

            if (umount2("real-root", MNT_DETACH) == -1)
                throw SysError("cannot unmount real root filesystem");

            if (rmdir("real-root") == -1)
                throw SysError("cannot remove real-root directory");

            /* Switch to the sandbox uid/gid in the user namespace,
               which corresponds to the build user or calling user in
               the parent namespace. */
            if (setgid(sandboxGid) == -1)
                throw SysError("setgid failed");
            if (setuid(sandboxUid) == -1)
                throw SysError("setuid failed");

            setUser = false;
        }
#endif

        if (chdir(tmpDirInSandbox.c_str()) == -1)
            throw SysError("changing into '%1%'", tmpDir);

        /* Close all other file descriptors. */
        closeMostFDs({STDIN_FILENO, STDOUT_FILENO, STDERR_FILENO});

#if __linux__
        /* Change the personality to 32-bit if we're doing an
           i686-linux build on an x86_64-linux machine. */
        struct utsname utsbuf;
        uname(&utsbuf);
        if (drv->platform == "i686-linux" &&
            (settings.thisSystem == "x86_64-linux" ||
             (!strcmp(utsbuf.sysname, "Linux") && !strcmp(utsbuf.machine, "x86_64")))) {
            if (personality(PER_LINUX32) == -1)
                throw SysError("cannot set i686-linux personality");
        }

        /* Impersonate a Linux 2.6 machine to get some determinism in
           builds that depend on the kernel version. */
        if ((drv->platform == "i686-linux" || drv->platform == "x86_64-linux") && settings.impersonateLinux26) {
            int cur = personality(0xffffffff);
            if (cur != -1) personality(cur | 0x0020000 /* == UNAME26 */);
        }

        /* Disable address space randomization for improved
           determinism. */
        int cur = personality(0xffffffff);
        if (cur != -1) personality(cur | ADDR_NO_RANDOMIZE);
#endif

        /* Disable core dumps by default. */
        struct rlimit limit = { 0, RLIM_INFINITY };
        setrlimit(RLIMIT_CORE, &limit);

        // FIXME: set other limits to deterministic values?

        /* Fill in the environment. */
        Strings envStrs;
        for (auto & i : env)
            envStrs.push_back(rewriteStrings(i.first + "=" + i.second, inputRewrites));

        /* If we are running in `build-users' mode, then switch to the
           user we allocated above.  Make sure that we drop all root
           privileges.  Note that above we have closed all file
           descriptors except std*, so that's safe.  Also note that
           setuid() when run as root sets the real, effective and
           saved UIDs. */
        if (setUser && buildUser) {
            /* Preserve supplementary groups of the build user, to allow
               admins to specify groups such as "kvm".  */
            if (!buildUser->getSupplementaryGIDs().empty() &&
                setgroups(buildUser->getSupplementaryGIDs().size(),
                          buildUser->getSupplementaryGIDs().data()) == -1)
                throw SysError("cannot set supplementary groups of build user");

            if (setgid(buildUser->getGID()) == -1 ||
                getgid() != buildUser->getGID() ||
                getegid() != buildUser->getGID())
                throw SysError("setgid failed");

            if (setuid(buildUser->getUID()) == -1 ||
                getuid() != buildUser->getUID() ||
                geteuid() != buildUser->getUID())
                throw SysError("setuid failed");
        }

        /* Fill in the arguments. */
        Strings args;

        const char *builder = "invalid";

        if (drv->isBuiltin()) {
            ;
        }
#if __APPLE__
        else {
            /* This has to appear before import statements. */
            std::string sandboxProfile = "(version 1)\n";

            if (useChroot) {

                /* Lots and lots and lots of file functions freak out if they can't stat their full ancestry */
                PathSet ancestry;

                /* We build the ancestry before adding all inputPaths to the store because we know they'll
                   all have the same parents (the store), and there might be lots of inputs. This isn't
                   particularly efficient... I doubt it'll be a bottleneck in practice */
                for (auto & i : dirsInChroot) {
                    Path cur = i.first;
                    while (cur.compare("/") != 0) {
                        cur = dirOf(cur);
                        ancestry.insert(cur);
                    }
                }

                /* And we want the store in there regardless of how empty dirsInChroot. We include the innermost
                   path component this time, since it's typically /nix/store and we care about that. */
                Path cur = worker.store.storeDir;
                while (cur.compare("/") != 0) {
                    ancestry.insert(cur);
                    cur = dirOf(cur);
                }

                /* Add all our input paths to the chroot */
                for (auto & i : inputPaths) {
                    auto p = worker.store.printStorePath(i);
                    dirsInChroot[p] = p;
                }

                /* Violations will go to the syslog if you set this. Unfortunately the destination does not appear to be configurable */
                if (settings.darwinLogSandboxViolations) {
                    sandboxProfile += "(deny default)\n";
                } else {
                    sandboxProfile += "(deny default (with no-log))\n";
                }

                sandboxProfile += "(import \"sandbox-defaults.sb\")\n";

                if (fixedOutput)
                    sandboxProfile += "(import \"sandbox-network.sb\")\n";

                /* Our rwx outputs */
                sandboxProfile += "(allow file-read* file-write* process-exec\n";
                for (auto & i : missingPaths)
                    sandboxProfile += fmt("\t(subpath \"%s\")\n", worker.store.printStorePath(i));

                /* Also add redirected outputs to the chroot */
                for (auto & i : redirectedOutputs)
                    sandboxProfile += fmt("\t(subpath \"%s\")\n", worker.store.printStorePath(i.second));

                sandboxProfile += ")\n";

                /* Our inputs (transitive dependencies and any impurities computed above)

                   without file-write* allowed, access() incorrectly returns EPERM
                 */
                sandboxProfile += "(allow file-read* file-write* process-exec\n";
                for (auto & i : dirsInChroot) {
                    if (i.first != i.second.source)
                        throw Error(
                            "can't map '%1%' to '%2%': mismatched impure paths not supported on Darwin",
                            i.first, i.second.source);

                    string path = i.first;
                    struct stat st;
                    if (lstat(path.c_str(), &st)) {
                        if (i.second.optional && errno == ENOENT)
                            continue;
                        throw SysError("getting attributes of path '%s", path);
                    }
                    if (S_ISDIR(st.st_mode))
                        sandboxProfile += fmt("\t(subpath \"%s\")\n", path);
                    else
                        sandboxProfile += fmt("\t(literal \"%s\")\n", path);
                }
                sandboxProfile += ")\n";

                /* Allow file-read* on full directory hierarchy to self. Allows realpath() */
                sandboxProfile += "(allow file-read*\n";
                for (auto & i : ancestry) {
                    sandboxProfile += fmt("\t(literal \"%s\")\n", i);
                }
                sandboxProfile += ")\n";

                sandboxProfile += additionalSandboxProfile;
            } else
                sandboxProfile += "(import \"sandbox-minimal.sb\")\n";

            debug("Generated sandbox profile:");
            debug(sandboxProfile);

            Path sandboxFile = tmpDir + "/.sandbox.sb";

            writeFile(sandboxFile, sandboxProfile);

            bool allowLocalNetworking = parsedDrv->getBoolAttr("__darwinAllowLocalNetworking");

            /* The tmpDir in scope points at the temporary build directory for our derivation. Some packages try different mechanisms
               to find temporary directories, so we want to open up a broader place for them to dump their files, if needed. */
            Path globalTmpDir = canonPath(getEnv("TMPDIR").value_or("/tmp"), true);

            /* They don't like trailing slashes on subpath directives */
            if (globalTmpDir.back() == '/') globalTmpDir.pop_back();

            if (getEnv("_NIX_TEST_NO_SANDBOX") != "1") {
                builder = "/usr/bin/sandbox-exec";
                args.push_back("sandbox-exec");
                args.push_back("-f");
                args.push_back(sandboxFile);
                args.push_back("-D");
                args.push_back("_GLOBAL_TMP_DIR=" + globalTmpDir);
                args.push_back("-D");
                args.push_back("IMPORT_DIR=" + settings.nixDataDir + "/nix/sandbox/");
                if (allowLocalNetworking) {
                    args.push_back("-D");
                    args.push_back(string("_ALLOW_LOCAL_NETWORKING=1"));
                }
                args.push_back(drv->builder);
            } else {
                builder = drv->builder.c_str();
                args.push_back(std::string(baseNameOf(drv->builder)));
            }
        }
#else
        else {
            builder = drv->builder.c_str();
            args.push_back(std::string(baseNameOf(drv->builder)));
        }
#endif

        for (auto & i : drv->args)
            args.push_back(rewriteStrings(i, inputRewrites));

        /* Indicate that we managed to set up the build environment. */
        writeFull(STDERR_FILENO, string("\1\n"));

        /* Execute the program.  This should not return. */
        if (drv->isBuiltin()) {
            try {
                logger = makeJSONLogger(*logger);

                BasicDerivation & drv2(*drv);
                for (auto & e : drv2.env)
                    e.second = rewriteStrings(e.second, inputRewrites);

                if (drv->builder == "builtin:fetchurl")
                    builtinFetchurl(drv2, netrcData);
                else if (drv->builder == "builtin:buildenv")
                    builtinBuildenv(drv2);
                else if (drv->builder == "builtin:unpack-channel")
                    builtinUnpackChannel(drv2);
                else
                    throw Error("unsupported builtin function '%1%'", string(drv->builder, 8));
                _exit(0);
            } catch (std::exception & e) {
                writeFull(STDERR_FILENO, "error: " + string(e.what()) + "\n");
                _exit(1);
            }
        }

        execve(builder, stringsToCharPtrs(args).data(), stringsToCharPtrs(envStrs).data());

        throw SysError("executing '%1%'", drv->builder);

    } catch (std::exception & e) {
        writeFull(STDERR_FILENO, "\1while setting up the build environment: " + string(e.what()) + "\n");
        _exit(1);
    }
}


/* Parse a list of reference specifiers.  Each element must either be
   a store path, or the symbolic name of the output of the derivation
   (such as `out'). */
StorePathSet parseReferenceSpecifiers(Store & store, const BasicDerivation & drv, const Strings & paths)
{
    StorePathSet result;
    for (auto & i : paths) {
        if (store.isStorePath(i))
            result.insert(store.parseStorePath(i));
        else if (drv.outputs.count(i))
            result.insert(drv.outputs.find(i)->second.path(store, drv.name));
        else throw BuildError("derivation contains an illegal reference specifier '%s'", i);
    }
    return result;
}


static void moveCheckToStore(const Path & src, const Path & dst)
{
    /* For the rename of directory to succeed, we must be running as root or
       the directory must be made temporarily writable (to update the
       directory's parent link ".."). */
    struct stat st;
    if (lstat(src.c_str(), &st) == -1) {
        throw SysError("getting attributes of path '%1%'", src);
    }

    bool changePerm = (geteuid() && S_ISDIR(st.st_mode) && !(st.st_mode & S_IWUSR));

    if (changePerm)
        chmod_(src, st.st_mode | S_IWUSR);

    if (rename(src.c_str(), dst.c_str()))
        throw SysError("renaming '%1%' to '%2%'", src, dst);

    if (changePerm)
        chmod_(dst, st.st_mode);
}


void DerivationGoal::registerOutputs()
{
    /* When using a build hook, the build hook can register the output
       as valid (by doing `nix-store --import').  If so we don't have
       to do anything here. */
    if (hook) {
        bool allValid = true;
        for (auto & i : drv->outputs)
            if (!worker.store.isValidPath(i.second.path(worker.store, drv->name))) allValid = false;
        if (allValid) return;
    }

    std::map<std::string, ValidPathInfo> infos;

    /* Set of inodes seen during calls to canonicalisePathMetaData()
       for this build's outputs.  This needs to be shared between
       outputs to allow hard links between outputs. */
    InodesSeen inodesSeen;

    Path checkSuffix = ".check";
    bool keepPreviousRound = settings.keepFailed || settings.runDiffHook;

    std::exception_ptr delayedException;

    /* The paths that can be referenced are the input closures, the
       output paths, and any paths that have been built via recursive
       Nix calls. */
    StorePathSet referenceablePaths;
    for (auto & p : inputPaths) referenceablePaths.insert(p);
    for (auto & i : drv->outputs) referenceablePaths.insert(i.second.path(worker.store, drv->name));
    for (auto & p : addedPaths) referenceablePaths.insert(p);

    /* Check whether the output paths were created, and grep each
       output path to determine what other paths it references.  Also make all
       output paths read-only. */
    for (auto & i : drv->outputs) {
        auto path = worker.store.printStorePath(i.second.path(worker.store, drv->name));
        if (!missingPaths.count(i.second.path(worker.store, drv->name))) continue;

        Path actualPath = path;
        if (needsHashRewrite()) {
            auto r = redirectedOutputs.find(i.second.path(worker.store, drv->name));
            if (r != redirectedOutputs.end()) {
                auto redirected = worker.store.Store::toRealPath(r->second);
                if (buildMode == bmRepair
                    && redirectedBadOutputs.count(i.second.path(worker.store, drv->name))
                    && pathExists(redirected))
                    replaceValidPath(path, redirected);
                if (buildMode == bmCheck)
                    actualPath = redirected;
            }
        } else if (useChroot) {
            actualPath = chrootRootDir + path;
            if (pathExists(actualPath)) {
                /* Move output paths from the chroot to the Nix store. */
                if (buildMode == bmRepair)
                    replaceValidPath(path, actualPath);
                else
                    if (buildMode != bmCheck && rename(actualPath.c_str(), worker.store.toRealPath(path).c_str()) == -1)
                        throw SysError("moving build output '%1%' from the sandbox to the Nix store", path);
            }
            if (buildMode != bmCheck) actualPath = worker.store.toRealPath(path);
        }

        struct stat st;
        if (lstat(actualPath.c_str(), &st) == -1) {
            if (errno == ENOENT)
                throw BuildError(
                    "builder for '%s' failed to produce output path '%s'",
                    worker.store.printStorePath(drvPath), path);
            throw SysError("getting attributes of path '%s'", actualPath);
        }

#ifndef __CYGWIN__
        /* Check that the output is not group or world writable, as
           that means that someone else can have interfered with the
           build.  Also, the output should be owned by the build
           user. */
        if ((!S_ISLNK(st.st_mode) && (st.st_mode & (S_IWGRP | S_IWOTH))) ||
            (buildUser && st.st_uid != buildUser->getUID()))
            throw BuildError("suspicious ownership or permission on '%1%'; rejecting this build output", path);
#endif

        /* Apply hash rewriting if necessary. */
        bool rewritten = false;
        if (!outputRewrites.empty()) {
            logWarning({
                .name = "Rewriting hashes",
                .hint = hintfmt("rewriting hashes in '%1%'; cross fingers", path)
            });

            /* Canonicalise first.  This ensures that the path we're
               rewriting doesn't contain a hard link to /etc/shadow or
               something like that. */
            canonicalisePathMetaData(actualPath, buildUser ? buildUser->getUID() : -1, inodesSeen);

            /* FIXME: this is in-memory. */
            StringSink sink;
            dumpPath(actualPath, sink);
            deletePath(actualPath);
            sink.s = make_ref<std::string>(rewriteStrings(*sink.s, outputRewrites));
            StringSource source(*sink.s);
            restorePath(actualPath, source);

            rewritten = true;
        }

        /* Check that fixed-output derivations produced the right
           outputs (i.e., the content hash should match the specified
           hash). */
        std::optional<StorePathDescriptor> ca;

        if (fixedOutput) {

            FixedOutputHash outputHash = std::get<DerivationOutputFixed>(i.second.output).hash;

            if (outputHash.method == FileIngestionMethod::Flat) {
                /* The output path should be a regular file without execute permission. */
                if (!S_ISREG(st.st_mode) || (st.st_mode & S_IXUSR) != 0)
                    throw BuildError(
                        "output path '%1%' should be a non-executable regular file "
                        "since recursive hashing is not enabled (outputHashMode=flat)",
                        path);
            }

            /* Check the hash. In hash mode, move the path produced by
               the derivation to its content-addressed location. */
<<<<<<< HEAD
            Hash h2 = i.second.hash->method == FileIngestionMethod::Recursive
                ? hashPath(i.second.hash->hash.type, actualPath).first
                : hashFile(i.second.hash->hash.type, actualPath);

            auto dest = worker.store.makeFixedOutputPath(i.second.path.name(), FixedOutputInfo {
                {
                    .method = i.second.hash->method,
                    .hash = h2,
                },
                {}, // TODO references
            });
=======
            Hash h2 = outputHash.method == FileIngestionMethod::Recursive
                ? hashPath(outputHash.hash.type, actualPath).first
                : hashFile(outputHash.hash.type, actualPath);

            auto dest = worker.store.makeFixedOutputPath(outputHash.method, h2, i.second.path(worker.store, drv->name).name());
>>>>>>> e3a2154f

            if (outputHash.hash != h2) {

                /* Throw an error after registering the path as
                   valid. */
                worker.hashMismatch = true;
                delayedException = std::make_exception_ptr(
                    BuildError("hash mismatch in fixed-output derivation '%s':\n  wanted: %s\n  got:    %s",
                        worker.store.printStorePath(dest),
                        outputHash.hash.to_string(SRI, true),
                        h2.to_string(SRI, true)));

                Path actualDest = worker.store.Store::toRealPath(dest);

                if (worker.store.isValidPath(dest))
                    std::rethrow_exception(delayedException);

                if (actualPath != actualDest) {
                    PathLocks outputLocks({actualDest});
                    deletePath(actualDest);
                    if (rename(actualPath.c_str(), actualDest.c_str()) == -1)
                        throw SysError("moving '%s' to '%s'", actualPath, worker.store.printStorePath(dest));
                }

                path = worker.store.printStorePath(dest);
                actualPath = actualDest;
            }
            else
<<<<<<< HEAD
                assert(i.second.path == dest);

            ca = StorePathDescriptor {
                .name = std::string { i.second.path.name() },
                .info = FixedOutputInfo {
                    {
                        .method = i.second.hash->method,
                        .hash = h2,
                    },
                    {},
                },
=======
                assert(worker.store.parseStorePath(path) == dest);

            ca = FixedOutputHash {
                .method = outputHash.method,
                .hash = h2,
>>>>>>> e3a2154f
            };
        }

        /* Get rid of all weird permissions.  This also checks that
           all files are owned by the build user, if applicable. */
        canonicalisePathMetaData(actualPath,
            buildUser && !rewritten ? buildUser->getUID() : -1, inodesSeen);

        /* For this output path, find the references to other paths
           contained in it.  Compute the SHA-256 NAR hash at the same
           time.  The hash is stored in the database so that we can
           verify later on whether nobody has messed with the store. */
        debug("scanning for references inside '%1%'", path);
        // HashResult hash;
        auto pathSetAndHash = scanForReferences(actualPath, worker.store.printStorePathSet(referenceablePaths));
        auto references = worker.store.parseStorePathSet(pathSetAndHash.first);
        HashResult hash = pathSetAndHash.second;

        if (buildMode == bmCheck) {
            if (!worker.store.isValidPath(i.second.path)) continue;
            ValidPathInfo info(*worker.store.queryPathInfo(i.second.path));
            if (hash.first != info.narHash) {
                worker.checkMismatch = true;
                if (settings.runDiffHook || settings.keepFailed) {
                    Path dst = worker.store.toRealPath(path + checkSuffix);
                    deletePath(dst);
                    moveCheckToStore(actualPath, dst);

                    handleDiffHook(
                        buildUser ? buildUser->getUID() : getuid(),
                        buildUser ? buildUser->getGID() : getgid(),
                        path, dst, worker.store.printStorePath(drvPath), tmpDir);

                    throw NotDeterministic("derivation '%s' may not be deterministic: output '%s' differs from '%s'",
                        worker.store.printStorePath(drvPath), worker.store.toRealPath(path), dst);
                } else
                    throw NotDeterministic("derivation '%s' may not be deterministic: output '%s' differs",
                        worker.store.printStorePath(drvPath), worker.store.toRealPath(path));
            }

            /* Since we verified the build, it's now ultimately trusted. */
            if (!info.ultimate) {
                info.ultimate = true;
                worker.store.signPathInfo(info);
                ValidPathInfos infos;
                infos.push_back(std::move(info));
                worker.store.registerValidPaths(infos);
            }

            continue;
        }

        /* For debugging, print out the referenced and unreferenced paths. */
        for (auto & i : inputPaths) {
            auto j = references.find(i);
            if (j == references.end())
                debug("unreferenced input: '%1%'", worker.store.printStorePath(i));
            else
                debug("referenced input: '%1%'", worker.store.printStorePath(i));
        }

        if (curRound == nrRounds) {
            worker.store.optimisePath(actualPath); // FIXME: combine with scanForReferences()
            worker.markContentsGood(i.second.path);
        }

        auto info = ca
            ? ValidPathInfo { worker.store, StorePathDescriptor { *ca } }
            : ValidPathInfo { i.second.path };
        info.narHash = hash.first;
        info.narSize = hash.second;
        info.setReferencesPossiblyToSelf(std::move(references));
        info.deriver = drvPath;
        info.ultimate = true;
        worker.store.signPathInfo(info);

        if (!info.references.empty()) {
            // FIXME don't we have an experimental feature for fixed output with references?
            info.ca = {};
        }

        infos.emplace(i.first, std::move(info));
    }

    if (buildMode == bmCheck) return;

    /* Apply output checks. */
    checkOutputs(infos);

    /* Compare the result with the previous round, and report which
       path is different, if any.*/
    if (curRound > 1 && prevInfos != infos) {
        assert(prevInfos.size() == infos.size());
        for (auto i = prevInfos.begin(), j = infos.begin(); i != prevInfos.end(); ++i, ++j)
            if (!(*i == *j)) {
                result.isNonDeterministic = true;
                Path prev = worker.store.printStorePath(i->second.path) + checkSuffix;
                bool prevExists = keepPreviousRound && pathExists(prev);
                hintformat hint = prevExists
                    ? hintfmt("output '%s' of '%s' differs from '%s' from previous round",
                        worker.store.printStorePath(i->second.path), worker.store.printStorePath(drvPath), prev)
                    : hintfmt("output '%s' of '%s' differs from previous round",
                        worker.store.printStorePath(i->second.path), worker.store.printStorePath(drvPath));

                handleDiffHook(
                    buildUser ? buildUser->getUID() : getuid(),
                    buildUser ? buildUser->getGID() : getgid(),
                    prev, worker.store.printStorePath(i->second.path),
                    worker.store.printStorePath(drvPath), tmpDir);

                if (settings.enforceDeterminism)
                    throw NotDeterministic(hint);

                logError({
                    .name = "Output determinism error",
                    .hint = hint
                });

                curRound = nrRounds; // we know enough, bail out early
            }
    }

    /* If this is the first round of several, then move the output out of the way. */
    if (nrRounds > 1 && curRound == 1 && curRound < nrRounds && keepPreviousRound) {
        for (auto & i : drv->outputs) {
            auto path = worker.store.printStorePath(i.second.path(worker.store, drv->name));
            Path prev = path + checkSuffix;
            deletePath(prev);
            Path dst = path + checkSuffix;
            if (rename(path.c_str(), dst.c_str()))
                throw SysError("renaming '%s' to '%s'", path, dst);
        }
    }

    if (curRound < nrRounds) {
        prevInfos = std::move(infos);
        return;
    }

    /* Remove the .check directories if we're done. FIXME: keep them
       if the result was not determistic? */
    if (curRound == nrRounds) {
        for (auto & i : drv->outputs) {
            Path prev = worker.store.printStorePath(i.second.path(worker.store, drv->name)) + checkSuffix;
            deletePath(prev);
        }
    }

    /* Register each output path as valid, and register the sets of
       paths referenced by each of them.  If there are cycles in the
       outputs, this will fail. */
    {
        ValidPathInfos infos2;
        for (auto & i : infos) infos2.push_back(i.second);
        worker.store.registerValidPaths(infos2);
    }

    /* In case of a fixed-output derivation hash mismatch, throw an
       exception now that we have registered the output as valid. */
    if (delayedException)
        std::rethrow_exception(delayedException);
}


void DerivationGoal::checkOutputs(const std::map<Path, ValidPathInfo> & outputs)
{
    std::map<Path, const ValidPathInfo &> outputsByPath;
    for (auto & output : outputs)
        outputsByPath.emplace(worker.store.printStorePath(output.second.path), output.second);

    for (auto & output : outputs) {
        auto & outputName = output.first;
        auto & info = output.second;

        struct Checks
        {
            bool ignoreSelfRefs = false;
            std::optional<uint64_t> maxSize, maxClosureSize;
            std::optional<Strings> allowedReferences, allowedRequisites, disallowedReferences, disallowedRequisites;
        };

        /* Compute the closure and closure size of some output. This
           is slightly tricky because some of its references (namely
           other outputs) may not be valid yet. */
        auto getClosure = [&](const StorePath & path)
        {
            uint64_t closureSize = 0;
            StorePathSet pathsDone;
            std::queue<StorePath> pathsLeft;
            pathsLeft.push(path);

            while (!pathsLeft.empty()) {
                auto path = pathsLeft.front();
                pathsLeft.pop();
                if (!pathsDone.insert(path).second) continue;

                auto i = outputsByPath.find(worker.store.printStorePath(path));
                if (i != outputsByPath.end()) {
                    closureSize += i->second.narSize;
                    for (auto & ref : i->second.referencesPossiblyToSelf())
                        pathsLeft.push(ref);
                } else {
                    auto info = worker.store.queryPathInfo(path);
                    closureSize += info->narSize;
                    for (auto & ref : info->referencesPossiblyToSelf())
                        pathsLeft.push(ref);
                }
            }

            return std::make_pair(std::move(pathsDone), closureSize);
        };

        auto applyChecks = [&](const Checks & checks)
        {
            if (checks.maxSize && info.narSize > *checks.maxSize)
                throw BuildError("path '%s' is too large at %d bytes; limit is %d bytes",
                    worker.store.printStorePath(info.path), info.narSize, *checks.maxSize);

            if (checks.maxClosureSize) {
                uint64_t closureSize = getClosure(info.path).second;
                if (closureSize > *checks.maxClosureSize)
                    throw BuildError("closure of path '%s' is too large at %d bytes; limit is %d bytes",
                        worker.store.printStorePath(info.path), closureSize, *checks.maxClosureSize);
            }

            auto checkRefs = [&](const std::optional<Strings> & value, bool allowed, bool recursive)
            {
                if (!value) return;

                auto spec = parseReferenceSpecifiers(worker.store, *drv, *value);

                auto used = recursive
                    ? getClosure(info.path).first
                    : info.referencesPossiblyToSelf();

                if (recursive && checks.ignoreSelfRefs)
                    used.erase(info.path);

                StorePathSet badPaths;

                for (auto & i : used)
                    if (allowed) {
                        if (!spec.count(i))
                            badPaths.insert(i);
                    } else {
                        if (spec.count(i))
                            badPaths.insert(i);
                    }

                if (!badPaths.empty()) {
                    string badPathsStr;
                    for (auto & i : badPaths) {
                        badPathsStr += "\n  ";
                        badPathsStr += worker.store.printStorePath(i);
                    }
                    throw BuildError("output '%s' is not allowed to refer to the following paths:%s",
                        worker.store.printStorePath(info.path), badPathsStr);
                }
            };

            checkRefs(checks.allowedReferences, true, false);
            checkRefs(checks.allowedRequisites, true, true);
            checkRefs(checks.disallowedReferences, false, false);
            checkRefs(checks.disallowedRequisites, false, true);
        };

        if (auto structuredAttrs = parsedDrv->getStructuredAttrs()) {
            auto outputChecks = structuredAttrs->find("outputChecks");
            if (outputChecks != structuredAttrs->end()) {
                auto output = outputChecks->find(outputName);

                if (output != outputChecks->end()) {
                    Checks checks;

                    auto maxSize = output->find("maxSize");
                    if (maxSize != output->end())
                        checks.maxSize = maxSize->get<uint64_t>();

                    auto maxClosureSize = output->find("maxClosureSize");
                    if (maxClosureSize != output->end())
                        checks.maxClosureSize = maxClosureSize->get<uint64_t>();

                    auto get = [&](const std::string & name) -> std::optional<Strings> {
                        auto i = output->find(name);
                        if (i != output->end()) {
                            Strings res;
                            for (auto j = i->begin(); j != i->end(); ++j) {
                                if (!j->is_string())
                                    throw Error("attribute '%s' of derivation '%s' must be a list of strings", name, worker.store.printStorePath(drvPath));
                                res.push_back(j->get<std::string>());
                            }
                            checks.disallowedRequisites = res;
                            return res;
                        }
                        return {};
                    };

                    checks.allowedReferences = get("allowedReferences");
                    checks.allowedRequisites = get("allowedRequisites");
                    checks.disallowedReferences = get("disallowedReferences");
                    checks.disallowedRequisites = get("disallowedRequisites");

                    applyChecks(checks);
                }
            }
        } else {
            // legacy non-structured-attributes case
            Checks checks;
            checks.ignoreSelfRefs = true;
            checks.allowedReferences = parsedDrv->getStringsAttr("allowedReferences");
            checks.allowedRequisites = parsedDrv->getStringsAttr("allowedRequisites");
            checks.disallowedReferences = parsedDrv->getStringsAttr("disallowedReferences");
            checks.disallowedRequisites = parsedDrv->getStringsAttr("disallowedRequisites");
            applyChecks(checks);
        }
    }
}


Path DerivationGoal::openLogFile()
{
    logSize = 0;

    if (!settings.keepLog) return "";

    auto baseName = std::string(baseNameOf(worker.store.printStorePath(drvPath)));

    /* Create a log file. */
    Path dir = fmt("%s/%s/%s/", worker.store.logDir, worker.store.drvsLogDir, string(baseName, 0, 2));
    createDirs(dir);

    Path logFileName = fmt("%s/%s%s", dir, string(baseName, 2),
        settings.compressLog ? ".bz2" : "");

    fdLogFile = open(logFileName.c_str(), O_CREAT | O_WRONLY | O_TRUNC | O_CLOEXEC, 0666);
    if (!fdLogFile) throw SysError("creating log file '%1%'", logFileName);

    logFileSink = std::make_shared<FdSink>(fdLogFile.get());

    if (settings.compressLog)
        logSink = std::shared_ptr<CompressionSink>(makeCompressionSink("bzip2", *logFileSink));
    else
        logSink = logFileSink;

    return logFileName;
}


void DerivationGoal::closeLogFile()
{
    auto logSink2 = std::dynamic_pointer_cast<CompressionSink>(logSink);
    if (logSink2) logSink2->finish();
    if (logFileSink) logFileSink->flush();
    logSink = logFileSink = 0;
    fdLogFile = -1;
}


void DerivationGoal::deleteTmpDir(bool force)
{
    if (tmpDir != "") {
        /* Don't keep temporary directories for builtins because they
           might have privileged stuff (like a copy of netrc). */
        if (settings.keepFailed && !force && !drv->isBuiltin()) {
            printError("note: keeping build directory '%s'", tmpDir);
            chmod(tmpDir.c_str(), 0755);
        }
        else
            deletePath(tmpDir);
        tmpDir = "";
    }
}


void DerivationGoal::handleChildOutput(int fd, const string & data)
{
    if ((hook && fd == hook->builderOut.readSide.get()) ||
        (!hook && fd == builderOut.readSide.get()))
    {
        logSize += data.size();
        if (settings.maxLogSize && logSize > settings.maxLogSize) {
            killChild();
            done(
                BuildResult::LogLimitExceeded,
                Error("%s killed after writing more than %d bytes of log output",
                    getName(), settings.maxLogSize));
            return;
        }

        for (auto c : data)
            if (c == '\r')
                currentLogLinePos = 0;
            else if (c == '\n')
                flushLine();
            else {
                if (currentLogLinePos >= currentLogLine.size())
                    currentLogLine.resize(currentLogLinePos + 1);
                currentLogLine[currentLogLinePos++] = c;
            }

        if (logSink) (*logSink)(data);
    }

    if (hook && fd == hook->fromHook.readSide.get()) {
        for (auto c : data)
            if (c == '\n') {
                handleJSONLogMessage(currentHookLine, worker.act, hook->activities, true);
                currentHookLine.clear();
            } else
                currentHookLine += c;
    }
}


void DerivationGoal::handleEOF(int fd)
{
    if (!currentLogLine.empty()) flushLine();
    worker.wakeUp(shared_from_this());
}


void DerivationGoal::flushLine()
{
    if (handleJSONLogMessage(currentLogLine, *act, builderActivities, false))
        ;

    else {
        logTail.push_back(currentLogLine);
        if (logTail.size() > settings.logLines) logTail.pop_front();

        act->result(resBuildLogLine, currentLogLine);
    }

    currentLogLine = "";
    currentLogLinePos = 0;
}


StorePathSet DerivationGoal::checkPathValidity(bool returnValid, bool checkHash)
{
    StorePathSet result;
    for (auto & i : drv->outputs) {
        if (!wantOutput(i.first, wantedOutputs)) continue;
        bool good =
            worker.store.isValidPath(i.second.path(worker.store, drv->name)) &&
            (!checkHash || worker.pathContentsGood(i.second.path(worker.store, drv->name)));
        if (good == returnValid) result.insert(i.second.path(worker.store, drv->name));
    }
    return result;
}


void DerivationGoal::addHashRewrite(const StorePath & path)
{
    auto h1 = std::string(((std::string_view) path.to_string()).substr(0, 32));
    auto p = worker.store.makeStorePath(
        "rewrite:" + std::string(drvPath.to_string()) + ":" + std::string(path.to_string()),
        Hash(htSHA256), path.name());
    auto h2 = std::string(((std::string_view) p.to_string()).substr(0, 32));
    deletePath(worker.store.printStorePath(p));
    inputRewrites[h1] = h2;
    outputRewrites[h2] = h1;
    redirectedOutputs.insert_or_assign(path, std::move(p));
}


void DerivationGoal::done(BuildResult::Status status, std::optional<Error> ex)
{
    result.status = status;
    if (ex)
        result.errorMsg = ex->what();
    amDone(result.success() ? ecSuccess : ecFailed, ex);
    if (result.status == BuildResult::TimedOut)
        worker.timedOut = true;
    if (result.status == BuildResult::PermanentFailure)
        worker.permanentFailure = true;

    mcExpectedBuilds.reset();
    mcRunningBuilds.reset();

    if (result.success()) {
        if (status == BuildResult::Built)
            worker.doneBuilds++;
    } else {
        if (status != BuildResult::DependencyFailed)
            worker.failedBuilds++;
    }

    worker.updateProgress();
}


//////////////////////////////////////////////////////////////////////


class SubstitutionGoal : public Goal
{
    friend class Worker;

private:
    /* The store path that should be realised through a substitute. */
    // TODO std::variant<StorePath, StorePathDescriptor> storePath;
    StorePath storePath;

    /* The path the substituter refers to the path as. This will be
     * different when the stores have different names. */
    std::optional<StorePath> subPath;

    /* The remaining substituters. */
    std::list<ref<Store>> subs;

    /* The current substituter. */
    std::shared_ptr<Store> sub;

    /* Whether a substituter failed. */
    bool substituterFailed = false;

    /* Path info returned by the substituter's query info operation. */
    std::shared_ptr<const ValidPathInfo> info;

    /* Pipe for the substituter's standard output. */
    Pipe outPipe;

    /* The substituter thread. */
    std::thread thr;

    std::promise<void> promise;

    /* Whether to try to repair a valid path. */
    RepairFlag repair;

    /* Location where we're downloading the substitute.  Differs from
       storePath when doing a repair. */
    Path destPath;

    std::unique_ptr<MaintainCount<uint64_t>> maintainExpectedSubstitutions,
        maintainRunningSubstitutions, maintainExpectedNar, maintainExpectedDownload;

    typedef void (SubstitutionGoal::*GoalState)();
    GoalState state;

    /* Content address for recomputing store path */
<<<<<<< HEAD
    // TODO delete once `storePath` is variant.
    std::optional<StorePathDescriptor> ca;

public:
    SubstitutionGoal(const StorePath & storePath, Worker & worker, RepairFlag repair = NoRepair, std::optional<StorePathDescriptor> ca = std::nullopt);
=======
    std::optional<ContentAddress> ca;

public:
    SubstitutionGoal(const StorePath & storePath, Worker & worker, RepairFlag repair = NoRepair, std::optional<ContentAddress> ca = std::nullopt);
>>>>>>> e3a2154f
    ~SubstitutionGoal();

    void timedOut(Error && ex) override { abort(); };

    string key() override
    {
        /* "a$" ensures substitution goals happen before derivation
           goals. */
        return "a$" + std::string(storePath.name()) + "$" + worker.store.printStorePath(storePath);
    }

    void work() override;

    /* The states. */
    void init();
    void tryNext();
    void gotInfo();
    void referencesValid();
    void tryToRun();
    void finished();

    /* Callback used by the worker to write to the log. */
    void handleChildOutput(int fd, const string & data) override;
    void handleEOF(int fd) override;

    StorePath getStorePath() { return storePath; }
};


<<<<<<< HEAD
SubstitutionGoal::SubstitutionGoal(const StorePath & storePath, Worker & worker, RepairFlag repair, std::optional<StorePathDescriptor> ca)
=======
SubstitutionGoal::SubstitutionGoal(const StorePath & storePath, Worker & worker, RepairFlag repair, std::optional<ContentAddress> ca)
>>>>>>> e3a2154f
    : Goal(worker)
    , storePath(storePath)
    , repair(repair)
    , ca(ca)
{
    state = &SubstitutionGoal::init;
    name = fmt("substitution of '%s'", worker.store.printStorePath(this->storePath));
    trace("created");
    maintainExpectedSubstitutions = std::make_unique<MaintainCount<uint64_t>>(worker.expectedSubstitutions);
}


SubstitutionGoal::~SubstitutionGoal()
{
    try {
        if (thr.joinable()) {
            // FIXME: signal worker thread to quit.
            thr.join();
            worker.childTerminated(this);
        }
    } catch (...) {
        ignoreException();
    }
}


void SubstitutionGoal::work()
{
    (this->*state)();
}


void SubstitutionGoal::init()
{
    trace("init");

    worker.store.addTempRoot(storePath);

    /* If the path already exists we're done. */
    if (!repair && worker.store.isValidPath(storePath)) {
        amDone(ecSuccess);
        return;
    }

    if (settings.readOnlyMode)
        throw Error("cannot substitute path '%s' - no write access to the Nix store", worker.store.printStorePath(storePath));

    subs = settings.useSubstitutes ? getDefaultSubstituters() : std::list<ref<Store>>();

    tryNext();
}


void SubstitutionGoal::tryNext()
{
    trace("trying next substituter");

    if (subs.size() == 0) {
        /* None left.  Terminate this goal and let someone else deal
           with it. */
        debug("path '%s' is required, but there is no substituter that can build it", worker.store.printStorePath(storePath));

        /* Hack: don't indicate failure if there were no substituters.
           In that case the calling derivation should just do a
           build. */
        amDone(substituterFailed ? ecFailed : ecNoSubstituters);

        if (substituterFailed) {
            worker.failedSubstitutions++;
            worker.updateProgress();
        }

        return;
    }

    sub = subs.front();
    subs.pop_front();

    if (ca) {
<<<<<<< HEAD
        auto subPath = sub->makeFixedOutputPathFromCA(*ca);
        if (sub->storeDir == worker.store.storeDir)
            assert(subPath == storePath);
=======
        subPath = sub->makeFixedOutputPathFromCA(storePath.name(), *ca);
        if (sub->storeDir == worker.store.storeDir)
            assert(subPath == storePath);
    } else if (sub->storeDir != worker.store.storeDir) {
        tryNext();
        return;
>>>>>>> e3a2154f
    }

    try {
        // FIXME: make async
<<<<<<< HEAD
        auto p = ca ? StorePathOrDesc { std::cref(*ca) } : std::cref(storePath);
        info = sub->queryPathInfo(p);
=======
        info = sub->queryPathInfo(subPath ? *subPath : storePath);
>>>>>>> e3a2154f
    } catch (InvalidPath &) {
        tryNext();
        return;
    } catch (SubstituterDisabled &) {
        if (settings.tryFallback) {
            tryNext();
            return;
        }
        throw;
    } catch (Error & e) {
        if (settings.tryFallback) {
            logError(e.info());
            tryNext();
            return;
        }
        throw;
    }

    if (info->path != storePath) {
<<<<<<< HEAD
        if (info->isContentAddressed(*sub) && info->references.empty() && !info->hasSelfReference) {
=======
        if (info->isContentAddressed(*sub) && info->references.empty()) {
>>>>>>> e3a2154f
            auto info2 = std::make_shared<ValidPathInfo>(*info);
            info2->path = storePath;
            info = info2;
        } else {
            printError("asked '%s' for '%s' but got '%s'",
                sub->getUri(), worker.store.printStorePath(storePath), sub->printStorePath(info->path));
            tryNext();
            return;
        }
    }

    /* Update the total expected download size. */
    auto narInfo = std::dynamic_pointer_cast<const NarInfo>(info);

    maintainExpectedNar = std::make_unique<MaintainCount<uint64_t>>(worker.expectedNarSize, info->narSize);

    maintainExpectedDownload =
        narInfo && narInfo->fileSize
        ? std::make_unique<MaintainCount<uint64_t>>(worker.expectedDownloadSize, narInfo->fileSize)
        : nullptr;

    worker.updateProgress();

    /* Bail out early if this substituter lacks a valid
       signature. LocalStore::addToStore() also checks for this, but
       only after we've downloaded the path. */
    if (worker.store.requireSigs
        && !sub->isTrusted
        && !info->checkSignatures(worker.store, worker.store.getPublicKeys()))
    {
        logWarning({
            .name = "Invalid path signature",
            .hint = hintfmt("substituter '%s' does not have a valid signature for path '%s'",
                sub->getUri(), worker.store.printStorePath(storePath))
        });
        tryNext();
        return;
    }

    /* To maintain the closure invariant, we first have to realise the
       paths referenced by this one. */
    for (auto & i : info->references)
        addWaitee(worker.makeSubstitutionGoal(i));

    if (waitees.empty()) /* to prevent hang (no wake-up event) */
        referencesValid();
    else
        state = &SubstitutionGoal::referencesValid;
}


void SubstitutionGoal::referencesValid()
{
    trace("all references realised");

    if (nrFailed > 0) {
        debug("some references of path '%s' could not be realised", worker.store.printStorePath(storePath));
        amDone(nrNoSubstituters > 0 || nrIncompleteClosure > 0 ? ecIncompleteClosure : ecFailed);
        return;
    }

    for (auto & i : info->references)
        assert(worker.store.isValidPath(i));

    state = &SubstitutionGoal::tryToRun;
    worker.wakeUp(shared_from_this());
}


void SubstitutionGoal::tryToRun()
{
    trace("trying to run");

    /* Make sure that we are allowed to start a build.  Note that even
       if maxBuildJobs == 0 (no local builds allowed), we still allow
       a substituter to run.  This is because substitutions cannot be
       distributed to another machine via the build hook. */
    if (worker.getNrLocalBuilds() >= std::max(1U, (unsigned int) settings.maxBuildJobs)) {
        worker.waitForBuildSlot(shared_from_this());
        return;
    }

    maintainRunningSubstitutions = std::make_unique<MaintainCount<uint64_t>>(worker.runningSubstitutions);
    worker.updateProgress();

    outPipe.create();

    promise = std::promise<void>();

    thr = std::thread([this]() {
        try {
            /* Wake up the worker loop when we're done. */
            Finally updateStats([this]() { outPipe.writeSide = -1; });

            Activity act(*logger, actSubstitute, Logger::Fields{worker.store.printStorePath(storePath), sub->getUri()});
            PushActivity pact(act.id);

            auto p = ca ? StorePathOrDesc { std::cref(*ca) } : std::cref(storePath);

            copyStorePath(ref<Store>(sub), ref<Store>(worker.store.shared_from_this()),
<<<<<<< HEAD
                p, repair, sub->isTrusted ? NoCheckSigs : CheckSigs);
=======
                subPath ? *subPath : storePath, repair, sub->isTrusted ? NoCheckSigs : CheckSigs);
>>>>>>> e3a2154f

            promise.set_value();
        } catch (...) {
            promise.set_exception(std::current_exception());
        }
    });

    worker.childStarted(shared_from_this(), {outPipe.readSide.get()}, true, false);

    state = &SubstitutionGoal::finished;
}


void SubstitutionGoal::finished()
{
    trace("substitute finished");

    thr.join();
    worker.childTerminated(this);

    try {
        promise.get_future().get();
    } catch (std::exception & e) {
        printError(e.what());

        /* Cause the parent build to fail unless --fallback is given,
           or the substitute has disappeared. The latter case behaves
           the same as the substitute never having existed in the
           first place. */
        try {
            throw;
        } catch (SubstituteGone &) {
        } catch (...) {
            substituterFailed = true;
        }

        /* Try the next substitute. */
        state = &SubstitutionGoal::tryNext;
        worker.wakeUp(shared_from_this());
        return;
    }

    worker.markContentsGood(storePath);

    printMsg(lvlChatty, "substitution of path '%s' succeeded", worker.store.printStorePath(storePath));

    maintainRunningSubstitutions.reset();

    maintainExpectedSubstitutions.reset();
    worker.doneSubstitutions++;

    if (maintainExpectedDownload) {
        auto fileSize = maintainExpectedDownload->delta;
        maintainExpectedDownload.reset();
        worker.doneDownloadSize += fileSize;
    }

    worker.doneNarSize += maintainExpectedNar->delta;
    maintainExpectedNar.reset();

    worker.updateProgress();

    amDone(ecSuccess);
}


void SubstitutionGoal::handleChildOutput(int fd, const string & data)
{
}


void SubstitutionGoal::handleEOF(int fd)
{
    if (fd == outPipe.readSide.get()) worker.wakeUp(shared_from_this());
}

//////////////////////////////////////////////////////////////////////


Worker::Worker(LocalStore & store)
    : act(*logger, actRealise)
    , actDerivations(*logger, actBuilds)
    , actSubstitutions(*logger, actCopyPaths)
    , store(store)
{
    /* Debugging: prevent recursive workers. */
    nrLocalBuilds = 0;
    lastWokenUp = steady_time_point::min();
    permanentFailure = false;
    timedOut = false;
    hashMismatch = false;
    checkMismatch = false;
}


Worker::~Worker()
{
    /* Explicitly get rid of all strong pointers now.  After this all
       goals that refer to this worker should be gone.  (Otherwise we
       are in trouble, since goals may call childTerminated() etc. in
       their destructors). */
    topGoals.clear();

    assert(expectedSubstitutions == 0);
    assert(expectedDownloadSize == 0);
    assert(expectedNarSize == 0);
}


GoalPtr Worker::makeDerivationGoal(const StorePath & path,
    const StringSet & wantedOutputs, BuildMode buildMode)
{
    GoalPtr goal = derivationGoals[path].lock(); // FIXME
    if (!goal) {
        goal = std::make_shared<DerivationGoal>(path, wantedOutputs, *this, buildMode);
        derivationGoals.insert_or_assign(path, goal);
        wakeUp(goal);
    } else
        (dynamic_cast<DerivationGoal *>(goal.get()))->addWantedOutputs(wantedOutputs);
    return goal;
}


std::shared_ptr<DerivationGoal> Worker::makeBasicDerivationGoal(const StorePath & drvPath,
    const BasicDerivation & drv, BuildMode buildMode)
{
    auto goal = std::make_shared<DerivationGoal>(drvPath, drv, *this, buildMode);
    wakeUp(goal);
    return goal;
}


<<<<<<< HEAD
GoalPtr Worker::makeSubstitutionGoal(StorePathOrDesc path, RepairFlag repair)
=======
GoalPtr Worker::makeSubstitutionGoal(const StorePath & path, RepairFlag repair, std::optional<ContentAddress> ca)
>>>>>>> e3a2154f
{
    auto p = store.bakeCaIfNeeded(path);
    GoalPtr goal = substitutionGoals[p].lock(); // FIXME
    if (!goal) {
<<<<<<< HEAD
        auto optCA = std::get_if<1>(&path);
        goal = std::make_shared<SubstitutionGoal>(
            p,
            *this,
            repair,
            optCA ? std::optional { *optCA } : std::nullopt);
        substitutionGoals.insert_or_assign(p, goal);
=======
        goal = std::make_shared<SubstitutionGoal>(path, *this, repair, ca);
        substitutionGoals.insert_or_assign(path, goal);
>>>>>>> e3a2154f
        wakeUp(goal);
    }
    return goal;
}


static void removeGoal(GoalPtr goal, WeakGoalMap & goalMap)
{
    /* !!! inefficient */
    for (WeakGoalMap::iterator i = goalMap.begin();
         i != goalMap.end(); )
        if (i->second.lock() == goal) {
            WeakGoalMap::iterator j = i; ++j;
            goalMap.erase(i);
            i = j;
        }
        else ++i;
}


void Worker::removeGoal(GoalPtr goal)
{
    nix::removeGoal(goal, derivationGoals);
    nix::removeGoal(goal, substitutionGoals);
    if (topGoals.find(goal) != topGoals.end()) {
        topGoals.erase(goal);
        /* If a top-level goal failed, then kill all other goals
           (unless keepGoing was set). */
        if (goal->exitCode == Goal::ecFailed && !settings.keepGoing)
            topGoals.clear();
    }

    /* Wake up goals waiting for any goal to finish. */
    for (auto & i : waitingForAnyGoal) {
        GoalPtr goal = i.lock();
        if (goal) wakeUp(goal);
    }

    waitingForAnyGoal.clear();
}


void Worker::wakeUp(GoalPtr goal)
{
    goal->trace("woken up");
    addToWeakGoals(awake, goal);
}


unsigned Worker::getNrLocalBuilds()
{
    return nrLocalBuilds;
}


void Worker::childStarted(GoalPtr goal, const set<int> & fds,
    bool inBuildSlot, bool respectTimeouts)
{
    Child child;
    child.goal = goal;
    child.goal2 = goal.get();
    child.fds = fds;
    child.timeStarted = child.lastOutput = steady_time_point::clock::now();
    child.inBuildSlot = inBuildSlot;
    child.respectTimeouts = respectTimeouts;
    children.emplace_back(child);
    if (inBuildSlot) nrLocalBuilds++;
}


void Worker::childTerminated(Goal * goal, bool wakeSleepers)
{
    auto i = std::find_if(children.begin(), children.end(),
        [&](const Child & child) { return child.goal2 == goal; });
    if (i == children.end()) return;

    if (i->inBuildSlot) {
        assert(nrLocalBuilds > 0);
        nrLocalBuilds--;
    }

    children.erase(i);

    if (wakeSleepers) {

        /* Wake up goals waiting for a build slot. */
        for (auto & j : wantingToBuild) {
            GoalPtr goal = j.lock();
            if (goal) wakeUp(goal);
        }

        wantingToBuild.clear();
    }
}


void Worker::waitForBuildSlot(GoalPtr goal)
{
    debug("wait for build slot");
    if (getNrLocalBuilds() < settings.maxBuildJobs)
        wakeUp(goal); /* we can do it right away */
    else
        addToWeakGoals(wantingToBuild, goal);
}


void Worker::waitForAnyGoal(GoalPtr goal)
{
    debug("wait for any goal");
    addToWeakGoals(waitingForAnyGoal, goal);
}


void Worker::waitForAWhile(GoalPtr goal)
{
    debug("wait for a while");
    addToWeakGoals(waitingForAWhile, goal);
}


void Worker::run(const Goals & _topGoals)
{
    for (auto & i : _topGoals) topGoals.insert(i);

    debug("entered goal loop");

    while (1) {

        checkInterrupt();

        store.autoGC(false);

        /* Call every wake goal (in the ordering established by
           CompareGoalPtrs). */
        while (!awake.empty() && !topGoals.empty()) {
            Goals awake2;
            for (auto & i : awake) {
                GoalPtr goal = i.lock();
                if (goal) awake2.insert(goal);
            }
            awake.clear();
            for (auto & goal : awake2) {
                checkInterrupt();
                goal->work();
                if (topGoals.empty()) break; // stuff may have been cancelled
            }
        }

        if (topGoals.empty()) break;

        /* Wait for input. */
        if (!children.empty() || !waitingForAWhile.empty())
            waitForInput();
        else {
            if (awake.empty() && 0 == settings.maxBuildJobs)
                throw Error("unable to start any build; either increase '--max-jobs' "
                            "or enable remote builds");
            assert(!awake.empty());
        }
    }

    /* If --keep-going is not set, it's possible that the main goal
       exited while some of its subgoals were still active.  But if
       --keep-going *is* set, then they must all be finished now. */
    assert(!settings.keepGoing || awake.empty());
    assert(!settings.keepGoing || wantingToBuild.empty());
    assert(!settings.keepGoing || children.empty());
}

void Worker::waitForInput()
{
    printMsg(lvlVomit, "waiting for children");

    /* Process output from the file descriptors attached to the
       children, namely log output and output path creation commands.
       We also use this to detect child termination: if we get EOF on
       the logger pipe of a build, we assume that the builder has
       terminated. */

    bool useTimeout = false;
    long timeout = 0;
    auto before = steady_time_point::clock::now();

    /* If we're monitoring for silence on stdout/stderr, or if there
       is a build timeout, then wait for input until the first
       deadline for any child. */
    auto nearest = steady_time_point::max(); // nearest deadline
    if (settings.minFree.get() != 0)
        // Periodicallty wake up to see if we need to run the garbage collector.
        nearest = before + std::chrono::seconds(10);
    for (auto & i : children) {
        if (!i.respectTimeouts) continue;
        if (0 != settings.maxSilentTime)
            nearest = std::min(nearest, i.lastOutput + std::chrono::seconds(settings.maxSilentTime));
        if (0 != settings.buildTimeout)
            nearest = std::min(nearest, i.timeStarted + std::chrono::seconds(settings.buildTimeout));
    }
    if (nearest != steady_time_point::max()) {
        timeout = std::max(1L, (long) std::chrono::duration_cast<std::chrono::seconds>(nearest - before).count());
        useTimeout = true;
    }

    /* If we are polling goals that are waiting for a lock, then wake
       up after a few seconds at most. */
    if (!waitingForAWhile.empty()) {
        useTimeout = true;
        if (lastWokenUp == steady_time_point::min() || lastWokenUp > before) lastWokenUp = before;
        timeout = std::max(1L,
            (long) std::chrono::duration_cast<std::chrono::seconds>(
                lastWokenUp + std::chrono::seconds(settings.pollInterval) - before).count());
    } else lastWokenUp = steady_time_point::min();

    if (useTimeout)
        vomit("sleeping %d seconds", timeout);

    /* Use select() to wait for the input side of any logger pipe to
       become `available'.  Note that `available' (i.e., non-blocking)
       includes EOF. */
    std::vector<struct pollfd> pollStatus;
    std::map <int, int> fdToPollStatus;
    for (auto & i : children) {
        for (auto & j : i.fds) {
            pollStatus.push_back((struct pollfd) { .fd = j, .events = POLLIN });
            fdToPollStatus[j] = pollStatus.size() - 1;
        }
    }

    if (poll(pollStatus.data(), pollStatus.size(),
            useTimeout ? timeout * 1000 : -1) == -1) {
        if (errno == EINTR) return;
        throw SysError("waiting for input");
    }

    auto after = steady_time_point::clock::now();

    /* Process all available file descriptors. FIXME: this is
       O(children * fds). */
    decltype(children)::iterator i;
    for (auto j = children.begin(); j != children.end(); j = i) {
        i = std::next(j);

        checkInterrupt();

        GoalPtr goal = j->goal.lock();
        assert(goal);

        set<int> fds2(j->fds);
        std::vector<unsigned char> buffer(4096);
        for (auto & k : fds2) {
            if (pollStatus.at(fdToPollStatus.at(k)).revents) {
                ssize_t rd = read(k, buffer.data(), buffer.size());
                // FIXME: is there a cleaner way to handle pt close
                // than EIO? Is this even standard?
                if (rd == 0 || (rd == -1 && errno == EIO)) {
                    debug("%1%: got EOF", goal->getName());
                    goal->handleEOF(k);
                    j->fds.erase(k);
                } else if (rd == -1) {
                    if (errno != EINTR)
                        throw SysError("%s: read failed", goal->getName());
                } else {
                    printMsg(lvlVomit, "%1%: read %2% bytes",
                        goal->getName(), rd);
                    string data((char *) buffer.data(), rd);
                    j->lastOutput = after;
                    goal->handleChildOutput(k, data);
                }
            }
        }

        if (goal->exitCode == Goal::ecBusy &&
            0 != settings.maxSilentTime &&
            j->respectTimeouts &&
            after - j->lastOutput >= std::chrono::seconds(settings.maxSilentTime))
        {
            goal->timedOut(Error(
                    "%1% timed out after %2% seconds of silence",
                    goal->getName(), settings.maxSilentTime));
        }

        else if (goal->exitCode == Goal::ecBusy &&
            0 != settings.buildTimeout &&
            j->respectTimeouts &&
            after - j->timeStarted >= std::chrono::seconds(settings.buildTimeout))
        {
            goal->timedOut(Error(
                    "%1% timed out after %2% seconds",
                    goal->getName(), settings.buildTimeout));
        }
    }

    if (!waitingForAWhile.empty() && lastWokenUp + std::chrono::seconds(settings.pollInterval) <= after) {
        lastWokenUp = after;
        for (auto & i : waitingForAWhile) {
            GoalPtr goal = i.lock();
            if (goal) wakeUp(goal);
        }
        waitingForAWhile.clear();
    }
}


unsigned int Worker::exitStatus()
{
    /*
     * 1100100
     *    ^^^^
     *    |||`- timeout
     *    ||`-- output hash mismatch
     *    |`--- build failure
     *    `---- not deterministic
     */
    unsigned int mask = 0;
    bool buildFailure = permanentFailure || timedOut || hashMismatch;
    if (buildFailure)
        mask |= 0x04;  // 100
    if (timedOut)
        mask |= 0x01;  // 101
    if (hashMismatch)
        mask |= 0x02;  // 102
    if (checkMismatch) {
        mask |= 0x08;  // 104
    }

    if (mask)
        mask |= 0x60;
    return mask ? mask : 1;
}


bool Worker::pathContentsGood(const StorePath & path)
{
    auto i = pathContentsGoodCache.find(path);
    if (i != pathContentsGoodCache.end()) return i->second;
    printInfo("checking path '%s'...", store.printStorePath(path));
    auto info = store.queryPathInfo(path);
    bool res;
    if (!pathExists(store.printStorePath(path)))
        res = false;
    else {
        HashResult current = hashPath(info->narHash->type, store.printStorePath(path));
        Hash nullHash(htSHA256);
        res = info->narHash == nullHash || info->narHash == current.first;
    }
    pathContentsGoodCache.insert_or_assign(path, res);
    if (!res)
        logError({
            .name = "Corrupted path",
            .hint = hintfmt("path '%s' is corrupted or missing!", store.printStorePath(path))
        });
    return res;
}


void Worker::markContentsGood(const StorePath & path)
{
    pathContentsGoodCache.insert_or_assign(path, true);
}


//////////////////////////////////////////////////////////////////////


static void primeCache(Store & store, const std::vector<StorePathWithOutputs> & paths)
{
    StorePathSet willBuild, willSubstitute, unknown;
    uint64_t downloadSize, narSize;
    store.queryMissing(paths, willBuild, willSubstitute, unknown, downloadSize, narSize);

    if (!willBuild.empty() && 0 == settings.maxBuildJobs && getMachines().empty())
        throw Error(
            "%d derivations need to be built, but neither local builds ('--max-jobs') "
            "nor remote builds ('--builders') are enabled", willBuild.size());
}


void LocalStore::buildPaths(const std::vector<StorePathWithOutputs> & drvPaths, BuildMode buildMode)
{
    Worker worker(*this);

    primeCache(*this, drvPaths);

    Goals goals;
    for (auto & path : drvPaths) {
        if (path.path.isDerivation())
            goals.insert(worker.makeDerivationGoal(path.path, path.outputs, buildMode));
        else
            goals.insert(worker.makeSubstitutionGoal(path.path, buildMode == bmRepair ? Repair : NoRepair));
    }

    worker.run(goals);

    StorePathSet failed;
    std::optional<Error> ex;
    for (auto & i : goals) {
        if (i->ex) {
            if (ex)
                logError(i->ex->info());
            else
                ex = i->ex;
        }
        if (i->exitCode != Goal::ecSuccess) {
            DerivationGoal * i2 = dynamic_cast<DerivationGoal *>(i.get());
            if (i2) failed.insert(i2->getDrvPath());
            else failed.insert(dynamic_cast<SubstitutionGoal *>(i.get())->getStorePath());
        }
    }

    if (failed.size() == 1 && ex) {
        ex->status = worker.exitStatus();
        throw *ex;
    } else if (!failed.empty()) {
        if (ex) logError(ex->info());
        throw Error(worker.exitStatus(), "build of %s failed", showPaths(failed));
    }
}

BuildResult LocalStore::buildDerivation(const StorePath & drvPath, const BasicDerivation & drv,
    BuildMode buildMode)
{
    Worker worker(*this);
    auto goal = worker.makeBasicDerivationGoal(drvPath, drv, buildMode);

    BuildResult result;

    try {
        worker.run(Goals{goal});
        result = goal->getResult();
    } catch (Error & e) {
        result.status = BuildResult::MiscFailure;
        result.errorMsg = e.msg();
    }

    return result;
}


void LocalStore::ensurePath(StorePathOrDesc path)
{
    /* If the path is already valid, we're done. */
    if (isValidPath(path)) return;

    // primeCache(*this, {{path}});

    Worker worker(*this);
    GoalPtr goal = worker.makeSubstitutionGoal(path, NoRepair);
    Goals goals = {goal};

    worker.run(goals);

    if (goal->exitCode != Goal::ecSuccess) {
        if (goal->ex) {
            goal->ex->status = worker.exitStatus();
            throw *goal->ex;
        } else {
            auto p = this->bakeCaIfNeeded(path);
            throw Error(worker.exitStatus(), "path '%s' does not exist and cannot be created", printStorePath(p));
        }
    }
}


void LocalStore::repairPath(const StorePath & path)
{
    Worker worker(*this);
    GoalPtr goal = worker.makeSubstitutionGoal(path, Repair);
    Goals goals = {goal};

    worker.run(goals);

    if (goal->exitCode != Goal::ecSuccess) {
        /* Since substituting the path didn't work, if we have a valid
           deriver, then rebuild the deriver. */
        auto info = queryPathInfo(path);
        if (info->deriver && isValidPath(*info->deriver)) {
            goals.clear();
            goals.insert(worker.makeDerivationGoal(*info->deriver, StringSet(), bmRepair));
            worker.run(goals);
        } else
            throw Error(worker.exitStatus(), "cannot repair path '%s'", printStorePath(path));
    }
}


}<|MERGE_RESOLUTION|>--- conflicted
+++ resolved
@@ -297,11 +297,7 @@
     GoalPtr makeDerivationGoal(const StorePath & drvPath, const StringSet & wantedOutputs, BuildMode buildMode = bmNormal);
     std::shared_ptr<DerivationGoal> makeBasicDerivationGoal(const StorePath & drvPath,
         const BasicDerivation & drv, BuildMode buildMode = bmNormal);
-<<<<<<< HEAD
     GoalPtr makeSubstitutionGoal(StorePathOrDesc storePath, RepairFlag repair = NoRepair);
-=======
-    GoalPtr makeSubstitutionGoal(const StorePath & storePath, RepairFlag repair = NoRepair, std::optional<ContentAddress> ca = std::nullopt);
->>>>>>> e3a2154f
 
     /* Remove a dead goal. */
     void removeGoal(GoalPtr goal);
@@ -1209,16 +1205,11 @@
        through substitutes.  If that doesn't work, we'll build
        them. */
     if (settings.useSubstitutes && parsedDrv->substitutesAllowed())
-<<<<<<< HEAD
         for (auto & i : invalidOutputs) {
             auto optCA = getDerivationCA(*drv);
             auto p = optCA ? StorePathOrDesc { *optCA } : i;
             addWaitee(worker.makeSubstitutionGoal(p, buildMode == bmRepair ? Repair : NoRepair));
         }
-=======
-        for (auto & i : invalidOutputs)
-            addWaitee(worker.makeSubstitutionGoal(i, buildMode == bmRepair ? Repair : NoRepair, getDerivationCA(*drv)));
->>>>>>> e3a2154f
 
     if (waitees.empty()) /* to prevent hang (no wake-up event) */
         outputsSubstituted();
@@ -1479,7 +1470,8 @@
     /* If any of the outputs already exist but are not valid, delete
        them. */
     for (auto & i : drv->outputs) {
-        if (worker.store.isValidPath(i.second.path(worker.store, drv->name))) continue;
+        StorePath storePath = i.second.path(worker.store, drv->name);
+        if (worker.store.isValidPath(StorePathOrDesc { storePath })) continue;
         debug("removing invalid path '%s'", worker.store.printStorePath(i.second.path(worker.store, drv->name)));
         deletePath(worker.store.Store::toRealPath(i.second.path(worker.store, drv->name)));
     }
@@ -3630,8 +3622,10 @@
        to do anything here. */
     if (hook) {
         bool allValid = true;
-        for (auto & i : drv->outputs)
-            if (!worker.store.isValidPath(i.second.path(worker.store, drv->name))) allValid = false;
+        for (auto & i : drv->outputs) {
+            StorePath storePath = i.second.path(worker.store, drv->name);
+            if (!worker.store.isValidPath( StorePathOrDesc { storePath } )) allValid = false;
+        }
         if (allValid) return;
     }
 
@@ -3750,25 +3744,19 @@
 
             /* Check the hash. In hash mode, move the path produced by
                the derivation to its content-addressed location. */
-<<<<<<< HEAD
-            Hash h2 = i.second.hash->method == FileIngestionMethod::Recursive
-                ? hashPath(i.second.hash->hash.type, actualPath).first
-                : hashFile(i.second.hash->hash.type, actualPath);
-
-            auto dest = worker.store.makeFixedOutputPath(i.second.path.name(), FixedOutputInfo {
-                {
-                    .method = i.second.hash->method,
-                    .hash = h2,
-                },
-                {}, // TODO references
-            });
-=======
             Hash h2 = outputHash.method == FileIngestionMethod::Recursive
                 ? hashPath(outputHash.hash.type, actualPath).first
                 : hashFile(outputHash.hash.type, actualPath);
 
-            auto dest = worker.store.makeFixedOutputPath(outputHash.method, h2, i.second.path(worker.store, drv->name).name());
->>>>>>> e3a2154f
+            auto dest = worker.store.makeFixedOutputPath(
+            	i.second.path(worker.store, drv->name).name(),
+            	FixedOutputInfo {
+            	    {
+            	        .method = outputHash.method,
+            	        .hash = h2,
+            	    },
+            	    {}, // TODO references
+            	});
 
             if (outputHash.hash != h2) {
 
@@ -3797,25 +3785,17 @@
                 actualPath = actualDest;
             }
             else
-<<<<<<< HEAD
-                assert(i.second.path == dest);
+                assert(worker.store.parseStorePath(path) == dest);
 
             ca = StorePathDescriptor {
-                .name = std::string { i.second.path.name() },
+                .name = std::string { i.second.path(worker.store, drv->name).name() },
                 .info = FixedOutputInfo {
                     {
-                        .method = i.second.hash->method,
+                        .method = outputHash.method,
                         .hash = h2,
                     },
                     {},
                 },
-=======
-                assert(worker.store.parseStorePath(path) == dest);
-
-            ca = FixedOutputHash {
-                .method = outputHash.method,
-                .hash = h2,
->>>>>>> e3a2154f
             };
         }
 
@@ -3834,9 +3814,10 @@
         auto references = worker.store.parseStorePathSet(pathSetAndHash.first);
         HashResult hash = pathSetAndHash.second;
 
+        auto outputStorePath = i.second.path(worker.store, drv->name);
         if (buildMode == bmCheck) {
-            if (!worker.store.isValidPath(i.second.path)) continue;
-            ValidPathInfo info(*worker.store.queryPathInfo(i.second.path));
+            if (!worker.store.isValidPath(outputStorePath)) continue;
+            ValidPathInfo info(*worker.store.queryPathInfo(outputStorePath));
             if (hash.first != info.narHash) {
                 worker.checkMismatch = true;
                 if (settings.runDiffHook || settings.keepFailed) {
@@ -3879,12 +3860,12 @@
 
         if (curRound == nrRounds) {
             worker.store.optimisePath(actualPath); // FIXME: combine with scanForReferences()
-            worker.markContentsGood(i.second.path);
+            worker.markContentsGood(outputStorePath);
         }
 
         auto info = ca
             ? ValidPathInfo { worker.store, StorePathDescriptor { *ca } }
-            : ValidPathInfo { i.second.path };
+            : ValidPathInfo { outputStorePath };
         info.narHash = hash.first;
         info.narSize = hash.second;
         info.setReferencesPossiblyToSelf(std::move(references));
@@ -4259,8 +4240,9 @@
     StorePathSet result;
     for (auto & i : drv->outputs) {
         if (!wantOutput(i.first, wantedOutputs)) continue;
+        auto outputPath = i.second.path(worker.store, drv->name);
         bool good =
-            worker.store.isValidPath(i.second.path(worker.store, drv->name)) &&
+            worker.store.isValidPath(outputPath) &&
             (!checkHash || worker.pathContentsGood(i.second.path(worker.store, drv->name)));
         if (good == returnValid) result.insert(i.second.path(worker.store, drv->name));
     }
@@ -4320,10 +4302,6 @@
     // TODO std::variant<StorePath, StorePathDescriptor> storePath;
     StorePath storePath;
 
-    /* The path the substituter refers to the path as. This will be
-     * different when the stores have different names. */
-    std::optional<StorePath> subPath;
-
     /* The remaining substituters. */
     std::list<ref<Store>> subs;
 
@@ -4358,18 +4336,11 @@
     GoalState state;
 
     /* Content address for recomputing store path */
-<<<<<<< HEAD
     // TODO delete once `storePath` is variant.
     std::optional<StorePathDescriptor> ca;
 
 public:
     SubstitutionGoal(const StorePath & storePath, Worker & worker, RepairFlag repair = NoRepair, std::optional<StorePathDescriptor> ca = std::nullopt);
-=======
-    std::optional<ContentAddress> ca;
-
-public:
-    SubstitutionGoal(const StorePath & storePath, Worker & worker, RepairFlag repair = NoRepair, std::optional<ContentAddress> ca = std::nullopt);
->>>>>>> e3a2154f
     ~SubstitutionGoal();
 
     void timedOut(Error && ex) override { abort(); };
@@ -4399,11 +4370,7 @@
 };
 
 
-<<<<<<< HEAD
 SubstitutionGoal::SubstitutionGoal(const StorePath & storePath, Worker & worker, RepairFlag repair, std::optional<StorePathDescriptor> ca)
-=======
-SubstitutionGoal::SubstitutionGoal(const StorePath & storePath, Worker & worker, RepairFlag repair, std::optional<ContentAddress> ca)
->>>>>>> e3a2154f
     : Goal(worker)
     , storePath(storePath)
     , repair(repair)
@@ -4483,28 +4450,18 @@
     subs.pop_front();
 
     if (ca) {
-<<<<<<< HEAD
         auto subPath = sub->makeFixedOutputPathFromCA(*ca);
-        if (sub->storeDir == worker.store.storeDir)
-            assert(subPath == storePath);
-=======
-        subPath = sub->makeFixedOutputPathFromCA(storePath.name(), *ca);
         if (sub->storeDir == worker.store.storeDir)
             assert(subPath == storePath);
     } else if (sub->storeDir != worker.store.storeDir) {
         tryNext();
         return;
->>>>>>> e3a2154f
     }
 
     try {
         // FIXME: make async
-<<<<<<< HEAD
         auto p = ca ? StorePathOrDesc { std::cref(*ca) } : std::cref(storePath);
         info = sub->queryPathInfo(p);
-=======
-        info = sub->queryPathInfo(subPath ? *subPath : storePath);
->>>>>>> e3a2154f
     } catch (InvalidPath &) {
         tryNext();
         return;
@@ -4524,11 +4481,7 @@
     }
 
     if (info->path != storePath) {
-<<<<<<< HEAD
         if (info->isContentAddressed(*sub) && info->references.empty() && !info->hasSelfReference) {
-=======
-        if (info->isContentAddressed(*sub) && info->references.empty()) {
->>>>>>> e3a2154f
             auto info2 = std::make_shared<ValidPathInfo>(*info);
             info2->path = storePath;
             info = info2;
@@ -4629,11 +4582,7 @@
             auto p = ca ? StorePathOrDesc { std::cref(*ca) } : std::cref(storePath);
 
             copyStorePath(ref<Store>(sub), ref<Store>(worker.store.shared_from_this()),
-<<<<<<< HEAD
                 p, repair, sub->isTrusted ? NoCheckSigs : CheckSigs);
-=======
-                subPath ? *subPath : storePath, repair, sub->isTrusted ? NoCheckSigs : CheckSigs);
->>>>>>> e3a2154f
 
             promise.set_value();
         } catch (...) {
@@ -4766,16 +4715,11 @@
 }
 
 
-<<<<<<< HEAD
 GoalPtr Worker::makeSubstitutionGoal(StorePathOrDesc path, RepairFlag repair)
-=======
-GoalPtr Worker::makeSubstitutionGoal(const StorePath & path, RepairFlag repair, std::optional<ContentAddress> ca)
->>>>>>> e3a2154f
 {
     auto p = store.bakeCaIfNeeded(path);
     GoalPtr goal = substitutionGoals[p].lock(); // FIXME
     if (!goal) {
-<<<<<<< HEAD
         auto optCA = std::get_if<1>(&path);
         goal = std::make_shared<SubstitutionGoal>(
             p,
@@ -4783,10 +4727,6 @@
             repair,
             optCA ? std::optional { *optCA } : std::nullopt);
         substitutionGoals.insert_or_assign(p, goal);
-=======
-        goal = std::make_shared<SubstitutionGoal>(path, *this, repair, ca);
-        substitutionGoals.insert_or_assign(path, goal);
->>>>>>> e3a2154f
         wakeUp(goal);
     }
     return goal;
