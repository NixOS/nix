#include "references.hh"
#include "pathlocks.hh"
#include "globals.hh"
#include "local-store.hh"
#include "util.hh"
#include "archive.hh"
#include "affinity.hh"
#include "builtins.hh"
#include "builtins/buildenv.hh"
#include "filetransfer.hh"
#include "finally.hh"
#include "compression.hh"
#include "json.hh"
#include "nar-info.hh"
#include "parsed-derivations.hh"
#include "machines.hh"
#include "daemon.hh"
#include "worker-protocol.hh"

#include <algorithm>
#include <iostream>
#include <map>
#include <sstream>
#include <thread>
#include <future>
#include <chrono>
#include <regex>
#include <queue>
#include <climits>

#include <sys/time.h>
#include <sys/wait.h>
#include <sys/types.h>
#include <sys/stat.h>
#include <sys/utsname.h>
#include <sys/resource.h>
#include <sys/socket.h>
#include <sys/un.h>
#include <fcntl.h>
#include <netdb.h>
#include <unistd.h>
#include <errno.h>
#include <cstring>
#include <termios.h>
#include <poll.h>

#include <pwd.h>
#include <grp.h>

/* Includes required for chroot support. */
#if __linux__
#include <sys/socket.h>
#include <sys/ioctl.h>
#include <net/if.h>
#include <netinet/ip.h>
#include <sys/personality.h>
#include <sys/mman.h>
#include <sched.h>
#include <sys/param.h>
#include <sys/mount.h>
#include <sys/syscall.h>
#if HAVE_SECCOMP
#include <seccomp.h>
#endif
#define pivot_root(new_root, put_old) (syscall(SYS_pivot_root, new_root, put_old))
#endif

#if HAVE_STATVFS
#include <sys/statvfs.h>
#endif

#include <nlohmann/json.hpp>


namespace nix {

using std::map;


static string pathNullDevice = "/dev/null";


/* Forward definition. */
class Worker;
struct HookInstance;


/* A pointer to a goal. */
struct Goal;
class DerivationGoal;
typedef std::shared_ptr<Goal> GoalPtr;
typedef std::weak_ptr<Goal> WeakGoalPtr;

struct CompareGoalPtrs {
    bool operator() (const GoalPtr & a, const GoalPtr & b) const;
};

/* Set of goals. */
typedef set<GoalPtr, CompareGoalPtrs> Goals;
typedef list<WeakGoalPtr> WeakGoals;

/* A map of paths to goals (and the other way around). */
typedef std::map<StorePath, WeakGoalPtr> WeakGoalMap;



struct Goal : public std::enable_shared_from_this<Goal>
{
    typedef enum {ecBusy, ecSuccess, ecFailed, ecNoSubstituters, ecIncompleteClosure} ExitCode;

    /* Backlink to the worker. */
    Worker & worker;

    /* Goals that this goal is waiting for. */
    Goals waitees;

    /* Goals waiting for this one to finish.  Must use weak pointers
       here to prevent cycles. */
    WeakGoals waiters;

    /* Number of goals we are/were waiting for that have failed. */
    unsigned int nrFailed;

    /* Number of substitution goals we are/were waiting for that
       failed because there are no substituters. */
    unsigned int nrNoSubstituters;

    /* Number of substitution goals we are/were waiting for that
       failed because othey had unsubstitutable references. */
    unsigned int nrIncompleteClosure;

    /* Name of this goal for debugging purposes. */
    string name;

    /* Whether the goal is finished. */
    ExitCode exitCode;

    /* Exception containing an error message, if any. */
    std::optional<Error> ex;

    Goal(Worker & worker) : worker(worker)
    {
        nrFailed = nrNoSubstituters = nrIncompleteClosure = 0;
        exitCode = ecBusy;
    }

    virtual ~Goal()
    {
        trace("goal destroyed");
    }

    virtual void work() = 0;

    void addWaitee(GoalPtr waitee);

    virtual void waiteeDone(GoalPtr waitee, ExitCode result);

    virtual void handleChildOutput(int fd, const string & data)
    {
        abort();
    }

    virtual void handleEOF(int fd)
    {
        abort();
    }

    void trace(const FormatOrString & fs);

    string getName()
    {
        return name;
    }

    /* Callback in case of a timeout.  It should wake up its waiters,
       get rid of any running child processes that are being monitored
       by the worker (important!), etc. */
    virtual void timedOut(Error && ex) = 0;

    virtual string key() = 0;

    void amDone(ExitCode result, std::optional<Error> ex = {});
};


bool CompareGoalPtrs::operator() (const GoalPtr & a, const GoalPtr & b) const {
    string s1 = a->key();
    string s2 = b->key();
    return s1 < s2;
}


typedef std::chrono::time_point<std::chrono::steady_clock> steady_time_point;


/* A mapping used to remember for each child process to what goal it
   belongs, and file descriptors for receiving log data and output
   path creation commands. */
struct Child
{
    WeakGoalPtr goal;
    Goal * goal2; // ugly hackery
    set<int> fds;
    bool respectTimeouts;
    bool inBuildSlot;
    steady_time_point lastOutput; /* time we last got output on stdout/stderr */
    steady_time_point timeStarted;
};


/* The worker class. */
class Worker
{
private:

    /* Note: the worker should only have strong pointers to the
       top-level goals. */

    /* The top-level goals of the worker. */
    Goals topGoals;

    /* Goals that are ready to do some work. */
    WeakGoals awake;

    /* Goals waiting for a build slot. */
    WeakGoals wantingToBuild;

    /* Child processes currently running. */
    std::list<Child> children;

    /* Number of build slots occupied.  This includes local builds and
       substitutions but not remote builds via the build hook. */
    unsigned int nrLocalBuilds;

    /* Maps used to prevent multiple instantiations of a goal for the
       same derivation / path. */
    WeakGoalMap derivationGoals;
    WeakGoalMap substitutionGoals;

    /* Goals waiting for busy paths to be unlocked. */
    WeakGoals waitingForAnyGoal;

    /* Goals sleeping for a few seconds (polling a lock). */
    WeakGoals waitingForAWhile;

    /* Last time the goals in `waitingForAWhile' where woken up. */
    steady_time_point lastWokenUp;

    /* Cache for pathContentsGood(). */
    std::map<StorePath, bool> pathContentsGoodCache;

public:

    const Activity act;
    const Activity actDerivations;
    const Activity actSubstitutions;

    /* Set if at least one derivation had a BuildError (i.e. permanent
       failure). */
    bool permanentFailure;

    /* Set if at least one derivation had a timeout. */
    bool timedOut;

    /* Set if at least one derivation fails with a hash mismatch. */
    bool hashMismatch;

    /* Set if at least one derivation is not deterministic in check mode. */
    bool checkMismatch;

    LocalStore & store;

    std::unique_ptr<HookInstance> hook;

    uint64_t expectedBuilds = 0;
    uint64_t doneBuilds = 0;
    uint64_t failedBuilds = 0;
    uint64_t runningBuilds = 0;

    uint64_t expectedSubstitutions = 0;
    uint64_t doneSubstitutions = 0;
    uint64_t failedSubstitutions = 0;
    uint64_t runningSubstitutions = 0;
    uint64_t expectedDownloadSize = 0;
    uint64_t doneDownloadSize = 0;
    uint64_t expectedNarSize = 0;
    uint64_t doneNarSize = 0;

    /* Whether to ask the build hook if it can build a derivation. If
       it answers with "decline-permanently", we don't try again. */
    bool tryBuildHook = true;

    Worker(LocalStore & store);
    ~Worker();

    /* Make a goal (with caching). */
    GoalPtr makeDerivationGoal(const StorePath & drvPath, const StringSet & wantedOutputs, BuildMode buildMode = bmNormal);
    std::shared_ptr<DerivationGoal> makeBasicDerivationGoal(const StorePath & drvPath,
        const BasicDerivation & drv, BuildMode buildMode = bmNormal);
    GoalPtr makeSubstitutionGoal(const StorePath & storePath, RepairFlag repair = NoRepair);

    /* Remove a dead goal. */
    void removeGoal(GoalPtr goal);

    /* Wake up a goal (i.e., there is something for it to do). */
    void wakeUp(GoalPtr goal);

    /* Return the number of local build and substitution processes
       currently running (but not remote builds via the build
       hook). */
    unsigned int getNrLocalBuilds();

    /* Registers a running child process.  `inBuildSlot' means that
       the process counts towards the jobs limit. */
    void childStarted(GoalPtr goal, const set<int> & fds,
        bool inBuildSlot, bool respectTimeouts);

    /* Unregisters a running child process.  `wakeSleepers' should be
       false if there is no sense in waking up goals that are sleeping
       because they can't run yet (e.g., there is no free build slot,
       or the hook would still say `postpone'). */
    void childTerminated(Goal * goal, bool wakeSleepers = true);

    /* Put `goal' to sleep until a build slot becomes available (which
       might be right away). */
    void waitForBuildSlot(GoalPtr goal);

    /* Wait for any goal to finish.  Pretty indiscriminate way to
       wait for some resource that some other goal is holding. */
    void waitForAnyGoal(GoalPtr goal);

    /* Wait for a few seconds and then retry this goal.  Used when
       waiting for a lock held by another process.  This kind of
       polling is inefficient, but POSIX doesn't really provide a way
       to wait for multiple locks in the main select() loop. */
    void waitForAWhile(GoalPtr goal);

    /* Loop until the specified top-level goals have finished. */
    void run(const Goals & topGoals);

    /* Wait for input to become available. */
    void waitForInput();

    unsigned int exitStatus();

    /* Check whether the given valid path exists and has the right
       contents. */
    bool pathContentsGood(const StorePath & path);

    void markContentsGood(const StorePath & path);

    void updateProgress()
    {
        actDerivations.progress(doneBuilds, expectedBuilds + doneBuilds, runningBuilds, failedBuilds);
        actSubstitutions.progress(doneSubstitutions, expectedSubstitutions + doneSubstitutions, runningSubstitutions, failedSubstitutions);
        act.setExpected(actFileTransfer, expectedDownloadSize + doneDownloadSize);
        act.setExpected(actCopyPath, expectedNarSize + doneNarSize);
    }
};


//////////////////////////////////////////////////////////////////////


void addToWeakGoals(WeakGoals & goals, GoalPtr p)
{
    // FIXME: necessary?
    // FIXME: O(n)
    for (auto & i : goals)
        if (i.lock() == p) return;
    goals.push_back(p);
}


void Goal::addWaitee(GoalPtr waitee)
{
    waitees.insert(waitee);
    addToWeakGoals(waitee->waiters, shared_from_this());
}


void Goal::waiteeDone(GoalPtr waitee, ExitCode result)
{
    assert(waitees.find(waitee) != waitees.end());
    waitees.erase(waitee);

    trace(fmt("waitee '%s' done; %d left", waitee->name, waitees.size()));

    if (result == ecFailed || result == ecNoSubstituters || result == ecIncompleteClosure) ++nrFailed;

    if (result == ecNoSubstituters) ++nrNoSubstituters;

    if (result == ecIncompleteClosure) ++nrIncompleteClosure;

    if (waitees.empty() || (result == ecFailed && !settings.keepGoing)) {

        /* If we failed and keepGoing is not set, we remove all
           remaining waitees. */
        for (auto & goal : waitees) {
            WeakGoals waiters2;
            for (auto & j : goal->waiters)
                if (j.lock() != shared_from_this()) waiters2.push_back(j);
            goal->waiters = waiters2;
        }
        waitees.clear();

        worker.wakeUp(shared_from_this());
    }
}


void Goal::amDone(ExitCode result, std::optional<Error> ex)
{
    trace("done");
    assert(exitCode == ecBusy);
    assert(result == ecSuccess || result == ecFailed || result == ecNoSubstituters || result == ecIncompleteClosure);
    exitCode = result;

    if (ex) {
        if (!waiters.empty())
            logError(ex->info());
        else
            this->ex = std::move(*ex);
    }

    for (auto & i : waiters) {
        GoalPtr goal = i.lock();
        if (goal) goal->waiteeDone(shared_from_this(), result);
    }
    waiters.clear();
    worker.removeGoal(shared_from_this());
}


void Goal::trace(const FormatOrString & fs)
{
    debug("%1%: %2%", name, fs.s);
}



//////////////////////////////////////////////////////////////////////


/* Common initialisation performed in child processes. */
static void commonChildInit(Pipe & logPipe)
{
    restoreSignals();

    /* Put the child in a separate session (and thus a separate
       process group) so that it has no controlling terminal (meaning
       that e.g. ssh cannot open /dev/tty) and it doesn't receive
       terminal signals. */
    if (setsid() == -1)
        throw SysError("creating a new session");

    /* Dup the write side of the logger pipe into stderr. */
    if (dup2(logPipe.writeSide.get(), STDERR_FILENO) == -1)
        throw SysError("cannot pipe standard error into log file");

    /* Dup stderr to stdout. */
    if (dup2(STDERR_FILENO, STDOUT_FILENO) == -1)
        throw SysError("cannot dup stderr into stdout");

    /* Reroute stdin to /dev/null. */
    int fdDevNull = open(pathNullDevice.c_str(), O_RDWR);
    if (fdDevNull == -1)
        throw SysError("cannot open '%1%'", pathNullDevice);
    if (dup2(fdDevNull, STDIN_FILENO) == -1)
        throw SysError("cannot dup null device into stdin");
    close(fdDevNull);
}

void handleDiffHook(
    uid_t uid, uid_t gid,
    const Path & tryA, const Path & tryB,
    const Path & drvPath, const Path & tmpDir)
{
    auto diffHook = settings.diffHook;
    if (diffHook != "" && settings.runDiffHook) {
        try {
            RunOptions diffHookOptions(diffHook,{tryA, tryB, drvPath, tmpDir});
            diffHookOptions.searchPath = true;
            diffHookOptions.uid = uid;
            diffHookOptions.gid = gid;
            diffHookOptions.chdir = "/";

            auto diffRes = runProgram(diffHookOptions);
            if (!statusOk(diffRes.first))
                throw ExecError(diffRes.first,
                    "diff-hook program '%1%' %2%",
                    diffHook,
                    statusToString(diffRes.first));

            if (diffRes.second != "")
                printError(chomp(diffRes.second));
        } catch (Error & error) {
            ErrorInfo ei = error.info();
            ei.hint = hintfmt("diff hook execution failed: %s",
                (error.info().hint.has_value() ? error.info().hint->str() : ""));
            logError(ei);
        }
    }
}

//////////////////////////////////////////////////////////////////////


class UserLock
{
private:
    Path fnUserLock;
    AutoCloseFD fdUserLock;

    bool isEnabled = false;
    string user;
    uid_t uid = 0;
    gid_t gid = 0;
    std::vector<gid_t> supplementaryGIDs;

public:
    UserLock();

    void kill();

    string getUser() { return user; }
    uid_t getUID() { assert(uid); return uid; }
    uid_t getGID() { assert(gid); return gid; }
    std::vector<gid_t> getSupplementaryGIDs() { return supplementaryGIDs; }

    bool findFreeUser();

    bool enabled() { return isEnabled; }

};


UserLock::UserLock()
{
    assert(settings.buildUsersGroup != "");
    createDirs(settings.nixStateDir + "/userpool");
}

bool UserLock::findFreeUser() {
    if (enabled()) return true;

    /* Get the members of the build-users-group. */
    struct group * gr = getgrnam(settings.buildUsersGroup.get().c_str());
    if (!gr)
        throw Error("the group '%1%' specified in 'build-users-group' does not exist",
            settings.buildUsersGroup);
    gid = gr->gr_gid;

    /* Copy the result of getgrnam. */
    Strings users;
    for (char * * p = gr->gr_mem; *p; ++p) {
        debug("found build user '%1%'", *p);
        users.push_back(*p);
    }

    if (users.empty())
        throw Error("the build users group '%1%' has no members",
            settings.buildUsersGroup);

    /* Find a user account that isn't currently in use for another
       build. */
    for (auto & i : users) {
        debug("trying user '%1%'", i);

        struct passwd * pw = getpwnam(i.c_str());
        if (!pw)
            throw Error("the user '%1%' in the group '%2%' does not exist",
                i, settings.buildUsersGroup);


        fnUserLock = (format("%1%/userpool/%2%") % settings.nixStateDir % pw->pw_uid).str();

        AutoCloseFD fd = open(fnUserLock.c_str(), O_RDWR | O_CREAT | O_CLOEXEC, 0600);
        if (!fd)
            throw SysError("opening user lock '%1%'", fnUserLock);

        if (lockFile(fd.get(), ltWrite, false)) {
            fdUserLock = std::move(fd);
            user = i;
            uid = pw->pw_uid;

            /* Sanity check... */
            if (uid == getuid() || uid == geteuid())
                throw Error("the Nix user should not be a member of '%1%'",
                    settings.buildUsersGroup);

#if __linux__
            /* Get the list of supplementary groups of this build user.  This
               is usually either empty or contains a group such as "kvm".  */
            supplementaryGIDs.resize(10);
            int ngroups = supplementaryGIDs.size();
            int err = getgrouplist(pw->pw_name, pw->pw_gid,
                supplementaryGIDs.data(), &ngroups);
            if (err == -1)
                throw Error("failed to get list of supplementary groups for '%1%'", pw->pw_name);

            supplementaryGIDs.resize(ngroups);
#endif

            isEnabled = true;
            return true;
        }
    }

    return false;
}

void UserLock::kill()
{
    killUser(uid);
}


//////////////////////////////////////////////////////////////////////


struct HookInstance
{
    /* Pipes for talking to the build hook. */
    Pipe toHook;

    /* Pipe for the hook's standard output/error. */
    Pipe fromHook;

    /* Pipe for the builder's standard output/error. */
    Pipe builderOut;

    /* The process ID of the hook. */
    Pid pid;

    FdSink sink;

    std::map<ActivityId, Activity> activities;

    HookInstance();

    ~HookInstance();
};


HookInstance::HookInstance()
{
    debug("starting build hook '%s'", settings.buildHook);

    /* Create a pipe to get the output of the child. */
    fromHook.create();

    /* Create the communication pipes. */
    toHook.create();

    /* Create a pipe to get the output of the builder. */
    builderOut.create();

    /* Fork the hook. */
    pid = startProcess([&]() {

        commonChildInit(fromHook);

        if (chdir("/") == -1) throw SysError("changing into /");

        /* Dup the communication pipes. */
        if (dup2(toHook.readSide.get(), STDIN_FILENO) == -1)
            throw SysError("dupping to-hook read side");

        /* Use fd 4 for the builder's stdout/stderr. */
        if (dup2(builderOut.writeSide.get(), 4) == -1)
            throw SysError("dupping builder's stdout/stderr");

        /* Hack: pass the read side of that fd to allow build-remote
           to read SSH error messages. */
        if (dup2(builderOut.readSide.get(), 5) == -1)
            throw SysError("dupping builder's stdout/stderr");

        Strings args = {
            std::string(baseNameOf(settings.buildHook.get())),
            std::to_string(verbosity),
        };

        execv(settings.buildHook.get().c_str(), stringsToCharPtrs(args).data());

        throw SysError("executing '%s'", settings.buildHook);
    });

    pid.setSeparatePG(true);
    fromHook.writeSide = -1;
    toHook.readSide = -1;

    sink = FdSink(toHook.writeSide.get());
    std::map<std::string, Config::SettingInfo> settings;
    globalConfig.getSettings(settings);
    for (auto & setting : settings)
        sink << 1 << setting.first << setting.second.value;
    sink << 0;
}


HookInstance::~HookInstance()
{
    try {
        toHook.writeSide = -1;
        if (pid != -1) pid.kill();
    } catch (...) {
        ignoreException();
    }
}


//////////////////////////////////////////////////////////////////////


typedef enum {rpAccept, rpDecline, rpPostpone} HookReply;

class SubstitutionGoal;

class DerivationGoal : public Goal
{
private:
    /* Whether to use an on-disk .drv file. */
    bool useDerivation;

    /* The path of the derivation. */
    StorePath drvPath;

    /* The specific outputs that we need to build.  Empty means all of
       them. */
    StringSet wantedOutputs;

    /* Whether additional wanted outputs have been added. */
    bool needRestart = false;

    /* Whether to retry substituting the outputs after building the
       inputs. */
    bool retrySubstitution;

    /* The derivation stored at drvPath. */
    std::unique_ptr<BasicDerivation> drv;

    std::unique_ptr<ParsedDerivation> parsedDrv;

    /* The remainder is state held during the build. */

    /* Locks on the output paths. */
    PathLocks outputLocks;

    /* All input paths (that is, the union of FS closures of the
       immediate input paths). */
    StorePathSet inputPaths;

    /* Outputs that are already valid.  If we're repairing, these are
       the outputs that are valid *and* not corrupt. */
    StorePathSet validPaths;

    /* Outputs that are corrupt or not valid. */
    StorePathSet missingPaths;

    /* User selected for running the builder. */
    std::unique_ptr<UserLock> buildUser;

    /* The process ID of the builder. */
    Pid pid;

    /* The temporary directory. */
    Path tmpDir;

    /* The path of the temporary directory in the sandbox. */
    Path tmpDirInSandbox;

    /* File descriptor for the log file. */
    AutoCloseFD fdLogFile;
    std::shared_ptr<BufferedSink> logFileSink, logSink;

    /* Number of bytes received from the builder's stdout/stderr. */
    unsigned long logSize;

    /* The most recent log lines. */
    std::list<std::string> logTail;

    std::string currentLogLine;
    size_t currentLogLinePos = 0; // to handle carriage return

    std::string currentHookLine;

    /* Pipe for the builder's standard output/error. */
    Pipe builderOut;

    /* Pipe for synchronising updates to the builder namespaces. */
    Pipe userNamespaceSync;

    /* The mount namespace of the builder, used to add additional
       paths to the sandbox as a result of recursive Nix calls. */
    AutoCloseFD sandboxMountNamespace;

    /* The build hook. */
    std::unique_ptr<HookInstance> hook;

    /* Whether we're currently doing a chroot build. */
    bool useChroot = false;

    Path chrootRootDir;

    /* RAII object to delete the chroot directory. */
    std::shared_ptr<AutoDelete> autoDelChroot;

    /* Whether this is a fixed-output derivation. */
    bool fixedOutput;

    /* Whether to run the build in a private network namespace. */
    bool privateNetwork = false;

    typedef void (DerivationGoal::*GoalState)();
    GoalState state;

    /* Stuff we need to pass to initChild(). */
    struct ChrootPath {
        Path source;
        bool optional;
        ChrootPath(Path source = "", bool optional = false)
            : source(source), optional(optional)
        { }
    };
    typedef map<Path, ChrootPath> DirsInChroot; // maps target path to source path
    DirsInChroot dirsInChroot;

    typedef map<string, string> Environment;
    Environment env;

#if __APPLE__
    typedef string SandboxProfile;
    SandboxProfile additionalSandboxProfile;
#endif

    /* Hash rewriting. */
    StringMap inputRewrites, outputRewrites;
    typedef map<StorePath, StorePath> RedirectedOutputs;
    RedirectedOutputs redirectedOutputs;

    BuildMode buildMode;

    /* If we're repairing without a chroot, there may be outputs that
       are valid but corrupt.  So we redirect these outputs to
       temporary paths. */
    StorePathSet redirectedBadOutputs;

    BuildResult result;

    /* The current round, if we're building multiple times. */
    size_t curRound = 1;

    size_t nrRounds;

    /* Path registration info from the previous round, if we're
       building multiple times. Since this contains the hash, it
       allows us to compare whether two rounds produced the same
       result. */
    std::map<Path, ValidPathInfo> prevInfos;

    const uid_t sandboxUid = 1000;
    const gid_t sandboxGid = 100;

    const static Path homeDir;

    std::unique_ptr<MaintainCount<uint64_t>> mcExpectedBuilds, mcRunningBuilds;

    std::unique_ptr<Activity> act;

    /* Activity that denotes waiting for a lock. */
    std::unique_ptr<Activity> actLock;

    std::map<ActivityId, Activity> builderActivities;

    /* The remote machine on which we're building. */
    std::string machineName;

    /* The recursive Nix daemon socket. */
    AutoCloseFD daemonSocket;

    /* The daemon main thread. */
    std::thread daemonThread;

    /* The daemon worker threads. */
    std::vector<std::thread> daemonWorkerThreads;

    /* Paths that were added via recursive Nix calls. */
    StorePathSet addedPaths;

    /* Recursive Nix calls are only allowed to build or realize paths
       in the original input closure or added via a recursive Nix call
       (so e.g. you can't do 'nix-store -r /nix/store/<bla>' where
       /nix/store/<bla> is some arbitrary path in a binary cache). */
    bool isAllowed(const StorePath & path)
    {
        return inputPaths.count(path) || addedPaths.count(path);
    }

    friend struct RestrictedStore;

public:
    DerivationGoal(const StorePath & drvPath, const StringSet & wantedOutputs,
        Worker & worker, BuildMode buildMode = bmNormal);
    DerivationGoal(const StorePath & drvPath, const BasicDerivation & drv,
        Worker & worker, BuildMode buildMode = bmNormal);
    ~DerivationGoal();

    /* Whether we need to perform hash rewriting if there are valid output paths. */
    bool needsHashRewrite();

    void timedOut(Error && ex) override;

    string key() override
    {
        /* Ensure that derivations get built in order of their name,
           i.e. a derivation named "aardvark" always comes before
           "baboon". And substitution goals always happen before
           derivation goals (due to "b$"). */
        return "b$" + std::string(drvPath.name()) + "$" + worker.store.printStorePath(drvPath);
    }

    void work() override;

    StorePath getDrvPath()
    {
        return drvPath;
    }

    /* Add wanted outputs to an already existing derivation goal. */
    void addWantedOutputs(const StringSet & outputs);

    BuildResult getResult() { return result; }

private:
    /* The states. */
    void getDerivation();
    void loadDerivation();
    void haveDerivation();
    void outputsSubstituted();
    void closureRepaired();
    void inputsRealised();
    void tryToBuild();
    void tryLocalBuild();
    void buildDone();

    /* Is the build hook willing to perform the build? */
    HookReply tryBuildHook();

    /* Start building a derivation. */
    void startBuilder();

    /* Fill in the environment for the builder. */
    void initEnv();

    /* Setup tmp dir location. */
    void initTmpDir();

    /* Write a JSON file containing the derivation attributes. */
    void writeStructuredAttrs();

    void startDaemon();

    void stopDaemon();

    /* Add 'path' to the set of paths that may be referenced by the
       outputs, and make it appear in the sandbox. */
    void addDependency(const StorePath & path);

    /* Make a file owned by the builder. */
    void chownToBuilder(const Path & path);

    /* Run the builder's process. */
    void runChild();

    friend int childEntry(void *);

    /* Check that the derivation outputs all exist and register them
       as valid. */
    void registerOutputs();

    /* Check that an output meets the requirements specified by the
       'outputChecks' attribute (or the legacy
       '{allowed,disallowed}{References,Requisites}' attributes). */
    void checkOutputs(const std::map<std::string, ValidPathInfo> & outputs);

    /* Open a log file and a pipe to it. */
    Path openLogFile();

    /* Close the log file. */
    void closeLogFile();

    /* Delete the temporary directory, if we have one. */
    void deleteTmpDir(bool force);

    /* Callback used by the worker to write to the log. */
    void handleChildOutput(int fd, const string & data) override;
    void handleEOF(int fd) override;
    void flushLine();

    /* Return the set of (in)valid paths. */
    StorePathSet checkPathValidity(bool returnValid, bool checkHash);

    /* Forcibly kill the child process, if any. */
    void killChild();

    void addHashRewrite(const StorePath & path);

    void repairClosure();

    void started();

    void done(
        BuildResult::Status status,
        std::optional<Error> ex = {});

    StorePathSet exportReferences(const StorePathSet & storePaths);
};


const Path DerivationGoal::homeDir = "/homeless-shelter";


DerivationGoal::DerivationGoal(const StorePath & drvPath, const StringSet & wantedOutputs,
    Worker & worker, BuildMode buildMode)
    : Goal(worker)
    , useDerivation(true)
    , drvPath(drvPath)
    , wantedOutputs(wantedOutputs)
    , buildMode(buildMode)
{
    state = &DerivationGoal::getDerivation;
    name = fmt("building of '%s'", worker.store.printStorePath(this->drvPath));
    trace("created");

    mcExpectedBuilds = std::make_unique<MaintainCount<uint64_t>>(worker.expectedBuilds);
    worker.updateProgress();
}


DerivationGoal::DerivationGoal(const StorePath & drvPath, const BasicDerivation & drv,
    Worker & worker, BuildMode buildMode)
    : Goal(worker)
    , useDerivation(false)
    , drvPath(drvPath)
    , buildMode(buildMode)
{
    this->drv = std::make_unique<BasicDerivation>(BasicDerivation(drv));
    state = &DerivationGoal::haveDerivation;
    name = fmt("building of %s", worker.store.showPaths(outputPaths(drv)));
    trace("created");

    mcExpectedBuilds = std::make_unique<MaintainCount<uint64_t>>(worker.expectedBuilds);
    worker.updateProgress();

    /* Prevent the .chroot directory from being
       garbage-collected. (See isActiveTempFile() in gc.cc.) */
    worker.store.addTempRoot(this->drvPath);
}


DerivationGoal::~DerivationGoal()
{
    /* Careful: we should never ever throw an exception from a
       destructor. */
    try { killChild(); } catch (...) { ignoreException(); }
    try { stopDaemon(); } catch (...) { ignoreException(); }
    try { deleteTmpDir(false); } catch (...) { ignoreException(); }
    try { closeLogFile(); } catch (...) { ignoreException(); }
}


inline bool DerivationGoal::needsHashRewrite()
{
#if __linux__
    return !useChroot;
#else
    /* Darwin requires hash rewriting even when sandboxing is enabled. */
    return true;
#endif
}


void DerivationGoal::killChild()
{
    if (pid != -1) {
        worker.childTerminated(this);

        if (buildUser) {
            /* If we're using a build user, then there is a tricky
               race condition: if we kill the build user before the
               child has done its setuid() to the build user uid, then
               it won't be killed, and we'll potentially lock up in
               pid.wait().  So also send a conventional kill to the
               child. */
            ::kill(-pid, SIGKILL); /* ignore the result */
            buildUser->kill();
            pid.wait();
        } else
            pid.kill();

        assert(pid == -1);
    }

    hook.reset();
}


void DerivationGoal::timedOut(Error && ex)
{
    killChild();
    done(BuildResult::TimedOut, ex);
}


void DerivationGoal::work()
{
    (this->*state)();
}


void DerivationGoal::addWantedOutputs(const StringSet & outputs)
{
    /* If we already want all outputs, there is nothing to do. */
    if (wantedOutputs.empty()) return;

    if (outputs.empty()) {
        wantedOutputs.clear();
        needRestart = true;
    } else
        for (auto & i : outputs)
            if (wantedOutputs.insert(i).second)
                needRestart = true;
}


void DerivationGoal::getDerivation()
{
    trace("init");

    /* The first thing to do is to make sure that the derivation
       exists.  If it doesn't, it may be created through a
       substitute. */
    if (buildMode == bmNormal && worker.store.isValidPath(drvPath)) {
        loadDerivation();
        return;
    }

    addWaitee(worker.makeSubstitutionGoal(drvPath));

    state = &DerivationGoal::loadDerivation;
}


void DerivationGoal::loadDerivation()
{
    trace("loading derivation");

    if (nrFailed != 0) {
        done(BuildResult::MiscFailure, Error("cannot build missing derivation '%s'", worker.store.printStorePath(drvPath)));
        return;
    }

    /* `drvPath' should already be a root, but let's be on the safe
       side: if the user forgot to make it a root, we wouldn't want
       things being garbage collected while we're busy. */
    worker.store.addTempRoot(drvPath);

    assert(worker.store.isValidPath(drvPath));

    /* Get the derivation. */
    drv = std::unique_ptr<BasicDerivation>(new Derivation(worker.store.derivationFromPath(drvPath)));

    haveDerivation();
}


void DerivationGoal::haveDerivation()
{
    trace("have derivation");

    retrySubstitution = false;

    for (auto & i : drv->outputs)
        worker.store.addTempRoot(i.second.path);

    /* Check what outputs paths are not already valid. */
    auto invalidOutputs = checkPathValidity(false, buildMode == bmRepair);

    /* If they are all valid, then we're done. */
    if (invalidOutputs.size() == 0 && buildMode == bmNormal) {
        done(BuildResult::AlreadyValid);
        return;
    }

    parsedDrv = std::make_unique<ParsedDerivation>(drvPath, *drv);

    if (parsedDrv->contentAddressed()) {
        settings.requireExperimentalFeature("ca-derivations");
        throw Error("ca-derivations isn't implemented yet");
    }


    /* We are first going to try to create the invalid output paths
       through substitutes.  If that doesn't work, we'll build
       them. */
    if (settings.useSubstitutes && parsedDrv->substitutesAllowed())
        for (auto & i : invalidOutputs)
            addWaitee(worker.makeSubstitutionGoal(i, buildMode == bmRepair ? Repair : NoRepair));

    if (waitees.empty()) /* to prevent hang (no wake-up event) */
        outputsSubstituted();
    else
        state = &DerivationGoal::outputsSubstituted;
}


void DerivationGoal::outputsSubstituted()
{
    trace("all outputs substituted (maybe)");

    if (nrFailed > 0 && nrFailed > nrNoSubstituters + nrIncompleteClosure && !settings.tryFallback) {
        done(BuildResult::TransientFailure,
            fmt("some substitutes for the outputs of derivation '%s' failed (usually happens due to networking issues); try '--fallback' to build derivation from source ",
                worker.store.printStorePath(drvPath)));
        return;
    }

    /*  If the substitutes form an incomplete closure, then we should
        build the dependencies of this derivation, but after that, we
        can still use the substitutes for this derivation itself. */
    if (nrIncompleteClosure > 0) retrySubstitution = true;

    nrFailed = nrNoSubstituters = nrIncompleteClosure = 0;

    if (needRestart) {
        needRestart = false;
        haveDerivation();
        return;
    }

    auto nrInvalid = checkPathValidity(false, buildMode == bmRepair).size();
    if (buildMode == bmNormal && nrInvalid == 0) {
        done(BuildResult::Substituted);
        return;
    }
    if (buildMode == bmRepair && nrInvalid == 0) {
        repairClosure();
        return;
    }
    if (buildMode == bmCheck && nrInvalid > 0)
        throw Error("some outputs of '%s' are not valid, so checking is not possible",
            worker.store.printStorePath(drvPath));

    /* Otherwise, at least one of the output paths could not be
       produced using a substitute.  So we have to build instead. */

    /* Make sure checkPathValidity() from now on checks all
       outputs. */
    wantedOutputs.clear();

    /* The inputs must be built before we can build this goal. */
    if (useDerivation)
        for (auto & i : dynamic_cast<Derivation *>(drv.get())->inputDrvs)
            addWaitee(worker.makeDerivationGoal(i.first, i.second, buildMode == bmRepair ? bmRepair : bmNormal));

    for (auto & i : drv->inputSrcs) {
        if (worker.store.isValidPath(i)) continue;
        if (!settings.useSubstitutes)
            throw Error("dependency '%s' of '%s' does not exist, and substitution is disabled",
                worker.store.printStorePath(i), worker.store.printStorePath(drvPath));
        addWaitee(worker.makeSubstitutionGoal(i));
    }

    if (waitees.empty()) /* to prevent hang (no wake-up event) */
        inputsRealised();
    else
        state = &DerivationGoal::inputsRealised;
}


void DerivationGoal::repairClosure()
{
    /* If we're repairing, we now know that our own outputs are valid.
       Now check whether the other paths in the outputs closure are
       good.  If not, then start derivation goals for the derivations
       that produced those outputs. */

    /* Get the output closure. */
    StorePathSet outputClosure;
    for (auto & i : drv->outputs) {
        if (!wantOutput(i.first, wantedOutputs)) continue;
        worker.store.computeFSClosure(i.second.path, outputClosure);
    }

    /* Filter out our own outputs (which we have already checked). */
    for (auto & i : drv->outputs)
        outputClosure.erase(i.second.path);

    /* Get all dependencies of this derivation so that we know which
       derivation is responsible for which path in the output
       closure. */
    StorePathSet inputClosure;
    if (useDerivation) worker.store.computeFSClosure(drvPath, inputClosure);
    std::map<StorePath, StorePath> outputsToDrv;
    for (auto & i : inputClosure)
        if (i.isDerivation()) {
            Derivation drv = worker.store.derivationFromPath(i);
            for (auto & j : drv.outputs)
                outputsToDrv.insert_or_assign(j.second.path, i);
        }

    /* Check each path (slow!). */
    for (auto & i : outputClosure) {
        if (worker.pathContentsGood(i)) continue;
        logError({
            .name = "Corrupt path in closure",
            .hint = hintfmt(
                "found corrupted or missing path '%s' in the output closure of '%s'",
                worker.store.printStorePath(i), worker.store.printStorePath(drvPath))
        });
        auto drvPath2 = outputsToDrv.find(i);
        if (drvPath2 == outputsToDrv.end())
            addWaitee(worker.makeSubstitutionGoal(i, Repair));
        else
            addWaitee(worker.makeDerivationGoal(drvPath2->second, StringSet(), bmRepair));
    }

    if (waitees.empty()) {
        done(BuildResult::AlreadyValid);
        return;
    }

    state = &DerivationGoal::closureRepaired;
}


void DerivationGoal::closureRepaired()
{
    trace("closure repaired");
    if (nrFailed > 0)
        throw Error("some paths in the output closure of derivation '%s' could not be repaired",
            worker.store.printStorePath(drvPath));
    done(BuildResult::AlreadyValid);
}


void DerivationGoal::inputsRealised()
{
    trace("all inputs realised");

    if (nrFailed != 0) {
        if (!useDerivation)
            throw Error("some dependencies of '%s' are missing", worker.store.printStorePath(drvPath));
        done(BuildResult::DependencyFailed, Error(
                "%s dependencies of derivation '%s' failed to build",
                nrFailed, worker.store.printStorePath(drvPath)));
        return;
    }

    if (retrySubstitution) {
        haveDerivation();
        return;
    }

    /* Gather information necessary for computing the closure and/or
       running the build hook. */

    /* Determine the full set of input paths. */

    /* First, the input derivations. */
    if (useDerivation)
        for (auto & i : dynamic_cast<Derivation *>(drv.get())->inputDrvs) {
            /* Add the relevant output closures of the input derivation
               `i' as input paths.  Only add the closures of output paths
               that are specified as inputs. */
            assert(worker.store.isValidPath(i.first));
            Derivation inDrv = worker.store.derivationFromPath(i.first);
            for (auto & j : i.second) {
                auto k = inDrv.outputs.find(j);
                if (k != inDrv.outputs.end())
                    worker.store.computeFSClosure(k->second.path, inputPaths);
                else
                    throw Error(
                        "derivation '%s' requires non-existent output '%s' from input derivation '%s'",
                        worker.store.printStorePath(drvPath), j, worker.store.printStorePath(i.first));
            }
        }

    /* Second, the input sources. */
    worker.store.computeFSClosure(drv->inputSrcs, inputPaths);

    debug("added input paths %s", worker.store.showPaths(inputPaths));

    /* Is this a fixed-output derivation? */
    fixedOutput = drv->isFixedOutput();

    /* Don't repeat fixed-output derivations since they're already
       verified by their output hash.*/
    nrRounds = fixedOutput ? 1 : settings.buildRepeat + 1;

    /* Okay, try to build.  Note that here we don't wait for a build
       slot to become available, since we don't need one if there is a
       build hook. */
    state = &DerivationGoal::tryToBuild;
    worker.wakeUp(shared_from_this());

    result = BuildResult();
}

void DerivationGoal::started() {
    auto msg = fmt(
        buildMode == bmRepair ? "repairing outputs of '%s'" :
        buildMode == bmCheck ? "checking outputs of '%s'" :
        nrRounds > 1 ? "building '%s' (round %d/%d)" :
        "building '%s'", worker.store.printStorePath(drvPath), curRound, nrRounds);
    fmt("building '%s'", worker.store.printStorePath(drvPath));
    if (hook) msg += fmt(" on '%s'", machineName);
    act = std::make_unique<Activity>(*logger, lvlInfo, actBuild, msg,
        Logger::Fields{worker.store.printStorePath(drvPath), hook ? machineName : "", curRound, nrRounds});
    mcRunningBuilds = std::make_unique<MaintainCount<uint64_t>>(worker.runningBuilds);
    worker.updateProgress();
}

void DerivationGoal::tryToBuild()
{
    trace("trying to build");

    /* Obtain locks on all output paths.  The locks are automatically
       released when we exit this function or Nix crashes.  If we
       can't acquire the lock, then continue; hopefully some other
       goal can start a build, and if not, the main loop will sleep a
       few seconds and then retry this goal. */
    PathSet lockFiles;
    for (auto & outPath : outputPaths(*drv))
        lockFiles.insert(worker.store.Store::toRealPath(outPath));

    if (!outputLocks.lockPaths(lockFiles, "", false)) {
        if (!actLock)
            actLock = std::make_unique<Activity>(*logger, lvlWarn, actBuildWaiting,
                fmt("waiting for lock on %s", yellowtxt(showPaths(lockFiles))));
        worker.waitForAWhile(shared_from_this());
        return;
    }

    actLock.reset();

    /* Now check again whether the outputs are valid.  This is because
       another process may have started building in parallel.  After
       it has finished and released the locks, we can (and should)
       reuse its results.  (Strictly speaking the first check can be
       omitted, but that would be less efficient.)  Note that since we
       now hold the locks on the output paths, no other process can
       build this derivation, so no further checks are necessary. */
    validPaths = checkPathValidity(true, buildMode == bmRepair);
    if (buildMode != bmCheck && validPaths.size() == drv->outputs.size()) {
        debug("skipping build of derivation '%s', someone beat us to it", worker.store.printStorePath(drvPath));
        outputLocks.setDeletion(true);
        done(BuildResult::AlreadyValid);
        return;
    }

    missingPaths = outputPaths(*drv);
    if (buildMode != bmCheck)
        for (auto & i : validPaths) missingPaths.erase(i);

    /* If any of the outputs already exist but are not valid, delete
       them. */
    for (auto & i : drv->outputs) {
        if (worker.store.isValidPath(i.second.path)) continue;
        debug("removing invalid path '%s'", worker.store.printStorePath(i.second.path));
        deletePath(worker.store.Store::toRealPath(i.second.path));
    }

    /* Don't do a remote build if the derivation has the attribute
       `preferLocalBuild' set.  Also, check and repair modes are only
       supported for local builds. */
    bool buildLocally = buildMode != bmNormal || parsedDrv->willBuildLocally();

    /* Is the build hook willing to accept this job? */
    if (!buildLocally) {
        switch (tryBuildHook()) {
            case rpAccept:
                /* Yes, it has started doing so.  Wait until we get
                   EOF from the hook. */
                actLock.reset();
                result.startTime = time(0); // inexact
                state = &DerivationGoal::buildDone;
                started();
                return;
            case rpPostpone:
                /* Not now; wait until at least one child finishes or
                   the wake-up timeout expires. */
                if (!actLock)
                    actLock = std::make_unique<Activity>(*logger, lvlWarn, actBuildWaiting,
                        fmt("waiting for a machine to build '%s'", yellowtxt(worker.store.printStorePath(drvPath))));
                worker.waitForAWhile(shared_from_this());
                outputLocks.unlock();
                return;
            case rpDecline:
                /* We should do it ourselves. */
                break;
        }
    }

    actLock.reset();

    /* Make sure that we are allowed to start a build.  If this
       derivation prefers to be done locally, do it even if
       maxBuildJobs is 0. */
    unsigned int curBuilds = worker.getNrLocalBuilds();
    if (curBuilds >= settings.maxBuildJobs && !(buildLocally && curBuilds == 0)) {
        worker.waitForBuildSlot(shared_from_this());
        outputLocks.unlock();
        return;
    }

    state = &DerivationGoal::tryLocalBuild;
    worker.wakeUp(shared_from_this());
}

void DerivationGoal::tryLocalBuild() {

    /* If `build-users-group' is not empty, then we have to build as
       one of the members of that group. */
    if (settings.buildUsersGroup != "" && getuid() == 0) {
#if defined(__linux__) || defined(__APPLE__)
        if (!buildUser) buildUser = std::make_unique<UserLock>();

        if (buildUser->findFreeUser()) {
            /* Make sure that no other processes are executing under this
               uid. */
            buildUser->kill();
        } else {
            if (!actLock)
                actLock = std::make_unique<Activity>(*logger, lvlWarn, actBuildWaiting,
                    fmt("waiting for UID to build '%s'", yellowtxt(worker.store.printStorePath(drvPath))));
            worker.waitForAWhile(shared_from_this());
            return;
        }
#else
        /* Don't know how to block the creation of setuid/setgid
           binaries on this platform. */
        throw Error("build users are not supported on this platform for security reasons");
#endif
    }

    actLock.reset();

    try {

        /* Okay, we have to build. */
        startBuilder();

    } catch (BuildError & e) {
        outputLocks.unlock();
        buildUser.reset();
        worker.permanentFailure = true;
        done(BuildResult::InputRejected, e);
        return;
    }

    /* This state will be reached when we get EOF on the child's
       log pipe. */
    state = &DerivationGoal::buildDone;

    started();
}


void replaceValidPath(const Path & storePath, const Path tmpPath)
{
    /* We can't atomically replace storePath (the original) with
       tmpPath (the replacement), so we have to move it out of the
       way first.  We'd better not be interrupted here, because if
       we're repairing (say) Glibc, we end up with a broken system. */
    Path oldPath = (format("%1%.old-%2%-%3%") % storePath % getpid() % random()).str();
    if (pathExists(storePath))
        rename(storePath.c_str(), oldPath.c_str());
    if (rename(tmpPath.c_str(), storePath.c_str()) == -1) {
        rename(oldPath.c_str(), storePath.c_str()); // attempt to recover
        throw SysError("moving '%s' to '%s'", tmpPath, storePath);
    }
    deletePath(oldPath);
}


MakeError(NotDeterministic, BuildError);


void DerivationGoal::buildDone()
{
    trace("build done");

    /* Release the build user at the end of this function. We don't do
       it right away because we don't want another build grabbing this
       uid and then messing around with our output. */
    Finally releaseBuildUser([&]() { buildUser.reset(); });

    sandboxMountNamespace = -1;

    /* Since we got an EOF on the logger pipe, the builder is presumed
       to have terminated.  In fact, the builder could also have
       simply have closed its end of the pipe, so just to be sure,
       kill it. */
    int status = hook ? hook->pid.kill() : pid.kill();

    debug("builder process for '%s' finished", worker.store.printStorePath(drvPath));

    result.timesBuilt++;
    result.stopTime = time(0);

    /* So the child is gone now. */
    worker.childTerminated(this);

    /* Close the read side of the logger pipe. */
    if (hook) {
        hook->builderOut.readSide = -1;
        hook->fromHook.readSide = -1;
    } else
        builderOut.readSide = -1;

    /* Close the log file. */
    closeLogFile();

    /* When running under a build user, make sure that all processes
       running under that uid are gone.  This is to prevent a
       malicious user from leaving behind a process that keeps files
       open and modifies them after they have been chown'ed to
       root. */
    if (buildUser) buildUser->kill();

    /* Terminate the recursive Nix daemon. */
    stopDaemon();

    bool diskFull = false;

    try {

        /* Check the exit status. */
        if (!statusOk(status)) {

            /* Heuristically check whether the build failure may have
               been caused by a disk full condition.  We have no way
               of knowing whether the build actually got an ENOSPC.
               So instead, check if the disk is (nearly) full now.  If
               so, we don't mark this build as a permanent failure. */
#if HAVE_STATVFS
            unsigned long long required = 8ULL * 1024 * 1024; // FIXME: make configurable
            struct statvfs st;
            if (statvfs(worker.store.realStoreDir.c_str(), &st) == 0 &&
                (unsigned long long) st.f_bavail * st.f_bsize < required)
                diskFull = true;
            if (statvfs(tmpDir.c_str(), &st) == 0 &&
                (unsigned long long) st.f_bavail * st.f_bsize < required)
                diskFull = true;
#endif

            deleteTmpDir(false);

            /* Move paths out of the chroot for easier debugging of
               build failures. */
            if (useChroot && buildMode == bmNormal)
                for (auto & i : missingPaths) {
                    auto p = worker.store.printStorePath(i);
                    if (pathExists(chrootRootDir + p))
                        rename((chrootRootDir + p).c_str(), p.c_str());
                }

            auto msg = fmt("builder for '%s' %s",
                yellowtxt(worker.store.printStorePath(drvPath)),
                statusToString(status));

            if (!logger->isVerbose() && !logTail.empty()) {
                msg += (format("; last %d log lines:") % logTail.size()).str();
                for (auto & line : logTail)
                    msg += "\n  " + line;
            }

            if (diskFull)
                msg += "\nnote: build failure may have been caused by lack of free disk space";

            throw BuildError(msg);
        }

        /* Compute the FS closure of the outputs and register them as
           being valid. */
        registerOutputs();

        if (settings.postBuildHook != "") {
            Activity act(*logger, lvlInfo, actPostBuildHook,
                fmt("running post-build-hook '%s'", settings.postBuildHook),
                Logger::Fields{worker.store.printStorePath(drvPath)});
            PushActivity pact(act.id);
            std::map<std::string, std::string> hookEnvironment = getEnv();

            hookEnvironment.emplace("DRV_PATH", worker.store.printStorePath(drvPath));
            hookEnvironment.emplace("OUT_PATHS", chomp(concatStringsSep(
                " ",
                worker.store.printStorePathSet(outputPaths(*drv)))));

            RunOptions opts(settings.postBuildHook, {});
            opts.environment = hookEnvironment;

            struct LogSink : Sink {
                Activity & act;
                std::string currentLine;

                LogSink(Activity & act) : act(act) { }

                void operator() (const unsigned char * data, size_t len) override {
                    for (size_t i = 0; i < len; i++) {
                        auto c = data[i];

                        if (c == '\n') {
                            flushLine();
                        } else {
                            currentLine += c;
                        }
                    }
                }

                void flushLine() {
                    act.result(resPostBuildLogLine, currentLine);
                    currentLine.clear();
                }

                ~LogSink() {
                    if (currentLine != "") {
                        currentLine += '\n';
                        flushLine();
                    }
                }
            };
            LogSink sink(act);

            opts.standardOut = &sink;
            opts.mergeStderrToStdout = true;
            runProgram2(opts);
        }

        if (buildMode == bmCheck) {
            deleteTmpDir(true);
            done(BuildResult::Built);
            return;
        }

        /* Delete unused redirected outputs (when doing hash rewriting). */
        for (auto & i : redirectedOutputs)
            deletePath(worker.store.Store::toRealPath(i.second));

        /* Delete the chroot (if we were using one). */
        autoDelChroot.reset(); /* this runs the destructor */

        deleteTmpDir(true);

        /* Repeat the build if necessary. */
        if (curRound++ < nrRounds) {
            outputLocks.unlock();
            state = &DerivationGoal::tryToBuild;
            worker.wakeUp(shared_from_this());
            return;
        }

        /* It is now safe to delete the lock files, since all future
           lockers will see that the output paths are valid; they will
           not create new lock files with the same names as the old
           (unlinked) lock files. */
        outputLocks.setDeletion(true);
        outputLocks.unlock();

    } catch (BuildError & e) {
        outputLocks.unlock();

        BuildResult::Status st = BuildResult::MiscFailure;

        if (hook && WIFEXITED(status) && WEXITSTATUS(status) == 101)
            st = BuildResult::TimedOut;

        else if (hook && (!WIFEXITED(status) || WEXITSTATUS(status) != 100)) {
        }

        else {
            st =
                dynamic_cast<NotDeterministic*>(&e) ? BuildResult::NotDeterministic :
                statusOk(status) ? BuildResult::OutputRejected :
                fixedOutput || diskFull ? BuildResult::TransientFailure :
                BuildResult::PermanentFailure;
        }

        done(st, e);
        return;
    }

    done(BuildResult::Built);
}


HookReply DerivationGoal::tryBuildHook()
{
    if (!worker.tryBuildHook || !useDerivation) return rpDecline;

    if (!worker.hook)
        worker.hook = std::make_unique<HookInstance>();

    try {

        /* Send the request to the hook. */
        worker.hook->sink
            << "try"
            << (worker.getNrLocalBuilds() < settings.maxBuildJobs ? 1 : 0)
            << drv->platform
            << worker.store.printStorePath(drvPath)
            << parsedDrv->getRequiredSystemFeatures();
        worker.hook->sink.flush();

        /* Read the first line of input, which should be a word indicating
           whether the hook wishes to perform the build. */
        string reply;
        while (true) {
            string s = readLine(worker.hook->fromHook.readSide.get());
            if (handleJSONLogMessage(s, worker.act, worker.hook->activities, true))
                ;
            else if (string(s, 0, 2) == "# ") {
                reply = string(s, 2);
                break;
            }
            else {
                s += "\n";
                writeToStderr(s);
            }
        }

        debug("hook reply is '%1%'", reply);

        if (reply == "decline")
            return rpDecline;
        else if (reply == "decline-permanently") {
            worker.tryBuildHook = false;
            worker.hook = 0;
            return rpDecline;
        }
        else if (reply == "postpone")
            return rpPostpone;
        else if (reply != "accept")
            throw Error("bad hook reply '%s'", reply);

    } catch (SysError & e) {
        if (e.errNo == EPIPE) {
            logError({
                .name = "Build hook died",
                .hint = hintfmt(
                    "build hook died unexpectedly: %s",
                    chomp(drainFD(worker.hook->fromHook.readSide.get())))
            });
            worker.hook = 0;
            return rpDecline;
        } else
            throw;
    }

    hook = std::move(worker.hook);

    machineName = readLine(hook->fromHook.readSide.get());

    /* Tell the hook all the inputs that have to be copied to the
       remote system. */
    writeStorePaths(worker.store, hook->sink, inputPaths);

    /* Tell the hooks the missing outputs that have to be copied back
       from the remote system. */
    writeStorePaths(worker.store, hook->sink, missingPaths);

    hook->sink = FdSink();
    hook->toHook.writeSide = -1;

    /* Create the log file and pipe. */
    Path logFile = openLogFile();

    set<int> fds;
    fds.insert(hook->fromHook.readSide.get());
    fds.insert(hook->builderOut.readSide.get());
    worker.childStarted(shared_from_this(), fds, false, false);

    return rpAccept;
}


static void chmod_(const Path & path, mode_t mode)
{
    if (chmod(path.c_str(), mode) == -1)
        throw SysError("setting permissions on '%s'", path);
}


int childEntry(void * arg)
{
    ((DerivationGoal *) arg)->runChild();
    return 1;
}


StorePathSet DerivationGoal::exportReferences(const StorePathSet & storePaths)
{
    StorePathSet paths;

    for (auto & storePath : storePaths) {
        if (!inputPaths.count(storePath))
            throw BuildError("cannot export references of path '%s' because it is not in the input closure of the derivation", worker.store.printStorePath(storePath));

        worker.store.computeFSClosure({storePath}, paths);
    }

    /* If there are derivations in the graph, then include their
       outputs as well.  This is useful if you want to do things
       like passing all build-time dependencies of some path to a
       derivation that builds a NixOS DVD image. */
    auto paths2 = paths;

    for (auto & j : paths2) {
        if (j.isDerivation()) {
            Derivation drv = worker.store.derivationFromPath(j);
            for (auto & k : drv.outputs)
                worker.store.computeFSClosure(k.second.path, paths);
        }
    }

    return paths;
}

static std::once_flag dns_resolve_flag;

static void preloadNSS() {
    /* builtin:fetchurl can trigger a DNS lookup, which with glibc can trigger a dynamic library load of
       one of the glibc NSS libraries in a sandboxed child, which will fail unless the library's already
       been loaded in the parent. So we force a lookup of an invalid domain to force the NSS machinery to
       load its lookup libraries in the parent before any child gets a chance to. */
    std::call_once(dns_resolve_flag, []() {
        struct addrinfo *res = NULL;

        if (getaddrinfo("this.pre-initializes.the.dns.resolvers.invalid.", "http", NULL, &res) != 0) {
            if (res) freeaddrinfo(res);
        }
    });
}


void linkOrCopy(const Path & from, const Path & to)
{
    if (link(from.c_str(), to.c_str()) == -1) {
        /* Hard-linking fails if we exceed the maximum link count on a
           file (e.g. 32000 of ext3), which is quite possible after a
           'nix-store --optimise'. FIXME: actually, why don't we just
           bind-mount in this case? */
        if (errno != EMLINK)
            throw SysError("linking '%s' to '%s'", to, from);
        copyPath(from, to);
    }
}


void DerivationGoal::startBuilder()
{
    /* Right platform? */
    if (!parsedDrv->canBuildLocally())
        throw Error("a '%s' with features {%s} is required to build '%s', but I am a '%s' with features {%s}",
            drv->platform,
            concatStringsSep(", ", parsedDrv->getRequiredSystemFeatures()),
            worker.store.printStorePath(drvPath),
            settings.thisSystem,
            concatStringsSep<StringSet>(", ", settings.systemFeatures));

    if (drv->isBuiltin())
        preloadNSS();

#if __APPLE__
    additionalSandboxProfile = parsedDrv->getStringAttr("__sandboxProfile").value_or("");
#endif

    /* Are we doing a chroot build? */
    {
        auto noChroot = parsedDrv->getBoolAttr("__noChroot");
        if (settings.sandboxMode == smEnabled) {
            if (noChroot)
                throw Error("derivation '%s' has '__noChroot' set, "
                    "but that's not allowed when 'sandbox' is 'true'", worker.store.printStorePath(drvPath));
#if __APPLE__
            if (additionalSandboxProfile != "")
                throw Error("derivation '%s' specifies a sandbox profile, "
                    "but this is only allowed when 'sandbox' is 'relaxed'", worker.store.printStorePath(drvPath));
#endif
            useChroot = true;
        }
        else if (settings.sandboxMode == smDisabled)
            useChroot = false;
        else if (settings.sandboxMode == smRelaxed)
            useChroot = !fixedOutput && !noChroot;
    }

    if (worker.store.storeDir != worker.store.realStoreDir) {
        #if __linux__
            useChroot = true;
        #else
            throw Error("building using a diverted store is not supported on this platform");
        #endif
    }

    /* Create a temporary directory where the build will take
       place. */
    tmpDir = createTempDir("", "nix-build-" + std::string(drvPath.name()), false, false, 0700);

    chownToBuilder(tmpDir);

    /* Substitute output placeholders with the actual output paths. */
    for (auto & output : drv->outputs)
        inputRewrites[hashPlaceholder(output.first)] = worker.store.printStorePath(output.second.path);

    /* Construct the environment passed to the builder. */
    initEnv();

    writeStructuredAttrs();

    /* Handle exportReferencesGraph(), if set. */
    if (!parsedDrv->getStructuredAttrs()) {
        /* The `exportReferencesGraph' feature allows the references graph
           to be passed to a builder.  This attribute should be a list of
           pairs [name1 path1 name2 path2 ...].  The references graph of
           each `pathN' will be stored in a text file `nameN' in the
           temporary build directory.  The text files have the format used
           by `nix-store --register-validity'.  However, the deriver
           fields are left empty. */
        string s = get(drv->env, "exportReferencesGraph").value_or("");
        Strings ss = tokenizeString<Strings>(s);
        if (ss.size() % 2 != 0)
            throw BuildError("odd number of tokens in 'exportReferencesGraph': '%1%'", s);
        for (Strings::iterator i = ss.begin(); i != ss.end(); ) {
            string fileName = *i++;
            static std::regex regex("[A-Za-z_][A-Za-z0-9_.-]*");
            if (!std::regex_match(fileName, regex))
                throw Error("invalid file name '%s' in 'exportReferencesGraph'", fileName);

            auto storePath = worker.store.parseStorePath(*i++);

            /* Write closure info to <fileName>. */
            writeFile(tmpDir + "/" + fileName,
                worker.store.makeValidityRegistration(
                    exportReferences({storePath}), false, false));
        }
    }

    if (useChroot) {

        /* Allow a user-configurable set of directories from the
           host file system. */
        PathSet dirs = settings.sandboxPaths;
        PathSet dirs2 = settings.extraSandboxPaths;
        dirs.insert(dirs2.begin(), dirs2.end());

        dirsInChroot.clear();

        for (auto i : dirs) {
            if (i.empty()) continue;
            bool optional = false;
            if (i[i.size() - 1] == '?') {
                optional = true;
                i.pop_back();
            }
            size_t p = i.find('=');
            if (p == string::npos)
                dirsInChroot[i] = {i, optional};
            else
                dirsInChroot[string(i, 0, p)] = {string(i, p + 1), optional};
        }
        dirsInChroot[tmpDirInSandbox] = tmpDir;

        /* Add the closure of store paths to the chroot. */
        StorePathSet closure;
        for (auto & i : dirsInChroot)
            try {
                if (worker.store.isInStore(i.second.source))
                    worker.store.computeFSClosure(worker.store.parseStorePath(worker.store.toStorePath(i.second.source)), closure);
            } catch (InvalidPath & e) {
            } catch (Error & e) {
                throw Error("while processing 'sandbox-paths': %s", e.what());
            }
        for (auto & i : closure) {
            auto p = worker.store.printStorePath(i);
            dirsInChroot.insert_or_assign(p, p);
        }

        PathSet allowedPaths = settings.allowedImpureHostPrefixes;

        /* This works like the above, except on a per-derivation level */
        auto impurePaths = parsedDrv->getStringsAttr("__impureHostDeps").value_or(Strings());

        for (auto & i : impurePaths) {
            bool found = false;
            /* Note: we're not resolving symlinks here to prevent
               giving a non-root user info about inaccessible
               files. */
            Path canonI = canonPath(i);
            /* If only we had a trie to do this more efficiently :) luckily, these are generally going to be pretty small */
            for (auto & a : allowedPaths) {
                Path canonA = canonPath(a);
                if (canonI == canonA || isInDir(canonI, canonA)) {
                    found = true;
                    break;
                }
            }
            if (!found)
                throw Error("derivation '%s' requested impure path '%s', but it was not in allowed-impure-host-deps",
                    worker.store.printStorePath(drvPath), i);

            dirsInChroot[i] = i;
        }

#if __linux__
        /* Create a temporary directory in which we set up the chroot
           environment using bind-mounts.  We put it in the Nix store
           to ensure that we can create hard-links to non-directory
           inputs in the fake Nix store in the chroot (see below). */
        chrootRootDir = worker.store.Store::toRealPath(drvPath) + ".chroot";
        deletePath(chrootRootDir);

        /* Clean up the chroot directory automatically. */
        autoDelChroot = std::make_shared<AutoDelete>(chrootRootDir);

        printMsg(lvlChatty, format("setting up chroot environment in '%1%'") % chrootRootDir);

        if (mkdir(chrootRootDir.c_str(), 0750) == -1)
            throw SysError("cannot create '%1%'", chrootRootDir);

        if (buildUser && chown(chrootRootDir.c_str(), 0, buildUser->getGID()) == -1)
            throw SysError("cannot change ownership of '%1%'", chrootRootDir);

        /* Create a writable /tmp in the chroot.  Many builders need
           this.  (Of course they should really respect $TMPDIR
           instead.) */
        Path chrootTmpDir = chrootRootDir + "/tmp";
        createDirs(chrootTmpDir);
        chmod_(chrootTmpDir, 01777);

        /* Create a /etc/passwd with entries for the build user and the
           nobody account.  The latter is kind of a hack to support
           Samba-in-QEMU. */
        createDirs(chrootRootDir + "/etc");

        writeFile(chrootRootDir + "/etc/passwd", fmt(
                "root:x:0:0:Nix build user:%3%:/noshell\n"
                "nixbld:x:%1%:%2%:Nix build user:%3%:/noshell\n"
                "nobody:x:65534:65534:Nobody:/:/noshell\n",
                sandboxUid, sandboxGid, settings.sandboxBuildDir));

        /* Declare the build user's group so that programs get a consistent
           view of the system (e.g., "id -gn"). */
        writeFile(chrootRootDir + "/etc/group",
            (format(
                "root:x:0:\n"
                "nixbld:!:%1%:\n"
                "nogroup:x:65534:\n") % sandboxGid).str());

        /* Create /etc/hosts with localhost entry. */
        if (!fixedOutput)
            writeFile(chrootRootDir + "/etc/hosts", "127.0.0.1 localhost\n::1 localhost\n");

        /* Make the closure of the inputs available in the chroot,
           rather than the whole Nix store.  This prevents any access
           to undeclared dependencies.  Directories are bind-mounted,
           while other inputs are hard-linked (since only directories
           can be bind-mounted).  !!! As an extra security
           precaution, make the fake Nix store only writable by the
           build user. */
        Path chrootStoreDir = chrootRootDir + worker.store.storeDir;
        createDirs(chrootStoreDir);
        chmod_(chrootStoreDir, 01775);

        if (buildUser && chown(chrootStoreDir.c_str(), 0, buildUser->getGID()) == -1)
            throw SysError("cannot change ownership of '%1%'", chrootStoreDir);

        for (auto & i : inputPaths) {
            auto p = worker.store.printStorePath(i);
            Path r = worker.store.toRealPath(p);
            struct stat st;
            if (lstat(r.c_str(), &st))
                throw SysError("getting attributes of path '%s'", p);
            if (S_ISDIR(st.st_mode))
                dirsInChroot.insert_or_assign(p, r);
            else
                linkOrCopy(r, chrootRootDir + p);
        }

        /* If we're repairing, checking or rebuilding part of a
           multiple-outputs derivation, it's possible that we're
           rebuilding a path that is in settings.dirsInChroot
           (typically the dependencies of /bin/sh).  Throw them
           out. */
        for (auto & i : drv->outputs)
            dirsInChroot.erase(worker.store.printStorePath(i.second.path));

#elif __APPLE__
        /* We don't really have any parent prep work to do (yet?)
           All work happens in the child, instead. */
#else
        throw Error("sandboxing builds is not supported on this platform");
#endif
    }

    if (needsHashRewrite()) {

        if (pathExists(homeDir))
            throw Error("home directory '%1%' exists; please remove it to assure purity of builds without sandboxing", homeDir);

        /* We're not doing a chroot build, but we have some valid
           output paths.  Since we can't just overwrite or delete
           them, we have to do hash rewriting: i.e. in the
           environment/arguments passed to the build, we replace the
           hashes of the valid outputs with unique dummy strings;
           after the build, we discard the redirected outputs
           corresponding to the valid outputs, and rewrite the
           contents of the new outputs to replace the dummy strings
           with the actual hashes. */
        if (validPaths.size() > 0)
            for (auto & i : validPaths)
                addHashRewrite(i);

        /* If we're repairing, then we don't want to delete the
           corrupt outputs in advance.  So rewrite them as well. */
        if (buildMode == bmRepair)
            for (auto & i : missingPaths)
                if (worker.store.isValidPath(i) && pathExists(worker.store.printStorePath(i))) {
                    addHashRewrite(i);
                    redirectedBadOutputs.insert(i);
                }
    }

    if (useChroot && settings.preBuildHook != "" && dynamic_cast<Derivation *>(drv.get())) {
        printMsg(lvlChatty, format("executing pre-build hook '%1%'")
            % settings.preBuildHook);
        auto args = useChroot ? Strings({worker.store.printStorePath(drvPath), chrootRootDir}) :
            Strings({ worker.store.printStorePath(drvPath) });
        enum BuildHookState {
            stBegin,
            stExtraChrootDirs
        };
        auto state = stBegin;
        auto lines = runProgram(settings.preBuildHook, false, args);
        auto lastPos = std::string::size_type{0};
        for (auto nlPos = lines.find('\n'); nlPos != string::npos;
                nlPos = lines.find('\n', lastPos)) {
            auto line = std::string{lines, lastPos, nlPos - lastPos};
            lastPos = nlPos + 1;
            if (state == stBegin) {
                if (line == "extra-sandbox-paths" || line == "extra-chroot-dirs") {
                    state = stExtraChrootDirs;
                } else {
                    throw Error("unknown pre-build hook command '%1%'", line);
                }
            } else if (state == stExtraChrootDirs) {
                if (line == "") {
                    state = stBegin;
                } else {
                    auto p = line.find('=');
                    if (p == string::npos)
                        dirsInChroot[line] = line;
                    else
                        dirsInChroot[string(line, 0, p)] = string(line, p + 1);
                }
            }
        }
    }

    /* Fire up a Nix daemon to process recursive Nix calls from the
       builder. */
    if (parsedDrv->getRequiredSystemFeatures().count("recursive-nix"))
        startDaemon();

    /* Run the builder. */
    printMsg(lvlChatty, "executing builder '%1%'", drv->builder);

    /* Create the log file. */
    Path logFile = openLogFile();

    /* Create a pipe to get the output of the builder. */
    //builderOut.create();

    builderOut.readSide = posix_openpt(O_RDWR | O_NOCTTY);
    if (!builderOut.readSide)
        throw SysError("opening pseudoterminal master");

    std::string slaveName(ptsname(builderOut.readSide.get()));

    if (buildUser) {
        if (chmod(slaveName.c_str(), 0600))
            throw SysError("changing mode of pseudoterminal slave");

        if (chown(slaveName.c_str(), buildUser->getUID(), 0))
            throw SysError("changing owner of pseudoterminal slave");
    }
#if __APPLE__
    else {
        if (grantpt(builderOut.readSide.get()))
            throw SysError("granting access to pseudoterminal slave");
    }
#endif

    #if 0
    // Mount the pt in the sandbox so that the "tty" command works.
    // FIXME: this doesn't work with the new devpts in the sandbox.
    if (useChroot)
        dirsInChroot[slaveName] = {slaveName, false};
    #endif

    if (unlockpt(builderOut.readSide.get()))
        throw SysError("unlocking pseudoterminal");

    builderOut.writeSide = open(slaveName.c_str(), O_RDWR | O_NOCTTY);
    if (!builderOut.writeSide)
        throw SysError("opening pseudoterminal slave");

    // Put the pt into raw mode to prevent \n -> \r\n translation.
    struct termios term;
    if (tcgetattr(builderOut.writeSide.get(), &term))
        throw SysError("getting pseudoterminal attributes");

    cfmakeraw(&term);

    if (tcsetattr(builderOut.writeSide.get(), TCSANOW, &term))
        throw SysError("putting pseudoterminal into raw mode");

    result.startTime = time(0);

    /* Fork a child to build the package. */
    ProcessOptions options;

#if __linux__
    if (useChroot) {
        /* Set up private namespaces for the build:

           - The PID namespace causes the build to start as PID 1.
             Processes outside of the chroot are not visible to those
             on the inside, but processes inside the chroot are
             visible from the outside (though with different PIDs).

           - The private mount namespace ensures that all the bind
             mounts we do will only show up in this process and its
             children, and will disappear automatically when we're
             done.

           - The private network namespace ensures that the builder
             cannot talk to the outside world (or vice versa).  It
             only has a private loopback interface. (Fixed-output
             derivations are not run in a private network namespace
             to allow functions like fetchurl to work.)

           - The IPC namespace prevents the builder from communicating
             with outside processes using SysV IPC mechanisms (shared
             memory, message queues, semaphores).  It also ensures
             that all IPC objects are destroyed when the builder
             exits.

           - The UTS namespace ensures that builders see a hostname of
             localhost rather than the actual hostname.

           We use a helper process to do the clone() to work around
           clone() being broken in multi-threaded programs due to
           at-fork handlers not being run. Note that we use
           CLONE_PARENT to ensure that the real builder is parented to
           us.
        */

        if (!fixedOutput)
            privateNetwork = true;

        userNamespaceSync.create();

        options.allowVfork = false;

        Pid helper = startProcess([&]() {

            /* Drop additional groups here because we can't do it
               after we've created the new user namespace.  FIXME:
               this means that if we're not root in the parent
               namespace, we can't drop additional groups; they will
               be mapped to nogroup in the child namespace. There does
               not seem to be a workaround for this. (But who can tell
               from reading user_namespaces(7)?)
               See also https://lwn.net/Articles/621612/. */
            if (getuid() == 0 && setgroups(0, 0) == -1)
                throw SysError("setgroups failed");

            size_t stackSize = 1 * 1024 * 1024;
            char * stack = (char *) mmap(0, stackSize,
                PROT_WRITE | PROT_READ, MAP_PRIVATE | MAP_ANONYMOUS | MAP_STACK, -1, 0);
            if (stack == MAP_FAILED) throw SysError("allocating stack");

            int flags = CLONE_NEWUSER | CLONE_NEWPID | CLONE_NEWNS | CLONE_NEWIPC | CLONE_NEWUTS | CLONE_PARENT | SIGCHLD;
            if (privateNetwork)
                flags |= CLONE_NEWNET;

            pid_t child = clone(childEntry, stack + stackSize, flags, this);
            if (child == -1 && errno == EINVAL) {
                /* Fallback for Linux < 2.13 where CLONE_NEWPID and
                   CLONE_PARENT are not allowed together. */
                flags &= ~CLONE_NEWPID;
                child = clone(childEntry, stack + stackSize, flags, this);
            }
            if (child == -1 && (errno == EPERM || errno == EINVAL)) {
                /* Some distros patch Linux to not allow unprivileged
                 * user namespaces. If we get EPERM or EINVAL, try
                 * without CLONE_NEWUSER and see if that works.
                 */
                flags &= ~CLONE_NEWUSER;
                child = clone(childEntry, stack + stackSize, flags, this);
            }
            /* Otherwise exit with EPERM so we can handle this in the
               parent. This is only done when sandbox-fallback is set
               to true (the default). */
            if (child == -1 && (errno == EPERM || errno == EINVAL) && settings.sandboxFallback)
                _exit(1);
            if (child == -1) throw SysError("cloning builder process");

            writeFull(builderOut.writeSide.get(), std::to_string(child) + "\n");
            _exit(0);
        }, options);

        int res = helper.wait();
        if (res != 0 && settings.sandboxFallback) {
            useChroot = false;
            initTmpDir();
            goto fallback;
        } else if (res != 0)
            throw Error("unable to start build process");

        userNamespaceSync.readSide = -1;

        pid_t tmp;
        if (!string2Int<pid_t>(readLine(builderOut.readSide.get()), tmp)) abort();
        pid = tmp;

        /* Set the UID/GID mapping of the builder's user namespace
           such that the sandbox user maps to the build user, or to
           the calling user (if build users are disabled). */
        uid_t hostUid = buildUser ? buildUser->getUID() : getuid();
        uid_t hostGid = buildUser ? buildUser->getGID() : getgid();

        writeFile("/proc/" + std::to_string(pid) + "/uid_map",
            (format("%d %d 1") % sandboxUid % hostUid).str());

        writeFile("/proc/" + std::to_string(pid) + "/setgroups", "deny");

        writeFile("/proc/" + std::to_string(pid) + "/gid_map",
            (format("%d %d 1") % sandboxGid % hostGid).str());

        /* Save the mount namespace of the child. We have to do this
           *before* the child does a chroot. */
        sandboxMountNamespace = open(fmt("/proc/%d/ns/mnt", (pid_t) pid).c_str(), O_RDONLY);
        if (sandboxMountNamespace.get() == -1)
            throw SysError("getting sandbox mount namespace");

        /* Signal the builder that we've updated its user namespace. */
        writeFull(userNamespaceSync.writeSide.get(), "1");
        userNamespaceSync.writeSide = -1;

    } else
#endif
    {
    fallback:
        options.allowVfork = !buildUser && !drv->isBuiltin();
        pid = startProcess([&]() {
            runChild();
        }, options);
    }

    /* parent */
    pid.setSeparatePG(true);
    builderOut.writeSide = -1;
    worker.childStarted(shared_from_this(), {builderOut.readSide.get()}, true, true);

    /* Check if setting up the build environment failed. */
    while (true) {
        string msg = readLine(builderOut.readSide.get());
        if (string(msg, 0, 1) == "\1") {
            if (msg.size() == 1) break;
            throw Error(string(msg, 1));
        }
        debug(msg);
    }
}


void DerivationGoal::initTmpDir() {
    /* In a sandbox, for determinism, always use the same temporary
       directory. */
#if __linux__
    tmpDirInSandbox = useChroot ? settings.sandboxBuildDir : tmpDir;
#else
    tmpDirInSandbox = tmpDir;
#endif

    /* In non-structured mode, add all bindings specified in the
       derivation via the environment, except those listed in the
       passAsFile attribute. Those are passed as file names pointing
       to temporary files containing the contents. Note that
       passAsFile is ignored in structure mode because it's not
       needed (attributes are not passed through the environment, so
       there is no size constraint). */
    if (!parsedDrv->getStructuredAttrs()) {

        StringSet passAsFile = tokenizeString<StringSet>(get(drv->env, "passAsFile").value_or(""));
        for (auto & i : drv->env) {
            if (passAsFile.find(i.first) == passAsFile.end()) {
                env[i.first] = i.second;
            } else {
                auto hash = hashString(htSHA256, i.first);
                string fn = ".attr-" + hash.to_string(Base32, false);
                Path p = tmpDir + "/" + fn;
                writeFile(p, rewriteStrings(i.second, inputRewrites));
                chownToBuilder(p);
                env[i.first + "Path"] = tmpDirInSandbox + "/" + fn;
            }
        }

    }

    /* For convenience, set an environment pointing to the top build
       directory. */
    env["NIX_BUILD_TOP"] = tmpDirInSandbox;

    /* Also set TMPDIR and variants to point to this directory. */
    env["TMPDIR"] = env["TEMPDIR"] = env["TMP"] = env["TEMP"] = tmpDirInSandbox;

    /* Explicitly set PWD to prevent problems with chroot builds.  In
       particular, dietlibc cannot figure out the cwd because the
       inode of the current directory doesn't appear in .. (because
       getdents returns the inode of the mount point). */
    env["PWD"] = tmpDirInSandbox;
}


void DerivationGoal::initEnv()
{
    env.clear();

    /* Most shells initialise PATH to some default (/bin:/usr/bin:...) when
       PATH is not set.  We don't want this, so we fill it in with some dummy
       value. */
    env["PATH"] = "/path-not-set";

    /* Set HOME to a non-existing path to prevent certain programs from using
       /etc/passwd (or NIS, or whatever) to locate the home directory (for
       example, wget looks for ~/.wgetrc).  I.e., these tools use /etc/passwd
       if HOME is not set, but they will just assume that the settings file
       they are looking for does not exist if HOME is set but points to some
       non-existing path. */
    env["HOME"] = homeDir;

    /* Tell the builder where the Nix store is.  Usually they
       shouldn't care, but this is useful for purity checking (e.g.,
       the compiler or linker might only want to accept paths to files
       in the store or in the build directory). */
    env["NIX_STORE"] = worker.store.storeDir;

    /* The maximum number of cores to utilize for parallel building. */
    env["NIX_BUILD_CORES"] = (format("%d") % settings.buildCores).str();

    initTmpDir();

    /* Compatibility hack with Nix <= 0.7: if this is a fixed-output
       derivation, tell the builder, so that for instance `fetchurl'
       can skip checking the output.  On older Nixes, this environment
       variable won't be set, so `fetchurl' will do the check. */
    if (fixedOutput) env["NIX_OUTPUT_CHECKED"] = "1";

    /* *Only* if this is a fixed-output derivation, propagate the
       values of the environment variables specified in the
       `impureEnvVars' attribute to the builder.  This allows for
       instance environment variables for proxy configuration such as
       `http_proxy' to be easily passed to downloaders like
       `fetchurl'.  Passing such environment variables from the caller
       to the builder is generally impure, but the output of
       fixed-output derivations is by definition pure (since we
       already know the cryptographic hash of the output). */
    if (fixedOutput) {
        for (auto & i : parsedDrv->getStringsAttr("impureEnvVars").value_or(Strings()))
            env[i] = getEnv(i).value_or("");
    }

    /* Currently structured log messages piggyback on stderr, but we
       may change that in the future. So tell the builder which file
       descriptor to use for that. */
    env["NIX_LOG_FD"] = "2";

    /* Trigger colored output in various tools. */
    env["TERM"] = "xterm-256color";
}


static std::regex shVarName("[A-Za-z_][A-Za-z0-9_]*");


void DerivationGoal::writeStructuredAttrs()
{
    auto structuredAttrs = parsedDrv->getStructuredAttrs();
    if (!structuredAttrs) return;

    auto json = *structuredAttrs;

    /* Add an "outputs" object containing the output paths. */
    nlohmann::json outputs;
    for (auto & i : drv->outputs)
        outputs[i.first] = rewriteStrings(worker.store.printStorePath(i.second.path), inputRewrites);
    json["outputs"] = outputs;

    /* Handle exportReferencesGraph. */
    auto e = json.find("exportReferencesGraph");
    if (e != json.end() && e->is_object()) {
        for (auto i = e->begin(); i != e->end(); ++i) {
            std::ostringstream str;
            {
                JSONPlaceholder jsonRoot(str, true);
                StorePathSet storePaths;
                for (auto & p : *i)
                    storePaths.insert(worker.store.parseStorePath(p.get<std::string>()));
                worker.store.pathInfoToJSON(jsonRoot,
                    exportReferences(storePaths), false, true);
            }
            json[i.key()] = nlohmann::json::parse(str.str()); // urgh
        }
    }

    writeFile(tmpDir + "/.attrs.json", rewriteStrings(json.dump(), inputRewrites));
    chownToBuilder(tmpDir + "/.attrs.json");

    /* As a convenience to bash scripts, write a shell file that
       maps all attributes that are representable in bash -
       namely, strings, integers, nulls, Booleans, and arrays and
       objects consisting entirely of those values. (So nested
       arrays or objects are not supported.) */

    auto handleSimpleType = [](const nlohmann::json & value) -> std::optional<std::string> {
        if (value.is_string())
            return shellEscape(value);

        if (value.is_number()) {
            auto f = value.get<float>();
            if (std::ceil(f) == f)
                return std::to_string(value.get<int>());
        }

        if (value.is_null())
            return std::string("''");

        if (value.is_boolean())
            return value.get<bool>() ? std::string("1") : std::string("");

        return {};
    };

    std::string jsonSh;

    for (auto i = json.begin(); i != json.end(); ++i) {

        if (!std::regex_match(i.key(), shVarName)) continue;

        auto & value = i.value();

        auto s = handleSimpleType(value);
        if (s)
            jsonSh += fmt("declare %s=%s\n", i.key(), *s);

        else if (value.is_array()) {
            std::string s2;
            bool good = true;

            for (auto i = value.begin(); i != value.end(); ++i) {
                auto s3 = handleSimpleType(i.value());
                if (!s3) { good = false; break; }
                s2 += *s3; s2 += ' ';
            }

            if (good)
                jsonSh += fmt("declare -a %s=(%s)\n", i.key(), s2);
        }

        else if (value.is_object()) {
            std::string s2;
            bool good = true;

            for (auto i = value.begin(); i != value.end(); ++i) {
                auto s3 = handleSimpleType(i.value());
                if (!s3) { good = false; break; }
                s2 += fmt("[%s]=%s ", shellEscape(i.key()), *s3);
            }

            if (good)
                jsonSh += fmt("declare -A %s=(%s)\n", i.key(), s2);
        }
    }

    writeFile(tmpDir + "/.attrs.sh", rewriteStrings(jsonSh, inputRewrites));
    chownToBuilder(tmpDir + "/.attrs.sh");
}


/* A wrapper around LocalStore that only allows building/querying of
   paths that are in the input closures of the build or were added via
   recursive Nix calls. */
struct RestrictedStore : public LocalFSStore
{
    ref<LocalStore> next;

    DerivationGoal & goal;

    RestrictedStore(const Params & params, ref<LocalStore> next, DerivationGoal & goal)
        : Store(params), LocalFSStore(params), next(next), goal(goal)
    { }

    Path getRealStoreDir() override
    { return next->realStoreDir; }

    std::string getUri() override
    { return next->getUri(); }

    StorePathSet queryAllValidPaths() override
    {
        StorePathSet paths;
        for (auto & p : goal.inputPaths) paths.insert(p);
        for (auto & p : goal.addedPaths) paths.insert(p);
        return paths;
    }

    void queryPathInfoUncached(const StorePath & path,
        Callback<std::shared_ptr<const ValidPathInfo>> callback) noexcept override
    {
        if (goal.isAllowed(path)) {
            try {
                /* Censor impure information. */
                auto info = std::make_shared<ValidPathInfo>(*next->queryPathInfo(path));
                info->deriver.reset();
                info->registrationTime = 0;
                info->ultimate = false;
                info->sigs.clear();
                callback(info);
            } catch (InvalidPath &) {
                callback(nullptr);
            }
        } else
            callback(nullptr);
    };

    void queryReferrers(const StorePath & path, StorePathSet & referrers) override
    { }

    StorePathSet queryDerivationOutputs(const StorePath & path) override
    { throw Error("queryDerivationOutputs"); }

    std::optional<StorePath> queryPathFromHashPart(const std::string & hashPart) override
    { throw Error("queryPathFromHashPart"); }

    StorePath addToStore(const string & name, const Path & srcPath,
        FileIngestionMethod method = FileIngestionMethod::Recursive, HashType hashAlgo = htSHA256,
        PathFilter & filter = defaultPathFilter, RepairFlag repair = NoRepair) override
    { throw Error("addToStore"); }

    void addToStore(const ValidPathInfo & info, Source & narSource,
        RepairFlag repair = NoRepair, CheckSigsFlag checkSigs = CheckSigs,
        std::shared_ptr<FSAccessor> accessor = 0) override
    {
        next->addToStore(info, narSource, repair, checkSigs, accessor);
        goal.addDependency(info.path);
    }

    StorePath addToStoreFromDump(const string & dump, const string & name,
        FileIngestionMethod method = FileIngestionMethod::Recursive, HashType hashAlgo = htSHA256, RepairFlag repair = NoRepair) override
    {
        auto path = next->addToStoreFromDump(dump, name, method, hashAlgo, repair);
        goal.addDependency(path);
        return path;
    }

    StorePath addTextToStore(const string & name, const string & s,
        const StorePathSet & references, RepairFlag repair = NoRepair) override
    {
        auto path = next->addTextToStore(name, s, references, repair);
        goal.addDependency(path);
        return path;
    }

    void narFromPath(const StorePath & path, Sink & sink) override
    {
        if (!goal.isAllowed(path))
            throw InvalidPath("cannot dump unknown path '%s' in recursive Nix", printStorePath(path));
        LocalFSStore::narFromPath(path, sink);
    }

    void ensurePath(const StorePath & path) override
    {
        if (!goal.isAllowed(path))
            throw InvalidPath("cannot substitute unknown path '%s' in recursive Nix", printStorePath(path));
        /* Nothing to be done; 'path' must already be valid. */
    }

    void buildPaths(const std::vector<StorePathWithOutputs> & paths, BuildMode buildMode) override
    {
        if (buildMode != bmNormal) throw Error("unsupported build mode");

        StorePathSet newPaths;

        for (auto & path : paths) {
            if (path.path.isDerivation()) {
                if (!goal.isAllowed(path.path))
                    throw InvalidPath("cannot build unknown path '%s' in recursive Nix", printStorePath(path.path));
                auto drv = derivationFromPath(path.path);
                for (auto & output : drv.outputs)
                    if (wantOutput(output.first, path.outputs))
                        newPaths.insert(output.second.path);
            } else if (!goal.isAllowed(path.path))
                throw InvalidPath("cannot build unknown path '%s' in recursive Nix", printStorePath(path.path));
        }

        next->buildPaths(paths, buildMode);

        StorePathSet closure;
        next->computeFSClosure(newPaths, closure);
        for (auto & path : closure)
            goal.addDependency(path);
    }

    BuildResult buildDerivation(const StorePath & drvPath, const BasicDerivation & drv,
        BuildMode buildMode = bmNormal) override
    { unsupported("buildDerivation"); }

    void addTempRoot(const StorePath & path) override
    { }

    void addIndirectRoot(const Path & path) override
    { }

    Roots findRoots(bool censor) override
    { return Roots(); }

    void collectGarbage(const GCOptions & options, GCResults & results) override
    { }

    void addSignatures(const StorePath & storePath, const StringSet & sigs) override
    { unsupported("addSignatures"); }

    void queryMissing(const std::vector<StorePathWithOutputs> & targets,
        StorePathSet & willBuild, StorePathSet & willSubstitute, StorePathSet & unknown,
        unsigned long long & downloadSize, unsigned long long & narSize) override
    {
        /* This is slightly impure since it leaks information to the
           client about what paths will be built/substituted or are
           already present. Probably not a big deal. */

        std::vector<StorePathWithOutputs> allowed;
        for (auto & path : targets) {
            if (goal.isAllowed(path.path))
                allowed.emplace_back(path);
            else
                unknown.insert(path.path);
        }

        next->queryMissing(allowed, willBuild, willSubstitute,
            unknown, downloadSize, narSize);
    }
};


void DerivationGoal::startDaemon()
{
    settings.requireExperimentalFeature("recursive-nix");

    Store::Params params;
    params["path-info-cache-size"] = "0";
    params["store"] = worker.store.storeDir;
    params["root"] = worker.store.rootDir;
    params["state"] = "/no-such-path";
    params["log"] = "/no-such-path";
    auto store = make_ref<RestrictedStore>(params,
        ref<LocalStore>(std::dynamic_pointer_cast<LocalStore>(worker.store.shared_from_this())),
        *this);

    addedPaths.clear();

    auto socketName = ".nix-socket";
    Path socketPath = tmpDir + "/" + socketName;
    env["NIX_REMOTE"] = "unix://" + tmpDirInSandbox + "/" + socketName;

    daemonSocket = createUnixDomainSocket(socketPath, 0600);

    chownToBuilder(socketPath);

    daemonThread = std::thread([this, store]() {

        while (true) {

            /* Accept a connection. */
            struct sockaddr_un remoteAddr;
            socklen_t remoteAddrLen = sizeof(remoteAddr);

            AutoCloseFD remote = accept(daemonSocket.get(),
                (struct sockaddr *) &remoteAddr, &remoteAddrLen);
            if (!remote) {
                if (errno == EINTR) continue;
                if (errno == EINVAL) break;
                throw SysError("accepting connection");
            }

            closeOnExec(remote.get());

            debug("received daemon connection");

            auto workerThread = std::thread([store, remote{std::move(remote)}]() {
                FdSource from(remote.get());
                FdSink to(remote.get());
                try {
                    daemon::processConnection(store, from, to,
                        daemon::NotTrusted, daemon::Recursive, "nobody", 65535);
                    debug("terminated daemon connection");
                } catch (SysError &) {
                    ignoreException();
                }
            });

            daemonWorkerThreads.push_back(std::move(workerThread));
        }

        debug("daemon shutting down");
    });
}


void DerivationGoal::stopDaemon()
{
    if (daemonSocket && shutdown(daemonSocket.get(), SHUT_RDWR) == -1)
        throw SysError("shutting down daemon socket");

    if (daemonThread.joinable())
        daemonThread.join();

    // FIXME: should prune worker threads more quickly.
    // FIXME: shutdown the client socket to speed up worker termination.
    for (auto & thread : daemonWorkerThreads)
        thread.join();
    daemonWorkerThreads.clear();

    daemonSocket = -1;
}


void DerivationGoal::addDependency(const StorePath & path)
{
    if (isAllowed(path)) return;

    addedPaths.insert(path);

    /* If we're doing a sandbox build, then we have to make the path
       appear in the sandbox. */
    if (useChroot) {

        debug("materialising '%s' in the sandbox", worker.store.printStorePath(path));

        #if __linux__

            Path source = worker.store.Store::toRealPath(path);
            Path target = chrootRootDir + worker.store.printStorePath(path);
            debug("bind-mounting %s -> %s", target, source);

            if (pathExists(target))
                throw Error("store path '%s' already exists in the sandbox", worker.store.printStorePath(path));

            struct stat st;
            if (lstat(source.c_str(), &st))
                throw SysError("getting attributes of path '%s'", source);

            if (S_ISDIR(st.st_mode)) {

                /* Bind-mount the path into the sandbox. This requires
                   entering its mount namespace, which is not possible
                   in multithreaded programs. So we do this in a
                   child process.*/
                Pid child(startProcess([&]() {

                    if (setns(sandboxMountNamespace.get(), 0) == -1)
                        throw SysError("entering sandbox mount namespace");

                    createDirs(target);

                    if (mount(source.c_str(), target.c_str(), "", MS_BIND, 0) == -1)
                        throw SysError("bind mount from '%s' to '%s' failed", source, target);

                    _exit(0);
                }));

                int status = child.wait();
                if (status != 0)
                    throw Error("could not add path '%s' to sandbox", worker.store.printStorePath(path));

            } else
                linkOrCopy(source, target);

        #else
            throw Error("don't know how to make path '%s' (produced by a recursive Nix call) appear in the sandbox",
                worker.store.printStorePath(path));
        #endif

    }
}


void DerivationGoal::chownToBuilder(const Path & path)
{
    if (!buildUser) return;
    if (chown(path.c_str(), buildUser->getUID(), buildUser->getGID()) == -1)
        throw SysError("cannot change ownership of '%1%'", path);
}


void setupSeccomp()
{
#if __linux__
    if (!settings.filterSyscalls) return;
#if HAVE_SECCOMP
    scmp_filter_ctx ctx;

    if (!(ctx = seccomp_init(SCMP_ACT_ALLOW)))
        throw SysError("unable to initialize seccomp mode 2");

    Finally cleanup([&]() {
        seccomp_release(ctx);
    });

    if (nativeSystem == "x86_64-linux" &&
        seccomp_arch_add(ctx, SCMP_ARCH_X86) != 0)
        throw SysError("unable to add 32-bit seccomp architecture");

    if (nativeSystem == "x86_64-linux" &&
        seccomp_arch_add(ctx, SCMP_ARCH_X32) != 0)
        throw SysError("unable to add X32 seccomp architecture");

    if (nativeSystem == "aarch64-linux" &&
        seccomp_arch_add(ctx, SCMP_ARCH_ARM) != 0)
        printError("unable to add ARM seccomp architecture; this may result in spurious build failures if running 32-bit ARM processes");

    /* Prevent builders from creating setuid/setgid binaries. */
    for (int perm : { S_ISUID, S_ISGID }) {
        if (seccomp_rule_add(ctx, SCMP_ACT_ERRNO(EPERM), SCMP_SYS(chmod), 1,
                SCMP_A1(SCMP_CMP_MASKED_EQ, (scmp_datum_t) perm, (scmp_datum_t) perm)) != 0)
            throw SysError("unable to add seccomp rule");

        if (seccomp_rule_add(ctx, SCMP_ACT_ERRNO(EPERM), SCMP_SYS(fchmod), 1,
                SCMP_A1(SCMP_CMP_MASKED_EQ, (scmp_datum_t) perm, (scmp_datum_t) perm)) != 0)
            throw SysError("unable to add seccomp rule");

        if (seccomp_rule_add(ctx, SCMP_ACT_ERRNO(EPERM), SCMP_SYS(fchmodat), 1,
                SCMP_A2(SCMP_CMP_MASKED_EQ, (scmp_datum_t) perm, (scmp_datum_t) perm)) != 0)
            throw SysError("unable to add seccomp rule");
    }

    /* Prevent builders from creating EAs or ACLs. Not all filesystems
       support these, and they're not allowed in the Nix store because
       they're not representable in the NAR serialisation. */
    if (seccomp_rule_add(ctx, SCMP_ACT_ERRNO(ENOTSUP), SCMP_SYS(setxattr), 0) != 0 ||
        seccomp_rule_add(ctx, SCMP_ACT_ERRNO(ENOTSUP), SCMP_SYS(lsetxattr), 0) != 0 ||
        seccomp_rule_add(ctx, SCMP_ACT_ERRNO(ENOTSUP), SCMP_SYS(fsetxattr), 0) != 0)
        throw SysError("unable to add seccomp rule");

    if (seccomp_attr_set(ctx, SCMP_FLTATR_CTL_NNP, settings.allowNewPrivileges ? 0 : 1) != 0)
        throw SysError("unable to set 'no new privileges' seccomp attribute");

    if (seccomp_load(ctx) != 0)
        throw SysError("unable to load seccomp BPF program");
#else
    throw Error(
        "seccomp is not supported on this platform; "
        "you can bypass this error by setting the option 'filter-syscalls' to false, but note that untrusted builds can then create setuid binaries!");
#endif
#endif
}


void DerivationGoal::runChild()
{
    /* Warning: in the child we should absolutely not make any SQLite
       calls! */

    try { /* child */

        commonChildInit(builderOut);

        try {
            setupSeccomp();
        } catch (...) {
            if (buildUser) throw;
        }

        bool setUser = true;

        /* Make the contents of netrc available to builtin:fetchurl
           (which may run under a different uid and/or in a sandbox). */
        std::string netrcData;
        try {
            if (drv->isBuiltin() && drv->builder == "builtin:fetchurl")
                netrcData = readFile(settings.netrcFile);
        } catch (SysError &) { }

#if __linux__
        if (useChroot) {

            userNamespaceSync.writeSide = -1;

            if (drainFD(userNamespaceSync.readSide.get()) != "1")
                throw Error("user namespace initialisation failed");

            userNamespaceSync.readSide = -1;

            if (privateNetwork) {

                /* Initialise the loopback interface. */
                AutoCloseFD fd(socket(PF_INET, SOCK_DGRAM, IPPROTO_IP));
                if (!fd) throw SysError("cannot open IP socket");

                struct ifreq ifr;
                strcpy(ifr.ifr_name, "lo");
                ifr.ifr_flags = IFF_UP | IFF_LOOPBACK | IFF_RUNNING;
                if (ioctl(fd.get(), SIOCSIFFLAGS, &ifr) == -1)
                    throw SysError("cannot set loopback interface flags");
            }

            /* Set the hostname etc. to fixed values. */
            char hostname[] = "localhost";
            if (sethostname(hostname, sizeof(hostname)) == -1)
                throw SysError("cannot set host name");
            char domainname[] = "(none)"; // kernel default
            if (setdomainname(domainname, sizeof(domainname)) == -1)
                throw SysError("cannot set domain name");

            /* Make all filesystems private.  This is necessary
               because subtrees may have been mounted as "shared"
               (MS_SHARED).  (Systemd does this, for instance.)  Even
               though we have a private mount namespace, mounting
               filesystems on top of a shared subtree still propagates
               outside of the namespace.  Making a subtree private is
               local to the namespace, though, so setting MS_PRIVATE
               does not affect the outside world. */
            if (mount(0, "/", 0, MS_PRIVATE | MS_REC, 0) == -1)
                throw SysError("unable to make '/' private");

            /* Bind-mount chroot directory to itself, to treat it as a
               different filesystem from /, as needed for pivot_root. */
            if (mount(chrootRootDir.c_str(), chrootRootDir.c_str(), 0, MS_BIND, 0) == -1)
                throw SysError("unable to bind mount '%1%'", chrootRootDir);

            /* Bind-mount the sandbox's Nix store onto itself so that
               we can mark it as a "shared" subtree, allowing bind
               mounts made in *this* mount namespace to be propagated
               into the child namespace created by the
               unshare(CLONE_NEWNS) call below.

               Marking chrootRootDir as MS_SHARED causes pivot_root()
               to fail with EINVAL. Don't know why. */
            Path chrootStoreDir = chrootRootDir + worker.store.storeDir;

            if (mount(chrootStoreDir.c_str(), chrootStoreDir.c_str(), 0, MS_BIND, 0) == -1)
                throw SysError("unable to bind mount the Nix store", chrootStoreDir);

            if (mount(0, chrootStoreDir.c_str(), 0, MS_SHARED, 0) == -1)
                throw SysError("unable to make '%s' shared", chrootStoreDir);

            /* Set up a nearly empty /dev, unless the user asked to
               bind-mount the host /dev. */
            Strings ss;
            if (dirsInChroot.find("/dev") == dirsInChroot.end()) {
                createDirs(chrootRootDir + "/dev/shm");
                createDirs(chrootRootDir + "/dev/pts");
                ss.push_back("/dev/full");
                if (settings.systemFeatures.get().count("kvm") && pathExists("/dev/kvm"))
                    ss.push_back("/dev/kvm");
                ss.push_back("/dev/null");
                ss.push_back("/dev/random");
                ss.push_back("/dev/tty");
                ss.push_back("/dev/urandom");
                ss.push_back("/dev/zero");
                createSymlink("/proc/self/fd", chrootRootDir + "/dev/fd");
                createSymlink("/proc/self/fd/0", chrootRootDir + "/dev/stdin");
                createSymlink("/proc/self/fd/1", chrootRootDir + "/dev/stdout");
                createSymlink("/proc/self/fd/2", chrootRootDir + "/dev/stderr");
            }

            /* Fixed-output derivations typically need to access the
               network, so give them access to /etc/resolv.conf and so
               on. */
            if (fixedOutput) {
                ss.push_back("/etc/resolv.conf");

                // Only use nss functions to resolve hosts and
                // services. Don’t use it for anything else that may
                // be configured for this system. This limits the
                // potential impurities introduced in fixed-outputs.
                writeFile(chrootRootDir + "/etc/nsswitch.conf", "hosts: files dns\nservices: files\n");

                ss.push_back("/etc/services");
                ss.push_back("/etc/hosts");
                if (pathExists("/var/run/nscd/socket"))
                    ss.push_back("/var/run/nscd/socket");
            }

            for (auto & i : ss) dirsInChroot.emplace(i, i);

            /* Bind-mount all the directories from the "host"
               filesystem that we want in the chroot
               environment. */
            auto doBind = [&](const Path & source, const Path & target, bool optional = false) {
                debug("bind mounting '%1%' to '%2%'", source, target);
                struct stat st;
                if (stat(source.c_str(), &st) == -1) {
                    if (optional && errno == ENOENT)
                        return;
                    else
                        throw SysError("getting attributes of path '%1%'", source);
                }
                if (S_ISDIR(st.st_mode))
                    createDirs(target);
                else {
                    createDirs(dirOf(target));
                    writeFile(target, "");
                }
                if (mount(source.c_str(), target.c_str(), "", MS_BIND | MS_REC, 0) == -1)
                    throw SysError("bind mount from '%1%' to '%2%' failed", source, target);
            };

            for (auto & i : dirsInChroot) {
                if (i.second.source == "/proc") continue; // backwards compatibility
                doBind(i.second.source, chrootRootDir + i.first, i.second.optional);
            }

            /* Bind a new instance of procfs on /proc. */
            createDirs(chrootRootDir + "/proc");
            if (mount("none", (chrootRootDir + "/proc").c_str(), "proc", 0, 0) == -1)
                throw SysError("mounting /proc");

            /* Mount a new tmpfs on /dev/shm to ensure that whatever
               the builder puts in /dev/shm is cleaned up automatically. */
            if (pathExists("/dev/shm") && mount("none", (chrootRootDir + "/dev/shm").c_str(), "tmpfs", 0,
                    fmt("size=%s", settings.sandboxShmSize).c_str()) == -1)
                throw SysError("mounting /dev/shm");

            /* Mount a new devpts on /dev/pts.  Note that this
               requires the kernel to be compiled with
               CONFIG_DEVPTS_MULTIPLE_INSTANCES=y (which is the case
               if /dev/ptx/ptmx exists). */
            if (pathExists("/dev/pts/ptmx") &&
                !pathExists(chrootRootDir + "/dev/ptmx")
                && !dirsInChroot.count("/dev/pts"))
            {
                if (mount("none", (chrootRootDir + "/dev/pts").c_str(), "devpts", 0, "newinstance,mode=0620") == 0)
                {
                    createSymlink("/dev/pts/ptmx", chrootRootDir + "/dev/ptmx");

                    /* Make sure /dev/pts/ptmx is world-writable.  With some
                       Linux versions, it is created with permissions 0.  */
                    chmod_(chrootRootDir + "/dev/pts/ptmx", 0666);
                } else {
                    if (errno != EINVAL)
                        throw SysError("mounting /dev/pts");
                    doBind("/dev/pts", chrootRootDir + "/dev/pts");
                    doBind("/dev/ptmx", chrootRootDir + "/dev/ptmx");
                }
            }

            /* Unshare this mount namespace. This is necessary because
               pivot_root() below changes the root of the mount
               namespace. This means that the call to setns() in
               addDependency() would hide the host's filesystem,
               making it impossible to bind-mount paths from the host
               Nix store into the sandbox. Therefore, we save the
               pre-pivot_root namespace in
               sandboxMountNamespace. Since we made /nix/store a
               shared subtree above, this allows addDependency() to
               make paths appear in the sandbox. */
            if (unshare(CLONE_NEWNS) == -1)
                throw SysError("unsharing mount namespace");

            /* Do the chroot(). */
            if (chdir(chrootRootDir.c_str()) == -1)
                throw SysError("cannot change directory to '%1%'", chrootRootDir);

            if (mkdir("real-root", 0) == -1)
                throw SysError("cannot create real-root directory");

            if (pivot_root(".", "real-root") == -1)
                throw SysError("cannot pivot old root directory onto '%1%'", (chrootRootDir + "/real-root"));

            if (chroot(".") == -1)
                throw SysError("cannot change root directory to '%1%'", chrootRootDir);

            if (umount2("real-root", MNT_DETACH) == -1)
                throw SysError("cannot unmount real root filesystem");

            if (rmdir("real-root") == -1)
                throw SysError("cannot remove real-root directory");

            /* Switch to the sandbox uid/gid in the user namespace,
               which corresponds to the build user or calling user in
               the parent namespace. */
            if (setgid(sandboxGid) == -1)
                throw SysError("setgid failed");
            if (setuid(sandboxUid) == -1)
                throw SysError("setuid failed");

            setUser = false;
        }
#endif

        if (chdir(tmpDirInSandbox.c_str()) == -1)
            throw SysError("changing into '%1%'", tmpDir);

        /* Close all other file descriptors. */
        closeMostFDs({STDIN_FILENO, STDOUT_FILENO, STDERR_FILENO});

#if __linux__
        /* Change the personality to 32-bit if we're doing an
           i686-linux build on an x86_64-linux machine. */
        struct utsname utsbuf;
        uname(&utsbuf);
        if (drv->platform == "i686-linux" &&
            (settings.thisSystem == "x86_64-linux" ||
             (!strcmp(utsbuf.sysname, "Linux") && !strcmp(utsbuf.machine, "x86_64")))) {
            if (personality(PER_LINUX32) == -1)
                throw SysError("cannot set i686-linux personality");
        }

        /* Impersonate a Linux 2.6 machine to get some determinism in
           builds that depend on the kernel version. */
        if ((drv->platform == "i686-linux" || drv->platform == "x86_64-linux") && settings.impersonateLinux26) {
            int cur = personality(0xffffffff);
            if (cur != -1) personality(cur | 0x0020000 /* == UNAME26 */);
        }

        /* Disable address space randomization for improved
           determinism. */
        int cur = personality(0xffffffff);
        if (cur != -1) personality(cur | ADDR_NO_RANDOMIZE);
#endif

        /* Disable core dumps by default. */
        struct rlimit limit = { 0, RLIM_INFINITY };
        setrlimit(RLIMIT_CORE, &limit);

        // FIXME: set other limits to deterministic values?

        /* Fill in the environment. */
        Strings envStrs;
        for (auto & i : env)
            envStrs.push_back(rewriteStrings(i.first + "=" + i.second, inputRewrites));

        /* If we are running in `build-users' mode, then switch to the
           user we allocated above.  Make sure that we drop all root
           privileges.  Note that above we have closed all file
           descriptors except std*, so that's safe.  Also note that
           setuid() when run as root sets the real, effective and
           saved UIDs. */
        if (setUser && buildUser) {
            /* Preserve supplementary groups of the build user, to allow
               admins to specify groups such as "kvm".  */
            if (!buildUser->getSupplementaryGIDs().empty() &&
                setgroups(buildUser->getSupplementaryGIDs().size(),
                          buildUser->getSupplementaryGIDs().data()) == -1)
                throw SysError("cannot set supplementary groups of build user");

            if (setgid(buildUser->getGID()) == -1 ||
                getgid() != buildUser->getGID() ||
                getegid() != buildUser->getGID())
                throw SysError("setgid failed");

            if (setuid(buildUser->getUID()) == -1 ||
                getuid() != buildUser->getUID() ||
                geteuid() != buildUser->getUID())
                throw SysError("setuid failed");
        }

        /* Fill in the arguments. */
        Strings args;

        const char *builder = "invalid";

        if (drv->isBuiltin()) {
            ;
        }
#if __APPLE__
        else {
            /* This has to appear before import statements. */
            std::string sandboxProfile = "(version 1)\n";

            if (useChroot) {

                /* Lots and lots and lots of file functions freak out if they can't stat their full ancestry */
                PathSet ancestry;

                /* We build the ancestry before adding all inputPaths to the store because we know they'll
                   all have the same parents (the store), and there might be lots of inputs. This isn't
                   particularly efficient... I doubt it'll be a bottleneck in practice */
                for (auto & i : dirsInChroot) {
                    Path cur = i.first;
                    while (cur.compare("/") != 0) {
                        cur = dirOf(cur);
                        ancestry.insert(cur);
                    }
                }

                /* And we want the store in there regardless of how empty dirsInChroot. We include the innermost
                   path component this time, since it's typically /nix/store and we care about that. */
                Path cur = worker.store.storeDir;
                while (cur.compare("/") != 0) {
                    ancestry.insert(cur);
                    cur = dirOf(cur);
                }

                /* Add all our input paths to the chroot */
                for (auto & i : inputPaths) {
                    auto p = worker.store.printStorePath(i);
                    dirsInChroot[p] = p;
                }

                /* Violations will go to the syslog if you set this. Unfortunately the destination does not appear to be configurable */
                if (settings.darwinLogSandboxViolations) {
                    sandboxProfile += "(deny default)\n";
                } else {
                    sandboxProfile += "(deny default (with no-log))\n";
                }

                sandboxProfile += "(import \"sandbox-defaults.sb\")\n";

                if (fixedOutput)
                    sandboxProfile += "(import \"sandbox-network.sb\")\n";

                /* Our rwx outputs */
                sandboxProfile += "(allow file-read* file-write* process-exec\n";
                for (auto & i : missingPaths)
                    sandboxProfile += fmt("\t(subpath \"%s\")\n", worker.store.printStorePath(i));

                /* Also add redirected outputs to the chroot */
                for (auto & i : redirectedOutputs)
                    sandboxProfile += fmt("\t(subpath \"%s\")\n", worker.store.printStorePath(i.second));

                sandboxProfile += ")\n";

                /* Our inputs (transitive dependencies and any impurities computed above)

                   without file-write* allowed, access() incorrectly returns EPERM
                 */
                sandboxProfile += "(allow file-read* file-write* process-exec\n";
                for (auto & i : dirsInChroot) {
                    if (i.first != i.second.source)
                        throw Error(
                            "can't map '%1%' to '%2%': mismatched impure paths not supported on Darwin",
                            i.first, i.second.source);

                    string path = i.first;
                    struct stat st;
                    if (lstat(path.c_str(), &st)) {
                        if (i.second.optional && errno == ENOENT)
                            continue;
                        throw SysError("getting attributes of path '%s", path);
                    }
                    if (S_ISDIR(st.st_mode))
                        sandboxProfile += fmt("\t(subpath \"%s\")\n", path);
                    else
                        sandboxProfile += fmt("\t(literal \"%s\")\n", path);
                }
                sandboxProfile += ")\n";

                /* Allow file-read* on full directory hierarchy to self. Allows realpath() */
                sandboxProfile += "(allow file-read*\n";
                for (auto & i : ancestry) {
                    sandboxProfile += fmt("\t(literal \"%s\")\n", i);
                }
                sandboxProfile += ")\n";

                sandboxProfile += additionalSandboxProfile;
            } else
                sandboxProfile += "(import \"sandbox-minimal.sb\")\n";

            debug("Generated sandbox profile:");
            debug(sandboxProfile);

            Path sandboxFile = tmpDir + "/.sandbox.sb";

            writeFile(sandboxFile, sandboxProfile);

            bool allowLocalNetworking = parsedDrv->getBoolAttr("__darwinAllowLocalNetworking");

            /* The tmpDir in scope points at the temporary build directory for our derivation. Some packages try different mechanisms
               to find temporary directories, so we want to open up a broader place for them to dump their files, if needed. */
            Path globalTmpDir = canonPath(getEnv("TMPDIR").value_or("/tmp"), true);

            /* They don't like trailing slashes on subpath directives */
            if (globalTmpDir.back() == '/') globalTmpDir.pop_back();

            if (getEnv("_NIX_TEST_NO_SANDBOX") != "1") {
                builder = "/usr/bin/sandbox-exec";
                args.push_back("sandbox-exec");
                args.push_back("-f");
                args.push_back(sandboxFile);
                args.push_back("-D");
                args.push_back("_GLOBAL_TMP_DIR=" + globalTmpDir);
                args.push_back("-D");
                args.push_back("IMPORT_DIR=" + settings.nixDataDir + "/nix/sandbox/");
                if (allowLocalNetworking) {
                    args.push_back("-D");
                    args.push_back(string("_ALLOW_LOCAL_NETWORKING=1"));
                }
                args.push_back(drv->builder);
            } else {
                builder = drv->builder.c_str();
                args.push_back(std::string(baseNameOf(drv->builder)));
            }
        }
#else
        else {
            builder = drv->builder.c_str();
            args.push_back(std::string(baseNameOf(drv->builder)));
        }
#endif

        for (auto & i : drv->args)
            args.push_back(rewriteStrings(i, inputRewrites));

        /* Indicate that we managed to set up the build environment. */
        writeFull(STDERR_FILENO, string("\1\n"));

        /* Execute the program.  This should not return. */
        if (drv->isBuiltin()) {
            try {
                logger = makeJSONLogger(*logger);

                BasicDerivation & drv2(*drv);
                for (auto & e : drv2.env)
                    e.second = rewriteStrings(e.second, inputRewrites);

                if (drv->builder == "builtin:fetchurl")
                    builtinFetchurl(drv2, netrcData);
                else if (drv->builder == "builtin:buildenv")
                    builtinBuildenv(drv2);
                else if (drv->builder == "builtin:unpack-channel")
                    builtinUnpackChannel(drv2);
                else
                    throw Error("unsupported builtin function '%1%'", string(drv->builder, 8));
                _exit(0);
            } catch (std::exception & e) {
                writeFull(STDERR_FILENO, "error: " + string(e.what()) + "\n");
                _exit(1);
            }
        }

        execve(builder, stringsToCharPtrs(args).data(), stringsToCharPtrs(envStrs).data());

        throw SysError("executing '%1%'", drv->builder);

    } catch (std::exception & e) {
        writeFull(STDERR_FILENO, "\1while setting up the build environment: " + string(e.what()) + "\n");
        _exit(1);
    }
}


/* Parse a list of reference specifiers.  Each element must either be
   a store path, or the symbolic name of the output of the derivation
   (such as `out'). */
StorePathSet parseReferenceSpecifiers(Store & store, const BasicDerivation & drv, const Strings & paths)
{
    StorePathSet result;
    for (auto & i : paths) {
        if (store.isStorePath(i))
            result.insert(store.parseStorePath(i));
        else if (drv.outputs.count(i))
            result.insert(drv.outputs.find(i)->second.path);
        else throw BuildError("derivation contains an illegal reference specifier '%s'", i);
    }
    return result;
}


static void moveCheckToStore(const Path & src, const Path & dst)
{
    /* For the rename of directory to succeed, we must be running as root or
       the directory must be made temporarily writable (to update the
       directory's parent link ".."). */
    struct stat st;
    if (lstat(src.c_str(), &st) == -1) {
        throw SysError("getting attributes of path '%1%'", src);
    }

    bool changePerm = (geteuid() && S_ISDIR(st.st_mode) && !(st.st_mode & S_IWUSR));

    if (changePerm)
        chmod_(src, st.st_mode | S_IWUSR);

    if (rename(src.c_str(), dst.c_str()))
        throw SysError("renaming '%1%' to '%2%'", src, dst);

    if (changePerm)
        chmod_(dst, st.st_mode);
}


void DerivationGoal::registerOutputs()
{
    /* When using a build hook, the build hook can register the output
       as valid (by doing `nix-store --import').  If so we don't have
       to do anything here. */
    if (hook) {
        bool allValid = true;
        for (auto & i : drv->outputs)
            if (!worker.store.isValidPath(i.second.path)) allValid = false;
        if (allValid) return;
    }

    std::map<std::string, ValidPathInfo> infos;

    /* Set of inodes seen during calls to canonicalisePathMetaData()
       for this build's outputs.  This needs to be shared between
       outputs to allow hard links between outputs. */
    InodesSeen inodesSeen;

    Path checkSuffix = ".check";
    bool keepPreviousRound = settings.keepFailed || settings.runDiffHook;

    std::exception_ptr delayedException;

    /* The paths that can be referenced are the input closures, the
       output paths, and any paths that have been built via recursive
       Nix calls. */
    StorePathSet referenceablePaths;
    for (auto & p : inputPaths) referenceablePaths.insert(p);
    for (auto & i : drv->outputs) referenceablePaths.insert(i.second.path);
    for (auto & p : addedPaths) referenceablePaths.insert(p);

    /* Check whether the output paths were created, and grep each
       output path to determine what other paths it references.  Also make all
       output paths read-only. */
    for (auto & i : drv->outputs) {
        auto path = worker.store.printStorePath(i.second.path);
        if (!missingPaths.count(i.second.path)) continue;

        Path actualPath = path;
        if (needsHashRewrite()) {
            auto r = redirectedOutputs.find(i.second.path);
            if (r != redirectedOutputs.end()) {
                auto redirected = worker.store.Store::toRealPath(r->second);
                if (buildMode == bmRepair
                    && redirectedBadOutputs.count(i.second.path)
                    && pathExists(redirected))
                    replaceValidPath(path, redirected);
                if (buildMode == bmCheck)
                    actualPath = redirected;
            }
        } else if (useChroot) {
            actualPath = chrootRootDir + path;
            if (pathExists(actualPath)) {
                /* Move output paths from the chroot to the Nix store. */
                if (buildMode == bmRepair)
                    replaceValidPath(path, actualPath);
                else
                    if (buildMode != bmCheck && rename(actualPath.c_str(), worker.store.toRealPath(path).c_str()) == -1)
                        throw SysError("moving build output '%1%' from the sandbox to the Nix store", path);
            }
            if (buildMode != bmCheck) actualPath = worker.store.toRealPath(path);
        }

        struct stat st;
        if (lstat(actualPath.c_str(), &st) == -1) {
            if (errno == ENOENT)
                throw BuildError(
                    "builder for '%s' failed to produce output path '%s'",
                    worker.store.printStorePath(drvPath), path);
            throw SysError("getting attributes of path '%s'", actualPath);
        }

#ifndef __CYGWIN__
        /* Check that the output is not group or world writable, as
           that means that someone else can have interfered with the
           build.  Also, the output should be owned by the build
           user. */
        if ((!S_ISLNK(st.st_mode) && (st.st_mode & (S_IWGRP | S_IWOTH))) ||
            (buildUser && st.st_uid != buildUser->getUID()))
            throw BuildError("suspicious ownership or permission on '%1%'; rejecting this build output", path);
#endif

        /* Apply hash rewriting if necessary. */
        bool rewritten = false;
        if (!outputRewrites.empty()) {
            logWarning({
                .name = "Rewriting hashes",
                .hint = hintfmt("rewriting hashes in '%1%'; cross fingers", path)
            });

            /* Canonicalise first.  This ensures that the path we're
               rewriting doesn't contain a hard link to /etc/shadow or
               something like that. */
            canonicalisePathMetaData(actualPath, buildUser ? buildUser->getUID() : -1, inodesSeen);

            /* FIXME: this is in-memory. */
            StringSink sink;
            dumpPath(actualPath, sink);
            deletePath(actualPath);
            sink.s = make_ref<std::string>(rewriteStrings(*sink.s, outputRewrites));
            StringSource source(*sink.s);
            restorePath(actualPath, source);

            rewritten = true;
        }

        /* Check that fixed-output derivations produced the right
           outputs (i.e., the content hash should match the specified
           hash). */
        std::string ca;

        if (fixedOutput) {

            if (i.second.hash->method == FileIngestionMethod::Flat) {
                /* The output path should be a regular file without execute permission. */
                if (!S_ISREG(st.st_mode) || (st.st_mode & S_IXUSR) != 0)
                    throw BuildError(
                        "output path '%1%' should be a non-executable regular file "
                        "since recursive hashing is not enabled (outputHashMode=flat)",
                        path);
            }

            /* Check the hash. In hash mode, move the path produced by
               the derivation to its content-addressed location. */
            Hash h2 = i.second.hash->method == FileIngestionMethod::Recursive
<<<<<<< HEAD
                ? hashPath(i.second.hash->hash.type, actualPath).first
                : hashFile(i.second.hash->hash.type, actualPath);
=======
                ? hashPath(*i.second.hash->hash.type, actualPath).first
                : hashFile(*i.second.hash->hash.type, actualPath);
>>>>>>> b7e2e6e6

            auto dest = worker.store.makeFixedOutputPath(i.second.hash->method, h2, i.second.path.name());

            if (i.second.hash->hash != h2) {

                /* Throw an error after registering the path as
                   valid. */
                worker.hashMismatch = true;
                delayedException = std::make_exception_ptr(
                    BuildError("hash mismatch in fixed-output derivation '%s':\n  wanted: %s\n  got:    %s",
                        worker.store.printStorePath(dest),
<<<<<<< HEAD
                        i.second.hash->hash.to_string(SRI),
                        h2.to_string(SRI)));
=======
                        i.second.hash->hash.to_string(SRI, true),
                        h2.to_string(SRI, true)));
>>>>>>> b7e2e6e6

                Path actualDest = worker.store.Store::toRealPath(dest);

                if (worker.store.isValidPath(dest))
                    std::rethrow_exception(delayedException);

                if (actualPath != actualDest) {
                    PathLocks outputLocks({actualDest});
                    deletePath(actualDest);
                    if (rename(actualPath.c_str(), actualDest.c_str()) == -1)
                        throw SysError("moving '%s' to '%s'", actualPath, worker.store.printStorePath(dest));
                }

                path = worker.store.printStorePath(dest);
                actualPath = actualDest;
            }
            else
                assert(worker.store.parseStorePath(path) == dest);

            ca = makeFixedOutputCA(i.second.hash->method, h2);
        }

        /* Get rid of all weird permissions.  This also checks that
           all files are owned by the build user, if applicable. */
        canonicalisePathMetaData(actualPath,
            buildUser && !rewritten ? buildUser->getUID() : -1, inodesSeen);

        /* For this output path, find the references to other paths
           contained in it.  Compute the SHA-256 NAR hash at the same
           time.  The hash is stored in the database so that we can
           verify later on whether nobody has messed with the store. */
        debug("scanning for references inside '%1%'", path);
        HashResult hash;
        auto references = worker.store.parseStorePathSet(scanForReferences(actualPath, worker.store.printStorePathSet(referenceablePaths), hash));

        if (buildMode == bmCheck) {
            if (!worker.store.isValidPath(worker.store.parseStorePath(path))) continue;
            ValidPathInfo info(*worker.store.queryPathInfo(worker.store.parseStorePath(path)));
            if (hash.first != info.narHash) {
                worker.checkMismatch = true;
                if (settings.runDiffHook || settings.keepFailed) {
                    Path dst = worker.store.toRealPath(path + checkSuffix);
                    deletePath(dst);
                    moveCheckToStore(actualPath, dst);

                    handleDiffHook(
                        buildUser ? buildUser->getUID() : getuid(),
                        buildUser ? buildUser->getGID() : getgid(),
                        path, dst, worker.store.printStorePath(drvPath), tmpDir);

                    throw NotDeterministic("derivation '%s' may not be deterministic: output '%s' differs from '%s'",
                        worker.store.printStorePath(drvPath), worker.store.toRealPath(path), dst);
                } else
                    throw NotDeterministic("derivation '%s' may not be deterministic: output '%s' differs",
                        worker.store.printStorePath(drvPath), worker.store.toRealPath(path));
            }

            /* Since we verified the build, it's now ultimately trusted. */
            if (!info.ultimate) {
                info.ultimate = true;
                worker.store.signPathInfo(info);
                ValidPathInfos infos;
                infos.push_back(std::move(info));
                worker.store.registerValidPaths(infos);
            }

            continue;
        }

        /* For debugging, print out the referenced and unreferenced paths. */
        for (auto & i : inputPaths) {
            auto j = references.find(i);
            if (j == references.end())
                debug("unreferenced input: '%1%'", worker.store.printStorePath(i));
            else
                debug("referenced input: '%1%'", worker.store.printStorePath(i));
        }

        if (curRound == nrRounds) {
            worker.store.optimisePath(actualPath); // FIXME: combine with scanForReferences()
            worker.markContentsGood(worker.store.parseStorePath(path));
        }

        ValidPathInfo info(worker.store.parseStorePath(path));
        info.narHash = hash.first;
        info.narSize = hash.second;
        info.references = std::move(references);
        info.deriver = drvPath;
        info.ultimate = true;
        info.ca = ca;
        worker.store.signPathInfo(info);

        if (!info.references.empty()) info.ca.clear();

        infos.emplace(i.first, std::move(info));
    }

    if (buildMode == bmCheck) return;

    /* Apply output checks. */
    checkOutputs(infos);

    /* Compare the result with the previous round, and report which
       path is different, if any.*/
    if (curRound > 1 && prevInfos != infos) {
        assert(prevInfos.size() == infos.size());
        for (auto i = prevInfos.begin(), j = infos.begin(); i != prevInfos.end(); ++i, ++j)
            if (!(*i == *j)) {
                result.isNonDeterministic = true;
                Path prev = worker.store.printStorePath(i->second.path) + checkSuffix;
                bool prevExists = keepPreviousRound && pathExists(prev);
                hintformat hint = prevExists
                    ? hintfmt("output '%s' of '%s' differs from '%s' from previous round",
                        worker.store.printStorePath(i->second.path), worker.store.printStorePath(drvPath), prev)
                    : hintfmt("output '%s' of '%s' differs from previous round",
                        worker.store.printStorePath(i->second.path), worker.store.printStorePath(drvPath));

                handleDiffHook(
                    buildUser ? buildUser->getUID() : getuid(),
                    buildUser ? buildUser->getGID() : getgid(),
                    prev, worker.store.printStorePath(i->second.path),
                    worker.store.printStorePath(drvPath), tmpDir);

                if (settings.enforceDeterminism)
                    throw NotDeterministic(hint);

                logError({
                    .name = "Output determinism error",
                    .hint = hint
                });

                curRound = nrRounds; // we know enough, bail out early
            }
    }

    /* If this is the first round of several, then move the output out of the way. */
    if (nrRounds > 1 && curRound == 1 && curRound < nrRounds && keepPreviousRound) {
        for (auto & i : drv->outputs) {
            auto path = worker.store.printStorePath(i.second.path);
            Path prev = path + checkSuffix;
            deletePath(prev);
            Path dst = path + checkSuffix;
            if (rename(path.c_str(), dst.c_str()))
                throw SysError("renaming '%s' to '%s'", path, dst);
        }
    }

    if (curRound < nrRounds) {
        prevInfos = std::move(infos);
        return;
    }

    /* Remove the .check directories if we're done. FIXME: keep them
       if the result was not determistic? */
    if (curRound == nrRounds) {
        for (auto & i : drv->outputs) {
            Path prev = worker.store.printStorePath(i.second.path) + checkSuffix;
            deletePath(prev);
        }
    }

    /* Register each output path as valid, and register the sets of
       paths referenced by each of them.  If there are cycles in the
       outputs, this will fail. */
    {
        ValidPathInfos infos2;
        for (auto & i : infos) infos2.push_back(i.second);
        worker.store.registerValidPaths(infos2);
    }

    /* In case of a fixed-output derivation hash mismatch, throw an
       exception now that we have registered the output as valid. */
    if (delayedException)
        std::rethrow_exception(delayedException);
}


void DerivationGoal::checkOutputs(const std::map<Path, ValidPathInfo> & outputs)
{
    std::map<Path, const ValidPathInfo &> outputsByPath;
    for (auto & output : outputs)
        outputsByPath.emplace(worker.store.printStorePath(output.second.path), output.second);

    for (auto & output : outputs) {
        auto & outputName = output.first;
        auto & info = output.second;

        struct Checks
        {
            bool ignoreSelfRefs = false;
            std::optional<uint64_t> maxSize, maxClosureSize;
            std::optional<Strings> allowedReferences, allowedRequisites, disallowedReferences, disallowedRequisites;
        };

        /* Compute the closure and closure size of some output. This
           is slightly tricky because some of its references (namely
           other outputs) may not be valid yet. */
        auto getClosure = [&](const StorePath & path)
        {
            uint64_t closureSize = 0;
            StorePathSet pathsDone;
            std::queue<StorePath> pathsLeft;
            pathsLeft.push(path);

            while (!pathsLeft.empty()) {
                auto path = pathsLeft.front();
                pathsLeft.pop();
                if (!pathsDone.insert(path).second) continue;

                auto i = outputsByPath.find(worker.store.printStorePath(path));
                if (i != outputsByPath.end()) {
                    closureSize += i->second.narSize;
                    for (auto & ref : i->second.references)
                        pathsLeft.push(ref);
                } else {
                    auto info = worker.store.queryPathInfo(path);
                    closureSize += info->narSize;
                    for (auto & ref : info->references)
                        pathsLeft.push(ref);
                }
            }

            return std::make_pair(std::move(pathsDone), closureSize);
        };

        auto applyChecks = [&](const Checks & checks)
        {
            if (checks.maxSize && info.narSize > *checks.maxSize)
                throw BuildError("path '%s' is too large at %d bytes; limit is %d bytes",
                    worker.store.printStorePath(info.path), info.narSize, *checks.maxSize);

            if (checks.maxClosureSize) {
                uint64_t closureSize = getClosure(info.path).second;
                if (closureSize > *checks.maxClosureSize)
                    throw BuildError("closure of path '%s' is too large at %d bytes; limit is %d bytes",
                        worker.store.printStorePath(info.path), closureSize, *checks.maxClosureSize);
            }

            auto checkRefs = [&](const std::optional<Strings> & value, bool allowed, bool recursive)
            {
                if (!value) return;

                auto spec = parseReferenceSpecifiers(worker.store, *drv, *value);

                auto used = recursive
                    ? getClosure(info.path).first
                    : info.references;

                if (recursive && checks.ignoreSelfRefs)
                    used.erase(info.path);

                StorePathSet badPaths;

                for (auto & i : used)
                    if (allowed) {
                        if (!spec.count(i))
                            badPaths.insert(i);
                    } else {
                        if (spec.count(i))
                            badPaths.insert(i);
                    }

                if (!badPaths.empty()) {
                    string badPathsStr;
                    for (auto & i : badPaths) {
                        badPathsStr += "\n  ";
                        badPathsStr += worker.store.printStorePath(i);
                    }
                    throw BuildError("output '%s' is not allowed to refer to the following paths:%s",
                        worker.store.printStorePath(info.path), badPathsStr);
                }
            };

            checkRefs(checks.allowedReferences, true, false);
            checkRefs(checks.allowedRequisites, true, true);
            checkRefs(checks.disallowedReferences, false, false);
            checkRefs(checks.disallowedRequisites, false, true);
        };

        if (auto structuredAttrs = parsedDrv->getStructuredAttrs()) {
            auto outputChecks = structuredAttrs->find("outputChecks");
            if (outputChecks != structuredAttrs->end()) {
                auto output = outputChecks->find(outputName);

                if (output != outputChecks->end()) {
                    Checks checks;

                    auto maxSize = output->find("maxSize");
                    if (maxSize != output->end())
                        checks.maxSize = maxSize->get<uint64_t>();

                    auto maxClosureSize = output->find("maxClosureSize");
                    if (maxClosureSize != output->end())
                        checks.maxClosureSize = maxClosureSize->get<uint64_t>();

                    auto get = [&](const std::string & name) -> std::optional<Strings> {
                        auto i = output->find(name);
                        if (i != output->end()) {
                            Strings res;
                            for (auto j = i->begin(); j != i->end(); ++j) {
                                if (!j->is_string())
                                    throw Error("attribute '%s' of derivation '%s' must be a list of strings", name, worker.store.printStorePath(drvPath));
                                res.push_back(j->get<std::string>());
                            }
                            checks.disallowedRequisites = res;
                            return res;
                        }
                        return {};
                    };

                    checks.allowedReferences = get("allowedReferences");
                    checks.allowedRequisites = get("allowedRequisites");
                    checks.disallowedReferences = get("disallowedReferences");
                    checks.disallowedRequisites = get("disallowedRequisites");

                    applyChecks(checks);
                }
            }
        } else {
            // legacy non-structured-attributes case
            Checks checks;
            checks.ignoreSelfRefs = true;
            checks.allowedReferences = parsedDrv->getStringsAttr("allowedReferences");
            checks.allowedRequisites = parsedDrv->getStringsAttr("allowedRequisites");
            checks.disallowedReferences = parsedDrv->getStringsAttr("disallowedReferences");
            checks.disallowedRequisites = parsedDrv->getStringsAttr("disallowedRequisites");
            applyChecks(checks);
        }
    }
}


Path DerivationGoal::openLogFile()
{
    logSize = 0;

    if (!settings.keepLog) return "";

    auto baseName = std::string(baseNameOf(worker.store.printStorePath(drvPath)));

    /* Create a log file. */
    Path dir = fmt("%s/%s/%s/", worker.store.logDir, worker.store.drvsLogDir, string(baseName, 0, 2));
    createDirs(dir);

    Path logFileName = fmt("%s/%s%s", dir, string(baseName, 2),
        settings.compressLog ? ".bz2" : "");

    fdLogFile = open(logFileName.c_str(), O_CREAT | O_WRONLY | O_TRUNC | O_CLOEXEC, 0666);
    if (!fdLogFile) throw SysError("creating log file '%1%'", logFileName);

    logFileSink = std::make_shared<FdSink>(fdLogFile.get());

    if (settings.compressLog)
        logSink = std::shared_ptr<CompressionSink>(makeCompressionSink("bzip2", *logFileSink));
    else
        logSink = logFileSink;

    return logFileName;
}


void DerivationGoal::closeLogFile()
{
    auto logSink2 = std::dynamic_pointer_cast<CompressionSink>(logSink);
    if (logSink2) logSink2->finish();
    if (logFileSink) logFileSink->flush();
    logSink = logFileSink = 0;
    fdLogFile = -1;
}


void DerivationGoal::deleteTmpDir(bool force)
{
    if (tmpDir != "") {
        /* Don't keep temporary directories for builtins because they
           might have privileged stuff (like a copy of netrc). */
        if (settings.keepFailed && !force && !drv->isBuiltin()) {
            printError("note: keeping build directory '%s'", tmpDir);
            chmod(tmpDir.c_str(), 0755);
        }
        else
            deletePath(tmpDir);
        tmpDir = "";
    }
}


void DerivationGoal::handleChildOutput(int fd, const string & data)
{
    if ((hook && fd == hook->builderOut.readSide.get()) ||
        (!hook && fd == builderOut.readSide.get()))
    {
        logSize += data.size();
        if (settings.maxLogSize && logSize > settings.maxLogSize) {
            killChild();
            done(
                BuildResult::LogLimitExceeded,
                Error("%s killed after writing more than %d bytes of log output",
                    getName(), settings.maxLogSize));
            return;
        }

        for (auto c : data)
            if (c == '\r')
                currentLogLinePos = 0;
            else if (c == '\n')
                flushLine();
            else {
                if (currentLogLinePos >= currentLogLine.size())
                    currentLogLine.resize(currentLogLinePos + 1);
                currentLogLine[currentLogLinePos++] = c;
            }

        if (logSink) (*logSink)(data);
    }

    if (hook && fd == hook->fromHook.readSide.get()) {
        for (auto c : data)
            if (c == '\n') {
                handleJSONLogMessage(currentHookLine, worker.act, hook->activities, true);
                currentHookLine.clear();
            } else
                currentHookLine += c;
    }
}


void DerivationGoal::handleEOF(int fd)
{
    if (!currentLogLine.empty()) flushLine();
    worker.wakeUp(shared_from_this());
}


void DerivationGoal::flushLine()
{
    if (handleJSONLogMessage(currentLogLine, *act, builderActivities, false))
        ;

    else {
        logTail.push_back(currentLogLine);
        if (logTail.size() > settings.logLines) logTail.pop_front();

        act->result(resBuildLogLine, currentLogLine);
    }

    currentLogLine = "";
    currentLogLinePos = 0;
}


StorePathSet DerivationGoal::checkPathValidity(bool returnValid, bool checkHash)
{
    StorePathSet result;
    for (auto & i : drv->outputs) {
        if (!wantOutput(i.first, wantedOutputs)) continue;
        bool good =
            worker.store.isValidPath(i.second.path) &&
            (!checkHash || worker.pathContentsGood(i.second.path));
        if (good == returnValid) result.insert(i.second.path);
    }
    return result;
}


void DerivationGoal::addHashRewrite(const StorePath & path)
{
    auto h1 = std::string(((std::string_view) path.to_string()).substr(0, 32));
    auto p = worker.store.makeStorePath(
        "rewrite:" + std::string(drvPath.to_string()) + ":" + std::string(path.to_string()),
        Hash(htSHA256), path.name());
    auto h2 = std::string(((std::string_view) p.to_string()).substr(0, 32));
    deletePath(worker.store.printStorePath(p));
    inputRewrites[h1] = h2;
    outputRewrites[h2] = h1;
    redirectedOutputs.insert_or_assign(path, std::move(p));
}


void DerivationGoal::done(BuildResult::Status status, std::optional<Error> ex)
{
    result.status = status;
    if (ex)
        result.errorMsg = ex->what();
    amDone(result.success() ? ecSuccess : ecFailed, ex);
    if (result.status == BuildResult::TimedOut)
        worker.timedOut = true;
    if (result.status == BuildResult::PermanentFailure)
        worker.permanentFailure = true;

    mcExpectedBuilds.reset();
    mcRunningBuilds.reset();

    if (result.success()) {
        if (status == BuildResult::Built)
            worker.doneBuilds++;
    } else {
        if (status != BuildResult::DependencyFailed)
            worker.failedBuilds++;
    }

    worker.updateProgress();
}


//////////////////////////////////////////////////////////////////////


class SubstitutionGoal : public Goal
{
    friend class Worker;

private:
    /* The store path that should be realised through a substitute. */
    StorePath storePath;

    /* The remaining substituters. */
    std::list<ref<Store>> subs;

    /* The current substituter. */
    std::shared_ptr<Store> sub;

    /* Whether a substituter failed. */
    bool substituterFailed = false;

    /* Path info returned by the substituter's query info operation. */
    std::shared_ptr<const ValidPathInfo> info;

    /* Pipe for the substituter's standard output. */
    Pipe outPipe;

    /* The substituter thread. */
    std::thread thr;

    std::promise<void> promise;

    /* Whether to try to repair a valid path. */
    RepairFlag repair;

    /* Location where we're downloading the substitute.  Differs from
       storePath when doing a repair. */
    Path destPath;

    std::unique_ptr<MaintainCount<uint64_t>> maintainExpectedSubstitutions,
        maintainRunningSubstitutions, maintainExpectedNar, maintainExpectedDownload;

    typedef void (SubstitutionGoal::*GoalState)();
    GoalState state;

public:
    SubstitutionGoal(const StorePath & storePath, Worker & worker, RepairFlag repair = NoRepair);
    ~SubstitutionGoal();

    void timedOut(Error && ex) override { abort(); };

    string key() override
    {
        /* "a$" ensures substitution goals happen before derivation
           goals. */
        return "a$" + std::string(storePath.name()) + "$" + worker.store.printStorePath(storePath);
    }

    void work() override;

    /* The states. */
    void init();
    void tryNext();
    void gotInfo();
    void referencesValid();
    void tryToRun();
    void finished();

    /* Callback used by the worker to write to the log. */
    void handleChildOutput(int fd, const string & data) override;
    void handleEOF(int fd) override;

    StorePath getStorePath() { return storePath; }
};


SubstitutionGoal::SubstitutionGoal(const StorePath & storePath, Worker & worker, RepairFlag repair)
    : Goal(worker)
    , storePath(storePath)
    , repair(repair)
{
    state = &SubstitutionGoal::init;
    name = fmt("substitution of '%s'", worker.store.printStorePath(this->storePath));
    trace("created");
    maintainExpectedSubstitutions = std::make_unique<MaintainCount<uint64_t>>(worker.expectedSubstitutions);
}


SubstitutionGoal::~SubstitutionGoal()
{
    try {
        if (thr.joinable()) {
            // FIXME: signal worker thread to quit.
            thr.join();
            worker.childTerminated(this);
        }
    } catch (...) {
        ignoreException();
    }
}


void SubstitutionGoal::work()
{
    (this->*state)();
}


void SubstitutionGoal::init()
{
    trace("init");

    worker.store.addTempRoot(storePath);

    /* If the path already exists we're done. */
    if (!repair && worker.store.isValidPath(storePath)) {
        amDone(ecSuccess);
        return;
    }

    if (settings.readOnlyMode)
        throw Error("cannot substitute path '%s' - no write access to the Nix store", worker.store.printStorePath(storePath));

    subs = settings.useSubstitutes ? getDefaultSubstituters() : std::list<ref<Store>>();

    tryNext();
}


void SubstitutionGoal::tryNext()
{
    trace("trying next substituter");

    if (subs.size() == 0) {
        /* None left.  Terminate this goal and let someone else deal
           with it. */
        debug("path '%s' is required, but there is no substituter that can build it", worker.store.printStorePath(storePath));

        /* Hack: don't indicate failure if there were no substituters.
           In that case the calling derivation should just do a
           build. */
        amDone(substituterFailed ? ecFailed : ecNoSubstituters);

        if (substituterFailed) {
            worker.failedSubstitutions++;
            worker.updateProgress();
        }

        return;
    }

    sub = subs.front();
    subs.pop_front();

    if (sub->storeDir != worker.store.storeDir) {
        tryNext();
        return;
    }

    try {
        // FIXME: make async
        info = sub->queryPathInfo(storePath);
    } catch (InvalidPath &) {
        tryNext();
        return;
    } catch (SubstituterDisabled &) {
        if (settings.tryFallback) {
            tryNext();
            return;
        }
        throw;
    } catch (Error & e) {
        if (settings.tryFallback) {
            logError(e.info());
            tryNext();
            return;
        }
        throw;
    }

    /* Update the total expected download size. */
    auto narInfo = std::dynamic_pointer_cast<const NarInfo>(info);

    maintainExpectedNar = std::make_unique<MaintainCount<uint64_t>>(worker.expectedNarSize, info->narSize);

    maintainExpectedDownload =
        narInfo && narInfo->fileSize
        ? std::make_unique<MaintainCount<uint64_t>>(worker.expectedDownloadSize, narInfo->fileSize)
        : nullptr;

    worker.updateProgress();

    /* Bail out early if this substituter lacks a valid
       signature. LocalStore::addToStore() also checks for this, but
       only after we've downloaded the path. */
    if (worker.store.requireSigs
        && !sub->isTrusted
        && !info->checkSignatures(worker.store, worker.store.getPublicKeys()))
    {
        logWarning({
            .name = "Invalid path signature",
            .hint = hintfmt("substituter '%s' does not have a valid signature for path '%s'",
                sub->getUri(), worker.store.printStorePath(storePath))
        });
        tryNext();
        return;
    }

    /* To maintain the closure invariant, we first have to realise the
       paths referenced by this one. */
    for (auto & i : info->references)
        if (i != storePath) /* ignore self-references */
            addWaitee(worker.makeSubstitutionGoal(i));

    if (waitees.empty()) /* to prevent hang (no wake-up event) */
        referencesValid();
    else
        state = &SubstitutionGoal::referencesValid;
}


void SubstitutionGoal::referencesValid()
{
    trace("all references realised");

    if (nrFailed > 0) {
        debug("some references of path '%s' could not be realised", worker.store.printStorePath(storePath));
        amDone(nrNoSubstituters > 0 || nrIncompleteClosure > 0 ? ecIncompleteClosure : ecFailed);
        return;
    }

    for (auto & i : info->references)
        if (i != storePath) /* ignore self-references */
            assert(worker.store.isValidPath(i));

    state = &SubstitutionGoal::tryToRun;
    worker.wakeUp(shared_from_this());
}


void SubstitutionGoal::tryToRun()
{
    trace("trying to run");

    /* Make sure that we are allowed to start a build.  Note that even
       if maxBuildJobs == 0 (no local builds allowed), we still allow
       a substituter to run.  This is because substitutions cannot be
       distributed to another machine via the build hook. */
    if (worker.getNrLocalBuilds() >= std::max(1U, (unsigned int) settings.maxBuildJobs)) {
        worker.waitForBuildSlot(shared_from_this());
        return;
    }

    maintainRunningSubstitutions = std::make_unique<MaintainCount<uint64_t>>(worker.runningSubstitutions);
    worker.updateProgress();

    outPipe.create();

    promise = std::promise<void>();

    thr = std::thread([this]() {
        try {
            /* Wake up the worker loop when we're done. */
            Finally updateStats([this]() { outPipe.writeSide = -1; });

            Activity act(*logger, actSubstitute, Logger::Fields{worker.store.printStorePath(storePath), sub->getUri()});
            PushActivity pact(act.id);

            copyStorePath(ref<Store>(sub), ref<Store>(worker.store.shared_from_this()),
                storePath, repair, sub->isTrusted ? NoCheckSigs : CheckSigs);

            promise.set_value();
        } catch (...) {
            promise.set_exception(std::current_exception());
        }
    });

    worker.childStarted(shared_from_this(), {outPipe.readSide.get()}, true, false);

    state = &SubstitutionGoal::finished;
}


void SubstitutionGoal::finished()
{
    trace("substitute finished");

    thr.join();
    worker.childTerminated(this);

    try {
        promise.get_future().get();
    } catch (std::exception & e) {
        printError(e.what());

        /* Cause the parent build to fail unless --fallback is given,
           or the substitute has disappeared. The latter case behaves
           the same as the substitute never having existed in the
           first place. */
        try {
            throw;
        } catch (SubstituteGone &) {
        } catch (...) {
            substituterFailed = true;
        }

        /* Try the next substitute. */
        state = &SubstitutionGoal::tryNext;
        worker.wakeUp(shared_from_this());
        return;
    }

    worker.markContentsGood(storePath);

    printMsg(lvlChatty, "substitution of path '%s' succeeded", worker.store.printStorePath(storePath));

    maintainRunningSubstitutions.reset();

    maintainExpectedSubstitutions.reset();
    worker.doneSubstitutions++;

    if (maintainExpectedDownload) {
        auto fileSize = maintainExpectedDownload->delta;
        maintainExpectedDownload.reset();
        worker.doneDownloadSize += fileSize;
    }

    worker.doneNarSize += maintainExpectedNar->delta;
    maintainExpectedNar.reset();

    worker.updateProgress();

    amDone(ecSuccess);
}


void SubstitutionGoal::handleChildOutput(int fd, const string & data)
{
}


void SubstitutionGoal::handleEOF(int fd)
{
    if (fd == outPipe.readSide.get()) worker.wakeUp(shared_from_this());
}

//////////////////////////////////////////////////////////////////////


Worker::Worker(LocalStore & store)
    : act(*logger, actRealise)
    , actDerivations(*logger, actBuilds)
    , actSubstitutions(*logger, actCopyPaths)
    , store(store)
{
    /* Debugging: prevent recursive workers. */
    nrLocalBuilds = 0;
    lastWokenUp = steady_time_point::min();
    permanentFailure = false;
    timedOut = false;
    hashMismatch = false;
    checkMismatch = false;
}


Worker::~Worker()
{
    /* Explicitly get rid of all strong pointers now.  After this all
       goals that refer to this worker should be gone.  (Otherwise we
       are in trouble, since goals may call childTerminated() etc. in
       their destructors). */
    topGoals.clear();

    assert(expectedSubstitutions == 0);
    assert(expectedDownloadSize == 0);
    assert(expectedNarSize == 0);
}


GoalPtr Worker::makeDerivationGoal(const StorePath & path,
    const StringSet & wantedOutputs, BuildMode buildMode)
{
    GoalPtr goal = derivationGoals[path].lock(); // FIXME
    if (!goal) {
        goal = std::make_shared<DerivationGoal>(path, wantedOutputs, *this, buildMode);
        derivationGoals.insert_or_assign(path, goal);
        wakeUp(goal);
    } else
        (dynamic_cast<DerivationGoal *>(goal.get()))->addWantedOutputs(wantedOutputs);
    return goal;
}


std::shared_ptr<DerivationGoal> Worker::makeBasicDerivationGoal(const StorePath & drvPath,
    const BasicDerivation & drv, BuildMode buildMode)
{
    auto goal = std::make_shared<DerivationGoal>(drvPath, drv, *this, buildMode);
    wakeUp(goal);
    return goal;
}


GoalPtr Worker::makeSubstitutionGoal(const StorePath & path, RepairFlag repair)
{
    GoalPtr goal = substitutionGoals[path].lock(); // FIXME
    if (!goal) {
        goal = std::make_shared<SubstitutionGoal>(path, *this, repair);
        substitutionGoals.insert_or_assign(path, goal);
        wakeUp(goal);
    }
    return goal;
}


static void removeGoal(GoalPtr goal, WeakGoalMap & goalMap)
{
    /* !!! inefficient */
    for (WeakGoalMap::iterator i = goalMap.begin();
         i != goalMap.end(); )
        if (i->second.lock() == goal) {
            WeakGoalMap::iterator j = i; ++j;
            goalMap.erase(i);
            i = j;
        }
        else ++i;
}


void Worker::removeGoal(GoalPtr goal)
{
    nix::removeGoal(goal, derivationGoals);
    nix::removeGoal(goal, substitutionGoals);
    if (topGoals.find(goal) != topGoals.end()) {
        topGoals.erase(goal);
        /* If a top-level goal failed, then kill all other goals
           (unless keepGoing was set). */
        if (goal->exitCode == Goal::ecFailed && !settings.keepGoing)
            topGoals.clear();
    }

    /* Wake up goals waiting for any goal to finish. */
    for (auto & i : waitingForAnyGoal) {
        GoalPtr goal = i.lock();
        if (goal) wakeUp(goal);
    }

    waitingForAnyGoal.clear();
}


void Worker::wakeUp(GoalPtr goal)
{
    goal->trace("woken up");
    addToWeakGoals(awake, goal);
}


unsigned Worker::getNrLocalBuilds()
{
    return nrLocalBuilds;
}


void Worker::childStarted(GoalPtr goal, const set<int> & fds,
    bool inBuildSlot, bool respectTimeouts)
{
    Child child;
    child.goal = goal;
    child.goal2 = goal.get();
    child.fds = fds;
    child.timeStarted = child.lastOutput = steady_time_point::clock::now();
    child.inBuildSlot = inBuildSlot;
    child.respectTimeouts = respectTimeouts;
    children.emplace_back(child);
    if (inBuildSlot) nrLocalBuilds++;
}


void Worker::childTerminated(Goal * goal, bool wakeSleepers)
{
    auto i = std::find_if(children.begin(), children.end(),
        [&](const Child & child) { return child.goal2 == goal; });
    if (i == children.end()) return;

    if (i->inBuildSlot) {
        assert(nrLocalBuilds > 0);
        nrLocalBuilds--;
    }

    children.erase(i);

    if (wakeSleepers) {

        /* Wake up goals waiting for a build slot. */
        for (auto & j : wantingToBuild) {
            GoalPtr goal = j.lock();
            if (goal) wakeUp(goal);
        }

        wantingToBuild.clear();
    }
}


void Worker::waitForBuildSlot(GoalPtr goal)
{
    debug("wait for build slot");
    if (getNrLocalBuilds() < settings.maxBuildJobs)
        wakeUp(goal); /* we can do it right away */
    else
        addToWeakGoals(wantingToBuild, goal);
}


void Worker::waitForAnyGoal(GoalPtr goal)
{
    debug("wait for any goal");
    addToWeakGoals(waitingForAnyGoal, goal);
}


void Worker::waitForAWhile(GoalPtr goal)
{
    debug("wait for a while");
    addToWeakGoals(waitingForAWhile, goal);
}


void Worker::run(const Goals & _topGoals)
{
    for (auto & i : _topGoals) topGoals.insert(i);

    debug("entered goal loop");

    while (1) {

        checkInterrupt();

        store.autoGC(false);

        /* Call every wake goal (in the ordering established by
           CompareGoalPtrs). */
        while (!awake.empty() && !topGoals.empty()) {
            Goals awake2;
            for (auto & i : awake) {
                GoalPtr goal = i.lock();
                if (goal) awake2.insert(goal);
            }
            awake.clear();
            for (auto & goal : awake2) {
                checkInterrupt();
                goal->work();
                if (topGoals.empty()) break; // stuff may have been cancelled
            }
        }

        if (topGoals.empty()) break;

        /* Wait for input. */
        if (!children.empty() || !waitingForAWhile.empty())
            waitForInput();
        else {
            if (awake.empty() && 0 == settings.maxBuildJobs)
                throw Error("unable to start any build; either increase '--max-jobs' "
                            "or enable remote builds");
            assert(!awake.empty());
        }
    }

    /* If --keep-going is not set, it's possible that the main goal
       exited while some of its subgoals were still active.  But if
       --keep-going *is* set, then they must all be finished now. */
    assert(!settings.keepGoing || awake.empty());
    assert(!settings.keepGoing || wantingToBuild.empty());
    assert(!settings.keepGoing || children.empty());
}

void Worker::waitForInput()
{
    printMsg(lvlVomit, "waiting for children");

    /* Process output from the file descriptors attached to the
       children, namely log output and output path creation commands.
       We also use this to detect child termination: if we get EOF on
       the logger pipe of a build, we assume that the builder has
       terminated. */

    bool useTimeout = false;
    long timeout = 0;
    auto before = steady_time_point::clock::now();

    /* If we're monitoring for silence on stdout/stderr, or if there
       is a build timeout, then wait for input until the first
       deadline for any child. */
    auto nearest = steady_time_point::max(); // nearest deadline
    if (settings.minFree.get() != 0)
        // Periodicallty wake up to see if we need to run the garbage collector.
        nearest = before + std::chrono::seconds(10);
    for (auto & i : children) {
        if (!i.respectTimeouts) continue;
        if (0 != settings.maxSilentTime)
            nearest = std::min(nearest, i.lastOutput + std::chrono::seconds(settings.maxSilentTime));
        if (0 != settings.buildTimeout)
            nearest = std::min(nearest, i.timeStarted + std::chrono::seconds(settings.buildTimeout));
    }
    if (nearest != steady_time_point::max()) {
        timeout = std::max(1L, (long) std::chrono::duration_cast<std::chrono::seconds>(nearest - before).count());
        useTimeout = true;
    }

    /* If we are polling goals that are waiting for a lock, then wake
       up after a few seconds at most. */
    if (!waitingForAWhile.empty()) {
        useTimeout = true;
        if (lastWokenUp == steady_time_point::min() || lastWokenUp > before) lastWokenUp = before;
        timeout = std::max(1L,
            (long) std::chrono::duration_cast<std::chrono::seconds>(
                lastWokenUp + std::chrono::seconds(settings.pollInterval) - before).count());
    } else lastWokenUp = steady_time_point::min();

    if (useTimeout)
        vomit("sleeping %d seconds", timeout);

    /* Use select() to wait for the input side of any logger pipe to
       become `available'.  Note that `available' (i.e., non-blocking)
       includes EOF. */
    std::vector<struct pollfd> pollStatus;
    std::map <int, int> fdToPollStatus;
    for (auto & i : children) {
        for (auto & j : i.fds) {
            pollStatus.push_back((struct pollfd) { .fd = j, .events = POLLIN });
            fdToPollStatus[j] = pollStatus.size() - 1;
        }
    }

    if (poll(pollStatus.data(), pollStatus.size(),
            useTimeout ? timeout * 1000 : -1) == -1) {
        if (errno == EINTR) return;
        throw SysError("waiting for input");
    }

    auto after = steady_time_point::clock::now();

    /* Process all available file descriptors. FIXME: this is
       O(children * fds). */
    decltype(children)::iterator i;
    for (auto j = children.begin(); j != children.end(); j = i) {
        i = std::next(j);

        checkInterrupt();

        GoalPtr goal = j->goal.lock();
        assert(goal);

        set<int> fds2(j->fds);
        std::vector<unsigned char> buffer(4096);
        for (auto & k : fds2) {
            if (pollStatus.at(fdToPollStatus.at(k)).revents) {
                ssize_t rd = read(k, buffer.data(), buffer.size());
                // FIXME: is there a cleaner way to handle pt close
                // than EIO? Is this even standard?
                if (rd == 0 || (rd == -1 && errno == EIO)) {
                    debug("%1%: got EOF", goal->getName());
                    goal->handleEOF(k);
                    j->fds.erase(k);
                } else if (rd == -1) {
                    if (errno != EINTR)
                        throw SysError("%s: read failed", goal->getName());
                } else {
                    printMsg(lvlVomit, "%1%: read %2% bytes",
                        goal->getName(), rd);
                    string data((char *) buffer.data(), rd);
                    j->lastOutput = after;
                    goal->handleChildOutput(k, data);
                }
            }
        }

        if (goal->exitCode == Goal::ecBusy &&
            0 != settings.maxSilentTime &&
            j->respectTimeouts &&
            after - j->lastOutput >= std::chrono::seconds(settings.maxSilentTime))
        {
            goal->timedOut(Error(
                    "%1% timed out after %2% seconds of silence",
                    goal->getName(), settings.maxSilentTime));
        }

        else if (goal->exitCode == Goal::ecBusy &&
            0 != settings.buildTimeout &&
            j->respectTimeouts &&
            after - j->timeStarted >= std::chrono::seconds(settings.buildTimeout))
        {
            goal->timedOut(Error(
                    "%1% timed out after %2% seconds",
                    goal->getName(), settings.buildTimeout));
        }
    }

    if (!waitingForAWhile.empty() && lastWokenUp + std::chrono::seconds(settings.pollInterval) <= after) {
        lastWokenUp = after;
        for (auto & i : waitingForAWhile) {
            GoalPtr goal = i.lock();
            if (goal) wakeUp(goal);
        }
        waitingForAWhile.clear();
    }
}


unsigned int Worker::exitStatus()
{
    /*
     * 1100100
     *    ^^^^
     *    |||`- timeout
     *    ||`-- output hash mismatch
     *    |`--- build failure
     *    `---- not deterministic
     */
    unsigned int mask = 0;
    bool buildFailure = permanentFailure || timedOut || hashMismatch;
    if (buildFailure)
        mask |= 0x04;  // 100
    if (timedOut)
        mask |= 0x01;  // 101
    if (hashMismatch)
        mask |= 0x02;  // 102
    if (checkMismatch) {
        mask |= 0x08;  // 104
    }

    if (mask)
        mask |= 0x60;
    return mask ? mask : 1;
}


bool Worker::pathContentsGood(const StorePath & path)
{
    auto i = pathContentsGoodCache.find(path);
    if (i != pathContentsGoodCache.end()) return i->second;
    printInfo("checking path '%s'...", store.printStorePath(path));
    auto info = store.queryPathInfo(path);
    bool res;
    if (!pathExists(store.printStorePath(path)))
        res = false;
    else {
        HashResult current = hashPath(*info->narHash.type, store.printStorePath(path));
        Hash nullHash(htSHA256);
        res = info->narHash == nullHash || info->narHash == current.first;
    }
    pathContentsGoodCache.insert_or_assign(path, res);
    if (!res)
        logError({
            .name = "Corrupted path",
            .hint = hintfmt("path '%s' is corrupted or missing!", store.printStorePath(path))
        });
    return res;
}


void Worker::markContentsGood(const StorePath & path)
{
    pathContentsGoodCache.insert_or_assign(path, true);
}


//////////////////////////////////////////////////////////////////////


static void primeCache(Store & store, const std::vector<StorePathWithOutputs> & paths)
{
    StorePathSet willBuild, willSubstitute, unknown;
    unsigned long long downloadSize, narSize;
    store.queryMissing(paths, willBuild, willSubstitute, unknown, downloadSize, narSize);

    if (!willBuild.empty() && 0 == settings.maxBuildJobs && getMachines().empty())
        throw Error(
            "%d derivations need to be built, but neither local builds ('--max-jobs') "
            "nor remote builds ('--builders') are enabled", willBuild.size());
}


void LocalStore::buildPaths(const std::vector<StorePathWithOutputs> & drvPaths, BuildMode buildMode)
{
    Worker worker(*this);

    primeCache(*this, drvPaths);

    Goals goals;
    for (auto & path : drvPaths) {
        if (path.path.isDerivation())
            goals.insert(worker.makeDerivationGoal(path.path, path.outputs, buildMode));
        else
            goals.insert(worker.makeSubstitutionGoal(path.path, buildMode == bmRepair ? Repair : NoRepair));
    }

    worker.run(goals);

    StorePathSet failed;
    std::optional<Error> ex;
    for (auto & i : goals) {
        if (i->ex) {
            if (ex)
                logError(i->ex->info());
            else
                ex = i->ex;
        }
        if (i->exitCode != Goal::ecSuccess) {
            DerivationGoal * i2 = dynamic_cast<DerivationGoal *>(i.get());
            if (i2) failed.insert(i2->getDrvPath());
            else failed.insert(dynamic_cast<SubstitutionGoal *>(i.get())->getStorePath());
        }
    }

    if (failed.size() == 1 && ex) {
        ex->status = worker.exitStatus();
        throw *ex;
    } else if (!failed.empty()) {
        if (ex) logError(ex->info());
        throw Error(worker.exitStatus(), "build of %s failed", showPaths(failed));
    }
}

BuildResult LocalStore::buildDerivation(const StorePath & drvPath, const BasicDerivation & drv,
    BuildMode buildMode)
{
    Worker worker(*this);
    auto goal = worker.makeBasicDerivationGoal(drvPath, drv, buildMode);

    BuildResult result;

    try {
        worker.run(Goals{goal});
        result = goal->getResult();
    } catch (Error & e) {
        result.status = BuildResult::MiscFailure;
        result.errorMsg = e.msg();
    }

    return result;
}


void LocalStore::ensurePath(const StorePath & path)
{
    /* If the path is already valid, we're done. */
    if (isValidPath(path)) return;

    primeCache(*this, {{path}});

    Worker worker(*this);
    GoalPtr goal = worker.makeSubstitutionGoal(path);
    Goals goals = {goal};

    worker.run(goals);

    if (goal->exitCode != Goal::ecSuccess) {
        if (goal->ex) {
            goal->ex->status = worker.exitStatus();
            throw *goal->ex;
        } else
            throw Error(worker.exitStatus(), "path '%s' does not exist and cannot be created", printStorePath(path));
    }
}


void LocalStore::repairPath(const StorePath & path)
{
    Worker worker(*this);
    GoalPtr goal = worker.makeSubstitutionGoal(path, Repair);
    Goals goals = {goal};

    worker.run(goals);

    if (goal->exitCode != Goal::ecSuccess) {
        /* Since substituting the path didn't work, if we have a valid
           deriver, then rebuild the deriver. */
        auto info = queryPathInfo(path);
        if (info->deriver && isValidPath(*info->deriver)) {
            goals.clear();
            goals.insert(worker.makeDerivationGoal(*info->deriver, StringSet(), bmRepair));
            worker.run(goals);
        } else
            throw Error(worker.exitStatus(), "cannot repair path '%s'", printStorePath(path));
    }
}


}<|MERGE_RESOLUTION|>--- conflicted
+++ resolved
@@ -3731,13 +3731,8 @@
             /* Check the hash. In hash mode, move the path produced by
                the derivation to its content-addressed location. */
             Hash h2 = i.second.hash->method == FileIngestionMethod::Recursive
-<<<<<<< HEAD
-                ? hashPath(i.second.hash->hash.type, actualPath).first
-                : hashFile(i.second.hash->hash.type, actualPath);
-=======
                 ? hashPath(*i.second.hash->hash.type, actualPath).first
                 : hashFile(*i.second.hash->hash.type, actualPath);
->>>>>>> b7e2e6e6
 
             auto dest = worker.store.makeFixedOutputPath(i.second.hash->method, h2, i.second.path.name());
 
@@ -3749,13 +3744,8 @@
                 delayedException = std::make_exception_ptr(
                     BuildError("hash mismatch in fixed-output derivation '%s':\n  wanted: %s\n  got:    %s",
                         worker.store.printStorePath(dest),
-<<<<<<< HEAD
-                        i.second.hash->hash.to_string(SRI),
-                        h2.to_string(SRI)));
-=======
                         i.second.hash->hash.to_string(SRI, true),
                         h2.to_string(SRI, true)));
->>>>>>> b7e2e6e6
 
                 Path actualDest = worker.store.Store::toRealPath(dest);
 
