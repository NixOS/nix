--- conflicted
+++ resolved
@@ -3722,15 +3722,9 @@
 
             /* Check the hash. In hash mode, move the path produced by
                the derivation to its content-addressed location. */
-<<<<<<< HEAD
             Hash h2 = i.second.hash->method == FileIngestionMethod::Recursive
-                ? hashPath(i.second.hash->hash.type, actualPath).first
-                : hashFile(i.second.hash->hash.type, actualPath);
-=======
-            Hash h2 = outputHashMode == FileIngestionMethod::Recursive
-                ? hashPath(*h.type, actualPath).first
-                : hashFile(*h.type, actualPath);
->>>>>>> 406dbb7f
+                ? hashPath(*i.second.hash->hash.type, actualPath).first
+                : hashFile(*i.second.hash->hash.type, actualPath);
 
             auto dest = worker.store.makeFixedOutputPath(i.second.hash->method, h2, i.second.path.name());
 
@@ -3741,13 +3735,9 @@
                 worker.hashMismatch = true;
                 delayedException = std::make_exception_ptr(
                     BuildError("hash mismatch in fixed-output derivation '%s':\n  wanted: %s\n  got:    %s",
-<<<<<<< HEAD
                         worker.store.printStorePath(dest),
                         i.second.hash->hash.to_string(Base::SRI),
                         h2.to_string(Base::SRI)));
-=======
-                        worker.store.printStorePath(dest), h.to_string(Base::SRI), h2.to_string(Base::SRI)));
->>>>>>> 406dbb7f
 
                 Path actualDest = worker.store.Store::toRealPath(dest);
 
@@ -5014,11 +5004,7 @@
     if (!pathExists(store.printStorePath(path)))
         res = false;
     else {
-<<<<<<< HEAD
-        HashResult current = hashPath(info->narHash.type, store.printStorePath(path));
-=======
         HashResult current = hashPath(*info->narHash.type, store.printStorePath(path));
->>>>>>> 406dbb7f
         Hash nullHash(HashType::SHA256);
         res = info->narHash == nullHash || info->narHash == current.first;
     }
