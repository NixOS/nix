#include "references.hh"
#include "pathlocks.hh"
#include "globals.hh"
#include "local-store.hh"
#include "util.hh"
#include "archive.hh"
#include "affinity.hh"
#include "builtins.hh"
#include "download.hh"
#include "finally.hh"
#include "compression.hh"
#include "json.hh"
#include "nar-info.hh"
#include "parsed-derivations.hh"

#include <algorithm>
#include <iostream>
#include <map>
#include <sstream>
#include <thread>
#include <future>
#include <chrono>
#include <regex>
#include <queue>

#include <limits.h>
#ifndef _MSC_VER
#include <sys/time.h>
#endif
#include <sys/types.h>
#include <sys/stat.h>
#include <fcntl.h>
#ifndef _MSC_VER
#include <unistd.h>
#endif
#include <errno.h>
#include <cstring>

#ifdef _WIN32
#define random() rand()
#include <boost/algorithm/string/predicate.hpp>
#else
#include <sys/wait.h>
#include <sys/utsname.h>
#include <sys/select.h>
#include <sys/resource.h>
#include <sys/socket.h>
#include <netdb.h>
#include <pwd.h>
#include <grp.h>
#endif

/* Includes required for chroot support. */
#if __linux__
#include <sys/socket.h>
#include <sys/ioctl.h>
#include <net/if.h>
#include <netinet/ip.h>
#include <sys/personality.h>
#include <sys/mman.h>
#include <sched.h>
#include <sys/param.h>
#include <sys/mount.h>
#include <sys/syscall.h>
#if HAVE_SECCOMP
#include <seccomp.h>
#endif
#define pivot_root(new_root, put_old) (syscall(SYS_pivot_root, new_root, put_old))
#endif

#if HAVE_STATVFS
#include <sys/statvfs.h>
#endif

#include <nlohmann/json.hpp>


namespace nix {

using std::map;

#ifndef _WIN32
static string pathNullDevice = "/dev/null";
#endif


/* Forward definition. */
class Worker;
struct HookInstance;


/* A pointer to a goal. */
class Goal;
class DerivationGoal;
typedef std::shared_ptr<Goal> GoalPtr;
typedef std::weak_ptr<Goal> WeakGoalPtr;

struct CompareGoalPtrs {
    bool operator() (const GoalPtr & a, const GoalPtr & b) const;
};

/* Set of goals. */
typedef set<GoalPtr, CompareGoalPtrs> Goals;
typedef list<WeakGoalPtr> WeakGoals;

/* A map of paths to goals (and the other way around). */
typedef map<Path, WeakGoalPtr> WeakGoalMap;



class Goal : public std::enable_shared_from_this<Goal>
{
public:
    typedef enum {ecBusy, ecSuccess, ecFailed, ecNoSubstituters, ecIncompleteClosure} ExitCode;

protected:

    /* Backlink to the worker. */
    Worker & worker;

    /* Goals that this goal is waiting for. */
    Goals waitees;

    /* Goals waiting for this one to finish.  Must use weak pointers
       here to prevent cycles. */
    WeakGoals waiters;

    /* Number of goals we are/were waiting for that have failed. */
    unsigned int nrFailed;

    /* Number of substitution goals we are/were waiting for that
       failed because there are no substituters. */
    unsigned int nrNoSubstituters;

    /* Number of substitution goals we are/were waiting for that
       failed because othey had unsubstitutable references. */
    unsigned int nrIncompleteClosure;

    /* Name of this goal for debugging purposes. */
    string name;

    /* Whether the goal is finished. */
    ExitCode exitCode;

    Goal(Worker & worker) : worker(worker)
    {
        nrFailed = nrNoSubstituters = nrIncompleteClosure = 0;
        exitCode = ecBusy;
    }

    virtual ~Goal()
    {
        trace("goal destroyed");
    }

public:
    virtual void work() = 0;

    void addWaitee(GoalPtr waitee);

    virtual void waiteeDone(GoalPtr waitee, ExitCode result);

#ifndef _WIN32
    virtual void handleChildOutput(int fd, const string & data)
    {
        abort();
    }
    virtual void handleEOF(int fd)
    {
        abort();
    }
#else
    virtual void handleChildOutput(HANDLE handle, const string & data)
    {
        abort();
    }
    virtual void handleEOF(HANDLE handle)
    {
        abort();
    }
#endif

    void trace(const FormatOrString & fs);

    string getName()
    {
        return name;
    }

    ExitCode getExitCode()
    {
        return exitCode;
    }

    /* Callback in case of a timeout.  It should wake up its waiters,
       get rid of any running child processes that are being monitored
       by the worker (important!), etc. */
    virtual void timedOut() = 0;

    virtual string key() = 0;

protected:

    virtual void amDone(ExitCode result);
};


bool CompareGoalPtrs::operator() (const GoalPtr & a, const GoalPtr & b) const {
    string s1 = a->key();
    string s2 = b->key();
    return s1 < s2;
}


typedef std::chrono::time_point<std::chrono::steady_clock> steady_time_point;


/* A mapping used to remember for each child process to what goal it
   belongs, and file descriptors for receiving log data and output
   path creation commands. */
struct Child
{
    WeakGoalPtr goal;
    Goal * goal2; // ugly hackery
#ifndef _WIN32
    set<int> fds;
#else
    vector<AsyncPipe*> pipes;
#endif
    bool respectTimeouts;
    bool inBuildSlot;
    steady_time_point lastOutput; /* time we last got output on stdout/stderr */
    steady_time_point timeStarted;
};


/* The worker class. */
class Worker
{
private:

    /* Note: the worker should only have strong pointers to the
       top-level goals. */

    /* The top-level goals of the worker. */
    Goals topGoals;

    /* Goals that are ready to do some work. */
    WeakGoals awake;

    /* Goals waiting for a build slot. */
    WeakGoals wantingToBuild;

    /* Child processes currently running. */
    std::list<Child> children;

    /* Number of build slots occupied.  This includes local builds and
       substitutions but not remote builds via the build hook. */
    unsigned int nrLocalBuilds;

    /* Maps used to prevent multiple instantiations of a goal for the
       same derivation / path. */
    WeakGoalMap derivationGoals;
    WeakGoalMap substitutionGoals;

    /* Goals waiting for busy paths to be unlocked. */
    WeakGoals waitingForAnyGoal;

    /* Goals sleeping for a few seconds (polling a lock). */
    WeakGoals waitingForAWhile;

    /* Last time the goals in `waitingForAWhile' where woken up. */
    steady_time_point lastWokenUp;

    /* Cache for pathContentsGood(). */
    std::map<Path, bool> pathContentsGoodCache;

public:

    const Activity act;
    const Activity actDerivations;
    const Activity actSubstitutions;

    /* Set if at least one derivation had a BuildError (i.e. permanent
       failure). */
    bool permanentFailure;

    /* Set if at least one derivation had a timeout. */
    bool timedOut;

#ifdef _WIN32
    AutoCloseWindowsHandle ioport;
#endif
    LocalStore & store;
#ifndef _WIN32
    std::unique_ptr<HookInstance> hook;
#endif
    uint64_t expectedBuilds = 0;
    uint64_t doneBuilds = 0;
    uint64_t failedBuilds = 0;
    uint64_t runningBuilds = 0;

    uint64_t expectedSubstitutions = 0;
    uint64_t doneSubstitutions = 0;
    uint64_t failedSubstitutions = 0;
    uint64_t runningSubstitutions = 0;
    uint64_t expectedDownloadSize = 0;
    uint64_t doneDownloadSize = 0;
    uint64_t expectedNarSize = 0;
    uint64_t doneNarSize = 0;
#ifndef _WIN32
    /* Whether to ask the build hook if it can build a derivation. If
       it answers with "decline-permanently", we don't try again. */
    bool tryBuildHook = true;
#endif
    Worker(LocalStore & store);
    ~Worker();

    /* Make a goal (with caching). */
    GoalPtr makeDerivationGoal(const Path & drvPath, const StringSet & wantedOutputs, BuildMode buildMode = bmNormal);
    std::shared_ptr<DerivationGoal> makeBasicDerivationGoal(const Path & drvPath,
        const BasicDerivation & drv, BuildMode buildMode = bmNormal);
    GoalPtr makeSubstitutionGoal(const Path & storePath, RepairFlag repair = NoRepair);

    /* Remove a dead goal. */
    void removeGoal(GoalPtr goal);

    /* Wake up a goal (i.e., there is something for it to do). */
    void wakeUp(GoalPtr goal);

    /* Return the number of local build and substitution processes
       currently running (but not remote builds via the build
       hook). */
    unsigned int getNrLocalBuilds();

    /* Registers a running child process.  `inBuildSlot' means that
       the process counts towards the jobs limit. */
#ifndef _WIN32
    void childStarted(GoalPtr goal, const set<int> & fds,
        bool inBuildSlot, bool respectTimeouts);
#else
    void childStarted(GoalPtr goal, const vector<AsyncPipe*> & hpipes,
        bool inBuildSlot, bool respectTimeouts);
#endif

    /* Unregisters a running child process.  `wakeSleepers' should be
       false if there is no sense in waking up goals that are sleeping
       because they can't run yet (e.g., there is no free build slot,
       or the hook would still say `postpone'). */
    void childTerminated(Goal * goal, bool wakeSleepers = true);

    /* Put `goal' to sleep until a build slot becomes available (which
       might be right away). */
    void waitForBuildSlot(GoalPtr goal);

    /* Wait for any goal to finish.  Pretty indiscriminate way to
       wait for some resource that some other goal is holding. */
    void waitForAnyGoal(GoalPtr goal);

    /* Wait for a few seconds and then retry this goal.  Used when
       waiting for a lock held by another process.  This kind of
       polling is inefficient, but POSIX doesn't really provide a way
       to wait for multiple locks in the main select() loop. */
    void waitForAWhile(GoalPtr goal);

    /* Loop until the specified top-level goals have finished. */
    void run(const Goals & topGoals);

    /* Wait for input to become available. */
    void waitForInput();

    unsigned int exitStatus();

    /* Check whether the given valid path exists and has the right
       contents. */
    bool pathContentsGood(const Path & path);

    void markContentsGood(const Path & path);

    void updateProgress()
    {
        actDerivations.progress(doneBuilds, expectedBuilds + doneBuilds, runningBuilds, failedBuilds);
        actSubstitutions.progress(doneSubstitutions, expectedSubstitutions + doneSubstitutions, runningSubstitutions, failedSubstitutions);
        act.setExpected(actDownload, expectedDownloadSize + doneDownloadSize);
        act.setExpected(actCopyPath, expectedNarSize + doneNarSize);
    }
};


//////////////////////////////////////////////////////////////////////


void addToWeakGoals(WeakGoals & goals, GoalPtr p)
{
    // FIXME: necessary?
    // FIXME: O(n)
    for (auto & i : goals)
        if (i.lock() == p) return;
    goals.push_back(p);
}


void Goal::addWaitee(GoalPtr waitee)
{
    waitees.insert(waitee);
    addToWeakGoals(waitee->waiters, shared_from_this());
}


void Goal::waiteeDone(GoalPtr waitee, ExitCode result)
{
    assert(waitees.find(waitee) != waitees.end());
    waitees.erase(waitee);

    trace(format("waitee '%1%' done; %2% left") %
        waitee->name % waitees.size());

    if (result == ecFailed || result == ecNoSubstituters || result == ecIncompleteClosure) ++nrFailed;

    if (result == ecNoSubstituters) ++nrNoSubstituters;

    if (result == ecIncompleteClosure) ++nrIncompleteClosure;

    if (waitees.empty() || (result == ecFailed && !settings.keepGoing)) {

        /* If we failed and keepGoing is not set, we remove all
           remaining waitees. */
        for (auto & goal : waitees) {
            WeakGoals waiters2;
            for (auto & j : goal->waiters)
                if (j.lock() != shared_from_this()) waiters2.push_back(j);
            goal->waiters = waiters2;
        }
        waitees.clear();

        worker.wakeUp(shared_from_this());
    }
}


void Goal::amDone(ExitCode result)
{
    trace("done");
    assert(exitCode == ecBusy);
    assert(result == ecSuccess || result == ecFailed || result == ecNoSubstituters || result == ecIncompleteClosure);
    exitCode = result;
    for (auto & i : waiters) {
        GoalPtr goal = i.lock();
        if (goal) goal->waiteeDone(shared_from_this(), result);
    }
    waiters.clear();
    worker.removeGoal(shared_from_this());
}


void Goal::trace(const FormatOrString & fs)
{
    debug("%1%: %2%", name, fs.s);
}



//////////////////////////////////////////////////////////////////////

#ifndef _WIN32
/* Common initialisation performed in child processes. */
static void commonChildInit(Pipe & logPipe)
{
    restoreSignals();

    /* Put the child in a separate session (and thus a separate
       process group) so that it has no controlling terminal (meaning
       that e.g. ssh cannot open /dev/tty) and it doesn't receive
       terminal signals. */
    if (setsid() == -1)
        throw PosixError(format("creating a new session"));

    /* Dup the write side of the logger pipe into stderr. */
    if (dup2(logPipe.writeSide.get(), STDERR_FILENO) == -1)
        throw PosixError("cannot pipe standard error into log file");

    /* Dup stderr to stdout. */
    if (dup2(STDERR_FILENO, STDOUT_FILENO) == -1)
        throw PosixError("cannot dup stderr into stdout");

    /* Reroute stdin to /dev/null. */
    int fdDevNull = open(pathNullDevice.c_str(), O_RDWR);
    if (fdDevNull == -1)
        throw PosixError(format("cannot open '%1%'") % pathNullDevice);
    if (dup2(fdDevNull, STDIN_FILENO) == -1)
        throw PosixError("cannot dup null device into stdin");
    close(fdDevNull);
}


//////////////////////////////////////////////////////////////////////


class UserLock
{
private:
    /* POSIX locks suck.  If we have a lock on a file, and we open and
       close that file again (without closing the original file
       descriptor), we lose the lock.  So we have to be *very* careful
       not to open a lock file on which we are holding a lock. */
    static Sync<PathSet> lockedPaths_;

    Path fnUserLock;
    AutoCloseFD fdUserLock;

    string user;
    uid_t uid;
    gid_t gid;
    std::vector<gid_t> supplementaryGIDs;

public:
    UserLock();
    ~UserLock();

    void kill();

    string getUser() { return user; }
    uid_t getUID() { assert(uid); return uid; }
    uid_t getGID() { assert(gid); return gid; }
    std::vector<gid_t> getSupplementaryGIDs() { return supplementaryGIDs; }

    bool enabled() { return uid != 0; }

};


Sync<PathSet> UserLock::lockedPaths_;


UserLock::UserLock()
{
    assert(settings.buildUsersGroup != "");

    /* Get the members of the build-users-group. */
    struct group * gr = getgrnam(settings.buildUsersGroup.get().c_str());
    if (!gr)
        throw Error(format("the group '%1%' specified in 'build-users-group' does not exist")
            % settings.buildUsersGroup);
    gid = gr->gr_gid;

    /* Copy the result of getgrnam. */
    Strings users;
    for (char * * p = gr->gr_mem; *p; ++p) {
        debug(format("found build user '%1%'") % *p);
        users.push_back(*p);
    }

    if (users.empty())
        throw Error(format("the build users group '%1%' has no members")
            % settings.buildUsersGroup);

    /* Find a user account that isn't currently in use for another
       build. */
    for (auto & i : users) {
        debug(format("trying user '%1%'") % i);

        struct passwd * pw = getpwnam(i.c_str());
        if (!pw)
            throw Error(format("the user '%1%' in the group '%2%' does not exist")
                % i % settings.buildUsersGroup);

        createDirs(settings.nixStateDir + "/userpool");

        fnUserLock = (format("%1%/userpool/%2%") % settings.nixStateDir % pw->pw_uid).str();

        {
            auto lockedPaths(lockedPaths_.lock());
            if (lockedPaths->count(fnUserLock))
                /* We already have a lock on this one. */
                continue;
            lockedPaths->insert(fnUserLock);
        }

        try {

            AutoCloseFD fd = open(fnUserLock.c_str(), O_RDWR | O_CREAT | O_CLOEXEC, 0600);
            if (!fd)
                throw PosixError(format("opening user lock '%1%'") % fnUserLock);

            if (lockFile(fd.get(), ltWrite, false)) {
                fdUserLock = std::move(fd);
                user = i;
                uid = pw->pw_uid;

                /* Sanity check... */
                if (uid == getuid() || uid == geteuid())
                    throw Error(format("the Nix user should not be a member of '%1%'")
                        % settings.buildUsersGroup);

#if __linux__
                /* Get the list of supplementary groups of this build user.  This
                   is usually either empty or contains a group such as "kvm".  */
                supplementaryGIDs.resize(10);
                int ngroups = supplementaryGIDs.size();
                int err = getgrouplist(pw->pw_name, pw->pw_gid,
                    supplementaryGIDs.data(), &ngroups);
                if (err == -1)
                    throw Error(format("failed to get list of supplementary groups for '%1%'") % pw->pw_name);

                supplementaryGIDs.resize(ngroups);
#endif

                return;
            }

        } catch (...) {
            lockedPaths_.lock()->erase(fnUserLock);
        }
    }

    throw Error(format("all build users are currently in use; "
        "consider creating additional users and adding them to the '%1%' group")
        % settings.buildUsersGroup);
}


UserLock::~UserLock()
{
    auto lockedPaths(lockedPaths_.lock());
    assert(lockedPaths->count(fnUserLock));
    lockedPaths->erase(fnUserLock);
}


void UserLock::kill()
{
    killUser(uid);
}
#endif

//////////////////////////////////////////////////////////////////////

#ifndef _WIN32
struct HookInstance
{
    /* Pipes for talking to the build hook. */
    Pipe toHook;

    /* Pipe for the hook's standard output/error. */
    Pipe fromHook;

    /* Pipe for the builder's standard output/error. */
    Pipe builderOut;

    /* The process ID of the hook. */
    Pid pid;

    FdSink sink;

    std::map<ActivityId, Activity> activities;

    HookInstance();

    ~HookInstance();
};


HookInstance::HookInstance()
{
    fprintf(stderr,"starting build hook '%s'\n", settings.buildHook.get().c_str());
    debug("starting build hook '%s'", settings.buildHook);

    /* Create a pipe to get the output of the child. */
    fromHook.create();

    /* Create the communication pipes. */
    toHook.create();

    /* Create a pipe to get the output of the builder. */
    builderOut.create();

    /* Fork the hook. */
    pid = startProcess([&]() {

        commonChildInit(fromHook);

        if (chdir("/") == -1) throw PosixError("changing into /");

        /* Dup the communication pipes. */
        if (dup2(toHook.readSide.get(), STDIN_FILENO) == -1)
            throw PosixError("dupping to-hook read side");

        /* Use fd 4 for the builder's stdout/stderr. */
        if (dup2(builderOut.writeSide.get(), 4) == -1)
            throw PosixError("dupping builder's stdout/stderr");

        /* Hack: pass the read side of that fd to allow build-remote
           to read SSH error messages. */
        if (dup2(builderOut.readSide.get(), 5) == -1)
            throw PosixError("dupping builder's stdout/stderr");

        Strings args = {
            baseNameOf(settings.buildHook),
            std::to_string(verbosity),
        };

        execv(settings.buildHook.get().c_str(), stringsToCharPtrs(args).data());

        throw PosixError("executing '%s'", settings.buildHook);
    });

    pid.setSeparatePG(true);
    fromHook.writeSide = -1;
    toHook.readSide = -1;

    sink = FdSink(toHook.writeSide.get());
    std::map<std::string, Config::SettingInfo> settings;
    globalConfig.getSettings(settings);
    for (auto & setting : settings)
        sink << 1 << setting.first << setting.second.value;
    sink << 0;
}


HookInstance::~HookInstance()
{
    try {
        toHook.writeSide = -1;
        if (pid != -1) pid.kill();
    } catch (...) {
        ignoreException();
    }
}
#endif

//////////////////////////////////////////////////////////////////////


typedef map<std::string, std::string> StringRewrites;


std::string rewriteStrings(std::string s, const StringRewrites & rewrites)
{
    for (auto & i : rewrites) {
        size_t j = 0;
        while ((j = s.find(i.first, j)) != string::npos)
            s.replace(j, i.first.size(), i.second);
    }
    return s;
}


//////////////////////////////////////////////////////////////////////


typedef enum {rpAccept, rpDecline, rpPostpone} HookReply;

class SubstitutionGoal;

class DerivationGoal : public Goal
{
private:
    /* Whether to use an on-disk .drv file. */
    bool useDerivation;

    /* The path of the derivation. */
    Path drvPath;

    /* The specific outputs that we need to build.  Empty means all of
       them. */
    StringSet wantedOutputs;

    /* Whether additional wanted outputs have been added. */
    bool needRestart = false;

    /* Whether to retry substituting the outputs after building the
       inputs. */
    bool retrySubstitution;

    /* The derivation stored at drvPath. */
    std::unique_ptr<BasicDerivation> drv;

    std::unique_ptr<ParsedDerivation> parsedDrv;

    /* The remainder is state held during the build. */

    /* Locks on the output paths. */
    PathLocks outputLocks;

    /* All input paths (that is, the union of FS closures of the
       immediate input paths). */
    PathSet inputPaths;

    /* Referenceable paths (i.e., input and output paths). */
    PathSet allPaths;

    /* Outputs that are already valid.  If we're repairing, these are
       the outputs that are valid *and* not corrupt. */
    PathSet validPaths;

    /* Outputs that are corrupt or not valid. */
    PathSet missingPaths;
#ifndef _WIN32
    /* User selected for running the builder. */
    std::unique_ptr<UserLock> buildUser;
#endif
    /* The process ID of the builder. */
    Pid pid;

    /* The temporary directory. */
#ifdef _WIN32
    Path tmpDirOrig;
#endif
    Path tmpDir;

    /* The path of the temporary directory in the sandbox. */
    Path tmpDirInSandbox;

    /* File descriptor for the log file. */
#ifndef _WIN32
    AutoCloseFD fdLogFile;
#else
    AutoCloseWindowsHandle hLogFile;
#endif
    std::shared_ptr<BufferedSink> logFileSink, logSink;

    /* Number of bytes received from the builder's stdout/stderr. */
    unsigned long logSize;

    /* The most recent log lines. */
    std::list<std::string> logTail;

    std::string currentLogLine;
    size_t currentLogLinePos = 0; // to handle carriage return

    std::string currentHookLine;
#ifdef _WIN32
    /* Pipe for the builder's standard output/error. */
    AsyncPipe asyncBuilderOut;
    AutoCloseWindowsHandle nul;
#else
    /* Pipe for the builder's standard output/error. */
    Pipe builderOut;

    /* Pipe for synchronising updates to the builder user namespace. */
    Pipe userNamespaceSync;

    /* The build hook. */
    std::unique_ptr<HookInstance> hook;

    /* Whether we're currently doing a chroot build. */
    bool useChroot = false;

    Path chrootRootDir;

    /* RAII object to delete the chroot directory. */
    std::shared_ptr<AutoDelete> autoDelChroot;
#endif
    /* Whether this is a fixed-output derivation. */
    bool fixedOutput;

    /* Whether to run the build in a private network namespace. */
    bool privateNetwork = false;

    typedef void (DerivationGoal::*GoalState)();
    GoalState state;

    /* Stuff we need to pass to initChild(). */
    struct ChrootPath {
        Path source;
        bool optional;
        ChrootPath(Path source = "", bool optional = false)
            : source(source), optional(optional)
        { }
    };
    typedef map<Path, ChrootPath> DirsInChroot; // maps target path to source path
    DirsInChroot dirsInChroot;

    typedef map<string, string> Environment;
    Environment env;

#if __APPLE__
    typedef string SandboxProfile;
    SandboxProfile additionalSandboxProfile;
#endif

    /* Hash rewriting. */
    StringRewrites inputRewrites, outputRewrites;
    typedef map<Path, Path> RedirectedOutputs;
    RedirectedOutputs redirectedOutputs;

    BuildMode buildMode;

    /* If we're repairing without a chroot, there may be outputs that
       are valid but corrupt.  So we redirect these outputs to
       temporary paths. */
    PathSet redirectedBadOutputs;

    BuildResult result;

    /* The current round, if we're building multiple times. */
    size_t curRound = 1;

    size_t nrRounds;

    /* Path registration info from the previous round, if we're
       building multiple times. Since this contains the hash, it
       allows us to compare whether two rounds produced the same
       result. */
    std::map<Path, ValidPathInfo> prevInfos;

#ifndef _WIN32
    const uid_t sandboxUid = 1000;
    const gid_t sandboxGid = 100;
    const static Path homeDir;
#endif
    std::unique_ptr<MaintainCount<uint64_t>> mcExpectedBuilds, mcRunningBuilds;

    std::unique_ptr<Activity> act;

    std::map<ActivityId, Activity> builderActivities;

    /* The remote machine on which we're building. */
    std::string machineName;

public:
    DerivationGoal(const Path & drvPath, const StringSet & wantedOutputs,
        Worker & worker, BuildMode buildMode = bmNormal);
    DerivationGoal(const Path & drvPath, const BasicDerivation & drv,
        Worker & worker, BuildMode buildMode = bmNormal);
    ~DerivationGoal();

    void timedOut() override;

    string key() override
    {
        /* Ensure that derivations get built in order of their name,
           i.e. a derivation named "aardvark" always comes before
           "baboon". And substitution goals always happen before
           derivation goals (due to "b$"). */
        return "b$" + storePathToName(drvPath) + "$" + drvPath;
    }

    void work() override;

    Path getDrvPath()
    {
        return drvPath;
    }

    /* Add wanted outputs to an already existing derivation goal. */
    void addWantedOutputs(const StringSet & outputs);

    BuildResult getResult() { return result; }

private:
    /* The states. */
    void getDerivation();
    void loadDerivation();
    void haveDerivation();
    void outputsSubstituted();
    void closureRepaired();
    void inputsRealised();
    void tryToBuild();
    void buildDone();
#ifndef _WIN32
    /* Is the build hook willing to perform the build? */
    HookReply tryBuildHook();
#endif
    /* Start building a derivation. */
    void startBuilder();

    /* Fill in the environment for the builder. */
    void initEnv();

    /* Write a JSON file containing the derivation attributes. */
    void writeStructuredAttrs();

#ifndef _WIN32
    /* Make a file owned by the builder. */
    void chownToBuilder(const Path & path);

    /* Run the builder's process. */
    void runChild();
#endif
#if __linux__
    friend int childEntry(void *);
#endif
    /* Check that the derivation outputs all exist and register them
       as valid. */
    void registerOutputs();

    /* Check that an output meets the requirements specified by the
       'outputChecks' attribute (or the legacy
       '{allowed,disallowed}{References,Requisites}' attributes). */
    void checkOutputs(const std::map<std::string, ValidPathInfo> & outputs);

    /* Open a log file and a pipe to it. */
    Path openLogFile();

    /* Close the log file. */
    void closeLogFile();

    /* Delete the temporary directory, if we have one. */
    void deleteTmpDir(bool force);

    /* Callback used by the worker to write to the log. */
#ifndef _WIN32
    void handleChildOutput(int fd, const string & data) override;
    void handleEOF(int fd) override;
#else
    void handleChildOutput(HANDLE handle, const string & data) override;
    void handleEOF(HANDLE handle) override;
#endif
    void flushLine();

    /* Return the set of (in)valid paths. */
    PathSet checkPathValidity(bool returnValid, bool checkHash);

    /* Abort the goal if `path' failed to build. */
    bool pathFailed(const Path & path);

    /* Forcibly kill the child process, if any. */
    void killChild();

    Path addHashRewrite(const Path & path);

    void repairClosure();

    void amDone(ExitCode result) override
    {
        Goal::amDone(result);
    }

    void done(BuildResult::Status status, const string & msg = "");

    PathSet exportReferences(PathSet storePaths);
};


#ifndef _WIN32
const Path DerivationGoal::homeDir = "/homeless-shelter";
//#else
//const Path DerivationGoal::homeDir = "C:/homeless-shelter";
#endif


DerivationGoal::DerivationGoal(const Path & drvPath, const StringSet & wantedOutputs,
    Worker & worker, BuildMode buildMode)
    : Goal(worker)
    , useDerivation(true)
    , drvPath(drvPath)
    , wantedOutputs(wantedOutputs)
    , buildMode(buildMode)
{
    state = &DerivationGoal::getDerivation;
    name = (format("building of '%1%'") % drvPath).str();
    trace("created");

    mcExpectedBuilds = std::make_unique<MaintainCount<uint64_t>>(worker.expectedBuilds);
    worker.updateProgress();
}


DerivationGoal::DerivationGoal(const Path & drvPath, const BasicDerivation & drv,
    Worker & worker, BuildMode buildMode)
    : Goal(worker)
    , useDerivation(false)
    , drvPath(drvPath)
    , buildMode(buildMode)
{
    this->drv = std::unique_ptr<BasicDerivation>(new BasicDerivation(drv));
    state = &DerivationGoal::haveDerivation;
    name = (format("building of %1%") % showPaths(drv.outputPaths())).str();
    trace("created");

    mcExpectedBuilds = std::make_unique<MaintainCount<uint64_t>>(worker.expectedBuilds);
    worker.updateProgress();

    /* Prevent the .chroot directory from being
       garbage-collected. (See isActiveTempFile() in gc.cc.) */
    worker.store.addTempRoot(drvPath);
}


DerivationGoal::~DerivationGoal()
{
    /* Careful: we should never ever throw an exception from a
       destructor. */
    try { killChild(); } catch (...) { ignoreException(); }
    try { deleteTmpDir(false); } catch (...) { ignoreException(); }
    try { closeLogFile(); } catch (...) { ignoreException(); }
}


void DerivationGoal::killChild()
{
#ifndef _WIN32
    if (pid != -1) {
        worker.childTerminated(this);

        if (buildUser) {
            /* If we're using a build user, then there is a tricky
               race condition: if we kill the build user before the
               child has done its setuid() to the build user uid, then
               it won't be killed, and we'll potentially lock up in
               pid.wait().  So also send a conventional kill to the
               child. */
            ::kill(-pid, SIGKILL); /* ignore the result */
            buildUser->kill();
            pid.wait();
        } else
            pid.kill();

        assert(pid == -1);
    }

    hook.reset();
#else
    if (pid.hProcess != INVALID_HANDLE_VALUE) {
        worker.childTerminated(this);

        pid.kill();
        assert(pid.hProcess == INVALID_HANDLE_VALUE);
    }
#endif
}


void DerivationGoal::timedOut()
{
    killChild();
    done(BuildResult::TimedOut);
}


void DerivationGoal::work()
{
    (this->*state)();
}


void DerivationGoal::addWantedOutputs(const StringSet & outputs)
{
    /* If we already want all outputs, there is nothing to do. */
    if (wantedOutputs.empty()) return;

    if (outputs.empty()) {
        wantedOutputs.clear();
        needRestart = true;
    } else
        for (auto & i : outputs)
            if (wantedOutputs.find(i) == wantedOutputs.end()) {
                wantedOutputs.insert(i);
                needRestart = true;
            }
}


void DerivationGoal::getDerivation()
{
    trace("init");

    /* The first thing to do is to make sure that the derivation
       exists.  If it doesn't, it may be created through a
       substitute. */
    if (buildMode == bmNormal && worker.store.isValidPath(drvPath)) {
        loadDerivation();
        return;
    }

    addWaitee(worker.makeSubstitutionGoal(drvPath));

    state = &DerivationGoal::loadDerivation;
}


void DerivationGoal::loadDerivation()
{
    trace("loading derivation");

    if (nrFailed != 0) {
        printError(format("cannot build missing derivation '%1%'") % drvPath);
        done(BuildResult::MiscFailure);
        return;
    }

    /* `drvPath' should already be a root, but let's be on the safe
       side: if the user forgot to make it a root, we wouldn't want
       things being garbage collected while we're busy. */
    worker.store.addTempRoot(drvPath);

    assert(worker.store.isValidPath(drvPath));

    /* Get the derivation. */
    drv = std::unique_ptr<BasicDerivation>(new Derivation(worker.store.derivationFromPath(drvPath)));

    haveDerivation();
}


void DerivationGoal::haveDerivation()
{
    trace("have derivation");

    retrySubstitution = false;

    for (auto & i : drv->outputs)
        worker.store.addTempRoot(i.second.path);

    /* Check what outputs paths are not already valid. */
    PathSet invalidOutputs = checkPathValidity(false, buildMode == bmRepair);

    /* If they are all valid, then we're done. */
    if (invalidOutputs.size() == 0 && buildMode == bmNormal) {
        done(BuildResult::AlreadyValid);
        return;
    }

    parsedDrv = std::make_unique<ParsedDerivation>(drvPath, *drv);

    /* We are first going to try to create the invalid output paths
       through substitutes.  If that doesn't work, we'll build
       them. */
    if (settings.useSubstitutes && drv->substitutesAllowed())
        for (auto & i : invalidOutputs)
            addWaitee(worker.makeSubstitutionGoal(i, buildMode == bmRepair ? Repair : NoRepair));

    if (waitees.empty()) /* to prevent hang (no wake-up event) */
        outputsSubstituted();
    else
        state = &DerivationGoal::outputsSubstituted;
}


void DerivationGoal::outputsSubstituted()
{
    trace("all outputs substituted (maybe)");

    if (nrFailed > 0 && nrFailed > nrNoSubstituters + nrIncompleteClosure && !settings.tryFallback) {
        done(BuildResult::TransientFailure, (format("some substitutes for the outputs of derivation '%1%' failed (usually happens due to networking issues); try '--fallback' to build derivation from source ") % drvPath).str());
        return;
    }

    /*  If the substitutes form an incomplete closure, then we should
        build the dependencies of this derivation, but after that, we
        can still use the substitutes for this derivation itself. */
    if (nrIncompleteClosure > 0) retrySubstitution = true;

    nrFailed = nrNoSubstituters = nrIncompleteClosure = 0;

    if (needRestart) {
        needRestart = false;
        haveDerivation();
        return;
    }

    auto nrInvalid = checkPathValidity(false, buildMode == bmRepair).size();
    if (buildMode == bmNormal && nrInvalid == 0) {
        done(BuildResult::Substituted);
        return;
    }
    if (buildMode == bmRepair && nrInvalid == 0) {
        repairClosure();
        return;
    }
    if (buildMode == bmCheck && nrInvalid > 0)
        throw Error(format("some outputs of '%1%' are not valid, so checking is not possible") % drvPath);

    /* Otherwise, at least one of the output paths could not be
       produced using a substitute.  So we have to build instead. */

    /* Make sure checkPathValidity() from now on checks all
       outputs. */
    wantedOutputs = PathSet();

    /* The inputs must be built before we can build this goal. */
    if (useDerivation)
        for (auto & i : dynamic_cast<Derivation *>(drv.get())->inputDrvs)
            addWaitee(worker.makeDerivationGoal(i.first, i.second, buildMode == bmRepair ? bmRepair : bmNormal));

    for (auto & i : drv->inputSrcs) {
        if (worker.store.isValidPath(i)) continue;
        if (!settings.useSubstitutes)
            throw Error(format("dependency '%1%' of '%2%' does not exist, and substitution is disabled")
                % i % drvPath);
        addWaitee(worker.makeSubstitutionGoal(i));
    }

    if (waitees.empty()) /* to prevent hang (no wake-up event) */
        inputsRealised();
    else
        state = &DerivationGoal::inputsRealised;
}


void DerivationGoal::repairClosure()
{
    /* If we're repairing, we now know that our own outputs are valid.
       Now check whether the other paths in the outputs closure are
       good.  If not, then start derivation goals for the derivations
       that produced those outputs. */

    /* Get the output closure. */
    PathSet outputClosure;
    for (auto & i : drv->outputs) {
        if (!wantOutput(i.first, wantedOutputs)) continue;
        worker.store.computeFSClosure(i.second.path, outputClosure);
    }

    /* Filter out our own outputs (which we have already checked). */
    for (auto & i : drv->outputs)
        outputClosure.erase(i.second.path);

    /* Get all dependencies of this derivation so that we know which
       derivation is responsible for which path in the output
       closure. */
    PathSet inputClosure;
    if (useDerivation) worker.store.computeFSClosure(drvPath, inputClosure);
    std::map<Path, Path> outputsToDrv;
    for (auto & i : inputClosure)
        if (isDerivation(i)) {
            Derivation drv = worker.store.derivationFromPath(i);
            for (auto & j : drv.outputs)
                outputsToDrv[j.second.path] = i;
        }

    /* Check each path (slow!). */
    PathSet broken;
    for (auto & i : outputClosure) {
        if (worker.pathContentsGood(i)) continue;
        printError(format("found corrupted or missing path '%1%' in the output closure of '%2%'") % i % drvPath);
        Path drvPath2 = outputsToDrv[i];
        if (drvPath2 == "")
            addWaitee(worker.makeSubstitutionGoal(i, Repair));
        else
            addWaitee(worker.makeDerivationGoal(drvPath2, PathSet(), bmRepair));
    }

    if (waitees.empty()) {
        done(BuildResult::AlreadyValid);
        return;
    }

    state = &DerivationGoal::closureRepaired;
}


void DerivationGoal::closureRepaired()
{
    trace("closure repaired");
    if (nrFailed > 0)
        throw Error(format("some paths in the output closure of derivation '%1%' could not be repaired") % drvPath);
    done(BuildResult::AlreadyValid);
}


void DerivationGoal::inputsRealised()
{
    trace("all inputs realised");

    if (nrFailed != 0) {
        if (!useDerivation)
            throw Error(format("some dependencies of '%1%' are missing") % drvPath);
        printError(
            format("cannot build derivation '%1%': %2% dependencies couldn't be built")
            % drvPath % nrFailed);
        done(BuildResult::DependencyFailed);
        return;
    }

    if (retrySubstitution) {
        haveDerivation();
        return;
    }

    /* Gather information necessary for computing the closure and/or
       running the build hook. */

    /* The outputs are referenceable paths. */
    for (auto & i : drv->outputs) {
        debug(format("building path '%1%'") % i.second.path);
        allPaths.insert(i.second.path);
    }

    /* Determine the full set of input paths. */

    /* First, the input derivations. */
    if (useDerivation)
        for (auto & i : dynamic_cast<Derivation *>(drv.get())->inputDrvs) {
            /* Add the relevant output closures of the input derivation
               `i' as input paths.  Only add the closures of output paths
               that are specified as inputs. */
            assert(worker.store.isValidPath(i.first));
            Derivation inDrv = worker.store.derivationFromPath(i.first);
            for (auto & j : i.second)
                if (inDrv.outputs.find(j) != inDrv.outputs.end())
                    worker.store.computeFSClosure(inDrv.outputs[j].path, inputPaths);
                else
                    throw Error(
                        format("derivation '%1%' requires non-existent output '%2%' from input derivation '%3%'")
                        % drvPath % j % i.first);
        }

    /* Second, the input sources. */
    worker.store.computeFSClosure(drv->inputSrcs, inputPaths);

    debug(format("added input paths %1%") % showPaths(inputPaths));

    allPaths.insert(inputPaths.begin(), inputPaths.end());

    /* Is this a fixed-output derivation? */
    fixedOutput = drv->isFixedOutput();

    /* Don't repeat fixed-output derivations since they're already
       verified by their output hash.*/
    nrRounds = fixedOutput ? 1 : settings.buildRepeat + 1;

    /* Okay, try to build.  Note that here we don't wait for a build
       slot to become available, since we don't need one if there is a
       build hook. */
    state = &DerivationGoal::tryToBuild;
    worker.wakeUp(shared_from_this());

    result = BuildResult();
}


void DerivationGoal::tryToBuild()
{
    trace("trying to build");

    /* Obtain locks on all output paths.  The locks are automatically
       released when we exit this function or Nix crashes.  If we
       can't acquire the lock, then continue; hopefully some other
       goal can start a build, and if not, the main loop will sleep a
       few seconds and then retry this goal. */
    PathSet lockFiles;
    for (auto & outPath : drv->outputPaths())
        lockFiles.insert(worker.store.toRealPath(outPath));

    if (!outputLocks.lockPaths(lockFiles, "", false)) {
        worker.waitForAWhile(shared_from_this());
        return;
    }

    /* Now check again whether the outputs are valid.  This is because
       another process may have started building in parallel.  After
       it has finished and released the locks, we can (and should)
       reuse its results.  (Strictly speaking the first check can be
       omitted, but that would be less efficient.)  Note that since we
       now hold the locks on the output paths, no other process can
       build this derivation, so no further checks are necessary. */
    validPaths = checkPathValidity(true, buildMode == bmRepair);
    if (buildMode != bmCheck && validPaths.size() == drv->outputs.size()) {
        debug(format("skipping build of derivation '%1%', someone beat us to it") % drvPath);
        outputLocks.setDeletion(true);
        done(BuildResult::AlreadyValid);
        return;
    }

    missingPaths = drv->outputPaths();
    if (buildMode != bmCheck)
        for (auto & i : validPaths) missingPaths.erase(i);

    /* If any of the outputs already exist but are not valid, delete
       them. */
    for (auto & i : drv->outputs) {
        Path path = i.second.path;
        if (worker.store.isValidPath(path)) continue;
        debug(format("removing invalid path '%1%'") % path);
        deletePath(worker.store.toRealPath(path));
    }

    /* Don't do a remote build if the derivation has the attribute
       `preferLocalBuild' set.  Also, check and repair modes are only
       supported for local builds. */
    bool buildLocally = buildMode != bmNormal || parsedDrv->willBuildLocally();

    auto started = [&]() {
        auto msg = fmt(
            buildMode == bmRepair ? "repairing outputs of '%s'" :
            buildMode == bmCheck ? "checking outputs of '%s'" :
            nrRounds > 1 ? "building '%s' (round %d/%d)" :
            "building '%s'", drvPath, curRound, nrRounds);
        fmt("building '%s'", drvPath);
#ifndef _WIN32
        if (hook) msg += fmt(" on '%s'", machineName);
        act = std::make_unique<Activity>(*logger, lvlInfo, actBuild, msg,
            Logger::Fields{drvPath, hook ? machineName : "", curRound, nrRounds});
#else
        act = std::make_unique<Activity>(*logger, lvlInfo, actBuild, msg,
            Logger::Fields{drvPath, "", curRound, nrRounds});
#endif
        mcRunningBuilds = std::make_unique<MaintainCount<uint64_t>>(worker.runningBuilds);
        worker.updateProgress();
    };

#ifndef _WIN32
    /* Is the build hook willing to accept this job? */
    if (!buildLocally) {
        switch (tryBuildHook()) {
            case rpAccept:
                /* Yes, it has started doing so.  Wait until we get
                   EOF from the hook. */
                result.startTime = time(0); // inexact
                state = &DerivationGoal::buildDone;
                started();
                return;
            case rpPostpone:
                /* Not now; wait until at least one child finishes or
                   the wake-up timeout expires. */
                worker.waitForAWhile(shared_from_this());
                outputLocks.unlock();
                return;
            case rpDecline:
                /* We should do it ourselves. */
                break;
        }
    }
#endif
    /* Make sure that we are allowed to start a build.  If this
       derivation prefers to be done locally, do it even if
       maxBuildJobs is 0. */
    unsigned int curBuilds = worker.getNrLocalBuilds();
    if (curBuilds >= settings.maxBuildJobs && !(buildLocally && curBuilds == 0)) {
        worker.waitForBuildSlot(shared_from_this());
        outputLocks.unlock();
        return;
    }

    try {

        /* Okay, we have to build. */
        startBuilder();

    } catch (BuildError & e) {
        printError(e.msg());
        outputLocks.unlock();
#ifndef _WIN32
        buildUser.reset();
#endif
        worker.permanentFailure = true;
        done(BuildResult::InputRejected, e.msg());
        return;
    }

    /* This state will be reached when we get EOF on the child's
       log pipe. */
    state = &DerivationGoal::buildDone;

    started();
}


void replaceValidPath(const Path & storePath, const Path tmpPath)
{
    /* We can't atomically replace storePath (the original) with
       tmpPath (the replacement), so we have to move it out of the
       way first.  We'd better not be interrupted here, because if
       we're repairing (say) Glibc, we end up with a broken system. */
#ifndef _WIN32
    Path oldPath = (format("%1%.old-%2%-%3%") % storePath % getpid() % random()).str();
#else
    Path oldPath = (format("%1%.old-%2%-%3%") % storePath % GetCurrentProcessId() % random()).str();
#endif
    if (pathExists(storePath))
        rename(storePath.c_str(), oldPath.c_str());
    if (rename(tmpPath.c_str(), storePath.c_str()) == -1)
        throw PosixError(format("moving '%1%' to '%2%'") % tmpPath % storePath);
    deletePath(oldPath);
}


MakeError(NotDeterministic, BuildError)


void DerivationGoal::buildDone()
{
    trace("build done");
std::cerr << "DerivationGoal::buildDone()" << std::endl;
#ifndef _WIN32
    /* Release the build user at the end of this function. We don't do
       it right away because we don't want another build grabbing this
       uid and then messing around with our output. */
    Finally releaseBuildUser([&]() { buildUser.reset(); });
#endif
    /* Since we got an EOF on the logger pipe, the builder is presumed
       to have terminated.  In fact, the builder could also have
       simply have closed its end of the pipe, so just to be sure,
       kill it. */
    int status =
#ifndef _WIN32
            hook ? hook->pid.kill() :
#endif
            pid.kill();

//printError(format("builder process for '%1%' finished status=%2%") % drvPath % status);
    debug(format("builder process for '%1%' finished") % drvPath);

    result.timesBuilt++;
    result.stopTime = time(0);

    /* So the child is gone now. */
    worker.childTerminated(this);

#ifndef _WIN32
    /* Close the read side of the logger pipe. */
    if (hook) {
        hook->builderOut.readSide = -1;
        hook->fromHook.readSide = -1;
    }
    else builderOut.readSide = -1;
#else
    asyncBuilderOut.hRead = INVALID_HANDLE_VALUE;
    nul = INVALID_HANDLE_VALUE;
#endif

    /* Close the log file. */
    closeLogFile();
#ifndef _WIN32
    /* When running under a build user, make sure that all processes
       running under that uid are gone.  This is to prevent a
       malicious user from leaving behind a process that keeps files
       open and modifies them after they have been chown'ed to
       root. */
    if (buildUser) buildUser->kill();
#endif
    bool diskFull = false;

    try {

        /* Check the exit status. */
        if (!statusOk(status)) {

            /* Heuristically check whether the build failure may have
               been caused by a disk full condition.  We have no way
               of knowing whether the build actually got an ENOSPC.
               So instead, check if the disk is (nearly) full now.  If
               so, we don't mark this build as a permanent failure. */
#if HAVE_STATVFS
            unsigned long long required = 8ULL * 1024 * 1024; // FIXME: make configurable
            struct statvfs st;
            if (statvfs(worker.store.realStoreDir.c_str(), &st) == 0 &&
                (unsigned long long) st.f_bavail * st.f_bsize < required)
                diskFull = true;
            if (statvfs(tmpDir.c_str(), &st) == 0 &&
                (unsigned long long) st.f_bavail * st.f_bsize < required)
                diskFull = true;
#endif

            deleteTmpDir(false);
#ifndef _WIN32
            /* Move paths out of the chroot for easier debugging of
               build failures. */
            if (useChroot && buildMode == bmNormal)
                for (auto & i : missingPaths)
                    if (pathExists(chrootRootDir + i))
                        rename((chrootRootDir + i).c_str(), i.c_str());
#endif
            std::string msg = (format("builder for '%1%' %2%")
                % drvPath % statusToString(status)).str();

            if (!settings.verboseBuild && !logTail.empty()) {
                msg += (format("; last %d log lines:") % logTail.size()).str();
                for (auto & line : logTail)
                    msg += "\n  " + line;
            }

            if (diskFull)
                msg += "\nnote: build failure may have been caused by lack of free disk space";

            throw BuildError(msg);
        }

        /* Compute the FS closure of the outputs and register them as
           being valid. */
        registerOutputs();

        if (buildMode == bmCheck) {
            done(BuildResult::Built);
            return;
        }

        /* Delete unused redirected outputs (when doing hash rewriting). */
        for (auto & i : redirectedOutputs) {
            if (i.second != "") { // `Path redirected = redirectedOutputs[path];` in DerivationGoal::registerOutputs() may add an entry with empty value
                deletePath(i.second);
            }
        }
#ifndef _WIN32
        /* Delete the chroot (if we were using one). */
        autoDelChroot.reset(); /* this runs the destructor */
#endif
        deleteTmpDir(true);

        /* Repeat the build if necessary. */
        if (curRound++ < nrRounds) {
            outputLocks.unlock();
            state = &DerivationGoal::tryToBuild;
            worker.wakeUp(shared_from_this());
            return;
        }

        /* It is now safe to delete the lock files, since all future
           lockers will see that the output paths are valid; they will
           not create new lock files with the same names as the old
           (unlinked) lock files. */
        outputLocks.setDeletion(true);
        outputLocks.unlock();

    } catch (BuildError & e) {
        printError(e.msg());

        outputLocks.unlock();

        BuildResult::Status st = BuildResult::MiscFailure;
#ifndef _WIN32
        if (hook && WIFEXITED(status) && WEXITSTATUS(status) == 101)
            st = BuildResult::TimedOut;

        else if (hook && (!WIFEXITED(status) || WEXITSTATUS(status) != 100)) {
        }

        else
#endif
        {

            st =
                dynamic_cast<NotDeterministic*>(&e) ? BuildResult::NotDeterministic :
                statusOk(status) ? BuildResult::OutputRejected :
                fixedOutput || diskFull ? BuildResult::TransientFailure :
                BuildResult::PermanentFailure;
        }

        done(st, e.msg());
        return;
    }

    done(BuildResult::Built);
}

#ifndef _WIN32
HookReply DerivationGoal::tryBuildHook()
{
    if (!worker.tryBuildHook || !useDerivation) return rpDecline;

    if (!worker.hook)
        worker.hook = std::make_unique<HookInstance>();

    try {

        /* Send the request to the hook. */
        worker.hook->sink
            << "try"
            << (worker.getNrLocalBuilds() < settings.maxBuildJobs ? 1 : 0)
            << drv->platform
            << drvPath
            << parsedDrv->getRequiredSystemFeatures();
        worker.hook->sink.flush();

        /* Read the first line of input, which should be a word indicating
           whether the hook wishes to perform the build. */
        string reply;
        while (true) {
            string s = readLine(worker.hook->fromHook.readSide.get());
            if (handleJSONLogMessage(s, worker.act, worker.hook->activities, true))
                ;
            else if (string(s, 0, 2) == "# ") {
                reply = string(s, 2);
                break;
            }
            else {
                s += "\n";
                writeToStderr(s);
            }
        }

        debug(format("hook reply is '%1%'") % reply);

        if (reply == "decline")
            return rpDecline;
        else if (reply == "decline-permanently") {
            worker.tryBuildHook = false;
            worker.hook = 0;
            return rpDecline;
        }
        else if (reply == "postpone")
            return rpPostpone;
        else if (reply != "accept")
            throw Error(format("bad hook reply '%1%'") % reply);

    } catch (PosixError & e) {
        if (e.errNo == EPIPE) {
            printError("build hook died unexpectedly: %s",
                chomp(drainFD(worker.hook->fromHook.readSide.get())));
            worker.hook = 0;
            return rpDecline;
        } else
            throw;
    }

    hook = std::move(worker.hook);

    machineName = readLine(hook->fromHook.readSide.get());

    /* Tell the hook all the inputs that have to be copied to the
       remote system. */
    hook->sink << inputPaths;

    /* Tell the hooks the missing outputs that have to be copied back
       from the remote system. */
    hook->sink << missingPaths;

    hook->sink = FdSink();
    hook->toHook.writeSide = -1;

    /* Create the log file and pipe. */
    Path logFile = openLogFile();

    set<int> fds;
    fds.insert(hook->fromHook.readSide.get());
    fds.insert(hook->builderOut.readSide.get());
    worker.childStarted(shared_from_this(), fds, false, false);

    return rpAccept;
}
#endif

#if __linux__
void chmod_(const Path & path, mode_t mode)
{
    if (chmod(path.c_str(), mode) == -1)
        throw PosixError(format("setting permissions on '%1%'") % path);
}

int childEntry(void * arg)
{
    ((DerivationGoal *) arg)->runChild();
    return 1;
}
#endif

PathSet DerivationGoal::exportReferences(PathSet storePaths)
{
    PathSet paths;

    for (auto storePath : storePaths) {
std::cerr << "----------------------------------------------------DerivationGoal::exportReferences '" << storePath << "'" << std::endl;

        /* Check that the store path is valid. */
        if (!worker.store.isInStore(storePath))
            throw BuildError(format("'exportReferencesGraph' contains a non-store path '%1%'")
                % storePath);

        storePath = worker.store.toStorePath(storePath);

        if (!inputPaths.count(storePath))
            throw BuildError("cannot export references of path '%s' because it is not in the input closure of the derivation", storePath);

        worker.store.computeFSClosure(storePath, paths);
    }

    /* If there are derivations in the graph, then include their
       outputs as well.  This is useful if you want to do things
       like passing all build-time dependencies of some path to a
       derivation that builds a NixOS DVD image. */
    PathSet paths2(paths);

    for (auto & j : paths2) {
        if (isDerivation(j)) {
            Derivation drv = worker.store.derivationFromPath(j);
            for (auto & k : drv.outputs)
                worker.store.computeFSClosure(k.second.path, paths);
        }
    }

    return paths;
}

#ifndef _WIN32
static std::once_flag dns_resolve_flag;

static void preloadNSS() {
    /* builtin:fetchurl can trigger a DNS lookup, which with glibc can trigger a dynamic library load of
       one of the glibc NSS libraries in a sandboxed child, which will fail unless the library's already
       been loaded in the parent. So we force a lookup of an invalid domain to force the NSS machinery to
       load its lookup libraries in the parent before any child gets a chance to. */
    std::call_once(dns_resolve_flag, []() {
        struct addrinfo *res = NULL;

        if (getaddrinfo("this.pre-initializes.the.dns.resolvers.invalid.", "http", NULL, &res) != 0) {
            if (res) freeaddrinfo(res);
        }
    });
}
#endif

void DerivationGoal::startBuilder()
{
fprintf(stderr, "DerivationGoal::startBuilder()\n");
    /* Right platform? */
    if (!parsedDrv->canBuildLocally())
        throw Error("a '%s' with features {%s} is required to build '%s', but I am a '%s' with features {%s}",
            drv->platform,
            concatStringsSep(", ", parsedDrv->getRequiredSystemFeatures()),
            drvPath,
            settings.thisSystem,
            concatStringsSep(", ", settings.systemFeatures));

#ifndef _WIN32
    if (drv->isBuiltin())
        preloadNSS();
#endif
#if __APPLE__
    additionalSandboxProfile = parsedDrv->getStringAttr("__sandboxProfile").value_or("");
#endif

#ifndef _WIN32
    /* Are we doing a chroot build? */
    {
        auto noChroot = parsedDrv->getBoolAttr("__noChroot");
        if (settings.sandboxMode == smEnabled) {
            if (noChroot)
                throw Error(format("derivation '%1%' has '__noChroot' set, "
                    "but that's not allowed when 'sandbox' is 'true'") % drvPath);
#if __APPLE__
            if (additionalSandboxProfile != "")
                throw Error(format("derivation '%1%' specifies a sandbox profile, "
                    "but this is only allowed when 'sandbox' is 'relaxed'") % drvPath);
#endif
            useChroot = true;
        }
        else if (settings.sandboxMode == smDisabled)
            useChroot = false;
        else if (settings.sandboxMode == smRelaxed)
            useChroot = !fixedOutput && !noChroot;
    }
#endif // _WIN32


    if (worker.store.storeDir != worker.store.realStoreDir) {
        #if __linux__
            useChroot = true;
        #else
            throw Error("building using a diverted store is not supported on this platform");
        #endif
    }


#ifndef _WIN32
    /* If `build-users-group' is not empty, then we have to build as
       one of the members of that group. */
    if (settings.buildUsersGroup != "" && getuid() == 0) {
#if defined(__linux__) || defined(__APPLE__)
        buildUser = std::make_unique<UserLock>();

        /* Make sure that no other processes are executing under this
           uid. */
        buildUser->kill();
#else
        /* Don't know how to block the creation of setuid/setgid
           binaries on this platform. */
        throw Error("build users are not supported on this platform for security reasons");
#endif
    }
#endif // _WIN32
    /* Create a temporary directory where the build will take
       place. */
    auto drvName = storePathToName(drvPath);
#ifndef _WIN32
    tmpDir = createTempDir("", "nix-build-" + drvName, false, false, 0700);
#else
    tmpDir = tmpDirOrig = createTempDir("", "nix-build-" + drvName, false, false);

    // try to shorten the paths and also prevent going ..
    if (true) {
        DWORD bitmaskDrives = GetLogicalDrives();
        for (char letter = 'Z'; letter >= 'D'; letter--) {
            bool isBusy = (bitmaskDrives & (1 << (letter - 'A'))) != 0;
            if (isBusy) continue;
            // make the tmpDit as short as possible but not the root directory of the drive (boost rejects to be built in root dir)
            tmpDir = (format("%c:/x") % letter).str();
            //    runProgramWithStatus(RunOptions("subst", { tmpDir.substr(0, 2), tmpDirOrig }));
            if (DefineDosDeviceW(DDD_NO_BROADCAST_SYSTEM, from_bytes(tmpDir.substr(0, 2)).c_str(), pathW(tmpDirOrig).c_str())) {
                break;
            }
            // TODO: some of the error might be caused by race condition, when another process
            //       allocated the disk letter after we checked it is free and before we tryed to allocate it
            //       So we have to retry on some error codes (which?)
            throw WinError("DefineDosDeviceW(%1%, %2%)", tmpDir.substr(0, 2), tmpDirOrig);
        }
        if (tmpDir == tmpDirOrig) {
            printError(format("warning: no free drive letter available, build root will be '%1%'") % tmpDir);
        } else {
            if (!CreateDirectoryW(pathW(tmpDir).c_str(), NULL))
                throw("CreateDirectoryW when createTempDir '%1%'", tmpDir);

        }
    }
#endif

    /* In a sandbox, for determinism, always use the same temporary
       directory. */
#if __linux__
    tmpDirInSandbox = useChroot ? settings.sandboxBuildDir : tmpDir;
#else
    tmpDirInSandbox = tmpDir;
#endif
#ifndef _WIN32
    chownToBuilder(tmpDir);
#endif
    /* Substitute output placeholders with the actual output paths. */
    for (auto & output : drv->outputs)
        inputRewrites[hashPlaceholder(output.first)] = output.second.path;

    /* Construct the environment passed to the builder. */
    initEnv();

    writeStructuredAttrs();

    /* Handle exportReferencesGraph(), if set. */
    if (!parsedDrv->getStructuredAttrs()) {
        /* The `exportReferencesGraph' feature allows the references graph
           to be passed to a builder.  This attribute should be a list of
           pairs [name1 path1 name2 path2 ...].  The references graph of
           each `pathN' will be stored in a text file `nameN' in the
           temporary build directory.  The text files have the format used
           by `nix-store --register-validity'.  However, the deriver
           fields are left empty. */
        string s = get(drv->env, "exportReferencesGraph");
        Strings ss = tokenizeString<Strings>(s);
        if (ss.size() % 2 != 0)
            throw BuildError(format("odd number of tokens in 'exportReferencesGraph': '%1%'") % s);
        for (Strings::iterator i = ss.begin(); i != ss.end(); ) {
            string fileName = *i++;
            checkStoreName(fileName); /* !!! abuse of this function */
            Path storePath = *i++;

            /* Write closure info to <fileName>. */
            writeFile(tmpDir + "/" + fileName,
                worker.store.makeValidityRegistration(
                    exportReferences({storePath}), false, false));
        }
    }


#ifndef _WIN32
    if (useChroot) {

        /* Allow a user-configurable set of directories from the
           host file system. */
        PathSet dirs = settings.sandboxPaths;
        PathSet dirs2 = settings.extraSandboxPaths;
        dirs.insert(dirs2.begin(), dirs2.end());

        dirsInChroot.clear();

        for (auto i : dirs) {
            if (i.empty()) continue;
            bool optional = false;
            if (i[i.size() - 1] == '?') {
                optional = true;
                i.pop_back();
            }
            size_t p = i.find('=');
            if (p == string::npos)
                dirsInChroot[i] = {i, optional};
            else
                dirsInChroot[string(i, 0, p)] = {string(i, p + 1), optional};
        }
        dirsInChroot[tmpDirInSandbox] = tmpDir;

        /* Add the closure of store paths to the chroot. */
        PathSet closure;
        for (auto & i : dirsInChroot)
            try {
                if (worker.store.isInStore(i.second.source))
                    worker.store.computeFSClosure(worker.store.toStorePath(i.second.source), closure);
            } catch (InvalidPath & e) {
            } catch (Error & e) {
                throw Error(format("while processing 'sandbox-paths': %s") % e.what());
            }
        for (auto & i : closure)
            dirsInChroot[i] = i;

        PathSet allowedPaths = settings.allowedImpureHostPrefixes;

        /* This works like the above, except on a per-derivation level */
        auto impurePaths = parsedDrv->getStringsAttr("__impureHostDeps").value_or(Strings());

        for (auto & i : impurePaths) {
            bool found = false;
            /* Note: we're not resolving symlinks here to prevent
               giving a non-root user info about inaccessible
               files. */
            Path canonI = canonPath(i);
            /* If only we had a trie to do this more efficiently :) luckily, these are generally going to be pretty small */
            for (auto & a : allowedPaths) {
                Path canonA = canonPath(a);
                if (canonI == canonA || isInDir(canonI, canonA)) {
                    found = true;
                    break;
                }
            }
            if (!found)
                throw Error(format("derivation '%1%' requested impure path '%2%', but it was not in allowed-impure-host-deps") % drvPath % i);

            dirsInChroot[i] = i;
        }

#if __linux__
        /* Create a temporary directory in which we set up the chroot
           environment using bind-mounts.  We put it in the Nix store
           to ensure that we can create hard-links to non-directory
           inputs in the fake Nix store in the chroot (see below). */
        chrootRootDir = worker.store.toRealPath(drvPath) + ".chroot";
        deletePath(chrootRootDir);

        /* Clean up the chroot directory automatically. */
        autoDelChroot = std::make_shared<AutoDelete>(chrootRootDir);

        printMsg(lvlChatty, format("setting up chroot environment in '%1%'") % chrootRootDir);

        if (mkdir(chrootRootDir.c_str(), 0750) == -1)
            throw PosixError(format("cannot create '%1%'") % chrootRootDir);

        if (buildUser && chown(chrootRootDir.c_str(), 0, buildUser->getGID()) == -1)
            throw PosixError(format("cannot change ownership of '%1%'") % chrootRootDir);

        /* Create a writable /tmp in the chroot.  Many builders need
           this.  (Of course they should really respect $TMPDIR
           instead.) */
        Path chrootTmpDir = chrootRootDir + "/tmp";
        createDirs(chrootTmpDir);
        chmod_(chrootTmpDir, 01777);

        /* Create a /etc/passwd with entries for the build user and the
           nobody account.  The latter is kind of a hack to support
           Samba-in-QEMU. */
        createDirs(chrootRootDir + "/etc");

        writeFile(chrootRootDir + "/etc/passwd", fmt(
                "root:x:0:0:Nix build user:%3%:/noshell\n"
                "nixbld:x:%1%:%2%:Nix build user:%3%:/noshell\n"
                "nobody:x:65534:65534:Nobody:/:/noshell\n",
                sandboxUid, sandboxGid, settings.sandboxBuildDir));

        /* Declare the build user's group so that programs get a consistent
           view of the system (e.g., "id -gn"). */
        writeFile(chrootRootDir + "/etc/group",
            (format(
                "root:x:0:\n"
                "nixbld:!:%1%:\n"
                "nogroup:x:65534:\n") % sandboxGid).str());

        /* Create /etc/hosts with localhost entry. */
        if (!fixedOutput)
            writeFile(chrootRootDir + "/etc/hosts", "127.0.0.1 localhost\n::1 localhost\n");

        /* Make the closure of the inputs available in the chroot,
           rather than the whole Nix store.  This prevents any access
           to undeclared dependencies.  Directories are bind-mounted,
           while other inputs are hard-linked (since only directories
           can be bind-mounted).  !!! As an extra security
           precaution, make the fake Nix store only writable by the
           build user. */
        Path chrootStoreDir = chrootRootDir + worker.store.storeDir;
        createDirs(chrootStoreDir);
        chmod_(chrootStoreDir, 01775);

        if (buildUser && chown(chrootStoreDir.c_str(), 0, buildUser->getGID()) == -1)
            throw PosixError(format("cannot change ownership of '%1%'") % chrootStoreDir);

        for (auto & i : inputPaths) {
            Path r = worker.store.toRealPath(i);
            struct stat st;
            if (lstat(r.c_str(), &st))
                throw PosixError(format("getting attributes of path '%1%'") % i);
            if (S_ISDIR(st.st_mode))
                dirsInChroot[i] = r;
            else {
                Path p = chrootRootDir + i;
                debug("linking '%1%' to '%2%'", p, r);
                if (link(r.c_str(), p.c_str()) == -1) {
                    /* Hard-linking fails if we exceed the maximum
                       link count on a file (e.g. 32000 of ext3),
                       which is quite possible after a `nix-store
                       --optimise'. */
                    if (errno != EMLINK)
                        throw PosixError(format("linking '%1%' to '%2%'") % p % i);
                    StringSink sink;
                    dumpPath(r, sink);
                    StringSource source(*sink.s);
                    restorePath(p, source);
                }
            }
        }

        /* If we're repairing, checking or rebuilding part of a
           multiple-outputs derivation, it's possible that we're
           rebuilding a path that is in settings.dirsInChroot
           (typically the dependencies of /bin/sh).  Throw them
           out. */
        for (auto & i : drv->outputs)
            dirsInChroot.erase(i.second.path);

#elif __APPLE__
        /* We don't really have any parent prep work to do (yet?)
           All work happens in the child, instead. */
#else
        throw Error("sandboxing builds is not supported on this platform");
#endif
    }
    else
#endif // _WIN32
    {

#ifndef _WIN32
        if (pathExists(homeDir))
            throw Error(format("directory '%1%' exists; please remove it") % homeDir);
#endif

        /* We're not doing a chroot build, but we have some valid
           output paths.  Since we can't just overwrite or delete
           them, we have to do hash rewriting: i.e. in the
           environment/arguments passed to the build, we replace the
           hashes of the valid outputs with unique dummy strings;
           after the build, we discard the redirected outputs
           corresponding to the valid outputs, and rewrite the
           contents of the new outputs to replace the dummy strings
           with the actual hashes. */
        if (validPaths.size() > 0)
            for (auto & i : validPaths)
                addHashRewrite(i);

        /* If we're repairing, then we don't want to delete the
           corrupt outputs in advance.  So rewrite them as well. */
        if (buildMode == bmRepair)
            for (auto & i : missingPaths)
                if (worker.store.isValidPath(i) && pathExists(i)) {
                    addHashRewrite(i);
                    redirectedBadOutputs.insert(i);
                }
    }

#ifndef _WIN32
    if (useChroot && settings.preBuildHook != "" && dynamic_cast<Derivation *>(drv.get())) {
        printMsg(lvlChatty, format("executing pre-build hook '%1%'")
            % settings.preBuildHook);
        auto args = useChroot ? Strings({drvPath, chrootRootDir}) :
            Strings({ drvPath });
        enum BuildHookState {
            stBegin,
            stExtraChrootDirs
        };
        auto state = stBegin;
        auto lines = runProgramGetStdout(settings.preBuildHook, false, args);
        auto lastPos = std::string::size_type{0};
        for (auto nlPos = lines.find('\n'); nlPos != string::npos;
                nlPos = lines.find('\n', lastPos)) {
            auto line = std::string{lines, lastPos, nlPos - lastPos};
            lastPos = nlPos + 1;
            if (state == stBegin) {
                if (line == "extra-sandbox-paths" || line == "extra-chroot-dirs") {
                    state = stExtraChrootDirs;
                } else {
                    throw Error(format("unknown pre-build hook command '%1%'")
                        % line);
                }
            } else if (state == stExtraChrootDirs) {
                if (line == "") {
                    state = stBegin;
                } else {
                    auto p = line.find('=');
                    if (p == string::npos)
                        dirsInChroot[line] = line;
                    else
                        dirsInChroot[string(line, 0, p)] = string(line, p + 1);
                }
            }
        }
    }
#endif
    /* Run the builder. */
    printMsg(lvlChatty, format("executing builder '%1%'") % drv->builder);

    /* Create the log file. */
    Path logFile = openLogFile();

    /* Create a pipe to get the output of the builder. */
#ifndef _WIN32
    builderOut.create();
#else
//std::cerr << (format("c----create(%p, %p)") % &worker % worker.ioport.get()) << std::endl;
    asyncBuilderOut.create(worker.ioport.get());

    // Must be inheritable so subprocesses can dup to children.
    SECURITY_ATTRIBUTES sa = {0};
    sa.nLength = sizeof(SECURITY_ATTRIBUTES);
    sa.bInheritHandle = TRUE;
    nul = CreateFileA("NUL", GENERIC_READ, FILE_SHARE_READ | FILE_SHARE_WRITE | FILE_SHARE_DELETE, &sa, OPEN_EXISTING, 0, NULL);
    if (!nul.get())
        throw WinError("CreateFileA(NUL)");
#endif

    result.startTime = time(0);

    /* Fork a child to build the package. */
    ProcessOptions options;

#ifndef _WIN32
#if __linux__
    if (useChroot) {
        /* Set up private namespaces for the build:

           - The PID namespace causes the build to start as PID 1.
             Processes outside of the chroot are not visible to those
             on the inside, but processes inside the chroot are
             visible from the outside (though with different PIDs).

           - The private mount namespace ensures that all the bind
             mounts we do will only show up in this process and its
             children, and will disappear automatically when we're
             done.

           - The private network namespace ensures that the builder
             cannot talk to the outside world (or vice versa).  It
             only has a private loopback interface. (Fixed-output
             derivations are not run in a private network namespace
             to allow functions like fetchurl to work.)

           - The IPC namespace prevents the builder from communicating
             with outside processes using SysV IPC mechanisms (shared
             memory, message queues, semaphores).  It also ensures
             that all IPC objects are destroyed when the builder
             exits.

           - The UTS namespace ensures that builders see a hostname of
             localhost rather than the actual hostname.

           We use a helper process to do the clone() to work around
           clone() being broken in multi-threaded programs due to
           at-fork handlers not being run. Note that we use
           CLONE_PARENT to ensure that the real builder is parented to
           us.
        */

        if (!fixedOutput)
            privateNetwork = true;

        userNamespaceSync.create();

        options.allowVfork = false;

        Pid helper = startProcess([&]() {

            /* Drop additional groups here because we can't do it
               after we've created the new user namespace.  FIXME:
               this means that if we're not root in the parent
               namespace, we can't drop additional groups; they will
               be mapped to nogroup in the child namespace. There does
               not seem to be a workaround for this. (But who can tell
               from reading user_namespaces(7)?)
               See also https://lwn.net/Articles/621612/. */
            if (getuid() == 0 && setgroups(0, 0) == -1)
                throw PosixError("setgroups failed");

            size_t stackSize = 1 * 1024 * 1024;
            char * stack = (char *) mmap(0, stackSize,
                PROT_WRITE | PROT_READ, MAP_PRIVATE | MAP_ANONYMOUS | MAP_STACK, -1, 0);
            if (stack == MAP_FAILED) throw PosixError("allocating stack");

            int flags = CLONE_NEWUSER | CLONE_NEWPID | CLONE_NEWNS | CLONE_NEWIPC | CLONE_NEWUTS | CLONE_PARENT | SIGCHLD;
            if (privateNetwork)
                flags |= CLONE_NEWNET;

            pid_t child = clone(childEntry, stack + stackSize, flags, this);
            if (child == -1 && errno == EINVAL)
                /* Fallback for Linux < 2.13 where CLONE_NEWPID and
                   CLONE_PARENT are not allowed together. */
                child = clone(childEntry, stack + stackSize, flags & ~CLONE_NEWPID, this);
            if (child == -1) throw PosixError("cloning builder process");

            writeFull(builderOut.writeSide.get(), std::to_string(child) + "\n");
            _exit(0);
        }, options);

        if (helper.wait() != 0)
            throw Error("unable to start build process");

        userNamespaceSync.readSide = -1;

        pid_t tmp;
        if (!string2Int<pid_t>(readLine(builderOut.readSide.get()), tmp)) abort();
        pid = tmp;

        /* Set the UID/GID mapping of the builder's user namespace
           such that the sandbox user maps to the build user, or to
           the calling user (if build users are disabled). */
        uid_t hostUid = buildUser ? buildUser->getUID() : getuid();
        uid_t hostGid = buildUser ? buildUser->getGID() : getgid();

        writeFile("/proc/" + std::to_string(pid) + "/uid_map",
            (format("%d %d 1") % sandboxUid % hostUid).str());

        writeFile("/proc/" + std::to_string(pid) + "/setgroups", "deny");

        writeFile("/proc/" + std::to_string(pid) + "/gid_map",
            (format("%d %d 1") % sandboxGid % hostGid).str());

        /* Signal the builder that we've updated its user
           namespace. */
        writeFull(userNamespaceSync.writeSide.get(), "1");
        userNamespaceSync.writeSide = -1;

    } else
#endif // __linux__
    {
        options.allowVfork = !buildUser && !drv->isBuiltin();
        pid = startProcess([&]() {
            runChild();
        }, options);
    }

    /* parent */
    pid.setSeparatePG(true);
    builderOut.writeSide = -1;
    worker.childStarted(shared_from_this(), {builderOut.readSide.get()}, true, true);

    /* Check if setting up the build environment failed. */
    while (true) {
        string msg = readLine(builderOut.readSide.get());
        if (string(msg, 0, 1) == "\1") {
            if (msg.size() == 1) break;
            throw Error(string(msg, 1));
        }
        debug(msg);
    }
#else // _WIN32
    for (auto v : inputRewrites)
        std::cerr << "## inputRewrite: '" << v.first << "' -> '" << v.second << "'\n";


    // Unicode command line args
    std::list<std::wstring> uargs;

    // Unicode environment of child process
    std::map<std::wstring, std::wstring> uenv;
    for (auto & i : getEntireEnvW()) {
        if ( boost::iequals(i.first, L"ComSpec")
          || boost::iequals(i.first, L"windir")       // EWDK build of python2 fails with "The system could not find the environment option that was entered"
          || boost::iequals(i.first, L"SystemRoot")   // curl unable to resolve domains without it
          || boost::iequals(i.first, L"SystemDrive")  // msbuild fails without it ("The path is not of a legal form")
          || boost::iequals(i.first, L"PATHEXT")
//        || boost::iequals(i.first, L"ProgramData")
//        || boost::iequals(i.first, L"ProgramFiles")
//        || boost::iequals(i.first, L"ProgramFiles(x86)")
//        || boost::iequals(i.first, L"ProgramW6432")
//        || boost::iequals(i.first, L"CommonProgramFiles")
//        || boost::iequals(i.first, L"CommonProgramFiles(x86)")
//        || boost::iequals(i.first, L"CommonProgramW6432")
          || boost::iequals(i.first, L"NUMBER_OF_PROCESSORS")
          || boost::iequals(i.first, L"OS")                     // many build scripts checks %OS%
          || boost::iequals(i.first, L"PROCESSOR_ARCHITECTURE") // nmake needs it
          || boost::iequals(i.first, L"PROCESSOR_ARCHITEW6432")
           ) {
            uenv[i.first] = i.second;
        }
    }


    if (drv->isBuiltin()) {

        if (drv->builder == "builtin:fetchurl") {
//          uenv[L"HOME"]        = getEnvW(L"HOME", L"");
            uenv[L"USERPROFILE"] = getEnvW(L"USERPROFILE", L"");
            uenv[L"TEMP"]        = getEnvW(L"TEMP", L"");
            uenv[L"PATH"]        = getEnvW(L"PATH", L"");

            uargs.push_back(from_bytes(dirOf(to_bytes(getArgv0W())) + "\\nix.exe")); // getArgv0W() might return path to nix-build.exe
            uargs.push_back(L"--hashed-mirrors");
            uargs.push_back(from_bytes(settings.hashedMirrors.to_string()));
            uargs.push_back(L"builtin-fetchurl");

            nlohmann::json json;
            for (auto & e : drv->env) {
             // std::cerr << "## drv: '" << e.first << "' -> '" << e.second << "'";
             // if (e.second != rewriteStrings(e.second, inputRewrites))
             //     std::cerr << " -> '" << rewriteStrings(e.second, inputRewrites) << "'";
             // std::cerr << std::endl;
                json[e.first] = rewriteStrings(e.second, inputRewrites);
            }
            uargs.push_back(from_bytes(json.dump()));
        } else if (drv->builder == "builtin:buildenv") {
            std::cerr << "TODO builtin:buildenv" << std::endl;
            _exit(2);
            //builtinBuildenv(drv2);
        } else
            throw Error(format("unsupported builtin function '%1%'") % string(drv->builder, 8));
#ifdef __MINGW32__
    } else if ( drv->builder == "/usr/bin/bash"                 // BUGBUG
             || drv->builder == "/bin/bash"                     // BUGBUG
             || drv->builder == "c:/msys64/usr/bin/bash.exe"    // BUGBUG
              ) {
        /* Fill in bash environment. */
        Path envfile = env["NIX_BUILD_TOP"] + "/msys-bash-env";
        std::string content = "#!/usr/bin/bash\n\n";
        for (auto & i : env) {
            if (i.first.find('-') != std::string::npos) {
                std::cerr << "skip invalid env variable name '" << i.first << "'" << std::endl;
                content += "# ";
            }
            std::string value = rewriteStrings(i.second, inputRewrites);
            if (hasPrefix(value, "C:/")) { // BUGBUG: mingw hack
                std::string newvalue = "";
                for (const string & path : tokenizeString<Strings>(value)) {
                    if (!newvalue.empty()) newvalue += " ";
                    newvalue += "/c" + path.substr(2); // poor man cygpath
                }
                std::replace(newvalue.begin(), newvalue.end(), '\\', '/');
                value = newvalue;
            }
            content += "export " + i.first + "=" + shellEscape(value) + "\n";
        }
        writeFile(envfile, content);

        /* Fill in Windows environment. */
        uenv[L"BASH_ENV"] = from_bytes(envfile);
        uenv[L"PATH"] = L"C:\\msys64\\usr\\bin;C:\\Windows\\System32\\Wbem;C:\\Windows\\System32"; // todo: peek it from the current env? "C:\msys64\mingw64\bin" for nix.exe, "C:\Windows\System32" for cmd.exe

//      uargs.push_back(L"/usr/bin/bash"); // no
//      uargs.push_back(L"C:/msys64/usr/bin/bash"); // ok
        uargs.push_back(L"C:\\msys64\\usr\\bin\\bash.exe"); // ok
        for (auto & i : drv->args)
            uargs.push_back(from_bytes(rewriteStrings(i, inputRewrites)));
#endif
    } else if (boost::algorithm::iends_with(drv->builder, "cmd.exe") // "C:/Windows/System32/cmd.exe"
            || boost::algorithm::iends_with(drv->builder, "perl.exe")
            || boost::algorithm::iends_with(drv->builder, "lua53.exe")) {
        for (auto & i : env) {
            std::string value = rewriteStrings(i.second, inputRewrites);
            if (hasPrefix(value, "C:/")) { // BUGBUG: canonPath to 'C:\\'
                std::replace(value.begin(), value.end(), '/', '\\');
            }
            uenv[from_bytes(i.first)] = from_bytes(value);
        }
        if (uenv[L"PATH"] == L"/path-not-set")
            uenv[L"PATH"] = L"C:\\Windows\\System32\\Wbem;C:\\Windows\\System32";
        else
            uenv[L"PATH"] = uenv[L"PATH"] + L";C:\\Windows\\System32\\Wbem;C:\\Windows\\System32";

        string arg = drv->builder;
        std::replace(arg.begin(), arg.end(), '/', '\\');
        uargs.push_back(from_bytes(arg));
        for (auto & i : drv->args) {
            string arg = rewriteStrings(i, inputRewrites);
            //std::replace(arg.begin(), arg.end(), '/', '\\');
            uargs.push_back(from_bytes(arg));
        }
    } else {
        uargs.push_back(from_bytes(drv->builder));
        for (auto & i : drv->args)
            uargs.push_back(from_bytes(rewriteStrings(i, inputRewrites)));
        throw Error(format("unsupported builder '%1%'") % drv->builder);
    }

//  for (auto & i : uenv) {
//      std::cerr << "uenv " << to_bytes(i.first) << " = '" << to_bytes(i.second) << "'" << std::endl;
//  }

    assert(!uargs.empty());
    std::wstring ucmdline;
    for (const auto & v : uargs) {
        std::cerr << "## args: " << to_bytes(v) << std::endl;
        if (!ucmdline.empty())
            ucmdline += L' ';
        ucmdline += windowsEscapeW(v);
    }
//  std::cerr << "ucmdline='" << to_bytes(ucmdline) << "'" << std::endl;
    std::wstring uenvline;
    for (auto & i : uenv)
        uenvline += i.first + L'=' + i.second + L'\0';
    uenvline += L'\0';

    STARTUPINFOW si = {0};
    si.cb = sizeof(STARTUPINFOW);
    si.dwFlags = STARTF_USESTDHANDLES;
    si.hStdInput = nul.get();
    si.hStdOutput = asyncBuilderOut.hWrite.get();
    si.hStdError = asyncBuilderOut.hWrite.get();
    PROCESS_INFORMATION pi = {0};

    if (!CreateProcessW(
        NULL,                                                             // LPCWSTR               lpApplicationName
        const_cast<wchar_t*>(ucmdline.c_str()),                           // LPWSTR                lpCommandLine
        NULL,                                                             // LPSECURITY_ATTRIBUTES lpProcessAttributes
        NULL,                                                             // LPSECURITY_ATTRIBUTES lpThreadAttributes
        TRUE,                                                             // BOOL                  bInheritHandles
        CREATE_UNICODE_ENVIRONMENT | CREATE_NO_WINDOW | CREATE_SUSPENDED, // DWORD                 dwCreationFlags
        const_cast<wchar_t*>(uenvline.c_str()),                           // LPVOID                lpEnvironment
        from_bytes(rewriteStrings(env["PWD"], inputRewrites)).c_str(),    // LPCWSTR               lpCurrentDirectory
        &si,                                                              // LPSTARTUPINFOW        lpStartupInfo
        &pi                                                               // LPPROCESS_INFORMATION lpProcessInformation
    )) {
        throw WinError("CreateProcessW(%1%)", to_bytes(ucmdline));
    }

    // to kill the child process on parent death (hJob can be reused?)
    HANDLE hJob = CreateJobObjectA(NULL, NULL);
    if (hJob == NULL) {
        TerminateProcess(pi.hProcess, 0);
        CloseHandle(pi.hProcess);
        CloseHandle(pi.hThread);
        throw WinError("CreateJobObjectA()");
    }
    if (!AssignProcessToJobObject(hJob, pi.hProcess)) {
        TerminateProcess(pi.hProcess, 0);
        CloseHandle(pi.hProcess);
        CloseHandle(pi.hThread);
        throw WinError("AssignProcessToJobObject()");
    }
    if (!ResumeThread(pi.hThread)) {
        TerminateProcess(pi.hProcess, 0);
        CloseHandle(pi.hProcess);
        CloseHandle(pi.hThread);
        throw WinError("ResumeThread()");
    }

//  std::cerr << to_bytes(ucmdline) << " pi.hProcess=" << pi.hProcess << "\n";
//  std::cerr << "pi.hThread=" << pi.hThread << "\n";
//  std::cerr << "pi.dwProcessId=" << pi.dwProcessId << "\n";
//  std::cerr << "pi.dwThreadId=" << pi.dwThreadId << "\n";
    asyncBuilderOut.hWrite = INVALID_HANDLE_VALUE; // <- CloseHandle(asyncBuilderOut.hWrite.get());
    CloseHandle(pi.hThread);
    pid.set(pi.hProcess, pi.dwProcessId);
//  std::cerr << std::endl;

    worker.childStarted(shared_from_this(), {&asyncBuilderOut}, true, true);
#endif // _WIN32
}


void DerivationGoal::initEnv()
{
    env.clear();

    /* Most shells initialise PATH to some default (/bin:/usr/bin:...) when
       PATH is not set.  We don't want this, so we fill it in with some dummy
       value. */
    env["PATH"] = "/path-not-set";

    /* Set HOME to a non-existing path to prevent certain programs from using
       /etc/passwd (or NIS, or whatever) to locate the home directory (for
       example, wget looks for ~/.wgetrc).  I.e., these tools use /etc/passwd
       if HOME is not set, but they will just assume that the settings file
       they are looking for does not exist if HOME is set but points to some
       non-existing path. */
#ifdef _WIN32
    env["USERPROFILE"] = tmpDirInSandbox;
#else
    env["HOME"] = homeDir;
#endif

    /* Tell the builder where the Nix store is.  Usually they
       shouldn't care, but this is useful for purity checking (e.g.,
       the compiler or linker might only want to accept paths to files
       in the store or in the build directory). */
    env["NIX_STORE"] = worker.store.storeDir;

    /* The maximum number of cores to utilize for parallel building. */
    env["NIX_BUILD_CORES"] = (format("%d") % settings.buildCores).str();

    /* In non-structured mode, add all bindings specified in the
       derivation via the environment, except those listed in the
       passAsFile attribute. Those are passed as file names pointing
       to temporary files containing the contents. Note that
       passAsFile is ignored in structure mode because it's not
       needed (attributes are not passed through the environment, so
       there is no size constraint). */
    if (!parsedDrv->getStructuredAttrs()) {

        StringSet passAsFile = tokenizeString<StringSet>(get(drv->env, "passAsFile"));
        int fileNr = 0;
        for (auto & i : drv->env) {
            if (passAsFile.find(i.first) == passAsFile.end()) {
                env[i.first] = i.second;
            } else {
                string fn = ".attr-" + std::to_string(fileNr++);
                Path p = tmpDir + "/" + fn;
                writeFile(p, i.second);
#ifndef _WIN32
                chownToBuilder(p);
#endif
                env[i.first + "Path"] = tmpDirInSandbox + "/" + fn;
            }
        }

    }

    /* For convenience, set an environment pointing to the top build
       directory. */
    env["NIX_BUILD_TOP"] = tmpDirInSandbox;

    /* Also set TMPDIR and variants to point to this directory. */
    env["TMPDIR"] = env["TEMPDIR"] = env["TMP"] = env["TEMP"] = tmpDirInSandbox;

    /* Explicitly set PWD to prevent problems with chroot builds.  In
       particular, dietlibc cannot figure out the cwd because the
       inode of the current directory doesn't appear in .. (because
       getdents returns the inode of the mount point). */
    env["PWD"] = tmpDirInSandbox;

    /* Compatibility hack with Nix <= 0.7: if this is a fixed-output
       derivation, tell the builder, so that for instance `fetchurl'
       can skip checking the output.  On older Nixes, this environment
       variable won't be set, so `fetchurl' will do the check. */
    if (fixedOutput) env["NIX_OUTPUT_CHECKED"] = "1";

    /* *Only* if this is a fixed-output derivation, propagate the
       values of the environment variables specified in the
       `impureEnvVars' attribute to the builder.  This allows for
       instance environment variables for proxy configuration such as
       `http_proxy' to be easily passed to downloaders like
       `fetchurl'.  Passing such environment variables from the caller
       to the builder is generally impure, but the output of
       fixed-output derivations is by definition pure (since we
       already know the cryptographic hash of the output). */
    if (fixedOutput) {
        for (auto & i : parsedDrv->getStringsAttr("impureEnvVars").value_or(Strings()))
            env[i] = getEnv(i);
    }

    /* Currently structured log messages piggyback on stderr, but we
       may change that in the future. So tell the builder which file
       descriptor to use for that. */
    env["NIX_LOG_FD"] = "2";
}


static std::regex shVarName("[A-Za-z_][A-Za-z0-9_]*");


void DerivationGoal::writeStructuredAttrs()
{
    auto & structuredAttrs = parsedDrv->getStructuredAttrs();
    if (!structuredAttrs) return;

    auto json = *structuredAttrs;

    /* Add an "outputs" object containing the output paths. */
    nlohmann::json outputs;
    for (auto & i : drv->outputs)
        outputs[i.first] = rewriteStrings(i.second.path, inputRewrites);
    json["outputs"] = outputs;

    /* Handle exportReferencesGraph. */
    auto e = json.find("exportReferencesGraph");
    if (e != json.end() && e->is_object()) {
        for (auto i = e->begin(); i != e->end(); ++i) {
            std::ostringstream str;
            {
                JSONPlaceholder jsonRoot(str, true);
                PathSet storePaths;
                for (auto & p : *i)
                    storePaths.insert(p.get<std::string>());
                worker.store.pathInfoToJSON(jsonRoot,
                    exportReferences(storePaths), false, true);
            }
            json[i.key()] = nlohmann::json::parse(str.str()); // urgh
        }
    }

    writeFile(tmpDir + "/.attrs.json", rewriteStrings(json.dump(), inputRewrites));

    /* As a convenience to bash scripts, write a shell file that
       maps all attributes that are representable in bash -
       namely, strings, integers, nulls, Booleans, and arrays and
       objects consisting entirely of those values. (So nested
       arrays or objects are not supported.) */

    auto handleSimpleType = [](const nlohmann::json & value) -> std::optional<std::string> {
        if (value.is_string())
            return shellEscape(value);

        if (value.is_number()) {
            auto f = value.get<float>();
            if (std::ceil(f) == f)
                return std::to_string(value.get<int>());
        }

        if (value.is_null())
            return std::string("''");

        if (value.is_boolean())
            return value.get<bool>() ? std::string("1") : std::string("");

        return {};
    };

    std::string jsonSh;

    for (auto i = json.begin(); i != json.end(); ++i) {

        if (!std::regex_match(i.key(), shVarName)) continue;

        auto & value = i.value();

        auto s = handleSimpleType(value);
        if (s)
            jsonSh += fmt("declare %s=%s\n", i.key(), *s);

        else if (value.is_array()) {
            std::string s2;
            bool good = true;

            for (auto i = value.begin(); i != value.end(); ++i) {
                auto s3 = handleSimpleType(i.value());
                if (!s3) { good = false; break; }
                s2 += *s3; s2 += ' ';
            }

            if (good)
                jsonSh += fmt("declare -a %s=(%s)\n", i.key(), s2);
        }

        else if (value.is_object()) {
            std::string s2;
            bool good = true;

            for (auto i = value.begin(); i != value.end(); ++i) {
                auto s3 = handleSimpleType(i.value());
                if (!s3) { good = false; break; }
                s2 += fmt("[%s]=%s ", shellEscape(i.key()), *s3);
            }

            if (good)
                jsonSh += fmt("declare -A %s=(%s)\n", i.key(), s2);
        }
    }

    writeFile(tmpDir + "/.attrs.sh", rewriteStrings(jsonSh, inputRewrites));
}


#ifndef _WIN32
void DerivationGoal::chownToBuilder(const Path & path)
{
    if (!buildUser) return;
    if (chown(path.c_str(), buildUser->getUID(), buildUser->getGID()) == -1)
        throw PosixError(format("cannot change ownership of '%1%'") % path);
}


void setupSeccomp()
{
#if __linux__
    if (!settings.filterSyscalls) return;
#if HAVE_SECCOMP
    scmp_filter_ctx ctx;

    if (!(ctx = seccomp_init(SCMP_ACT_ALLOW)))
        throw PosixError("unable to initialize seccomp mode 2");

    Finally cleanup([&]() {
        seccomp_release(ctx);
    });

    if (settings.thisSystem == "x86_64-linux" &&
        seccomp_arch_add(ctx, SCMP_ARCH_X86) != 0)
        throw PosixError("unable to add 32-bit seccomp architecture");

    if (settings.thisSystem == "x86_64-linux" &&
        seccomp_arch_add(ctx, SCMP_ARCH_X32) != 0)
        throw PosixError("unable to add X32 seccomp architecture");

    if (settings.thisSystem == "aarch64-linux" &&
        seccomp_arch_add(ctx, SCMP_ARCH_ARM) != 0)
        printError("unsable to add ARM seccomp architecture; this may result in spurious build failures if running 32-bit ARM processes.");

    /* Prevent builders from creating setuid/setgid binaries. */
    for (int perm : { S_ISUID, S_ISGID }) {
        if (seccomp_rule_add(ctx, SCMP_ACT_ERRNO(EPERM), SCMP_SYS(chmod), 1,
                SCMP_A1(SCMP_CMP_MASKED_EQ, (scmp_datum_t) perm, (scmp_datum_t) perm)) != 0)
            throw PosixError("unable to add seccomp rule");

        if (seccomp_rule_add(ctx, SCMP_ACT_ERRNO(EPERM), SCMP_SYS(fchmod), 1,
                SCMP_A1(SCMP_CMP_MASKED_EQ, (scmp_datum_t) perm, (scmp_datum_t) perm)) != 0)
            throw PosixError("unable to add seccomp rule");

        if (seccomp_rule_add(ctx, SCMP_ACT_ERRNO(EPERM), SCMP_SYS(fchmodat), 1,
                SCMP_A2(SCMP_CMP_MASKED_EQ, (scmp_datum_t) perm, (scmp_datum_t) perm)) != 0)
            throw PosixError("unable to add seccomp rule");
    }

    /* Prevent builders from creating EAs or ACLs. Not all filesystems
       support these, and they're not allowed in the Nix store because
       they're not representable in the NAR serialisation. */
    if (seccomp_rule_add(ctx, SCMP_ACT_ERRNO(ENOTSUP), SCMP_SYS(setxattr), 0) != 0 ||
        seccomp_rule_add(ctx, SCMP_ACT_ERRNO(ENOTSUP), SCMP_SYS(lsetxattr), 0) != 0 ||
        seccomp_rule_add(ctx, SCMP_ACT_ERRNO(ENOTSUP), SCMP_SYS(fsetxattr), 0) != 0)
        throw PosixError("unable to add seccomp rule");

    if (seccomp_attr_set(ctx, SCMP_FLTATR_CTL_NNP, settings.allowNewPrivileges ? 0 : 1) != 0)
        throw PosixError("unable to set 'no new privileges' seccomp attribute");

    if (seccomp_load(ctx) != 0)
        throw PosixError("unable to load seccomp BPF program");
#else
    throw Error(
        "seccomp is not supported on this platform; "
        "you can bypass this error by setting the option 'filter-syscalls' to false, but note that untrusted builds can then create setuid binaries!");
#endif
#endif
}


void DerivationGoal::runChild()
{
    /* Warning: in the child we should absolutely not make any SQLite
       calls! */

    try { /* child */

        commonChildInit(builderOut);

        try {
            setupSeccomp();
        } catch (...) {
            if (buildUser) throw;
        }

        bool setUser = true;

        /* Make the contents of netrc available to builtin:fetchurl
           (which may run under a different uid and/or in a sandbox). */
        std::string netrcData;
        try {
            if (drv->isBuiltin() && drv->builder == "builtin:fetchurl")
                netrcData = readFile(settings.netrcFile);
        } catch (SysError &) { }

#if __linux__
        if (useChroot) {

            userNamespaceSync.writeSide = -1;

            if (drainFD(userNamespaceSync.readSide.get()) != "1")
                throw Error("user namespace initialisation failed");

            userNamespaceSync.readSide = -1;

            if (privateNetwork) {

                /* Initialise the loopback interface. */
                AutoCloseFD fd(socket(PF_INET, SOCK_DGRAM, IPPROTO_IP));
                if (!fd) throw PosixError("cannot open IP socket");

                struct ifreq ifr;
                strcpy(ifr.ifr_name, "lo");
                ifr.ifr_flags = IFF_UP | IFF_LOOPBACK | IFF_RUNNING;
                if (ioctl(fd.get(), SIOCSIFFLAGS, &ifr) == -1)
                    throw PosixError("cannot set loopback interface flags");
            }

            /* Set the hostname etc. to fixed values. */
            char hostname[] = "localhost";
            if (sethostname(hostname, sizeof(hostname)) == -1)
                throw PosixError("cannot set host name");
            char domainname[] = "(none)"; // kernel default
            if (setdomainname(domainname, sizeof(domainname)) == -1)
                throw PosixError("cannot set domain name");

            /* Make all filesystems private.  This is necessary
               because subtrees may have been mounted as "shared"
               (MS_SHARED).  (Systemd does this, for instance.)  Even
               though we have a private mount namespace, mounting
               filesystems on top of a shared subtree still propagates
               outside of the namespace.  Making a subtree private is
               local to the namespace, though, so setting MS_PRIVATE
               does not affect the outside world. */
            if (mount(0, "/", 0, MS_REC|MS_PRIVATE, 0) == -1) {
                throw PosixError("unable to make '/' private mount");
            }

            /* Bind-mount chroot directory to itself, to treat it as a
               different filesystem from /, as needed for pivot_root. */
            if (mount(chrootRootDir.c_str(), chrootRootDir.c_str(), 0, MS_BIND, 0) == -1)
                throw PosixError(format("unable to bind mount '%1%'") % chrootRootDir);

            /* Set up a nearly empty /dev, unless the user asked to
               bind-mount the host /dev. */
            Strings ss;
            if (dirsInChroot.find("/dev") == dirsInChroot.end()) {
                createDirs(chrootRootDir + "/dev/shm");
                createDirs(chrootRootDir + "/dev/pts");
                ss.push_back("/dev/full");
                if (settings.systemFeatures.get().count("kvm") && pathExists("/dev/kvm"))
                    ss.push_back("/dev/kvm");
                ss.push_back("/dev/null");
                ss.push_back("/dev/random");
                ss.push_back("/dev/tty");
                ss.push_back("/dev/urandom");
                ss.push_back("/dev/zero");
                createSymlink("/proc/self/fd", chrootRootDir + "/dev/fd");
                createSymlink("/proc/self/fd/0", chrootRootDir + "/dev/stdin");
                createSymlink("/proc/self/fd/1", chrootRootDir + "/dev/stdout");
                createSymlink("/proc/self/fd/2", chrootRootDir + "/dev/stderr");
            }

            /* Fixed-output derivations typically need to access the
               network, so give them access to /etc/resolv.conf and so
               on. */
            if (fixedOutput) {
                ss.push_back("/etc/resolv.conf");
                ss.push_back("/etc/nsswitch.conf");
                ss.push_back("/etc/services");
                ss.push_back("/etc/hosts");
                if (pathExists("/var/run/nscd/socket"))
                    ss.push_back("/var/run/nscd/socket");
            }

            for (auto & i : ss) dirsInChroot.emplace(i, i);

            /* Bind-mount all the directories from the "host"
               filesystem that we want in the chroot
               environment. */
            auto doBind = [&](const Path & source, const Path & target, bool optional = false) {
                debug(format("bind mounting '%1%' to '%2%'") % source % target);
                struct stat st;
                if (stat(source.c_str(), &st) == -1) {
                    if (optional && errno == ENOENT)
                        return;
                    else
                        throw PosixError("getting attributes of path '%1%'", source);
                }
                if (S_ISDIR(st.st_mode))
                    createDirs(target);
                else {
                    createDirs(dirOf(target));
                    writeFile(target, "");
                }
                if (mount(source.c_str(), target.c_str(), "", MS_BIND | MS_REC, 0) == -1)
                    throw PosixError("bind mount from '%1%' to '%2%' failed", source, target);
            };

            for (auto & i : dirsInChroot) {
                if (i.second.source == "/proc") continue; // backwards compatibility
                doBind(i.second.source, chrootRootDir + i.first, i.second.optional);
            }

            /* Bind a new instance of procfs on /proc. */
            createDirs(chrootRootDir + "/proc");
            if (mount("none", (chrootRootDir + "/proc").c_str(), "proc", 0, 0) == -1)
                throw PosixError("mounting /proc");

            /* Mount a new tmpfs on /dev/shm to ensure that whatever
               the builder puts in /dev/shm is cleaned up automatically. */
            if (pathExists("/dev/shm") && mount("none", (chrootRootDir + "/dev/shm").c_str(), "tmpfs", 0,
                    fmt("size=%s", settings.sandboxShmSize).c_str()) == -1)
                throw PosixError("mounting /dev/shm");

            /* Mount a new devpts on /dev/pts.  Note that this
               requires the kernel to be compiled with
               CONFIG_DEVPTS_MULTIPLE_INSTANCES=y (which is the case
               if /dev/ptx/ptmx exists). */
            if (pathExists("/dev/pts/ptmx") &&
                !pathExists(chrootRootDir + "/dev/ptmx")
                && !dirsInChroot.count("/dev/pts"))
            {
                if (mount("none", (chrootRootDir + "/dev/pts").c_str(), "devpts", 0, "newinstance,mode=0620") == 0)
                {
                    createSymlink("/dev/pts/ptmx", chrootRootDir + "/dev/ptmx");

                    /* Make sure /dev/pts/ptmx is world-writable.  With some
                       Linux versions, it is created with permissions 0.  */
                    chmod_(chrootRootDir + "/dev/pts/ptmx", 0666);
                } else {
                    if (errno != EINVAL)
                        throw PosixError("mounting /dev/pts");
                    doBind("/dev/pts", chrootRootDir + "/dev/pts");
                    doBind("/dev/ptmx", chrootRootDir + "/dev/ptmx");
                }
            }

            /* Do the chroot(). */
            if (chdir(chrootRootDir.c_str()) == -1)
                throw PosixError(format("cannot change directory to '%1%'") % chrootRootDir);

            if (mkdir("real-root", 0) == -1)
                throw PosixError("cannot create real-root directory");

            if (pivot_root(".", "real-root") == -1)
                throw PosixError(format("cannot pivot old root directory onto '%1%'") % (chrootRootDir + "/real-root"));

            if (chroot(".") == -1)
                throw PosixError(format("cannot change root directory to '%1%'") % chrootRootDir);

            if (umount2("real-root", MNT_DETACH) == -1)
                throw PosixError("cannot unmount real root filesystem");

            if (rmdir("real-root") == -1)
                throw PosixError("cannot remove real-root directory");

            /* Switch to the sandbox uid/gid in the user namespace,
               which corresponds to the build user or calling user in
               the parent namespace. */
            if (setgid(sandboxGid) == -1)
                throw PosixError("setgid failed");
            if (setuid(sandboxUid) == -1)
                throw PosixError("setuid failed");

            setUser = false;
        }
#endif

        if (chdir(tmpDirInSandbox.c_str()) == -1)
            throw PosixError(format("changing into '%1%'") % tmpDir);

        /* Close all other file descriptors. */
        closeMostFDs({STDIN_FILENO, STDOUT_FILENO, STDERR_FILENO});

#if __linux__
        /* Change the personality to 32-bit if we're doing an
           i686-linux build on an x86_64-linux machine. */
        struct utsname utsbuf;
        uname(&utsbuf);
        if (drv->platform == "i686-linux" &&
            (settings.thisSystem == "x86_64-linux" ||
             (!strcmp(utsbuf.sysname, "Linux") && !strcmp(utsbuf.machine, "x86_64")))) {
            if (personality(PER_LINUX32) == -1)
                throw PosixError("cannot set i686-linux personality");
        }

        /* Impersonate a Linux 2.6 machine to get some determinism in
           builds that depend on the kernel version. */
        if ((drv->platform == "i686-linux" || drv->platform == "x86_64-linux") && settings.impersonateLinux26) {
            int cur = personality(0xffffffff);
            if (cur != -1) personality(cur | 0x0020000 /* == UNAME26 */);
        }

        /* Disable address space randomization for improved
           determinism. */
        int cur = personality(0xffffffff);
        if (cur != -1) personality(cur | ADDR_NO_RANDOMIZE);
#endif

        /* Disable core dumps by default. */
        struct rlimit limit = { 0, RLIM_INFINITY };
        setrlimit(RLIMIT_CORE, &limit);

        // FIXME: set other limits to deterministic values?

        /* Fill in the environment. */
        Strings envStrs;
        for (auto & i : env)
            envStrs.push_back(rewriteStrings(i.first + "=" + i.second, inputRewrites));

        /* If we are running in `build-users' mode, then switch to the
           user we allocated above.  Make sure that we drop all root
           privileges.  Note that above we have closed all file
           descriptors except std*, so that's safe.  Also note that
           setuid() when run as root sets the real, effective and
           saved UIDs. */
        if (setUser && buildUser) {
            /* Preserve supplementary groups of the build user, to allow
               admins to specify groups such as "kvm".  */
            if (!buildUser->getSupplementaryGIDs().empty() &&
                setgroups(buildUser->getSupplementaryGIDs().size(),
                          buildUser->getSupplementaryGIDs().data()) == -1)
                throw PosixError("cannot set supplementary groups of build user");

            if (setgid(buildUser->getGID()) == -1 ||
                getgid() != buildUser->getGID() ||
                getegid() != buildUser->getGID())
                throw PosixError("setgid failed");

            if (setuid(buildUser->getUID()) == -1 ||
                getuid() != buildUser->getUID() ||
                geteuid() != buildUser->getUID())
                throw PosixError("setuid failed");
        }

        /* Fill in the arguments. */
        Strings args;

        const char *builder = "invalid";

        if (drv->isBuiltin()) {
            ;
        }
#if __APPLE__
        else if (getEnv("_NIX_TEST_NO_SANDBOX") == "") {
            /* This has to appear before import statements. */
            std::string sandboxProfile = "(version 1)\n";

            if (useChroot) {

                /* Lots and lots and lots of file functions freak out if they can't stat their full ancestry */
                PathSet ancestry;

                /* We build the ancestry before adding all inputPaths to the store because we know they'll
                   all have the same parents (the store), and there might be lots of inputs. This isn't
                   particularly efficient... I doubt it'll be a bottleneck in practice */
                for (auto & i : dirsInChroot) {
                    Path cur = i.first;
                    while (cur.compare("/") != 0) {
                        cur = dirOf(cur);
                        ancestry.insert(cur);
                    }
                }

                /* And we want the store in there regardless of how empty dirsInChroot. We include the innermost
                   path component this time, since it's typically /nix/store and we care about that. */
                Path cur = worker.store.storeDir;
                while (cur.compare("/") != 0) {
                    ancestry.insert(cur);
                    cur = dirOf(cur);
                }

                /* Add all our input paths to the chroot */
                for (auto & i : inputPaths)
                    dirsInChroot[i] = i;

                /* Violations will go to the syslog if you set this. Unfortunately the destination does not appear to be configurable */
                if (settings.darwinLogSandboxViolations) {
                    sandboxProfile += "(deny default)\n";
                } else {
                    sandboxProfile += "(deny default (with no-log))\n";
                }

                sandboxProfile += "(import \"sandbox-defaults.sb\")\n";

                if (fixedOutput)
                    sandboxProfile += "(import \"sandbox-network.sb\")\n";

                /* Our rwx outputs */
                sandboxProfile += "(allow file-read* file-write* process-exec\n";
                for (auto & i : missingPaths) {
                    sandboxProfile += (format("\t(subpath \"%1%\")\n") % i.c_str()).str();
                }
                sandboxProfile += ")\n";

                /* Our inputs (transitive dependencies and any impurities computed above)

                   without file-write* allowed, access() incorrectly returns EPERM
                 */
                sandboxProfile += "(allow file-read* file-write* process-exec\n";
                for (auto & i : dirsInChroot) {
                    if (i.first != i.second.source)
                        throw Error(format(
                            "can't map '%1%' to '%2%': mismatched impure paths not supported on Darwin")
                            % i.first % i.second.source);

                    string path = i.first;
                    struct stat st;
                    if (lstat(path.c_str(), &st)) {
                        if (i.second.optional && errno == ENOENT)
                            continue;
                        throw PosixError(format("getting attributes of path '%1%'") % path);
                    }
                    if (S_ISDIR(st.st_mode))
                        sandboxProfile += (format("\t(subpath \"%1%\")\n") % path).str();
                    else
                        sandboxProfile += (format("\t(literal \"%1%\")\n") % path).str();
                }
                sandboxProfile += ")\n";

                /* Allow file-read* on full directory hierarchy to self. Allows realpath() */
                sandboxProfile += "(allow file-read*\n";
                for (auto & i : ancestry) {
                    sandboxProfile += (format("\t(literal \"%1%\")\n") % i.c_str()).str();
                }
                sandboxProfile += ")\n";

                sandboxProfile += additionalSandboxProfile;
            } else
                sandboxProfile += "(import \"sandbox-minimal.sb\")\n";

            debug("Generated sandbox profile:");
            debug(sandboxProfile);

            Path sandboxFile = tmpDir + "/.sandbox.sb";

            writeFile(sandboxFile, sandboxProfile);

            bool allowLocalNetworking = parsedDrv->getBoolAttr("__darwinAllowLocalNetworking");

            /* The tmpDir in scope points at the temporary build directory for our derivation. Some packages try different mechanisms
               to find temporary directories, so we want to open up a broader place for them to dump their files, if needed. */
            Path globalTmpDir = canonPath(getEnv("TMPDIR", "/tmp"), true);

            /* They don't like trailing slashes on subpath directives */
            if (globalTmpDir.back() == '/') globalTmpDir.pop_back();

            builder = "/usr/bin/sandbox-exec";
            args.push_back("sandbox-exec");
            args.push_back("-f");
            args.push_back(sandboxFile);
            args.push_back("-D");
            args.push_back("_GLOBAL_TMP_DIR=" + globalTmpDir);
            args.push_back("-D");
            args.push_back("IMPORT_DIR=" + settings.nixDataDir + "/nix/sandbox/");
            if (allowLocalNetworking) {
                args.push_back("-D");
                args.push_back(string("_ALLOW_LOCAL_NETWORKING=1"));
            }
            args.push_back(drv->builder);
        }
#endif
        else {
            builder = drv->builder.c_str();
            string builderBasename = baseNameOf(drv->builder);
            args.push_back(builderBasename);
        }

        for (auto & i : drv->args)
            args.push_back(rewriteStrings(i, inputRewrites));

        /* Indicate that we managed to set up the build environment. */
        writeFull(STDERR_FILENO, string("\1\n"));

        /* Execute the program.  This should not return. */
        if (drv->isBuiltin()) {
            try {
                logger = makeJSONLogger(*logger);

                BasicDerivation drv2(*drv);
                for (auto & e : drv2.env)
                    e.second = rewriteStrings(e.second, inputRewrites);

                if (drv->builder == "builtin:fetchurl")
                    builtinFetchurl(drv2, netrcData);
                else if (drv->builder == "builtin:buildenv")
                    builtinBuildenv(drv2);
                else
                    throw Error(format("unsupported builtin function '%1%'") % string(drv->builder, 8));
                _exit(0);
            } catch (std::exception & e) {
                writeFull(STDERR_FILENO, "error: " + string(e.what()) + "\n");
                _exit(1);
            }
        }

        execve(builder, stringsToCharPtrs(args).data(), stringsToCharPtrs(envStrs).data());

        throw PosixError(format("executing '%1%'") % drv->builder);

    } catch (std::exception & e) {
        writeFull(STDERR_FILENO, "\1while setting up the build environment: " + string(e.what()) + "\n");
        _exit(1);
    }
}
#endif

/* Parse a list of reference specifiers.  Each element must either be
   a store path, or the symbolic name of the output of the derivation
   (such as `out'). */
PathSet parseReferenceSpecifiers(Store & store, const BasicDerivation & drv, const Strings & paths)
{
    PathSet result;
    for (auto & i : paths) {
        if (store.isStorePath(i))
            result.insert(i);
        else if (drv.outputs.find(i) != drv.outputs.end())
            result.insert(drv.outputs.find(i)->second.path);
        else throw BuildError(
                format("derivation contains an illegal reference specifier '%1%'") % i);
        }
    return result;
}


void DerivationGoal::registerOutputs()
{
#ifndef _WIN32
    /* When using a build hook, the build hook can register the output
       as valid (by doing `nix-store --import').  If so we don't have
       to do anything here. */
    if (hook) {
        bool allValid = true;
        for (auto & i : drv->outputs)
            if (!worker.store.isValidPath(i.second.path)) allValid = false;
        if (allValid) return;
    }
#endif

    std::map<std::string, ValidPathInfo> infos;

    /* Set of inodes seen during calls to canonicalisePathMetaData()
       for this build's outputs.  This needs to be shared between
       outputs to allow hard links between outputs. */
    InodesSeen inodesSeen;

    Path checkSuffix = ".check";
    bool runDiffHook = settings.runDiffHook;
    bool keepPreviousRound = settings.keepFailed || runDiffHook;

    std::exception_ptr delayedException;

    /* Check whether the output paths were created, and grep each
       output path to determine what other paths it references.  Also make all
       output paths read-only. */
    for (auto & i : drv->outputs) {
        Path path = i.second.path;
        if (missingPaths.find(path) == missingPaths.end()) continue;

        ValidPathInfo info;

        Path actualPath = path;
#ifndef _WIN32
        if (useChroot) {
            actualPath = chrootRootDir + path;
            if (pathExists(actualPath)) {
                /* Move output paths from the chroot to the Nix store. */
                if (buildMode == bmRepair)
                    replaceValidPath(path, actualPath);
                else
                    if (buildMode != bmCheck && rename(actualPath.c_str(), worker.store.toRealPath(path).c_str()) == -1)
                        throw PosixError(format("moving build output '%1%' from the sandbox to the Nix store") % path);
            }
            if (buildMode != bmCheck) actualPath = worker.store.toRealPath(path);
        } else
#endif
        {
            Path redirected = redirectedOutputs[path];
            if (buildMode == bmRepair
                && redirectedBadOutputs.find(path) != redirectedBadOutputs.end()
                && pathExists(redirected))
                replaceValidPath(path, redirected);
            if (buildMode == bmCheck && redirected != "")
                actualPath = redirected;
        }

#ifndef _WIN32
        struct stat st;
        if (lstat(actualPath.c_str(), &st) == -1) {
            if (errno == ENOENT)
                throw BuildError(
                    format("builder for '%1%' failed to produce output path '%2%'")
                    % drvPath % path);
            throw PosixError(format("getting attributes of path '%1%'") % actualPath);
        }
#endif

#ifndef _WIN32
#ifndef __CYGWIN__
        /* Check that the output is not group or world writable, as
           that means that someone else can have interfered with the
           build.  Also, the output should be owned by the build
           user. */
        if ((!S_ISLNK(st.st_mode) && (st.st_mode & (S_IWGRP | S_IWOTH))) ||
            (buildUser && st.st_uid != buildUser->getUID()))
            throw BuildError(format("suspicious ownership or permission on '%1%'; rejecting this build output") % path);
#endif
#endif
        /* Apply hash rewriting if necessary. */
        bool rewritten = false;
        if (!outputRewrites.empty()) {
            printError(format("warning: rewriting hashes in '%1%'; cross fingers") % path);

            /* Canonicalise first.  This ensures that the path we're
               rewriting doesn't contain a hard link to /etc/shadow or
               something like that. */
            canonicalisePathMetaData(actualPath
#ifndef _WIN32
                , buildUser ? buildUser->getUID() : -1
#endif
                , inodesSeen);

            /* FIXME: this is in-memory. */
            StringSink sink;
            dumpPath(actualPath, sink);
            deletePath(actualPath);
            sink.s = make_ref<std::string>(rewriteStrings(*sink.s, outputRewrites));
            StringSource source(*sink.s);
            restorePath(actualPath, source);

            rewritten = true;
        }

        /* Check that fixed-output derivations produced the right
           outputs (i.e., the content hash should match the specified
           hash). */
        if (fixedOutput) {

            bool recursive; Hash h;
            i.second.parseHashInfo(recursive, h);

            if (!recursive) {
                /* The output path should be a regular file without
                   execute permission. */
#ifndef _WIN32
                if (!S_ISREG(st.st_mode) || (st.st_mode & S_IXUSR) != 0)
#else
                if (getFileType(actualPath) != DT_REG)
#endif
                    throw BuildError(
                        format("output path '%1%' should be a non-executable regular file") % path);
            }

            /* Check the hash. In hash mode, move the path produced by
               the derivation to its content-addressed location. */
            Hash h2 = recursive ? hashPath(h.type, actualPath).first : hashFile(h.type, actualPath);

            Path dest = worker.store.makeFixedOutputPath(recursive, h2, storePathToName(path));

            if (h != h2) {

                /* Throw an error after registering the path as
                   valid. */
                delayedException = std::make_exception_ptr(
                    BuildError("hash mismatch in fixed-output derivation '%s':\n  wanted: %s\n  got:    %s",
                        dest, h.to_string(), h2.to_string()));

                Path actualDest = worker.store.toRealPath(dest);

                if (worker.store.isValidPath(dest))
                    std::rethrow_exception(delayedException);

                if (actualPath != actualDest) {
                    PathLocks outputLocks({actualDest});
                    deletePath(actualDest);
                    if (rename(actualPath.c_str(), actualDest.c_str()) == -1)
                        throw PosixError(format("moving '%1%' to '%2%'") % actualPath % dest);
                }

                path = dest;
                actualPath = actualDest;
            }
            else
                assert(path == dest);

            info.ca = makeFixedOutputCA(recursive, h2);
        }

        /* Get rid of all weird permissions.  This also checks that
           all files are owned by the build user, if applicable. */
        canonicalisePathMetaData(actualPath,
#ifndef _WIN32
            buildUser && !rewritten ? buildUser->getUID() : -1,
#endif
            inodesSeen);

        /* For this output path, find the references to other paths
           contained in it.  Compute the SHA-256 NAR hash at the same
           time.  The hash is stored in the database so that we can
           verify later on whether nobody has messed with the store. */
        debug("scanning for references inside '%1%'", path);
        HashResult hash;
        PathSet references = scanForReferences(actualPath, allPaths, hash);

        if (buildMode == bmCheck) {
            if (!worker.store.isValidPath(path)) continue;
            auto info = *worker.store.queryPathInfo(path);
            if (hash.first != info.narHash) {
                if (settings.keepFailed) {
                    Path dst = worker.store.toRealPath(path + checkSuffix);
                    deletePath(dst);
                    if (rename(actualPath.c_str(), dst.c_str()))
                        throw PosixError(format("renaming-1 '%1%' to '%2%'") % actualPath % dst);
                    throw Error(format("derivation '%1%' may not be deterministic: output '%2%' differs from '%3%'")
                        % drvPath % path % dst);
                } else
                    throw Error(format("derivation '%1%' may not be deterministic: output '%2%' differs")
                        % drvPath % path);
            }

            /* Since we verified the build, it's now ultimately
               trusted. */
            if (!info.ultimate) {
                info.ultimate = true;
                worker.store.signPathInfo(info);
                worker.store.registerValidPaths({info});
            }

            continue;
        }

        /* For debugging, print out the referenced and unreferenced
           paths. */
        for (auto & i : inputPaths) {
            PathSet::iterator j = references.find(i);
            if (j == references.end())
                debug(format("unreferenced input: '%1%'") % i);
            else
                debug(format("referenced input: '%1%'") % i);
        }

        if (curRound == nrRounds) {
            worker.store.optimisePath(actualPath); // FIXME: combine with scanForReferences()
            worker.markContentsGood(path);
        }

        info.path = path;
        info.narHash = hash.first;
        info.narSize = hash.second;
        info.references = references;
        info.deriver = drvPath;
        info.ultimate = true;
        worker.store.signPathInfo(info);

        if (!info.references.empty()) info.ca.clear();

        infos[i.first] = info;
    }

    if (buildMode == bmCheck) return;

    /* Apply output checks. */
    checkOutputs(infos);

    /* Compare the result with the previous round, and report which
       path is different, if any.*/
    if (curRound > 1 && prevInfos != infos) {
        assert(prevInfos.size() == infos.size());
        for (auto i = prevInfos.begin(), j = infos.begin(); i != prevInfos.end(); ++i, ++j)
            if (!(*i == *j)) {
                result.isNonDeterministic = true;
                Path prev = i->second.path + checkSuffix;
                bool prevExists = keepPreviousRound && pathExists(prev);
                auto msg = prevExists
                    ? fmt("output '%1%' of '%2%' differs from '%3%' from previous round", i->second.path, drvPath, prev)
                    : fmt("output '%1%' of '%2%' differs from previous round", i->second.path, drvPath);

                auto diffHook = settings.diffHook;
                if (prevExists && diffHook != "" && runDiffHook) {
                    try {
<<<<<<< HEAD
                        auto diff = runProgramGetStdout(diffHook, true, {prev, i->path});
||||||| merged common ancestors
                        auto diff = runProgram(diffHook, true, {prev, i->path});
=======
                        auto diff = runProgram(diffHook, true, {prev, i->second.path});
>>>>>>> windows-base
                        if (diff != "")
                            printError(chomp(diff));
                    } catch (Error & error) {
                        printError("diff hook execution failed: %s", error.what());
                    }
                }

                if (settings.enforceDeterminism)
                    throw NotDeterministic(msg);

                printError(msg);
                curRound = nrRounds; // we know enough, bail out early
            }
    }

    /* If this is the first round of several, then move the output out
       of the way. */
    if (nrRounds > 1 && curRound == 1 && curRound < nrRounds && keepPreviousRound) {
        for (auto & i : drv->outputs) {
            Path prev = i.second.path + checkSuffix;
            deletePath(prev);
            Path dst = i.second.path + checkSuffix;
            if (rename(i.second.path.c_str(), dst.c_str()))
                throw PosixError(format("renaming '%1%' to '%2%'") % i.second.path % dst);
        }
    }

    if (curRound < nrRounds) {
        prevInfos = infos;
        return;
    }

    /* Remove the .check directories if we're done. FIXME: keep them
       if the result was not determistic? */
    if (curRound == nrRounds) {
        for (auto & i : drv->outputs) {
            Path prev = i.second.path + checkSuffix;
            deletePath(prev);
        }
    }

    /* Register each output path as valid, and register the sets of
       paths referenced by each of them.  If there are cycles in the
       outputs, this will fail. */
    {
        ValidPathInfos infos2;
        for (auto & i : infos) infos2.push_back(i.second);
        worker.store.registerValidPaths(infos2);
    }

    /* In case of a fixed-output derivation hash mismatch, throw an
       exception now that we have registered the output as valid. */
    if (delayedException)
        std::rethrow_exception(delayedException);
}


void DerivationGoal::checkOutputs(const std::map<Path, ValidPathInfo> & outputs)
{
    std::map<Path, const ValidPathInfo &> outputsByPath;
    for (auto & output : outputs)
        outputsByPath.emplace(output.second.path, output.second);

    for (auto & output : outputs) {
        auto & outputName = output.first;
        auto & info = output.second;

        struct Checks
        {
            bool ignoreSelfRefs = false;
            std::optional<uint64_t> maxSize, maxClosureSize;
            std::optional<Strings> allowedReferences, allowedRequisites, disallowedReferences, disallowedRequisites;
        };

        /* Compute the closure and closure size of some output. This
           is slightly tricky because some of its references (namely
           other outputs) may not be valid yet. */
        auto getClosure = [&](const Path & path)
        {
            uint64_t closureSize = 0;
            PathSet pathsDone;
            std::queue<Path> pathsLeft;
            pathsLeft.push(path);

            while (!pathsLeft.empty()) {
                auto path = pathsLeft.front();
                pathsLeft.pop();
                if (!pathsDone.insert(path).second) continue;

                auto i = outputsByPath.find(path);
                if (i != outputsByPath.end()) {
                    closureSize += i->second.narSize;
                    for (auto & ref : i->second.references)
                        pathsLeft.push(ref);
                } else {
                    auto info = worker.store.queryPathInfo(path);
                    closureSize += info->narSize;
                    for (auto & ref : info->references)
                        pathsLeft.push(ref);
                }
            }

            return std::make_pair(pathsDone, closureSize);
        };

        auto applyChecks = [&](const Checks & checks)
        {
            if (checks.maxSize && info.narSize > *checks.maxSize)
                throw BuildError("path '%s' is too large at %d bytes; limit is %d bytes",
                    info.path, info.narSize, *checks.maxSize);

            if (checks.maxClosureSize) {
                uint64_t closureSize = getClosure(info.path).second;
                if (closureSize > *checks.maxClosureSize)
                    throw BuildError("closure of path '%s' is too large at %d bytes; limit is %d bytes",
                        info.path, closureSize, *checks.maxClosureSize);
            }

            auto checkRefs = [&](const std::optional<Strings> & value, bool allowed, bool recursive)
            {
                if (!value) return;

                PathSet spec = parseReferenceSpecifiers(worker.store, *drv, *value);

                PathSet used = recursive ? getClosure(info.path).first : info.references;

                if (recursive && checks.ignoreSelfRefs)
                    used.erase(info.path);

                PathSet badPaths;

                for (auto & i : used)
                    if (allowed) {
                        if (!spec.count(i))
                            badPaths.insert(i);
                    } else {
                        if (spec.count(i))
                            badPaths.insert(i);
                    }

                if (!badPaths.empty()) {
                    string badPathsStr;
                    for (auto & i : badPaths) {
                        badPathsStr += "\n  ";
                        badPathsStr += i;
                    }
                    throw BuildError("output '%s' is not allowed to refer to the following paths:%s", info.path, badPathsStr);
                }
            };

            checkRefs(checks.allowedReferences, true, false);
            checkRefs(checks.allowedRequisites, true, true);
            checkRefs(checks.disallowedReferences, false, false);
            checkRefs(checks.disallowedRequisites, false, true);
        };

        if (auto structuredAttrs = parsedDrv->getStructuredAttrs()) {
            auto outputChecks = structuredAttrs->find("outputChecks");
            if (outputChecks != structuredAttrs->end()) {
                auto output = outputChecks->find(outputName);

                if (output != outputChecks->end()) {
                    Checks checks;

                    auto maxSize = output->find("maxSize");
                    if (maxSize != output->end())
                        checks.maxSize = maxSize->get<uint64_t>();

                    auto maxClosureSize = output->find("maxClosureSize");
                    if (maxClosureSize != output->end())
                        checks.maxClosureSize = maxClosureSize->get<uint64_t>();

                    auto get = [&](const std::string & name) -> std::optional<Strings> {
                        auto i = output->find(name);
                        if (i != output->end()) {
                            Strings res;
                            for (auto j = i->begin(); j != i->end(); ++j) {
                                if (!j->is_string())
                                    throw Error("attribute '%s' of derivation '%s' must be a list of strings", name, drvPath);
                                res.push_back(j->get<std::string>());
                            }
                            checks.disallowedRequisites = res;
                            return res;
                        }
                        return {};
                    };

                    checks.allowedReferences = get("allowedReferences");
                    checks.allowedRequisites = get("allowedRequisites");
                    checks.disallowedReferences = get("disallowedReferences");
                    checks.disallowedRequisites = get("disallowedRequisites");

                    applyChecks(checks);
                }
            }
        } else {
            // legacy non-structured-attributes case
            Checks checks;
            checks.ignoreSelfRefs = true;
            checks.allowedReferences = parsedDrv->getStringsAttr("allowedReferences");
            checks.allowedRequisites = parsedDrv->getStringsAttr("allowedRequisites");
            checks.disallowedReferences = parsedDrv->getStringsAttr("disallowedReferences");
            checks.disallowedRequisites = parsedDrv->getStringsAttr("disallowedRequisites");
            applyChecks(checks);
        }
    }
}


Path DerivationGoal::openLogFile()
{
    logSize = 0;

    if (!settings.keepLog) return "";

    string baseName = baseNameOf(drvPath);

    /* Create a log file. */
    Path dir = fmt("%s/%s/%s", worker.store.logDir, worker.store.drvsLogDir, string(baseName, 0, 2));
    createDirs(dir);

    Path logFileName = fmt("%s/%s%s", dir, string(baseName, 2),
        settings.compressLog ? ".bz2" : "");

#ifndef _WIN32
    fdLogFile = open(logFileName.c_str(), O_CREAT | O_WRONLY | O_TRUNC | O_CLOEXEC, 0666);
    if (!fdLogFile) throw PosixError(format("creating log file '%1%'") % logFileName);

    logFileSink = std::make_shared<FdSink>(fdLogFile.get());
#else
    hLogFile = CreateFileW(pathW(logFileName).c_str(), GENERIC_WRITE, 0, NULL, CREATE_ALWAYS, FILE_ATTRIBUTE_NORMAL | FILE_FLAG_POSIX_SEMANTICS, NULL);
    if (hLogFile.get() == INVALID_HANDLE_VALUE)
        throw WinError("%2%:%3% CreateFileW '%1%'", logFileName, __FILE__, __LINE__);

    logFileSink = std::make_shared<FdSink>(hLogFile.get());
#endif

    if (settings.compressLog)
        logSink = std::shared_ptr<CompressionSink>(makeCompressionSink("bzip2", *logFileSink));
    else
        logSink = logFileSink;

    return logFileName;
}


void DerivationGoal::closeLogFile()
{
    auto logSink2 = std::dynamic_pointer_cast<CompressionSink>(logSink);
    if (logSink2) logSink2->finish();
    if (logFileSink) logFileSink->flush();
    logSink = logFileSink = 0;
#ifndef _WIN32
    fdLogFile = -1;
#else
    hLogFile = INVALID_HANDLE_VALUE;
#endif
}


void DerivationGoal::deleteTmpDir(bool force)
{
    if (tmpDir != "") {
#ifdef _WIN32
        if (tmpDir != tmpDirOrig) {
//          runProgramWithStatus(RunOptions("subst", { tmpDir.substr(0, 2), "/D" }));
            if (!DefineDosDeviceW(DDD_NO_BROADCAST_SYSTEM|DDD_REMOVE_DEFINITION|DDD_EXACT_MATCH_ON_REMOVE, from_bytes(tmpDir.substr(0, 2)).c_str(), pathW(tmpDirOrig).c_str())) {
                throw WinError("DefineDosDeviceW(%1%, %2%)", tmpDir.substr(0, 2), tmpDirOrig);
            }
        }

        /* Don't keep temporary directories for builtins because they
           might have privileged stuff (like a copy of netrc). */
        if (settings.keepFailed && !force && !drv->isBuiltin()) {
            printError(
                format("note: keeping build directory '%2%'")
                % drvPath % tmpDirOrig);
        }
        else
            deletePath(tmpDirOrig);
#else
        /* Don't keep temporary directories for builtins because they
           might have privileged stuff (like a copy of netrc). */
        if (settings.keepFailed && !force && !drv->isBuiltin()) {
            printError(
                format("note: keeping build directory '%2%'")
                % drvPath % tmpDir);
            chmod(tmpDir.c_str(), 0755);
        }
        else
            deletePath(tmpDir);

#endif
        tmpDir = "";
    }
}


#ifndef _WIN32
void DerivationGoal::handleChildOutput(int fd, const string & data)
{
    if ((hook && fd == hook->builderOut.readSide.get()) ||
        (!hook && fd == builderOut.readSide.get()))
    {
        logSize += data.size();
        if (settings.maxLogSize && logSize > settings.maxLogSize) {
            printError(
                format("%1% killed after writing more than %2% bytes of log output")
                % getName() % settings.maxLogSize);
            killChild();
            done(BuildResult::LogLimitExceeded);
            return;
        }

        for (auto c : data)
            if (c == '\r')
                currentLogLinePos = 0;
            else if (c == '\n')
                flushLine();
            else {
                if (currentLogLinePos >= currentLogLine.size())
                    currentLogLine.resize(currentLogLinePos + 1);
                currentLogLine[currentLogLinePos++] = c;
            }

        if (logSink) (*logSink)(data);
    }

    if (hook && fd == hook->fromHook.readSide.get()) {
        for (auto c : data)
            if (c == '\n') {
                handleJSONLogMessage(currentHookLine, worker.act, hook->activities, true);
                currentHookLine.clear();
            } else
                currentHookLine += c;
    }
}
#else
void DerivationGoal::handleChildOutput(HANDLE handle, const string & data)
{
//std::cerr << "--------------DerivationGoal::handleChildOutput() line=" << __LINE__ << std::endl;
    if (handle == asyncBuilderOut.hRead.get())
    {
        logSize += data.size();
        if (settings.maxLogSize && logSize > settings.maxLogSize) {
            printError(
                format("%1% killed after writing more than %2% bytes of log output")
                % getName() % settings.maxLogSize);
            killChild();
            done(BuildResult::LogLimitExceeded);
            return;
        }

        for (auto c : data) {

            if (c == '\r') {
                currentLogLinePos = 0;
            } else if (c == '\n') {
                flushLine();
            } else {
                if (currentLogLinePos >= currentLogLine.size())
                    currentLogLine.resize(currentLogLinePos + 1);
                currentLogLine[currentLogLinePos++] = c;
            }
        }

        if (logSink) (*logSink)(data);
    }
}
#endif


#ifndef _WIN32
void DerivationGoal::handleEOF(int fd)
#else
void DerivationGoal::handleEOF(HANDLE handle)
#endif
{
    if (!currentLogLine.empty()) flushLine();
    worker.wakeUp(shared_from_this());
}


void DerivationGoal::flushLine()
{
    if (handleJSONLogMessage(currentLogLine, *act, builderActivities, false))
        ;

    else {
        if (settings.verboseBuild &&
            (settings.printRepeatedBuilds || curRound == 1))
            printError(currentLogLine);
        else {
            logTail.push_back(currentLogLine);
            if (logTail.size() > settings.logLines) logTail.pop_front();
        }

        act->result(resBuildLogLine, currentLogLine);
    }

    currentLogLine = "";
    currentLogLinePos = 0;
}


PathSet DerivationGoal::checkPathValidity(bool returnValid, bool checkHash)
{
    PathSet result;
    for (auto & i : drv->outputs) {
        if (!wantOutput(i.first, wantedOutputs)) continue;
        bool good =
            worker.store.isValidPath(i.second.path) &&
            (!checkHash || worker.pathContentsGood(i.second.path));
        if (good == returnValid) result.insert(i.second.path);
    }
    return result;
}


Path DerivationGoal::addHashRewrite(const Path & path)
{
    string h1 = string(path, worker.store.storeDir.size() + 1, 32);
    string h2 = string(hashString(htSHA256, "rewrite:" + drvPath + ":" + path).to_string(Base32, false), 0, 32);
    Path p = worker.store.storeDir + "/" + h2 + string(path, worker.store.storeDir.size() + 33);
    deletePath(p);
    assert(path.size() == p.size());
    inputRewrites[h1] = h2;
    outputRewrites[h2] = h1;
    redirectedOutputs[path] = p;
    return p;
}


void DerivationGoal::done(BuildResult::Status status, const string & msg)
{
    result.status = status;
    result.errorMsg = msg;
    amDone(result.success() ? ecSuccess : ecFailed);
    if (result.status == BuildResult::TimedOut)
        worker.timedOut = true;
    if (result.status == BuildResult::PermanentFailure)
        worker.permanentFailure = true;

    mcExpectedBuilds.reset();
    mcRunningBuilds.reset();

    if (result.success()) {
        if (status == BuildResult::Built)
            worker.doneBuilds++;
    } else {
        if (status != BuildResult::DependencyFailed)
            worker.failedBuilds++;
    }

    worker.updateProgress();
}


//////////////////////////////////////////////////////////////////////


class SubstitutionGoal : public Goal
{
    friend class Worker;

private:
    /* The store path that should be realised through a substitute. */
    Path storePath;

    /* The remaining substituters. */
    std::list<ref<Store>> subs;

    /* The current substituter. */
    std::shared_ptr<Store> sub;

    /* Whether a substituter failed. */
    bool substituterFailed = false;

    /* Path info returned by the substituter's query info operation. */
    std::shared_ptr<const ValidPathInfo> info;

    /* Pipe for the substituter's standard output. */
#ifndef _WIN32
    Pipe outPipe;
#else
    AsyncPipe outPipe;
#endif
    /* The substituter thread. */
    std::thread thr;

    std::promise<void> promise;

    /* Whether to try to repair a valid path. */
    RepairFlag repair;

    /* Location where we're downloading the substitute.  Differs from
       storePath when doing a repair. */
    Path destPath;

    std::unique_ptr<MaintainCount<uint64_t>> maintainExpectedSubstitutions,
        maintainRunningSubstitutions, maintainExpectedNar, maintainExpectedDownload;

    typedef void (SubstitutionGoal::*GoalState)();
    GoalState state;

public:
    SubstitutionGoal(const Path & storePath, Worker & worker, RepairFlag repair = NoRepair);
    ~SubstitutionGoal();

    void timedOut() override { abort(); };

    string key() override
    {
        /* "a$" ensures substitution goals happen before derivation
           goals. */
        return "a$" + storePathToName(storePath) + "$" + storePath;
    }

    void work() override;

    /* The states. */
    void init();
    void tryNext();
    void gotInfo();
    void referencesValid();
    void tryToRun();
    void finished();

    /* Callback used by the worker to write to the log. */
#ifndef _WIN32
    void handleChildOutput(int fd, const string & data) override;
    virtual void handleEOF(int fd) override;
#else
    void handleChildOutput(HANDLE handle, const string & data) override;
    virtual void handleEOF(HANDLE handle) override;
#endif

    Path getStorePath() { return storePath; }

    void amDone(ExitCode result) override
    {
        Goal::amDone(result);
    }
};


SubstitutionGoal::SubstitutionGoal(const Path & storePath, Worker & worker, RepairFlag repair)
    : Goal(worker)
    , repair(repair)
{
    this->storePath = storePath;
    state = &SubstitutionGoal::init;
    name = (format("substitution of '%1%'") % storePath).str();
    trace("created");
    maintainExpectedSubstitutions = std::make_unique<MaintainCount<uint64_t>>(worker.expectedSubstitutions);
}


SubstitutionGoal::~SubstitutionGoal()
{
    try {
        if (thr.joinable()) {
            // FIXME: signal worker thread to quit.
            thr.join();
            worker.childTerminated(this);
        }
    } catch (...) {
        ignoreException();
    }
}


void SubstitutionGoal::work()
{
    (this->*state)();
}


void SubstitutionGoal::init()
{
    trace("init");

    worker.store.addTempRoot(storePath);

    /* If the path already exists we're done. */
    if (!repair && worker.store.isValidPath(storePath)) {
        amDone(ecSuccess);
        return;
    }

    if (settings.readOnlyMode)
        throw Error(format("cannot substitute path '%1%' - no write access to the Nix store") % storePath);

    subs = settings.useSubstitutes ? getDefaultSubstituters() : std::list<ref<Store>>();

    tryNext();
}


void SubstitutionGoal::tryNext()
{
    trace("trying next substituter");

    if (subs.size() == 0) {
        /* None left.  Terminate this goal and let someone else deal
           with it. */
        debug(format("path '%1%' is required, but there is no substituter that can build it") % storePath);

        /* Hack: don't indicate failure if there were no substituters.
           In that case the calling derivation should just do a
           build. */
        amDone(substituterFailed ? ecFailed : ecNoSubstituters);

        if (substituterFailed) {
            worker.failedSubstitutions++;
            worker.updateProgress();
        }

        return;
    }

    sub = subs.front();
    subs.pop_front();

    if (sub->storeDir != worker.store.storeDir) {
        tryNext();
        return;
    }

    try {
        // FIXME: make async
        info = sub->queryPathInfo(storePath);
    } catch (InvalidPath &) {
        tryNext();
        return;
    } catch (SubstituterDisabled &) {
        if (settings.tryFallback) {
            tryNext();
            return;
        }
        throw;
    } catch (Error & e) {
        if (settings.tryFallback) {
            printError(e.what());
            tryNext();
            return;
        }
        throw;
    }

    /* Update the total expected download size. */
    auto narInfo = std::dynamic_pointer_cast<const NarInfo>(info);

    maintainExpectedNar = std::make_unique<MaintainCount<uint64_t>>(worker.expectedNarSize, info->narSize);

    maintainExpectedDownload =
        narInfo && narInfo->fileSize
        ? std::make_unique<MaintainCount<uint64_t>>(worker.expectedDownloadSize, narInfo->fileSize)
        : nullptr;

    worker.updateProgress();

    /* Bail out early if this substituter lacks a valid
       signature. LocalStore::addToStore() also checks for this, but
       only after we've downloaded the path. */
    if (worker.store.requireSigs
        && !sub->isTrusted
        && !info->checkSignatures(worker.store, worker.store.getPublicKeys()))
    {
        printError("warning: substituter '%s' does not have a valid signature for path '%s'",
            sub->getUri(), storePath);
        tryNext();
        return;
    }

    /* To maintain the closure invariant, we first have to realise the
       paths referenced by this one. */
    for (auto & i : info->references)
        if (i != storePath) /* ignore self-references */
            addWaitee(worker.makeSubstitutionGoal(i));

    if (waitees.empty()) /* to prevent hang (no wake-up event) */
        referencesValid();
    else
        state = &SubstitutionGoal::referencesValid;
}


void SubstitutionGoal::referencesValid()
{
    trace("all references realised");

    if (nrFailed > 0) {
        debug(format("some references of path '%1%' could not be realised") % storePath);
        amDone(nrNoSubstituters > 0 || nrIncompleteClosure > 0 ? ecIncompleteClosure : ecFailed);
        return;
    }

    for (auto & i : info->references)
        if (i != storePath) /* ignore self-references */
            assert(worker.store.isValidPath(i));

    state = &SubstitutionGoal::tryToRun;
    worker.wakeUp(shared_from_this());
}


void SubstitutionGoal::tryToRun()
{
    trace("trying to run");

    /* Make sure that we are allowed to start a build.  Note that even
       if maxBuildJobs == 0 (no local builds allowed), we still allow
       a substituter to run.  This is because substitutions cannot be
       distributed to another machine via the build hook. */
    if (worker.getNrLocalBuilds() >= std::max(1U, (unsigned int) settings.maxBuildJobs)) {
        worker.waitForBuildSlot(shared_from_this());
        return;
    }

    /* If the store path is already locked (probably by a
       DerivationGoal), then put this goal to sleep. Note: we don't
       acquire a lock here since that breaks addToStore(), so below we
       handle an AlreadyLocked exception from addToStore(). The check
       here is just an optimisation to prevent having to redo a
       download due to a locked path. */
    if (pathIsLockedByMe(worker.store.toRealPath(storePath))) {
        worker.waitForAWhile(shared_from_this());
        return;
    }

    maintainRunningSubstitutions = std::make_unique<MaintainCount<uint64_t>>(worker.runningSubstitutions);
    worker.updateProgress();

#ifndef _WIN32
    outPipe.create();
#else
    outPipe.create(worker.ioport.get());
#endif

    promise = std::promise<void>();

    thr = std::thread([this]() {
        try {
            /* Wake up the worker loop when we're done. */
            Finally updateStats([this]() {
#ifndef _WIN32
                outPipe.writeSide = -1;
#else
                outPipe.hWrite = INVALID_HANDLE_VALUE;
#endif
            });
            Activity act(*logger, actSubstitute, Logger::Fields{storePath, sub->getUri()});
            PushActivity pact(act.id);

            copyStorePath(ref<Store>(sub), ref<Store>(worker.store.shared_from_this()),
                storePath, repair, sub->isTrusted ? NoCheckSigs : CheckSigs);

            promise.set_value();
        } catch (...) {
            promise.set_exception(std::current_exception());
        }
    });
    worker.childStarted(shared_from_this(), {
#ifndef _WIN32
        outPipe.readSide.get()
#else
        &outPipe
#endif
        }, true, false);
    state = &SubstitutionGoal::finished;
}


void SubstitutionGoal::finished()
{
    trace("substitute finished");

    thr.join();
    worker.childTerminated(this);

    try {
        promise.get_future().get();
    } catch (AlreadyLocked & e) {
        /* Probably a DerivationGoal is already building this store
           path. Sleep for a while and try again. */
        state = &SubstitutionGoal::init;
        worker.waitForAWhile(shared_from_this());
        return;
    } catch (std::exception & e) {
        printError(e.what());

        /* Cause the parent build to fail unless --fallback is given,
           or the substitute has disappeared. The latter case behaves
           the same as the substitute never having existed in the
           first place. */
        try {
            throw;
        } catch (SubstituteGone &) {
        } catch (...) {
            substituterFailed = true;
        }

        /* Try the next substitute. */
        state = &SubstitutionGoal::tryNext;
        worker.wakeUp(shared_from_this());
        return;
    }

    worker.markContentsGood(storePath);

    printMsg(lvlChatty,
        format("substitution of path '%1%' succeeded") % storePath);

    maintainRunningSubstitutions.reset();

    maintainExpectedSubstitutions.reset();
    worker.doneSubstitutions++;

    if (maintainExpectedDownload) {
        auto fileSize = maintainExpectedDownload->delta;
        maintainExpectedDownload.reset();
        worker.doneDownloadSize += fileSize;
    }

    worker.doneNarSize += maintainExpectedNar->delta;
    maintainExpectedNar.reset();

    worker.updateProgress();

    amDone(ecSuccess);
}


#ifndef _WIN32
void SubstitutionGoal::handleChildOutput(int fd, const string & data)
{
}


void SubstitutionGoal::handleEOF(int fd)
{
    if (fd == outPipe.readSide.get()) worker.wakeUp(shared_from_this());
}
#else
void SubstitutionGoal::handleChildOutput(HANDLE handle, const string & data)
{
}

void SubstitutionGoal::handleEOF(HANDLE handle)
{
    if (handle == outPipe.hRead.get()) worker.wakeUp(shared_from_this());
}
#endif


//////////////////////////////////////////////////////////////////////


static bool working = false;


Worker::Worker(LocalStore & store)
    : act(*logger, actRealise)
    , actDerivations(*logger, actBuilds)
    , actSubstitutions(*logger, actCopyPaths)
    , store(store)
{
    /* Debugging: prevent recursive workers. */
    if (working) abort();
    working = true;
    nrLocalBuilds = 0;
    lastWokenUp = steady_time_point::min();
    permanentFailure = false;
    timedOut = false;
#ifdef _WIN32
    ioport = CreateIoCompletionPort(INVALID_HANDLE_VALUE, NULL, 0, 0);
    if (ioport.get() == NULL)
        throw WinError("CreateIoCompletionPort");
#endif
}


Worker::~Worker()
{
    working = false;

    /* Explicitly get rid of all strong pointers now.  After this all
       goals that refer to this worker should be gone.  (Otherwise we
       are in trouble, since goals may call childTerminated() etc. in
       their destructors). */
    topGoals.clear();

    assert(expectedSubstitutions == 0);
    assert(expectedDownloadSize == 0);
    assert(expectedNarSize == 0);
}


GoalPtr Worker::makeDerivationGoal(const Path & path,
    const StringSet & wantedOutputs, BuildMode buildMode)
{
    GoalPtr goal = derivationGoals[path].lock();
    if (!goal) {
        goal = std::make_shared<DerivationGoal>(path, wantedOutputs, *this, buildMode);
        derivationGoals[path] = goal;
        wakeUp(goal);
    } else
        (dynamic_cast<DerivationGoal *>(goal.get()))->addWantedOutputs(wantedOutputs);
    return goal;
}


std::shared_ptr<DerivationGoal> Worker::makeBasicDerivationGoal(const Path & drvPath,
    const BasicDerivation & drv, BuildMode buildMode)
{
    auto goal = std::make_shared<DerivationGoal>(drvPath, drv, *this, buildMode);
    wakeUp(goal);
    return goal;
}


GoalPtr Worker::makeSubstitutionGoal(const Path & path, RepairFlag repair)
{
    GoalPtr goal = substitutionGoals[path].lock();
    if (!goal) {
        goal = std::make_shared<SubstitutionGoal>(path, *this, repair);
        substitutionGoals[path] = goal;
        wakeUp(goal);
    }
    return goal;
}


static void removeGoal(GoalPtr goal, WeakGoalMap & goalMap)
{
    /* !!! inefficient */
    for (WeakGoalMap::iterator i = goalMap.begin();
         i != goalMap.end(); )
        if (i->second.lock() == goal) {
            WeakGoalMap::iterator j = i; ++j;
            goalMap.erase(i);
            i = j;
        }
        else ++i;
}


void Worker::removeGoal(GoalPtr goal)
{
    nix::removeGoal(goal, derivationGoals);
    nix::removeGoal(goal, substitutionGoals);
    if (topGoals.find(goal) != topGoals.end()) {
        topGoals.erase(goal);
        /* If a top-level goal failed, then kill all other goals
           (unless keepGoing was set). */
        if (goal->getExitCode() == Goal::ecFailed && !settings.keepGoing)
            topGoals.clear();
    }

    /* Wake up goals waiting for any goal to finish. */
    for (auto & i : waitingForAnyGoal) {
        GoalPtr goal = i.lock();
        if (goal) wakeUp(goal);
    }

    waitingForAnyGoal.clear();
}


void Worker::wakeUp(GoalPtr goal)
{
    goal->trace("woken up");
    addToWeakGoals(awake, goal);
}


unsigned Worker::getNrLocalBuilds()
{
    return nrLocalBuilds;
}


#ifndef _WIN32
void Worker::childStarted(GoalPtr goal, const set<int> & fds,
    bool inBuildSlot, bool respectTimeouts)
#else
void Worker::childStarted(GoalPtr goal, const vector<AsyncPipe*> & pipes,
    bool inBuildSlot, bool respectTimeouts)
#endif
{
    Child child;
    child.goal = goal;
    child.goal2 = goal.get();
#ifndef _WIN32
    child.fds = fds;
#else
    child.pipes = pipes;
#endif
    child.timeStarted = child.lastOutput = steady_time_point::clock::now();
    child.inBuildSlot = inBuildSlot;
    child.respectTimeouts = respectTimeouts;
    children.emplace_back(child);
    if (inBuildSlot) nrLocalBuilds++;
}


void Worker::childTerminated(Goal * goal, bool wakeSleepers)
{
    auto i = std::find_if(children.begin(), children.end(),
        [&](const Child & child) { return child.goal2 == goal; });
    if (i == children.end()) return;

    if (i->inBuildSlot) {
        assert(nrLocalBuilds > 0);
        nrLocalBuilds--;
    }

    children.erase(i);

    if (wakeSleepers) {

        /* Wake up goals waiting for a build slot. */
        for (auto & j : wantingToBuild) {
            GoalPtr goal = j.lock();
            if (goal) wakeUp(goal);
        }

        wantingToBuild.clear();
    }
}


void Worker::waitForBuildSlot(GoalPtr goal)
{
    debug("wait for build slot");
    if (getNrLocalBuilds() < settings.maxBuildJobs)
        wakeUp(goal); /* we can do it right away */
    else
        addToWeakGoals(wantingToBuild, goal);
}


void Worker::waitForAnyGoal(GoalPtr goal)
{
    debug("wait for any goal");
    addToWeakGoals(waitingForAnyGoal, goal);
}


void Worker::waitForAWhile(GoalPtr goal)
{
    debug("wait for a while");
    addToWeakGoals(waitingForAWhile, goal);
}


void Worker::run(const Goals & _topGoals)
{
//std::cerr << "~~~~~~~~~~~~~~~~~~~~~~~~~~~~~~~~~~~-Worker::run" << std::endl;

    for (auto & i : _topGoals) topGoals.insert(i);

    debug("entered goal loop");

    while (1) {

        checkInterrupt();

        store.autoGC(false);

        /* Call every wake goal (in the ordering established by
           CompareGoalPtrs). */
        while (!awake.empty() && !topGoals.empty()) {
            Goals awake2;
            for (auto & i : awake) {
                GoalPtr goal = i.lock();
                if (goal) awake2.insert(goal);
            }
            awake.clear();
            for (auto & goal : awake2) {
                checkInterrupt();
                goal->work();
                if (topGoals.empty()) break; // stuff may have been cancelled
            }
        }

        if (topGoals.empty()) break;

        /* Wait for input. */
        if (!children.empty() || !waitingForAWhile.empty())
            waitForInput();
        else {
            if (awake.empty() && 0 == settings.maxBuildJobs) throw Error(
                "unable to start any build; either increase '--max-jobs' "
                "or enable remote builds");
            assert(!awake.empty());
        }
    }

    /* If --keep-going is not set, it's possible that the main goal
       exited while some of its subgoals were still active.  But if
       --keep-going *is* set, then they must all be finished now. */
    assert(!settings.keepGoing || awake.empty());
    assert(!settings.keepGoing || wantingToBuild.empty());
    assert(!settings.keepGoing || children.empty());
}


void Worker::waitForInput()
{
    printMsg(lvlVomit, "waiting for children");

//std::cerr << "~~~~~~~~~~~~--------------Worker::waitForInput() children.size()=" << children.size() << std::endl;

    /* Process output from the file descriptors attached to the
       children, namely log output and output path creation commands.
       We also use this to detect child termination: if we get EOF on
       the logger pipe of a build, we assume that the builder has
       terminated. */

    bool useTimeout = false;
    struct timeval timeout;
    timeout.tv_usec = 0;
    auto before = steady_time_point::clock::now();

    /* If we're monitoring for silence on stdout/stderr, or if there
       is a build timeout, then wait for input until the first
       deadline for any child. */
    auto nearest = steady_time_point::max(); // nearest deadline
    if (settings.minFree.get() != 0)
        // Periodicallty wake up to see if we need to run the garbage collector.
        nearest = before + std::chrono::seconds(10);
    for (auto & i : children) {
        if (!i.respectTimeouts) continue;
        if (0 != settings.maxSilentTime)
            nearest = std::min(nearest, i.lastOutput + std::chrono::seconds(settings.maxSilentTime));
        if (0 != settings.buildTimeout)
            nearest = std::min(nearest, i.timeStarted + std::chrono::seconds(settings.buildTimeout));
    }
    if (nearest != steady_time_point::max()) {
        timeout.tv_sec = std::max(1L, (long) std::chrono::duration_cast<std::chrono::seconds>(nearest - before).count());
        useTimeout = true;
    }

    /* If we are polling goals that are waiting for a lock, then wake
       up after a few seconds at most. */
    if (!waitingForAWhile.empty()) {
        useTimeout = true;
        if (lastWokenUp == steady_time_point::min())
            printError("waiting for locks or build slots...");
        if (lastWokenUp == steady_time_point::min() || lastWokenUp > before) lastWokenUp = before;
        timeout.tv_sec = std::max(1L,
            (long) std::chrono::duration_cast<std::chrono::seconds>(
                lastWokenUp + std::chrono::seconds(settings.pollInterval) - before).count());
    } else lastWokenUp = steady_time_point::min();

    if (useTimeout)
        vomit("sleeping %d seconds", timeout.tv_sec);
#ifndef _WIN32
    /* Use select() to wait for the input side of any logger pipe to
       become `available'.  Note that `available' (i.e., non-blocking)
       includes EOF. */
    fd_set fds;
    FD_ZERO(&fds);
    int fdMax = 0;
    for (auto & i : children) {
        for (auto & j : i.fds) {
            if (j >= FD_SETSIZE)
                throw Error("reached FD_SETSIZE limit");
            FD_SET(j, &fds);
            if (j >= fdMax) fdMax = j + 1;
        }
    }

    if (select(fdMax, &fds, 0, 0, useTimeout ? &timeout : 0) == -1) {
        if (errno == EINTR) return;
        throw PosixError("waiting for input");
    }
#else


    OVERLAPPED_ENTRY oentries[0x20] = {0};
    ULONG removed;
    if (!GetQueuedCompletionStatusEx(ioport.get(), oentries, sizeof(oentries)/sizeof(*oentries), &removed, useTimeout ? (timeout.tv_sec*1000) : INFINITE, FALSE)) {
        WinError winError("GetQueuedCompletionStatusEx");
        if (winError.lastError != WAIT_TIMEOUT)
            throw winError;
    }
/*
    std::cerr << "XXX removed       " << removed        << std::endl;
    for (ULONG i = 0; i<removed; i++ ) {
std::cerr << "lpCompletionKey               " << oentries[i].lpCompletionKey            << std::endl;
std::cerr << ".hEvent                       " << oentries[i].lpOverlapped->hEvent       << std::endl;
std::cerr << ".Offset                       " << oentries[i].lpOverlapped->Offset       << std::endl;
std::cerr << ".OffsetHigh                   " << oentries[i].lpOverlapped->OffsetHigh   << std::endl;
std::cerr << ".Internal                     " << oentries[i].lpOverlapped->Internal     << std::endl;
std::cerr << ".InternalHigh                 " << oentries[i].lpOverlapped->InternalHigh << std::endl;
std::cerr << "Internal                      " << oentries[i].Internal                   << std::endl;
std::cerr << "dwNumberOfBytesTransferred    " << oentries[i].dwNumberOfBytesTransferred << std::endl;
    }*/
/*
    DWORD bytesRead;
    ULONG_PTR completionKey;
    OVERLAPPED *poverlapped;
    if (!GetQueuedCompletionStatus(ioport.get(), &bytesRead, &completionKey, &poverlapped, useTimeout ? (timeout.tv_sec*1000) : INFINITE))
        throw WinError("GetQueuedCompletionStatus");
std::cerr << "completionKey " << completionKey             << std::endl;
std::cerr << ".hEvent       " << poverlapped->hEvent       << std::endl;
std::cerr << ".Offset       " << poverlapped->Offset       << std::endl;
std::cerr << ".OffsetHigh   " << poverlapped->OffsetHigh   << std::endl;
std::cerr << ".Internal     " << poverlapped->Internal     << std::endl;
std::cerr << ".InternalHigh " << poverlapped->InternalHigh << std::endl;
std::cerr << "bytesRead     " << bytesRead                 << std::endl;
*/

#endif
    auto after = steady_time_point::clock::now();

    /* Process all available file descriptors. FIXME: this is
       O(children * fds). */
    decltype(children)::iterator i;
    for (auto j = children.begin(); j != children.end(); j = i) {
        i = std::next(j);

        checkInterrupt();

        GoalPtr goal = j->goal.lock();
        assert(goal);

#ifndef _WIN32
        std::vector<unsigned char> buffer(4096);
        set<int> fds2(j->fds);
        for (auto & k : fds2) {
            if (FD_ISSET(k, &fds)) {
                ssize_t rd = read(k, buffer.data(), buffer.size());
                if (rd == -1) {
                    if (errno != EINTR)
                        throw PosixError(format("reading from %1%")
                            % goal->getName());
                } else if (rd == 0) {
                    debug(format("%1%: got EOF") % goal->getName());
                    goal->handleEOF(k);
                    j->fds.erase(k);
                } else {
                    printMsg(lvlVomit, format("%1%: read %2% bytes")
                        % goal->getName() % rd);
                    string data((char *) buffer.data(), rd);
                    j->lastOutput = after;
                    goal->handleChildOutput(k, data);
                }
            }
        }
#else
        decltype(j->pipes)::iterator p = j->pipes.begin();
        while (p != j->pipes.end()) {
            decltype(p) nextp = p+1;
            for (ULONG i = 0; i<removed; i++) {
                if (oentries[i].lpCompletionKey == ((ULONG_PTR)((*p)->hRead.get()) ^ 0x5555)) {
                    if (oentries[i].dwNumberOfBytesTransferred > 0) {
                        printMsg(lvlVomit, format("%1%: read %2% bytes") % goal->getName() % oentries[i].dwNumberOfBytesTransferred);
                        string data((char *) (*p)->buffer.data(), oentries[i].dwNumberOfBytesTransferred);
                        j->lastOutput = after;
                        goal->handleChildOutput((*p)->hRead.get(), data);
                    }

                    BOOL rc = ReadFile((*p)->hRead.get(), (*p)->buffer.data(), (*p)->buffer.size(), &(*p)->got, &(*p)->overlapped);
                    if (rc) {
                       // here is possible (but not obligatory) to call `goal->handleChildOutput` and repeat ReadFile immediately
                    } else {
                        WinError winError("ReadFile(%1%, ..)", (*p)->hRead.get());
                        if (winError.lastError == ERROR_BROKEN_PIPE) {
                            debug(format("%1%: got EOF") % goal->getName());
                            goal->handleEOF((*p)->hRead.get());
                            nextp = j->pipes.erase(p); // no need to maintain `j->pipes` ?
                        } else if (winError.lastError != ERROR_IO_PENDING)
                            throw winError;
                    }
                    break;
                }
            }
            p = nextp;
        }
#endif
        if (goal->getExitCode() == Goal::ecBusy &&
            0 != settings.maxSilentTime &&
            j->respectTimeouts &&
            after - j->lastOutput >= std::chrono::seconds(settings.maxSilentTime))
        {
            printError(
                format("%1% timed out after %2% seconds of silence")
                % goal->getName() % settings.maxSilentTime);
            goal->timedOut();
        }

        else if (goal->getExitCode() == Goal::ecBusy &&
            0 != settings.buildTimeout &&
            j->respectTimeouts &&
            after - j->timeStarted >= std::chrono::seconds(settings.buildTimeout))
        {
            printError(
                format("%1% timed out after %2% seconds")
                % goal->getName() % settings.buildTimeout);
            goal->timedOut();
        }
    }

    if (!waitingForAWhile.empty() && lastWokenUp + std::chrono::seconds(settings.pollInterval) <= after) {
        lastWokenUp = after;
        for (auto & i : waitingForAWhile) {
            GoalPtr goal = i.lock();
            if (goal) wakeUp(goal);
        }
        waitingForAWhile.clear();
    }
//std::cerr << "~~~~~~~~~~~~/////---------Worker::waitForInput() children.size()=" << children.size() << std::endl;
}


unsigned int Worker::exitStatus()
{
    return timedOut ? 101 : (permanentFailure ? 100 : 1);
}


bool Worker::pathContentsGood(const Path & path)
{
    std::map<Path, bool>::iterator i = pathContentsGoodCache.find(path);
    if (i != pathContentsGoodCache.end()) return i->second;
    printInfo(format("checking path '%1%'...") % path);
    auto info = store.queryPathInfo(path);
    bool res;
    if (!pathExists(path))
        res = false;
    else {
        HashResult current = hashPath(info->narHash.type, path);
        Hash nullHash(htSHA256);
        res = info->narHash == nullHash || info->narHash == current.first;
    }
    pathContentsGoodCache[path] = res;
    if (!res) printError(format("path '%1%' is corrupted or missing!") % path);
    return res;
}


void Worker::markContentsGood(const Path & path)
{
    pathContentsGoodCache[path] = true;
}


//////////////////////////////////////////////////////////////////////


static void primeCache(Store & store, const PathSet & paths)
{
    PathSet willBuild, willSubstitute, unknown;
    unsigned long long downloadSize, narSize;
    store.queryMissing(paths, willBuild, willSubstitute, unknown, downloadSize, narSize);
}


void LocalStore::buildPaths(const PathSet & drvPaths, BuildMode buildMode)
{
    Worker worker(*this);

    primeCache(*this, drvPaths);

    Goals goals;
    for (auto & i : drvPaths) {
        DrvPathWithOutputs i2 = parseDrvPathWithOutputs(i);
        if (isDerivation(i2.first))
            goals.insert(worker.makeDerivationGoal(i2.first, i2.second, buildMode));
        else
            goals.insert(worker.makeSubstitutionGoal(i, buildMode == bmRepair ? Repair : NoRepair));
    }

    worker.run(goals);

    PathSet failed;
    for (auto & i : goals) {
        if (i->getExitCode() != Goal::ecSuccess) {
            DerivationGoal * i2 = dynamic_cast<DerivationGoal *>(i.get());
            if (i2) failed.insert(i2->getDrvPath());
            else failed.insert(dynamic_cast<SubstitutionGoal *>(i.get())->getStorePath());
        }
    }

    if (!failed.empty())
        throw Error(worker.exitStatus(), "build of %s failed", showPaths(failed));
}


BuildResult LocalStore::buildDerivation(const Path & drvPath, const BasicDerivation & drv,
    BuildMode buildMode)
{
    Worker worker(*this);
    auto goal = worker.makeBasicDerivationGoal(drvPath, drv, buildMode);

    BuildResult result;

    try {
        worker.run(Goals{goal});
        result = goal->getResult();
    } catch (Error & e) {
        result.status = BuildResult::MiscFailure;
        result.errorMsg = e.msg();
    }

    return result;
}


void LocalStore::ensurePath(const Path & path)
{
    /* If the path is already valid, we're done. */
    if (isValidPath(path)) return;

    primeCache(*this, {path});

    Worker worker(*this);
    GoalPtr goal = worker.makeSubstitutionGoal(path);
    Goals goals = {goal};

    worker.run(goals);

    if (goal->getExitCode() != Goal::ecSuccess)
        throw Error(worker.exitStatus(), "path '%s' does not exist and cannot be created", path);
}


void LocalStore::repairPath(const Path & path)
{
    Worker worker(*this);
    GoalPtr goal = worker.makeSubstitutionGoal(path, Repair);
    Goals goals = {goal};

    worker.run(goals);

    if (goal->getExitCode() != Goal::ecSuccess) {
        /* Since substituting the path didn't work, if we have a valid
           deriver, then rebuild the deriver. */
        auto deriver = queryPathInfo(path)->deriver;
        if (deriver != "" && isValidPath(deriver)) {
            goals.clear();
            goals.insert(worker.makeDerivationGoal(deriver, StringSet(), bmRepair));
            worker.run(goals);
        } else
            throw Error(worker.exitStatus(), "cannot repair path '%s'", path);
    }
}


}<|MERGE_RESOLUTION|>--- conflicted
+++ resolved
@@ -3621,13 +3621,7 @@
                 auto diffHook = settings.diffHook;
                 if (prevExists && diffHook != "" && runDiffHook) {
                     try {
-<<<<<<< HEAD
-                        auto diff = runProgramGetStdout(diffHook, true, {prev, i->path});
-||||||| merged common ancestors
-                        auto diff = runProgram(diffHook, true, {prev, i->path});
-=======
-                        auto diff = runProgram(diffHook, true, {prev, i->second.path});
->>>>>>> windows-base
+                        auto diff = runProgramGetStdout(diffHook, true, {prev, i->second.path});
                         if (diff != "")
                             printError(chomp(diff));
                     } catch (Error & error) {
