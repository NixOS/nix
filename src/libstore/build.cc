#include "references.hh"
#include "pathlocks.hh"
#include "globals.hh"
#include "local-store.hh"
#include "util.hh"
#include "archive.hh"
#include "affinity.hh"
#include "builtins.hh"
#include "builtins/buildenv.hh"
#include "filetransfer.hh"
#include "finally.hh"
#include "compression.hh"
#include "json.hh"
#include "nar-info.hh"
#include "parsed-derivations.hh"
#include "machines.hh"
#include "daemon.hh"
#include "worker-protocol.hh"

#include <algorithm>
#include <iostream>
#include <map>
#include <sstream>
#include <thread>
#include <future>
#include <chrono>
#include <regex>
#include <queue>
#include <climits>

#include <sys/time.h>
#include <sys/wait.h>
#include <sys/types.h>
#include <sys/stat.h>
#include <sys/utsname.h>
#include <sys/resource.h>
#include <sys/socket.h>
#include <sys/un.h>
#include <fcntl.h>
#include <netdb.h>
#include <unistd.h>
#include <errno.h>
#include <cstring>
#include <termios.h>
#include <poll.h>

#include <pwd.h>
#include <grp.h>

/* Includes required for chroot support. */
#if __linux__
#include <sys/socket.h>
#include <sys/ioctl.h>
#include <net/if.h>
#include <netinet/ip.h>
#include <sys/personality.h>
#include <sys/mman.h>
#include <sched.h>
#include <sys/param.h>
#include <sys/mount.h>
#include <sys/syscall.h>
#if HAVE_SECCOMP
#include <seccomp.h>
#endif
#define pivot_root(new_root, put_old) (syscall(SYS_pivot_root, new_root, put_old))
#endif

#if HAVE_STATVFS
#include <sys/statvfs.h>
#endif

#include <nlohmann/json.hpp>


namespace nix {

using std::map;


static string pathNullDevice = "/dev/null";


/* Forward definition. */
class Worker;
struct HookInstance;


/* A pointer to a goal. */
struct Goal;
class DerivationGoal;
typedef std::shared_ptr<Goal> GoalPtr;
typedef std::weak_ptr<Goal> WeakGoalPtr;

struct CompareGoalPtrs {
    bool operator() (const GoalPtr & a, const GoalPtr & b) const;
};

/* Set of goals. */
typedef set<GoalPtr, CompareGoalPtrs> Goals;
typedef list<WeakGoalPtr> WeakGoals;

/* A map of paths to goals (and the other way around). */
typedef std::map<StorePath, WeakGoalPtr> WeakGoalMap;



struct Goal : public std::enable_shared_from_this<Goal>
{
    typedef enum {ecBusy, ecSuccess, ecFailed, ecNoSubstituters, ecIncompleteClosure} ExitCode;

    /* Backlink to the worker. */
    Worker & worker;

    /* Goals that this goal is waiting for. */
    Goals waitees;

    /* Goals waiting for this one to finish.  Must use weak pointers
       here to prevent cycles. */
    WeakGoals waiters;

    /* Number of goals we are/were waiting for that have failed. */
    unsigned int nrFailed;

    /* Number of substitution goals we are/were waiting for that
       failed because there are no substituters. */
    unsigned int nrNoSubstituters;

    /* Number of substitution goals we are/were waiting for that
       failed because othey had unsubstitutable references. */
    unsigned int nrIncompleteClosure;

    /* Name of this goal for debugging purposes. */
    string name;

    /* Whether the goal is finished. */
    ExitCode exitCode;

    /* Exception containing an error message, if any. */
    std::optional<Error> ex;

    Goal(Worker & worker) : worker(worker)
    {
        nrFailed = nrNoSubstituters = nrIncompleteClosure = 0;
        exitCode = ecBusy;
    }

    virtual ~Goal()
    {
        trace("goal destroyed");
    }

    virtual void work() = 0;

    void addWaitee(GoalPtr waitee);

    virtual void waiteeDone(GoalPtr waitee, ExitCode result);

    virtual void handleChildOutput(int fd, const string & data)
    {
        abort();
    }

    virtual void handleEOF(int fd)
    {
        abort();
    }

    void trace(const FormatOrString & fs);

    string getName()
    {
        return name;
    }

    /* Callback in case of a timeout.  It should wake up its waiters,
       get rid of any running child processes that are being monitored
       by the worker (important!), etc. */
    virtual void timedOut(Error && ex) = 0;

    virtual string key() = 0;

    void amDone(ExitCode result, std::optional<Error> ex = {});
};


bool CompareGoalPtrs::operator() (const GoalPtr & a, const GoalPtr & b) const {
    string s1 = a->key();
    string s2 = b->key();
    return s1 < s2;
}


typedef std::chrono::time_point<std::chrono::steady_clock> steady_time_point;


/* A mapping used to remember for each child process to what goal it
   belongs, and file descriptors for receiving log data and output
   path creation commands. */
struct Child
{
    WeakGoalPtr goal;
    Goal * goal2; // ugly hackery
    set<int> fds;
    bool respectTimeouts;
    bool inBuildSlot;
    steady_time_point lastOutput; /* time we last got output on stdout/stderr */
    steady_time_point timeStarted;
};


/* The worker class. */
class Worker
{
private:

    /* Note: the worker should only have strong pointers to the
       top-level goals. */

    /* The top-level goals of the worker. */
    Goals topGoals;

    /* Goals that are ready to do some work. */
    WeakGoals awake;

    /* Goals waiting for a build slot. */
    WeakGoals wantingToBuild;

    /* Child processes currently running. */
    std::list<Child> children;

    /* Number of build slots occupied.  This includes local builds and
       substitutions but not remote builds via the build hook. */
    unsigned int nrLocalBuilds;

    /* Maps used to prevent multiple instantiations of a goal for the
       same derivation / path. */
    WeakGoalMap derivationGoals;
    WeakGoalMap substitutionGoals;

    /* Goals waiting for busy paths to be unlocked. */
    WeakGoals waitingForAnyGoal;

    /* Goals sleeping for a few seconds (polling a lock). */
    WeakGoals waitingForAWhile;

    /* Last time the goals in `waitingForAWhile' where woken up. */
    steady_time_point lastWokenUp;

    /* Cache for pathContentsGood(). */
    std::map<StorePath, bool> pathContentsGoodCache;

public:

    const Activity act;
    const Activity actDerivations;
    const Activity actSubstitutions;

    /* Set if at least one derivation had a BuildError (i.e. permanent
       failure). */
    bool permanentFailure;

    /* Set if at least one derivation had a timeout. */
    bool timedOut;

    /* Set if at least one derivation fails with a hash mismatch. */
    bool hashMismatch;

    /* Set if at least one derivation is not deterministic in check mode. */
    bool checkMismatch;

    LocalStore & store;

    std::unique_ptr<HookInstance> hook;

    uint64_t expectedBuilds = 0;
    uint64_t doneBuilds = 0;
    uint64_t failedBuilds = 0;
    uint64_t runningBuilds = 0;

    uint64_t expectedSubstitutions = 0;
    uint64_t doneSubstitutions = 0;
    uint64_t failedSubstitutions = 0;
    uint64_t runningSubstitutions = 0;
    uint64_t expectedDownloadSize = 0;
    uint64_t doneDownloadSize = 0;
    uint64_t expectedNarSize = 0;
    uint64_t doneNarSize = 0;

    /* Whether to ask the build hook if it can build a derivation. If
       it answers with "decline-permanently", we don't try again. */
    bool tryBuildHook = true;

    Worker(LocalStore & store);
    ~Worker();

    /* Make a goal (with caching). */
    GoalPtr makeDerivationGoal(const StorePath & drvPath, const StringSet & wantedOutputs, BuildMode buildMode = bmNormal);
    std::shared_ptr<DerivationGoal> makeBasicDerivationGoal(const StorePath & drvPath,
        const BasicDerivation & drv, BuildMode buildMode = bmNormal);
    GoalPtr makeSubstitutionGoal(const StorePath & storePath, RepairFlag repair = NoRepair, std::optional<ContentAddress> ca = std::nullopt);

    /* Remove a dead goal. */
    void removeGoal(GoalPtr goal);

    /* Wake up a goal (i.e., there is something for it to do). */
    void wakeUp(GoalPtr goal);

    /* Return the number of local build and substitution processes
       currently running (but not remote builds via the build
       hook). */
    unsigned int getNrLocalBuilds();

    /* Registers a running child process.  `inBuildSlot' means that
       the process counts towards the jobs limit. */
    void childStarted(GoalPtr goal, const set<int> & fds,
        bool inBuildSlot, bool respectTimeouts);

    /* Unregisters a running child process.  `wakeSleepers' should be
       false if there is no sense in waking up goals that are sleeping
       because they can't run yet (e.g., there is no free build slot,
       or the hook would still say `postpone'). */
    void childTerminated(Goal * goal, bool wakeSleepers = true);

    /* Put `goal' to sleep until a build slot becomes available (which
       might be right away). */
    void waitForBuildSlot(GoalPtr goal);

    /* Wait for any goal to finish.  Pretty indiscriminate way to
       wait for some resource that some other goal is holding. */
    void waitForAnyGoal(GoalPtr goal);

    /* Wait for a few seconds and then retry this goal.  Used when
       waiting for a lock held by another process.  This kind of
       polling is inefficient, but POSIX doesn't really provide a way
       to wait for multiple locks in the main select() loop. */
    void waitForAWhile(GoalPtr goal);

    /* Loop until the specified top-level goals have finished. */
    void run(const Goals & topGoals);

    /* Wait for input to become available. */
    void waitForInput();

    unsigned int exitStatus();

    /* Check whether the given valid path exists and has the right
       contents. */
    bool pathContentsGood(const StorePath & path);

    void markContentsGood(const StorePath & path);

    void updateProgress()
    {
        actDerivations.progress(doneBuilds, expectedBuilds + doneBuilds, runningBuilds, failedBuilds);
        actSubstitutions.progress(doneSubstitutions, expectedSubstitutions + doneSubstitutions, runningSubstitutions, failedSubstitutions);
        act.setExpected(actFileTransfer, expectedDownloadSize + doneDownloadSize);
        act.setExpected(actCopyPath, expectedNarSize + doneNarSize);
    }
};


//////////////////////////////////////////////////////////////////////


void addToWeakGoals(WeakGoals & goals, GoalPtr p)
{
    // FIXME: necessary?
    // FIXME: O(n)
    for (auto & i : goals)
        if (i.lock() == p) return;
    goals.push_back(p);
}


void Goal::addWaitee(GoalPtr waitee)
{
    waitees.insert(waitee);
    addToWeakGoals(waitee->waiters, shared_from_this());
}


void Goal::waiteeDone(GoalPtr waitee, ExitCode result)
{
    assert(waitees.find(waitee) != waitees.end());
    waitees.erase(waitee);

    trace(fmt("waitee '%s' done; %d left", waitee->name, waitees.size()));

    if (result == ecFailed || result == ecNoSubstituters || result == ecIncompleteClosure) ++nrFailed;

    if (result == ecNoSubstituters) ++nrNoSubstituters;

    if (result == ecIncompleteClosure) ++nrIncompleteClosure;

    if (waitees.empty() || (result == ecFailed && !settings.keepGoing)) {

        /* If we failed and keepGoing is not set, we remove all
           remaining waitees. */
        for (auto & goal : waitees) {
            WeakGoals waiters2;
            for (auto & j : goal->waiters)
                if (j.lock() != shared_from_this()) waiters2.push_back(j);
            goal->waiters = waiters2;
        }
        waitees.clear();

        worker.wakeUp(shared_from_this());
    }
}


void Goal::amDone(ExitCode result, std::optional<Error> ex)
{
    trace("done");
    assert(exitCode == ecBusy);
    assert(result == ecSuccess || result == ecFailed || result == ecNoSubstituters || result == ecIncompleteClosure);
    exitCode = result;

    if (ex) {
        if (!waiters.empty())
            logError(ex->info());
        else
            this->ex = std::move(*ex);
    }

    for (auto & i : waiters) {
        GoalPtr goal = i.lock();
        if (goal) goal->waiteeDone(shared_from_this(), result);
    }
    waiters.clear();
    worker.removeGoal(shared_from_this());
}


void Goal::trace(const FormatOrString & fs)
{
    debug("%1%: %2%", name, fs.s);
}



//////////////////////////////////////////////////////////////////////


/* Common initialisation performed in child processes. */
static void commonChildInit(Pipe & logPipe)
{
    restoreSignals();

    /* Put the child in a separate session (and thus a separate
       process group) so that it has no controlling terminal (meaning
       that e.g. ssh cannot open /dev/tty) and it doesn't receive
       terminal signals. */
    if (setsid() == -1)
        throw SysError("creating a new session");

    /* Dup the write side of the logger pipe into stderr. */
    if (dup2(logPipe.writeSide.get(), STDERR_FILENO) == -1)
        throw SysError("cannot pipe standard error into log file");

    /* Dup stderr to stdout. */
    if (dup2(STDERR_FILENO, STDOUT_FILENO) == -1)
        throw SysError("cannot dup stderr into stdout");

    /* Reroute stdin to /dev/null. */
    int fdDevNull = open(pathNullDevice.c_str(), O_RDWR);
    if (fdDevNull == -1)
        throw SysError("cannot open '%1%'", pathNullDevice);
    if (dup2(fdDevNull, STDIN_FILENO) == -1)
        throw SysError("cannot dup null device into stdin");
    close(fdDevNull);
}

void handleDiffHook(
    uid_t uid, uid_t gid,
    const Path & tryA, const Path & tryB,
    const Path & drvPath, const Path & tmpDir)
{
    auto diffHook = settings.diffHook;
    if (diffHook != "" && settings.runDiffHook) {
        try {
            RunOptions diffHookOptions(diffHook,{tryA, tryB, drvPath, tmpDir});
            diffHookOptions.searchPath = true;
            diffHookOptions.uid = uid;
            diffHookOptions.gid = gid;
            diffHookOptions.chdir = "/";

            auto diffRes = runProgram(diffHookOptions);
            if (!statusOk(diffRes.first))
                throw ExecError(diffRes.first,
                    "diff-hook program '%1%' %2%",
                    diffHook,
                    statusToString(diffRes.first));

            if (diffRes.second != "")
                printError(chomp(diffRes.second));
        } catch (Error & error) {
            ErrorInfo ei = error.info();
            ei.hint = hintfmt("diff hook execution failed: %s",
                (error.info().hint.has_value() ? error.info().hint->str() : ""));
            logError(ei);
        }
    }
}

//////////////////////////////////////////////////////////////////////


class UserLock
{
private:
    Path fnUserLock;
    AutoCloseFD fdUserLock;

    bool isEnabled = false;
    string user;
    uid_t uid = 0;
    gid_t gid = 0;
    std::vector<gid_t> supplementaryGIDs;

public:
    UserLock();

    void kill();

    string getUser() { return user; }
    uid_t getUID() { assert(uid); return uid; }
    uid_t getGID() { assert(gid); return gid; }
    std::vector<gid_t> getSupplementaryGIDs() { return supplementaryGIDs; }

    bool findFreeUser();

    bool enabled() { return isEnabled; }

};


UserLock::UserLock()
{
    assert(settings.buildUsersGroup != "");
    createDirs(settings.nixStateDir + "/userpool");
}

bool UserLock::findFreeUser() {
    if (enabled()) return true;

    /* Get the members of the build-users-group. */
    struct group * gr = getgrnam(settings.buildUsersGroup.get().c_str());
    if (!gr)
        throw Error("the group '%1%' specified in 'build-users-group' does not exist",
            settings.buildUsersGroup);
    gid = gr->gr_gid;

    /* Copy the result of getgrnam. */
    Strings users;
    for (char * * p = gr->gr_mem; *p; ++p) {
        debug("found build user '%1%'", *p);
        users.push_back(*p);
    }

    if (users.empty())
        throw Error("the build users group '%1%' has no members",
            settings.buildUsersGroup);

    /* Find a user account that isn't currently in use for another
       build. */
    for (auto & i : users) {
        debug("trying user '%1%'", i);

        struct passwd * pw = getpwnam(i.c_str());
        if (!pw)
            throw Error("the user '%1%' in the group '%2%' does not exist",
                i, settings.buildUsersGroup);


        fnUserLock = (format("%1%/userpool/%2%") % settings.nixStateDir % pw->pw_uid).str();

        AutoCloseFD fd = open(fnUserLock.c_str(), O_RDWR | O_CREAT | O_CLOEXEC, 0600);
        if (!fd)
            throw SysError("opening user lock '%1%'", fnUserLock);

        if (lockFile(fd.get(), ltWrite, false)) {
            fdUserLock = std::move(fd);
            user = i;
            uid = pw->pw_uid;

            /* Sanity check... */
            if (uid == getuid() || uid == geteuid())
                throw Error("the Nix user should not be a member of '%1%'",
                    settings.buildUsersGroup);

#if __linux__
            /* Get the list of supplementary groups of this build user.  This
               is usually either empty or contains a group such as "kvm".  */
            supplementaryGIDs.resize(10);
            int ngroups = supplementaryGIDs.size();
            int err = getgrouplist(pw->pw_name, pw->pw_gid,
                supplementaryGIDs.data(), &ngroups);
            if (err == -1)
                throw Error("failed to get list of supplementary groups for '%1%'", pw->pw_name);

            supplementaryGIDs.resize(ngroups);
#endif

            isEnabled = true;
            return true;
        }
    }

    return false;
}

void UserLock::kill()
{
    killUser(uid);
}


//////////////////////////////////////////////////////////////////////


struct HookInstance
{
    /* Pipes for talking to the build hook. */
    Pipe toHook;

    /* Pipe for the hook's standard output/error. */
    Pipe fromHook;

    /* Pipe for the builder's standard output/error. */
    Pipe builderOut;

    /* The process ID of the hook. */
    Pid pid;

    FdSink sink;

    std::map<ActivityId, Activity> activities;

    HookInstance();

    ~HookInstance();
};


HookInstance::HookInstance()
{
    debug("starting build hook '%s'", settings.buildHook);

    /* Create a pipe to get the output of the child. */
    fromHook.create();

    /* Create the communication pipes. */
    toHook.create();

    /* Create a pipe to get the output of the builder. */
    builderOut.create();

    /* Fork the hook. */
    pid = startProcess([&]() {

        commonChildInit(fromHook);

        if (chdir("/") == -1) throw SysError("changing into /");

        /* Dup the communication pipes. */
        if (dup2(toHook.readSide.get(), STDIN_FILENO) == -1)
            throw SysError("dupping to-hook read side");

        /* Use fd 4 for the builder's stdout/stderr. */
        if (dup2(builderOut.writeSide.get(), 4) == -1)
            throw SysError("dupping builder's stdout/stderr");

        /* Hack: pass the read side of that fd to allow build-remote
           to read SSH error messages. */
        if (dup2(builderOut.readSide.get(), 5) == -1)
            throw SysError("dupping builder's stdout/stderr");

        Strings args = {
            std::string(baseNameOf(settings.buildHook.get())),
            std::to_string(verbosity),
        };

        execv(settings.buildHook.get().c_str(), stringsToCharPtrs(args).data());

        throw SysError("executing '%s'", settings.buildHook);
    });

    pid.setSeparatePG(true);
    fromHook.writeSide = -1;
    toHook.readSide = -1;

    sink = FdSink(toHook.writeSide.get());
    std::map<std::string, Config::SettingInfo> settings;
    globalConfig.getSettings(settings);
    for (auto & setting : settings)
        sink << 1 << setting.first << setting.second.value;
    sink << 0;
}


HookInstance::~HookInstance()
{
    try {
        toHook.writeSide = -1;
        if (pid != -1) pid.kill();
    } catch (...) {
        ignoreException();
    }
}


//////////////////////////////////////////////////////////////////////


typedef enum {rpAccept, rpDecline, rpPostpone} HookReply;

class SubstitutionGoal;

class DerivationGoal : public Goal
{
private:
    /* Whether to use an on-disk .drv file. */
    bool useDerivation;

    /* The path of the derivation. */
    StorePath drvPath;

    /* The specific outputs that we need to build.  Empty means all of
       them. */
    StringSet wantedOutputs;

    /* Whether additional wanted outputs have been added. */
    bool needRestart = false;

    /* Whether to retry substituting the outputs after building the
       inputs. */
    bool retrySubstitution;

    /* The derivation stored at drvPath. */
    std::unique_ptr<BasicDerivation> drv;

    std::unique_ptr<ParsedDerivation> parsedDrv;

    /* The remainder is state held during the build. */

    /* Locks on the output paths. */
    PathLocks outputLocks;

    /* All input paths (that is, the union of FS closures of the
       immediate input paths). */
    StorePathSet inputPaths;

    /* Outputs that are already valid.  If we're repairing, these are
       the outputs that are valid *and* not corrupt. */
    StorePathSet validPaths;

    /* Outputs that are corrupt or not valid. */
    StorePathSet missingPaths;

    /* User selected for running the builder. */
    std::unique_ptr<UserLock> buildUser;

    /* The process ID of the builder. */
    Pid pid;

    /* The temporary directory. */
    Path tmpDir;

    /* The path of the temporary directory in the sandbox. */
    Path tmpDirInSandbox;

    /* File descriptor for the log file. */
    AutoCloseFD fdLogFile;
    std::shared_ptr<BufferedSink> logFileSink, logSink;

    /* Number of bytes received from the builder's stdout/stderr. */
    unsigned long logSize;

    /* The most recent log lines. */
    std::list<std::string> logTail;

    std::string currentLogLine;
    size_t currentLogLinePos = 0; // to handle carriage return

    std::string currentHookLine;

    /* Pipe for the builder's standard output/error. */
    Pipe builderOut;

    /* Pipe for synchronising updates to the builder namespaces. */
    Pipe userNamespaceSync;

    /* The mount namespace of the builder, used to add additional
       paths to the sandbox as a result of recursive Nix calls. */
    AutoCloseFD sandboxMountNamespace;

    /* The build hook. */
    std::unique_ptr<HookInstance> hook;

    /* Whether we're currently doing a chroot build. */
    bool useChroot = false;

    Path chrootRootDir;

    /* RAII object to delete the chroot directory. */
    std::shared_ptr<AutoDelete> autoDelChroot;

    /* The sort of derivation we are building. */
    DerivationType derivationType;

    /* Whether to run the build in a private network namespace. */
    bool privateNetwork = false;

    typedef void (DerivationGoal::*GoalState)();
    GoalState state;

    /* Stuff we need to pass to initChild(). */
    struct ChrootPath {
        Path source;
        bool optional;
        ChrootPath(Path source = "", bool optional = false)
            : source(source), optional(optional)
        { }
    };
    typedef map<Path, ChrootPath> DirsInChroot; // maps target path to source path
    DirsInChroot dirsInChroot;

    typedef map<string, string> Environment;
    Environment env;

#if __APPLE__
    typedef string SandboxProfile;
    SandboxProfile additionalSandboxProfile;
#endif

    /* Hash rewriting. */
    StringMap inputRewrites, outputRewrites;
    typedef map<StorePath, StorePath> RedirectedOutputs;
    RedirectedOutputs redirectedOutputs;

    BuildMode buildMode;

    /* If we're repairing without a chroot, there may be outputs that
       are valid but corrupt.  So we redirect these outputs to
       temporary paths. */
    StorePathSet redirectedBadOutputs;

    BuildResult result;

    /* The current round, if we're building multiple times. */
    size_t curRound = 1;

    size_t nrRounds;

    /* Path registration info from the previous round, if we're
       building multiple times. Since this contains the hash, it
       allows us to compare whether two rounds produced the same
       result. */
    std::map<Path, ValidPathInfo> prevInfos;

    const uid_t sandboxUid = 1000;
    const gid_t sandboxGid = 100;

    const static Path homeDir;

    std::unique_ptr<MaintainCount<uint64_t>> mcExpectedBuilds, mcRunningBuilds;

    std::unique_ptr<Activity> act;

    /* Activity that denotes waiting for a lock. */
    std::unique_ptr<Activity> actLock;

    std::map<ActivityId, Activity> builderActivities;

    /* The remote machine on which we're building. */
    std::string machineName;

    /* The recursive Nix daemon socket. */
    AutoCloseFD daemonSocket;

    /* The daemon main thread. */
    std::thread daemonThread;

    /* The daemon worker threads. */
    std::vector<std::thread> daemonWorkerThreads;

    /* Paths that were added via recursive Nix calls. */
    StorePathSet addedPaths;

    /* Recursive Nix calls are only allowed to build or realize paths
       in the original input closure or added via a recursive Nix call
       (so e.g. you can't do 'nix-store -r /nix/store/<bla>' where
       /nix/store/<bla> is some arbitrary path in a binary cache). */
    bool isAllowed(const StorePath & path)
    {
        return inputPaths.count(path) || addedPaths.count(path);
    }

    friend struct RestrictedStore;

public:
    DerivationGoal(const StorePath & drvPath, const StringSet & wantedOutputs,
        Worker & worker, BuildMode buildMode = bmNormal);
    DerivationGoal(const StorePath & drvPath, const BasicDerivation & drv,
        Worker & worker, BuildMode buildMode = bmNormal);
    ~DerivationGoal();

    /* Whether we need to perform hash rewriting if there are valid output paths. */
    bool needsHashRewrite();

    void timedOut(Error && ex) override;

    string key() override
    {
        /* Ensure that derivations get built in order of their name,
           i.e. a derivation named "aardvark" always comes before
           "baboon". And substitution goals always happen before
           derivation goals (due to "b$"). */
        return "b$" + std::string(drvPath.name()) + "$" + worker.store.printStorePath(drvPath);
    }

    void work() override;

    StorePath getDrvPath()
    {
        return drvPath;
    }

    /* Add wanted outputs to an already existing derivation goal. */
    void addWantedOutputs(const StringSet & outputs);

    BuildResult getResult() { return result; }

private:
    /* The states. */
    void getDerivation();
    void loadDerivation();
    void haveDerivation();
    void outputsSubstituted();
    void closureRepaired();
    void inputsRealised();
    void tryToBuild();
    void tryLocalBuild();
    void buildDone();

    /* Is the build hook willing to perform the build? */
    HookReply tryBuildHook();

    /* Start building a derivation. */
    void startBuilder();

    /* Fill in the environment for the builder. */
    void initEnv();

    /* Setup tmp dir location. */
    void initTmpDir();

    /* Write a JSON file containing the derivation attributes. */
    void writeStructuredAttrs();

    void startDaemon();

    void stopDaemon();

    /* Add 'path' to the set of paths that may be referenced by the
       outputs, and make it appear in the sandbox. */
    void addDependency(const StorePath & path);

    /* Make a file owned by the builder. */
    void chownToBuilder(const Path & path);

    /* Run the builder's process. */
    void runChild();

    friend int childEntry(void *);

    /* Check that the derivation outputs all exist and register them
       as valid. */
    void registerOutputs();

    /* Check that an output meets the requirements specified by the
       'outputChecks' attribute (or the legacy
       '{allowed,disallowed}{References,Requisites}' attributes). */
    void checkOutputs(const std::map<std::string, ValidPathInfo> & outputs);

    /* Open a log file and a pipe to it. */
    Path openLogFile();

    /* Close the log file. */
    void closeLogFile();

    /* Delete the temporary directory, if we have one. */
    void deleteTmpDir(bool force);

    /* Callback used by the worker to write to the log. */
    void handleChildOutput(int fd, const string & data) override;
    void handleEOF(int fd) override;
    void flushLine();

    /* Return the set of (in)valid paths. */
    StorePathSet checkPathValidity(bool returnValid, bool checkHash);

    /* Forcibly kill the child process, if any. */
    void killChild();

    void addHashRewrite(const StorePath & path);

    void repairClosure();

    void started();

    void done(
        BuildResult::Status status,
        std::optional<Error> ex = {});

    StorePathSet exportReferences(const StorePathSet & storePaths);
};


const Path DerivationGoal::homeDir = "/homeless-shelter";


DerivationGoal::DerivationGoal(const StorePath & drvPath, const StringSet & wantedOutputs,
    Worker & worker, BuildMode buildMode)
    : Goal(worker)
    , useDerivation(true)
    , drvPath(drvPath)
    , wantedOutputs(wantedOutputs)
    , buildMode(buildMode)
{
    state = &DerivationGoal::getDerivation;
    name = fmt("building of '%s'", worker.store.printStorePath(this->drvPath));
    trace("created");

    mcExpectedBuilds = std::make_unique<MaintainCount<uint64_t>>(worker.expectedBuilds);
    worker.updateProgress();
}


DerivationGoal::DerivationGoal(const StorePath & drvPath, const BasicDerivation & drv,
    Worker & worker, BuildMode buildMode)
    : Goal(worker)
    , useDerivation(false)
    , drvPath(drvPath)
    , buildMode(buildMode)
{
    this->drv = std::make_unique<BasicDerivation>(BasicDerivation(drv));
    state = &DerivationGoal::haveDerivation;
<<<<<<< HEAD
    name = fmt("building of %s", worker.store.showPaths(outputPaths(drv)));
=======
    name = fmt("building of %s", worker.store.showPaths(drv.outputPaths(worker.store)));
>>>>>>> edfd676e
    trace("created");

    mcExpectedBuilds = std::make_unique<MaintainCount<uint64_t>>(worker.expectedBuilds);
    worker.updateProgress();

    /* Prevent the .chroot directory from being
       garbage-collected. (See isActiveTempFile() in gc.cc.) */
    worker.store.addTempRoot(this->drvPath);
}


DerivationGoal::~DerivationGoal()
{
    /* Careful: we should never ever throw an exception from a
       destructor. */
    try { killChild(); } catch (...) { ignoreException(); }
    try { stopDaemon(); } catch (...) { ignoreException(); }
    try { deleteTmpDir(false); } catch (...) { ignoreException(); }
    try { closeLogFile(); } catch (...) { ignoreException(); }
}


inline bool DerivationGoal::needsHashRewrite()
{
#if __linux__
    return !useChroot;
#else
    /* Darwin requires hash rewriting even when sandboxing is enabled. */
    return true;
#endif
}


void DerivationGoal::killChild()
{
    if (pid != -1) {
        worker.childTerminated(this);

        if (buildUser) {
            /* If we're using a build user, then there is a tricky
               race condition: if we kill the build user before the
               child has done its setuid() to the build user uid, then
               it won't be killed, and we'll potentially lock up in
               pid.wait().  So also send a conventional kill to the
               child. */
            ::kill(-pid, SIGKILL); /* ignore the result */
            buildUser->kill();
            pid.wait();
        } else
            pid.kill();

        assert(pid == -1);
    }

    hook.reset();
}


void DerivationGoal::timedOut(Error && ex)
{
    killChild();
    done(BuildResult::TimedOut, ex);
}


void DerivationGoal::work()
{
    (this->*state)();
}


void DerivationGoal::addWantedOutputs(const StringSet & outputs)
{
    /* If we already want all outputs, there is nothing to do. */
    if (wantedOutputs.empty()) return;

    if (outputs.empty()) {
        wantedOutputs.clear();
        needRestart = true;
    } else
        for (auto & i : outputs)
            if (wantedOutputs.insert(i).second)
                needRestart = true;
}


void DerivationGoal::getDerivation()
{
    trace("init");

    /* The first thing to do is to make sure that the derivation
       exists.  If it doesn't, it may be created through a
       substitute. */
    if (buildMode == bmNormal && worker.store.isValidPath(drvPath)) {
        loadDerivation();
        return;
    }

    addWaitee(worker.makeSubstitutionGoal(drvPath));

    state = &DerivationGoal::loadDerivation;
}


void DerivationGoal::loadDerivation()
{
    trace("loading derivation");

    if (nrFailed != 0) {
        done(BuildResult::MiscFailure, Error("cannot build missing derivation '%s'", worker.store.printStorePath(drvPath)));
        return;
    }

    /* `drvPath' should already be a root, but let's be on the safe
       side: if the user forgot to make it a root, we wouldn't want
       things being garbage collected while we're busy. */
    worker.store.addTempRoot(drvPath);

    assert(worker.store.isValidPath(drvPath));

    /* Get the derivation. */
    drv = std::unique_ptr<BasicDerivation>(new Derivation(worker.store.derivationFromPath(drvPath)));

    haveDerivation();
}


void DerivationGoal::haveDerivation()
{
    trace("have derivation");

    retrySubstitution = false;

    for (auto & i : drv->outputs)
        worker.store.addTempRoot(i.second.path(worker.store, drv->name));

    /* Check what outputs paths are not already valid. */
    auto invalidOutputs = checkPathValidity(false, buildMode == bmRepair);

    /* If they are all valid, then we're done. */
    if (invalidOutputs.size() == 0 && buildMode == bmNormal) {
        done(BuildResult::AlreadyValid);
        return;
    }

    parsedDrv = std::make_unique<ParsedDerivation>(drvPath, *drv);

    if (drv->type() == DerivationType::CAFloating) {
        settings.requireExperimentalFeature("ca-derivations");
        throw UnimplementedError("ca-derivations isn't implemented yet");
    }


    /* We are first going to try to create the invalid output paths
       through substitutes.  If that doesn't work, we'll build
       them. */
    if (settings.useSubstitutes && parsedDrv->substitutesAllowed())
        for (auto & i : invalidOutputs)
            addWaitee(worker.makeSubstitutionGoal(i, buildMode == bmRepair ? Repair : NoRepair, getDerivationCA(*drv)));

    if (waitees.empty()) /* to prevent hang (no wake-up event) */
        outputsSubstituted();
    else
        state = &DerivationGoal::outputsSubstituted;
}


void DerivationGoal::outputsSubstituted()
{
    trace("all outputs substituted (maybe)");

    if (nrFailed > 0 && nrFailed > nrNoSubstituters + nrIncompleteClosure && !settings.tryFallback) {
        done(BuildResult::TransientFailure,
            fmt("some substitutes for the outputs of derivation '%s' failed (usually happens due to networking issues); try '--fallback' to build derivation from source ",
                worker.store.printStorePath(drvPath)));
        return;
    }

    /*  If the substitutes form an incomplete closure, then we should
        build the dependencies of this derivation, but after that, we
        can still use the substitutes for this derivation itself. */
    if (nrIncompleteClosure > 0) retrySubstitution = true;

    nrFailed = nrNoSubstituters = nrIncompleteClosure = 0;

    if (needRestart) {
        needRestart = false;
        haveDerivation();
        return;
    }

    auto nrInvalid = checkPathValidity(false, buildMode == bmRepair).size();
    if (buildMode == bmNormal && nrInvalid == 0) {
        done(BuildResult::Substituted);
        return;
    }
    if (buildMode == bmRepair && nrInvalid == 0) {
        repairClosure();
        return;
    }
    if (buildMode == bmCheck && nrInvalid > 0)
        throw Error("some outputs of '%s' are not valid, so checking is not possible",
            worker.store.printStorePath(drvPath));

    /* Otherwise, at least one of the output paths could not be
       produced using a substitute.  So we have to build instead. */

    /* Make sure checkPathValidity() from now on checks all
       outputs. */
    wantedOutputs.clear();

    /* The inputs must be built before we can build this goal. */
    if (useDerivation)
        for (auto & i : dynamic_cast<Derivation *>(drv.get())->inputDrvs)
            addWaitee(worker.makeDerivationGoal(i.first, i.second, buildMode == bmRepair ? bmRepair : bmNormal));

    for (auto & i : drv->inputSrcs) {
        if (worker.store.isValidPath(i)) continue;
        if (!settings.useSubstitutes)
            throw Error("dependency '%s' of '%s' does not exist, and substitution is disabled",
                worker.store.printStorePath(i), worker.store.printStorePath(drvPath));
        addWaitee(worker.makeSubstitutionGoal(i));
    }

    if (waitees.empty()) /* to prevent hang (no wake-up event) */
        inputsRealised();
    else
        state = &DerivationGoal::inputsRealised;
}


void DerivationGoal::repairClosure()
{
    /* If we're repairing, we now know that our own outputs are valid.
       Now check whether the other paths in the outputs closure are
       good.  If not, then start derivation goals for the derivations
       that produced those outputs. */

    /* Get the output closure. */
    StorePathSet outputClosure;
    for (auto & i : drv->outputs) {
        if (!wantOutput(i.first, wantedOutputs)) continue;
        worker.store.computeFSClosure(i.second.path(worker.store, drv->name), outputClosure);
    }

    /* Filter out our own outputs (which we have already checked). */
    for (auto & i : drv->outputs)
        outputClosure.erase(i.second.path(worker.store, drv->name));

    /* Get all dependencies of this derivation so that we know which
       derivation is responsible for which path in the output
       closure. */
    StorePathSet inputClosure;
    if (useDerivation) worker.store.computeFSClosure(drvPath, inputClosure);
    std::map<StorePath, StorePath> outputsToDrv;
    for (auto & i : inputClosure)
        if (i.isDerivation()) {
            Derivation drv = worker.store.derivationFromPath(i);
            for (auto & j : drv.outputs)
                outputsToDrv.insert_or_assign(j.second.path(worker.store, drv.name), i);
        }

    /* Check each path (slow!). */
    for (auto & i : outputClosure) {
        if (worker.pathContentsGood(i)) continue;
        logError({
            .name = "Corrupt path in closure",
            .hint = hintfmt(
                "found corrupted or missing path '%s' in the output closure of '%s'",
                worker.store.printStorePath(i), worker.store.printStorePath(drvPath))
        });
        auto drvPath2 = outputsToDrv.find(i);
        if (drvPath2 == outputsToDrv.end())
            addWaitee(worker.makeSubstitutionGoal(i, Repair));
        else
            addWaitee(worker.makeDerivationGoal(drvPath2->second, StringSet(), bmRepair));
    }

    if (waitees.empty()) {
        done(BuildResult::AlreadyValid);
        return;
    }

    state = &DerivationGoal::closureRepaired;
}


void DerivationGoal::closureRepaired()
{
    trace("closure repaired");
    if (nrFailed > 0)
        throw Error("some paths in the output closure of derivation '%s' could not be repaired",
            worker.store.printStorePath(drvPath));
    done(BuildResult::AlreadyValid);
}


void DerivationGoal::inputsRealised()
{
    trace("all inputs realised");

    if (nrFailed != 0) {
        if (!useDerivation)
            throw Error("some dependencies of '%s' are missing", worker.store.printStorePath(drvPath));
        done(BuildResult::DependencyFailed, Error(
                "%s dependencies of derivation '%s' failed to build",
                nrFailed, worker.store.printStorePath(drvPath)));
        return;
    }

    if (retrySubstitution) {
        haveDerivation();
        return;
    }

    /* Gather information necessary for computing the closure and/or
       running the build hook. */

    /* Determine the full set of input paths. */

    /* First, the input derivations. */
    if (useDerivation)
        for (auto & i : dynamic_cast<Derivation *>(drv.get())->inputDrvs) {
            /* Add the relevant output closures of the input derivation
               `i' as input paths.  Only add the closures of output paths
               that are specified as inputs. */
            assert(worker.store.isValidPath(i.first));
            Derivation inDrv = worker.store.derivationFromPath(i.first);
            for (auto & j : i.second) {
                auto k = inDrv.outputs.find(j);
                if (k != inDrv.outputs.end())
                    worker.store.computeFSClosure(k->second.path(worker.store, inDrv.name), inputPaths);
                else
                    throw Error(
                        "derivation '%s' requires non-existent output '%s' from input derivation '%s'",
                        worker.store.printStorePath(drvPath), j, worker.store.printStorePath(i.first));
            }
        }

    /* Second, the input sources. */
    worker.store.computeFSClosure(drv->inputSrcs, inputPaths);

    debug("added input paths %s", worker.store.showPaths(inputPaths));

    /* What type of derivation are we building? */
    derivationType = drv->type();

    /* Don't repeat fixed-output derivations since they're already
       verified by their output hash.*/
    nrRounds = derivationIsFixed(derivationType) ? 1 : settings.buildRepeat + 1;

    /* Okay, try to build.  Note that here we don't wait for a build
       slot to become available, since we don't need one if there is a
       build hook. */
    state = &DerivationGoal::tryToBuild;
    worker.wakeUp(shared_from_this());

    result = BuildResult();
}

void DerivationGoal::started() {
    auto msg = fmt(
        buildMode == bmRepair ? "repairing outputs of '%s'" :
        buildMode == bmCheck ? "checking outputs of '%s'" :
        nrRounds > 1 ? "building '%s' (round %d/%d)" :
        "building '%s'", worker.store.printStorePath(drvPath), curRound, nrRounds);
    fmt("building '%s'", worker.store.printStorePath(drvPath));
    if (hook) msg += fmt(" on '%s'", machineName);
    act = std::make_unique<Activity>(*logger, lvlInfo, actBuild, msg,
        Logger::Fields{worker.store.printStorePath(drvPath), hook ? machineName : "", curRound, nrRounds});
    mcRunningBuilds = std::make_unique<MaintainCount<uint64_t>>(worker.runningBuilds);
    worker.updateProgress();
}

void DerivationGoal::tryToBuild()
{
    trace("trying to build");

    /* Obtain locks on all output paths.  The locks are automatically
       released when we exit this function or Nix crashes.  If we
       can't acquire the lock, then continue; hopefully some other
       goal can start a build, and if not, the main loop will sleep a
       few seconds and then retry this goal. */
    PathSet lockFiles;
<<<<<<< HEAD
    for (auto & outPath : outputPaths(*drv))
=======
    for (auto & outPath : drv->outputPaths(worker.store))
>>>>>>> edfd676e
        lockFiles.insert(worker.store.Store::toRealPath(outPath));

    if (!outputLocks.lockPaths(lockFiles, "", false)) {
        if (!actLock)
            actLock = std::make_unique<Activity>(*logger, lvlWarn, actBuildWaiting,
                fmt("waiting for lock on %s", yellowtxt(showPaths(lockFiles))));
        worker.waitForAWhile(shared_from_this());
        return;
    }

    actLock.reset();

    /* Now check again whether the outputs are valid.  This is because
       another process may have started building in parallel.  After
       it has finished and released the locks, we can (and should)
       reuse its results.  (Strictly speaking the first check can be
       omitted, but that would be less efficient.)  Note that since we
       now hold the locks on the output paths, no other process can
       build this derivation, so no further checks are necessary. */
    validPaths = checkPathValidity(true, buildMode == bmRepair);
    if (buildMode != bmCheck && validPaths.size() == drv->outputs.size()) {
        debug("skipping build of derivation '%s', someone beat us to it", worker.store.printStorePath(drvPath));
        outputLocks.setDeletion(true);
        done(BuildResult::AlreadyValid);
        return;
    }

<<<<<<< HEAD
    missingPaths = outputPaths(*drv);
=======
    missingPaths = drv->outputPaths(worker.store);
>>>>>>> edfd676e
    if (buildMode != bmCheck)
        for (auto & i : validPaths) missingPaths.erase(i);

    /* If any of the outputs already exist but are not valid, delete
       them. */
    for (auto & i : drv->outputs) {
        if (worker.store.isValidPath(i.second.path(worker.store, drv->name))) continue;
        debug("removing invalid path '%s'", worker.store.printStorePath(i.second.path(worker.store, drv->name)));
        deletePath(worker.store.Store::toRealPath(i.second.path(worker.store, drv->name)));
    }

    /* Don't do a remote build if the derivation has the attribute
       `preferLocalBuild' set.  Also, check and repair modes are only
       supported for local builds. */
    bool buildLocally = buildMode != bmNormal || parsedDrv->willBuildLocally();

    /* Is the build hook willing to accept this job? */
    if (!buildLocally) {
        switch (tryBuildHook()) {
            case rpAccept:
                /* Yes, it has started doing so.  Wait until we get
                   EOF from the hook. */
                actLock.reset();
                result.startTime = time(0); // inexact
                state = &DerivationGoal::buildDone;
                started();
                return;
            case rpPostpone:
                /* Not now; wait until at least one child finishes or
                   the wake-up timeout expires. */
                if (!actLock)
                    actLock = std::make_unique<Activity>(*logger, lvlWarn, actBuildWaiting,
                        fmt("waiting for a machine to build '%s'", yellowtxt(worker.store.printStorePath(drvPath))));
                worker.waitForAWhile(shared_from_this());
                outputLocks.unlock();
                return;
            case rpDecline:
                /* We should do it ourselves. */
                break;
        }
    }

    actLock.reset();

    /* Make sure that we are allowed to start a build.  If this
       derivation prefers to be done locally, do it even if
       maxBuildJobs is 0. */
    unsigned int curBuilds = worker.getNrLocalBuilds();
    if (curBuilds >= settings.maxBuildJobs && !(buildLocally && curBuilds == 0)) {
        worker.waitForBuildSlot(shared_from_this());
        outputLocks.unlock();
        return;
    }

    state = &DerivationGoal::tryLocalBuild;
    worker.wakeUp(shared_from_this());
}

void DerivationGoal::tryLocalBuild() {

    /* If `build-users-group' is not empty, then we have to build as
       one of the members of that group. */
    if (settings.buildUsersGroup != "" && getuid() == 0) {
#if defined(__linux__) || defined(__APPLE__)
        if (!buildUser) buildUser = std::make_unique<UserLock>();

        if (buildUser->findFreeUser()) {
            /* Make sure that no other processes are executing under this
               uid. */
            buildUser->kill();
        } else {
            if (!actLock)
                actLock = std::make_unique<Activity>(*logger, lvlWarn, actBuildWaiting,
                    fmt("waiting for UID to build '%s'", yellowtxt(worker.store.printStorePath(drvPath))));
            worker.waitForAWhile(shared_from_this());
            return;
        }
#else
        /* Don't know how to block the creation of setuid/setgid
           binaries on this platform. */
        throw Error("build users are not supported on this platform for security reasons");
#endif
    }

    actLock.reset();

    try {

        /* Okay, we have to build. */
        startBuilder();

    } catch (BuildError & e) {
        outputLocks.unlock();
        buildUser.reset();
        worker.permanentFailure = true;
        done(BuildResult::InputRejected, e);
        return;
    }

    /* This state will be reached when we get EOF on the child's
       log pipe. */
    state = &DerivationGoal::buildDone;

    started();
}


void replaceValidPath(const Path & storePath, const Path tmpPath)
{
    /* We can't atomically replace storePath (the original) with
       tmpPath (the replacement), so we have to move it out of the
       way first.  We'd better not be interrupted here, because if
       we're repairing (say) Glibc, we end up with a broken system. */
    Path oldPath = (format("%1%.old-%2%-%3%") % storePath % getpid() % random()).str();
    if (pathExists(storePath))
        rename(storePath.c_str(), oldPath.c_str());
    if (rename(tmpPath.c_str(), storePath.c_str()) == -1) {
        rename(oldPath.c_str(), storePath.c_str()); // attempt to recover
        throw SysError("moving '%s' to '%s'", tmpPath, storePath);
    }
    deletePath(oldPath);
}


MakeError(NotDeterministic, BuildError);


void DerivationGoal::buildDone()
{
    trace("build done");

    /* Release the build user at the end of this function. We don't do
       it right away because we don't want another build grabbing this
       uid and then messing around with our output. */
    Finally releaseBuildUser([&]() { buildUser.reset(); });

    sandboxMountNamespace = -1;

    /* Since we got an EOF on the logger pipe, the builder is presumed
       to have terminated.  In fact, the builder could also have
       simply have closed its end of the pipe, so just to be sure,
       kill it. */
    int status = hook ? hook->pid.kill() : pid.kill();

    debug("builder process for '%s' finished", worker.store.printStorePath(drvPath));

    result.timesBuilt++;
    result.stopTime = time(0);

    /* So the child is gone now. */
    worker.childTerminated(this);

    /* Close the read side of the logger pipe. */
    if (hook) {
        hook->builderOut.readSide = -1;
        hook->fromHook.readSide = -1;
    } else
        builderOut.readSide = -1;

    /* Close the log file. */
    closeLogFile();

    /* When running under a build user, make sure that all processes
       running under that uid are gone.  This is to prevent a
       malicious user from leaving behind a process that keeps files
       open and modifies them after they have been chown'ed to
       root. */
    if (buildUser) buildUser->kill();

    /* Terminate the recursive Nix daemon. */
    stopDaemon();

    bool diskFull = false;

    try {

        /* Check the exit status. */
        if (!statusOk(status)) {

            /* Heuristically check whether the build failure may have
               been caused by a disk full condition.  We have no way
               of knowing whether the build actually got an ENOSPC.
               So instead, check if the disk is (nearly) full now.  If
               so, we don't mark this build as a permanent failure. */
#if HAVE_STATVFS
            uint64_t required = 8ULL * 1024 * 1024; // FIXME: make configurable
            struct statvfs st;
            if (statvfs(worker.store.realStoreDir.c_str(), &st) == 0 &&
                (uint64_t) st.f_bavail * st.f_bsize < required)
                diskFull = true;
            if (statvfs(tmpDir.c_str(), &st) == 0 &&
                (uint64_t) st.f_bavail * st.f_bsize < required)
                diskFull = true;
#endif

            deleteTmpDir(false);

            /* Move paths out of the chroot for easier debugging of
               build failures. */
            if (useChroot && buildMode == bmNormal)
                for (auto & i : missingPaths) {
                    auto p = worker.store.printStorePath(i);
                    if (pathExists(chrootRootDir + p))
                        rename((chrootRootDir + p).c_str(), p.c_str());
                }

            auto msg = fmt("builder for '%s' %s",
                yellowtxt(worker.store.printStorePath(drvPath)),
                statusToString(status));

            if (!logger->isVerbose() && !logTail.empty()) {
                msg += (format("; last %d log lines:") % logTail.size()).str();
                for (auto & line : logTail)
                    msg += "\n  " + line;
            }

            if (diskFull)
                msg += "\nnote: build failure may have been caused by lack of free disk space";

            throw BuildError(msg);
        }

        /* Compute the FS closure of the outputs and register them as
           being valid. */
        registerOutputs();

        if (settings.postBuildHook != "") {
            Activity act(*logger, lvlInfo, actPostBuildHook,
                fmt("running post-build-hook '%s'", settings.postBuildHook),
                Logger::Fields{worker.store.printStorePath(drvPath)});
            PushActivity pact(act.id);
<<<<<<< HEAD
=======
            auto outputPaths = drv->outputPaths(worker.store);
>>>>>>> edfd676e
            std::map<std::string, std::string> hookEnvironment = getEnv();

            hookEnvironment.emplace("DRV_PATH", worker.store.printStorePath(drvPath));
            hookEnvironment.emplace("OUT_PATHS", chomp(concatStringsSep(
                " ",
                worker.store.printStorePathSet(outputPaths(*drv)))));

            RunOptions opts(settings.postBuildHook, {});
            opts.environment = hookEnvironment;

            struct LogSink : Sink {
                Activity & act;
                std::string currentLine;

                LogSink(Activity & act) : act(act) { }

                void operator() (const unsigned char * data, size_t len) override {
                    for (size_t i = 0; i < len; i++) {
                        auto c = data[i];

                        if (c == '\n') {
                            flushLine();
                        } else {
                            currentLine += c;
                        }
                    }
                }

                void flushLine() {
                    act.result(resPostBuildLogLine, currentLine);
                    currentLine.clear();
                }

                ~LogSink() {
                    if (currentLine != "") {
                        currentLine += '\n';
                        flushLine();
                    }
                }
            };
            LogSink sink(act);

            opts.standardOut = &sink;
            opts.mergeStderrToStdout = true;
            runProgram2(opts);
        }

        if (buildMode == bmCheck) {
            deleteTmpDir(true);
            done(BuildResult::Built);
            return;
        }

        /* Delete unused redirected outputs (when doing hash rewriting). */
        for (auto & i : redirectedOutputs)
            deletePath(worker.store.Store::toRealPath(i.second));

        /* Delete the chroot (if we were using one). */
        autoDelChroot.reset(); /* this runs the destructor */

        deleteTmpDir(true);

        /* Repeat the build if necessary. */
        if (curRound++ < nrRounds) {
            outputLocks.unlock();
            state = &DerivationGoal::tryToBuild;
            worker.wakeUp(shared_from_this());
            return;
        }

        /* It is now safe to delete the lock files, since all future
           lockers will see that the output paths are valid; they will
           not create new lock files with the same names as the old
           (unlinked) lock files. */
        outputLocks.setDeletion(true);
        outputLocks.unlock();

    } catch (BuildError & e) {
        outputLocks.unlock();

        BuildResult::Status st = BuildResult::MiscFailure;

        if (hook && WIFEXITED(status) && WEXITSTATUS(status) == 101)
            st = BuildResult::TimedOut;

        else if (hook && (!WIFEXITED(status) || WEXITSTATUS(status) != 100)) {
        }

        else {
            st =
                dynamic_cast<NotDeterministic*>(&e) ? BuildResult::NotDeterministic :
                statusOk(status) ? BuildResult::OutputRejected :
                derivationIsImpure(derivationType) || diskFull ? BuildResult::TransientFailure :
                BuildResult::PermanentFailure;
        }

        done(st, e);
        return;
    }

    done(BuildResult::Built);
}


HookReply DerivationGoal::tryBuildHook()
{
    if (!worker.tryBuildHook || !useDerivation) return rpDecline;

    if (!worker.hook)
        worker.hook = std::make_unique<HookInstance>();

    try {

        /* Send the request to the hook. */
        worker.hook->sink
            << "try"
            << (worker.getNrLocalBuilds() < settings.maxBuildJobs ? 1 : 0)
            << drv->platform
            << worker.store.printStorePath(drvPath)
            << parsedDrv->getRequiredSystemFeatures();
        worker.hook->sink.flush();

        /* Read the first line of input, which should be a word indicating
           whether the hook wishes to perform the build. */
        string reply;
        while (true) {
            string s = readLine(worker.hook->fromHook.readSide.get());
            if (handleJSONLogMessage(s, worker.act, worker.hook->activities, true))
                ;
            else if (string(s, 0, 2) == "# ") {
                reply = string(s, 2);
                break;
            }
            else {
                s += "\n";
                writeToStderr(s);
            }
        }

        debug("hook reply is '%1%'", reply);

        if (reply == "decline")
            return rpDecline;
        else if (reply == "decline-permanently") {
            worker.tryBuildHook = false;
            worker.hook = 0;
            return rpDecline;
        }
        else if (reply == "postpone")
            return rpPostpone;
        else if (reply != "accept")
            throw Error("bad hook reply '%s'", reply);

    } catch (SysError & e) {
        if (e.errNo == EPIPE) {
            logError({
                .name = "Build hook died",
                .hint = hintfmt(
                    "build hook died unexpectedly: %s",
                    chomp(drainFD(worker.hook->fromHook.readSide.get())))
            });
            worker.hook = 0;
            return rpDecline;
        } else
            throw;
    }

    hook = std::move(worker.hook);

    machineName = readLine(hook->fromHook.readSide.get());

    /* Tell the hook all the inputs that have to be copied to the
       remote system. */
    writeStorePaths(worker.store, hook->sink, inputPaths);

    /* Tell the hooks the missing outputs that have to be copied back
       from the remote system. */
    writeStorePaths(worker.store, hook->sink, missingPaths);

    hook->sink = FdSink();
    hook->toHook.writeSide = -1;

    /* Create the log file and pipe. */
    Path logFile = openLogFile();

    set<int> fds;
    fds.insert(hook->fromHook.readSide.get());
    fds.insert(hook->builderOut.readSide.get());
    worker.childStarted(shared_from_this(), fds, false, false);

    return rpAccept;
}


static void chmod_(const Path & path, mode_t mode)
{
    if (chmod(path.c_str(), mode) == -1)
        throw SysError("setting permissions on '%s'", path);
}


int childEntry(void * arg)
{
    ((DerivationGoal *) arg)->runChild();
    return 1;
}


StorePathSet DerivationGoal::exportReferences(const StorePathSet & storePaths)
{
    StorePathSet paths;

    for (auto & storePath : storePaths) {
        if (!inputPaths.count(storePath))
            throw BuildError("cannot export references of path '%s' because it is not in the input closure of the derivation", worker.store.printStorePath(storePath));

        worker.store.computeFSClosure({storePath}, paths);
    }

    /* If there are derivations in the graph, then include their
       outputs as well.  This is useful if you want to do things
       like passing all build-time dependencies of some path to a
       derivation that builds a NixOS DVD image. */
    auto paths2 = paths;

    for (auto & j : paths2) {
        if (j.isDerivation()) {
            Derivation drv = worker.store.derivationFromPath(j);
            for (auto & k : drv.outputs)
                worker.store.computeFSClosure(k.second.path(worker.store, drv.name), paths);
        }
    }

    return paths;
}

static std::once_flag dns_resolve_flag;

static void preloadNSS() {
    /* builtin:fetchurl can trigger a DNS lookup, which with glibc can trigger a dynamic library load of
       one of the glibc NSS libraries in a sandboxed child, which will fail unless the library's already
       been loaded in the parent. So we force a lookup of an invalid domain to force the NSS machinery to
       load its lookup libraries in the parent before any child gets a chance to. */
    std::call_once(dns_resolve_flag, []() {
        struct addrinfo *res = NULL;

        if (getaddrinfo("this.pre-initializes.the.dns.resolvers.invalid.", "http", NULL, &res) != 0) {
            if (res) freeaddrinfo(res);
        }
    });
}


void linkOrCopy(const Path & from, const Path & to)
{
    if (link(from.c_str(), to.c_str()) == -1) {
        /* Hard-linking fails if we exceed the maximum link count on a
           file (e.g. 32000 of ext3), which is quite possible after a
           'nix-store --optimise'. FIXME: actually, why don't we just
           bind-mount in this case?
           
           It can also fail with EPERM in BeegFS v7 and earlier versions
           which don't allow hard-links to other directories */
        if (errno != EMLINK && errno != EPERM)
            throw SysError("linking '%s' to '%s'", to, from);
        copyPath(from, to);
    }
}


void DerivationGoal::startBuilder()
{
    /* Right platform? */
    if (!parsedDrv->canBuildLocally())
        throw Error("a '%s' with features {%s} is required to build '%s', but I am a '%s' with features {%s}",
            drv->platform,
            concatStringsSep(", ", parsedDrv->getRequiredSystemFeatures()),
            worker.store.printStorePath(drvPath),
            settings.thisSystem,
            concatStringsSep<StringSet>(", ", settings.systemFeatures));

    if (drv->isBuiltin())
        preloadNSS();

#if __APPLE__
    additionalSandboxProfile = parsedDrv->getStringAttr("__sandboxProfile").value_or("");
#endif

    /* Are we doing a chroot build? */
    {
        auto noChroot = parsedDrv->getBoolAttr("__noChroot");
        if (settings.sandboxMode == smEnabled) {
            if (noChroot)
                throw Error("derivation '%s' has '__noChroot' set, "
                    "but that's not allowed when 'sandbox' is 'true'", worker.store.printStorePath(drvPath));
#if __APPLE__
            if (additionalSandboxProfile != "")
                throw Error("derivation '%s' specifies a sandbox profile, "
                    "but this is only allowed when 'sandbox' is 'relaxed'", worker.store.printStorePath(drvPath));
#endif
            useChroot = true;
        }
        else if (settings.sandboxMode == smDisabled)
            useChroot = false;
        else if (settings.sandboxMode == smRelaxed)
            useChroot = !(derivationIsImpure(derivationType)) && !noChroot;
    }

    if (worker.store.storeDir != worker.store.realStoreDir) {
        #if __linux__
            useChroot = true;
        #else
            throw Error("building using a diverted store is not supported on this platform");
        #endif
    }

    /* Create a temporary directory where the build will take
       place. */
    tmpDir = createTempDir("", "nix-build-" + std::string(drvPath.name()), false, false, 0700);

    chownToBuilder(tmpDir);

    /* Substitute output placeholders with the actual output paths. */
    for (auto & output : drv->outputs)
        inputRewrites[hashPlaceholder(output.first)] = worker.store.printStorePath(output.second.path(worker.store, drv->name));

    /* Construct the environment passed to the builder. */
    initEnv();

    writeStructuredAttrs();

    /* Handle exportReferencesGraph(), if set. */
    if (!parsedDrv->getStructuredAttrs()) {
        /* The `exportReferencesGraph' feature allows the references graph
           to be passed to a builder.  This attribute should be a list of
           pairs [name1 path1 name2 path2 ...].  The references graph of
           each `pathN' will be stored in a text file `nameN' in the
           temporary build directory.  The text files have the format used
           by `nix-store --register-validity'.  However, the deriver
           fields are left empty. */
        string s = get(drv->env, "exportReferencesGraph").value_or("");
        Strings ss = tokenizeString<Strings>(s);
        if (ss.size() % 2 != 0)
            throw BuildError("odd number of tokens in 'exportReferencesGraph': '%1%'", s);
        for (Strings::iterator i = ss.begin(); i != ss.end(); ) {
            string fileName = *i++;
            static std::regex regex("[A-Za-z_][A-Za-z0-9_.-]*");
            if (!std::regex_match(fileName, regex))
                throw Error("invalid file name '%s' in 'exportReferencesGraph'", fileName);

            auto storePathS = *i++;
            if (!worker.store.isInStore(storePathS))
                throw BuildError("'exportReferencesGraph' contains a non-store path '%1%'", storePathS);
            auto storePath = worker.store.toStorePath(storePathS).first;

            /* Write closure info to <fileName>. */
            writeFile(tmpDir + "/" + fileName,
                worker.store.makeValidityRegistration(
                    exportReferences({storePath}), false, false));
        }
    }

    if (useChroot) {

        /* Allow a user-configurable set of directories from the
           host file system. */
        PathSet dirs = settings.sandboxPaths;
        PathSet dirs2 = settings.extraSandboxPaths;
        dirs.insert(dirs2.begin(), dirs2.end());

        dirsInChroot.clear();

        for (auto i : dirs) {
            if (i.empty()) continue;
            bool optional = false;
            if (i[i.size() - 1] == '?') {
                optional = true;
                i.pop_back();
            }
            size_t p = i.find('=');
            if (p == string::npos)
                dirsInChroot[i] = {i, optional};
            else
                dirsInChroot[string(i, 0, p)] = {string(i, p + 1), optional};
        }
        dirsInChroot[tmpDirInSandbox] = tmpDir;

        /* Add the closure of store paths to the chroot. */
        StorePathSet closure;
        for (auto & i : dirsInChroot)
            try {
                if (worker.store.isInStore(i.second.source))
                    worker.store.computeFSClosure(worker.store.toStorePath(i.second.source).first, closure);
            } catch (InvalidPath & e) {
            } catch (Error & e) {
                throw Error("while processing 'sandbox-paths': %s", e.what());
            }
        for (auto & i : closure) {
            auto p = worker.store.printStorePath(i);
            dirsInChroot.insert_or_assign(p, p);
        }

        PathSet allowedPaths = settings.allowedImpureHostPrefixes;

        /* This works like the above, except on a per-derivation level */
        auto impurePaths = parsedDrv->getStringsAttr("__impureHostDeps").value_or(Strings());

        for (auto & i : impurePaths) {
            bool found = false;
            /* Note: we're not resolving symlinks here to prevent
               giving a non-root user info about inaccessible
               files. */
            Path canonI = canonPath(i);
            /* If only we had a trie to do this more efficiently :) luckily, these are generally going to be pretty small */
            for (auto & a : allowedPaths) {
                Path canonA = canonPath(a);
                if (canonI == canonA || isInDir(canonI, canonA)) {
                    found = true;
                    break;
                }
            }
            if (!found)
                throw Error("derivation '%s' requested impure path '%s', but it was not in allowed-impure-host-deps",
                    worker.store.printStorePath(drvPath), i);

            dirsInChroot[i] = i;
        }

#if __linux__
        /* Create a temporary directory in which we set up the chroot
           environment using bind-mounts.  We put it in the Nix store
           to ensure that we can create hard-links to non-directory
           inputs in the fake Nix store in the chroot (see below). */
        chrootRootDir = worker.store.Store::toRealPath(drvPath) + ".chroot";
        deletePath(chrootRootDir);

        /* Clean up the chroot directory automatically. */
        autoDelChroot = std::make_shared<AutoDelete>(chrootRootDir);

        printMsg(lvlChatty, format("setting up chroot environment in '%1%'") % chrootRootDir);

        if (mkdir(chrootRootDir.c_str(), 0750) == -1)
            throw SysError("cannot create '%1%'", chrootRootDir);

        if (buildUser && chown(chrootRootDir.c_str(), 0, buildUser->getGID()) == -1)
            throw SysError("cannot change ownership of '%1%'", chrootRootDir);

        /* Create a writable /tmp in the chroot.  Many builders need
           this.  (Of course they should really respect $TMPDIR
           instead.) */
        Path chrootTmpDir = chrootRootDir + "/tmp";
        createDirs(chrootTmpDir);
        chmod_(chrootTmpDir, 01777);

        /* Create a /etc/passwd with entries for the build user and the
           nobody account.  The latter is kind of a hack to support
           Samba-in-QEMU. */
        createDirs(chrootRootDir + "/etc");

        writeFile(chrootRootDir + "/etc/passwd", fmt(
                "root:x:0:0:Nix build user:%3%:/noshell\n"
                "nixbld:x:%1%:%2%:Nix build user:%3%:/noshell\n"
                "nobody:x:65534:65534:Nobody:/:/noshell\n",
                sandboxUid, sandboxGid, settings.sandboxBuildDir));

        /* Declare the build user's group so that programs get a consistent
           view of the system (e.g., "id -gn"). */
        writeFile(chrootRootDir + "/etc/group",
            (format(
                "root:x:0:\n"
                "nixbld:!:%1%:\n"
                "nogroup:x:65534:\n") % sandboxGid).str());

        /* Create /etc/hosts with localhost entry. */
        if (!(derivationIsImpure(derivationType)))
            writeFile(chrootRootDir + "/etc/hosts", "127.0.0.1 localhost\n::1 localhost\n");

        /* Make the closure of the inputs available in the chroot,
           rather than the whole Nix store.  This prevents any access
           to undeclared dependencies.  Directories are bind-mounted,
           while other inputs are hard-linked (since only directories
           can be bind-mounted).  !!! As an extra security
           precaution, make the fake Nix store only writable by the
           build user. */
        Path chrootStoreDir = chrootRootDir + worker.store.storeDir;
        createDirs(chrootStoreDir);
        chmod_(chrootStoreDir, 01775);

        if (buildUser && chown(chrootStoreDir.c_str(), 0, buildUser->getGID()) == -1)
            throw SysError("cannot change ownership of '%1%'", chrootStoreDir);

        for (auto & i : inputPaths) {
            auto p = worker.store.printStorePath(i);
            Path r = worker.store.toRealPath(p);
            struct stat st;
            if (lstat(r.c_str(), &st))
                throw SysError("getting attributes of path '%s'", p);
            if (S_ISDIR(st.st_mode))
                dirsInChroot.insert_or_assign(p, r);
            else
                linkOrCopy(r, chrootRootDir + p);
        }

        /* If we're repairing, checking or rebuilding part of a
           multiple-outputs derivation, it's possible that we're
           rebuilding a path that is in settings.dirsInChroot
           (typically the dependencies of /bin/sh).  Throw them
           out. */
        for (auto & i : drv->outputs)
            dirsInChroot.erase(worker.store.printStorePath(i.second.path(worker.store, drv->name)));

#elif __APPLE__
        /* We don't really have any parent prep work to do (yet?)
           All work happens in the child, instead. */
#else
        throw Error("sandboxing builds is not supported on this platform");
#endif
    }

    if (needsHashRewrite()) {

        if (pathExists(homeDir))
            throw Error("home directory '%1%' exists; please remove it to assure purity of builds without sandboxing", homeDir);

        /* We're not doing a chroot build, but we have some valid
           output paths.  Since we can't just overwrite or delete
           them, we have to do hash rewriting: i.e. in the
           environment/arguments passed to the build, we replace the
           hashes of the valid outputs with unique dummy strings;
           after the build, we discard the redirected outputs
           corresponding to the valid outputs, and rewrite the
           contents of the new outputs to replace the dummy strings
           with the actual hashes. */
        if (validPaths.size() > 0)
            for (auto & i : validPaths)
                addHashRewrite(i);

        /* If we're repairing, then we don't want to delete the
           corrupt outputs in advance.  So rewrite them as well. */
        if (buildMode == bmRepair)
            for (auto & i : missingPaths)
                if (worker.store.isValidPath(i) && pathExists(worker.store.printStorePath(i))) {
                    addHashRewrite(i);
                    redirectedBadOutputs.insert(i);
                }
    }

    if (useChroot && settings.preBuildHook != "" && dynamic_cast<Derivation *>(drv.get())) {
        printMsg(lvlChatty, format("executing pre-build hook '%1%'")
            % settings.preBuildHook);
        auto args = useChroot ? Strings({worker.store.printStorePath(drvPath), chrootRootDir}) :
            Strings({ worker.store.printStorePath(drvPath) });
        enum BuildHookState {
            stBegin,
            stExtraChrootDirs
        };
        auto state = stBegin;
        auto lines = runProgram(settings.preBuildHook, false, args);
        auto lastPos = std::string::size_type{0};
        for (auto nlPos = lines.find('\n'); nlPos != string::npos;
                nlPos = lines.find('\n', lastPos)) {
            auto line = std::string{lines, lastPos, nlPos - lastPos};
            lastPos = nlPos + 1;
            if (state == stBegin) {
                if (line == "extra-sandbox-paths" || line == "extra-chroot-dirs") {
                    state = stExtraChrootDirs;
                } else {
                    throw Error("unknown pre-build hook command '%1%'", line);
                }
            } else if (state == stExtraChrootDirs) {
                if (line == "") {
                    state = stBegin;
                } else {
                    auto p = line.find('=');
                    if (p == string::npos)
                        dirsInChroot[line] = line;
                    else
                        dirsInChroot[string(line, 0, p)] = string(line, p + 1);
                }
            }
        }
    }

    /* Fire up a Nix daemon to process recursive Nix calls from the
       builder. */
    if (parsedDrv->getRequiredSystemFeatures().count("recursive-nix"))
        startDaemon();

    /* Run the builder. */
    printMsg(lvlChatty, "executing builder '%1%'", drv->builder);

    /* Create the log file. */
    Path logFile = openLogFile();

    /* Create a pipe to get the output of the builder. */
    //builderOut.create();

    builderOut.readSide = posix_openpt(O_RDWR | O_NOCTTY);
    if (!builderOut.readSide)
        throw SysError("opening pseudoterminal master");

    std::string slaveName(ptsname(builderOut.readSide.get()));

    if (buildUser) {
        if (chmod(slaveName.c_str(), 0600))
            throw SysError("changing mode of pseudoterminal slave");

        if (chown(slaveName.c_str(), buildUser->getUID(), 0))
            throw SysError("changing owner of pseudoterminal slave");
    }
#if __APPLE__
    else {
        if (grantpt(builderOut.readSide.get()))
            throw SysError("granting access to pseudoterminal slave");
    }
#endif

    #if 0
    // Mount the pt in the sandbox so that the "tty" command works.
    // FIXME: this doesn't work with the new devpts in the sandbox.
    if (useChroot)
        dirsInChroot[slaveName] = {slaveName, false};
    #endif

    if (unlockpt(builderOut.readSide.get()))
        throw SysError("unlocking pseudoterminal");

    builderOut.writeSide = open(slaveName.c_str(), O_RDWR | O_NOCTTY);
    if (!builderOut.writeSide)
        throw SysError("opening pseudoterminal slave");

    // Put the pt into raw mode to prevent \n -> \r\n translation.
    struct termios term;
    if (tcgetattr(builderOut.writeSide.get(), &term))
        throw SysError("getting pseudoterminal attributes");

    cfmakeraw(&term);

    if (tcsetattr(builderOut.writeSide.get(), TCSANOW, &term))
        throw SysError("putting pseudoterminal into raw mode");

    result.startTime = time(0);

    /* Fork a child to build the package. */
    ProcessOptions options;

#if __linux__
    if (useChroot) {
        /* Set up private namespaces for the build:

           - The PID namespace causes the build to start as PID 1.
             Processes outside of the chroot are not visible to those
             on the inside, but processes inside the chroot are
             visible from the outside (though with different PIDs).

           - The private mount namespace ensures that all the bind
             mounts we do will only show up in this process and its
             children, and will disappear automatically when we're
             done.

           - The private network namespace ensures that the builder
             cannot talk to the outside world (or vice versa).  It
             only has a private loopback interface. (Fixed-output
             derivations are not run in a private network namespace
             to allow functions like fetchurl to work.)

           - The IPC namespace prevents the builder from communicating
             with outside processes using SysV IPC mechanisms (shared
             memory, message queues, semaphores).  It also ensures
             that all IPC objects are destroyed when the builder
             exits.

           - The UTS namespace ensures that builders see a hostname of
             localhost rather than the actual hostname.

           We use a helper process to do the clone() to work around
           clone() being broken in multi-threaded programs due to
           at-fork handlers not being run. Note that we use
           CLONE_PARENT to ensure that the real builder is parented to
           us.
        */

        if (!(derivationIsImpure(derivationType)))
            privateNetwork = true;

        userNamespaceSync.create();

        options.allowVfork = false;

        Pid helper = startProcess([&]() {

            /* Drop additional groups here because we can't do it
               after we've created the new user namespace.  FIXME:
               this means that if we're not root in the parent
               namespace, we can't drop additional groups; they will
               be mapped to nogroup in the child namespace. There does
               not seem to be a workaround for this. (But who can tell
               from reading user_namespaces(7)?)
               See also https://lwn.net/Articles/621612/. */
            if (getuid() == 0 && setgroups(0, 0) == -1)
                throw SysError("setgroups failed");

            size_t stackSize = 1 * 1024 * 1024;
            char * stack = (char *) mmap(0, stackSize,
                PROT_WRITE | PROT_READ, MAP_PRIVATE | MAP_ANONYMOUS | MAP_STACK, -1, 0);
            if (stack == MAP_FAILED) throw SysError("allocating stack");

            int flags = CLONE_NEWUSER | CLONE_NEWPID | CLONE_NEWNS | CLONE_NEWIPC | CLONE_NEWUTS | CLONE_PARENT | SIGCHLD;
            if (privateNetwork)
                flags |= CLONE_NEWNET;

            pid_t child = clone(childEntry, stack + stackSize, flags, this);
            if (child == -1 && errno == EINVAL) {
                /* Fallback for Linux < 2.13 where CLONE_NEWPID and
                   CLONE_PARENT are not allowed together. */
                flags &= ~CLONE_NEWPID;
                child = clone(childEntry, stack + stackSize, flags, this);
            }
            if (child == -1 && (errno == EPERM || errno == EINVAL)) {
                /* Some distros patch Linux to not allow unprivileged
                 * user namespaces. If we get EPERM or EINVAL, try
                 * without CLONE_NEWUSER and see if that works.
                 */
                flags &= ~CLONE_NEWUSER;
                child = clone(childEntry, stack + stackSize, flags, this);
            }
            /* Otherwise exit with EPERM so we can handle this in the
               parent. This is only done when sandbox-fallback is set
               to true (the default). */
            if (child == -1 && (errno == EPERM || errno == EINVAL) && settings.sandboxFallback)
                _exit(1);
            if (child == -1) throw SysError("cloning builder process");

            writeFull(builderOut.writeSide.get(), std::to_string(child) + "\n");
            _exit(0);
        }, options);

        int res = helper.wait();
        if (res != 0 && settings.sandboxFallback) {
            useChroot = false;
            initTmpDir();
            goto fallback;
        } else if (res != 0)
            throw Error("unable to start build process");

        userNamespaceSync.readSide = -1;

        pid_t tmp;
        if (!string2Int<pid_t>(readLine(builderOut.readSide.get()), tmp)) abort();
        pid = tmp;

        /* Set the UID/GID mapping of the builder's user namespace
           such that the sandbox user maps to the build user, or to
           the calling user (if build users are disabled). */
        uid_t hostUid = buildUser ? buildUser->getUID() : getuid();
        uid_t hostGid = buildUser ? buildUser->getGID() : getgid();

        writeFile("/proc/" + std::to_string(pid) + "/uid_map",
            (format("%d %d 1") % sandboxUid % hostUid).str());

        writeFile("/proc/" + std::to_string(pid) + "/setgroups", "deny");

        writeFile("/proc/" + std::to_string(pid) + "/gid_map",
            (format("%d %d 1") % sandboxGid % hostGid).str());

        /* Save the mount namespace of the child. We have to do this
           *before* the child does a chroot. */
        sandboxMountNamespace = open(fmt("/proc/%d/ns/mnt", (pid_t) pid).c_str(), O_RDONLY);
        if (sandboxMountNamespace.get() == -1)
            throw SysError("getting sandbox mount namespace");

        /* Signal the builder that we've updated its user namespace. */
        writeFull(userNamespaceSync.writeSide.get(), "1");
        userNamespaceSync.writeSide = -1;

    } else
#endif
    {
    fallback:
        options.allowVfork = !buildUser && !drv->isBuiltin();
        pid = startProcess([&]() {
            runChild();
        }, options);
    }

    /* parent */
    pid.setSeparatePG(true);
    builderOut.writeSide = -1;
    worker.childStarted(shared_from_this(), {builderOut.readSide.get()}, true, true);

    /* Check if setting up the build environment failed. */
    while (true) {
        string msg = readLine(builderOut.readSide.get());
        if (string(msg, 0, 1) == "\1") {
            if (msg.size() == 1) break;
            throw Error(string(msg, 1));
        }
        debug(msg);
    }
}


void DerivationGoal::initTmpDir() {
    /* In a sandbox, for determinism, always use the same temporary
       directory. */
#if __linux__
    tmpDirInSandbox = useChroot ? settings.sandboxBuildDir : tmpDir;
#else
    tmpDirInSandbox = tmpDir;
#endif

    /* In non-structured mode, add all bindings specified in the
       derivation via the environment, except those listed in the
       passAsFile attribute. Those are passed as file names pointing
       to temporary files containing the contents. Note that
       passAsFile is ignored in structure mode because it's not
       needed (attributes are not passed through the environment, so
       there is no size constraint). */
    if (!parsedDrv->getStructuredAttrs()) {

        StringSet passAsFile = tokenizeString<StringSet>(get(drv->env, "passAsFile").value_or(""));
        for (auto & i : drv->env) {
            if (passAsFile.find(i.first) == passAsFile.end()) {
                env[i.first] = i.second;
            } else {
                auto hash = hashString(htSHA256, i.first);
                string fn = ".attr-" + hash.to_string(Base32, false);
                Path p = tmpDir + "/" + fn;
                writeFile(p, rewriteStrings(i.second, inputRewrites));
                chownToBuilder(p);
                env[i.first + "Path"] = tmpDirInSandbox + "/" + fn;
            }
        }

    }

    /* For convenience, set an environment pointing to the top build
       directory. */
    env["NIX_BUILD_TOP"] = tmpDirInSandbox;

    /* Also set TMPDIR and variants to point to this directory. */
    env["TMPDIR"] = env["TEMPDIR"] = env["TMP"] = env["TEMP"] = tmpDirInSandbox;

    /* Explicitly set PWD to prevent problems with chroot builds.  In
       particular, dietlibc cannot figure out the cwd because the
       inode of the current directory doesn't appear in .. (because
       getdents returns the inode of the mount point). */
    env["PWD"] = tmpDirInSandbox;
}


void DerivationGoal::initEnv()
{
    env.clear();

    /* Most shells initialise PATH to some default (/bin:/usr/bin:...) when
       PATH is not set.  We don't want this, so we fill it in with some dummy
       value. */
    env["PATH"] = "/path-not-set";

    /* Set HOME to a non-existing path to prevent certain programs from using
       /etc/passwd (or NIS, or whatever) to locate the home directory (for
       example, wget looks for ~/.wgetrc).  I.e., these tools use /etc/passwd
       if HOME is not set, but they will just assume that the settings file
       they are looking for does not exist if HOME is set but points to some
       non-existing path. */
    env["HOME"] = homeDir;

    /* Tell the builder where the Nix store is.  Usually they
       shouldn't care, but this is useful for purity checking (e.g.,
       the compiler or linker might only want to accept paths to files
       in the store or in the build directory). */
    env["NIX_STORE"] = worker.store.storeDir;

    /* The maximum number of cores to utilize for parallel building. */
    env["NIX_BUILD_CORES"] = (format("%d") % settings.buildCores).str();

    initTmpDir();

    /* Compatibility hack with Nix <= 0.7: if this is a fixed-output
       derivation, tell the builder, so that for instance `fetchurl'
       can skip checking the output.  On older Nixes, this environment
       variable won't be set, so `fetchurl' will do the check. */
    if (derivationIsFixed(derivationType)) env["NIX_OUTPUT_CHECKED"] = "1";

    /* *Only* if this is a fixed-output derivation, propagate the
       values of the environment variables specified in the
       `impureEnvVars' attribute to the builder.  This allows for
       instance environment variables for proxy configuration such as
       `http_proxy' to be easily passed to downloaders like
       `fetchurl'.  Passing such environment variables from the caller
       to the builder is generally impure, but the output of
       fixed-output derivations is by definition pure (since we
       already know the cryptographic hash of the output). */
    if (derivationIsImpure(derivationType)) {
        for (auto & i : parsedDrv->getStringsAttr("impureEnvVars").value_or(Strings()))
            env[i] = getEnv(i).value_or("");
    }

    /* Currently structured log messages piggyback on stderr, but we
       may change that in the future. So tell the builder which file
       descriptor to use for that. */
    env["NIX_LOG_FD"] = "2";

    /* Trigger colored output in various tools. */
    env["TERM"] = "xterm-256color";
}


static std::regex shVarName("[A-Za-z_][A-Za-z0-9_]*");


void DerivationGoal::writeStructuredAttrs()
{
    auto structuredAttrs = parsedDrv->getStructuredAttrs();
    if (!structuredAttrs) return;

    auto json = *structuredAttrs;

    /* Add an "outputs" object containing the output paths. */
    nlohmann::json outputs;
    for (auto & i : drv->outputs)
        outputs[i.first] = rewriteStrings(worker.store.printStorePath(i.second.path(worker.store, drv->name)), inputRewrites);
    json["outputs"] = outputs;

    /* Handle exportReferencesGraph. */
    auto e = json.find("exportReferencesGraph");
    if (e != json.end() && e->is_object()) {
        for (auto i = e->begin(); i != e->end(); ++i) {
            std::ostringstream str;
            {
                JSONPlaceholder jsonRoot(str, true);
                StorePathSet storePaths;
                for (auto & p : *i)
                    storePaths.insert(worker.store.parseStorePath(p.get<std::string>()));
                worker.store.pathInfoToJSON(jsonRoot,
                    exportReferences(storePaths), false, true);
            }
            json[i.key()] = nlohmann::json::parse(str.str()); // urgh
        }
    }

    writeFile(tmpDir + "/.attrs.json", rewriteStrings(json.dump(), inputRewrites));
    chownToBuilder(tmpDir + "/.attrs.json");

    /* As a convenience to bash scripts, write a shell file that
       maps all attributes that are representable in bash -
       namely, strings, integers, nulls, Booleans, and arrays and
       objects consisting entirely of those values. (So nested
       arrays or objects are not supported.) */

    auto handleSimpleType = [](const nlohmann::json & value) -> std::optional<std::string> {
        if (value.is_string())
            return shellEscape(value);

        if (value.is_number()) {
            auto f = value.get<float>();
            if (std::ceil(f) == f)
                return std::to_string(value.get<int>());
        }

        if (value.is_null())
            return std::string("''");

        if (value.is_boolean())
            return value.get<bool>() ? std::string("1") : std::string("");

        return {};
    };

    std::string jsonSh;

    for (auto i = json.begin(); i != json.end(); ++i) {

        if (!std::regex_match(i.key(), shVarName)) continue;

        auto & value = i.value();

        auto s = handleSimpleType(value);
        if (s)
            jsonSh += fmt("declare %s=%s\n", i.key(), *s);

        else if (value.is_array()) {
            std::string s2;
            bool good = true;

            for (auto i = value.begin(); i != value.end(); ++i) {
                auto s3 = handleSimpleType(i.value());
                if (!s3) { good = false; break; }
                s2 += *s3; s2 += ' ';
            }

            if (good)
                jsonSh += fmt("declare -a %s=(%s)\n", i.key(), s2);
        }

        else if (value.is_object()) {
            std::string s2;
            bool good = true;

            for (auto i = value.begin(); i != value.end(); ++i) {
                auto s3 = handleSimpleType(i.value());
                if (!s3) { good = false; break; }
                s2 += fmt("[%s]=%s ", shellEscape(i.key()), *s3);
            }

            if (good)
                jsonSh += fmt("declare -A %s=(%s)\n", i.key(), s2);
        }
    }

    writeFile(tmpDir + "/.attrs.sh", rewriteStrings(jsonSh, inputRewrites));
    chownToBuilder(tmpDir + "/.attrs.sh");
}


/* A wrapper around LocalStore that only allows building/querying of
   paths that are in the input closures of the build or were added via
   recursive Nix calls. */
struct RestrictedStore : public LocalFSStore
{
    ref<LocalStore> next;

    DerivationGoal & goal;

    RestrictedStore(const Params & params, ref<LocalStore> next, DerivationGoal & goal)
        : Store(params), LocalFSStore(params), next(next), goal(goal)
    { }

    Path getRealStoreDir() override
    { return next->realStoreDir; }

    std::string getUri() override
    { return next->getUri(); }

    StorePathSet queryAllValidPaths() override
    {
        StorePathSet paths;
        for (auto & p : goal.inputPaths) paths.insert(p);
        for (auto & p : goal.addedPaths) paths.insert(p);
        return paths;
    }

    void queryPathInfoUncached(const StorePath & path,
        Callback<std::shared_ptr<const ValidPathInfo>> callback) noexcept override
    {
        if (goal.isAllowed(path)) {
            try {
                /* Censor impure information. */
                auto info = std::make_shared<ValidPathInfo>(*next->queryPathInfo(path));
                info->deriver.reset();
                info->registrationTime = 0;
                info->ultimate = false;
                info->sigs.clear();
                callback(info);
            } catch (InvalidPath &) {
                callback(nullptr);
            }
        } else
            callback(nullptr);
    };

    void queryReferrers(const StorePath & path, StorePathSet & referrers) override
    { }

    OutputPathMap queryDerivationOutputMap(const StorePath & path) override
    { throw Error("queryDerivationOutputMap"); }

    std::optional<StorePath> queryPathFromHashPart(const std::string & hashPart) override
    { throw Error("queryPathFromHashPart"); }

    StorePath addToStore(const string & name, const Path & srcPath,
        FileIngestionMethod method = FileIngestionMethod::Recursive, HashType hashAlgo = htSHA256,
        PathFilter & filter = defaultPathFilter, RepairFlag repair = NoRepair) override
    { throw Error("addToStore"); }

    void addToStore(const ValidPathInfo & info, Source & narSource,
        RepairFlag repair = NoRepair, CheckSigsFlag checkSigs = CheckSigs) override
    {
        next->addToStore(info, narSource, repair, checkSigs);
        goal.addDependency(info.path);
    }

    StorePath addToStoreFromDump(Source & dump, const string & name,
        FileIngestionMethod method = FileIngestionMethod::Recursive, HashType hashAlgo = htSHA256, RepairFlag repair = NoRepair) override
    {
        auto path = next->addToStoreFromDump(dump, name, method, hashAlgo, repair);
        goal.addDependency(path);
        return path;
    }

    StorePath addTextToStore(const string & name, const string & s,
        const StorePathSet & references, RepairFlag repair = NoRepair) override
    {
        auto path = next->addTextToStore(name, s, references, repair);
        goal.addDependency(path);
        return path;
    }

    void narFromPath(const StorePath & path, Sink & sink) override
    {
        if (!goal.isAllowed(path))
            throw InvalidPath("cannot dump unknown path '%s' in recursive Nix", printStorePath(path));
        LocalFSStore::narFromPath(path, sink);
    }

    void ensurePath(const StorePath & path) override
    {
        if (!goal.isAllowed(path))
            throw InvalidPath("cannot substitute unknown path '%s' in recursive Nix", printStorePath(path));
        /* Nothing to be done; 'path' must already be valid. */
    }

    void buildPaths(const std::vector<StorePathWithOutputs> & paths, BuildMode buildMode) override
    {
        if (buildMode != bmNormal) throw Error("unsupported build mode");

        StorePathSet newPaths;

        for (auto & path : paths) {
            if (path.path.isDerivation()) {
                if (!goal.isAllowed(path.path))
                    throw InvalidPath("cannot build unknown path '%s' in recursive Nix", printStorePath(path.path));
                auto drv = derivationFromPath(path.path);
                for (auto & output : drv.outputs)
                    if (wantOutput(output.first, path.outputs))
                        newPaths.insert(output.second.path(*this, drv.name));
            } else if (!goal.isAllowed(path.path))
                throw InvalidPath("cannot build unknown path '%s' in recursive Nix", printStorePath(path.path));
        }

        next->buildPaths(paths, buildMode);

        StorePathSet closure;
        next->computeFSClosure(newPaths, closure);
        for (auto & path : closure)
            goal.addDependency(path);
    }

    BuildResult buildDerivation(const StorePath & drvPath, const BasicDerivation & drv,
        BuildMode buildMode = bmNormal) override
    { unsupported("buildDerivation"); }

    void addTempRoot(const StorePath & path) override
    { }

    void addIndirectRoot(const Path & path) override
    { }

    Roots findRoots(bool censor) override
    { return Roots(); }

    void collectGarbage(const GCOptions & options, GCResults & results) override
    { }

    void addSignatures(const StorePath & storePath, const StringSet & sigs) override
    { unsupported("addSignatures"); }

    void queryMissing(const std::vector<StorePathWithOutputs> & targets,
        StorePathSet & willBuild, StorePathSet & willSubstitute, StorePathSet & unknown,
        uint64_t & downloadSize, uint64_t & narSize) override
    {
        /* This is slightly impure since it leaks information to the
           client about what paths will be built/substituted or are
           already present. Probably not a big deal. */

        std::vector<StorePathWithOutputs> allowed;
        for (auto & path : targets) {
            if (goal.isAllowed(path.path))
                allowed.emplace_back(path);
            else
                unknown.insert(path.path);
        }

        next->queryMissing(allowed, willBuild, willSubstitute,
            unknown, downloadSize, narSize);
    }
};


void DerivationGoal::startDaemon()
{
    settings.requireExperimentalFeature("recursive-nix");

    Store::Params params;
    params["path-info-cache-size"] = "0";
    params["store"] = worker.store.storeDir;
    params["root"] = worker.store.rootDir;
    params["state"] = "/no-such-path";
    params["log"] = "/no-such-path";
    auto store = make_ref<RestrictedStore>(params,
        ref<LocalStore>(std::dynamic_pointer_cast<LocalStore>(worker.store.shared_from_this())),
        *this);

    addedPaths.clear();

    auto socketName = ".nix-socket";
    Path socketPath = tmpDir + "/" + socketName;
    env["NIX_REMOTE"] = "unix://" + tmpDirInSandbox + "/" + socketName;

    daemonSocket = createUnixDomainSocket(socketPath, 0600);

    chownToBuilder(socketPath);

    daemonThread = std::thread([this, store]() {

        while (true) {

            /* Accept a connection. */
            struct sockaddr_un remoteAddr;
            socklen_t remoteAddrLen = sizeof(remoteAddr);

            AutoCloseFD remote = accept(daemonSocket.get(),
                (struct sockaddr *) &remoteAddr, &remoteAddrLen);
            if (!remote) {
                if (errno == EINTR) continue;
                if (errno == EINVAL) break;
                throw SysError("accepting connection");
            }

            closeOnExec(remote.get());

            debug("received daemon connection");

            auto workerThread = std::thread([store, remote{std::move(remote)}]() {
                FdSource from(remote.get());
                FdSink to(remote.get());
                try {
                    daemon::processConnection(store, from, to,
                        daemon::NotTrusted, daemon::Recursive, "nobody", 65535);
                    debug("terminated daemon connection");
                } catch (SysError &) {
                    ignoreException();
                }
            });

            daemonWorkerThreads.push_back(std::move(workerThread));
        }

        debug("daemon shutting down");
    });
}


void DerivationGoal::stopDaemon()
{
    if (daemonSocket && shutdown(daemonSocket.get(), SHUT_RDWR) == -1)
        throw SysError("shutting down daemon socket");

    if (daemonThread.joinable())
        daemonThread.join();

    // FIXME: should prune worker threads more quickly.
    // FIXME: shutdown the client socket to speed up worker termination.
    for (auto & thread : daemonWorkerThreads)
        thread.join();
    daemonWorkerThreads.clear();

    daemonSocket = -1;
}


void DerivationGoal::addDependency(const StorePath & path)
{
    if (isAllowed(path)) return;

    addedPaths.insert(path);

    /* If we're doing a sandbox build, then we have to make the path
       appear in the sandbox. */
    if (useChroot) {

        debug("materialising '%s' in the sandbox", worker.store.printStorePath(path));

        #if __linux__

            Path source = worker.store.Store::toRealPath(path);
            Path target = chrootRootDir + worker.store.printStorePath(path);
            debug("bind-mounting %s -> %s", target, source);

            if (pathExists(target))
                throw Error("store path '%s' already exists in the sandbox", worker.store.printStorePath(path));

            struct stat st;
            if (lstat(source.c_str(), &st))
                throw SysError("getting attributes of path '%s'", source);

            if (S_ISDIR(st.st_mode)) {

                /* Bind-mount the path into the sandbox. This requires
                   entering its mount namespace, which is not possible
                   in multithreaded programs. So we do this in a
                   child process.*/
                Pid child(startProcess([&]() {

                    if (setns(sandboxMountNamespace.get(), 0) == -1)
                        throw SysError("entering sandbox mount namespace");

                    createDirs(target);

                    if (mount(source.c_str(), target.c_str(), "", MS_BIND, 0) == -1)
                        throw SysError("bind mount from '%s' to '%s' failed", source, target);

                    _exit(0);
                }));

                int status = child.wait();
                if (status != 0)
                    throw Error("could not add path '%s' to sandbox", worker.store.printStorePath(path));

            } else
                linkOrCopy(source, target);

        #else
            throw Error("don't know how to make path '%s' (produced by a recursive Nix call) appear in the sandbox",
                worker.store.printStorePath(path));
        #endif

    }
}


void DerivationGoal::chownToBuilder(const Path & path)
{
    if (!buildUser) return;
    if (chown(path.c_str(), buildUser->getUID(), buildUser->getGID()) == -1)
        throw SysError("cannot change ownership of '%1%'", path);
}


void setupSeccomp()
{
#if __linux__
    if (!settings.filterSyscalls) return;
#if HAVE_SECCOMP
    scmp_filter_ctx ctx;

    if (!(ctx = seccomp_init(SCMP_ACT_ALLOW)))
        throw SysError("unable to initialize seccomp mode 2");

    Finally cleanup([&]() {
        seccomp_release(ctx);
    });

    if (nativeSystem == "x86_64-linux" &&
        seccomp_arch_add(ctx, SCMP_ARCH_X86) != 0)
        throw SysError("unable to add 32-bit seccomp architecture");

    if (nativeSystem == "x86_64-linux" &&
        seccomp_arch_add(ctx, SCMP_ARCH_X32) != 0)
        throw SysError("unable to add X32 seccomp architecture");

    if (nativeSystem == "aarch64-linux" &&
        seccomp_arch_add(ctx, SCMP_ARCH_ARM) != 0)
        printError("unable to add ARM seccomp architecture; this may result in spurious build failures if running 32-bit ARM processes");

    /* Prevent builders from creating setuid/setgid binaries. */
    for (int perm : { S_ISUID, S_ISGID }) {
        if (seccomp_rule_add(ctx, SCMP_ACT_ERRNO(EPERM), SCMP_SYS(chmod), 1,
                SCMP_A1(SCMP_CMP_MASKED_EQ, (scmp_datum_t) perm, (scmp_datum_t) perm)) != 0)
            throw SysError("unable to add seccomp rule");

        if (seccomp_rule_add(ctx, SCMP_ACT_ERRNO(EPERM), SCMP_SYS(fchmod), 1,
                SCMP_A1(SCMP_CMP_MASKED_EQ, (scmp_datum_t) perm, (scmp_datum_t) perm)) != 0)
            throw SysError("unable to add seccomp rule");

        if (seccomp_rule_add(ctx, SCMP_ACT_ERRNO(EPERM), SCMP_SYS(fchmodat), 1,
                SCMP_A2(SCMP_CMP_MASKED_EQ, (scmp_datum_t) perm, (scmp_datum_t) perm)) != 0)
            throw SysError("unable to add seccomp rule");
    }

    /* Prevent builders from creating EAs or ACLs. Not all filesystems
       support these, and they're not allowed in the Nix store because
       they're not representable in the NAR serialisation. */
    if (seccomp_rule_add(ctx, SCMP_ACT_ERRNO(ENOTSUP), SCMP_SYS(setxattr), 0) != 0 ||
        seccomp_rule_add(ctx, SCMP_ACT_ERRNO(ENOTSUP), SCMP_SYS(lsetxattr), 0) != 0 ||
        seccomp_rule_add(ctx, SCMP_ACT_ERRNO(ENOTSUP), SCMP_SYS(fsetxattr), 0) != 0)
        throw SysError("unable to add seccomp rule");

    if (seccomp_attr_set(ctx, SCMP_FLTATR_CTL_NNP, settings.allowNewPrivileges ? 0 : 1) != 0)
        throw SysError("unable to set 'no new privileges' seccomp attribute");

    if (seccomp_load(ctx) != 0)
        throw SysError("unable to load seccomp BPF program");
#else
    throw Error(
        "seccomp is not supported on this platform; "
        "you can bypass this error by setting the option 'filter-syscalls' to false, but note that untrusted builds can then create setuid binaries!");
#endif
#endif
}


void DerivationGoal::runChild()
{
    /* Warning: in the child we should absolutely not make any SQLite
       calls! */

    try { /* child */

        commonChildInit(builderOut);

        try {
            setupSeccomp();
        } catch (...) {
            if (buildUser) throw;
        }

        bool setUser = true;

        /* Make the contents of netrc available to builtin:fetchurl
           (which may run under a different uid and/or in a sandbox). */
        std::string netrcData;
        try {
            if (drv->isBuiltin() && drv->builder == "builtin:fetchurl")
                netrcData = readFile(settings.netrcFile);
        } catch (SysError &) { }

#if __linux__
        if (useChroot) {

            userNamespaceSync.writeSide = -1;

            if (drainFD(userNamespaceSync.readSide.get()) != "1")
                throw Error("user namespace initialisation failed");

            userNamespaceSync.readSide = -1;

            if (privateNetwork) {

                /* Initialise the loopback interface. */
                AutoCloseFD fd(socket(PF_INET, SOCK_DGRAM, IPPROTO_IP));
                if (!fd) throw SysError("cannot open IP socket");

                struct ifreq ifr;
                strcpy(ifr.ifr_name, "lo");
                ifr.ifr_flags = IFF_UP | IFF_LOOPBACK | IFF_RUNNING;
                if (ioctl(fd.get(), SIOCSIFFLAGS, &ifr) == -1)
                    throw SysError("cannot set loopback interface flags");
            }

            /* Set the hostname etc. to fixed values. */
            char hostname[] = "localhost";
            if (sethostname(hostname, sizeof(hostname)) == -1)
                throw SysError("cannot set host name");
            char domainname[] = "(none)"; // kernel default
            if (setdomainname(domainname, sizeof(domainname)) == -1)
                throw SysError("cannot set domain name");

            /* Make all filesystems private.  This is necessary
               because subtrees may have been mounted as "shared"
               (MS_SHARED).  (Systemd does this, for instance.)  Even
               though we have a private mount namespace, mounting
               filesystems on top of a shared subtree still propagates
               outside of the namespace.  Making a subtree private is
               local to the namespace, though, so setting MS_PRIVATE
               does not affect the outside world. */
            if (mount(0, "/", 0, MS_PRIVATE | MS_REC, 0) == -1)
                throw SysError("unable to make '/' private");

            /* Bind-mount chroot directory to itself, to treat it as a
               different filesystem from /, as needed for pivot_root. */
            if (mount(chrootRootDir.c_str(), chrootRootDir.c_str(), 0, MS_BIND, 0) == -1)
                throw SysError("unable to bind mount '%1%'", chrootRootDir);

            /* Bind-mount the sandbox's Nix store onto itself so that
               we can mark it as a "shared" subtree, allowing bind
               mounts made in *this* mount namespace to be propagated
               into the child namespace created by the
               unshare(CLONE_NEWNS) call below.

               Marking chrootRootDir as MS_SHARED causes pivot_root()
               to fail with EINVAL. Don't know why. */
            Path chrootStoreDir = chrootRootDir + worker.store.storeDir;

            if (mount(chrootStoreDir.c_str(), chrootStoreDir.c_str(), 0, MS_BIND, 0) == -1)
                throw SysError("unable to bind mount the Nix store", chrootStoreDir);

            if (mount(0, chrootStoreDir.c_str(), 0, MS_SHARED, 0) == -1)
                throw SysError("unable to make '%s' shared", chrootStoreDir);

            /* Set up a nearly empty /dev, unless the user asked to
               bind-mount the host /dev. */
            Strings ss;
            if (dirsInChroot.find("/dev") == dirsInChroot.end()) {
                createDirs(chrootRootDir + "/dev/shm");
                createDirs(chrootRootDir + "/dev/pts");
                ss.push_back("/dev/full");
                if (settings.systemFeatures.get().count("kvm") && pathExists("/dev/kvm"))
                    ss.push_back("/dev/kvm");
                ss.push_back("/dev/null");
                ss.push_back("/dev/random");
                ss.push_back("/dev/tty");
                ss.push_back("/dev/urandom");
                ss.push_back("/dev/zero");
                createSymlink("/proc/self/fd", chrootRootDir + "/dev/fd");
                createSymlink("/proc/self/fd/0", chrootRootDir + "/dev/stdin");
                createSymlink("/proc/self/fd/1", chrootRootDir + "/dev/stdout");
                createSymlink("/proc/self/fd/2", chrootRootDir + "/dev/stderr");
            }

            /* Fixed-output derivations typically need to access the
               network, so give them access to /etc/resolv.conf and so
               on. */
            if (derivationIsImpure(derivationType)) {
                ss.push_back("/etc/resolv.conf");

                // Only use nss functions to resolve hosts and
                // services. Don’t use it for anything else that may
                // be configured for this system. This limits the
                // potential impurities introduced in fixed-outputs.
                writeFile(chrootRootDir + "/etc/nsswitch.conf", "hosts: files dns\nservices: files\n");

                ss.push_back("/etc/services");
                ss.push_back("/etc/hosts");
                if (pathExists("/var/run/nscd/socket"))
                    ss.push_back("/var/run/nscd/socket");
            }

            for (auto & i : ss) dirsInChroot.emplace(i, i);

            /* Bind-mount all the directories from the "host"
               filesystem that we want in the chroot
               environment. */
            auto doBind = [&](const Path & source, const Path & target, bool optional = false) {
                debug("bind mounting '%1%' to '%2%'", source, target);
                struct stat st;
                if (stat(source.c_str(), &st) == -1) {
                    if (optional && errno == ENOENT)
                        return;
                    else
                        throw SysError("getting attributes of path '%1%'", source);
                }
                if (S_ISDIR(st.st_mode))
                    createDirs(target);
                else {
                    createDirs(dirOf(target));
                    writeFile(target, "");
                }
                if (mount(source.c_str(), target.c_str(), "", MS_BIND | MS_REC, 0) == -1)
                    throw SysError("bind mount from '%1%' to '%2%' failed", source, target);
            };

            for (auto & i : dirsInChroot) {
                if (i.second.source == "/proc") continue; // backwards compatibility
                doBind(i.second.source, chrootRootDir + i.first, i.second.optional);
            }

            /* Bind a new instance of procfs on /proc. */
            createDirs(chrootRootDir + "/proc");
            if (mount("none", (chrootRootDir + "/proc").c_str(), "proc", 0, 0) == -1)
                throw SysError("mounting /proc");

            /* Mount a new tmpfs on /dev/shm to ensure that whatever
               the builder puts in /dev/shm is cleaned up automatically. */
            if (pathExists("/dev/shm") && mount("none", (chrootRootDir + "/dev/shm").c_str(), "tmpfs", 0,
                    fmt("size=%s", settings.sandboxShmSize).c_str()) == -1)
                throw SysError("mounting /dev/shm");

            /* Mount a new devpts on /dev/pts.  Note that this
               requires the kernel to be compiled with
               CONFIG_DEVPTS_MULTIPLE_INSTANCES=y (which is the case
               if /dev/ptx/ptmx exists). */
            if (pathExists("/dev/pts/ptmx") &&
                !pathExists(chrootRootDir + "/dev/ptmx")
                && !dirsInChroot.count("/dev/pts"))
            {
                if (mount("none", (chrootRootDir + "/dev/pts").c_str(), "devpts", 0, "newinstance,mode=0620") == 0)
                {
                    createSymlink("/dev/pts/ptmx", chrootRootDir + "/dev/ptmx");

                    /* Make sure /dev/pts/ptmx is world-writable.  With some
                       Linux versions, it is created with permissions 0.  */
                    chmod_(chrootRootDir + "/dev/pts/ptmx", 0666);
                } else {
                    if (errno != EINVAL)
                        throw SysError("mounting /dev/pts");
                    doBind("/dev/pts", chrootRootDir + "/dev/pts");
                    doBind("/dev/ptmx", chrootRootDir + "/dev/ptmx");
                }
            }

            /* Unshare this mount namespace. This is necessary because
               pivot_root() below changes the root of the mount
               namespace. This means that the call to setns() in
               addDependency() would hide the host's filesystem,
               making it impossible to bind-mount paths from the host
               Nix store into the sandbox. Therefore, we save the
               pre-pivot_root namespace in
               sandboxMountNamespace. Since we made /nix/store a
               shared subtree above, this allows addDependency() to
               make paths appear in the sandbox. */
            if (unshare(CLONE_NEWNS) == -1)
                throw SysError("unsharing mount namespace");

            /* Do the chroot(). */
            if (chdir(chrootRootDir.c_str()) == -1)
                throw SysError("cannot change directory to '%1%'", chrootRootDir);

            if (mkdir("real-root", 0) == -1)
                throw SysError("cannot create real-root directory");

            if (pivot_root(".", "real-root") == -1)
                throw SysError("cannot pivot old root directory onto '%1%'", (chrootRootDir + "/real-root"));

            if (chroot(".") == -1)
                throw SysError("cannot change root directory to '%1%'", chrootRootDir);

            if (umount2("real-root", MNT_DETACH) == -1)
                throw SysError("cannot unmount real root filesystem");

            if (rmdir("real-root") == -1)
                throw SysError("cannot remove real-root directory");

            /* Switch to the sandbox uid/gid in the user namespace,
               which corresponds to the build user or calling user in
               the parent namespace. */
            if (setgid(sandboxGid) == -1)
                throw SysError("setgid failed");
            if (setuid(sandboxUid) == -1)
                throw SysError("setuid failed");

            setUser = false;
        }
#endif

        if (chdir(tmpDirInSandbox.c_str()) == -1)
            throw SysError("changing into '%1%'", tmpDir);

        /* Close all other file descriptors. */
        closeMostFDs({STDIN_FILENO, STDOUT_FILENO, STDERR_FILENO});

#if __linux__
        /* Change the personality to 32-bit if we're doing an
           i686-linux build on an x86_64-linux machine. */
        struct utsname utsbuf;
        uname(&utsbuf);
        if (drv->platform == "i686-linux" &&
            (settings.thisSystem == "x86_64-linux" ||
             (!strcmp(utsbuf.sysname, "Linux") && !strcmp(utsbuf.machine, "x86_64")))) {
            if (personality(PER_LINUX32) == -1)
                throw SysError("cannot set i686-linux personality");
        }

        /* Impersonate a Linux 2.6 machine to get some determinism in
           builds that depend on the kernel version. */
        if ((drv->platform == "i686-linux" || drv->platform == "x86_64-linux") && settings.impersonateLinux26) {
            int cur = personality(0xffffffff);
            if (cur != -1) personality(cur | 0x0020000 /* == UNAME26 */);
        }

        /* Disable address space randomization for improved
           determinism. */
        int cur = personality(0xffffffff);
        if (cur != -1) personality(cur | ADDR_NO_RANDOMIZE);
#endif

        /* Disable core dumps by default. */
        struct rlimit limit = { 0, RLIM_INFINITY };
        setrlimit(RLIMIT_CORE, &limit);

        // FIXME: set other limits to deterministic values?

        /* Fill in the environment. */
        Strings envStrs;
        for (auto & i : env)
            envStrs.push_back(rewriteStrings(i.first + "=" + i.second, inputRewrites));

        /* If we are running in `build-users' mode, then switch to the
           user we allocated above.  Make sure that we drop all root
           privileges.  Note that above we have closed all file
           descriptors except std*, so that's safe.  Also note that
           setuid() when run as root sets the real, effective and
           saved UIDs. */
        if (setUser && buildUser) {
            /* Preserve supplementary groups of the build user, to allow
               admins to specify groups such as "kvm".  */
            if (!buildUser->getSupplementaryGIDs().empty() &&
                setgroups(buildUser->getSupplementaryGIDs().size(),
                          buildUser->getSupplementaryGIDs().data()) == -1)
                throw SysError("cannot set supplementary groups of build user");

            if (setgid(buildUser->getGID()) == -1 ||
                getgid() != buildUser->getGID() ||
                getegid() != buildUser->getGID())
                throw SysError("setgid failed");

            if (setuid(buildUser->getUID()) == -1 ||
                getuid() != buildUser->getUID() ||
                geteuid() != buildUser->getUID())
                throw SysError("setuid failed");
        }

        /* Fill in the arguments. */
        Strings args;

        const char *builder = "invalid";

        if (drv->isBuiltin()) {
            ;
        }
#if __APPLE__
        else {
            /* This has to appear before import statements. */
            std::string sandboxProfile = "(version 1)\n";

            if (useChroot) {

                /* Lots and lots and lots of file functions freak out if they can't stat their full ancestry */
                PathSet ancestry;

                /* We build the ancestry before adding all inputPaths to the store because we know they'll
                   all have the same parents (the store), and there might be lots of inputs. This isn't
                   particularly efficient... I doubt it'll be a bottleneck in practice */
                for (auto & i : dirsInChroot) {
                    Path cur = i.first;
                    while (cur.compare("/") != 0) {
                        cur = dirOf(cur);
                        ancestry.insert(cur);
                    }
                }

                /* And we want the store in there regardless of how empty dirsInChroot. We include the innermost
                   path component this time, since it's typically /nix/store and we care about that. */
                Path cur = worker.store.storeDir;
                while (cur.compare("/") != 0) {
                    ancestry.insert(cur);
                    cur = dirOf(cur);
                }

                /* Add all our input paths to the chroot */
                for (auto & i : inputPaths) {
                    auto p = worker.store.printStorePath(i);
                    dirsInChroot[p] = p;
                }

                /* Violations will go to the syslog if you set this. Unfortunately the destination does not appear to be configurable */
                if (settings.darwinLogSandboxViolations) {
                    sandboxProfile += "(deny default)\n";
                } else {
                    sandboxProfile += "(deny default (with no-log))\n";
                }

                sandboxProfile += "(import \"sandbox-defaults.sb\")\n";

                if (derivationIsImpure(derivationType))
                    sandboxProfile += "(import \"sandbox-network.sb\")\n";

                /* Our rwx outputs */
                sandboxProfile += "(allow file-read* file-write* process-exec\n";
                for (auto & i : missingPaths)
                    sandboxProfile += fmt("\t(subpath \"%s\")\n", worker.store.printStorePath(i));

                /* Also add redirected outputs to the chroot */
                for (auto & i : redirectedOutputs)
                    sandboxProfile += fmt("\t(subpath \"%s\")\n", worker.store.printStorePath(i.second));

                sandboxProfile += ")\n";

                /* Our inputs (transitive dependencies and any impurities computed above)

                   without file-write* allowed, access() incorrectly returns EPERM
                 */
                sandboxProfile += "(allow file-read* file-write* process-exec\n";
                for (auto & i : dirsInChroot) {
                    if (i.first != i.second.source)
                        throw Error(
                            "can't map '%1%' to '%2%': mismatched impure paths not supported on Darwin",
                            i.first, i.second.source);

                    string path = i.first;
                    struct stat st;
                    if (lstat(path.c_str(), &st)) {
                        if (i.second.optional && errno == ENOENT)
                            continue;
                        throw SysError("getting attributes of path '%s", path);
                    }
                    if (S_ISDIR(st.st_mode))
                        sandboxProfile += fmt("\t(subpath \"%s\")\n", path);
                    else
                        sandboxProfile += fmt("\t(literal \"%s\")\n", path);
                }
                sandboxProfile += ")\n";

                /* Allow file-read* on full directory hierarchy to self. Allows realpath() */
                sandboxProfile += "(allow file-read*\n";
                for (auto & i : ancestry) {
                    sandboxProfile += fmt("\t(literal \"%s\")\n", i);
                }
                sandboxProfile += ")\n";

                sandboxProfile += additionalSandboxProfile;
            } else
                sandboxProfile += "(import \"sandbox-minimal.sb\")\n";

            debug("Generated sandbox profile:");
            debug(sandboxProfile);

            Path sandboxFile = tmpDir + "/.sandbox.sb";

            writeFile(sandboxFile, sandboxProfile);

            bool allowLocalNetworking = parsedDrv->getBoolAttr("__darwinAllowLocalNetworking");

            /* The tmpDir in scope points at the temporary build directory for our derivation. Some packages try different mechanisms
               to find temporary directories, so we want to open up a broader place for them to dump their files, if needed. */
            Path globalTmpDir = canonPath(getEnv("TMPDIR").value_or("/tmp"), true);

            /* They don't like trailing slashes on subpath directives */
            if (globalTmpDir.back() == '/') globalTmpDir.pop_back();

            if (getEnv("_NIX_TEST_NO_SANDBOX") != "1") {
                builder = "/usr/bin/sandbox-exec";
                args.push_back("sandbox-exec");
                args.push_back("-f");
                args.push_back(sandboxFile);
                args.push_back("-D");
                args.push_back("_GLOBAL_TMP_DIR=" + globalTmpDir);
                args.push_back("-D");
                args.push_back("IMPORT_DIR=" + settings.nixDataDir + "/nix/sandbox/");
                if (allowLocalNetworking) {
                    args.push_back("-D");
                    args.push_back(string("_ALLOW_LOCAL_NETWORKING=1"));
                }
                args.push_back(drv->builder);
            } else {
                builder = drv->builder.c_str();
                args.push_back(std::string(baseNameOf(drv->builder)));
            }
        }
#else
        else {
            builder = drv->builder.c_str();
            args.push_back(std::string(baseNameOf(drv->builder)));
        }
#endif

        for (auto & i : drv->args)
            args.push_back(rewriteStrings(i, inputRewrites));

        /* Indicate that we managed to set up the build environment. */
        writeFull(STDERR_FILENO, string("\1\n"));

        /* Execute the program.  This should not return. */
        if (drv->isBuiltin()) {
            try {
                logger = makeJSONLogger(*logger);

                BasicDerivation & drv2(*drv);
                for (auto & e : drv2.env)
                    e.second = rewriteStrings(e.second, inputRewrites);

                if (drv->builder == "builtin:fetchurl")
                    builtinFetchurl(drv2, netrcData);
                else if (drv->builder == "builtin:buildenv")
                    builtinBuildenv(drv2);
                else if (drv->builder == "builtin:unpack-channel")
                    builtinUnpackChannel(drv2);
                else
                    throw Error("unsupported builtin function '%1%'", string(drv->builder, 8));
                _exit(0);
            } catch (std::exception & e) {
                writeFull(STDERR_FILENO, "error: " + string(e.what()) + "\n");
                _exit(1);
            }
        }

        execve(builder, stringsToCharPtrs(args).data(), stringsToCharPtrs(envStrs).data());

        throw SysError("executing '%1%'", drv->builder);

    } catch (std::exception & e) {
        writeFull(STDERR_FILENO, "\1while setting up the build environment: " + string(e.what()) + "\n");
        _exit(1);
    }
}


/* Parse a list of reference specifiers.  Each element must either be
   a store path, or the symbolic name of the output of the derivation
   (such as `out'). */
StorePathSet parseReferenceSpecifiers(Store & store, const BasicDerivation & drv, const Strings & paths)
{
    StorePathSet result;
    for (auto & i : paths) {
        if (store.isStorePath(i))
            result.insert(store.parseStorePath(i));
        else if (drv.outputs.count(i))
            result.insert(drv.outputs.find(i)->second.path(store, drv.name));
        else throw BuildError("derivation contains an illegal reference specifier '%s'", i);
    }
    return result;
}


static void moveCheckToStore(const Path & src, const Path & dst)
{
    /* For the rename of directory to succeed, we must be running as root or
       the directory must be made temporarily writable (to update the
       directory's parent link ".."). */
    struct stat st;
    if (lstat(src.c_str(), &st) == -1) {
        throw SysError("getting attributes of path '%1%'", src);
    }

    bool changePerm = (geteuid() && S_ISDIR(st.st_mode) && !(st.st_mode & S_IWUSR));

    if (changePerm)
        chmod_(src, st.st_mode | S_IWUSR);

    if (rename(src.c_str(), dst.c_str()))
        throw SysError("renaming '%1%' to '%2%'", src, dst);

    if (changePerm)
        chmod_(dst, st.st_mode);
}


void DerivationGoal::registerOutputs()
{
    /* When using a build hook, the build hook can register the output
       as valid (by doing `nix-store --import').  If so we don't have
       to do anything here. */
    if (hook) {
        bool allValid = true;
        for (auto & i : drv->outputs)
            if (!worker.store.isValidPath(i.second.path(worker.store, drv->name))) allValid = false;
        if (allValid) return;
    }

    std::map<std::string, ValidPathInfo> infos;

    /* Set of inodes seen during calls to canonicalisePathMetaData()
       for this build's outputs.  This needs to be shared between
       outputs to allow hard links between outputs. */
    InodesSeen inodesSeen;

    Path checkSuffix = ".check";
    bool keepPreviousRound = settings.keepFailed || settings.runDiffHook;

    std::exception_ptr delayedException;

    /* The paths that can be referenced are the input closures, the
       output paths, and any paths that have been built via recursive
       Nix calls. */
    StorePathSet referenceablePaths;
    for (auto & p : inputPaths) referenceablePaths.insert(p);
    for (auto & i : drv->outputs) referenceablePaths.insert(i.second.path(worker.store, drv->name));
    for (auto & p : addedPaths) referenceablePaths.insert(p);

    /* Check whether the output paths were created, and grep each
       output path to determine what other paths it references.  Also make all
       output paths read-only. */
    for (auto & i : drv->outputs) {
        auto path = worker.store.printStorePath(i.second.path(worker.store, drv->name));
        if (!missingPaths.count(i.second.path(worker.store, drv->name))) continue;

        Path actualPath = path;
        if (needsHashRewrite()) {
            auto r = redirectedOutputs.find(i.second.path(worker.store, drv->name));
            if (r != redirectedOutputs.end()) {
                auto redirected = worker.store.Store::toRealPath(r->second);
                if (buildMode == bmRepair
                    && redirectedBadOutputs.count(i.second.path(worker.store, drv->name))
                    && pathExists(redirected))
                    replaceValidPath(path, redirected);
                if (buildMode == bmCheck)
                    actualPath = redirected;
            }
        } else if (useChroot) {
            actualPath = chrootRootDir + path;
            if (pathExists(actualPath)) {
                /* Move output paths from the chroot to the Nix store. */
                if (buildMode == bmRepair)
                    replaceValidPath(path, actualPath);
                else
                    if (buildMode != bmCheck && rename(actualPath.c_str(), worker.store.toRealPath(path).c_str()) == -1)
                        throw SysError("moving build output '%1%' from the sandbox to the Nix store", path);
            }
            if (buildMode != bmCheck) actualPath = worker.store.toRealPath(path);
        }

        struct stat st;
        if (lstat(actualPath.c_str(), &st) == -1) {
            if (errno == ENOENT)
                throw BuildError(
                    "builder for '%s' failed to produce output path '%s'",
                    worker.store.printStorePath(drvPath), path);
            throw SysError("getting attributes of path '%s'", actualPath);
        }

#ifndef __CYGWIN__
        /* Check that the output is not group or world writable, as
           that means that someone else can have interfered with the
           build.  Also, the output should be owned by the build
           user. */
        if ((!S_ISLNK(st.st_mode) && (st.st_mode & (S_IWGRP | S_IWOTH))) ||
            (buildUser && st.st_uid != buildUser->getUID()))
            throw BuildError("suspicious ownership or permission on '%1%'; rejecting this build output", path);
#endif

        /* Apply hash rewriting if necessary. */
        bool rewritten = false;
        if (!outputRewrites.empty()) {
            logWarning({
                .name = "Rewriting hashes",
                .hint = hintfmt("rewriting hashes in '%1%'; cross fingers", path)
            });

            /* Canonicalise first.  This ensures that the path we're
               rewriting doesn't contain a hard link to /etc/shadow or
               something like that. */
            canonicalisePathMetaData(actualPath, buildUser ? buildUser->getUID() : -1, inodesSeen);

            /* FIXME: this is in-memory. */
            StringSink sink;
            dumpPath(actualPath, sink);
            deletePath(actualPath);
            sink.s = make_ref<std::string>(rewriteStrings(*sink.s, outputRewrites));
            StringSource source(*sink.s);
            restorePath(actualPath, source);

            rewritten = true;
        }

        /* Check that fixed-output derivations produced the right
           outputs (i.e., the content hash should match the specified
           hash). */
        std::optional<ContentAddress> ca;

        if (! std::holds_alternative<DerivationOutputInputAddressed>(i.second.output)) {
            DerivationOutputCAFloating outputHash;
            std::visit(overloaded {
                [&](DerivationOutputInputAddressed doi) {
                    assert(false); // Enclosing `if` handles this case in other branch
                },
                [&](DerivationOutputCAFixed dof) {
                    outputHash = DerivationOutputCAFloating {
                        .method = dof.hash.method,
                        .hashType = dof.hash.hash.type,
                    };
                },
                [&](DerivationOutputCAFloating dof) {
                    outputHash = dof;
                },
            }, i.second.output);

            if (outputHash.method == FileIngestionMethod::Flat) {
                /* The output path should be a regular file without execute permission. */
                if (!S_ISREG(st.st_mode) || (st.st_mode & S_IXUSR) != 0)
                    throw BuildError(
                        "output path '%1%' should be a non-executable regular file "
                        "since recursive hashing is not enabled (outputHashMode=flat)",
                        path);
            }

            /* Check the hash. In hash mode, move the path produced by
               the derivation to its content-addressed location. */
            Hash h2 = outputHash.method == FileIngestionMethod::Recursive
                ? hashPath(outputHash.hashType, actualPath).first
                : hashFile(outputHash.hashType, actualPath);

            auto dest = worker.store.makeFixedOutputPath(outputHash.method, h2, i.second.path(worker.store, drv->name).name());

            // true if either floating CA, or incorrect fixed hash.
            bool needsMove = true;

            if (auto p = std::get_if<DerivationOutputCAFixed>(& i.second.output)) {
              Hash & h = p->hash.hash;
              if (h != h2) {

                /* Throw an error after registering the path as
                   valid. */
                worker.hashMismatch = true;
                delayedException = std::make_exception_ptr(
                    BuildError("hash mismatch in fixed-output derivation '%s':\n  wanted: %s\n  got:    %s",
                        worker.store.printStorePath(dest),
                        h.to_string(SRI, true),
                        h2.to_string(SRI, true)));
              } else {
                  // matched the fixed hash, so no move needed.
                  needsMove = false;
              }
            }

            if (needsMove) {
                Path actualDest = worker.store.Store::toRealPath(dest);

                if (worker.store.isValidPath(dest))
                    std::rethrow_exception(delayedException);

                if (actualPath != actualDest) {
                    PathLocks outputLocks({actualDest});
                    deletePath(actualDest);
                    if (rename(actualPath.c_str(), actualDest.c_str()) == -1)
                        throw SysError("moving '%s' to '%s'", actualPath, worker.store.printStorePath(dest));
                }

                path = worker.store.printStorePath(dest);
                actualPath = actualDest;
            }
            else
                assert(worker.store.parseStorePath(path) == dest);

            ca = FixedOutputHash {
                .method = outputHash.method,
                .hash = h2,
            };
        }

        /* Get rid of all weird permissions.  This also checks that
           all files are owned by the build user, if applicable. */
        canonicalisePathMetaData(actualPath,
            buildUser && !rewritten ? buildUser->getUID() : -1, inodesSeen);

        /* For this output path, find the references to other paths
           contained in it.  Compute the SHA-256 NAR hash at the same
           time.  The hash is stored in the database so that we can
           verify later on whether nobody has messed with the store. */
        debug("scanning for references inside '%1%'", path);
        // HashResult hash;
        auto pathSetAndHash = scanForReferences(actualPath, worker.store.printStorePathSet(referenceablePaths));
        auto references = worker.store.parseStorePathSet(pathSetAndHash.first);
        HashResult hash = pathSetAndHash.second;

        if (buildMode == bmCheck) {
            if (!worker.store.isValidPath(worker.store.parseStorePath(path))) continue;
            ValidPathInfo info(*worker.store.queryPathInfo(worker.store.parseStorePath(path)));
            if (hash.first != info.narHash) {
                worker.checkMismatch = true;
                if (settings.runDiffHook || settings.keepFailed) {
                    Path dst = worker.store.toRealPath(path + checkSuffix);
                    deletePath(dst);
                    moveCheckToStore(actualPath, dst);

                    handleDiffHook(
                        buildUser ? buildUser->getUID() : getuid(),
                        buildUser ? buildUser->getGID() : getgid(),
                        path, dst, worker.store.printStorePath(drvPath), tmpDir);

                    throw NotDeterministic("derivation '%s' may not be deterministic: output '%s' differs from '%s'",
                        worker.store.printStorePath(drvPath), worker.store.toRealPath(path), dst);
                } else
                    throw NotDeterministic("derivation '%s' may not be deterministic: output '%s' differs",
                        worker.store.printStorePath(drvPath), worker.store.toRealPath(path));
            }

            /* Since we verified the build, it's now ultimately trusted. */
            if (!info.ultimate) {
                info.ultimate = true;
                worker.store.signPathInfo(info);
                ValidPathInfos infos;
                infos.push_back(std::move(info));
                worker.store.registerValidPaths(infos);
            }

            continue;
        }

        /* For debugging, print out the referenced and unreferenced paths. */
        for (auto & i : inputPaths) {
            auto j = references.find(i);
            if (j == references.end())
                debug("unreferenced input: '%1%'", worker.store.printStorePath(i));
            else
                debug("referenced input: '%1%'", worker.store.printStorePath(i));
        }

        if (curRound == nrRounds) {
            worker.store.optimisePath(actualPath); // FIXME: combine with scanForReferences()
            worker.markContentsGood(worker.store.parseStorePath(path));
        }

        ValidPathInfo info(worker.store.parseStorePath(path));
        info.narHash = hash.first;
        info.narSize = hash.second;
        info.references = std::move(references);
        info.deriver = drvPath;
        info.ultimate = true;
        info.ca = ca;
        worker.store.signPathInfo(info);

        if (!info.references.empty()) {
            // FIXME don't we have an experimental feature for fixed output with references?
            info.ca = {};
        }

        infos.emplace(i.first, std::move(info));
    }

    if (buildMode == bmCheck) return;

    /* Apply output checks. */
    checkOutputs(infos);

    /* Compare the result with the previous round, and report which
       path is different, if any.*/
    if (curRound > 1 && prevInfos != infos) {
        assert(prevInfos.size() == infos.size());
        for (auto i = prevInfos.begin(), j = infos.begin(); i != prevInfos.end(); ++i, ++j)
            if (!(*i == *j)) {
                result.isNonDeterministic = true;
                Path prev = worker.store.printStorePath(i->second.path) + checkSuffix;
                bool prevExists = keepPreviousRound && pathExists(prev);
                hintformat hint = prevExists
                    ? hintfmt("output '%s' of '%s' differs from '%s' from previous round",
                        worker.store.printStorePath(i->second.path), worker.store.printStorePath(drvPath), prev)
                    : hintfmt("output '%s' of '%s' differs from previous round",
                        worker.store.printStorePath(i->second.path), worker.store.printStorePath(drvPath));

                handleDiffHook(
                    buildUser ? buildUser->getUID() : getuid(),
                    buildUser ? buildUser->getGID() : getgid(),
                    prev, worker.store.printStorePath(i->second.path),
                    worker.store.printStorePath(drvPath), tmpDir);

                if (settings.enforceDeterminism)
                    throw NotDeterministic(hint);

                logError({
                    .name = "Output determinism error",
                    .hint = hint
                });

                curRound = nrRounds; // we know enough, bail out early
            }
    }

    /* If this is the first round of several, then move the output out of the way. */
    if (nrRounds > 1 && curRound == 1 && curRound < nrRounds && keepPreviousRound) {
        for (auto & i : drv->outputs) {
            auto path = worker.store.printStorePath(i.second.path(worker.store, drv->name));
            Path prev = path + checkSuffix;
            deletePath(prev);
            Path dst = path + checkSuffix;
            if (rename(path.c_str(), dst.c_str()))
                throw SysError("renaming '%s' to '%s'", path, dst);
        }
    }

    if (curRound < nrRounds) {
        prevInfos = std::move(infos);
        return;
    }

    /* Remove the .check directories if we're done. FIXME: keep them
       if the result was not determistic? */
    if (curRound == nrRounds) {
        for (auto & i : drv->outputs) {
            Path prev = worker.store.printStorePath(i.second.path(worker.store, drv->name)) + checkSuffix;
            deletePath(prev);
        }
    }

    /* Register each output path as valid, and register the sets of
       paths referenced by each of them.  If there are cycles in the
       outputs, this will fail. */
    {
        ValidPathInfos infos2;
        for (auto & i : infos) infos2.push_back(i.second);
        worker.store.registerValidPaths(infos2);
    }

    /* In case of a fixed-output derivation hash mismatch, throw an
       exception now that we have registered the output as valid. */
    if (delayedException)
        std::rethrow_exception(delayedException);
}


void DerivationGoal::checkOutputs(const std::map<Path, ValidPathInfo> & outputs)
{
    std::map<Path, const ValidPathInfo &> outputsByPath;
    for (auto & output : outputs)
        outputsByPath.emplace(worker.store.printStorePath(output.second.path), output.second);

    for (auto & output : outputs) {
        auto & outputName = output.first;
        auto & info = output.second;

        struct Checks
        {
            bool ignoreSelfRefs = false;
            std::optional<uint64_t> maxSize, maxClosureSize;
            std::optional<Strings> allowedReferences, allowedRequisites, disallowedReferences, disallowedRequisites;
        };

        /* Compute the closure and closure size of some output. This
           is slightly tricky because some of its references (namely
           other outputs) may not be valid yet. */
        auto getClosure = [&](const StorePath & path)
        {
            uint64_t closureSize = 0;
            StorePathSet pathsDone;
            std::queue<StorePath> pathsLeft;
            pathsLeft.push(path);

            while (!pathsLeft.empty()) {
                auto path = pathsLeft.front();
                pathsLeft.pop();
                if (!pathsDone.insert(path).second) continue;

                auto i = outputsByPath.find(worker.store.printStorePath(path));
                if (i != outputsByPath.end()) {
                    closureSize += i->second.narSize;
                    for (auto & ref : i->second.references)
                        pathsLeft.push(ref);
                } else {
                    auto info = worker.store.queryPathInfo(path);
                    closureSize += info->narSize;
                    for (auto & ref : info->references)
                        pathsLeft.push(ref);
                }
            }

            return std::make_pair(std::move(pathsDone), closureSize);
        };

        auto applyChecks = [&](const Checks & checks)
        {
            if (checks.maxSize && info.narSize > *checks.maxSize)
                throw BuildError("path '%s' is too large at %d bytes; limit is %d bytes",
                    worker.store.printStorePath(info.path), info.narSize, *checks.maxSize);

            if (checks.maxClosureSize) {
                uint64_t closureSize = getClosure(info.path).second;
                if (closureSize > *checks.maxClosureSize)
                    throw BuildError("closure of path '%s' is too large at %d bytes; limit is %d bytes",
                        worker.store.printStorePath(info.path), closureSize, *checks.maxClosureSize);
            }

            auto checkRefs = [&](const std::optional<Strings> & value, bool allowed, bool recursive)
            {
                if (!value) return;

                auto spec = parseReferenceSpecifiers(worker.store, *drv, *value);

                auto used = recursive
                    ? getClosure(info.path).first
                    : info.references;

                if (recursive && checks.ignoreSelfRefs)
                    used.erase(info.path);

                StorePathSet badPaths;

                for (auto & i : used)
                    if (allowed) {
                        if (!spec.count(i))
                            badPaths.insert(i);
                    } else {
                        if (spec.count(i))
                            badPaths.insert(i);
                    }

                if (!badPaths.empty()) {
                    string badPathsStr;
                    for (auto & i : badPaths) {
                        badPathsStr += "\n  ";
                        badPathsStr += worker.store.printStorePath(i);
                    }
                    throw BuildError("output '%s' is not allowed to refer to the following paths:%s",
                        worker.store.printStorePath(info.path), badPathsStr);
                }
            };

            checkRefs(checks.allowedReferences, true, false);
            checkRefs(checks.allowedRequisites, true, true);
            checkRefs(checks.disallowedReferences, false, false);
            checkRefs(checks.disallowedRequisites, false, true);
        };

        if (auto structuredAttrs = parsedDrv->getStructuredAttrs()) {
            auto outputChecks = structuredAttrs->find("outputChecks");
            if (outputChecks != structuredAttrs->end()) {
                auto output = outputChecks->find(outputName);

                if (output != outputChecks->end()) {
                    Checks checks;

                    auto maxSize = output->find("maxSize");
                    if (maxSize != output->end())
                        checks.maxSize = maxSize->get<uint64_t>();

                    auto maxClosureSize = output->find("maxClosureSize");
                    if (maxClosureSize != output->end())
                        checks.maxClosureSize = maxClosureSize->get<uint64_t>();

                    auto get = [&](const std::string & name) -> std::optional<Strings> {
                        auto i = output->find(name);
                        if (i != output->end()) {
                            Strings res;
                            for (auto j = i->begin(); j != i->end(); ++j) {
                                if (!j->is_string())
                                    throw Error("attribute '%s' of derivation '%s' must be a list of strings", name, worker.store.printStorePath(drvPath));
                                res.push_back(j->get<std::string>());
                            }
                            checks.disallowedRequisites = res;
                            return res;
                        }
                        return {};
                    };

                    checks.allowedReferences = get("allowedReferences");
                    checks.allowedRequisites = get("allowedRequisites");
                    checks.disallowedReferences = get("disallowedReferences");
                    checks.disallowedRequisites = get("disallowedRequisites");

                    applyChecks(checks);
                }
            }
        } else {
            // legacy non-structured-attributes case
            Checks checks;
            checks.ignoreSelfRefs = true;
            checks.allowedReferences = parsedDrv->getStringsAttr("allowedReferences");
            checks.allowedRequisites = parsedDrv->getStringsAttr("allowedRequisites");
            checks.disallowedReferences = parsedDrv->getStringsAttr("disallowedReferences");
            checks.disallowedRequisites = parsedDrv->getStringsAttr("disallowedRequisites");
            applyChecks(checks);
        }
    }
}


Path DerivationGoal::openLogFile()
{
    logSize = 0;

    if (!settings.keepLog) return "";

    auto baseName = std::string(baseNameOf(worker.store.printStorePath(drvPath)));

    /* Create a log file. */
    Path dir = fmt("%s/%s/%s/", worker.store.logDir, worker.store.drvsLogDir, string(baseName, 0, 2));
    createDirs(dir);

    Path logFileName = fmt("%s/%s%s", dir, string(baseName, 2),
        settings.compressLog ? ".bz2" : "");

    fdLogFile = open(logFileName.c_str(), O_CREAT | O_WRONLY | O_TRUNC | O_CLOEXEC, 0666);
    if (!fdLogFile) throw SysError("creating log file '%1%'", logFileName);

    logFileSink = std::make_shared<FdSink>(fdLogFile.get());

    if (settings.compressLog)
        logSink = std::shared_ptr<CompressionSink>(makeCompressionSink("bzip2", *logFileSink));
    else
        logSink = logFileSink;

    return logFileName;
}


void DerivationGoal::closeLogFile()
{
    auto logSink2 = std::dynamic_pointer_cast<CompressionSink>(logSink);
    if (logSink2) logSink2->finish();
    if (logFileSink) logFileSink->flush();
    logSink = logFileSink = 0;
    fdLogFile = -1;
}


void DerivationGoal::deleteTmpDir(bool force)
{
    if (tmpDir != "") {
        /* Don't keep temporary directories for builtins because they
           might have privileged stuff (like a copy of netrc). */
        if (settings.keepFailed && !force && !drv->isBuiltin()) {
            printError("note: keeping build directory '%s'", tmpDir);
            chmod(tmpDir.c_str(), 0755);
        }
        else
            deletePath(tmpDir);
        tmpDir = "";
    }
}


void DerivationGoal::handleChildOutput(int fd, const string & data)
{
    if ((hook && fd == hook->builderOut.readSide.get()) ||
        (!hook && fd == builderOut.readSide.get()))
    {
        logSize += data.size();
        if (settings.maxLogSize && logSize > settings.maxLogSize) {
            killChild();
            done(
                BuildResult::LogLimitExceeded,
                Error("%s killed after writing more than %d bytes of log output",
                    getName(), settings.maxLogSize));
            return;
        }

        for (auto c : data)
            if (c == '\r')
                currentLogLinePos = 0;
            else if (c == '\n')
                flushLine();
            else {
                if (currentLogLinePos >= currentLogLine.size())
                    currentLogLine.resize(currentLogLinePos + 1);
                currentLogLine[currentLogLinePos++] = c;
            }

        if (logSink) (*logSink)(data);
    }

    if (hook && fd == hook->fromHook.readSide.get()) {
        for (auto c : data)
            if (c == '\n') {
                handleJSONLogMessage(currentHookLine, worker.act, hook->activities, true);
                currentHookLine.clear();
            } else
                currentHookLine += c;
    }
}


void DerivationGoal::handleEOF(int fd)
{
    if (!currentLogLine.empty()) flushLine();
    worker.wakeUp(shared_from_this());
}


void DerivationGoal::flushLine()
{
    if (handleJSONLogMessage(currentLogLine, *act, builderActivities, false))
        ;

    else {
        logTail.push_back(currentLogLine);
        if (logTail.size() > settings.logLines) logTail.pop_front();

        act->result(resBuildLogLine, currentLogLine);
    }

    currentLogLine = "";
    currentLogLinePos = 0;
}


StorePathSet DerivationGoal::checkPathValidity(bool returnValid, bool checkHash)
{
    StorePathSet result;
    for (auto & i : drv->outputs) {
        if (!wantOutput(i.first, wantedOutputs)) continue;
        bool good =
            worker.store.isValidPath(i.second.path(worker.store, drv->name)) &&
            (!checkHash || worker.pathContentsGood(i.second.path(worker.store, drv->name)));
        if (good == returnValid) result.insert(i.second.path(worker.store, drv->name));
    }
    return result;
}


void DerivationGoal::addHashRewrite(const StorePath & path)
{
    auto h1 = std::string(((std::string_view) path.to_string()).substr(0, 32));
    auto p = worker.store.makeStorePath(
        "rewrite:" + std::string(drvPath.to_string()) + ":" + std::string(path.to_string()),
        Hash(htSHA256), path.name());
    auto h2 = std::string(((std::string_view) p.to_string()).substr(0, 32));
    deletePath(worker.store.printStorePath(p));
    inputRewrites[h1] = h2;
    outputRewrites[h2] = h1;
    redirectedOutputs.insert_or_assign(path, std::move(p));
}


void DerivationGoal::done(BuildResult::Status status, std::optional<Error> ex)
{
    result.status = status;
    if (ex)
        result.errorMsg = ex->what();
    amDone(result.success() ? ecSuccess : ecFailed, ex);
    if (result.status == BuildResult::TimedOut)
        worker.timedOut = true;
    if (result.status == BuildResult::PermanentFailure)
        worker.permanentFailure = true;

    mcExpectedBuilds.reset();
    mcRunningBuilds.reset();

    if (result.success()) {
        if (status == BuildResult::Built)
            worker.doneBuilds++;
    } else {
        if (status != BuildResult::DependencyFailed)
            worker.failedBuilds++;
    }

    worker.updateProgress();
}


//////////////////////////////////////////////////////////////////////


class SubstitutionGoal : public Goal
{
    friend class Worker;

private:
    /* The store path that should be realised through a substitute. */
    StorePath storePath;

    /* The path the substituter refers to the path as. This will be
     * different when the stores have different names. */
    std::optional<StorePath> subPath;

    /* The remaining substituters. */
    std::list<ref<Store>> subs;

    /* The current substituter. */
    std::shared_ptr<Store> sub;

    /* Whether a substituter failed. */
    bool substituterFailed = false;

    /* Path info returned by the substituter's query info operation. */
    std::shared_ptr<const ValidPathInfo> info;

    /* Pipe for the substituter's standard output. */
    Pipe outPipe;

    /* The substituter thread. */
    std::thread thr;

    std::promise<void> promise;

    /* Whether to try to repair a valid path. */
    RepairFlag repair;

    /* Location where we're downloading the substitute.  Differs from
       storePath when doing a repair. */
    Path destPath;

    std::unique_ptr<MaintainCount<uint64_t>> maintainExpectedSubstitutions,
        maintainRunningSubstitutions, maintainExpectedNar, maintainExpectedDownload;

    typedef void (SubstitutionGoal::*GoalState)();
    GoalState state;

    /* Content address for recomputing store path */
    std::optional<ContentAddress> ca;

public:
    SubstitutionGoal(const StorePath & storePath, Worker & worker, RepairFlag repair = NoRepair, std::optional<ContentAddress> ca = std::nullopt);
    ~SubstitutionGoal();

    void timedOut(Error && ex) override { abort(); };

    string key() override
    {
        /* "a$" ensures substitution goals happen before derivation
           goals. */
        return "a$" + std::string(storePath.name()) + "$" + worker.store.printStorePath(storePath);
    }

    void work() override;

    /* The states. */
    void init();
    void tryNext();
    void gotInfo();
    void referencesValid();
    void tryToRun();
    void finished();

    /* Callback used by the worker to write to the log. */
    void handleChildOutput(int fd, const string & data) override;
    void handleEOF(int fd) override;

    StorePath getStorePath() { return storePath; }
};


SubstitutionGoal::SubstitutionGoal(const StorePath & storePath, Worker & worker, RepairFlag repair, std::optional<ContentAddress> ca)
    : Goal(worker)
    , storePath(storePath)
    , repair(repair)
    , ca(ca)
{
    state = &SubstitutionGoal::init;
    name = fmt("substitution of '%s'", worker.store.printStorePath(this->storePath));
    trace("created");
    maintainExpectedSubstitutions = std::make_unique<MaintainCount<uint64_t>>(worker.expectedSubstitutions);
}


SubstitutionGoal::~SubstitutionGoal()
{
    try {
        if (thr.joinable()) {
            // FIXME: signal worker thread to quit.
            thr.join();
            worker.childTerminated(this);
        }
    } catch (...) {
        ignoreException();
    }
}


void SubstitutionGoal::work()
{
    (this->*state)();
}


void SubstitutionGoal::init()
{
    trace("init");

    worker.store.addTempRoot(storePath);

    /* If the path already exists we're done. */
    if (!repair && worker.store.isValidPath(storePath)) {
        amDone(ecSuccess);
        return;
    }

    if (settings.readOnlyMode)
        throw Error("cannot substitute path '%s' - no write access to the Nix store", worker.store.printStorePath(storePath));

    subs = settings.useSubstitutes ? getDefaultSubstituters() : std::list<ref<Store>>();

    tryNext();
}


void SubstitutionGoal::tryNext()
{
    trace("trying next substituter");

    if (subs.size() == 0) {
        /* None left.  Terminate this goal and let someone else deal
           with it. */
        debug("path '%s' is required, but there is no substituter that can build it", worker.store.printStorePath(storePath));

        /* Hack: don't indicate failure if there were no substituters.
           In that case the calling derivation should just do a
           build. */
        amDone(substituterFailed ? ecFailed : ecNoSubstituters);

        if (substituterFailed) {
            worker.failedSubstitutions++;
            worker.updateProgress();
        }

        return;
    }

    sub = subs.front();
    subs.pop_front();

    if (ca) {
        subPath = sub->makeFixedOutputPathFromCA(storePath.name(), *ca);
        if (sub->storeDir == worker.store.storeDir)
            assert(subPath == storePath);
    } else if (sub->storeDir != worker.store.storeDir) {
        tryNext();
        return;
    }

    try {
        // FIXME: make async
        info = sub->queryPathInfo(subPath ? *subPath : storePath);
    } catch (InvalidPath &) {
        tryNext();
        return;
    } catch (SubstituterDisabled &) {
        if (settings.tryFallback) {
            tryNext();
            return;
        }
        throw;
    } catch (Error & e) {
        if (settings.tryFallback) {
            logError(e.info());
            tryNext();
            return;
        }
        throw;
    }

    if (info->path != storePath) {
        if (info->isContentAddressed(*sub) && info->references.empty()) {
            auto info2 = std::make_shared<ValidPathInfo>(*info);
            info2->path = storePath;
            info = info2;
        } else {
            printError("asked '%s' for '%s' but got '%s'",
                sub->getUri(), worker.store.printStorePath(storePath), sub->printStorePath(info->path));
            tryNext();
            return;
        }
    }

    /* Update the total expected download size. */
    auto narInfo = std::dynamic_pointer_cast<const NarInfo>(info);

    maintainExpectedNar = std::make_unique<MaintainCount<uint64_t>>(worker.expectedNarSize, info->narSize);

    maintainExpectedDownload =
        narInfo && narInfo->fileSize
        ? std::make_unique<MaintainCount<uint64_t>>(worker.expectedDownloadSize, narInfo->fileSize)
        : nullptr;

    worker.updateProgress();

    /* Bail out early if this substituter lacks a valid
       signature. LocalStore::addToStore() also checks for this, but
       only after we've downloaded the path. */
    if (worker.store.requireSigs
        && !sub->isTrusted
        && !info->checkSignatures(worker.store, worker.store.getPublicKeys()))
    {
        logWarning({
            .name = "Invalid path signature",
            .hint = hintfmt("substituter '%s' does not have a valid signature for path '%s'",
                sub->getUri(), worker.store.printStorePath(storePath))
        });
        tryNext();
        return;
    }

    /* To maintain the closure invariant, we first have to realise the
       paths referenced by this one. */
    for (auto & i : info->references)
        if (i != storePath) /* ignore self-references */
            addWaitee(worker.makeSubstitutionGoal(i));

    if (waitees.empty()) /* to prevent hang (no wake-up event) */
        referencesValid();
    else
        state = &SubstitutionGoal::referencesValid;
}


void SubstitutionGoal::referencesValid()
{
    trace("all references realised");

    if (nrFailed > 0) {
        debug("some references of path '%s' could not be realised", worker.store.printStorePath(storePath));
        amDone(nrNoSubstituters > 0 || nrIncompleteClosure > 0 ? ecIncompleteClosure : ecFailed);
        return;
    }

    for (auto & i : info->references)
        if (i != storePath) /* ignore self-references */
            assert(worker.store.isValidPath(i));

    state = &SubstitutionGoal::tryToRun;
    worker.wakeUp(shared_from_this());
}


void SubstitutionGoal::tryToRun()
{
    trace("trying to run");

    /* Make sure that we are allowed to start a build.  Note that even
       if maxBuildJobs == 0 (no local builds allowed), we still allow
       a substituter to run.  This is because substitutions cannot be
       distributed to another machine via the build hook. */
    if (worker.getNrLocalBuilds() >= std::max(1U, (unsigned int) settings.maxBuildJobs)) {
        worker.waitForBuildSlot(shared_from_this());
        return;
    }

    maintainRunningSubstitutions = std::make_unique<MaintainCount<uint64_t>>(worker.runningSubstitutions);
    worker.updateProgress();

    outPipe.create();

    promise = std::promise<void>();

    thr = std::thread([this]() {
        try {
            /* Wake up the worker loop when we're done. */
            Finally updateStats([this]() { outPipe.writeSide = -1; });

            Activity act(*logger, actSubstitute, Logger::Fields{worker.store.printStorePath(storePath), sub->getUri()});
            PushActivity pact(act.id);

            copyStorePath(ref<Store>(sub), ref<Store>(worker.store.shared_from_this()),
                subPath ? *subPath : storePath, repair, sub->isTrusted ? NoCheckSigs : CheckSigs);

            promise.set_value();
        } catch (...) {
            promise.set_exception(std::current_exception());
        }
    });

    worker.childStarted(shared_from_this(), {outPipe.readSide.get()}, true, false);

    state = &SubstitutionGoal::finished;
}


void SubstitutionGoal::finished()
{
    trace("substitute finished");

    thr.join();
    worker.childTerminated(this);

    try {
        promise.get_future().get();
    } catch (std::exception & e) {
        printError(e.what());

        /* Cause the parent build to fail unless --fallback is given,
           or the substitute has disappeared. The latter case behaves
           the same as the substitute never having existed in the
           first place. */
        try {
            throw;
        } catch (SubstituteGone &) {
        } catch (...) {
            substituterFailed = true;
        }

        /* Try the next substitute. */
        state = &SubstitutionGoal::tryNext;
        worker.wakeUp(shared_from_this());
        return;
    }

    worker.markContentsGood(storePath);

    printMsg(lvlChatty, "substitution of path '%s' succeeded", worker.store.printStorePath(storePath));

    maintainRunningSubstitutions.reset();

    maintainExpectedSubstitutions.reset();
    worker.doneSubstitutions++;

    if (maintainExpectedDownload) {
        auto fileSize = maintainExpectedDownload->delta;
        maintainExpectedDownload.reset();
        worker.doneDownloadSize += fileSize;
    }

    worker.doneNarSize += maintainExpectedNar->delta;
    maintainExpectedNar.reset();

    worker.updateProgress();

    amDone(ecSuccess);
}


void SubstitutionGoal::handleChildOutput(int fd, const string & data)
{
}


void SubstitutionGoal::handleEOF(int fd)
{
    if (fd == outPipe.readSide.get()) worker.wakeUp(shared_from_this());
}

//////////////////////////////////////////////////////////////////////


Worker::Worker(LocalStore & store)
    : act(*logger, actRealise)
    , actDerivations(*logger, actBuilds)
    , actSubstitutions(*logger, actCopyPaths)
    , store(store)
{
    /* Debugging: prevent recursive workers. */
    nrLocalBuilds = 0;
    lastWokenUp = steady_time_point::min();
    permanentFailure = false;
    timedOut = false;
    hashMismatch = false;
    checkMismatch = false;
}


Worker::~Worker()
{
    /* Explicitly get rid of all strong pointers now.  After this all
       goals that refer to this worker should be gone.  (Otherwise we
       are in trouble, since goals may call childTerminated() etc. in
       their destructors). */
    topGoals.clear();

    assert(expectedSubstitutions == 0);
    assert(expectedDownloadSize == 0);
    assert(expectedNarSize == 0);
}


GoalPtr Worker::makeDerivationGoal(const StorePath & path,
    const StringSet & wantedOutputs, BuildMode buildMode)
{
    GoalPtr goal = derivationGoals[path].lock(); // FIXME
    if (!goal) {
        goal = std::make_shared<DerivationGoal>(path, wantedOutputs, *this, buildMode);
        derivationGoals.insert_or_assign(path, goal);
        wakeUp(goal);
    } else
        (dynamic_cast<DerivationGoal *>(goal.get()))->addWantedOutputs(wantedOutputs);
    return goal;
}


std::shared_ptr<DerivationGoal> Worker::makeBasicDerivationGoal(const StorePath & drvPath,
    const BasicDerivation & drv, BuildMode buildMode)
{
    auto goal = std::make_shared<DerivationGoal>(drvPath, drv, *this, buildMode);
    wakeUp(goal);
    return goal;
}


GoalPtr Worker::makeSubstitutionGoal(const StorePath & path, RepairFlag repair, std::optional<ContentAddress> ca)
{
    GoalPtr goal = substitutionGoals[path].lock(); // FIXME
    if (!goal) {
        goal = std::make_shared<SubstitutionGoal>(path, *this, repair, ca);
        substitutionGoals.insert_or_assign(path, goal);
        wakeUp(goal);
    }
    return goal;
}


static void removeGoal(GoalPtr goal, WeakGoalMap & goalMap)
{
    /* !!! inefficient */
    for (WeakGoalMap::iterator i = goalMap.begin();
         i != goalMap.end(); )
        if (i->second.lock() == goal) {
            WeakGoalMap::iterator j = i; ++j;
            goalMap.erase(i);
            i = j;
        }
        else ++i;
}


void Worker::removeGoal(GoalPtr goal)
{
    nix::removeGoal(goal, derivationGoals);
    nix::removeGoal(goal, substitutionGoals);
    if (topGoals.find(goal) != topGoals.end()) {
        topGoals.erase(goal);
        /* If a top-level goal failed, then kill all other goals
           (unless keepGoing was set). */
        if (goal->exitCode == Goal::ecFailed && !settings.keepGoing)
            topGoals.clear();
    }

    /* Wake up goals waiting for any goal to finish. */
    for (auto & i : waitingForAnyGoal) {
        GoalPtr goal = i.lock();
        if (goal) wakeUp(goal);
    }

    waitingForAnyGoal.clear();
}


void Worker::wakeUp(GoalPtr goal)
{
    goal->trace("woken up");
    addToWeakGoals(awake, goal);
}


unsigned Worker::getNrLocalBuilds()
{
    return nrLocalBuilds;
}


void Worker::childStarted(GoalPtr goal, const set<int> & fds,
    bool inBuildSlot, bool respectTimeouts)
{
    Child child;
    child.goal = goal;
    child.goal2 = goal.get();
    child.fds = fds;
    child.timeStarted = child.lastOutput = steady_time_point::clock::now();
    child.inBuildSlot = inBuildSlot;
    child.respectTimeouts = respectTimeouts;
    children.emplace_back(child);
    if (inBuildSlot) nrLocalBuilds++;
}


void Worker::childTerminated(Goal * goal, bool wakeSleepers)
{
    auto i = std::find_if(children.begin(), children.end(),
        [&](const Child & child) { return child.goal2 == goal; });
    if (i == children.end()) return;

    if (i->inBuildSlot) {
        assert(nrLocalBuilds > 0);
        nrLocalBuilds--;
    }

    children.erase(i);

    if (wakeSleepers) {

        /* Wake up goals waiting for a build slot. */
        for (auto & j : wantingToBuild) {
            GoalPtr goal = j.lock();
            if (goal) wakeUp(goal);
        }

        wantingToBuild.clear();
    }
}


void Worker::waitForBuildSlot(GoalPtr goal)
{
    debug("wait for build slot");
    if (getNrLocalBuilds() < settings.maxBuildJobs)
        wakeUp(goal); /* we can do it right away */
    else
        addToWeakGoals(wantingToBuild, goal);
}


void Worker::waitForAnyGoal(GoalPtr goal)
{
    debug("wait for any goal");
    addToWeakGoals(waitingForAnyGoal, goal);
}


void Worker::waitForAWhile(GoalPtr goal)
{
    debug("wait for a while");
    addToWeakGoals(waitingForAWhile, goal);
}


void Worker::run(const Goals & _topGoals)
{
    for (auto & i : _topGoals) topGoals.insert(i);

    debug("entered goal loop");

    while (1) {

        checkInterrupt();

        store.autoGC(false);

        /* Call every wake goal (in the ordering established by
           CompareGoalPtrs). */
        while (!awake.empty() && !topGoals.empty()) {
            Goals awake2;
            for (auto & i : awake) {
                GoalPtr goal = i.lock();
                if (goal) awake2.insert(goal);
            }
            awake.clear();
            for (auto & goal : awake2) {
                checkInterrupt();
                goal->work();
                if (topGoals.empty()) break; // stuff may have been cancelled
            }
        }

        if (topGoals.empty()) break;

        /* Wait for input. */
        if (!children.empty() || !waitingForAWhile.empty())
            waitForInput();
        else {
            if (awake.empty() && 0 == settings.maxBuildJobs)
            {
                if (getMachines().empty())
                   throw Error("unable to start any build; either increase '--max-jobs' "
                            "or enable remote builds."
                            "\nhttps://nixos.org/nix/manual/#chap-distributed-builds");
                else
                   throw Error("unable to start any build; remote machines may not have "
                            "all required system features."
                            "\nhttps://nixos.org/nix/manual/#chap-distributed-builds");

            }
            assert(!awake.empty());
        }
    }

    /* If --keep-going is not set, it's possible that the main goal
       exited while some of its subgoals were still active.  But if
       --keep-going *is* set, then they must all be finished now. */
    assert(!settings.keepGoing || awake.empty());
    assert(!settings.keepGoing || wantingToBuild.empty());
    assert(!settings.keepGoing || children.empty());
}

void Worker::waitForInput()
{
    printMsg(lvlVomit, "waiting for children");

    /* Process output from the file descriptors attached to the
       children, namely log output and output path creation commands.
       We also use this to detect child termination: if we get EOF on
       the logger pipe of a build, we assume that the builder has
       terminated. */

    bool useTimeout = false;
    long timeout = 0;
    auto before = steady_time_point::clock::now();

    /* If we're monitoring for silence on stdout/stderr, or if there
       is a build timeout, then wait for input until the first
       deadline for any child. */
    auto nearest = steady_time_point::max(); // nearest deadline
    if (settings.minFree.get() != 0)
        // Periodicallty wake up to see if we need to run the garbage collector.
        nearest = before + std::chrono::seconds(10);
    for (auto & i : children) {
        if (!i.respectTimeouts) continue;
        if (0 != settings.maxSilentTime)
            nearest = std::min(nearest, i.lastOutput + std::chrono::seconds(settings.maxSilentTime));
        if (0 != settings.buildTimeout)
            nearest = std::min(nearest, i.timeStarted + std::chrono::seconds(settings.buildTimeout));
    }
    if (nearest != steady_time_point::max()) {
        timeout = std::max(1L, (long) std::chrono::duration_cast<std::chrono::seconds>(nearest - before).count());
        useTimeout = true;
    }

    /* If we are polling goals that are waiting for a lock, then wake
       up after a few seconds at most. */
    if (!waitingForAWhile.empty()) {
        useTimeout = true;
        if (lastWokenUp == steady_time_point::min() || lastWokenUp > before) lastWokenUp = before;
        timeout = std::max(1L,
            (long) std::chrono::duration_cast<std::chrono::seconds>(
                lastWokenUp + std::chrono::seconds(settings.pollInterval) - before).count());
    } else lastWokenUp = steady_time_point::min();

    if (useTimeout)
        vomit("sleeping %d seconds", timeout);

    /* Use select() to wait for the input side of any logger pipe to
       become `available'.  Note that `available' (i.e., non-blocking)
       includes EOF. */
    std::vector<struct pollfd> pollStatus;
    std::map <int, int> fdToPollStatus;
    for (auto & i : children) {
        for (auto & j : i.fds) {
            pollStatus.push_back((struct pollfd) { .fd = j, .events = POLLIN });
            fdToPollStatus[j] = pollStatus.size() - 1;
        }
    }

    if (poll(pollStatus.data(), pollStatus.size(),
            useTimeout ? timeout * 1000 : -1) == -1) {
        if (errno == EINTR) return;
        throw SysError("waiting for input");
    }

    auto after = steady_time_point::clock::now();

    /* Process all available file descriptors. FIXME: this is
       O(children * fds). */
    decltype(children)::iterator i;
    for (auto j = children.begin(); j != children.end(); j = i) {
        i = std::next(j);

        checkInterrupt();

        GoalPtr goal = j->goal.lock();
        assert(goal);

        set<int> fds2(j->fds);
        std::vector<unsigned char> buffer(4096);
        for (auto & k : fds2) {
            if (pollStatus.at(fdToPollStatus.at(k)).revents) {
                ssize_t rd = read(k, buffer.data(), buffer.size());
                // FIXME: is there a cleaner way to handle pt close
                // than EIO? Is this even standard?
                if (rd == 0 || (rd == -1 && errno == EIO)) {
                    debug("%1%: got EOF", goal->getName());
                    goal->handleEOF(k);
                    j->fds.erase(k);
                } else if (rd == -1) {
                    if (errno != EINTR)
                        throw SysError("%s: read failed", goal->getName());
                } else {
                    printMsg(lvlVomit, "%1%: read %2% bytes",
                        goal->getName(), rd);
                    string data((char *) buffer.data(), rd);
                    j->lastOutput = after;
                    goal->handleChildOutput(k, data);
                }
            }
        }

        if (goal->exitCode == Goal::ecBusy &&
            0 != settings.maxSilentTime &&
            j->respectTimeouts &&
            after - j->lastOutput >= std::chrono::seconds(settings.maxSilentTime))
        {
            goal->timedOut(Error(
                    "%1% timed out after %2% seconds of silence",
                    goal->getName(), settings.maxSilentTime));
        }

        else if (goal->exitCode == Goal::ecBusy &&
            0 != settings.buildTimeout &&
            j->respectTimeouts &&
            after - j->timeStarted >= std::chrono::seconds(settings.buildTimeout))
        {
            goal->timedOut(Error(
                    "%1% timed out after %2% seconds",
                    goal->getName(), settings.buildTimeout));
        }
    }

    if (!waitingForAWhile.empty() && lastWokenUp + std::chrono::seconds(settings.pollInterval) <= after) {
        lastWokenUp = after;
        for (auto & i : waitingForAWhile) {
            GoalPtr goal = i.lock();
            if (goal) wakeUp(goal);
        }
        waitingForAWhile.clear();
    }
}


unsigned int Worker::exitStatus()
{
    /*
     * 1100100
     *    ^^^^
     *    |||`- timeout
     *    ||`-- output hash mismatch
     *    |`--- build failure
     *    `---- not deterministic
     */
    unsigned int mask = 0;
    bool buildFailure = permanentFailure || timedOut || hashMismatch;
    if (buildFailure)
        mask |= 0x04;  // 100
    if (timedOut)
        mask |= 0x01;  // 101
    if (hashMismatch)
        mask |= 0x02;  // 102
    if (checkMismatch) {
        mask |= 0x08;  // 104
    }

    if (mask)
        mask |= 0x60;
    return mask ? mask : 1;
}


bool Worker::pathContentsGood(const StorePath & path)
{
    auto i = pathContentsGoodCache.find(path);
    if (i != pathContentsGoodCache.end()) return i->second;
    printInfo("checking path '%s'...", store.printStorePath(path));
    auto info = store.queryPathInfo(path);
    bool res;
    if (!pathExists(store.printStorePath(path)))
        res = false;
    else {
        HashResult current = hashPath(info->narHash->type, store.printStorePath(path));
        Hash nullHash(htSHA256);
        res = info->narHash == nullHash || info->narHash == current.first;
    }
    pathContentsGoodCache.insert_or_assign(path, res);
    if (!res)
        logError({
            .name = "Corrupted path",
            .hint = hintfmt("path '%s' is corrupted or missing!", store.printStorePath(path))
        });
    return res;
}


void Worker::markContentsGood(const StorePath & path)
{
    pathContentsGoodCache.insert_or_assign(path, true);
}


//////////////////////////////////////////////////////////////////////


static void primeCache(Store & store, const std::vector<StorePathWithOutputs> & paths)
{
    StorePathSet willBuild, willSubstitute, unknown;
    uint64_t downloadSize, narSize;
    store.queryMissing(paths, willBuild, willSubstitute, unknown, downloadSize, narSize);

    if (!willBuild.empty() && 0 == settings.maxBuildJobs && getMachines().empty())
        throw Error(
            "%d derivations need to be built, but neither local builds ('--max-jobs') "
            "nor remote builds ('--builders') are enabled", willBuild.size());
}


void LocalStore::buildPaths(const std::vector<StorePathWithOutputs> & drvPaths, BuildMode buildMode)
{
    Worker worker(*this);

    primeCache(*this, drvPaths);

    Goals goals;
    for (auto & path : drvPaths) {
        if (path.path.isDerivation())
            goals.insert(worker.makeDerivationGoal(path.path, path.outputs, buildMode));
        else
            goals.insert(worker.makeSubstitutionGoal(path.path, buildMode == bmRepair ? Repair : NoRepair));
    }

    worker.run(goals);

    StorePathSet failed;
    std::optional<Error> ex;
    for (auto & i : goals) {
        if (i->ex) {
            if (ex)
                logError(i->ex->info());
            else
                ex = i->ex;
        }
        if (i->exitCode != Goal::ecSuccess) {
            DerivationGoal * i2 = dynamic_cast<DerivationGoal *>(i.get());
            if (i2) failed.insert(i2->getDrvPath());
            else failed.insert(dynamic_cast<SubstitutionGoal *>(i.get())->getStorePath());
        }
    }

    if (failed.size() == 1 && ex) {
        ex->status = worker.exitStatus();
        throw *ex;
    } else if (!failed.empty()) {
        if (ex) logError(ex->info());
        throw Error(worker.exitStatus(), "build of %s failed", showPaths(failed));
    }
}

BuildResult LocalStore::buildDerivation(const StorePath & drvPath, const BasicDerivation & drv,
    BuildMode buildMode)
{
    Worker worker(*this);
    auto goal = worker.makeBasicDerivationGoal(drvPath, drv, buildMode);

    BuildResult result;

    try {
        worker.run(Goals{goal});
        result = goal->getResult();
    } catch (Error & e) {
        result.status = BuildResult::MiscFailure;
        result.errorMsg = e.msg();
    }

    return result;
}


void LocalStore::ensurePath(const StorePath & path)
{
    /* If the path is already valid, we're done. */
    if (isValidPath(path)) return;

    primeCache(*this, {{path}});

    Worker worker(*this);
    GoalPtr goal = worker.makeSubstitutionGoal(path);
    Goals goals = {goal};

    worker.run(goals);

    if (goal->exitCode != Goal::ecSuccess) {
        if (goal->ex) {
            goal->ex->status = worker.exitStatus();
            throw *goal->ex;
        } else
            throw Error(worker.exitStatus(), "path '%s' does not exist and cannot be created", printStorePath(path));
    }
}


void LocalStore::repairPath(const StorePath & path)
{
    Worker worker(*this);
    GoalPtr goal = worker.makeSubstitutionGoal(path, Repair);
    Goals goals = {goal};

    worker.run(goals);

    if (goal->exitCode != Goal::ecSuccess) {
        /* Since substituting the path didn't work, if we have a valid
           deriver, then rebuild the deriver. */
        auto info = queryPathInfo(path);
        if (info->deriver && isValidPath(*info->deriver)) {
            goals.clear();
            goals.insert(worker.makeDerivationGoal(*info->deriver, StringSet(), bmRepair));
            worker.run(goals);
        } else
            throw Error(worker.exitStatus(), "cannot repair path '%s'", printStorePath(path));
    }
}


}<|MERGE_RESOLUTION|>--- conflicted
+++ resolved
@@ -1047,11 +1047,7 @@
 {
     this->drv = std::make_unique<BasicDerivation>(BasicDerivation(drv));
     state = &DerivationGoal::haveDerivation;
-<<<<<<< HEAD
-    name = fmt("building of %s", worker.store.showPaths(outputPaths(drv)));
-=======
     name = fmt("building of %s", worker.store.showPaths(drv.outputPaths(worker.store)));
->>>>>>> edfd676e
     trace("created");
 
     mcExpectedBuilds = std::make_unique<MaintainCount<uint64_t>>(worker.expectedBuilds);
@@ -1436,11 +1432,7 @@
        goal can start a build, and if not, the main loop will sleep a
        few seconds and then retry this goal. */
     PathSet lockFiles;
-<<<<<<< HEAD
-    for (auto & outPath : outputPaths(*drv))
-=======
     for (auto & outPath : drv->outputPaths(worker.store))
->>>>>>> edfd676e
         lockFiles.insert(worker.store.Store::toRealPath(outPath));
 
     if (!outputLocks.lockPaths(lockFiles, "", false)) {
@@ -1468,11 +1460,7 @@
         return;
     }
 
-<<<<<<< HEAD
-    missingPaths = outputPaths(*drv);
-=======
     missingPaths = drv->outputPaths(worker.store);
->>>>>>> edfd676e
     if (buildMode != bmCheck)
         for (auto & i : validPaths) missingPaths.erase(i);
 
@@ -1704,16 +1692,11 @@
                 fmt("running post-build-hook '%s'", settings.postBuildHook),
                 Logger::Fields{worker.store.printStorePath(drvPath)});
             PushActivity pact(act.id);
-<<<<<<< HEAD
-=======
             auto outputPaths = drv->outputPaths(worker.store);
->>>>>>> edfd676e
             std::map<std::string, std::string> hookEnvironment = getEnv();
 
             hookEnvironment.emplace("DRV_PATH", worker.store.printStorePath(drvPath));
-            hookEnvironment.emplace("OUT_PATHS", chomp(concatStringsSep(
-                " ",
-                worker.store.printStorePathSet(outputPaths(*drv)))));
+            hookEnvironment.emplace("OUT_PATHS", chomp(concatStringsSep(" ", worker.store.printStorePathSet(outputPaths))));
 
             RunOptions opts(settings.postBuildHook, {});
             opts.environment = hookEnvironment;
