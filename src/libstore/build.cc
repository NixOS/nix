#include "references.hh"
#include "pathlocks.hh"
#include "globals.hh"
#include "local-store.hh"
#include "util.hh"
#include "archive.hh"
#include "affinity.hh"
#include "builtins.hh"
#include "download.hh"
#include "finally.hh"
#include "compression.hh"
#include "json.hh"
#include "nar-info.hh"
#include "parsed-derivations.hh"
#include "machines.hh"

#include <algorithm>
#include <iostream>
#include <map>
#include <sstream>
#include <thread>
#include <future>
#include <chrono>
#include <regex>
#include <queue>

#include <limits.h>
#ifndef _MSC_VER
#include <sys/time.h>
#endif
#include <sys/types.h>
#include <sys/stat.h>
#include <fcntl.h>
#ifndef _MSC_VER
#include <unistd.h>
#endif
#include <errno.h>
#include <cstring>
#include <termios.h>

#ifdef _WIN32
#define random() rand()
#include <boost/algorithm/string/predicate.hpp>
#else
#include <sys/wait.h>
#include <sys/utsname.h>
#include <sys/select.h>
#include <sys/resource.h>
#include <sys/socket.h>
#include <netdb.h>
#include <pwd.h>
#include <grp.h>
#endif

/* Includes required for chroot support. */
#if __linux__
#include <sys/socket.h>
#include <sys/ioctl.h>
#include <net/if.h>
#include <netinet/ip.h>
#include <sys/personality.h>
#include <sys/mman.h>
#include <sched.h>
#include <sys/param.h>
#include <sys/mount.h>
#include <sys/syscall.h>
#if HAVE_SECCOMP
#include <seccomp.h>
#endif
#define pivot_root(new_root, put_old) (syscall(SYS_pivot_root, new_root, put_old))
#endif

#if HAVE_STATVFS
#include <sys/statvfs.h>
#endif

#include <nlohmann/json.hpp>


namespace nix {

using std::map;

#ifndef _WIN32
static string pathNullDevice = "/dev/null";
#endif


/* Forward definition. */
class Worker;
struct HookInstance;


/* A pointer to a goal. */
class Goal;
class DerivationGoal;
typedef std::shared_ptr<Goal> GoalPtr;
typedef std::weak_ptr<Goal> WeakGoalPtr;

struct CompareGoalPtrs {
    bool operator() (const GoalPtr & a, const GoalPtr & b) const;
};

/* Set of goals. */
typedef set<GoalPtr, CompareGoalPtrs> Goals;
typedef list<WeakGoalPtr> WeakGoals;

/* A map of paths to goals (and the other way around). */
typedef map<Path, WeakGoalPtr> WeakGoalMap;



class Goal : public std::enable_shared_from_this<Goal>
{
public:
    typedef enum {ecBusy, ecSuccess, ecFailed, ecNoSubstituters, ecIncompleteClosure} ExitCode;

protected:

    /* Backlink to the worker. */
    Worker & worker;

    /* Goals that this goal is waiting for. */
    Goals waitees;

    /* Goals waiting for this one to finish.  Must use weak pointers
       here to prevent cycles. */
    WeakGoals waiters;

    /* Number of goals we are/were waiting for that have failed. */
    unsigned int nrFailed;

    /* Number of substitution goals we are/were waiting for that
       failed because there are no substituters. */
    unsigned int nrNoSubstituters;

    /* Number of substitution goals we are/were waiting for that
       failed because othey had unsubstitutable references. */
    unsigned int nrIncompleteClosure;

    /* Name of this goal for debugging purposes. */
    string name;

    /* Whether the goal is finished. */
    ExitCode exitCode;

    Goal(Worker & worker) : worker(worker)
    {
        nrFailed = nrNoSubstituters = nrIncompleteClosure = 0;
        exitCode = ecBusy;
    }

    virtual ~Goal()
    {
        trace("goal destroyed");
    }

public:
    virtual void work() = 0;

    void addWaitee(GoalPtr waitee);

    virtual void waiteeDone(GoalPtr waitee, ExitCode result);

#ifndef _WIN32
    virtual void handleChildOutput(int fd, const string & data)
    {
        abort();
    }
    virtual void handleEOF(int fd)
    {
        abort();
    }
#else
    virtual void handleChildOutput(HANDLE handle, const string & data)
    {
        abort();
    }
    virtual void handleEOF(HANDLE handle)
    {
        abort();
    }
#endif

    void trace(const FormatOrString & fs);

    string getName()
    {
        return name;
    }

    ExitCode getExitCode()
    {
        return exitCode;
    }

    /* Callback in case of a timeout.  It should wake up its waiters,
       get rid of any running child processes that are being monitored
       by the worker (important!), etc. */
    virtual void timedOut() = 0;

    virtual string key() = 0;

protected:

    virtual void amDone(ExitCode result);
};


bool CompareGoalPtrs::operator() (const GoalPtr & a, const GoalPtr & b) const {
    string s1 = a->key();
    string s2 = b->key();
    return s1 < s2;
}


typedef std::chrono::time_point<std::chrono::steady_clock> steady_time_point;


/* A mapping used to remember for each child process to what goal it
   belongs, and file descriptors for receiving log data and output
   path creation commands. */
struct Child
{
    WeakGoalPtr goal;
    Goal * goal2; // ugly hackery
#ifndef _WIN32
    set<int> fds;
#else
    vector<AsyncPipe*> pipes;
#endif
    bool respectTimeouts;
    bool inBuildSlot;
    steady_time_point lastOutput; /* time we last got output on stdout/stderr */
    steady_time_point timeStarted;
};


/* The worker class. */
class Worker
{
private:

    /* Note: the worker should only have strong pointers to the
       top-level goals. */

    /* The top-level goals of the worker. */
    Goals topGoals;

    /* Goals that are ready to do some work. */
    WeakGoals awake;

    /* Goals waiting for a build slot. */
    WeakGoals wantingToBuild;

    /* Child processes currently running. */
    std::list<Child> children;

    /* Number of build slots occupied.  This includes local builds and
       substitutions but not remote builds via the build hook. */
    unsigned int nrLocalBuilds;

    /* Maps used to prevent multiple instantiations of a goal for the
       same derivation / path. */
    WeakGoalMap derivationGoals;
    WeakGoalMap substitutionGoals;

    /* Goals waiting for busy paths to be unlocked. */
    WeakGoals waitingForAnyGoal;

    /* Goals sleeping for a few seconds (polling a lock). */
    WeakGoals waitingForAWhile;

    /* Last time the goals in `waitingForAWhile' where woken up. */
    steady_time_point lastWokenUp;

    /* Cache for pathContentsGood(). */
    std::map<Path, bool> pathContentsGoodCache;

public:

    const Activity act;
    const Activity actDerivations;
    const Activity actSubstitutions;

    /* Set if at least one derivation had a BuildError (i.e. permanent
       failure). */
    bool permanentFailure;

    /* Set if at least one derivation had a timeout. */
    bool timedOut;

    /* Set if at least one derivation fails with a hash mismatch. */
    bool hashMismatch;

    /* Set if at least one derivation is not deterministic in check mode. */
    bool checkMismatch;

#ifdef _WIN32
    AutoCloseWindowsHandle ioport;
#endif
    LocalStore & store;
#ifndef _WIN32
    std::unique_ptr<HookInstance> hook;
#endif
    uint64_t expectedBuilds = 0;
    uint64_t doneBuilds = 0;
    uint64_t failedBuilds = 0;
    uint64_t runningBuilds = 0;

    uint64_t expectedSubstitutions = 0;
    uint64_t doneSubstitutions = 0;
    uint64_t failedSubstitutions = 0;
    uint64_t runningSubstitutions = 0;
    uint64_t expectedDownloadSize = 0;
    uint64_t doneDownloadSize = 0;
    uint64_t expectedNarSize = 0;
    uint64_t doneNarSize = 0;
#ifndef _WIN32
    /* Whether to ask the build hook if it can build a derivation. If
       it answers with "decline-permanently", we don't try again. */
    bool tryBuildHook = true;
#endif
    Worker(LocalStore & store);
    ~Worker();

    /* Make a goal (with caching). */
    GoalPtr makeDerivationGoal(const Path & drvPath, const StringSet & wantedOutputs, BuildMode buildMode = bmNormal);
    std::shared_ptr<DerivationGoal> makeBasicDerivationGoal(const Path & drvPath,
        const BasicDerivation & drv, BuildMode buildMode = bmNormal);
    GoalPtr makeSubstitutionGoal(const Path & storePath, RepairFlag repair = NoRepair);

    /* Remove a dead goal. */
    void removeGoal(GoalPtr goal);

    /* Wake up a goal (i.e., there is something for it to do). */
    void wakeUp(GoalPtr goal);

    /* Return the number of local build and substitution processes
       currently running (but not remote builds via the build
       hook). */
    unsigned int getNrLocalBuilds();

    /* Registers a running child process.  `inBuildSlot' means that
       the process counts towards the jobs limit. */
#ifndef _WIN32
    void childStarted(GoalPtr goal, const set<int> & fds,
        bool inBuildSlot, bool respectTimeouts);
#else
    void childStarted(GoalPtr goal, const vector<AsyncPipe*> & hpipes,
        bool inBuildSlot, bool respectTimeouts);
#endif

    /* Unregisters a running child process.  `wakeSleepers' should be
       false if there is no sense in waking up goals that are sleeping
       because they can't run yet (e.g., there is no free build slot,
       or the hook would still say `postpone'). */
    void childTerminated(Goal * goal, bool wakeSleepers = true);

    /* Put `goal' to sleep until a build slot becomes available (which
       might be right away). */
    void waitForBuildSlot(GoalPtr goal);

    /* Wait for any goal to finish.  Pretty indiscriminate way to
       wait for some resource that some other goal is holding. */
    void waitForAnyGoal(GoalPtr goal);

    /* Wait for a few seconds and then retry this goal.  Used when
       waiting for a lock held by another process.  This kind of
       polling is inefficient, but POSIX doesn't really provide a way
       to wait for multiple locks in the main select() loop. */
    void waitForAWhile(GoalPtr goal);

    /* Loop until the specified top-level goals have finished. */
    void run(const Goals & topGoals);

    /* Wait for input to become available. */
    void waitForInput();

    unsigned int exitStatus();

    /* Check whether the given valid path exists and has the right
       contents. */
    bool pathContentsGood(const Path & path);

    void markContentsGood(const Path & path);

    void updateProgress()
    {
        actDerivations.progress(doneBuilds, expectedBuilds + doneBuilds, runningBuilds, failedBuilds);
        actSubstitutions.progress(doneSubstitutions, expectedSubstitutions + doneSubstitutions, runningSubstitutions, failedSubstitutions);
        act.setExpected(actDownload, expectedDownloadSize + doneDownloadSize);
        act.setExpected(actCopyPath, expectedNarSize + doneNarSize);
    }
};


//////////////////////////////////////////////////////////////////////


void addToWeakGoals(WeakGoals & goals, GoalPtr p)
{
    // FIXME: necessary?
    // FIXME: O(n)
    for (auto & i : goals)
        if (i.lock() == p) return;
    goals.push_back(p);
}


void Goal::addWaitee(GoalPtr waitee)
{
    waitees.insert(waitee);
    addToWeakGoals(waitee->waiters, shared_from_this());
}


void Goal::waiteeDone(GoalPtr waitee, ExitCode result)
{
    assert(waitees.find(waitee) != waitees.end());
    waitees.erase(waitee);

    trace(format("waitee '%1%' done; %2% left") %
        waitee->name % waitees.size());

    if (result == ecFailed || result == ecNoSubstituters || result == ecIncompleteClosure) ++nrFailed;

    if (result == ecNoSubstituters) ++nrNoSubstituters;

    if (result == ecIncompleteClosure) ++nrIncompleteClosure;

    if (waitees.empty() || (result == ecFailed && !settings.keepGoing)) {

        /* If we failed and keepGoing is not set, we remove all
           remaining waitees. */
        for (auto & goal : waitees) {
            WeakGoals waiters2;
            for (auto & j : goal->waiters)
                if (j.lock() != shared_from_this()) waiters2.push_back(j);
            goal->waiters = waiters2;
        }
        waitees.clear();

        worker.wakeUp(shared_from_this());
    }
}


void Goal::amDone(ExitCode result)
{
    trace("done");
    assert(exitCode == ecBusy);
    assert(result == ecSuccess || result == ecFailed || result == ecNoSubstituters || result == ecIncompleteClosure);
    exitCode = result;
    for (auto & i : waiters) {
        GoalPtr goal = i.lock();
        if (goal) goal->waiteeDone(shared_from_this(), result);
    }
    waiters.clear();
    worker.removeGoal(shared_from_this());
}


void Goal::trace(const FormatOrString & fs)
{
    debug("%1%: %2%", name, fs.s);
}



//////////////////////////////////////////////////////////////////////

#ifndef _WIN32
/* Common initialisation performed in child processes. */
static void commonChildInit(Pipe & logPipe)
{
    restoreSignals();

    /* Put the child in a separate session (and thus a separate
       process group) so that it has no controlling terminal (meaning
       that e.g. ssh cannot open /dev/tty) and it doesn't receive
       terminal signals. */
    if (setsid() == -1)
        throw PosixError(format("creating a new session"));

    /* Dup the write side of the logger pipe into stderr. */
    if (dup2(logPipe.writeSide.get(), STDERR_FILENO) == -1)
        throw PosixError("cannot pipe standard error into log file");

    /* Dup stderr to stdout. */
    if (dup2(STDERR_FILENO, STDOUT_FILENO) == -1)
        throw PosixError("cannot dup stderr into stdout");

    /* Reroute stdin to /dev/null. */
    int fdDevNull = open(pathNullDevice.c_str(), O_RDWR);
    if (fdDevNull == -1)
        throw PosixError(format("cannot open '%1%'") % pathNullDevice);
    if (dup2(fdDevNull, STDIN_FILENO) == -1)
        throw PosixError("cannot dup null device into stdin");
    close(fdDevNull);
}

void handleDiffHook(uid_t uid, uid_t gid, Path tryA, Path tryB, Path drvPath, Path tmpDir)
{
    auto diffHook = settings.diffHook;
    if (diffHook != "" && settings.runDiffHook) {
        try {
            RunOptions diffHookOptions(diffHook,{tryA, tryB, drvPath, tmpDir});
            diffHookOptions.searchPath = true;
            diffHookOptions.uid = uid;
            diffHookOptions.gid = gid;
            diffHookOptions.chdir = "/";

            auto diffRes = runProgram(diffHookOptions);
            if (!statusOk(diffRes.first))
                throw ExecError(diffRes.first, fmt("diff-hook program '%1%' %2%", diffHook, statusToString(diffRes.first)));

            if (diffRes.second != "")
                printError(chomp(diffRes.second));
        } catch (Error & error) {
            printError("diff hook execution failed: %s", error.what());
        }
    }
}

//////////////////////////////////////////////////////////////////////


class UserLock
{
private:
    /* POSIX locks suck.  If we have a lock on a file, and we open and
       close that file again (without closing the original file
       descriptor), we lose the lock.  So we have to be *very* careful
       not to open a lock file on which we are holding a lock. */
    static Sync<PathSet> lockedPaths_;

    Path fnUserLock;
    AutoCloseFD fdUserLock;

    string user;
    uid_t uid;
    gid_t gid;
    std::vector<gid_t> supplementaryGIDs;

public:
    UserLock();
    ~UserLock();

    void kill();

    string getUser() { return user; }
    uid_t getUID() { assert(uid); return uid; }
    uid_t getGID() { assert(gid); return gid; }
    std::vector<gid_t> getSupplementaryGIDs() { return supplementaryGIDs; }

    bool enabled() { return uid != 0; }

};


Sync<PathSet> UserLock::lockedPaths_;


UserLock::UserLock()
{
    assert(settings.buildUsersGroup != "");

    /* Get the members of the build-users-group. */
    struct group * gr = getgrnam(settings.buildUsersGroup.get().c_str());
    if (!gr)
        throw Error(format("the group '%1%' specified in 'build-users-group' does not exist")
            % settings.buildUsersGroup);
    gid = gr->gr_gid;

    /* Copy the result of getgrnam. */
    Strings users;
    for (char * * p = gr->gr_mem; *p; ++p) {
        debug(format("found build user '%1%'") % *p);
        users.push_back(*p);
    }

    if (users.empty())
        throw Error(format("the build users group '%1%' has no members")
            % settings.buildUsersGroup);

    /* Find a user account that isn't currently in use for another
       build. */
    for (auto & i : users) {
        debug(format("trying user '%1%'") % i);

        struct passwd * pw = getpwnam(i.c_str());
        if (!pw)
            throw Error(format("the user '%1%' in the group '%2%' does not exist")
                % i % settings.buildUsersGroup);

        createDirs(settings.nixStateDir + "/userpool");

        fnUserLock = (format("%1%/userpool/%2%") % settings.nixStateDir % pw->pw_uid).str();

        {
            auto lockedPaths(lockedPaths_.lock());
            if (!lockedPaths->insert(fnUserLock).second)
                /* We already have a lock on this one. */
                continue;
        }

        try {

            AutoCloseFD fd = open(fnUserLock.c_str(), O_RDWR | O_CREAT | O_CLOEXEC, 0600);
            if (!fd)
                throw PosixError(format("opening user lock '%1%'") % fnUserLock);

            if (lockFile(fd.get(), ltWrite, false)) {
                fdUserLock = std::move(fd);
                user = i;
                uid = pw->pw_uid;

                /* Sanity check... */
                if (uid == getuid() || uid == geteuid())
                    throw Error(format("the Nix user should not be a member of '%1%'")
                        % settings.buildUsersGroup);

#if __linux__
                /* Get the list of supplementary groups of this build user.  This
                   is usually either empty or contains a group such as "kvm".  */
                supplementaryGIDs.resize(10);
                int ngroups = supplementaryGIDs.size();
                int err = getgrouplist(pw->pw_name, pw->pw_gid,
                    supplementaryGIDs.data(), &ngroups);
                if (err == -1)
                    throw Error(format("failed to get list of supplementary groups for '%1%'") % pw->pw_name);

                supplementaryGIDs.resize(ngroups);
#endif

                return;
            }

        } catch (...) {
            lockedPaths_.lock()->erase(fnUserLock);
        }
    }

    throw Error(format("all build users are currently in use; "
        "consider creating additional users and adding them to the '%1%' group")
        % settings.buildUsersGroup);
}


UserLock::~UserLock()
{
    auto lockedPaths(lockedPaths_.lock());
    auto erased = lockedPaths->erase(fnUserLock);
    assert(erased);
}


void UserLock::kill()
{
    killUser(uid);
}
#endif

//////////////////////////////////////////////////////////////////////

#ifndef _WIN32
struct HookInstance
{
    /* Pipes for talking to the build hook. */
    Pipe toHook;

    /* Pipe for the hook's standard output/error. */
    Pipe fromHook;

    /* Pipe for the builder's standard output/error. */
    Pipe builderOut;

    /* The process ID of the hook. */
    Pid pid;

    FdSink sink;

    std::map<ActivityId, Activity> activities;

    HookInstance();

    ~HookInstance();
};


HookInstance::HookInstance()
{
    fprintf(stderr,"starting build hook '%s'\n", settings.buildHook.get().c_str());
    debug("starting build hook '%s'", settings.buildHook);

    /* Create a pipe to get the output of the child. */
    fromHook.create();

    /* Create the communication pipes. */
    toHook.create();

    /* Create a pipe to get the output of the builder. */
    builderOut.create();

    /* Fork the hook. */
    pid = startProcess([&]() {

        commonChildInit(fromHook);

        if (chdir("/") == -1) throw PosixError("changing into /");

        /* Dup the communication pipes. */
        if (dup2(toHook.readSide.get(), STDIN_FILENO) == -1)
            throw PosixError("dupping to-hook read side");

        /* Use fd 4 for the builder's stdout/stderr. */
        if (dup2(builderOut.writeSide.get(), 4) == -1)
            throw PosixError("dupping builder's stdout/stderr");

        /* Hack: pass the read side of that fd to allow build-remote
           to read SSH error messages. */
        if (dup2(builderOut.readSide.get(), 5) == -1)
            throw PosixError("dupping builder's stdout/stderr");

        Strings args = {
            baseNameOf(settings.buildHook),
            std::to_string(verbosity),
        };

        execv(settings.buildHook.get().c_str(), stringsToCharPtrs(args).data());

        throw PosixError("executing '%s'", settings.buildHook);
    });

    pid.setSeparatePG(true);
    fromHook.writeSide = -1;
    toHook.readSide = -1;

    sink = FdSink(toHook.writeSide.get());
    std::map<std::string, Config::SettingInfo> settings;
    globalConfig.getSettings(settings);
    for (auto & setting : settings)
        sink << 1 << setting.first << setting.second.value;
    sink << 0;
}


HookInstance::~HookInstance()
{
    try {
        toHook.writeSide = -1;
        if (pid != -1) pid.kill();
    } catch (...) {
        ignoreException();
    }
}
#endif

//////////////////////////////////////////////////////////////////////


typedef enum {rpAccept, rpDecline, rpPostpone} HookReply;

class SubstitutionGoal;

class DerivationGoal : public Goal
{
private:
    /* Whether to use an on-disk .drv file. */
    bool useDerivation;

    /* The path of the derivation. */
    Path drvPath;

    /* The specific outputs that we need to build.  Empty means all of
       them. */
    StringSet wantedOutputs;

    /* Whether additional wanted outputs have been added. */
    bool needRestart = false;

    /* Whether to retry substituting the outputs after building the
       inputs. */
    bool retrySubstitution;

    /* The derivation stored at drvPath. */
    std::unique_ptr<BasicDerivation> drv;

    std::unique_ptr<ParsedDerivation> parsedDrv;

    /* The remainder is state held during the build. */

    /* Locks on the output paths. */
    PathLocks outputLocks;

    /* All input paths (that is, the union of FS closures of the
       immediate input paths). */
    PathSet inputPaths;

    /* Referenceable paths (i.e., input and output paths). */
    PathSet allPaths;

    /* Outputs that are already valid.  If we're repairing, these are
       the outputs that are valid *and* not corrupt. */
    PathSet validPaths;

    /* Outputs that are corrupt or not valid. */
    PathSet missingPaths;
#ifndef _WIN32
    /* User selected for running the builder. */
    std::unique_ptr<UserLock> buildUser;
#endif
    /* The process ID of the builder. */
    Pid pid;

    /* The temporary directory. */
#ifdef _WIN32
    Path tmpDirOrig;
#endif
    Path tmpDir;

    /* The path of the temporary directory in the sandbox. */
    Path tmpDirInSandbox;

    /* File descriptor for the log file. */
#ifndef _WIN32
    AutoCloseFD fdLogFile;
#else
    AutoCloseWindowsHandle hLogFile;
#endif
    std::shared_ptr<BufferedSink> logFileSink, logSink;

    /* Number of bytes received from the builder's stdout/stderr. */
    unsigned long logSize;

    /* The most recent log lines. */
    std::list<std::string> logTail;

    std::string currentLogLine;
    size_t currentLogLinePos = 0; // to handle carriage return

    std::string currentHookLine;
#ifdef _WIN32
    /* Pipe for the builder's standard output/error. */
    AsyncPipe asyncBuilderOut;
    AutoCloseWindowsHandle nul;
#else
    /* Pipe for the builder's standard output/error. */
    Pipe builderOut;

    /* Pipe for synchronising updates to the builder user namespace. */
    Pipe userNamespaceSync;

    /* The build hook. */
    std::unique_ptr<HookInstance> hook;

    /* Whether we're currently doing a chroot build. */
    bool useChroot = false;

    Path chrootRootDir;

    /* RAII object to delete the chroot directory. */
    std::shared_ptr<AutoDelete> autoDelChroot;
#endif
    /* Whether this is a fixed-output derivation. */
    bool fixedOutput;

    /* Whether to run the build in a private network namespace. */
    bool privateNetwork = false;

    typedef void (DerivationGoal::*GoalState)();
    GoalState state;

    /* Stuff we need to pass to initChild(). */
    struct ChrootPath {
        Path source;
        bool optional;
        ChrootPath(Path source = "", bool optional = false)
            : source(source), optional(optional)
        { }
    };
    typedef map<Path, ChrootPath> DirsInChroot; // maps target path to source path
    DirsInChroot dirsInChroot;

    typedef map<string, string> Environment;
    Environment env;

#if __APPLE__
    typedef string SandboxProfile;
    SandboxProfile additionalSandboxProfile;
#endif

    /* Hash rewriting. */
    StringMap inputRewrites, outputRewrites;
    typedef map<Path, Path> RedirectedOutputs;
    RedirectedOutputs redirectedOutputs;

    BuildMode buildMode;

    /* If we're repairing without a chroot, there may be outputs that
       are valid but corrupt.  So we redirect these outputs to
       temporary paths. */
    PathSet redirectedBadOutputs;

    BuildResult result;

    /* The current round, if we're building multiple times. */
    size_t curRound = 1;

    size_t nrRounds;

    /* Path registration info from the previous round, if we're
       building multiple times. Since this contains the hash, it
       allows us to compare whether two rounds produced the same
       result. */
    std::map<Path, ValidPathInfo> prevInfos;

#ifndef _WIN32
    const uid_t sandboxUid = 1000;
    const gid_t sandboxGid = 100;
    const static Path homeDir;
#endif
    std::unique_ptr<MaintainCount<uint64_t>> mcExpectedBuilds, mcRunningBuilds;

    std::unique_ptr<Activity> act;

    std::map<ActivityId, Activity> builderActivities;

    /* The remote machine on which we're building. */
    std::string machineName;

public:
    DerivationGoal(const Path & drvPath, const StringSet & wantedOutputs,
        Worker & worker, BuildMode buildMode = bmNormal);
    DerivationGoal(const Path & drvPath, const BasicDerivation & drv,
        Worker & worker, BuildMode buildMode = bmNormal);
    ~DerivationGoal();

    /* Whether we need to perform hash rewriting if there are valid output paths. */
    bool needsHashRewrite();

    void timedOut() override;

    string key() override
    {
        /* Ensure that derivations get built in order of their name,
           i.e. a derivation named "aardvark" always comes before
           "baboon". And substitution goals always happen before
           derivation goals (due to "b$"). */
        return "b$" + storePathToName(drvPath) + "$" + drvPath;
    }

    void work() override;

    Path getDrvPath()
    {
        return drvPath;
    }

    /* Add wanted outputs to an already existing derivation goal. */
    void addWantedOutputs(const StringSet & outputs);

    BuildResult getResult() { return result; }

private:
    /* The states. */
    void getDerivation();
    void loadDerivation();
    void haveDerivation();
    void outputsSubstituted();
    void closureRepaired();
    void inputsRealised();
    void tryToBuild();
    void buildDone();
#ifndef _WIN32
    /* Is the build hook willing to perform the build? */
    HookReply tryBuildHook();
#endif
    /* Start building a derivation. */
    void startBuilder();

    /* Fill in the environment for the builder. */
    void initEnv();

    /* Write a JSON file containing the derivation attributes. */
    void writeStructuredAttrs();

#ifndef _WIN32
    /* Make a file owned by the builder. */
    void chownToBuilder(const Path & path);

    /* Run the builder's process. */
    void runChild();
#endif
#if __linux__
    friend int childEntry(void *);
#endif
    /* Check that the derivation outputs all exist and register them
       as valid. */
    void registerOutputs();

    /* Check that an output meets the requirements specified by the
       'outputChecks' attribute (or the legacy
       '{allowed,disallowed}{References,Requisites}' attributes). */
    void checkOutputs(const std::map<std::string, ValidPathInfo> & outputs);

    /* Open a log file and a pipe to it. */
    Path openLogFile();

    /* Close the log file. */
    void closeLogFile();

    /* Delete the temporary directory, if we have one. */
    void deleteTmpDir(bool force);

    /* Callback used by the worker to write to the log. */
#ifndef _WIN32
    void handleChildOutput(int fd, const string & data) override;
    void handleEOF(int fd) override;
#else
    void handleChildOutput(HANDLE handle, const string & data) override;
    void handleEOF(HANDLE handle) override;
#endif
    void flushLine();

    /* Return the set of (in)valid paths. */
    PathSet checkPathValidity(bool returnValid, bool checkHash);

    /* Abort the goal if `path' failed to build. */
    bool pathFailed(const Path & path);

    /* Forcibly kill the child process, if any. */
    void killChild();

    Path addHashRewrite(const Path & path);

    void repairClosure();

    void amDone(ExitCode result) override
    {
        Goal::amDone(result);
    }

    void done(BuildResult::Status status, const string & msg = "");

    PathSet exportReferences(PathSet storePaths);
};


#ifndef _WIN32
const Path DerivationGoal::homeDir = "/homeless-shelter";
//#else
//const Path DerivationGoal::homeDir = "C:/homeless-shelter";
#endif


DerivationGoal::DerivationGoal(const Path & drvPath, const StringSet & wantedOutputs,
    Worker & worker, BuildMode buildMode)
    : Goal(worker)
    , useDerivation(true)
    , drvPath(drvPath)
    , wantedOutputs(wantedOutputs)
    , buildMode(buildMode)
{
    state = &DerivationGoal::getDerivation;
    name = (format("building of '%1%'") % drvPath).str();
    trace("created");

    mcExpectedBuilds = std::make_unique<MaintainCount<uint64_t>>(worker.expectedBuilds);
    worker.updateProgress();
}


DerivationGoal::DerivationGoal(const Path & drvPath, const BasicDerivation & drv,
    Worker & worker, BuildMode buildMode)
    : Goal(worker)
    , useDerivation(false)
    , drvPath(drvPath)
    , buildMode(buildMode)
{
    this->drv = std::unique_ptr<BasicDerivation>(new BasicDerivation(drv));
    state = &DerivationGoal::haveDerivation;
    name = (format("building of %1%") % showPaths(drv.outputPaths())).str();
    trace("created");

    mcExpectedBuilds = std::make_unique<MaintainCount<uint64_t>>(worker.expectedBuilds);
    worker.updateProgress();

    /* Prevent the .chroot directory from being
       garbage-collected. (See isActiveTempFile() in gc.cc.) */
    worker.store.addTempRoot(drvPath);
}


DerivationGoal::~DerivationGoal()
{
    /* Careful: we should never ever throw an exception from a
       destructor. */
    try { killChild(); } catch (...) { ignoreException(); }
    try { deleteTmpDir(false); } catch (...) { ignoreException(); }
    try { closeLogFile(); } catch (...) { ignoreException(); }
}


inline bool DerivationGoal::needsHashRewrite()
{
#if __linux__
    return !useChroot;
#else
    /* Darwin requires hash rewriting even when sandboxing is enabled. */
    return true;
#endif
}


void DerivationGoal::killChild()
{
#ifndef _WIN32
    if (pid != -1) {
        worker.childTerminated(this);

        if (buildUser) {
            /* If we're using a build user, then there is a tricky
               race condition: if we kill the build user before the
               child has done its setuid() to the build user uid, then
               it won't be killed, and we'll potentially lock up in
               pid.wait().  So also send a conventional kill to the
               child. */
            ::kill(-pid, SIGKILL); /* ignore the result */
            buildUser->kill();
            pid.wait();
        } else
            pid.kill();

        assert(pid == -1);
    }

    hook.reset();
#else
    if (pid.hProcess != INVALID_HANDLE_VALUE) {
        worker.childTerminated(this);

        pid.kill();
        assert(pid.hProcess == INVALID_HANDLE_VALUE);
    }
#endif
}


void DerivationGoal::timedOut()
{
    killChild();
    done(BuildResult::TimedOut);
}


void DerivationGoal::work()
{
    (this->*state)();
}


void DerivationGoal::addWantedOutputs(const StringSet & outputs)
{
    /* If we already want all outputs, there is nothing to do. */
    if (wantedOutputs.empty()) return;

    if (outputs.empty()) {
        wantedOutputs.clear();
        needRestart = true;
    } else
        for (auto & i : outputs)
            if (wantedOutputs.insert(i).second)
                needRestart = true;
}


void DerivationGoal::getDerivation()
{
    trace("init");

    /* The first thing to do is to make sure that the derivation
       exists.  If it doesn't, it may be created through a
       substitute. */
    if (buildMode == bmNormal && worker.store.isValidPath(drvPath)) {
        loadDerivation();
        return;
    }

    addWaitee(worker.makeSubstitutionGoal(drvPath));

    state = &DerivationGoal::loadDerivation;
}


void DerivationGoal::loadDerivation()
{
    trace("loading derivation");

    if (nrFailed != 0) {
        printError(format("cannot build missing derivation '%1%'") % drvPath);
        done(BuildResult::MiscFailure);
        return;
    }

    /* `drvPath' should already be a root, but let's be on the safe
       side: if the user forgot to make it a root, we wouldn't want
       things being garbage collected while we're busy. */
    worker.store.addTempRoot(drvPath);

    assert(worker.store.isValidPath(drvPath));

    /* Get the derivation. */
    drv = std::unique_ptr<BasicDerivation>(new Derivation(worker.store.derivationFromPath(drvPath)));

    haveDerivation();
}


void DerivationGoal::haveDerivation()
{
    trace("have derivation");

    retrySubstitution = false;

    for (auto & i : drv->outputs)
        worker.store.addTempRoot(i.second.path);

    /* Check what outputs paths are not already valid. */
    PathSet invalidOutputs = checkPathValidity(false, buildMode == bmRepair);

    /* If they are all valid, then we're done. */
    if (invalidOutputs.size() == 0 && buildMode == bmNormal) {
        done(BuildResult::AlreadyValid);
        return;
    }

    parsedDrv = std::make_unique<ParsedDerivation>(drvPath, *drv);

    /* We are first going to try to create the invalid output paths
       through substitutes.  If that doesn't work, we'll build
       them. */
    if (settings.useSubstitutes && parsedDrv->substitutesAllowed())
        for (auto & i : invalidOutputs)
            addWaitee(worker.makeSubstitutionGoal(i, buildMode == bmRepair ? Repair : NoRepair));

    if (waitees.empty()) /* to prevent hang (no wake-up event) */
        outputsSubstituted();
    else
        state = &DerivationGoal::outputsSubstituted;
}


void DerivationGoal::outputsSubstituted()
{
    trace("all outputs substituted (maybe)");

    if (nrFailed > 0 && nrFailed > nrNoSubstituters + nrIncompleteClosure && !settings.tryFallback) {
        done(BuildResult::TransientFailure, (format("some substitutes for the outputs of derivation '%1%' failed (usually happens due to networking issues); try '--fallback' to build derivation from source ") % drvPath).str());
        return;
    }

    /*  If the substitutes form an incomplete closure, then we should
        build the dependencies of this derivation, but after that, we
        can still use the substitutes for this derivation itself. */
    if (nrIncompleteClosure > 0) retrySubstitution = true;

    nrFailed = nrNoSubstituters = nrIncompleteClosure = 0;

    if (needRestart) {
        needRestart = false;
        haveDerivation();
        return;
    }

    auto nrInvalid = checkPathValidity(false, buildMode == bmRepair).size();
    if (buildMode == bmNormal && nrInvalid == 0) {
        done(BuildResult::Substituted);
        return;
    }
    if (buildMode == bmRepair && nrInvalid == 0) {
        repairClosure();
        return;
    }
    if (buildMode == bmCheck && nrInvalid > 0)
        throw Error(format("some outputs of '%1%' are not valid, so checking is not possible") % drvPath);

    /* Otherwise, at least one of the output paths could not be
       produced using a substitute.  So we have to build instead. */

    /* Make sure checkPathValidity() from now on checks all
       outputs. */
    wantedOutputs = PathSet();

    /* The inputs must be built before we can build this goal. */
    if (useDerivation)
        for (auto & i : dynamic_cast<Derivation *>(drv.get())->inputDrvs)
            addWaitee(worker.makeDerivationGoal(i.first, i.second, buildMode == bmRepair ? bmRepair : bmNormal));

    for (auto & i : drv->inputSrcs) {
        if (worker.store.isValidPath(i)) continue;
        if (!settings.useSubstitutes)
            throw Error(format("dependency '%1%' of '%2%' does not exist, and substitution is disabled")
                % i % drvPath);
        addWaitee(worker.makeSubstitutionGoal(i));
    }

    if (waitees.empty()) /* to prevent hang (no wake-up event) */
        inputsRealised();
    else
        state = &DerivationGoal::inputsRealised;
}


void DerivationGoal::repairClosure()
{
    /* If we're repairing, we now know that our own outputs are valid.
       Now check whether the other paths in the outputs closure are
       good.  If not, then start derivation goals for the derivations
       that produced those outputs. */

    /* Get the output closure. */
    PathSet outputClosure;
    for (auto & i : drv->outputs) {
        if (!wantOutput(i.first, wantedOutputs)) continue;
        worker.store.computeFSClosure(i.second.path, outputClosure);
    }

    /* Filter out our own outputs (which we have already checked). */
    for (auto & i : drv->outputs)
        outputClosure.erase(i.second.path);

    /* Get all dependencies of this derivation so that we know which
       derivation is responsible for which path in the output
       closure. */
    PathSet inputClosure;
    if (useDerivation) worker.store.computeFSClosure(drvPath, inputClosure);
    std::map<Path, Path> outputsToDrv;
    for (auto & i : inputClosure)
        if (isDerivation(i)) {
            Derivation drv = worker.store.derivationFromPath(i);
            for (auto & j : drv.outputs)
                outputsToDrv[j.second.path] = i;
        }

    /* Check each path (slow!). */
    PathSet broken;
    for (auto & i : outputClosure) {
        if (worker.pathContentsGood(i)) continue;
        printError(format("found corrupted or missing path '%1%' in the output closure of '%2%'") % i % drvPath);
        Path drvPath2 = outputsToDrv[i];
        if (drvPath2 == "")
            addWaitee(worker.makeSubstitutionGoal(i, Repair));
        else
            addWaitee(worker.makeDerivationGoal(drvPath2, PathSet(), bmRepair));
    }

    if (waitees.empty()) {
        done(BuildResult::AlreadyValid);
        return;
    }

    state = &DerivationGoal::closureRepaired;
}


void DerivationGoal::closureRepaired()
{
    trace("closure repaired");
    if (nrFailed > 0)
        throw Error(format("some paths in the output closure of derivation '%1%' could not be repaired") % drvPath);
    done(BuildResult::AlreadyValid);
}


void DerivationGoal::inputsRealised()
{
    trace("all inputs realised");

    if (nrFailed != 0) {
        if (!useDerivation)
            throw Error(format("some dependencies of '%1%' are missing") % drvPath);
        printError(
            format("cannot build derivation '%1%': %2% dependencies couldn't be built")
            % drvPath % nrFailed);
        done(BuildResult::DependencyFailed);
        return;
    }

    if (retrySubstitution) {
        haveDerivation();
        return;
    }

    /* Gather information necessary for computing the closure and/or
       running the build hook. */

    /* The outputs are referenceable paths. */
    for (auto & i : drv->outputs) {
        debug(format("building path '%1%'") % i.second.path);
        allPaths.insert(i.second.path);
    }

    /* Determine the full set of input paths. */

    /* First, the input derivations. */
    if (useDerivation)
        for (auto & i : dynamic_cast<Derivation *>(drv.get())->inputDrvs) {
            /* Add the relevant output closures of the input derivation
               `i' as input paths.  Only add the closures of output paths
               that are specified as inputs. */
            assert(worker.store.isValidPath(i.first));
            Derivation inDrv = worker.store.derivationFromPath(i.first);
            for (auto & j : i.second)
                if (inDrv.outputs.find(j) != inDrv.outputs.end())
                    worker.store.computeFSClosure(inDrv.outputs[j].path, inputPaths);
                else
                    throw Error(
                        format("derivation '%1%' requires non-existent output '%2%' from input derivation '%3%'")
                        % drvPath % j % i.first);
        }

    /* Second, the input sources. */
    worker.store.computeFSClosure(drv->inputSrcs, inputPaths);

    debug(format("added input paths %1%") % showPaths(inputPaths));

    allPaths.insert(inputPaths.begin(), inputPaths.end());

    /* Is this a fixed-output derivation? */
    fixedOutput = drv->isFixedOutput();

    /* Don't repeat fixed-output derivations since they're already
       verified by their output hash.*/
    nrRounds = fixedOutput ? 1 : settings.buildRepeat + 1;

    /* Okay, try to build.  Note that here we don't wait for a build
       slot to become available, since we don't need one if there is a
       build hook. */
    state = &DerivationGoal::tryToBuild;
    worker.wakeUp(shared_from_this());

    result = BuildResult();
}


void DerivationGoal::tryToBuild()
{
    trace("trying to build");

    /* Obtain locks on all output paths.  The locks are automatically
       released when we exit this function or Nix crashes.  If we
       can't acquire the lock, then continue; hopefully some other
       goal can start a build, and if not, the main loop will sleep a
       few seconds and then retry this goal. */
    PathSet lockFiles;
    for (auto & outPath : drv->outputPaths())
        lockFiles.insert(worker.store.toRealPath(outPath));

    if (!outputLocks.lockPaths(lockFiles, "", false)) {
        worker.waitForAWhile(shared_from_this());
        return;
    }

    /* Now check again whether the outputs are valid.  This is because
       another process may have started building in parallel.  After
       it has finished and released the locks, we can (and should)
       reuse its results.  (Strictly speaking the first check can be
       omitted, but that would be less efficient.)  Note that since we
       now hold the locks on the output paths, no other process can
       build this derivation, so no further checks are necessary. */
    validPaths = checkPathValidity(true, buildMode == bmRepair);
    if (buildMode != bmCheck && validPaths.size() == drv->outputs.size()) {
        debug(format("skipping build of derivation '%1%', someone beat us to it") % drvPath);
        outputLocks.setDeletion(true);
        done(BuildResult::AlreadyValid);
        return;
    }

    missingPaths = drv->outputPaths();
    if (buildMode != bmCheck)
        for (auto & i : validPaths) missingPaths.erase(i);

    /* If any of the outputs already exist but are not valid, delete
       them. */
    for (auto & i : drv->outputs) {
        Path path = i.second.path;
        if (worker.store.isValidPath(path)) continue;
        debug(format("removing invalid path '%1%'") % path);
        deletePath(worker.store.toRealPath(path));
    }

    /* Don't do a remote build if the derivation has the attribute
       `preferLocalBuild' set.  Also, check and repair modes are only
       supported for local builds. */
    bool buildLocally = buildMode != bmNormal || parsedDrv->willBuildLocally();

    auto started = [&]() {
        auto msg = fmt(
            buildMode == bmRepair ? "repairing outputs of '%s'" :
            buildMode == bmCheck ? "checking outputs of '%s'" :
            nrRounds > 1 ? "building '%s' (round %d/%d)" :
            "building '%s'", drvPath, curRound, nrRounds);
        fmt("building '%s'", drvPath);
#ifndef _WIN32
        if (hook) msg += fmt(" on '%s'", machineName);
        act = std::make_unique<Activity>(*logger, lvlInfo, actBuild, msg,
            Logger::Fields{drvPath, hook ? machineName : "", curRound, nrRounds});
#else
        act = std::make_unique<Activity>(*logger, lvlInfo, actBuild, msg,
            Logger::Fields{drvPath, "", curRound, nrRounds});
#endif
        mcRunningBuilds = std::make_unique<MaintainCount<uint64_t>>(worker.runningBuilds);
        worker.updateProgress();
    };

#ifndef _WIN32
    /* Is the build hook willing to accept this job? */
    if (!buildLocally) {
        switch (tryBuildHook()) {
            case rpAccept:
                /* Yes, it has started doing so.  Wait until we get
                   EOF from the hook. */
                result.startTime = time(0); // inexact
                state = &DerivationGoal::buildDone;
                started();
                return;
            case rpPostpone:
                /* Not now; wait until at least one child finishes or
                   the wake-up timeout expires. */
                worker.waitForAWhile(shared_from_this());
                outputLocks.unlock();
                return;
            case rpDecline:
                /* We should do it ourselves. */
                break;
        }
    }
#endif
    /* Make sure that we are allowed to start a build.  If this
       derivation prefers to be done locally, do it even if
       maxBuildJobs is 0. */
    unsigned int curBuilds = worker.getNrLocalBuilds();
    if (curBuilds >= settings.maxBuildJobs && !(buildLocally && curBuilds == 0)) {
        worker.waitForBuildSlot(shared_from_this());
        outputLocks.unlock();
        return;
    }

    try {

        /* Okay, we have to build. */
        startBuilder();

    } catch (BuildError & e) {
        printError(e.msg());
        outputLocks.unlock();
#ifndef _WIN32
        buildUser.reset();
#endif
        worker.permanentFailure = true;
        done(BuildResult::InputRejected, e.msg());
        return;
    }

    /* This state will be reached when we get EOF on the child's
       log pipe. */
    state = &DerivationGoal::buildDone;

    started();
}


void replaceValidPath(const Path & storePath, const Path tmpPath)
{
    /* We can't atomically replace storePath (the original) with
       tmpPath (the replacement), so we have to move it out of the
       way first.  We'd better not be interrupted here, because if
       we're repairing (say) Glibc, we end up with a broken system. */
#ifndef _WIN32
    Path oldPath = (format("%1%.old-%2%-%3%") % storePath % getpid() % random()).str();
#else
    Path oldPath = (format("%1%.old-%2%-%3%") % storePath % GetCurrentProcessId() % random()).str();
#endif
    if (pathExists(storePath))
        rename(storePath.c_str(), oldPath.c_str());
    if (rename(tmpPath.c_str(), storePath.c_str()) == -1)
        throw PosixError(format("moving '%1%' to '%2%'") % tmpPath % storePath);
    deletePath(oldPath);
}


MakeError(NotDeterministic, BuildError)


void DerivationGoal::buildDone()
{
    trace("build done");
std::cerr << "DerivationGoal::buildDone()" << std::endl;
#ifndef _WIN32
    /* Release the build user at the end of this function. We don't do
       it right away because we don't want another build grabbing this
       uid and then messing around with our output. */
    Finally releaseBuildUser([&]() { buildUser.reset(); });
#endif
    /* Since we got an EOF on the logger pipe, the builder is presumed
       to have terminated.  In fact, the builder could also have
       simply have closed its end of the pipe, so just to be sure,
       kill it. */
    int status =
#ifndef _WIN32
            hook ? hook->pid.kill() :
#endif
            pid.kill();

//printError(format("builder process for '%1%' finished status=%2%") % drvPath % status);
    debug(format("builder process for '%1%' finished") % drvPath);

    result.timesBuilt++;
    result.stopTime = time(0);

    /* So the child is gone now. */
    worker.childTerminated(this);

#ifndef _WIN32
    /* Close the read side of the logger pipe. */
    if (hook) {
        hook->builderOut.readSide = -1;
        hook->fromHook.readSide = -1;
    } else
        builderOut.readSide = -1;
#else
    asyncBuilderOut.hRead = INVALID_HANDLE_VALUE;
    nul = INVALID_HANDLE_VALUE;
#endif

    /* Close the log file. */
    closeLogFile();
#ifndef _WIN32
    /* When running under a build user, make sure that all processes
       running under that uid are gone.  This is to prevent a
       malicious user from leaving behind a process that keeps files
       open and modifies them after they have been chown'ed to
       root. */
    if (buildUser) buildUser->kill();
#endif
    bool diskFull = false;

    try {

        /* Check the exit status. */
        if (!statusOk(status)) {

            /* Heuristically check whether the build failure may have
               been caused by a disk full condition.  We have no way
               of knowing whether the build actually got an ENOSPC.
               So instead, check if the disk is (nearly) full now.  If
               so, we don't mark this build as a permanent failure. */
#if HAVE_STATVFS
            unsigned long long required = 8ULL * 1024 * 1024; // FIXME: make configurable
            struct statvfs st;
            if (statvfs(worker.store.realStoreDir.c_str(), &st) == 0 &&
                (unsigned long long) st.f_bavail * st.f_bsize < required)
                diskFull = true;
            if (statvfs(tmpDir.c_str(), &st) == 0 &&
                (unsigned long long) st.f_bavail * st.f_bsize < required)
                diskFull = true;
#endif

            deleteTmpDir(false);
#ifndef _WIN32
            /* Move paths out of the chroot for easier debugging of
               build failures. */
            if (useChroot && buildMode == bmNormal)
                for (auto & i : missingPaths)
                    if (pathExists(chrootRootDir + i))
                        rename((chrootRootDir + i).c_str(), i.c_str());
#endif
            std::string msg = (format("builder for '%1%' %2%")
                % drvPath % statusToString(status)).str();

            if (!settings.verboseBuild && !logTail.empty()) {
                msg += (format("; last %d log lines:") % logTail.size()).str();
                for (auto & line : logTail)
                    msg += "\n  " + line;
            }

            if (diskFull)
                msg += "\nnote: build failure may have been caused by lack of free disk space";

            throw BuildError(msg);
        }

        /* Compute the FS closure of the outputs and register them as
           being valid. */
        registerOutputs();

        if (settings.postBuildHook != "") {
            Activity act(*logger, lvlInfo, actPostBuildHook,
                fmt("running post-build-hook '%s'", settings.postBuildHook),
                Logger::Fields{drvPath});
            PushActivity pact(act.id);
            auto outputPaths = drv->outputPaths();
            std::map<std::string, std::string> hookEnvironment = getEnv();

            hookEnvironment.emplace("DRV_PATH", drvPath);
            hookEnvironment.emplace("OUT_PATHS", chomp(concatStringsSep(" ", outputPaths)));

            RunOptions opts(settings.postBuildHook, {});
            opts.environment = hookEnvironment;

            struct LogSink : Sink {
                Activity & act;
                std::string currentLine;

                LogSink(Activity & act) : act(act) { }

                void operator() (const unsigned char * data, size_t len) override {
                    for (size_t i = 0; i < len; i++) {
                        auto c = data[i];

                        if (c == '\n') {
                            flushLine();
                        } else {
                            currentLine += c;
                        }
                    }
                }

                void flushLine() {
                    if (settings.verboseBuild) {
                        printError("post-build-hook: " + currentLine);
                    } else {
                        act.result(resPostBuildLogLine, currentLine);
                    }
                    currentLine.clear();
                }

                ~LogSink() {
                    if (currentLine != "") {
                        currentLine += '\n';
                        flushLine();
                    }
                }
            };
            LogSink sink(act);

            opts.standardOut = &sink;
            opts.mergeStderrToStdout = true;
            runProgram2(opts);
        }

        if (buildMode == bmCheck) {
            done(BuildResult::Built);
            return;
        }

        /* Delete unused redirected outputs (when doing hash rewriting). */
        for (auto & i : redirectedOutputs) {
            if (i.second != "") { // `Path redirected = redirectedOutputs[path];` in DerivationGoal::registerOutputs() may add an entry with empty value
                deletePath(i.second);
            }
        }
#ifndef _WIN32
        /* Delete the chroot (if we were using one). */
        autoDelChroot.reset(); /* this runs the destructor */
#endif
        deleteTmpDir(true);

        /* Repeat the build if necessary. */
        if (curRound++ < nrRounds) {
            outputLocks.unlock();
            state = &DerivationGoal::tryToBuild;
            worker.wakeUp(shared_from_this());
            return;
        }

        /* It is now safe to delete the lock files, since all future
           lockers will see that the output paths are valid; they will
           not create new lock files with the same names as the old
           (unlinked) lock files. */
        outputLocks.setDeletion(true);
        outputLocks.unlock();

    } catch (BuildError & e) {
        printError(e.msg());

        outputLocks.unlock();

        BuildResult::Status st = BuildResult::MiscFailure;
#ifndef _WIN32
        if (hook && WIFEXITED(status) && WEXITSTATUS(status) == 101)
            st = BuildResult::TimedOut;

        else if (hook && (!WIFEXITED(status) || WEXITSTATUS(status) != 100)) {
        }

        else
#endif
        {

            st =
                dynamic_cast<NotDeterministic*>(&e) ? BuildResult::NotDeterministic :
                statusOk(status) ? BuildResult::OutputRejected :
                fixedOutput || diskFull ? BuildResult::TransientFailure :
                BuildResult::PermanentFailure;
        }

        done(st, e.msg());
        return;
    }

    done(BuildResult::Built);
}

#ifndef _WIN32
HookReply DerivationGoal::tryBuildHook()
{
    if (!worker.tryBuildHook || !useDerivation) return rpDecline;

    if (!worker.hook)
        worker.hook = std::make_unique<HookInstance>();

    try {

        /* Send the request to the hook. */
        worker.hook->sink
            << "try"
            << (worker.getNrLocalBuilds() < settings.maxBuildJobs ? 1 : 0)
            << drv->platform
            << drvPath
            << parsedDrv->getRequiredSystemFeatures();
        worker.hook->sink.flush();

        /* Read the first line of input, which should be a word indicating
           whether the hook wishes to perform the build. */
        string reply;
        while (true) {
            string s = readLine(worker.hook->fromHook.readSide.get());
            if (handleJSONLogMessage(s, worker.act, worker.hook->activities, true))
                ;
            else if (string(s, 0, 2) == "# ") {
                reply = string(s, 2);
                break;
            }
            else {
                s += "\n";
                writeToStderr(s);
            }
        }

        debug(format("hook reply is '%1%'") % reply);

        if (reply == "decline")
            return rpDecline;
        else if (reply == "decline-permanently") {
            worker.tryBuildHook = false;
            worker.hook = 0;
            return rpDecline;
        }
        else if (reply == "postpone")
            return rpPostpone;
        else if (reply != "accept")
            throw Error(format("bad hook reply '%1%'") % reply);

    } catch (PosixError & e) {
        if (e.errNo == EPIPE) {
            printError("build hook died unexpectedly: %s",
                chomp(drainFD(worker.hook->fromHook.readSide.get())));
            worker.hook = 0;
            return rpDecline;
        } else
            throw;
    }

    hook = std::move(worker.hook);

    machineName = readLine(hook->fromHook.readSide.get());

    /* Tell the hook all the inputs that have to be copied to the
       remote system. */
    hook->sink << inputPaths;

    /* Tell the hooks the missing outputs that have to be copied back
       from the remote system. */
    hook->sink << missingPaths;

    hook->sink = FdSink();
    hook->toHook.writeSide = -1;

    /* Create the log file and pipe. */
    Path logFile = openLogFile();

    set<int> fds;
    fds.insert(hook->fromHook.readSide.get());
    fds.insert(hook->builderOut.readSide.get());
    worker.childStarted(shared_from_this(), fds, false, false);

    return rpAccept;
}
#endif

#if __linux__
void chmod_(const Path & path, mode_t mode)
{
    if (chmod(path.c_str(), mode) == -1)
        throw PosixError(format("setting permissions on '%1%'") % path);
}

int childEntry(void * arg)
{
    ((DerivationGoal *) arg)->runChild();
    return 1;
}
#endif

PathSet DerivationGoal::exportReferences(PathSet storePaths)
{
    PathSet paths;

    for (auto storePath : storePaths) {
std::cerr << "----------------------------------------------------DerivationGoal::exportReferences '" << storePath << "'" << std::endl;

        /* Check that the store path is valid. */
        if (!worker.store.isInStore(storePath))
            throw BuildError(format("'exportReferencesGraph' contains a non-store path '%1%'")
                % storePath);

        storePath = worker.store.toStorePath(storePath);

        if (!inputPaths.count(storePath))
            throw BuildError("cannot export references of path '%s' because it is not in the input closure of the derivation", storePath);

        worker.store.computeFSClosure(storePath, paths);
    }

    /* If there are derivations in the graph, then include their
       outputs as well.  This is useful if you want to do things
       like passing all build-time dependencies of some path to a
       derivation that builds a NixOS DVD image. */
    PathSet paths2(paths);

    for (auto & j : paths2) {
        if (isDerivation(j)) {
            Derivation drv = worker.store.derivationFromPath(j);
            for (auto & k : drv.outputs)
                worker.store.computeFSClosure(k.second.path, paths);
        }
    }

    return paths;
}

#ifndef _WIN32
static std::once_flag dns_resolve_flag;

static void preloadNSS() {
    /* builtin:fetchurl can trigger a DNS lookup, which with glibc can trigger a dynamic library load of
       one of the glibc NSS libraries in a sandboxed child, which will fail unless the library's already
       been loaded in the parent. So we force a lookup of an invalid domain to force the NSS machinery to
       load its lookup libraries in the parent before any child gets a chance to. */
    std::call_once(dns_resolve_flag, []() {
        struct addrinfo *res = NULL;

        if (getaddrinfo("this.pre-initializes.the.dns.resolvers.invalid.", "http", NULL, &res) != 0) {
            if (res) freeaddrinfo(res);
        }
    });
}
#endif

void DerivationGoal::startBuilder()
{
fprintf(stderr, "DerivationGoal::startBuilder()\n");
    /* Right platform? */
    if (!parsedDrv->canBuildLocally())
        throw Error("a '%s' with features {%s} is required to build '%s', but I am a '%s' with features {%s}",
            drv->platform,
            concatStringsSep(", ", parsedDrv->getRequiredSystemFeatures()),
            drvPath,
            settings.thisSystem,
            concatStringsSep(", ", settings.systemFeatures));

#ifndef _WIN32
    if (drv->isBuiltin())
        preloadNSS();
#endif
#if __APPLE__
    additionalSandboxProfile = parsedDrv->getStringAttr("__sandboxProfile").value_or("");
#endif

#ifndef _WIN32
    /* Are we doing a chroot build? */
    {
        auto noChroot = parsedDrv->getBoolAttr("__noChroot");
        if (settings.sandboxMode == smEnabled) {
            if (noChroot)
                throw Error(format("derivation '%1%' has '__noChroot' set, "
                    "but that's not allowed when 'sandbox' is 'true'") % drvPath);
#if __APPLE__
            if (additionalSandboxProfile != "")
                throw Error(format("derivation '%1%' specifies a sandbox profile, "
                    "but this is only allowed when 'sandbox' is 'relaxed'") % drvPath);
#endif
            useChroot = true;
        }
        else if (settings.sandboxMode == smDisabled)
            useChroot = false;
        else if (settings.sandboxMode == smRelaxed)
            useChroot = !fixedOutput && !noChroot;
    }
#endif // _WIN32


    if (worker.store.storeDir != worker.store.realStoreDir) {
        #if __linux__
            useChroot = true;
        #else
            throw Error("building using a diverted store is not supported on this platform");
        #endif
    }


#ifndef _WIN32
    /* If `build-users-group' is not empty, then we have to build as
       one of the members of that group. */
    if (settings.buildUsersGroup != "" && getuid() == 0) {
#if defined(__linux__) || defined(__APPLE__)
        buildUser = std::make_unique<UserLock>();

        /* Make sure that no other processes are executing under this
           uid. */
        buildUser->kill();
#else
        /* Don't know how to block the creation of setuid/setgid
           binaries on this platform. */
        throw Error("build users are not supported on this platform for security reasons");
#endif
    }
#endif // _WIN32
    /* Create a temporary directory where the build will take
       place. */
    auto drvName = storePathToName(drvPath);
#ifndef _WIN32
    tmpDir = createTempDir("", "nix-build-" + drvName, false, false, 0700);
#else
    tmpDir = tmpDirOrig = createTempDir("", "nix-build-" + drvName, false, false);

    // try to shorten the paths and also prevent going ..
    if (true) {
        DWORD bitmaskDrives = GetLogicalDrives();
        for (char letter = 'Z'; letter >= 'D'; letter--) {
            bool isBusy = (bitmaskDrives & (1 << (letter - 'A'))) != 0;
            if (isBusy) continue;
            // make the tmpDit as short as possible but not the root directory of the drive (boost rejects to be built in root dir)
            tmpDir = (format("%c:/x") % letter).str();
            //    runProgramWithStatus(RunOptions("subst", { tmpDir.substr(0, 2), tmpDirOrig }));
            if (DefineDosDeviceW(DDD_NO_BROADCAST_SYSTEM, from_bytes(tmpDir.substr(0, 2)).c_str(), pathW(tmpDirOrig).c_str())) {
                break;
            }
            // TODO: some of the error might be caused by race condition, when another process
            //       allocated the disk letter after we checked it is free and before we tryed to allocate it
            //       So we have to retry on some error codes (which?)
            throw WinError("DefineDosDeviceW(%1%, %2%)", tmpDir.substr(0, 2), tmpDirOrig);
        }
        if (tmpDir == tmpDirOrig) {
            printError(format("warning: no free drive letter available, build root will be '%1%'") % tmpDir);
        } else {
            if (!CreateDirectoryW(pathW(tmpDir).c_str(), NULL))
                throw("CreateDirectoryW when createTempDir '%1%'", tmpDir);

        }
    }
#endif

    /* In a sandbox, for determinism, always use the same temporary
       directory. */
#if __linux__
    tmpDirInSandbox = useChroot ? settings.sandboxBuildDir : tmpDir;
#else
    tmpDirInSandbox = tmpDir;
#endif
#ifndef _WIN32
    chownToBuilder(tmpDir);
#endif
    /* Substitute output placeholders with the actual output paths. */
    for (auto & output : drv->outputs)
        inputRewrites[hashPlaceholder(output.first)] = output.second.path;

    /* Construct the environment passed to the builder. */
    initEnv();

    writeStructuredAttrs();

    /* Handle exportReferencesGraph(), if set. */
    if (!parsedDrv->getStructuredAttrs()) {
        /* The `exportReferencesGraph' feature allows the references graph
           to be passed to a builder.  This attribute should be a list of
           pairs [name1 path1 name2 path2 ...].  The references graph of
           each `pathN' will be stored in a text file `nameN' in the
           temporary build directory.  The text files have the format used
           by `nix-store --register-validity'.  However, the deriver
           fields are left empty. */
        string s = get(drv->env, "exportReferencesGraph");
        Strings ss = tokenizeString<Strings>(s);
        if (ss.size() % 2 != 0)
            throw BuildError(format("odd number of tokens in 'exportReferencesGraph': '%1%'") % s);
        for (Strings::iterator i = ss.begin(); i != ss.end(); ) {
            string fileName = *i++;
            checkStoreName(fileName); /* !!! abuse of this function */
            Path storePath = *i++;

            /* Write closure info to <fileName>. */
            writeFile(tmpDir + "/" + fileName,
                worker.store.makeValidityRegistration(
                    exportReferences({storePath}), false, false));
        }
    }


    if (useChroot) {
#ifndef _WIN32
        /* Allow a user-configurable set of directories from the
           host file system. */
        PathSet dirs = settings.sandboxPaths;
        PathSet dirs2 = settings.extraSandboxPaths;
        dirs.insert(dirs2.begin(), dirs2.end());

        dirsInChroot.clear();

        for (auto i : dirs) {
            if (i.empty()) continue;
            bool optional = false;
            if (i[i.size() - 1] == '?') {
                optional = true;
                i.pop_back();
            }
            size_t p = i.find('=');
            if (p == string::npos)
                dirsInChroot[i] = {i, optional};
            else
                dirsInChroot[string(i, 0, p)] = {string(i, p + 1), optional};
        }
        dirsInChroot[tmpDirInSandbox] = tmpDir;

        /* Add the closure of store paths to the chroot. */
        PathSet closure;
        for (auto & i : dirsInChroot)
            try {
                if (worker.store.isInStore(i.second.source))
                    worker.store.computeFSClosure(worker.store.toStorePath(i.second.source), closure);
            } catch (InvalidPath & e) {
            } catch (Error & e) {
                throw Error(format("while processing 'sandbox-paths': %s") % e.what());
            }
        for (auto & i : closure)
            dirsInChroot[i] = i;

        PathSet allowedPaths = settings.allowedImpureHostPrefixes;

        /* This works like the above, except on a per-derivation level */
        auto impurePaths = parsedDrv->getStringsAttr("__impureHostDeps").value_or(Strings());

        for (auto & i : impurePaths) {
            bool found = false;
            /* Note: we're not resolving symlinks here to prevent
               giving a non-root user info about inaccessible
               files. */
            Path canonI = canonPath(i);
            /* If only we had a trie to do this more efficiently :) luckily, these are generally going to be pretty small */
            for (auto & a : allowedPaths) {
                Path canonA = canonPath(a);
                if (canonI == canonA || isInDir(canonI, canonA)) {
                    found = true;
                    break;
                }
            }
            if (!found)
                throw Error(format("derivation '%1%' requested impure path '%2%', but it was not in allowed-impure-host-deps") % drvPath % i);

            dirsInChroot[i] = i;
        }
#endif // !defined _WIN32

#if __linux__
        /* Create a temporary directory in which we set up the chroot
           environment using bind-mounts.  We put it in the Nix store
           to ensure that we can create hard-links to non-directory
           inputs in the fake Nix store in the chroot (see below). */
        chrootRootDir = worker.store.toRealPath(drvPath) + ".chroot";
        deletePath(chrootRootDir);

        /* Clean up the chroot directory automatically. */
        autoDelChroot = std::make_shared<AutoDelete>(chrootRootDir);

        printMsg(lvlChatty, format("setting up chroot environment in '%1%'") % chrootRootDir);

        if (mkdir(chrootRootDir.c_str(), 0750) == -1)
            throw PosixError(format("cannot create '%1%'") % chrootRootDir);

        if (buildUser && chown(chrootRootDir.c_str(), 0, buildUser->getGID()) == -1)
            throw PosixError(format("cannot change ownership of '%1%'") % chrootRootDir);

        /* Create a writable /tmp in the chroot.  Many builders need
           this.  (Of course they should really respect $TMPDIR
           instead.) */
        Path chrootTmpDir = chrootRootDir + "/tmp";
        createDirs(chrootTmpDir);
        chmod_(chrootTmpDir, 01777);

        /* Create a /etc/passwd with entries for the build user and the
           nobody account.  The latter is kind of a hack to support
           Samba-in-QEMU. */
        createDirs(chrootRootDir + "/etc");

        writeFile(chrootRootDir + "/etc/passwd", fmt(
                "root:x:0:0:Nix build user:%3%:/noshell\n"
                "nixbld:x:%1%:%2%:Nix build user:%3%:/noshell\n"
                "nobody:x:65534:65534:Nobody:/:/noshell\n",
                sandboxUid, sandboxGid, settings.sandboxBuildDir));

        /* Declare the build user's group so that programs get a consistent
           view of the system (e.g., "id -gn"). */
        writeFile(chrootRootDir + "/etc/group",
            (format(
                "root:x:0:\n"
                "nixbld:!:%1%:\n"
                "nogroup:x:65534:\n") % sandboxGid).str());

        /* Create /etc/hosts with localhost entry. */
        if (!fixedOutput)
            writeFile(chrootRootDir + "/etc/hosts", "127.0.0.1 localhost\n::1 localhost\n");

        /* Make the closure of the inputs available in the chroot,
           rather than the whole Nix store.  This prevents any access
           to undeclared dependencies.  Directories are bind-mounted,
           while other inputs are hard-linked (since only directories
           can be bind-mounted).  !!! As an extra security
           precaution, make the fake Nix store only writable by the
           build user. */
        Path chrootStoreDir = chrootRootDir + worker.store.storeDir;
        createDirs(chrootStoreDir);
        chmod_(chrootStoreDir, 01775);

        if (buildUser && chown(chrootStoreDir.c_str(), 0, buildUser->getGID()) == -1)
            throw PosixError(format("cannot change ownership of '%1%'") % chrootStoreDir);

        for (auto & i : inputPaths) {
            Path r = worker.store.toRealPath(i);
            struct stat st;
            if (lstat(r.c_str(), &st))
                throw PosixError(format("getting attributes of path '%1%'") % i);
            if (S_ISDIR(st.st_mode))
                dirsInChroot[i] = r;
            else {
                Path p = chrootRootDir + i;
                debug("linking '%1%' to '%2%'", p, r);
                if (link(r.c_str(), p.c_str()) == -1) {
                    /* Hard-linking fails if we exceed the maximum
                       link count on a file (e.g. 32000 of ext3),
                       which is quite possible after a `nix-store
                       --optimise'. */
                    if (errno != EMLINK)
                        throw PosixError(format("linking '%1%' to '%2%'") % p % i);
                    StringSink sink;
                    dumpPath(r, sink);
                    StringSource source(*sink.s);
                    restorePath(p, source);
                }
            }
        }

        /* If we're repairing, checking or rebuilding part of a
           multiple-outputs derivation, it's possible that we're
           rebuilding a path that is in settings.dirsInChroot
           (typically the dependencies of /bin/sh).  Throw them
           out. */
        for (auto & i : drv->outputs)
            dirsInChroot.erase(i.second.path);

#elif __APPLE__
        /* We don't really have any parent prep work to do (yet?)
           All work happens in the child, instead. */
#else
        throw Error("sandboxing builds is not supported on this platform");
#endif
    }

    if (needsHashRewrite()) {

#ifndef _WIN32
        if (pathExists(homeDir))
            throw Error(format("directory '%1%' exists; please remove it") % homeDir);
#endif

        /* We're not doing a chroot build, but we have some valid
           output paths.  Since we can't just overwrite or delete
           them, we have to do hash rewriting: i.e. in the
           environment/arguments passed to the build, we replace the
           hashes of the valid outputs with unique dummy strings;
           after the build, we discard the redirected outputs
           corresponding to the valid outputs, and rewrite the
           contents of the new outputs to replace the dummy strings
           with the actual hashes. */
        if (validPaths.size() > 0)
            for (auto & i : validPaths)
                addHashRewrite(i);

        /* If we're repairing, then we don't want to delete the
           corrupt outputs in advance.  So rewrite them as well. */
        if (buildMode == bmRepair)
            for (auto & i : missingPaths)
                if (worker.store.isValidPath(i) && pathExists(i)) {
                    addHashRewrite(i);
                    redirectedBadOutputs.insert(i);
                }
    }

#ifndef _WIN32
    if (useChroot && settings.preBuildHook != "" && dynamic_cast<Derivation *>(drv.get())) {
        printMsg(lvlChatty, format("executing pre-build hook '%1%'")
            % settings.preBuildHook);
        auto args = useChroot ? Strings({drvPath, chrootRootDir}) :
            Strings({ drvPath });
        enum BuildHookState {
            stBegin,
            stExtraChrootDirs
        };
        auto state = stBegin;
        auto lines = runProgramGetStdout(settings.preBuildHook, false, args);
        auto lastPos = std::string::size_type{0};
        for (auto nlPos = lines.find('\n'); nlPos != string::npos;
                nlPos = lines.find('\n', lastPos)) {
            auto line = std::string{lines, lastPos, nlPos - lastPos};
            lastPos = nlPos + 1;
            if (state == stBegin) {
                if (line == "extra-sandbox-paths" || line == "extra-chroot-dirs") {
                    state = stExtraChrootDirs;
                } else {
                    throw Error(format("unknown pre-build hook command '%1%'")
                        % line);
                }
            } else if (state == stExtraChrootDirs) {
                if (line == "") {
                    state = stBegin;
                } else {
                    auto p = line.find('=');
                    if (p == string::npos)
                        dirsInChroot[line] = line;
                    else
                        dirsInChroot[string(line, 0, p)] = string(line, p + 1);
                }
            }
        }
    }
#endif
    /* Run the builder. */
    printMsg(lvlChatty, format("executing builder '%1%'") % drv->builder);

    /* Create the log file. */
    Path logFile = openLogFile();

    /* Create a pipe to get the output of the builder. */
<<<<<<< HEAD
#ifndef _WIN32
    builderOut.create();
#else
//std::cerr << (format("c----create(%p, %p)") % &worker % worker.ioport.get()) << std::endl;
    asyncBuilderOut.create(worker.ioport.get());

    // Must be inheritable so subprocesses can dup to children.
    SECURITY_ATTRIBUTES sa = {0};
    sa.nLength = sizeof(SECURITY_ATTRIBUTES);
    sa.bInheritHandle = TRUE;
    nul = CreateFileA("NUL", GENERIC_READ, FILE_SHARE_READ | FILE_SHARE_WRITE | FILE_SHARE_DELETE, &sa, OPEN_EXISTING, 0, NULL);
    if (!nul.get())
        throw WinError("CreateFileA(NUL)");
#endif
=======
//#ifndef _WIN32
//    builderOut.createPipe();
//#else
////std::cerr << (format("c----createAsyncPipe(%p, %p)") % &worker % worker.ioport.get()) << std::endl;
//    asyncBuilderOut.createAsyncPipe(worker.ioport.get());
//
//    // Must be inheritable so subprocesses can dup to children.
//    SECURITY_ATTRIBUTES sa = {0};
//    sa.nLength = sizeof(SECURITY_ATTRIBUTES);
//    sa.bInheritHandle = TRUE;
//    nul = CreateFileA("NUL", GENERIC_READ, FILE_SHARE_READ | FILE_SHARE_WRITE | FILE_SHARE_DELETE, &sa, OPEN_EXISTING, 0, NULL);
//    if (!nul.get())
//        throw WinError("CreateFileA(NUL)");
//#endif

    builderOut.readSide = posix_openpt(O_RDWR | O_NOCTTY);
    if (!builderOut.readSide)
        throw SysError("opening pseudoterminal master");

    std::string slaveName(ptsname(builderOut.readSide.get()));

    if (buildUser) {
        if (chmod(slaveName.c_str(), 0600))
            throw SysError("changing mode of pseudoterminal slave");

        if (chown(slaveName.c_str(), buildUser->getUID(), 0))
            throw SysError("changing owner of pseudoterminal slave");
    } else {
        if (grantpt(builderOut.readSide.get()))
            throw SysError("granting access to pseudoterminal slave");
    }

    #if 0
    // Mount the pt in the sandbox so that the "tty" command works.
    // FIXME: this doesn't work with the new devpts in the sandbox.
    if (useChroot)
        dirsInChroot[slaveName] = {slaveName, false};
    #endif

    if (unlockpt(builderOut.readSide.get()))
        throw SysError("unlocking pseudoterminal");

    builderOut.writeSide = open(slaveName.c_str(), O_RDWR | O_NOCTTY);
    if (!builderOut.writeSide)
        throw SysError("opening pseudoterminal slave");

    // Put the pt into raw mode to prevent \n -> \r\n translation.
    struct termios term;
    if (tcgetattr(builderOut.writeSide.get(), &term))
        throw SysError("getting pseudoterminal attributes");

    cfmakeraw(&term);

    if (tcsetattr(builderOut.writeSide.get(), TCSANOW, &term))
        throw SysError("putting pseudoterminal into raw mode");
>>>>>>> 89d51ba6

    result.startTime = time(0);

    /* Fork a child to build the package. */
    ProcessOptions options;

#ifndef _WIN32
#if __linux__
    if (useChroot) {
        /* Set up private namespaces for the build:

           - The PID namespace causes the build to start as PID 1.
             Processes outside of the chroot are not visible to those
             on the inside, but processes inside the chroot are
             visible from the outside (though with different PIDs).

           - The private mount namespace ensures that all the bind
             mounts we do will only show up in this process and its
             children, and will disappear automatically when we're
             done.

           - The private network namespace ensures that the builder
             cannot talk to the outside world (or vice versa).  It
             only has a private loopback interface. (Fixed-output
             derivations are not run in a private network namespace
             to allow functions like fetchurl to work.)

           - The IPC namespace prevents the builder from communicating
             with outside processes using SysV IPC mechanisms (shared
             memory, message queues, semaphores).  It also ensures
             that all IPC objects are destroyed when the builder
             exits.

           - The UTS namespace ensures that builders see a hostname of
             localhost rather than the actual hostname.

           We use a helper process to do the clone() to work around
           clone() being broken in multi-threaded programs due to
           at-fork handlers not being run. Note that we use
           CLONE_PARENT to ensure that the real builder is parented to
           us.
        */

        if (!fixedOutput)
            privateNetwork = true;

        userNamespaceSync.create();

        options.allowVfork = false;

        Pid helper = startProcess([&]() {

            /* Drop additional groups here because we can't do it
               after we've created the new user namespace.  FIXME:
               this means that if we're not root in the parent
               namespace, we can't drop additional groups; they will
               be mapped to nogroup in the child namespace. There does
               not seem to be a workaround for this. (But who can tell
               from reading user_namespaces(7)?)
               See also https://lwn.net/Articles/621612/. */
            if (getuid() == 0 && setgroups(0, 0) == -1)
                throw PosixError("setgroups failed");

            size_t stackSize = 1 * 1024 * 1024;
            char * stack = (char *) mmap(0, stackSize,
                PROT_WRITE | PROT_READ, MAP_PRIVATE | MAP_ANONYMOUS | MAP_STACK, -1, 0);
            if (stack == MAP_FAILED) throw PosixError("allocating stack");

            int flags = CLONE_NEWUSER | CLONE_NEWPID | CLONE_NEWNS | CLONE_NEWIPC | CLONE_NEWUTS | CLONE_PARENT | SIGCHLD;
            if (privateNetwork)
                flags |= CLONE_NEWNET;

            pid_t child = clone(childEntry, stack + stackSize, flags, this);
            if (child == -1 && errno == EINVAL) {
                /* Fallback for Linux < 2.13 where CLONE_NEWPID and
                   CLONE_PARENT are not allowed together. */
                flags &= ~CLONE_NEWPID;
                child = clone(childEntry, stack + stackSize, flags, this);
            }
            if (child == -1 && (errno == EPERM || errno == EINVAL)) {
                /* Some distros patch Linux to not allow unprivileged
                 * user namespaces. If we get EPERM or EINVAL, try
                 * without CLONE_NEWUSER and see if that works.
                 */
                flags &= ~CLONE_NEWUSER;
                child = clone(childEntry, stack + stackSize, flags, this);
            }
            /* Otherwise exit with EPERM so we can handle this in the
               parent. This is only done when sandbox-fallback is set
               to true (the default). */
            if (child == -1 && (errno == EPERM || errno == EINVAL) && settings.sandboxFallback)
                _exit(1);
            if (child == -1) throw PosixError("cloning builder process");

            writeFull(builderOut.writeSide.get(), std::to_string(child) + "\n");
            _exit(0);
        }, options);

        int res = helper.wait();
        if (res != 0 && settings.sandboxFallback) {
            useChroot = false;
            tmpDirInSandbox = tmpDir;
            goto fallback;
        } else if (res != 0)
            throw Error("unable to start build process");

        userNamespaceSync.readSide = -1;

        pid_t tmp;
        if (!string2Int<pid_t>(readLine(builderOut.readSide.get()), tmp)) abort();
        pid = tmp;

        /* Set the UID/GID mapping of the builder's user namespace
           such that the sandbox user maps to the build user, or to
           the calling user (if build users are disabled). */
        uid_t hostUid = buildUser ? buildUser->getUID() : getuid();
        uid_t hostGid = buildUser ? buildUser->getGID() : getgid();

        writeFile("/proc/" + std::to_string(pid) + "/uid_map",
            (format("%d %d 1") % sandboxUid % hostUid).str());

        writeFile("/proc/" + std::to_string(pid) + "/setgroups", "deny");

        writeFile("/proc/" + std::to_string(pid) + "/gid_map",
            (format("%d %d 1") % sandboxGid % hostGid).str());

        /* Signal the builder that we've updated its user namespace. */
        writeFull(userNamespaceSync.writeSide.get(), "1");
        userNamespaceSync.writeSide = -1;

    } else
#endif // __linux__
    {
    fallback:
        options.allowVfork = !buildUser && !drv->isBuiltin();
        pid = startProcess([&]() {
            runChild();
        }, options);
    }

    /* parent */
    pid.setSeparatePG(true);
    builderOut.writeSide = -1;
    worker.childStarted(shared_from_this(), {builderOut.readSide.get()}, true, true);

    /* Check if setting up the build environment failed. */
    while (true) {
        string msg = readLine(builderOut.readSide.get());
        if (string(msg, 0, 1) == "\1") {
            if (msg.size() == 1) break;
            throw Error(string(msg, 1));
        }
        debug(msg);
    }
#else // _WIN32
    for (auto v : inputRewrites)
        std::cerr << "## inputRewrite: '" << v.first << "' -> '" << v.second << "'\n";


    // Unicode command line args
    std::list<std::wstring> uargs;

    // Unicode environment of child process
    std::map<std::wstring, std::wstring> uenv;
    for (auto & i : getEntireEnvW()) {
        if ( boost::iequals(i.first, L"ComSpec")
          || boost::iequals(i.first, L"windir")       // EWDK build of python2 fails with "The system could not find the environment option that was entered"
          || boost::iequals(i.first, L"SystemRoot")   // curl unable to resolve domains without it
          || boost::iequals(i.first, L"SystemDrive")  // msbuild fails without it ("The path is not of a legal form")
          || boost::iequals(i.first, L"PATHEXT")
//        || boost::iequals(i.first, L"ProgramData")
//        || boost::iequals(i.first, L"ProgramFiles")
//        || boost::iequals(i.first, L"ProgramFiles(x86)")
//        || boost::iequals(i.first, L"ProgramW6432")
//        || boost::iequals(i.first, L"CommonProgramFiles")
//        || boost::iequals(i.first, L"CommonProgramFiles(x86)")
//        || boost::iequals(i.first, L"CommonProgramW6432")
          || boost::iequals(i.first, L"NUMBER_OF_PROCESSORS")
          || boost::iequals(i.first, L"OS")                     // many build scripts checks %OS%
          || boost::iequals(i.first, L"PROCESSOR_ARCHITECTURE") // nmake needs it
          || boost::iequals(i.first, L"PROCESSOR_ARCHITEW6432")
           ) {
            uenv[i.first] = i.second;
        }
    }


    if (drv->isBuiltin()) {

        if (drv->builder == "builtin:fetchurl") {
//          uenv[L"HOME"]        = getEnvW(L"HOME", L"");
            uenv[L"USERPROFILE"] = getEnvW(L"USERPROFILE", L"");
            uenv[L"TEMP"]        = getEnvW(L"TEMP", L"");
            uenv[L"PATH"]        = getEnvW(L"PATH", L"");

            uargs.push_back(from_bytes(dirOf(to_bytes(getArgv0W())) + "\\nix.exe")); // getArgv0W() might return path to nix-build.exe
            uargs.push_back(L"--hashed-mirrors");
            uargs.push_back(from_bytes(settings.hashedMirrors.to_string()));
            uargs.push_back(L"builtin-fetchurl");

            nlohmann::json json;
            for (auto & e : drv->env) {
             // std::cerr << "## drv: '" << e.first << "' -> '" << e.second << "'";
             // if (e.second != rewriteStrings(e.second, inputRewrites))
             //     std::cerr << " -> '" << rewriteStrings(e.second, inputRewrites) << "'";
             // std::cerr << std::endl;
                json[e.first] = rewriteStrings(e.second, inputRewrites);
            }
            uargs.push_back(from_bytes(json.dump()));
        } else if (drv->builder == "builtin:buildenv") {
            std::cerr << "TODO builtin:buildenv" << std::endl;
            _exit(2);
            //builtinBuildenv(drv2);
        } else
            throw Error(format("unsupported builtin function '%1%'") % string(drv->builder, 8));
#ifdef __MINGW32__
    } else if ( drv->builder == "/usr/bin/bash"                 // BUGBUG
             || drv->builder == "/bin/bash"                     // BUGBUG
             || drv->builder == "c:/msys64/usr/bin/bash.exe"    // BUGBUG
              ) {
        /* Fill in bash environment. */
        Path envfile = env["NIX_BUILD_TOP"] + "/msys-bash-env";
        std::string content = "#!/usr/bin/bash\n\n";
        for (auto & i : env) {
            if (i.first.find('-') != std::string::npos) {
                std::cerr << "skip invalid env variable name '" << i.first << "'" << std::endl;
                content += "# ";
            }
            std::string value = rewriteStrings(i.second, inputRewrites);
            if (hasPrefix(value, "C:/")) { // BUGBUG: mingw hack
                std::string newvalue = "";
                for (const string & path : tokenizeString<Strings>(value)) {
                    if (!newvalue.empty()) newvalue += " ";
                    newvalue += "/c" + path.substr(2); // poor man cygpath
                }
                std::replace(newvalue.begin(), newvalue.end(), '\\', '/');
                value = newvalue;
            }
            content += "export " + i.first + "=" + shellEscape(value) + "\n";
        }
        writeFile(envfile, content);

        /* Fill in Windows environment. */
        uenv[L"BASH_ENV"] = from_bytes(envfile);
        uenv[L"PATH"] = L"C:\\msys64\\usr\\bin;C:\\Windows\\System32\\Wbem;C:\\Windows\\System32"; // todo: peek it from the current env? "C:\msys64\mingw64\bin" for nix.exe, "C:\Windows\System32" for cmd.exe

//      uargs.push_back(L"/usr/bin/bash"); // no
//      uargs.push_back(L"C:/msys64/usr/bin/bash"); // ok
        uargs.push_back(L"C:\\msys64\\usr\\bin\\bash.exe"); // ok
        for (auto & i : drv->args)
            uargs.push_back(from_bytes(rewriteStrings(i, inputRewrites)));
#endif
    } else if (boost::algorithm::iends_with(drv->builder, "cmd.exe") // "C:/Windows/System32/cmd.exe"
            || boost::algorithm::iends_with(drv->builder, "perl.exe")
            || boost::algorithm::iends_with(drv->builder, "lua53.exe")) {
        for (auto & i : env) {
            std::string value = rewriteStrings(i.second, inputRewrites);
            if (hasPrefix(value, "C:/")) { // BUGBUG: canonPath to 'C:\\'
                std::replace(value.begin(), value.end(), '/', '\\');
            }
            uenv[from_bytes(i.first)] = from_bytes(value);
        }
        if (uenv[L"PATH"] == L"/path-not-set")
            uenv[L"PATH"] = L"C:\\Windows\\System32\\Wbem;C:\\Windows\\System32";
        else
            uenv[L"PATH"] = uenv[L"PATH"] + L";C:\\Windows\\System32\\Wbem;C:\\Windows\\System32";

        string arg = drv->builder;
        std::replace(arg.begin(), arg.end(), '/', '\\');
        uargs.push_back(from_bytes(arg));
        for (auto & i : drv->args) {
            string arg = rewriteStrings(i, inputRewrites);
            //std::replace(arg.begin(), arg.end(), '/', '\\');
            uargs.push_back(from_bytes(arg));
        }
    } else {
        uargs.push_back(from_bytes(drv->builder));
        for (auto & i : drv->args)
            uargs.push_back(from_bytes(rewriteStrings(i, inputRewrites)));
        throw Error(format("unsupported builder '%1%'") % drv->builder);
    }

//  for (auto & i : uenv) {
//      std::cerr << "uenv " << to_bytes(i.first) << " = '" << to_bytes(i.second) << "'" << std::endl;
//  }

    assert(!uargs.empty());
    std::wstring ucmdline;
    for (const auto & v : uargs) {
        std::cerr << "## args: " << to_bytes(v) << std::endl;
        if (!ucmdline.empty())
            ucmdline += L' ';
        ucmdline += windowsEscapeW(v);
    }
//  std::cerr << "ucmdline='" << to_bytes(ucmdline) << "'" << std::endl;
    std::wstring uenvline;
    for (auto & i : uenv)
        uenvline += i.first + L'=' + i.second + L'\0';
    uenvline += L'\0';

    STARTUPINFOW si = {0};
    si.cb = sizeof(STARTUPINFOW);
    si.dwFlags = STARTF_USESTDHANDLES;
    si.hStdInput = nul.get();
    si.hStdOutput = asyncBuilderOut.hWrite.get();
    si.hStdError = asyncBuilderOut.hWrite.get();
    PROCESS_INFORMATION pi = {0};

    if (!CreateProcessW(
        NULL,                                                             // LPCWSTR               lpApplicationName
        const_cast<wchar_t*>(ucmdline.c_str()),                           // LPWSTR                lpCommandLine
        NULL,                                                             // LPSECURITY_ATTRIBUTES lpProcessAttributes
        NULL,                                                             // LPSECURITY_ATTRIBUTES lpThreadAttributes
        TRUE,                                                             // BOOL                  bInheritHandles
        CREATE_UNICODE_ENVIRONMENT | CREATE_NO_WINDOW | CREATE_SUSPENDED, // DWORD                 dwCreationFlags
        const_cast<wchar_t*>(uenvline.c_str()),                           // LPVOID                lpEnvironment
        from_bytes(rewriteStrings(env["PWD"], inputRewrites)).c_str(),    // LPCWSTR               lpCurrentDirectory
        &si,                                                              // LPSTARTUPINFOW        lpStartupInfo
        &pi                                                               // LPPROCESS_INFORMATION lpProcessInformation
    )) {
        throw WinError("CreateProcessW(%1%)", to_bytes(ucmdline));
    }

    // to kill the child process on parent death (hJob can be reused?)
    HANDLE hJob = CreateJobObjectA(NULL, NULL);
    if (hJob == NULL) {
        TerminateProcess(pi.hProcess, 0);
        CloseHandle(pi.hProcess);
        CloseHandle(pi.hThread);
        throw WinError("CreateJobObjectA()");
    }
    if (!AssignProcessToJobObject(hJob, pi.hProcess)) {
        TerminateProcess(pi.hProcess, 0);
        CloseHandle(pi.hProcess);
        CloseHandle(pi.hThread);
        throw WinError("AssignProcessToJobObject()");
    }
    if (!ResumeThread(pi.hThread)) {
        TerminateProcess(pi.hProcess, 0);
        CloseHandle(pi.hProcess);
        CloseHandle(pi.hThread);
        throw WinError("ResumeThread()");
    }

//  std::cerr << to_bytes(ucmdline) << " pi.hProcess=" << pi.hProcess << "\n";
//  std::cerr << "pi.hThread=" << pi.hThread << "\n";
//  std::cerr << "pi.dwProcessId=" << pi.dwProcessId << "\n";
//  std::cerr << "pi.dwThreadId=" << pi.dwThreadId << "\n";
    asyncBuilderOut.hWrite = INVALID_HANDLE_VALUE; // <- CloseHandle(asyncBuilderOut.hWrite.get());
    CloseHandle(pi.hThread);
    pid.set(pi.hProcess, pi.dwProcessId);
//  std::cerr << std::endl;

    worker.childStarted(shared_from_this(), {&asyncBuilderOut}, true, true);
#endif // _WIN32
}


void DerivationGoal::initEnv()
{
    env.clear();

    /* Most shells initialise PATH to some default (/bin:/usr/bin:...) when
       PATH is not set.  We don't want this, so we fill it in with some dummy
       value. */
    env["PATH"] = "/path-not-set";

    /* Set HOME to a non-existing path to prevent certain programs from using
       /etc/passwd (or NIS, or whatever) to locate the home directory (for
       example, wget looks for ~/.wgetrc).  I.e., these tools use /etc/passwd
       if HOME is not set, but they will just assume that the settings file
       they are looking for does not exist if HOME is set but points to some
       non-existing path. */
#ifdef _WIN32
    env["USERPROFILE"] = tmpDirInSandbox;
#else
    env["HOME"] = homeDir;
#endif

    /* Tell the builder where the Nix store is.  Usually they
       shouldn't care, but this is useful for purity checking (e.g.,
       the compiler or linker might only want to accept paths to files
       in the store or in the build directory). */
    env["NIX_STORE"] = worker.store.storeDir;

    /* The maximum number of cores to utilize for parallel building. */
    env["NIX_BUILD_CORES"] = (format("%d") % settings.buildCores).str();

    /* In non-structured mode, add all bindings specified in the
       derivation via the environment, except those listed in the
       passAsFile attribute. Those are passed as file names pointing
       to temporary files containing the contents. Note that
       passAsFile is ignored in structure mode because it's not
       needed (attributes are not passed through the environment, so
       there is no size constraint). */
    if (!parsedDrv->getStructuredAttrs()) {

        StringSet passAsFile = tokenizeString<StringSet>(get(drv->env, "passAsFile"));
        int fileNr = 0;
        for (auto & i : drv->env) {
            if (passAsFile.find(i.first) == passAsFile.end()) {
                env[i.first] = i.second;
            } else {
                string fn = ".attr-" + std::to_string(fileNr++);
                Path p = tmpDir + "/" + fn;
                writeFile(p, i.second);
#ifndef _WIN32
                chownToBuilder(p);
#endif
                env[i.first + "Path"] = tmpDirInSandbox + "/" + fn;
            }
        }

    }

    /* For convenience, set an environment pointing to the top build
       directory. */
    env["NIX_BUILD_TOP"] = tmpDirInSandbox;

    /* Also set TMPDIR and variants to point to this directory. */
    env["TMPDIR"] = env["TEMPDIR"] = env["TMP"] = env["TEMP"] = tmpDirInSandbox;

    /* Explicitly set PWD to prevent problems with chroot builds.  In
       particular, dietlibc cannot figure out the cwd because the
       inode of the current directory doesn't appear in .. (because
       getdents returns the inode of the mount point). */
    env["PWD"] = tmpDirInSandbox;

    /* Compatibility hack with Nix <= 0.7: if this is a fixed-output
       derivation, tell the builder, so that for instance `fetchurl'
       can skip checking the output.  On older Nixes, this environment
       variable won't be set, so `fetchurl' will do the check. */
    if (fixedOutput) env["NIX_OUTPUT_CHECKED"] = "1";

    /* *Only* if this is a fixed-output derivation, propagate the
       values of the environment variables specified in the
       `impureEnvVars' attribute to the builder.  This allows for
       instance environment variables for proxy configuration such as
       `http_proxy' to be easily passed to downloaders like
       `fetchurl'.  Passing such environment variables from the caller
       to the builder is generally impure, but the output of
       fixed-output derivations is by definition pure (since we
       already know the cryptographic hash of the output). */
    if (fixedOutput) {
        for (auto & i : parsedDrv->getStringsAttr("impureEnvVars").value_or(Strings()))
            env[i] = getEnv(i);
    }

    /* Currently structured log messages piggyback on stderr, but we
       may change that in the future. So tell the builder which file
       descriptor to use for that. */
    env["NIX_LOG_FD"] = "2";

    /* Trigger colored output in various tools. */
    env["TERM"] = "xterm-256color";
}


static std::regex shVarName("[A-Za-z_][A-Za-z0-9_]*");


void DerivationGoal::writeStructuredAttrs()
{
    auto & structuredAttrs = parsedDrv->getStructuredAttrs();
    if (!structuredAttrs) return;

    auto json = *structuredAttrs;

    /* Add an "outputs" object containing the output paths. */
    nlohmann::json outputs;
    for (auto & i : drv->outputs)
        outputs[i.first] = rewriteStrings(i.second.path, inputRewrites);
    json["outputs"] = outputs;

    /* Handle exportReferencesGraph. */
    auto e = json.find("exportReferencesGraph");
    if (e != json.end() && e->is_object()) {
        for (auto i = e->begin(); i != e->end(); ++i) {
            std::ostringstream str;
            {
                JSONPlaceholder jsonRoot(str, true);
                PathSet storePaths;
                for (auto & p : *i)
                    storePaths.insert(p.get<std::string>());
                worker.store.pathInfoToJSON(jsonRoot,
                    exportReferences(storePaths), false, true);
            }
            json[i.key()] = nlohmann::json::parse(str.str()); // urgh
        }
    }

    writeFile(tmpDir + "/.attrs.json", rewriteStrings(json.dump(), inputRewrites));

    /* As a convenience to bash scripts, write a shell file that
       maps all attributes that are representable in bash -
       namely, strings, integers, nulls, Booleans, and arrays and
       objects consisting entirely of those values. (So nested
       arrays or objects are not supported.) */

    auto handleSimpleType = [](const nlohmann::json & value) -> std::optional<std::string> {
        if (value.is_string())
            return shellEscape(value);

        if (value.is_number()) {
            auto f = value.get<float>();
            if (std::ceil(f) == f)
                return std::to_string(value.get<int>());
        }

        if (value.is_null())
            return std::string("''");

        if (value.is_boolean())
            return value.get<bool>() ? std::string("1") : std::string("");

        return {};
    };

    std::string jsonSh;

    for (auto i = json.begin(); i != json.end(); ++i) {

        if (!std::regex_match(i.key(), shVarName)) continue;

        auto & value = i.value();

        auto s = handleSimpleType(value);
        if (s)
            jsonSh += fmt("declare %s=%s\n", i.key(), *s);

        else if (value.is_array()) {
            std::string s2;
            bool good = true;

            for (auto i = value.begin(); i != value.end(); ++i) {
                auto s3 = handleSimpleType(i.value());
                if (!s3) { good = false; break; }
                s2 += *s3; s2 += ' ';
            }

            if (good)
                jsonSh += fmt("declare -a %s=(%s)\n", i.key(), s2);
        }

        else if (value.is_object()) {
            std::string s2;
            bool good = true;

            for (auto i = value.begin(); i != value.end(); ++i) {
                auto s3 = handleSimpleType(i.value());
                if (!s3) { good = false; break; }
                s2 += fmt("[%s]=%s ", shellEscape(i.key()), *s3);
            }

            if (good)
                jsonSh += fmt("declare -A %s=(%s)\n", i.key(), s2);
        }
    }

    writeFile(tmpDir + "/.attrs.sh", rewriteStrings(jsonSh, inputRewrites));
}


#ifndef _WIN32
void DerivationGoal::chownToBuilder(const Path & path)
{
    if (!buildUser) return;
    if (chown(path.c_str(), buildUser->getUID(), buildUser->getGID()) == -1)
        throw PosixError(format("cannot change ownership of '%1%'") % path);
}


void setupSeccomp()
{
#if __linux__
    if (!settings.filterSyscalls) return;
#if HAVE_SECCOMP
    scmp_filter_ctx ctx;

    if (!(ctx = seccomp_init(SCMP_ACT_ALLOW)))
        throw PosixError("unable to initialize seccomp mode 2");

    Finally cleanup([&]() {
        seccomp_release(ctx);
    });

    if (nativeSystem == "x86_64-linux" &&
        seccomp_arch_add(ctx, SCMP_ARCH_X86) != 0)
        throw PosixError("unable to add 32-bit seccomp architecture");

    if (nativeSystem == "x86_64-linux" &&
        seccomp_arch_add(ctx, SCMP_ARCH_X32) != 0)
        throw PosixError("unable to add X32 seccomp architecture");

    if (nativeSystem == "aarch64-linux" &&
        seccomp_arch_add(ctx, SCMP_ARCH_ARM) != 0)
        printError("unable to add ARM seccomp architecture; this may result in spurious build failures if running 32-bit ARM processes");

    /* Prevent builders from creating setuid/setgid binaries. */
    for (int perm : { S_ISUID, S_ISGID }) {
        if (seccomp_rule_add(ctx, SCMP_ACT_ERRNO(EPERM), SCMP_SYS(chmod), 1,
                SCMP_A1(SCMP_CMP_MASKED_EQ, (scmp_datum_t) perm, (scmp_datum_t) perm)) != 0)
            throw PosixError("unable to add seccomp rule");

        if (seccomp_rule_add(ctx, SCMP_ACT_ERRNO(EPERM), SCMP_SYS(fchmod), 1,
                SCMP_A1(SCMP_CMP_MASKED_EQ, (scmp_datum_t) perm, (scmp_datum_t) perm)) != 0)
            throw PosixError("unable to add seccomp rule");

        if (seccomp_rule_add(ctx, SCMP_ACT_ERRNO(EPERM), SCMP_SYS(fchmodat), 1,
                SCMP_A2(SCMP_CMP_MASKED_EQ, (scmp_datum_t) perm, (scmp_datum_t) perm)) != 0)
            throw PosixError("unable to add seccomp rule");
    }

    /* Prevent builders from creating EAs or ACLs. Not all filesystems
       support these, and they're not allowed in the Nix store because
       they're not representable in the NAR serialisation. */
    if (seccomp_rule_add(ctx, SCMP_ACT_ERRNO(ENOTSUP), SCMP_SYS(setxattr), 0) != 0 ||
        seccomp_rule_add(ctx, SCMP_ACT_ERRNO(ENOTSUP), SCMP_SYS(lsetxattr), 0) != 0 ||
        seccomp_rule_add(ctx, SCMP_ACT_ERRNO(ENOTSUP), SCMP_SYS(fsetxattr), 0) != 0)
        throw PosixError("unable to add seccomp rule");

    if (seccomp_attr_set(ctx, SCMP_FLTATR_CTL_NNP, settings.allowNewPrivileges ? 0 : 1) != 0)
        throw PosixError("unable to set 'no new privileges' seccomp attribute");

    if (seccomp_load(ctx) != 0)
        throw PosixError("unable to load seccomp BPF program");
#else
    throw Error(
        "seccomp is not supported on this platform; "
        "you can bypass this error by setting the option 'filter-syscalls' to false, but note that untrusted builds can then create setuid binaries!");
#endif
#endif
}


void DerivationGoal::runChild()
{
    /* Warning: in the child we should absolutely not make any SQLite
       calls! */

    try { /* child */

        commonChildInit(builderOut);

        try {
            setupSeccomp();
        } catch (...) {
            if (buildUser) throw;
        }

        bool setUser = true;

        /* Make the contents of netrc available to builtin:fetchurl
           (which may run under a different uid and/or in a sandbox). */
        std::string netrcData;
        try {
            if (drv->isBuiltin() && drv->builder == "builtin:fetchurl")
                netrcData = readFile(settings.netrcFile);
        } catch (SysError &) { }

#if __linux__
        if (useChroot) {

            userNamespaceSync.writeSide = -1;

            if (drainFD(userNamespaceSync.readSide.get()) != "1")
                throw Error("user namespace initialisation failed");

            userNamespaceSync.readSide = -1;

            if (privateNetwork) {

                /* Initialise the loopback interface. */
                AutoCloseFD fd(socket(PF_INET, SOCK_DGRAM, IPPROTO_IP));
                if (!fd) throw PosixError("cannot open IP socket");

                struct ifreq ifr;
                strcpy(ifr.ifr_name, "lo");
                ifr.ifr_flags = IFF_UP | IFF_LOOPBACK | IFF_RUNNING;
                if (ioctl(fd.get(), SIOCSIFFLAGS, &ifr) == -1)
                    throw PosixError("cannot set loopback interface flags");
            }

            /* Set the hostname etc. to fixed values. */
            char hostname[] = "localhost";
            if (sethostname(hostname, sizeof(hostname)) == -1)
                throw PosixError("cannot set host name");
            char domainname[] = "(none)"; // kernel default
            if (setdomainname(domainname, sizeof(domainname)) == -1)
                throw PosixError("cannot set domain name");

            /* Make all filesystems private.  This is necessary
               because subtrees may have been mounted as "shared"
               (MS_SHARED).  (Systemd does this, for instance.)  Even
               though we have a private mount namespace, mounting
               filesystems on top of a shared subtree still propagates
               outside of the namespace.  Making a subtree private is
               local to the namespace, though, so setting MS_PRIVATE
               does not affect the outside world. */
            if (mount(0, "/", 0, MS_REC|MS_PRIVATE, 0) == -1) {
                throw PosixError("unable to make '/' private mount");
            }

            /* Bind-mount chroot directory to itself, to treat it as a
               different filesystem from /, as needed for pivot_root. */
            if (mount(chrootRootDir.c_str(), chrootRootDir.c_str(), 0, MS_BIND, 0) == -1)
                throw PosixError(format("unable to bind mount '%1%'") % chrootRootDir);

            /* Set up a nearly empty /dev, unless the user asked to
               bind-mount the host /dev. */
            Strings ss;
            if (dirsInChroot.find("/dev") == dirsInChroot.end()) {
                createDirs(chrootRootDir + "/dev/shm");
                createDirs(chrootRootDir + "/dev/pts");
                ss.push_back("/dev/full");
                if (settings.systemFeatures.get().count("kvm") && pathExists("/dev/kvm"))
                    ss.push_back("/dev/kvm");
                ss.push_back("/dev/null");
                ss.push_back("/dev/random");
                ss.push_back("/dev/tty");
                ss.push_back("/dev/urandom");
                ss.push_back("/dev/zero");
                createSymlink("/proc/self/fd", chrootRootDir + "/dev/fd");
                createSymlink("/proc/self/fd/0", chrootRootDir + "/dev/stdin");
                createSymlink("/proc/self/fd/1", chrootRootDir + "/dev/stdout");
                createSymlink("/proc/self/fd/2", chrootRootDir + "/dev/stderr");
            }

            /* Fixed-output derivations typically need to access the
               network, so give them access to /etc/resolv.conf and so
               on. */
            if (fixedOutput) {
                ss.push_back("/etc/resolv.conf");

                // Only use nss functions to resolve hosts and
                // services. Don’t use it for anything else that may
                // be configured for this system. This limits the
                // potential impurities introduced in fixed outputs.
                writeFile(chrootRootDir + "/etc/nsswitch.conf", "hosts: files dns\nservices: files\n");

                ss.push_back("/etc/services");
                ss.push_back("/etc/hosts");
                if (pathExists("/var/run/nscd/socket"))
                    ss.push_back("/var/run/nscd/socket");
            }

            for (auto & i : ss) dirsInChroot.emplace(i, i);

            /* Bind-mount all the directories from the "host"
               filesystem that we want in the chroot
               environment. */
            auto doBind = [&](const Path & source, const Path & target, bool optional = false) {
                debug(format("bind mounting '%1%' to '%2%'") % source % target);
                struct stat st;
                if (stat(source.c_str(), &st) == -1) {
                    if (optional && errno == ENOENT)
                        return;
                    else
                        throw PosixError("getting attributes of path '%1%'", source);
                }
                if (S_ISDIR(st.st_mode))
                    createDirs(target);
                else {
                    createDirs(dirOf(target));
                    writeFile(target, "");
                }
                if (mount(source.c_str(), target.c_str(), "", MS_BIND | MS_REC, 0) == -1)
                    throw PosixError("bind mount from '%1%' to '%2%' failed", source, target);
            };

            for (auto & i : dirsInChroot) {
                if (i.second.source == "/proc") continue; // backwards compatibility
                doBind(i.second.source, chrootRootDir + i.first, i.second.optional);
            }

            /* Bind a new instance of procfs on /proc. */
            createDirs(chrootRootDir + "/proc");
            if (mount("none", (chrootRootDir + "/proc").c_str(), "proc", 0, 0) == -1)
                throw PosixError("mounting /proc");

            /* Mount a new tmpfs on /dev/shm to ensure that whatever
               the builder puts in /dev/shm is cleaned up automatically. */
            if (pathExists("/dev/shm") && mount("none", (chrootRootDir + "/dev/shm").c_str(), "tmpfs", 0,
                    fmt("size=%s", settings.sandboxShmSize).c_str()) == -1)
                throw PosixError("mounting /dev/shm");

            /* Mount a new devpts on /dev/pts.  Note that this
               requires the kernel to be compiled with
               CONFIG_DEVPTS_MULTIPLE_INSTANCES=y (which is the case
               if /dev/ptx/ptmx exists). */
            if (pathExists("/dev/pts/ptmx") &&
                !pathExists(chrootRootDir + "/dev/ptmx")
                && !dirsInChroot.count("/dev/pts"))
            {
                if (mount("none", (chrootRootDir + "/dev/pts").c_str(), "devpts", 0, "newinstance,mode=0620") == 0)
                {
                    createSymlink("/dev/pts/ptmx", chrootRootDir + "/dev/ptmx");

                    /* Make sure /dev/pts/ptmx is world-writable.  With some
                       Linux versions, it is created with permissions 0.  */
                    chmod_(chrootRootDir + "/dev/pts/ptmx", 0666);
                } else {
                    if (errno != EINVAL)
                        throw PosixError("mounting /dev/pts");
                    doBind("/dev/pts", chrootRootDir + "/dev/pts");
                    doBind("/dev/ptmx", chrootRootDir + "/dev/ptmx");
                }
            }

            /* Do the chroot(). */
            if (chdir(chrootRootDir.c_str()) == -1)
                throw PosixError(format("cannot change directory to '%1%'") % chrootRootDir);

            if (mkdir("real-root", 0) == -1)
                throw PosixError("cannot create real-root directory");

            if (pivot_root(".", "real-root") == -1)
                throw PosixError(format("cannot pivot old root directory onto '%1%'") % (chrootRootDir + "/real-root"));

            if (chroot(".") == -1)
                throw PosixError(format("cannot change root directory to '%1%'") % chrootRootDir);

            if (umount2("real-root", MNT_DETACH) == -1)
                throw PosixError("cannot unmount real root filesystem");

            if (rmdir("real-root") == -1)
                throw PosixError("cannot remove real-root directory");

            /* Switch to the sandbox uid/gid in the user namespace,
               which corresponds to the build user or calling user in
               the parent namespace. */
            if (setgid(sandboxGid) == -1)
                throw PosixError("setgid failed");
            if (setuid(sandboxUid) == -1)
                throw PosixError("setuid failed");

            setUser = false;
        }
#endif

        if (chdir(tmpDirInSandbox.c_str()) == -1)
            throw PosixError(format("changing into '%1%'") % tmpDir);

        /* Close all other file descriptors. */
        closeMostFDs({STDIN_FILENO, STDOUT_FILENO, STDERR_FILENO});

#if __linux__
        /* Change the personality to 32-bit if we're doing an
           i686-linux build on an x86_64-linux machine. */
        struct utsname utsbuf;
        uname(&utsbuf);
        if (drv->platform == "i686-linux" &&
            (settings.thisSystem == "x86_64-linux" ||
             (!strcmp(utsbuf.sysname, "Linux") && !strcmp(utsbuf.machine, "x86_64")))) {
            if (personality(PER_LINUX32) == -1)
                throw PosixError("cannot set i686-linux personality");
        }

        /* Impersonate a Linux 2.6 machine to get some determinism in
           builds that depend on the kernel version. */
        if ((drv->platform == "i686-linux" || drv->platform == "x86_64-linux") && settings.impersonateLinux26) {
            int cur = personality(0xffffffff);
            if (cur != -1) personality(cur | 0x0020000 /* == UNAME26 */);
        }

        /* Disable address space randomization for improved
           determinism. */
        int cur = personality(0xffffffff);
        if (cur != -1) personality(cur | ADDR_NO_RANDOMIZE);
#endif

        /* Disable core dumps by default. */
        struct rlimit limit = { 0, RLIM_INFINITY };
        setrlimit(RLIMIT_CORE, &limit);

        // FIXME: set other limits to deterministic values?

        /* Fill in the environment. */
        Strings envStrs;
        for (auto & i : env)
            envStrs.push_back(rewriteStrings(i.first + "=" + i.second, inputRewrites));

        /* If we are running in `build-users' mode, then switch to the
           user we allocated above.  Make sure that we drop all root
           privileges.  Note that above we have closed all file
           descriptors except std*, so that's safe.  Also note that
           setuid() when run as root sets the real, effective and
           saved UIDs. */
        if (setUser && buildUser) {
            /* Preserve supplementary groups of the build user, to allow
               admins to specify groups such as "kvm".  */
            if (!buildUser->getSupplementaryGIDs().empty() &&
                setgroups(buildUser->getSupplementaryGIDs().size(),
                          buildUser->getSupplementaryGIDs().data()) == -1)
                throw PosixError("cannot set supplementary groups of build user");

            if (setgid(buildUser->getGID()) == -1 ||
                getgid() != buildUser->getGID() ||
                getegid() != buildUser->getGID())
                throw PosixError("setgid failed");

            if (setuid(buildUser->getUID()) == -1 ||
                getuid() != buildUser->getUID() ||
                geteuid() != buildUser->getUID())
                throw PosixError("setuid failed");
        }

        /* Fill in the arguments. */
        Strings args;

        const char *builder = "invalid";

        if (drv->isBuiltin()) {
            ;
        }
#if __APPLE__
        else if (getEnv("_NIX_TEST_NO_SANDBOX") == "") {
            /* This has to appear before import statements. */
            std::string sandboxProfile = "(version 1)\n";

            if (useChroot) {

                /* Lots and lots and lots of file functions freak out if they can't stat their full ancestry */
                PathSet ancestry;

                /* We build the ancestry before adding all inputPaths to the store because we know they'll
                   all have the same parents (the store), and there might be lots of inputs. This isn't
                   particularly efficient... I doubt it'll be a bottleneck in practice */
                for (auto & i : dirsInChroot) {
                    Path cur = i.first;
                    while (cur.compare("/") != 0) {
                        cur = dirOf(cur);
                        ancestry.insert(cur);
                    }
                }

                /* And we want the store in there regardless of how empty dirsInChroot. We include the innermost
                   path component this time, since it's typically /nix/store and we care about that. */
                Path cur = worker.store.storeDir;
                while (cur.compare("/") != 0) {
                    ancestry.insert(cur);
                    cur = dirOf(cur);
                }

                /* Add all our input paths to the chroot */
                for (auto & i : inputPaths)
                    dirsInChroot[i] = i;

                /* Violations will go to the syslog if you set this. Unfortunately the destination does not appear to be configurable */
                if (settings.darwinLogSandboxViolations) {
                    sandboxProfile += "(deny default)\n";
                } else {
                    sandboxProfile += "(deny default (with no-log))\n";
                }

                sandboxProfile += "(import \"sandbox-defaults.sb\")\n";

                if (fixedOutput)
                    sandboxProfile += "(import \"sandbox-network.sb\")\n";

                /* Our rwx outputs */
                sandboxProfile += "(allow file-read* file-write* process-exec\n";
                for (auto & i : missingPaths) {
                    sandboxProfile += (format("\t(subpath \"%1%\")\n") % i.c_str()).str();
                }
                /* Also add redirected outputs to the chroot */
                for (auto & i : redirectedOutputs) {
                    sandboxProfile += (format("\t(subpath \"%1%\")\n") % i.second.c_str()).str();
                }
                sandboxProfile += ")\n";

                /* Our inputs (transitive dependencies and any impurities computed above)

                   without file-write* allowed, access() incorrectly returns EPERM
                 */
                sandboxProfile += "(allow file-read* file-write* process-exec\n";
                for (auto & i : dirsInChroot) {
                    if (i.first != i.second.source)
                        throw Error(format(
                            "can't map '%1%' to '%2%': mismatched impure paths not supported on Darwin")
                            % i.first % i.second.source);

                    string path = i.first;
                    struct stat st;
                    if (lstat(path.c_str(), &st)) {
                        if (i.second.optional && errno == ENOENT)
                            continue;
                        throw PosixError(format("getting attributes of path '%1%'") % path);
                    }
                    if (S_ISDIR(st.st_mode))
                        sandboxProfile += (format("\t(subpath \"%1%\")\n") % path).str();
                    else
                        sandboxProfile += (format("\t(literal \"%1%\")\n") % path).str();
                }
                sandboxProfile += ")\n";

                /* Allow file-read* on full directory hierarchy to self. Allows realpath() */
                sandboxProfile += "(allow file-read*\n";
                for (auto & i : ancestry) {
                    sandboxProfile += (format("\t(literal \"%1%\")\n") % i.c_str()).str();
                }
                sandboxProfile += ")\n";

                sandboxProfile += additionalSandboxProfile;
            } else
                sandboxProfile += "(import \"sandbox-minimal.sb\")\n";

            debug("Generated sandbox profile:");
            debug(sandboxProfile);

            Path sandboxFile = tmpDir + "/.sandbox.sb";

            writeFile(sandboxFile, sandboxProfile);

            bool allowLocalNetworking = parsedDrv->getBoolAttr("__darwinAllowLocalNetworking");

            /* The tmpDir in scope points at the temporary build directory for our derivation. Some packages try different mechanisms
               to find temporary directories, so we want to open up a broader place for them to dump their files, if needed. */
            Path globalTmpDir = canonPath(getEnv("TMPDIR", "/tmp"), true);

            /* They don't like trailing slashes on subpath directives */
            if (globalTmpDir.back() == '/') globalTmpDir.pop_back();

            builder = "/usr/bin/sandbox-exec";
            args.push_back("sandbox-exec");
            args.push_back("-f");
            args.push_back(sandboxFile);
            args.push_back("-D");
            args.push_back("_GLOBAL_TMP_DIR=" + globalTmpDir);
            args.push_back("-D");
            args.push_back("IMPORT_DIR=" + settings.nixDataDir + "/nix/sandbox/");
            if (allowLocalNetworking) {
                args.push_back("-D");
                args.push_back(string("_ALLOW_LOCAL_NETWORKING=1"));
            }
            args.push_back(drv->builder);
        }
#endif
        else {
            builder = drv->builder.c_str();
            string builderBasename = baseNameOf(drv->builder);
            args.push_back(builderBasename);
        }

        for (auto & i : drv->args)
            args.push_back(rewriteStrings(i, inputRewrites));

        /* Indicate that we managed to set up the build environment. */
        writeFull(STDERR_FILENO, string("\1\n"));

        /* Execute the program.  This should not return. */
        if (drv->isBuiltin()) {
            try {
                logger = makeJSONLogger(*logger);

                BasicDerivation drv2(*drv);
                for (auto & e : drv2.env)
                    e.second = rewriteStrings(e.second, inputRewrites);

                if (drv->builder == "builtin:fetchurl")
                    builtinFetchurl(drv2, netrcData);
                else if (drv->builder == "builtin:buildenv")
                    builtinBuildenv(drv2);
                else
                    throw Error(format("unsupported builtin function '%1%'") % string(drv->builder, 8));
                _exit(0);
            } catch (std::exception & e) {
                writeFull(STDERR_FILENO, "error: " + string(e.what()) + "\n");
                _exit(1);
            }
        }

        execve(builder, stringsToCharPtrs(args).data(), stringsToCharPtrs(envStrs).data());

        throw PosixError(format("executing '%1%'") % drv->builder);

    } catch (std::exception & e) {
        writeFull(STDERR_FILENO, "\1while setting up the build environment: " + string(e.what()) + "\n");
        _exit(1);
    }
}
#endif

/* Parse a list of reference specifiers.  Each element must either be
   a store path, or the symbolic name of the output of the derivation
   (such as `out'). */
PathSet parseReferenceSpecifiers(Store & store, const BasicDerivation & drv, const Strings & paths)
{
    PathSet result;
    for (auto & i : paths) {
        if (store.isStorePath(i))
            result.insert(i);
        else if (drv.outputs.find(i) != drv.outputs.end())
            result.insert(drv.outputs.find(i)->second.path);
        else throw BuildError(
                format("derivation contains an illegal reference specifier '%1%'") % i);
        }
    return result;
}


void DerivationGoal::registerOutputs()
{
#ifndef _WIN32
    /* When using a build hook, the build hook can register the output
       as valid (by doing `nix-store --import').  If so we don't have
       to do anything here. */
    if (hook) {
        bool allValid = true;
        for (auto & i : drv->outputs)
            if (!worker.store.isValidPath(i.second.path)) allValid = false;
        if (allValid) return;
    }
#endif

    std::map<std::string, ValidPathInfo> infos;

    /* Set of inodes seen during calls to canonicalisePathMetaData()
       for this build's outputs.  This needs to be shared between
       outputs to allow hard links between outputs. */
    InodesSeen inodesSeen;

    Path checkSuffix = ".check";
    bool keepPreviousRound = settings.keepFailed || settings.runDiffHook;

    std::exception_ptr delayedException;

    /* Check whether the output paths were created, and grep each
       output path to determine what other paths it references.  Also make all
       output paths read-only. */
    for (auto & i : drv->outputs) {
        Path path = i.second.path;
        if (missingPaths.find(path) == missingPaths.end()) continue;

        ValidPathInfo info;

        Path actualPath = path;
        if (useChroot) {
#ifndef _WIN32
            actualPath = chrootRootDir + path;
            if (pathExists(actualPath)) {
                /* Move output paths from the chroot to the Nix store. */
                if (buildMode == bmRepair)
                    replaceValidPath(path, actualPath);
                else
                    if (buildMode != bmCheck && rename(actualPath.c_str(), worker.store.toRealPath(path).c_str()) == -1)
                        throw PosixError(format("moving build output '%1%' from the sandbox to the Nix store") % path);
            }
            if (buildMode != bmCheck) actualPath = worker.store.toRealPath(path);
#else
	        // TODO windows no chroot supported error
#endif
        }

        if (needsHashRewrite()) {
            Path redirected = redirectedOutputs[path];
            if (buildMode == bmRepair
                && redirectedBadOutputs.find(path) != redirectedBadOutputs.end()
                && pathExists(redirected))
                replaceValidPath(path, redirected);
            if (buildMode == bmCheck && redirected != "")
                actualPath = redirected;
        }

#ifndef _WIN32
        struct stat st;
        if (lstat(actualPath.c_str(), &st) == -1) {
            if (errno == ENOENT)
                throw BuildError(
                    format("builder for '%1%' failed to produce output path '%2%'")
                    % drvPath % path);
            throw PosixError(format("getting attributes of path '%1%'") % actualPath);
        }
#endif

#ifndef _WIN32
#ifndef __CYGWIN__
        /* Check that the output is not group or world writable, as
           that means that someone else can have interfered with the
           build.  Also, the output should be owned by the build
           user. */
        if ((!S_ISLNK(st.st_mode) && (st.st_mode & (S_IWGRP | S_IWOTH))) ||
            (buildUser && st.st_uid != buildUser->getUID()))
            throw BuildError(format("suspicious ownership or permission on '%1%'; rejecting this build output") % path);
#endif
#endif
        /* Apply hash rewriting if necessary. */
        bool rewritten = false;
        if (!outputRewrites.empty()) {
            printError(format("warning: rewriting hashes in '%1%'; cross fingers") % path);

            /* Canonicalise first.  This ensures that the path we're
               rewriting doesn't contain a hard link to /etc/shadow or
               something like that. */
            canonicalisePathMetaData(actualPath
#ifndef _WIN32
                , buildUser ? buildUser->getUID() : -1
#endif
                , inodesSeen);

            /* FIXME: this is in-memory. */
            StringSink sink;
            dumpPath(actualPath, sink);
            deletePath(actualPath);
            sink.s = make_ref<std::string>(rewriteStrings(*sink.s, outputRewrites));
            StringSource source(*sink.s);
            restorePath(actualPath, source);

            rewritten = true;
        }

        /* Check that fixed-output derivations produced the right
           outputs (i.e., the content hash should match the specified
           hash). */
        if (fixedOutput) {

            bool recursive; Hash h;
            i.second.parseHashInfo(recursive, h);

            if (!recursive) {
                /* The output path should be a regular file without
                   execute permission. */
#ifndef _WIN32
                if (!S_ISREG(st.st_mode) || (st.st_mode & S_IXUSR) != 0)
#else
                if (getFileType(actualPath) != DT_REG)
#endif
                    throw BuildError(
                        format("output path '%1%' should be a non-executable regular file") % path);
            }

            /* Check the hash. In hash mode, move the path produced by
               the derivation to its content-addressed location. */
            Hash h2 = recursive ? hashPath(h.type, actualPath).first : hashFile(h.type, actualPath);

            Path dest = worker.store.makeFixedOutputPath(recursive, h2, storePathToName(path));

            if (h != h2) {

                /* Throw an error after registering the path as
                   valid. */
                worker.hashMismatch = true;
                delayedException = std::make_exception_ptr(
                    BuildError("hash mismatch in fixed-output derivation '%s':\n  wanted: %s\n  got:    %s",
                        dest, h.to_string(), h2.to_string()));

                Path actualDest = worker.store.toRealPath(dest);

                if (worker.store.isValidPath(dest))
                    std::rethrow_exception(delayedException);

                if (actualPath != actualDest) {
                    PathLocks outputLocks({actualDest});
                    deletePath(actualDest);
                    if (rename(actualPath.c_str(), actualDest.c_str()) == -1)
                        throw PosixError(format("moving '%1%' to '%2%'") % actualPath % dest);
                }

                path = dest;
                actualPath = actualDest;
            }
            else
                assert(path == dest);

            info.ca = makeFixedOutputCA(recursive, h2);
        }

        /* Get rid of all weird permissions.  This also checks that
           all files are owned by the build user, if applicable. */
        canonicalisePathMetaData(actualPath,
#ifndef _WIN32
            buildUser && !rewritten ? buildUser->getUID() : -1,
#endif
            inodesSeen);

        /* For this output path, find the references to other paths
           contained in it.  Compute the SHA-256 NAR hash at the same
           time.  The hash is stored in the database so that we can
           verify later on whether nobody has messed with the store. */
        debug("scanning for references inside '%1%'", path);
        HashResult hash;
        PathSet references = scanForReferences(actualPath, allPaths, hash);

        if (buildMode == bmCheck) {
            if (!worker.store.isValidPath(path)) continue;
            auto info = *worker.store.queryPathInfo(path);
            if (hash.first != info.narHash) {
                worker.checkMismatch = true;
                if (settings.runDiffHook || settings.keepFailed) {
                    Path dst = worker.store.toRealPath(path + checkSuffix);
                    deletePath(dst);
                    if (rename(actualPath.c_str(), dst.c_str()))
                        throw PosixError(format("renaming '%1%' to '%2%'") % actualPath % dst);

                    handleDiffHook(
                        buildUser ? buildUser->getUID() : getuid(),
                        buildUser ? buildUser->getGID() : getgid(),
                        path, dst, drvPath, tmpDir);

                    throw NotDeterministic(format("derivation '%1%' may not be deterministic: output '%2%' differs from '%3%'")
                        % drvPath % path % dst);
                } else
                    throw NotDeterministic(format("derivation '%1%' may not be deterministic: output '%2%' differs")
                        % drvPath % path);
            }

            /* Since we verified the build, it's now ultimately
               trusted. */
            if (!info.ultimate) {
                info.ultimate = true;
                worker.store.signPathInfo(info);
                worker.store.registerValidPaths({info});
            }

            continue;
        }

        /* For debugging, print out the referenced and unreferenced
           paths. */
        for (auto & i : inputPaths) {
            PathSet::iterator j = references.find(i);
            if (j == references.end())
                debug(format("unreferenced input: '%1%'") % i);
            else
                debug(format("referenced input: '%1%'") % i);
        }

        if (curRound == nrRounds) {
            worker.store.optimisePath(actualPath); // FIXME: combine with scanForReferences()
            worker.markContentsGood(path);
        }

        info.path = path;
        info.narHash = hash.first;
        info.narSize = hash.second;
        info.references = references;
        info.deriver = drvPath;
        info.ultimate = true;
        worker.store.signPathInfo(info);

        if (!info.references.empty()) info.ca.clear();

        infos[i.first] = info;
    }

    if (buildMode == bmCheck) return;

    /* Apply output checks. */
    checkOutputs(infos);

    /* Compare the result with the previous round, and report which
       path is different, if any.*/
    if (curRound > 1 && prevInfos != infos) {
        assert(prevInfos.size() == infos.size());
        for (auto i = prevInfos.begin(), j = infos.begin(); i != prevInfos.end(); ++i, ++j)
            if (!(*i == *j)) {
                result.isNonDeterministic = true;
                Path prev = i->second.path + checkSuffix;
                bool prevExists = keepPreviousRound && pathExists(prev);
                auto msg = prevExists
                    ? fmt("output '%1%' of '%2%' differs from '%3%' from previous round", i->second.path, drvPath, prev)
                    : fmt("output '%1%' of '%2%' differs from previous round", i->second.path, drvPath);

<<<<<<< HEAD
                auto diffHook = settings.diffHook;
                if (prevExists && diffHook != "" && runDiffHook) {
                    try {
                        auto diff = runProgramGetStdout(diffHook, true, {prev, i->second.path});
                        if (diff != "")
                            printError(chomp(diff));
                    } catch (Error & error) {
                        printError("diff hook execution failed: %s", error.what());
                    }
                }
=======
                handleDiffHook(
                    buildUser ? buildUser->getUID() : getuid(),
                    buildUser ? buildUser->getGID() : getgid(),
                    prev, i->second.path, drvPath, tmpDir);
>>>>>>> 89d51ba6

                if (settings.enforceDeterminism)
                    throw NotDeterministic(msg);

                printError(msg);
                curRound = nrRounds; // we know enough, bail out early
            }
    }

    /* If this is the first round of several, then move the output out
       of the way. */
    if (nrRounds > 1 && curRound == 1 && curRound < nrRounds && keepPreviousRound) {
        for (auto & i : drv->outputs) {
            Path prev = i.second.path + checkSuffix;
            deletePath(prev);
            Path dst = i.second.path + checkSuffix;
            if (rename(i.second.path.c_str(), dst.c_str()))
                throw PosixError(format("renaming '%1%' to '%2%'") % i.second.path % dst);
        }
    }

    if (curRound < nrRounds) {
        prevInfos = infos;
        return;
    }

    /* Remove the .check directories if we're done. FIXME: keep them
       if the result was not determistic? */
    if (curRound == nrRounds) {
        for (auto & i : drv->outputs) {
            Path prev = i.second.path + checkSuffix;
            deletePath(prev);
        }
    }

    /* Register each output path as valid, and register the sets of
       paths referenced by each of them.  If there are cycles in the
       outputs, this will fail. */
    {
        ValidPathInfos infos2;
        for (auto & i : infos) infos2.push_back(i.second);
        worker.store.registerValidPaths(infos2);
    }

    /* In case of a fixed-output derivation hash mismatch, throw an
       exception now that we have registered the output as valid. */
    if (delayedException)
        std::rethrow_exception(delayedException);
}


void DerivationGoal::checkOutputs(const std::map<Path, ValidPathInfo> & outputs)
{
    std::map<Path, const ValidPathInfo &> outputsByPath;
    for (auto & output : outputs)
        outputsByPath.emplace(output.second.path, output.second);

    for (auto & output : outputs) {
        auto & outputName = output.first;
        auto & info = output.second;

        struct Checks
        {
            bool ignoreSelfRefs = false;
            std::optional<uint64_t> maxSize, maxClosureSize;
            std::optional<Strings> allowedReferences, allowedRequisites, disallowedReferences, disallowedRequisites;
        };

        /* Compute the closure and closure size of some output. This
           is slightly tricky because some of its references (namely
           other outputs) may not be valid yet. */
        auto getClosure = [&](const Path & path)
        {
            uint64_t closureSize = 0;
            PathSet pathsDone;
            std::queue<Path> pathsLeft;
            pathsLeft.push(path);

            while (!pathsLeft.empty()) {
                auto path = pathsLeft.front();
                pathsLeft.pop();
                if (!pathsDone.insert(path).second) continue;

                auto i = outputsByPath.find(path);
                if (i != outputsByPath.end()) {
                    closureSize += i->second.narSize;
                    for (auto & ref : i->second.references)
                        pathsLeft.push(ref);
                } else {
                    auto info = worker.store.queryPathInfo(path);
                    closureSize += info->narSize;
                    for (auto & ref : info->references)
                        pathsLeft.push(ref);
                }
            }

            return std::make_pair(pathsDone, closureSize);
        };

        auto applyChecks = [&](const Checks & checks)
        {
            if (checks.maxSize && info.narSize > *checks.maxSize)
                throw BuildError("path '%s' is too large at %d bytes; limit is %d bytes",
                    info.path, info.narSize, *checks.maxSize);

            if (checks.maxClosureSize) {
                uint64_t closureSize = getClosure(info.path).second;
                if (closureSize > *checks.maxClosureSize)
                    throw BuildError("closure of path '%s' is too large at %d bytes; limit is %d bytes",
                        info.path, closureSize, *checks.maxClosureSize);
            }

            auto checkRefs = [&](const std::optional<Strings> & value, bool allowed, bool recursive)
            {
                if (!value) return;

                PathSet spec = parseReferenceSpecifiers(worker.store, *drv, *value);

                PathSet used = recursive ? getClosure(info.path).first : info.references;

                if (recursive && checks.ignoreSelfRefs)
                    used.erase(info.path);

                PathSet badPaths;

                for (auto & i : used)
                    if (allowed) {
                        if (!spec.count(i))
                            badPaths.insert(i);
                    } else {
                        if (spec.count(i))
                            badPaths.insert(i);
                    }

                if (!badPaths.empty()) {
                    string badPathsStr;
                    for (auto & i : badPaths) {
                        badPathsStr += "\n  ";
                        badPathsStr += i;
                    }
                    throw BuildError("output '%s' is not allowed to refer to the following paths:%s", info.path, badPathsStr);
                }
            };

            checkRefs(checks.allowedReferences, true, false);
            checkRefs(checks.allowedRequisites, true, true);
            checkRefs(checks.disallowedReferences, false, false);
            checkRefs(checks.disallowedRequisites, false, true);
        };

        if (auto structuredAttrs = parsedDrv->getStructuredAttrs()) {
            auto outputChecks = structuredAttrs->find("outputChecks");
            if (outputChecks != structuredAttrs->end()) {
                auto output = outputChecks->find(outputName);

                if (output != outputChecks->end()) {
                    Checks checks;

                    auto maxSize = output->find("maxSize");
                    if (maxSize != output->end())
                        checks.maxSize = maxSize->get<uint64_t>();

                    auto maxClosureSize = output->find("maxClosureSize");
                    if (maxClosureSize != output->end())
                        checks.maxClosureSize = maxClosureSize->get<uint64_t>();

                    auto get = [&](const std::string & name) -> std::optional<Strings> {
                        auto i = output->find(name);
                        if (i != output->end()) {
                            Strings res;
                            for (auto j = i->begin(); j != i->end(); ++j) {
                                if (!j->is_string())
                                    throw Error("attribute '%s' of derivation '%s' must be a list of strings", name, drvPath);
                                res.push_back(j->get<std::string>());
                            }
                            checks.disallowedRequisites = res;
                            return res;
                        }
                        return {};
                    };

                    checks.allowedReferences = get("allowedReferences");
                    checks.allowedRequisites = get("allowedRequisites");
                    checks.disallowedReferences = get("disallowedReferences");
                    checks.disallowedRequisites = get("disallowedRequisites");

                    applyChecks(checks);
                }
            }
        } else {
            // legacy non-structured-attributes case
            Checks checks;
            checks.ignoreSelfRefs = true;
            checks.allowedReferences = parsedDrv->getStringsAttr("allowedReferences");
            checks.allowedRequisites = parsedDrv->getStringsAttr("allowedRequisites");
            checks.disallowedReferences = parsedDrv->getStringsAttr("disallowedReferences");
            checks.disallowedRequisites = parsedDrv->getStringsAttr("disallowedRequisites");
            applyChecks(checks);
        }
    }
}


Path DerivationGoal::openLogFile()
{
    logSize = 0;

    if (!settings.keepLog) return "";

    string baseName = baseNameOf(drvPath);

    /* Create a log file. */
    Path dir = fmt("%s/%s/%s", worker.store.logDir, worker.store.drvsLogDir, string(baseName, 0, 2));
    createDirs(dir);

    Path logFileName = fmt("%s/%s%s", dir, string(baseName, 2),
        settings.compressLog ? ".bz2" : "");

#ifndef _WIN32
    fdLogFile = open(logFileName.c_str(), O_CREAT | O_WRONLY | O_TRUNC | O_CLOEXEC, 0666);
    if (!fdLogFile) throw PosixError(format("creating log file '%1%'") % logFileName);

    logFileSink = std::make_shared<FdSink>(fdLogFile.get());
#else
    hLogFile = CreateFileW(pathW(logFileName).c_str(), GENERIC_WRITE, 0, NULL, CREATE_ALWAYS, FILE_ATTRIBUTE_NORMAL | FILE_FLAG_POSIX_SEMANTICS, NULL);
    if (hLogFile.get() == INVALID_HANDLE_VALUE)
        throw WinError("%2%:%3% CreateFileW '%1%'", logFileName, __FILE__, __LINE__);

    logFileSink = std::make_shared<FdSink>(hLogFile.get());
#endif

    if (settings.compressLog)
        logSink = std::shared_ptr<CompressionSink>(makeCompressionSink("bzip2", *logFileSink));
    else
        logSink = logFileSink;

    return logFileName;
}


void DerivationGoal::closeLogFile()
{
    auto logSink2 = std::dynamic_pointer_cast<CompressionSink>(logSink);
    if (logSink2) logSink2->finish();
    if (logFileSink) logFileSink->flush();
    logSink = logFileSink = 0;
#ifndef _WIN32
    fdLogFile = -1;
#else
    hLogFile = INVALID_HANDLE_VALUE;
#endif
}


void DerivationGoal::deleteTmpDir(bool force)
{
    if (tmpDir != "") {
#ifdef _WIN32
        if (tmpDir != tmpDirOrig) {
//          runProgramWithStatus(RunOptions("subst", { tmpDir.substr(0, 2), "/D" }));
            if (!DefineDosDeviceW(DDD_NO_BROADCAST_SYSTEM|DDD_REMOVE_DEFINITION|DDD_EXACT_MATCH_ON_REMOVE, from_bytes(tmpDir.substr(0, 2)).c_str(), pathW(tmpDirOrig).c_str())) {
                throw WinError("DefineDosDeviceW(%1%, %2%)", tmpDir.substr(0, 2), tmpDirOrig);
            }
        }

        /* Don't keep temporary directories for builtins because they
           might have privileged stuff (like a copy of netrc). */
        if (settings.keepFailed && !force && !drv->isBuiltin()) {
            printError(
                format("note: keeping build directory '%2%'")
                % drvPath % tmpDirOrig);
        }
        else
            deletePath(tmpDirOrig);
#else
        /* Don't keep temporary directories for builtins because they
           might have privileged stuff (like a copy of netrc). */
        if (settings.keepFailed && !force && !drv->isBuiltin()) {
            printError(
                format("note: keeping build directory '%2%'")
                % drvPath % tmpDir);
            chmod(tmpDir.c_str(), 0755);
        }
        else
            deletePath(tmpDir);

#endif
        tmpDir = "";
    }
}


#ifndef _WIN32
void DerivationGoal::handleChildOutput(int fd, const string & data)
{
    if ((hook && fd == hook->builderOut.readSide.get()) ||
        (!hook && fd == builderOut.readSide.get()))
    {
        logSize += data.size();
        if (settings.maxLogSize && logSize > settings.maxLogSize) {
            printError(
                format("%1% killed after writing more than %2% bytes of log output")
                % getName() % settings.maxLogSize);
            killChild();
            done(BuildResult::LogLimitExceeded);
            return;
        }

        for (auto c : data)
            if (c == '\r')
                currentLogLinePos = 0;
            else if (c == '\n')
                flushLine();
            else {
                if (currentLogLinePos >= currentLogLine.size())
                    currentLogLine.resize(currentLogLinePos + 1);
                currentLogLine[currentLogLinePos++] = c;
            }

        if (logSink) (*logSink)(data);
    }

    if (hook && fd == hook->fromHook.readSide.get()) {
        for (auto c : data)
            if (c == '\n') {
                handleJSONLogMessage(currentHookLine, worker.act, hook->activities, true);
                currentHookLine.clear();
            } else
                currentHookLine += c;
    }
}
#else
void DerivationGoal::handleChildOutput(HANDLE handle, const string & data)
{
//std::cerr << "--------------DerivationGoal::handleChildOutput() line=" << __LINE__ << std::endl;
    if (handle == asyncBuilderOut.hRead.get())
    {
        logSize += data.size();
        if (settings.maxLogSize && logSize > settings.maxLogSize) {
            printError(
                format("%1% killed after writing more than %2% bytes of log output")
                % getName() % settings.maxLogSize);
            killChild();
            done(BuildResult::LogLimitExceeded);
            return;
        }

        for (auto c : data) {

            if (c == '\r') {
                currentLogLinePos = 0;
            } else if (c == '\n') {
                flushLine();
            } else {
                if (currentLogLinePos >= currentLogLine.size())
                    currentLogLine.resize(currentLogLinePos + 1);
                currentLogLine[currentLogLinePos++] = c;
            }
        }

        if (logSink) (*logSink)(data);
    }
}
#endif


#ifndef _WIN32
void DerivationGoal::handleEOF(int fd)
#else
void DerivationGoal::handleEOF(HANDLE handle)
#endif
{
    if (!currentLogLine.empty()) flushLine();
    worker.wakeUp(shared_from_this());
}


void DerivationGoal::flushLine()
{
    if (handleJSONLogMessage(currentLogLine, *act, builderActivities, false))
        ;

    else {
        if (settings.verboseBuild &&
            (settings.printRepeatedBuilds || curRound == 1))
            printError(currentLogLine);
        else {
            logTail.push_back(currentLogLine);
            if (logTail.size() > settings.logLines) logTail.pop_front();
        }

        act->result(resBuildLogLine, currentLogLine);
    }

    currentLogLine = "";
    currentLogLinePos = 0;
}


PathSet DerivationGoal::checkPathValidity(bool returnValid, bool checkHash)
{
    PathSet result;
    for (auto & i : drv->outputs) {
        if (!wantOutput(i.first, wantedOutputs)) continue;
        bool good =
            worker.store.isValidPath(i.second.path) &&
            (!checkHash || worker.pathContentsGood(i.second.path));
        if (good == returnValid) result.insert(i.second.path);
    }
    return result;
}


Path DerivationGoal::addHashRewrite(const Path & path)
{
    string h1 = string(path, worker.store.storeDir.size() + 1, 32);
    string h2 = string(hashString(htSHA256, "rewrite:" + drvPath + ":" + path).to_string(Base32, false), 0, 32);
    Path p = worker.store.storeDir + "/" + h2 + string(path, worker.store.storeDir.size() + 33);
    deletePath(p);
    assert(path.size() == p.size());
    inputRewrites[h1] = h2;
    outputRewrites[h2] = h1;
    redirectedOutputs[path] = p;
    return p;
}


void DerivationGoal::done(BuildResult::Status status, const string & msg)
{
    result.status = status;
    result.errorMsg = msg;
    amDone(result.success() ? ecSuccess : ecFailed);
    if (result.status == BuildResult::TimedOut)
        worker.timedOut = true;
    if (result.status == BuildResult::PermanentFailure)
        worker.permanentFailure = true;

    mcExpectedBuilds.reset();
    mcRunningBuilds.reset();

    if (result.success()) {
        if (status == BuildResult::Built)
            worker.doneBuilds++;
    } else {
        if (status != BuildResult::DependencyFailed)
            worker.failedBuilds++;
    }

    worker.updateProgress();
}


//////////////////////////////////////////////////////////////////////


class SubstitutionGoal : public Goal
{
    friend class Worker;

private:
    /* The store path that should be realised through a substitute. */
    Path storePath;

    /* The remaining substituters. */
    std::list<ref<Store>> subs;

    /* The current substituter. */
    std::shared_ptr<Store> sub;

    /* Whether a substituter failed. */
    bool substituterFailed = false;

    /* Path info returned by the substituter's query info operation. */
    std::shared_ptr<const ValidPathInfo> info;

    /* Pipe for the substituter's standard output. */
#ifndef _WIN32
    Pipe outPipe;
#else
    AsyncPipe outPipe;
#endif
    /* The substituter thread. */
    std::thread thr;

    std::promise<void> promise;

    /* Whether to try to repair a valid path. */
    RepairFlag repair;

    /* Location where we're downloading the substitute.  Differs from
       storePath when doing a repair. */
    Path destPath;

    std::unique_ptr<MaintainCount<uint64_t>> maintainExpectedSubstitutions,
        maintainRunningSubstitutions, maintainExpectedNar, maintainExpectedDownload;

    typedef void (SubstitutionGoal::*GoalState)();
    GoalState state;

public:
    SubstitutionGoal(const Path & storePath, Worker & worker, RepairFlag repair = NoRepair);
    ~SubstitutionGoal();

    void timedOut() override { abort(); };

    string key() override
    {
        /* "a$" ensures substitution goals happen before derivation
           goals. */
        return "a$" + storePathToName(storePath) + "$" + storePath;
    }

    void work() override;

    /* The states. */
    void init();
    void tryNext();
    void gotInfo();
    void referencesValid();
    void tryToRun();
    void finished();

    /* Callback used by the worker to write to the log. */
#ifndef _WIN32
    void handleChildOutput(int fd, const string & data) override;
    virtual void handleEOF(int fd) override;
#else
    void handleChildOutput(HANDLE handle, const string & data) override;
    virtual void handleEOF(HANDLE handle) override;
#endif

    Path getStorePath() { return storePath; }

    void amDone(ExitCode result) override
    {
        Goal::amDone(result);
    }
};


SubstitutionGoal::SubstitutionGoal(const Path & storePath, Worker & worker, RepairFlag repair)
    : Goal(worker)
    , repair(repair)
{
    this->storePath = storePath;
    state = &SubstitutionGoal::init;
    name = (format("substitution of '%1%'") % storePath).str();
    trace("created");
    maintainExpectedSubstitutions = std::make_unique<MaintainCount<uint64_t>>(worker.expectedSubstitutions);
}


SubstitutionGoal::~SubstitutionGoal()
{
    try {
        if (thr.joinable()) {
            // FIXME: signal worker thread to quit.
            thr.join();
            worker.childTerminated(this);
        }
    } catch (...) {
        ignoreException();
    }
}


void SubstitutionGoal::work()
{
    (this->*state)();
}


void SubstitutionGoal::init()
{
    trace("init");

    worker.store.addTempRoot(storePath);

    /* If the path already exists we're done. */
    if (!repair && worker.store.isValidPath(storePath)) {
        amDone(ecSuccess);
        return;
    }

    if (settings.readOnlyMode)
        throw Error(format("cannot substitute path '%1%' - no write access to the Nix store") % storePath);

    subs = settings.useSubstitutes ? getDefaultSubstituters() : std::list<ref<Store>>();

    tryNext();
}


void SubstitutionGoal::tryNext()
{
    trace("trying next substituter");

    if (subs.size() == 0) {
        /* None left.  Terminate this goal and let someone else deal
           with it. */
        debug(format("path '%1%' is required, but there is no substituter that can build it") % storePath);

        /* Hack: don't indicate failure if there were no substituters.
           In that case the calling derivation should just do a
           build. */
        amDone(substituterFailed ? ecFailed : ecNoSubstituters);

        if (substituterFailed) {
            worker.failedSubstitutions++;
            worker.updateProgress();
        }

        return;
    }

    sub = subs.front();
    subs.pop_front();

    if (sub->storeDir != worker.store.storeDir) {
        tryNext();
        return;
    }

    try {
        // FIXME: make async
        info = sub->queryPathInfo(storePath);
    } catch (InvalidPath &) {
        tryNext();
        return;
    } catch (SubstituterDisabled &) {
        if (settings.tryFallback) {
            tryNext();
            return;
        }
        throw;
    } catch (Error & e) {
        if (settings.tryFallback) {
            printError(e.what());
            tryNext();
            return;
        }
        throw;
    }

    /* Update the total expected download size. */
    auto narInfo = std::dynamic_pointer_cast<const NarInfo>(info);

    maintainExpectedNar = std::make_unique<MaintainCount<uint64_t>>(worker.expectedNarSize, info->narSize);

    maintainExpectedDownload =
        narInfo && narInfo->fileSize
        ? std::make_unique<MaintainCount<uint64_t>>(worker.expectedDownloadSize, narInfo->fileSize)
        : nullptr;

    worker.updateProgress();

    /* Bail out early if this substituter lacks a valid
       signature. LocalStore::addToStore() also checks for this, but
       only after we've downloaded the path. */
    if (worker.store.requireSigs
        && !sub->isTrusted
        && !info->checkSignatures(worker.store, worker.store.getPublicKeys()))
    {
        printError("warning: substituter '%s' does not have a valid signature for path '%s'",
            sub->getUri(), storePath);
        tryNext();
        return;
    }

    /* To maintain the closure invariant, we first have to realise the
       paths referenced by this one. */
    for (auto & i : info->references)
        if (i != storePath) /* ignore self-references */
            addWaitee(worker.makeSubstitutionGoal(i));

    if (waitees.empty()) /* to prevent hang (no wake-up event) */
        referencesValid();
    else
        state = &SubstitutionGoal::referencesValid;
}


void SubstitutionGoal::referencesValid()
{
    trace("all references realised");

    if (nrFailed > 0) {
        debug(format("some references of path '%1%' could not be realised") % storePath);
        amDone(nrNoSubstituters > 0 || nrIncompleteClosure > 0 ? ecIncompleteClosure : ecFailed);
        return;
    }

    for (auto & i : info->references)
        if (i != storePath) /* ignore self-references */
            assert(worker.store.isValidPath(i));

    state = &SubstitutionGoal::tryToRun;
    worker.wakeUp(shared_from_this());
}


void SubstitutionGoal::tryToRun()
{
    trace("trying to run");

    /* Make sure that we are allowed to start a build.  Note that even
       if maxBuildJobs == 0 (no local builds allowed), we still allow
       a substituter to run.  This is because substitutions cannot be
       distributed to another machine via the build hook. */
    if (worker.getNrLocalBuilds() >= std::max(1U, (unsigned int) settings.maxBuildJobs)) {
        worker.waitForBuildSlot(shared_from_this());
        return;
    }

    maintainRunningSubstitutions = std::make_unique<MaintainCount<uint64_t>>(worker.runningSubstitutions);
    worker.updateProgress();

#ifndef _WIN32
    outPipe.create();
#else
    outPipe.create(worker.ioport.get());
#endif

    promise = std::promise<void>();

    thr = std::thread([this]() {
        try {
            /* Wake up the worker loop when we're done. */
            Finally updateStats([this]() {
#ifndef _WIN32
                outPipe.writeSide = -1;
#else
                outPipe.hWrite = INVALID_HANDLE_VALUE;
#endif
            });
            Activity act(*logger, actSubstitute, Logger::Fields{storePath, sub->getUri()});
            PushActivity pact(act.id);

            copyStorePath(ref<Store>(sub), ref<Store>(worker.store.shared_from_this()),
                storePath, repair, sub->isTrusted ? NoCheckSigs : CheckSigs);

            promise.set_value();
        } catch (...) {
            promise.set_exception(std::current_exception());
        }
    });
    worker.childStarted(shared_from_this(), {
#ifndef _WIN32
        outPipe.readSide.get()
#else
        &outPipe
#endif
        }, true, false);
    state = &SubstitutionGoal::finished;
}


void SubstitutionGoal::finished()
{
    trace("substitute finished");

    thr.join();
    worker.childTerminated(this);

    try {
        promise.get_future().get();
    } catch (std::exception & e) {
        printError(e.what());

        /* Cause the parent build to fail unless --fallback is given,
           or the substitute has disappeared. The latter case behaves
           the same as the substitute never having existed in the
           first place. */
        try {
            throw;
        } catch (SubstituteGone &) {
        } catch (...) {
            substituterFailed = true;
        }

        /* Try the next substitute. */
        state = &SubstitutionGoal::tryNext;
        worker.wakeUp(shared_from_this());
        return;
    }

    worker.markContentsGood(storePath);

    printMsg(lvlChatty,
        format("substitution of path '%1%' succeeded") % storePath);

    maintainRunningSubstitutions.reset();

    maintainExpectedSubstitutions.reset();
    worker.doneSubstitutions++;

    if (maintainExpectedDownload) {
        auto fileSize = maintainExpectedDownload->delta;
        maintainExpectedDownload.reset();
        worker.doneDownloadSize += fileSize;
    }

    worker.doneNarSize += maintainExpectedNar->delta;
    maintainExpectedNar.reset();

    worker.updateProgress();

    amDone(ecSuccess);
}


#ifndef _WIN32
void SubstitutionGoal::handleChildOutput(int fd, const string & data)
{
}


void SubstitutionGoal::handleEOF(int fd)
{
    if (fd == outPipe.readSide.get()) worker.wakeUp(shared_from_this());
}
#else
void SubstitutionGoal::handleChildOutput(HANDLE handle, const string & data)
{
}

void SubstitutionGoal::handleEOF(HANDLE handle)
{
    if (handle == outPipe.hRead.get()) worker.wakeUp(shared_from_this());
}
#endif


//////////////////////////////////////////////////////////////////////


static bool working = false;


Worker::Worker(LocalStore & store)
    : act(*logger, actRealise)
    , actDerivations(*logger, actBuilds)
    , actSubstitutions(*logger, actCopyPaths)
    , store(store)
{
    /* Debugging: prevent recursive workers. */
    if (working) abort();
    working = true;
    nrLocalBuilds = 0;
    lastWokenUp = steady_time_point::min();
    permanentFailure = false;
    timedOut = false;
    hashMismatch = false;
    checkMismatch = false;
#ifdef _WIN32
    ioport = CreateIoCompletionPort(INVALID_HANDLE_VALUE, NULL, 0, 0);
    if (ioport.get() == NULL)
        throw WinError("CreateIoCompletionPort");
#endif
}


Worker::~Worker()
{
    working = false;

    /* Explicitly get rid of all strong pointers now.  After this all
       goals that refer to this worker should be gone.  (Otherwise we
       are in trouble, since goals may call childTerminated() etc. in
       their destructors). */
    topGoals.clear();

    assert(expectedSubstitutions == 0);
    assert(expectedDownloadSize == 0);
    assert(expectedNarSize == 0);
}


GoalPtr Worker::makeDerivationGoal(const Path & path,
    const StringSet & wantedOutputs, BuildMode buildMode)
{
    GoalPtr goal = derivationGoals[path].lock();
    if (!goal) {
        goal = std::make_shared<DerivationGoal>(path, wantedOutputs, *this, buildMode);
        derivationGoals[path] = goal;
        wakeUp(goal);
    } else
        (dynamic_cast<DerivationGoal *>(goal.get()))->addWantedOutputs(wantedOutputs);
    return goal;
}


std::shared_ptr<DerivationGoal> Worker::makeBasicDerivationGoal(const Path & drvPath,
    const BasicDerivation & drv, BuildMode buildMode)
{
    auto goal = std::make_shared<DerivationGoal>(drvPath, drv, *this, buildMode);
    wakeUp(goal);
    return goal;
}


GoalPtr Worker::makeSubstitutionGoal(const Path & path, RepairFlag repair)
{
    GoalPtr goal = substitutionGoals[path].lock();
    if (!goal) {
        goal = std::make_shared<SubstitutionGoal>(path, *this, repair);
        substitutionGoals[path] = goal;
        wakeUp(goal);
    }
    return goal;
}


static void removeGoal(GoalPtr goal, WeakGoalMap & goalMap)
{
    /* !!! inefficient */
    for (WeakGoalMap::iterator i = goalMap.begin();
         i != goalMap.end(); )
        if (i->second.lock() == goal) {
            WeakGoalMap::iterator j = i; ++j;
            goalMap.erase(i);
            i = j;
        }
        else ++i;
}


void Worker::removeGoal(GoalPtr goal)
{
    nix::removeGoal(goal, derivationGoals);
    nix::removeGoal(goal, substitutionGoals);
    if (topGoals.find(goal) != topGoals.end()) {
        topGoals.erase(goal);
        /* If a top-level goal failed, then kill all other goals
           (unless keepGoing was set). */
        if (goal->getExitCode() == Goal::ecFailed && !settings.keepGoing)
            topGoals.clear();
    }

    /* Wake up goals waiting for any goal to finish. */
    for (auto & i : waitingForAnyGoal) {
        GoalPtr goal = i.lock();
        if (goal) wakeUp(goal);
    }

    waitingForAnyGoal.clear();
}


void Worker::wakeUp(GoalPtr goal)
{
    goal->trace("woken up");
    addToWeakGoals(awake, goal);
}


unsigned Worker::getNrLocalBuilds()
{
    return nrLocalBuilds;
}


#ifndef _WIN32
void Worker::childStarted(GoalPtr goal, const set<int> & fds,
    bool inBuildSlot, bool respectTimeouts)
#else
void Worker::childStarted(GoalPtr goal, const vector<AsyncPipe*> & pipes,
    bool inBuildSlot, bool respectTimeouts)
#endif
{
    Child child;
    child.goal = goal;
    child.goal2 = goal.get();
#ifndef _WIN32
    child.fds = fds;
#else
    child.pipes = pipes;
#endif
    child.timeStarted = child.lastOutput = steady_time_point::clock::now();
    child.inBuildSlot = inBuildSlot;
    child.respectTimeouts = respectTimeouts;
    children.emplace_back(child);
    if (inBuildSlot) nrLocalBuilds++;
}


void Worker::childTerminated(Goal * goal, bool wakeSleepers)
{
    auto i = std::find_if(children.begin(), children.end(),
        [&](const Child & child) { return child.goal2 == goal; });
    if (i == children.end()) return;

    if (i->inBuildSlot) {
        assert(nrLocalBuilds > 0);
        nrLocalBuilds--;
    }

    children.erase(i);

    if (wakeSleepers) {

        /* Wake up goals waiting for a build slot. */
        for (auto & j : wantingToBuild) {
            GoalPtr goal = j.lock();
            if (goal) wakeUp(goal);
        }

        wantingToBuild.clear();
    }
}


void Worker::waitForBuildSlot(GoalPtr goal)
{
    debug("wait for build slot");
    if (getNrLocalBuilds() < settings.maxBuildJobs)
        wakeUp(goal); /* we can do it right away */
    else
        addToWeakGoals(wantingToBuild, goal);
}


void Worker::waitForAnyGoal(GoalPtr goal)
{
    debug("wait for any goal");
    addToWeakGoals(waitingForAnyGoal, goal);
}


void Worker::waitForAWhile(GoalPtr goal)
{
    debug("wait for a while");
    addToWeakGoals(waitingForAWhile, goal);
}


void Worker::run(const Goals & _topGoals)
{
//std::cerr << "~~~~~~~~~~~~~~~~~~~~~~~~~~~~~~~~~~~-Worker::run" << std::endl;

    for (auto & i : _topGoals) topGoals.insert(i);

    debug("entered goal loop");

    while (1) {

        checkInterrupt();

        store.autoGC(false);

        /* Call every wake goal (in the ordering established by
           CompareGoalPtrs). */
        while (!awake.empty() && !topGoals.empty()) {
            Goals awake2;
            for (auto & i : awake) {
                GoalPtr goal = i.lock();
                if (goal) awake2.insert(goal);
            }
            awake.clear();
            for (auto & goal : awake2) {
                checkInterrupt();
                goal->work();
                if (topGoals.empty()) break; // stuff may have been cancelled
            }
        }

        if (topGoals.empty()) break;

        /* Wait for input. */
        if (!children.empty() || !waitingForAWhile.empty())
            waitForInput();
        else {
            if (awake.empty() && 0 == settings.maxBuildJobs) throw Error(
                "unable to start any build; either increase '--max-jobs' "
                "or enable remote builds");
            assert(!awake.empty());
        }
    }

    /* If --keep-going is not set, it's possible that the main goal
       exited while some of its subgoals were still active.  But if
       --keep-going *is* set, then they must all be finished now. */
    assert(!settings.keepGoing || awake.empty());
    assert(!settings.keepGoing || wantingToBuild.empty());
    assert(!settings.keepGoing || children.empty());
}


void Worker::waitForInput()
{
    printMsg(lvlVomit, "waiting for children");

//std::cerr << "~~~~~~~~~~~~--------------Worker::waitForInput() children.size()=" << children.size() << std::endl;

    /* Process output from the file descriptors attached to the
       children, namely log output and output path creation commands.
       We also use this to detect child termination: if we get EOF on
       the logger pipe of a build, we assume that the builder has
       terminated. */

    bool useTimeout = false;
    struct timeval timeout;
    timeout.tv_usec = 0;
    auto before = steady_time_point::clock::now();

    /* If we're monitoring for silence on stdout/stderr, or if there
       is a build timeout, then wait for input until the first
       deadline for any child. */
    auto nearest = steady_time_point::max(); // nearest deadline
    if (settings.minFree.get() != 0)
        // Periodicallty wake up to see if we need to run the garbage collector.
        nearest = before + std::chrono::seconds(10);
    for (auto & i : children) {
        if (!i.respectTimeouts) continue;
        if (0 != settings.maxSilentTime)
            nearest = std::min(nearest, i.lastOutput + std::chrono::seconds(settings.maxSilentTime));
        if (0 != settings.buildTimeout)
            nearest = std::min(nearest, i.timeStarted + std::chrono::seconds(settings.buildTimeout));
    }
    if (nearest != steady_time_point::max()) {
        timeout.tv_sec = std::max(1L, (long) std::chrono::duration_cast<std::chrono::seconds>(nearest - before).count());
        useTimeout = true;
    }

    /* If we are polling goals that are waiting for a lock, then wake
       up after a few seconds at most. */
    if (!waitingForAWhile.empty()) {
        useTimeout = true;
        if (lastWokenUp == steady_time_point::min())
            printError("waiting for locks or build slots...");
        if (lastWokenUp == steady_time_point::min() || lastWokenUp > before) lastWokenUp = before;
        timeout.tv_sec = std::max(1L,
            (long) std::chrono::duration_cast<std::chrono::seconds>(
                lastWokenUp + std::chrono::seconds(settings.pollInterval) - before).count());
    } else lastWokenUp = steady_time_point::min();

    if (useTimeout)
        vomit("sleeping %d seconds", timeout.tv_sec);
#ifndef _WIN32
    /* Use select() to wait for the input side of any logger pipe to
       become `available'.  Note that `available' (i.e., non-blocking)
       includes EOF. */
    fd_set fds;
    FD_ZERO(&fds);
    int fdMax = 0;
    for (auto & i : children) {
        for (auto & j : i.fds) {
            if (j >= FD_SETSIZE)
                throw Error("reached FD_SETSIZE limit");
            FD_SET(j, &fds);
            if (j >= fdMax) fdMax = j + 1;
        }
    }

    if (select(fdMax, &fds, 0, 0, useTimeout ? &timeout : 0) == -1) {
        if (errno == EINTR) return;
        throw PosixError("waiting for input");
    }
#else


    OVERLAPPED_ENTRY oentries[0x20] = {0};
    ULONG removed;
    if (!GetQueuedCompletionStatusEx(ioport.get(), oentries, sizeof(oentries)/sizeof(*oentries), &removed, useTimeout ? (timeout.tv_sec*1000) : INFINITE, FALSE)) {
        WinError winError("GetQueuedCompletionStatusEx");
        if (winError.lastError != WAIT_TIMEOUT)
            throw winError;
    }
/*
    std::cerr << "XXX removed       " << removed        << std::endl;
    for (ULONG i = 0; i<removed; i++ ) {
std::cerr << "lpCompletionKey               " << oentries[i].lpCompletionKey            << std::endl;
std::cerr << ".hEvent                       " << oentries[i].lpOverlapped->hEvent       << std::endl;
std::cerr << ".Offset                       " << oentries[i].lpOverlapped->Offset       << std::endl;
std::cerr << ".OffsetHigh                   " << oentries[i].lpOverlapped->OffsetHigh   << std::endl;
std::cerr << ".Internal                     " << oentries[i].lpOverlapped->Internal     << std::endl;
std::cerr << ".InternalHigh                 " << oentries[i].lpOverlapped->InternalHigh << std::endl;
std::cerr << "Internal                      " << oentries[i].Internal                   << std::endl;
std::cerr << "dwNumberOfBytesTransferred    " << oentries[i].dwNumberOfBytesTransferred << std::endl;
    }*/
/*
    DWORD bytesRead;
    ULONG_PTR completionKey;
    OVERLAPPED *poverlapped;
    if (!GetQueuedCompletionStatus(ioport.get(), &bytesRead, &completionKey, &poverlapped, useTimeout ? (timeout.tv_sec*1000) : INFINITE))
        throw WinError("GetQueuedCompletionStatus");
std::cerr << "completionKey " << completionKey             << std::endl;
std::cerr << ".hEvent       " << poverlapped->hEvent       << std::endl;
std::cerr << ".Offset       " << poverlapped->Offset       << std::endl;
std::cerr << ".OffsetHigh   " << poverlapped->OffsetHigh   << std::endl;
std::cerr << ".Internal     " << poverlapped->Internal     << std::endl;
std::cerr << ".InternalHigh " << poverlapped->InternalHigh << std::endl;
std::cerr << "bytesRead     " << bytesRead                 << std::endl;
*/

#endif
    auto after = steady_time_point::clock::now();

    /* Process all available file descriptors. FIXME: this is
       O(children * fds). */
    decltype(children)::iterator i;
    for (auto j = children.begin(); j != children.end(); j = i) {
        i = std::next(j);

        checkInterrupt();

        GoalPtr goal = j->goal.lock();
        assert(goal);

#ifndef _WIN32
        std::vector<unsigned char> buffer(4096);
        set<int> fds2(j->fds);
        for (auto & k : fds2) {
            if (FD_ISSET(k, &fds)) {
                ssize_t rd = read(k, buffer.data(), buffer.size());
                // FIXME: is there a cleaner way to handle pt close
                // than EIO? Is this even standard?
                if (rd == 0 || (rd == -1 && errno == EIO)) {
                    debug(format("%1%: got EOF") % goal->getName());
                    goal->handleEOF(k);
                    j->fds.erase(k);
                } else if (rd == -1) {
                    if (errno != EINTR)
                        throw SysError("%s: read failed", goal->getName());
                } else {
                    printMsg(lvlVomit, format("%1%: read %2% bytes")
                        % goal->getName() % rd);
                    string data((char *) buffer.data(), rd);
                    j->lastOutput = after;
                    goal->handleChildOutput(k, data);
                }
            }
        }
#else
        decltype(j->pipes)::iterator p = j->pipes.begin();
        while (p != j->pipes.end()) {
            decltype(p) nextp = p+1;
            for (ULONG i = 0; i<removed; i++) {
                if (oentries[i].lpCompletionKey == ((ULONG_PTR)((*p)->hRead.get()) ^ 0x5555)) {
                    if (oentries[i].dwNumberOfBytesTransferred > 0) {
                        printMsg(lvlVomit, format("%1%: read %2% bytes") % goal->getName() % oentries[i].dwNumberOfBytesTransferred);
                        string data((char *) (*p)->buffer.data(), oentries[i].dwNumberOfBytesTransferred);
                        j->lastOutput = after;
                        goal->handleChildOutput((*p)->hRead.get(), data);
                    }

                    BOOL rc = ReadFile((*p)->hRead.get(), (*p)->buffer.data(), (*p)->buffer.size(), &(*p)->got, &(*p)->overlapped);
                    if (rc) {
                       // here is possible (but not obligatory) to call `goal->handleChildOutput` and repeat ReadFile immediately
                    } else {
                        WinError winError("ReadFile(%1%, ..)", (*p)->hRead.get());
                        if (winError.lastError == ERROR_BROKEN_PIPE) {
                            debug(format("%1%: got EOF") % goal->getName());
                            goal->handleEOF((*p)->hRead.get());
                            nextp = j->pipes.erase(p); // no need to maintain `j->pipes` ?
                        } else if (winError.lastError != ERROR_IO_PENDING)
                            throw winError;
                    }
                    break;
                }
            }
            p = nextp;
        }
#endif
        if (goal->getExitCode() == Goal::ecBusy &&
            0 != settings.maxSilentTime &&
            j->respectTimeouts &&
            after - j->lastOutput >= std::chrono::seconds(settings.maxSilentTime))
        {
            printError(
                format("%1% timed out after %2% seconds of silence")
                % goal->getName() % settings.maxSilentTime);
            goal->timedOut();
        }

        else if (goal->getExitCode() == Goal::ecBusy &&
            0 != settings.buildTimeout &&
            j->respectTimeouts &&
            after - j->timeStarted >= std::chrono::seconds(settings.buildTimeout))
        {
            printError(
                format("%1% timed out after %2% seconds")
                % goal->getName() % settings.buildTimeout);
            goal->timedOut();
        }
    }

    if (!waitingForAWhile.empty() && lastWokenUp + std::chrono::seconds(settings.pollInterval) <= after) {
        lastWokenUp = after;
        for (auto & i : waitingForAWhile) {
            GoalPtr goal = i.lock();
            if (goal) wakeUp(goal);
        }
        waitingForAWhile.clear();
    }
//std::cerr << "~~~~~~~~~~~~/////---------Worker::waitForInput() children.size()=" << children.size() << std::endl;
}


unsigned int Worker::exitStatus()
{
    /*
     * 1100100
     *    ^^^^
     *    |||`- timeout
     *    ||`-- output hash mismatch
     *    |`--- build failure
     *    `---- not deterministic
     */
    unsigned int mask = 0;
    bool buildFailure = permanentFailure || timedOut || hashMismatch;
    if (buildFailure)
        mask |= 0x04;  // 100
    if (timedOut)
        mask |= 0x01;  // 101
    if (hashMismatch)
        mask |= 0x02;  // 102
    if (checkMismatch) {
        mask |= 0x08;  // 104
    }

    if (mask)
        mask |= 0x60;
    return mask ? mask : 1;
}


bool Worker::pathContentsGood(const Path & path)
{
    std::map<Path, bool>::iterator i = pathContentsGoodCache.find(path);
    if (i != pathContentsGoodCache.end()) return i->second;
    printInfo(format("checking path '%1%'...") % path);
    auto info = store.queryPathInfo(path);
    bool res;
    if (!pathExists(path))
        res = false;
    else {
        HashResult current = hashPath(info->narHash.type, path);
        Hash nullHash(htSHA256);
        res = info->narHash == nullHash || info->narHash == current.first;
    }
    pathContentsGoodCache[path] = res;
    if (!res) printError(format("path '%1%' is corrupted or missing!") % path);
    return res;
}


void Worker::markContentsGood(const Path & path)
{
    pathContentsGoodCache[path] = true;
}


//////////////////////////////////////////////////////////////////////


static void primeCache(Store & store, const PathSet & paths)
{
    PathSet willBuild, willSubstitute, unknown;
    unsigned long long downloadSize, narSize;
    store.queryMissing(paths, willBuild, willSubstitute, unknown, downloadSize, narSize);

    if (!willBuild.empty() && 0 == settings.maxBuildJobs && getMachines().empty())
        throw Error(
            "%d derivations need to be built, but neither local builds ('--max-jobs') "
            "nor remote builds ('--builders') are enabled", willBuild.size());
}


void LocalStore::buildPaths(const PathSet & drvPaths, BuildMode buildMode)
{
    Worker worker(*this);

    primeCache(*this, drvPaths);

    Goals goals;
    for (auto & i : drvPaths) {
        DrvPathWithOutputs i2 = parseDrvPathWithOutputs(i);
        if (isDerivation(i2.first))
            goals.insert(worker.makeDerivationGoal(i2.first, i2.second, buildMode));
        else
            goals.insert(worker.makeSubstitutionGoal(i, buildMode == bmRepair ? Repair : NoRepair));
    }

    worker.run(goals);

    PathSet failed;
    for (auto & i : goals) {
        if (i->getExitCode() != Goal::ecSuccess) {
            DerivationGoal * i2 = dynamic_cast<DerivationGoal *>(i.get());
            if (i2) failed.insert(i2->getDrvPath());
            else failed.insert(dynamic_cast<SubstitutionGoal *>(i.get())->getStorePath());
        }
    }

    if (!failed.empty())
        throw Error(worker.exitStatus(), "build of %s failed", showPaths(failed));
}


BuildResult LocalStore::buildDerivation(const Path & drvPath, const BasicDerivation & drv,
    BuildMode buildMode)
{
    Worker worker(*this);
    auto goal = worker.makeBasicDerivationGoal(drvPath, drv, buildMode);

    BuildResult result;

    try {
        worker.run(Goals{goal});
        result = goal->getResult();
    } catch (Error & e) {
        result.status = BuildResult::MiscFailure;
        result.errorMsg = e.msg();
    }

    return result;
}


void LocalStore::ensurePath(const Path & path)
{
    /* If the path is already valid, we're done. */
    if (isValidPath(path)) return;

    primeCache(*this, {path});

    Worker worker(*this);
    GoalPtr goal = worker.makeSubstitutionGoal(path);
    Goals goals = {goal};

    worker.run(goals);

    if (goal->getExitCode() != Goal::ecSuccess)
        throw Error(worker.exitStatus(), "path '%s' does not exist and cannot be created", path);
}


void LocalStore::repairPath(const Path & path)
{
    Worker worker(*this);
    GoalPtr goal = worker.makeSubstitutionGoal(path, Repair);
    Goals goals = {goal};

    worker.run(goals);

    if (goal->getExitCode() != Goal::ecSuccess) {
        /* Since substituting the path didn't work, if we have a valid
           deriver, then rebuild the deriver. */
        auto deriver = queryPathInfo(path)->deriver;
        if (deriver != "" && isValidPath(deriver)) {
            goals.clear();
            goals.insert(worker.makeDerivationGoal(deriver, StringSet(), bmRepair));
            worker.run(goals);
        } else
            throw Error(worker.exitStatus(), "cannot repair path '%s'", path);
    }
}


}<|MERGE_RESOLUTION|>--- conflicted
+++ resolved
@@ -511,7 +511,7 @@
             diffHookOptions.gid = gid;
             diffHookOptions.chdir = "/";
 
-            auto diffRes = runProgram(diffHookOptions);
+            auto diffRes = runProgramWithStatus(diffHookOptions);
             if (!statusOk(diffRes.first))
                 throw ExecError(diffRes.first, fmt("diff-hook program '%1%' %2%", diffHook, statusToString(diffRes.first)));
 
@@ -1748,7 +1748,7 @@
 
             opts.standardOut = &sink;
             opts.mergeStderrToStdout = true;
-            runProgram2(opts);
+            runProgram(opts);
         }
 
         if (buildMode == bmCheck) {
@@ -2362,27 +2362,11 @@
     Path logFile = openLogFile();
 
     /* Create a pipe to get the output of the builder. */
-<<<<<<< HEAD
-#ifndef _WIN32
-    builderOut.create();
-#else
-//std::cerr << (format("c----create(%p, %p)") % &worker % worker.ioport.get()) << std::endl;
-    asyncBuilderOut.create(worker.ioport.get());
-
-    // Must be inheritable so subprocesses can dup to children.
-    SECURITY_ATTRIBUTES sa = {0};
-    sa.nLength = sizeof(SECURITY_ATTRIBUTES);
-    sa.bInheritHandle = TRUE;
-    nul = CreateFileA("NUL", GENERIC_READ, FILE_SHARE_READ | FILE_SHARE_WRITE | FILE_SHARE_DELETE, &sa, OPEN_EXISTING, 0, NULL);
-    if (!nul.get())
-        throw WinError("CreateFileA(NUL)");
-#endif
-=======
 //#ifndef _WIN32
-//    builderOut.createPipe();
+//    builderOut.create();
 //#else
-////std::cerr << (format("c----createAsyncPipe(%p, %p)") % &worker % worker.ioport.get()) << std::endl;
-//    asyncBuilderOut.createAsyncPipe(worker.ioport.get());
+////std::cerr << (format("c----create(%p, %p)") % &worker % worker.ioport.get()) << std::endl;
+//    asyncBuilderOut.create(worker.ioport.get());
 //
 //    // Must be inheritable so subprocesses can dup to children.
 //    SECURITY_ATTRIBUTES sa = {0};
@@ -2395,19 +2379,19 @@
 
     builderOut.readSide = posix_openpt(O_RDWR | O_NOCTTY);
     if (!builderOut.readSide)
-        throw SysError("opening pseudoterminal master");
+        throw PosixError("opening pseudoterminal master");
 
     std::string slaveName(ptsname(builderOut.readSide.get()));
 
     if (buildUser) {
         if (chmod(slaveName.c_str(), 0600))
-            throw SysError("changing mode of pseudoterminal slave");
+            throw PosixError("changing mode of pseudoterminal slave");
 
         if (chown(slaveName.c_str(), buildUser->getUID(), 0))
-            throw SysError("changing owner of pseudoterminal slave");
+            throw PosixError("changing owner of pseudoterminal slave");
     } else {
         if (grantpt(builderOut.readSide.get()))
-            throw SysError("granting access to pseudoterminal slave");
+            throw PosixError("granting access to pseudoterminal slave");
     }
 
     #if 0
@@ -2418,22 +2402,21 @@
     #endif
 
     if (unlockpt(builderOut.readSide.get()))
-        throw SysError("unlocking pseudoterminal");
+        throw PosixError("unlocking pseudoterminal");
 
     builderOut.writeSide = open(slaveName.c_str(), O_RDWR | O_NOCTTY);
     if (!builderOut.writeSide)
-        throw SysError("opening pseudoterminal slave");
+        throw PosixError("opening pseudoterminal slave");
 
     // Put the pt into raw mode to prevent \n -> \r\n translation.
     struct termios term;
     if (tcgetattr(builderOut.writeSide.get(), &term))
-        throw SysError("getting pseudoterminal attributes");
+        throw PosixError("getting pseudoterminal attributes");
 
     cfmakeraw(&term);
 
     if (tcsetattr(builderOut.writeSide.get(), TCSANOW, &term))
-        throw SysError("putting pseudoterminal into raw mode");
->>>>>>> 89d51ba6
+        throw PosixError("putting pseudoterminal into raw mode");
 
     result.startTime = time(0);
 
@@ -3797,23 +3780,10 @@
                     ? fmt("output '%1%' of '%2%' differs from '%3%' from previous round", i->second.path, drvPath, prev)
                     : fmt("output '%1%' of '%2%' differs from previous round", i->second.path, drvPath);
 
-<<<<<<< HEAD
-                auto diffHook = settings.diffHook;
-                if (prevExists && diffHook != "" && runDiffHook) {
-                    try {
-                        auto diff = runProgramGetStdout(diffHook, true, {prev, i->second.path});
-                        if (diff != "")
-                            printError(chomp(diff));
-                    } catch (Error & error) {
-                        printError("diff hook execution failed: %s", error.what());
-                    }
-                }
-=======
                 handleDiffHook(
                     buildUser ? buildUser->getUID() : getuid(),
                     buildUser ? buildUser->getGID() : getgid(),
                     prev, i->second.path, drvPath, tmpDir);
->>>>>>> 89d51ba6
 
                 if (settings.enforceDeterminism)
                     throw NotDeterministic(msg);
@@ -5037,7 +5007,7 @@
                     j->fds.erase(k);
                 } else if (rd == -1) {
                     if (errno != EINTR)
-                        throw SysError("%s: read failed", goal->getName());
+                        throw PosixError("%s: read failed", goal->getName());
                 } else {
                     printMsg(lvlVomit, format("%1%: read %2% bytes")
                         % goal->getName() % rd);
