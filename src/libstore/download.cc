#include "download.hh"
#include "util.hh"
#include "globals.hh"
#include "hash.hh"
#include "store-api.hh"
#include "archive.hh"
#include "s3.hh"
#include "compression.hh"
#include "pathlocks.hh"
#include "finally.hh"

#ifdef ENABLE_S3
#include <aws/core/client/ClientConfiguration.h>
#endif

#ifndef _MSC_VER
#include <unistd.h>
#endif
#include <fcntl.h>

#include <curl/curl.h>

#include <algorithm>
#include <cmath>
#include <cstring>
#include <iostream>
#include <queue>
#include <random>
#include <thread>

using namespace std::string_literals;

namespace nix {

struct DownloadSettings : Config
{
    Setting<bool> enableHttp2{this, true, "http2",
        "Whether to enable HTTP/2 support."};

    Setting<std::string> userAgentSuffix{this, "", "user-agent-suffix",
        "String appended to the user agent in HTTP requests."};

    Setting<size_t> httpConnections{this, 25, "http-connections",
        "Number of parallel HTTP connections.",
        {"binary-caches-parallel-connections"}};

    Setting<unsigned long> connectTimeout{this, 0, "connect-timeout",
        "Timeout for connecting to servers during downloads. 0 means use curl's builtin default."};
};

static DownloadSettings downloadSettings;

static GlobalConfig::Register r1(&downloadSettings);

std::string resolveUri(const std::string & uri)
{
    if (uri.compare(0, 8, "channel:") == 0)
        return "https://nixos.org/channels/" + std::string(uri, 8) + "/nixexprs.tar.xz";
    else
        return uri;
}

struct CurlDownloader : public Downloader
{
    CURLM * curlm = 0;

    std::random_device rd;
    std::mt19937 mt19937;

    struct DownloadItem : public std::enable_shared_from_this<DownloadItem>
    {
        CurlDownloader & downloader;
        DownloadRequest request;
        DownloadResult result;
        Activity act;
        bool done = false; // whether either the success or failure function has been called
        Callback<DownloadResult> callback;
        CURL * req = 0;
        bool active = false; // whether the handle has been added to the multi object
        std::string status;

        unsigned int attempt = 0;

        /* Don't start this download until the specified time point
           has been reached. */
        std::chrono::steady_clock::time_point embargo;

        struct curl_slist * requestHeaders = 0;

        std::string encoding;

        DownloadItem(CurlDownloader & downloader,
            const DownloadRequest & request,
            Callback<DownloadResult> callback)
            : downloader(downloader)
            , request(request)
            , act(*logger, lvlTalkative, actDownload,
                fmt(request.data ? "uploading '%s'" : "downloading '%s'", request.uri),
                {request.uri}, request.parentAct)
            , callback(callback)
            , finalSink([this](const unsigned char * data, size_t len) {
                if (this->request.dataCallback)
                    this->request.dataCallback((char *) data, len);
                else
                    this->result.data->append((char *) data, len);
              })
        {
            if (!request.expectedETag.empty())
                requestHeaders = curl_slist_append(requestHeaders, ("If-None-Match: " + request.expectedETag).c_str());
            if (!request.mimeType.empty())
                requestHeaders = curl_slist_append(requestHeaders, ("Content-Type: " + request.mimeType).c_str());
        }

        ~DownloadItem()
        {
            if (req) {
                if (active)
                    curl_multi_remove_handle(downloader.curlm, req);
                curl_easy_cleanup(req);
            }
            if (requestHeaders) curl_slist_free_all(requestHeaders);
            try {
                if (!done)
                    fail(DownloadError(Interrupted, format("download of '%s' was interrupted") % request.uri));
            } catch (...) {
                ignoreException();
            }
        }

        void failEx(std::exception_ptr ex)
        {
            assert(!done);
            done = true;
            callback.rethrow(ex);
        }

        template<class T>
        void fail(const T & e)
        {
            failEx(std::make_exception_ptr(e));
        }

        LambdaSink finalSink;
        std::shared_ptr<CompressionSink> decompressionSink;

        std::exception_ptr writeException;

        size_t writeCallback(void * contents, size_t size, size_t nmemb)
        {
            try {
                size_t realSize = size * nmemb;
                result.bodySize += realSize;

                if (!decompressionSink)
                    decompressionSink = makeDecompressionSink(encoding, finalSink);

                (*decompressionSink)((unsigned char *) contents, realSize);

                return realSize;
            } catch (...) {
                writeException = std::current_exception();
                return 0;
            }
        }

        static size_t writeCallbackWrapper(void * contents, size_t size, size_t nmemb, void * userp)
        {
            return ((DownloadItem *) userp)->writeCallback(contents, size, nmemb);
        }

        size_t headerCallback(void * contents, size_t size, size_t nmemb)
        {
            size_t realSize = size * nmemb;
            std::string line((char *) contents, realSize);
            printMsg(lvlVomit, format("got header for '%s': %s") % request.uri % trim(line));
            if (line.compare(0, 5, "HTTP/") == 0) { // new response starts
                result.etag = "";
                auto ss = tokenizeString<vector<string>>(line, " ");
                status = ss.size() >= 2 ? ss[1] : "";
                result.data = std::make_shared<std::string>();
                result.bodySize = 0;
                encoding = "";
            } else {
                auto i = line.find(':');
                if (i != string::npos) {
                    string name = toLower(trim(string(line, 0, i)));
                    if (name == "etag") {
                        result.etag = trim(string(line, i + 1));
                        /* Hack to work around a GitHub bug: it sends
                           ETags, but ignores If-None-Match. So if we get
                           the expected ETag on a 200 response, then shut
                           down the connection because we already have the
                           data. */
                        if (result.etag == request.expectedETag && status == "200") {
                            debug(format("shutting down on 200 HTTP response with expected ETag"));
                            return 0;
                        }
                    } else if (name == "content-encoding")
                        encoding = trim(string(line, i + 1));;
                }
            }
            return realSize;
        }

        static size_t headerCallbackWrapper(void * contents, size_t size, size_t nmemb, void * userp)
        {
            return ((DownloadItem *) userp)->headerCallback(contents, size, nmemb);
        }

        int progressCallback(double dltotal, double dlnow)
        {
            try {
              act.progress(dlnow, dltotal);
            } catch (nix::Interrupted &) {
              assert(_isInterrupted);
            }
            return _isInterrupted;
        }

        static int progressCallbackWrapper(void * userp, double dltotal, double dlnow, double ultotal, double ulnow)
        {
            return ((DownloadItem *) userp)->progressCallback(dltotal, dlnow);
        }

        static int debugCallback(CURL * handle, curl_infotype type, char * data, size_t size, void * userptr)
        {
            if (type == CURLINFO_TEXT)
                vomit("curl: %s", chomp(std::string(data, size)));
            return 0;
        }

        size_t readOffset = 0;
        size_t readCallback(char *buffer, size_t size, size_t nitems)
        {
            if (readOffset == request.data->length())
                return 0;
            auto count = std::min(size * nitems, request.data->length() - readOffset);
            assert(count);
            memcpy(buffer, request.data->data() + readOffset, count);
            readOffset += count;
            return count;
        }

        static size_t readCallbackWrapper(char *buffer, size_t size, size_t nitems, void * userp)
        {
            return ((DownloadItem *) userp)->readCallback(buffer, size, nitems);
        }

        long lowSpeedTimeout = 300;

        void init()
        {
            if (!req) req = curl_easy_init();

            curl_easy_reset(req);

            if (verbosity >= lvlVomit) {
                curl_easy_setopt(req, CURLOPT_VERBOSE, 1);
                curl_easy_setopt(req, CURLOPT_DEBUGFUNCTION, DownloadItem::debugCallback);
            }

            curl_easy_setopt(req, CURLOPT_URL, request.uri.c_str());
            curl_easy_setopt(req, CURLOPT_FOLLOWLOCATION, 1L);
            curl_easy_setopt(req, CURLOPT_MAXREDIRS, 10);
            curl_easy_setopt(req, CURLOPT_NOSIGNAL, 1);
            curl_easy_setopt(req, CURLOPT_USERAGENT,
                ("curl/" LIBCURL_VERSION " Nix/" + nixVersion +
                    (downloadSettings.userAgentSuffix != "" ? " " + downloadSettings.userAgentSuffix.get() : "")).c_str());
            #if LIBCURL_VERSION_NUM >= 0x072b00
            curl_easy_setopt(req, CURLOPT_PIPEWAIT, 1);
            #endif
            #if LIBCURL_VERSION_NUM >= 0x072f00
            if (downloadSettings.enableHttp2)
                curl_easy_setopt(req, CURLOPT_HTTP_VERSION, CURL_HTTP_VERSION_2TLS);
            #endif
            curl_easy_setopt(req, CURLOPT_WRITEFUNCTION, DownloadItem::writeCallbackWrapper);
            curl_easy_setopt(req, CURLOPT_WRITEDATA, this);
            curl_easy_setopt(req, CURLOPT_HEADERFUNCTION, DownloadItem::headerCallbackWrapper);
            curl_easy_setopt(req, CURLOPT_HEADERDATA, this);

            curl_easy_setopt(req, CURLOPT_PROGRESSFUNCTION, progressCallbackWrapper);
            curl_easy_setopt(req, CURLOPT_PROGRESSDATA, this);
            curl_easy_setopt(req, CURLOPT_NOPROGRESS, 0);

            curl_easy_setopt(req, CURLOPT_HTTPHEADER, requestHeaders);

            if (request.head)
                curl_easy_setopt(req, CURLOPT_NOBODY, 1);

            if (request.data) {
                curl_easy_setopt(req, CURLOPT_UPLOAD, 1L);
                curl_easy_setopt(req, CURLOPT_READFUNCTION, readCallbackWrapper);
                curl_easy_setopt(req, CURLOPT_READDATA, this);
                curl_easy_setopt(req, CURLOPT_INFILESIZE_LARGE, (curl_off_t) request.data->length());
            }

            if (request.verifyTLS) {
                if (settings.caFile != "")
                    curl_easy_setopt(req, CURLOPT_CAINFO, settings.caFile.c_str());
            } else {
                curl_easy_setopt(req, CURLOPT_SSL_VERIFYPEER, 0);
                curl_easy_setopt(req, CURLOPT_SSL_VERIFYHOST, 0);
            }

            curl_easy_setopt(req, CURLOPT_CONNECTTIMEOUT, downloadSettings.connectTimeout.get());

            curl_easy_setopt(req, CURLOPT_LOW_SPEED_LIMIT, 1L);
            curl_easy_setopt(req, CURLOPT_LOW_SPEED_TIME, lowSpeedTimeout);

#ifndef _WIN32
            /* If no file exist in the specified path, curl continues to work
               anyway as if netrc support was disabled. */
            curl_easy_setopt(req, CURLOPT_NETRC_FILE, settings.netrcFile.get().c_str());
            curl_easy_setopt(req, CURLOPT_NETRC, CURL_NETRC_OPTIONAL);
#endif

            result.data = std::make_shared<std::string>();
            result.bodySize = 0;
        }

        void finish(CURLcode code)
        {
            long httpStatus = 0;
            curl_easy_getinfo(req, CURLINFO_RESPONSE_CODE, &httpStatus);

            char * effectiveUrlCStr;
            curl_easy_getinfo(req, CURLINFO_EFFECTIVE_URL, &effectiveUrlCStr);
            if (effectiveUrlCStr)
                result.effectiveUrl = effectiveUrlCStr;

            debug("finished %s of '%s'; curl status = %d, HTTP status = %d, body = %d bytes",
                request.verb(), request.uri, code, httpStatus, result.bodySize);

            if (decompressionSink)
                decompressionSink->finish();

            if (code == CURLE_WRITE_ERROR && result.etag == request.expectedETag) {
                code = CURLE_OK;
                httpStatus = 304;
            }

            if (writeException)
                failEx(writeException);

            else if (code == CURLE_OK &&
                (httpStatus == 200 || httpStatus == 201 || httpStatus == 204 || httpStatus == 304 || httpStatus == 226 /* FTP */ || httpStatus == 0 /* other protocol */))
            {
                result.cached = httpStatus == 304;
                done = true;

                try {
                    act.progress(result.bodySize, result.bodySize);
                    callback(std::move(result));
                } catch (...) {
                    done = true;
                    callback.rethrow();
                }
            }

            else {
                // We treat most errors as transient, but won't retry when hopeless
                Error err = Transient;

                if (httpStatus == 404 || httpStatus == 410 || code == CURLE_FILE_COULDNT_READ_FILE) {
                    // The file is definitely not there
                    err = NotFound;
                } else if (httpStatus == 401 || httpStatus == 403 || httpStatus == 407) {
                    // Don't retry on authentication/authorization failures
                    err = Forbidden;
                } else if (httpStatus >= 400 && httpStatus < 500 && httpStatus != 408) {
                    // Most 4xx errors are client errors and are probably not worth retrying:
                    //   * 408 means the server timed out waiting for us, so we try again
                    err = Misc;
                } else if (httpStatus == 501 || httpStatus == 505 || httpStatus == 511) {
                    // Let's treat most 5xx (server) errors as transient, except for a handful:
                    //   * 501 not implemented
                    //   * 505 http version not supported
                    //   * 511 we're behind a captive portal
                    err = Misc;
                } else {
                    // Don't bother retrying on certain cURL errors either
                    switch (code) {
                        case CURLE_FAILED_INIT:
                        case CURLE_URL_MALFORMAT:
                        case CURLE_NOT_BUILT_IN:
                        case CURLE_REMOTE_ACCESS_DENIED:
                        case CURLE_FILE_COULDNT_READ_FILE:
                        case CURLE_FUNCTION_NOT_FOUND:
                        case CURLE_ABORTED_BY_CALLBACK:
                        case CURLE_BAD_FUNCTION_ARGUMENT:
                        case CURLE_INTERFACE_FAILED:
                        case CURLE_UNKNOWN_OPTION:
                        case CURLE_SSL_CACERT_BADFILE:
                        case CURLE_TOO_MANY_REDIRECTS:
                        case CURLE_WRITE_ERROR:
                            err = Misc;
                            break;
                        default: // Shut up warnings
                            break;
                    }
                }

                attempt++;

                auto exc =
                    code == CURLE_ABORTED_BY_CALLBACK && _isInterrupted
                    ? DownloadError(Interrupted, fmt("%s of '%s' was interrupted", request.verb(), request.uri))
                    : httpStatus != 0
                    ? DownloadError(err,
                        fmt("unable to %s '%s': HTTP error %d",
                            request.verb(), request.uri, httpStatus)
                        + (code == CURLE_OK ? "" : fmt(" (curl error: %s)", curl_easy_strerror(code)))
                        )
                    : DownloadError(err,
                        fmt("unable to %s '%s': %s (%d)",
                            request.verb(), request.uri, curl_easy_strerror(code), code));

                /* If this is a transient error, then maybe retry the
                   download after a while. */
                if (err == Transient && attempt < request.tries) {
                    int ms = request.baseRetryTimeMs * std::pow(2.0f, attempt - 1 + std::uniform_real_distribution<>(0.0, 0.5)(downloader.mt19937));
                    printError(format("warning: %s; retrying in %d ms") % exc.what() % ms);
                    embargo = std::chrono::steady_clock::now() + std::chrono::milliseconds(ms);
                    downloader.enqueueItem(shared_from_this());
                }
                else
                    fail(exc);
            }
        }
    };

    struct State
    {
        struct EmbargoComparator {
            bool operator() (const std::shared_ptr<DownloadItem> & i1, const std::shared_ptr<DownloadItem> & i2) {
                return i1->embargo > i2->embargo;
            }
        };
        bool quit = false;
        std::priority_queue<std::shared_ptr<DownloadItem>, std::vector<std::shared_ptr<DownloadItem>>, EmbargoComparator> incoming;
    };

    Sync<State> state_;
#ifndef _WIN32
    /* We can't use a std::condition_variable to wake up the curl
       thread, because it only monitors file descriptors. So use a
       pipe instead.
       TODO: On Windows here should be a socket.
    */
    Pipe wakeupPipe;
#endif
    std::thread workerThread;

    CurlDownloader()
        : mt19937(rd())
    {
        static std::once_flag globalInit;
        std::call_once(globalInit, curl_global_init, CURL_GLOBAL_ALL);

        curlm = curl_multi_init();

        #if LIBCURL_VERSION_NUM >= 0x072b00 // Multiplex requires >= 7.43.0
        curl_multi_setopt(curlm, CURLMOPT_PIPELINING, CURLPIPE_MULTIPLEX);
        #endif
        #if LIBCURL_VERSION_NUM >= 0x071e00 // Max connections requires >= 7.30.0
        curl_multi_setopt(curlm, CURLMOPT_MAX_TOTAL_CONNECTIONS,
            downloadSettings.httpConnections.get());
        #endif
#ifndef _WIN32
        wakeupPipe.createPipe();
#endif
        workerThread = std::thread([&]() { workerThreadEntry(); });
    }

    ~CurlDownloader()
    {
        stopWorkerThread();

        workerThread.join();

        if (curlm) curl_multi_cleanup(curlm);
    }

    void stopWorkerThread()
    {
        /* Signal the worker thread to exit. */
        {
            auto state(state_.lock());
            state->quit = true;
        }
#ifndef _WIN32
        writeFull(wakeupPipe.writeSide.get(), " ", false);
#endif
    }

    void workerThreadMain()
    {
#ifndef _WIN32
        /* Cause this thread to be notified on SIGINT. */
        auto callback = createInterruptCallback([&]() {
            stopWorkerThread();
        });
#endif
        std::map<CURL *, std::shared_ptr<DownloadItem>> items;

        bool quit = false;

        std::chrono::steady_clock::time_point nextWakeup;

        while (!quit) {
            checkInterrupt();

            /* Let curl do its thing. */
            int running;
            CURLMcode mc = curl_multi_perform(curlm, &running);
            if (mc != CURLM_OK)
                throw nix::Error(format("unexpected error from curl_multi_perform(): %s") % curl_multi_strerror(mc));

            /* Set the promises of any finished requests. */
            CURLMsg * msg;
            int left;
            while ((msg = curl_multi_info_read(curlm, &left))) {
                if (msg->msg == CURLMSG_DONE) {
                    auto i = items.find(msg->easy_handle);
                    assert(i != items.end());
                    i->second->finish(msg->data.result);
                    curl_multi_remove_handle(curlm, i->second->req);
                    i->second->active = false;
                    items.erase(i);
                }
            }

            /* Wait for activity, including wakeup events. */
            int numfds = 0;
<<<<<<< HEAD

            auto sleepTimeMs =
                nextWakeup != std::chrono::steady_clock::time_point()
                ? std::max(0, (int) std::chrono::duration_cast<std::chrono::milliseconds>(nextWakeup - std::chrono::steady_clock::now()).count())
                : 10000;

=======
            struct curl_waitfd extraFDs[1];
            extraFDs[0].fd = wakeupPipe.readSide.get();
            extraFDs[0].events = CURL_WAIT_POLLIN;
            extraFDs[0].revents = 0;
            long maxSleepTimeMs = items.empty() ? 10000 : 100;
            auto sleepTimeMs =
                nextWakeup != std::chrono::steady_clock::time_point()
                ? std::max(0, (int) std::chrono::duration_cast<std::chrono::milliseconds>(nextWakeup - std::chrono::steady_clock::now()).count())
                : maxSleepTimeMs;
>>>>>>> a1a8ccb1
            vomit("download thread waiting for %d ms", sleepTimeMs);
#ifdef _WIN32
            // as there is no way to wake up yet, limit the timeout to a reasonable small value
            sleepTimeMs = std::min(500, sleepTimeMs);

            if (items.empty()) {
                Sleep(sleepTimeMs);
            } else {
                mc = curl_multi_wait(curlm, NULL, 0, sleepTimeMs, &numfds);
                if (mc != CURLM_OK)
                    throw nix::Error(format("unexpected error from curl_multi_wait(): %s") % curl_multi_strerror(mc));
            }
#else
            struct curl_waitfd extraFDs[1];
            extraFDs[0].fd = wakeupPipe.readSide.get();
            extraFDs[0].events = CURL_WAIT_POLLIN;
            extraFDs[0].revents = 0;

            mc = curl_multi_wait(curlm, extraFDs, 1, sleepTimeMs, &numfds);
            if (mc != CURLM_OK)
                throw nix::Error(format("unexpected error from curl_multi_wait(): %s") % curl_multi_strerror(mc));

            /* Add new curl requests from the incoming requests queue,
               except for requests that are embargoed (waiting for a
               retry timeout to expire). */
            if (extraFDs[0].revents & CURL_WAIT_POLLIN) {
                char buf[1024];
                auto res = read(extraFDs[0].fd, buf, sizeof(buf));
                if (res == -1 && errno != EINTR)
                    throw PosixError("reading curl wakeup socket");
            }
#endif
            nextWakeup = std::chrono::steady_clock::time_point();

            std::vector<std::shared_ptr<DownloadItem>> incoming;
            auto now = std::chrono::steady_clock::now();

            {
                auto state(state_.lock());
                while (!state->incoming.empty()) {
                    auto item = state->incoming.top();
                    if (item->embargo <= now) {
                        incoming.push_back(item);
                        state->incoming.pop();
                    } else {
                        if (nextWakeup == std::chrono::steady_clock::time_point()
                            || item->embargo < nextWakeup)
                            nextWakeup = item->embargo;
                        break;
                    }
                }
                quit = state->quit;
            }

            for (auto & item : incoming) {
                debug("starting %s of %s", item->request.verb(), item->request.uri);
                item->init();
                curl_multi_add_handle(curlm, item->req);
                item->active = true;
                items[item->req] = item;
            }
        }

        debug("download thread shutting down");
    }

    void workerThreadEntry()
    {
        try {
            workerThreadMain();
        } catch (nix::Interrupted & e) {
        } catch (std::exception & e) {
            printError(format("unexpected error in download thread: %s") % e.what());
        }

        {
            auto state(state_.lock());
            while (!state->incoming.empty()) state->incoming.pop();
            state->quit = true;
        }
    }

    void enqueueItem(std::shared_ptr<DownloadItem> item)
    {
        if (item->request.data
            && !hasPrefix(item->request.uri, "http://")
            && !hasPrefix(item->request.uri, "https://"))
            throw nix::Error("uploading to '%s' is not supported", item->request.uri);

        {
            auto state(state_.lock());
            if (state->quit)
                throw nix::Error("cannot enqueue download request because the download thread is shutting down");
            state->incoming.push(item);
        }
#ifndef _WIN32
        writeFull(wakeupPipe.writeSide.get(), " ");
#endif
    }

#ifdef ENABLE_S3
    std::tuple<std::string, std::string, Store::Params> parseS3Uri(std::string uri)
    {
        auto [path, params] = splitUriAndParams(uri);

        auto slash = path.find('/', 5); // 5 is the length of "s3://" prefix
            if (slash == std::string::npos)
                throw nix::Error("bad S3 URI '%s'", path);

        std::string bucketName(path, 5, slash - 5);
        std::string key(path, slash + 1);

        return {bucketName, key, params};
    }
#endif

    void enqueueDownload(const DownloadRequest & request,
        Callback<DownloadResult> callback) override
    {
        /* Ugly hack to support s3:// URIs. */
        if (hasPrefix(request.uri, "s3://")) {
            // FIXME: do this on a worker thread
            try {
#ifdef ENABLE_S3
                auto [bucketName, key, params] = parseS3Uri(request.uri);

                std::string profile = get(params, "profile", "");
                std::string region = get(params, "region", Aws::Region::US_EAST_1);
                std::string scheme = get(params, "scheme", "");
                std::string endpoint = get(params, "endpoint", "");

                S3Helper s3Helper(profile, region, scheme, endpoint);

                // FIXME: implement ETag
                auto s3Res = s3Helper.getObject(bucketName, key);
                DownloadResult res;
                if (!s3Res.data)
                    throw DownloadError(NotFound, fmt("S3 object '%s' does not exist", request.uri));
                res.data = s3Res.data;
                callback(std::move(res));
#else
                throw nix::Error("cannot download '%s' because Nix is not built with S3 support", request.uri);
#endif
            } catch (...) { callback.rethrow(); }
            return;
        }

        enqueueItem(std::make_shared<DownloadItem>(*this, request, callback));
    }
};

ref<Downloader> getDownloader()
{
    static ref<Downloader> downloader = makeDownloader();
    return downloader;
}

ref<Downloader> makeDownloader()
{
    return make_ref<CurlDownloader>();
}

std::future<DownloadResult> Downloader::enqueueDownload(const DownloadRequest & request)
{
    auto promise = std::make_shared<std::promise<DownloadResult>>();
    enqueueDownload(request,
        {[promise](std::future<DownloadResult> fut) {
            try {
                promise->set_value(fut.get());
            } catch (...) {
                promise->set_exception(std::current_exception());
            }
        }});
    return promise->get_future();
}

DownloadResult Downloader::download(const DownloadRequest & request)
{
    return enqueueDownload(request).get();
}

void Downloader::download(DownloadRequest && request, Sink & sink)
{
    /* Note: we can't call 'sink' via request.dataCallback, because
       that would cause the sink to execute on the downloader
       thread. If 'sink' is a coroutine, this will fail. Also, if the
       sink is expensive (e.g. one that does decompression and writing
       to the Nix store), it would stall the download thread too much.
       Therefore we use a buffer to communicate data between the
       download thread and the calling thread. */

    struct State {
        bool quit = false;
        std::exception_ptr exc;
        std::string data;
        std::condition_variable avail, request;
    };

    auto _state = std::make_shared<Sync<State>>();

    /* In case of an exception, wake up the download thread. FIXME:
       abort the download request. */
    Finally finally([&]() {
        auto state(_state->lock());
        state->quit = true;
        state->request.notify_one();
    });

    request.dataCallback = [_state](char * buf, size_t len) {

        auto state(_state->lock());

        if (state->quit) return;

        /* If the buffer is full, then go to sleep until the calling
           thread wakes us up (i.e. when it has removed data from the
           buffer). We don't wait forever to prevent stalling the
           download thread. (Hopefully sleeping will throttle the
           sender.) */
        if (state->data.size() > 1024 * 1024) {
            debug("download buffer is full; going to sleep");
            state.wait_for(state->request, std::chrono::seconds(10));
        }

        /* Append data to the buffer and wake up the calling
           thread. */
        state->data.append(buf, len);
        state->avail.notify_one();
    };

    enqueueDownload(request,
        {[_state](std::future<DownloadResult> fut) {
            auto state(_state->lock());
            state->quit = true;
            try {
                fut.get();
            } catch (...) {
                state->exc = std::current_exception();
            }
            state->avail.notify_one();
            state->request.notify_one();
        }});

    while (true) {
        checkInterrupt();

        std::string chunk;

        /* Grab data if available, otherwise wait for the download
           thread to wake us up. */
        {
            auto state(_state->lock());

            while (state->data.empty()) {

                if (state->quit) {
                    if (state->exc) std::rethrow_exception(state->exc);
                    return;
                }

                state.wait(state->avail);
            }

            chunk = std::move(state->data);

            state->request.notify_one();
        }

        /* Flush the data to the sink and wake up the download thread
           if it's blocked on a full buffer. We don't hold the state
           lock while doing this to prevent blocking the download
           thread if sink() takes a long time. */
        sink((unsigned char *) chunk.data(), chunk.size());
    }
}

Path Downloader::downloadCached(ref<Store> store, const string & url_, bool unpack, string name, const Hash & expectedHash, string * effectiveUrl, int ttl)
{
    auto url = resolveUri(url_);

    if (name == "") {
        auto p = url.rfind('/');
        if (p != string::npos) name = string(url, p + 1);
    }

    Path expectedStorePath;
    if (expectedHash) {
        expectedStorePath = store->makeFixedOutputPath(unpack, expectedHash, name);
        if (store->isValidPath(expectedStorePath))
            return store->toRealPath(expectedStorePath);
    }

    Path cacheDir = getCacheDir() + "/nix/tarballs";
    createDirs(cacheDir);

    string urlHash = hashString(htSHA256, name + std::string("\0"s) + url).to_string(Base32, false);

    Path dataFile = cacheDir + "/" + urlHash + ".info";
    Path fileLink = cacheDir + "/" + urlHash + "-file";

    PathLocks lock({fileLink}, fmt("waiting for lock on '%1%'...", fileLink));

    Path storePath;

    string expectedETag;

    bool skip = false;

    if (pathExists(fileLink) && pathExists(dataFile)) {
        storePath = readLink(fileLink);
        store->addTempRoot(storePath);
        if (store->isValidPath(storePath)) {
            auto ss = tokenizeString<vector<string>>(readFile(dataFile), "\n");
            if (ss.size() >= 3 && ss[0] == url) {
                time_t lastChecked;
                if (string2Int(ss[2], lastChecked) && lastChecked + ttl >= time(0)) {
                    skip = true;
                    if (effectiveUrl)
                        *effectiveUrl = url_;
                } else if (!ss[1].empty()) {
                    debug(format("verifying previous ETag '%1%'") % ss[1]);
                    expectedETag = ss[1];
                }
            }
        } else
            storePath = "";
    }

    if (!skip) {

        try {
            DownloadRequest request(url);
            request.expectedETag = expectedETag;
            auto res = download(request);
            if (effectiveUrl)
                *effectiveUrl = res.effectiveUrl;

            if (!res.cached) {
                ValidPathInfo info;
                StringSink sink;
                dumpString(*res.data, sink);
                Hash hash = hashString(expectedHash ? expectedHash.type : htSHA256, *res.data);
                info.path = store->makeFixedOutputPath(false, hash, name);
                info.narHash = hashString(htSHA256, *sink.s);
                info.narSize = sink.s->size();
                info.ca = makeFixedOutputCA(false, hash);
                store->addToStore(info, sink.s, NoRepair, NoCheckSigs);
                storePath = info.path;
            }

            assert(!storePath.empty());
            replaceSymlink(storePath, fileLink);

            writeFile(dataFile, url + "\n" + res.etag + "\n" + std::to_string(time(0)) + "\n");
        } catch (DownloadError & e) {
            if (storePath.empty()) throw;
            printError(format("warning: %1%; using cached result") % e.msg());
        }
    }

    if (unpack) {
        Path unpackedLink = cacheDir + "/" + baseNameOf(storePath) + "-unpacked";
        PathLocks lock2({unpackedLink}, fmt("waiting for lock on '%1%'...", unpackedLink));
        Path unpackedStorePath;
        if (pathExists(unpackedLink)) {
            unpackedStorePath = readLink(unpackedLink);
            store->addTempRoot(unpackedStorePath);
            if (!store->isValidPath(unpackedStorePath))
                unpackedStorePath = "";
        }
        if (unpackedStorePath.empty()) {
            printInfo(format("unpacking '%1%'...") % url);
            Path tmpDir = createTempDir();
            AutoDelete autoDelete(tmpDir, true);
#ifdef _WIN32
            // BUGBUG: MSYS's tar does not support Windows paths! (remove this when nixpkgs will have own Windows coreutils)
            const string realStorePath = store->toRealPath(storePath);
            const string realStorePath2 = realStorePath.substr(1, 9) == ":/msys64/" ? trim(runProgramGetStdout("cygpath", true, {"-u", realStorePath})) : realStorePath;
            const string tmpDir2        = tmpDir       .substr(1, 9) == ":/msys64/" ? trim(runProgramGetStdout("cygpath", true, {"-u", tmpDir       })) : tmpDir;
            const string tarOutput      = runProgramGetStdout("tar", true, {"xvf", realStorePath2, "-C", tmpDir2, "--strip-components", "1"});
std::cerr << "(TODO: get rid of tar here) tarOutput='" << tarOutput << "'" << std::endl;
#else
            // FIXME: this requires GNU tar for decompression.
            runProgramGetStdout("tar", true, {"xf", store->toRealPath(storePath), "-C", tmpDir, "--strip-components", "1"});
#endif
            unpackedStorePath = store->addToStore(name, tmpDir, true, htSHA256, defaultPathFilter, NoRepair);
        }
        replaceSymlink(unpackedStorePath, unpackedLink);
        storePath = unpackedStorePath;
    }

    if (expectedStorePath != "" && storePath != expectedStorePath) {
        Hash gotHash = unpack
            ? hashPath(expectedHash.type, store->toRealPath(storePath)).first
            : hashFile(expectedHash.type, store->toRealPath(storePath));
        throw nix::Error("hash mismatch in file downloaded from '%s':\n  wanted: %s\n  got:    %s",
            url, expectedHash.to_string(), gotHash.to_string());
    }

    return store->toRealPath(storePath);
}


bool isUri(const string & s)
{
    if (s.compare(0, 8, "channel:") == 0) return true;
    size_t pos = s.find("://");
    if (pos == string::npos) return false;
    string scheme(s, 0, pos);
    return scheme == "http" || scheme == "https" || scheme == "file" || scheme == "channel" || scheme == "git" || scheme == "s3" || scheme == "ssh";
}


}<|MERGE_RESOLUTION|>--- conflicted
+++ resolved
@@ -532,24 +532,12 @@
 
             /* Wait for activity, including wakeup events. */
             int numfds = 0;
-<<<<<<< HEAD
-
-            auto sleepTimeMs =
-                nextWakeup != std::chrono::steady_clock::time_point()
-                ? std::max(0, (int) std::chrono::duration_cast<std::chrono::milliseconds>(nextWakeup - std::chrono::steady_clock::now()).count())
-                : 10000;
-
-=======
-            struct curl_waitfd extraFDs[1];
-            extraFDs[0].fd = wakeupPipe.readSide.get();
-            extraFDs[0].events = CURL_WAIT_POLLIN;
-            extraFDs[0].revents = 0;
-            long maxSleepTimeMs = items.empty() ? 10000 : 100;
+
             auto sleepTimeMs =
                 nextWakeup != std::chrono::steady_clock::time_point()
                 ? std::max(0, (int) std::chrono::duration_cast<std::chrono::milliseconds>(nextWakeup - std::chrono::steady_clock::now()).count())
                 : maxSleepTimeMs;
->>>>>>> a1a8ccb1
+
             vomit("download thread waiting for %d ms", sleepTimeMs);
 #ifdef _WIN32
             // as there is no way to wake up yet, limit the timeout to a reasonable small value
@@ -567,6 +555,7 @@
             extraFDs[0].fd = wakeupPipe.readSide.get();
             extraFDs[0].events = CURL_WAIT_POLLIN;
             extraFDs[0].revents = 0;
+            long maxSleepTimeMs = items.empty() ? 10000 : 100;
 
             mc = curl_multi_wait(curlm, extraFDs, 1, sleepTimeMs, &numfds);
             if (mc != CURLM_OK)
