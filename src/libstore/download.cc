#include "download.hh"
#include "util.hh"
#include "globals.hh"
#include "hash.hh"
#include "store-api.hh"
#include "archive.hh"
#include "s3.hh"
#include "compression.hh"
#include "pathlocks.hh"
#include "finally.hh"

#ifdef ENABLE_S3
#include <aws/core/client/ClientConfiguration.h>
#endif

#include <unistd.h>
#include <fcntl.h>

#include <curl/curl.h>

#include <algorithm>
#include <cmath>
#include <cstring>
#include <iostream>
#include <queue>
#include <random>
#include <thread>

using namespace std::string_literals;

namespace nix {

struct DownloadSettings : Config
{
    Setting<bool> enableHttp2{this, true, "http2",
        "Whether to enable HTTP/2 support."};

    Setting<std::string> userAgentSuffix{this, "", "user-agent-suffix",
        "String appended to the user agent in HTTP requests."};

    Setting<size_t> httpConnections{this, 25, "http-connections",
        "Number of parallel HTTP connections.",
        {"binary-caches-parallel-connections"}};

    Setting<unsigned long> connectTimeout{this, 0, "connect-timeout",
        "Timeout for connecting to servers during downloads. 0 means use curl's builtin default."};
};

static DownloadSettings downloadSettings;

static GlobalConfig::Register r1(&downloadSettings);

std::string resolveUri(const std::string & uri)
{
    if (uri.compare(0, 8, "channel:") == 0)
        return "https://nixos.org/channels/" + std::string(uri, 8) + "/nixexprs.tar.xz";
    else
        return uri;
}

struct CurlDownloader : public Downloader
{
    CURLM * curlm = 0;

    std::random_device rd;
    std::mt19937 mt19937;

    struct DownloadItem : public std::enable_shared_from_this<DownloadItem>
    {
        CurlDownloader & downloader;
        DownloadRequest request;
        DownloadResult result;
        Activity act;
        bool done = false; // whether either the success or failure function has been called
        Callback<DownloadResult> callback;
        CURL * req = 0;
        bool active = false; // whether the handle has been added to the multi object
        std::string status;

        unsigned int attempt = 0;

        /* Don't start this download until the specified time point
           has been reached. */
        std::chrono::steady_clock::time_point embargo;

        struct curl_slist * requestHeaders = 0;

        std::string encoding;

        DownloadItem(CurlDownloader & downloader,
            const DownloadRequest & request,
            Callback<DownloadResult> callback)
            : downloader(downloader)
            , request(request)
            , act(*logger, lvlTalkative, actDownload,
                fmt(request.data ? "uploading '%s'" : "downloading '%s'", request.uri),
                {request.uri}, request.parentAct)
            , callback(callback)
            , finalSink([this](const unsigned char * data, size_t len) {
                if (this->request.dataCallback)
                    this->request.dataCallback((char *) data, len);
                else
                    this->result.data->append((char *) data, len);
              })
        {
            if (!request.expectedETag.empty())
                requestHeaders = curl_slist_append(requestHeaders, ("If-None-Match: " + request.expectedETag).c_str());
            if (!request.mimeType.empty())
                requestHeaders = curl_slist_append(requestHeaders, ("Content-Type: " + request.mimeType).c_str());
        }

        ~DownloadItem()
        {
            if (req) {
                if (active)
                    curl_multi_remove_handle(downloader.curlm, req);
                curl_easy_cleanup(req);
            }
            if (requestHeaders) curl_slist_free_all(requestHeaders);
            try {
                if (!done)
                    fail(DownloadError(Interrupted, format("download of '%s' was interrupted") % request.uri));
            } catch (...) {
                ignoreException();
            }
        }

        void failEx(std::exception_ptr ex)
        {
            assert(!done);
            done = true;
            callback.rethrow(ex);
        }

        template<class T>
        void fail(const T & e)
        {
            failEx(std::make_exception_ptr(e));
        }

        LambdaSink finalSink;
        std::shared_ptr<CompressionSink> decompressionSink;

        std::exception_ptr writeException;

        size_t writeCallback(void * contents, size_t size, size_t nmemb)
        {
            try {
                size_t realSize = size * nmemb;
                result.bodySize += realSize;

                if (!decompressionSink)
                    decompressionSink = makeDecompressionSink(encoding, finalSink);

                (*decompressionSink)((unsigned char *) contents, realSize);

                return realSize;
            } catch (...) {
                writeException = std::current_exception();
                return 0;
            }
        }

        static size_t writeCallbackWrapper(void * contents, size_t size, size_t nmemb, void * userp)
        {
            return ((DownloadItem *) userp)->writeCallback(contents, size, nmemb);
        }

        size_t headerCallback(void * contents, size_t size, size_t nmemb)
        {
            size_t realSize = size * nmemb;
            std::string line((char *) contents, realSize);
            printMsg(lvlVomit, format("got header for '%s': %s") % request.uri % trim(line));
            if (line.compare(0, 5, "HTTP/") == 0) { // new response starts
                result.etag = "";
                auto ss = tokenizeString<vector<string>>(line, " ");
                status = ss.size() >= 2 ? ss[1] : "";
                result.data = std::make_shared<std::string>();
                result.bodySize = 0;
                encoding = "";
            } else {
                auto i = line.find(':');
                if (i != string::npos) {
                    string name = toLower(trim(string(line, 0, i)));
                    if (name == "etag") {
                        result.etag = trim(string(line, i + 1));
                        /* Hack to work around a GitHub bug: it sends
                           ETags, but ignores If-None-Match. So if we get
                           the expected ETag on a 200 response, then shut
                           down the connection because we already have the
                           data. */
                        if (result.etag == request.expectedETag && status == "200") {
                            debug(format("shutting down on 200 HTTP response with expected ETag"));
                            return 0;
                        }
                    } else if (name == "content-encoding")
                        encoding = trim(string(line, i + 1));;
                }
            }
            return realSize;
        }

        static size_t headerCallbackWrapper(void * contents, size_t size, size_t nmemb, void * userp)
        {
            return ((DownloadItem *) userp)->headerCallback(contents, size, nmemb);
        }

        int progressCallback(double dltotal, double dlnow)
        {
            try {
              act.progress(dlnow, dltotal);
            } catch (nix::Interrupted &) {
              assert(_isInterrupted);
            }
            return _isInterrupted;
        }

        static int progressCallbackWrapper(void * userp, double dltotal, double dlnow, double ultotal, double ulnow)
        {
            return ((DownloadItem *) userp)->progressCallback(dltotal, dlnow);
        }

        static int debugCallback(CURL * handle, curl_infotype type, char * data, size_t size, void * userptr)
        {
            if (type == CURLINFO_TEXT)
                vomit("curl: %s", chomp(std::string(data, size)));
            return 0;
        }

        size_t readOffset = 0;
        size_t readCallback(char *buffer, size_t size, size_t nitems)
        {
            if (readOffset == request.data->length())
                return 0;
            auto count = std::min(size * nitems, request.data->length() - readOffset);
            assert(count);
            memcpy(buffer, request.data->data() + readOffset, count);
            readOffset += count;
            return count;
        }

        static size_t readCallbackWrapper(char *buffer, size_t size, size_t nitems, void * userp)
        {
            return ((DownloadItem *) userp)->readCallback(buffer, size, nitems);
        }

        long lowSpeedTimeout = 300;

        void init()
        {
            if (!req) req = curl_easy_init();

            curl_easy_reset(req);

            if (verbosity >= lvlVomit) {
                curl_easy_setopt(req, CURLOPT_VERBOSE, 1);
                curl_easy_setopt(req, CURLOPT_DEBUGFUNCTION, DownloadItem::debugCallback);
            }

            curl_easy_setopt(req, CURLOPT_URL, request.uri.c_str());
            curl_easy_setopt(req, CURLOPT_FOLLOWLOCATION, 1L);
            curl_easy_setopt(req, CURLOPT_MAXREDIRS, 10);
            curl_easy_setopt(req, CURLOPT_NOSIGNAL, 1);
            curl_easy_setopt(req, CURLOPT_USERAGENT,
                ("curl/" LIBCURL_VERSION " Nix/" + nixVersion +
                    (downloadSettings.userAgentSuffix != "" ? " " + downloadSettings.userAgentSuffix.get() : "")).c_str());
            #if LIBCURL_VERSION_NUM >= 0x072b00
            curl_easy_setopt(req, CURLOPT_PIPEWAIT, 1);
            #endif
            #if LIBCURL_VERSION_NUM >= 0x072f00
            if (downloadSettings.enableHttp2)
                curl_easy_setopt(req, CURLOPT_HTTP_VERSION, CURL_HTTP_VERSION_2TLS);
            #endif
            curl_easy_setopt(req, CURLOPT_WRITEFUNCTION, DownloadItem::writeCallbackWrapper);
            curl_easy_setopt(req, CURLOPT_WRITEDATA, this);
            curl_easy_setopt(req, CURLOPT_HEADERFUNCTION, DownloadItem::headerCallbackWrapper);
            curl_easy_setopt(req, CURLOPT_HEADERDATA, this);

            curl_easy_setopt(req, CURLOPT_PROGRESSFUNCTION, progressCallbackWrapper);
            curl_easy_setopt(req, CURLOPT_PROGRESSDATA, this);
            curl_easy_setopt(req, CURLOPT_NOPROGRESS, 0);

            curl_easy_setopt(req, CURLOPT_HTTPHEADER, requestHeaders);

            if (request.head)
                curl_easy_setopt(req, CURLOPT_NOBODY, 1);

            if (request.data) {
                curl_easy_setopt(req, CURLOPT_UPLOAD, 1L);
                curl_easy_setopt(req, CURLOPT_READFUNCTION, readCallbackWrapper);
                curl_easy_setopt(req, CURLOPT_READDATA, this);
                curl_easy_setopt(req, CURLOPT_INFILESIZE_LARGE, (curl_off_t) request.data->length());
            }

            if (request.verifyTLS) {
                if (settings.caFile != "")
                    curl_easy_setopt(req, CURLOPT_CAINFO, settings.caFile.c_str());
            } else {
                curl_easy_setopt(req, CURLOPT_SSL_VERIFYPEER, 0);
                curl_easy_setopt(req, CURLOPT_SSL_VERIFYHOST, 0);
            }

            curl_easy_setopt(req, CURLOPT_CONNECTTIMEOUT, downloadSettings.connectTimeout.get());

            curl_easy_setopt(req, CURLOPT_LOW_SPEED_LIMIT, 1L);
            curl_easy_setopt(req, CURLOPT_LOW_SPEED_TIME, lowSpeedTimeout);

            /* If no file exist in the specified path, curl continues to work
               anyway as if netrc support was disabled. */
            curl_easy_setopt(req, CURLOPT_NETRC_FILE, settings.netrcFile.get().c_str());
            curl_easy_setopt(req, CURLOPT_NETRC, CURL_NETRC_OPTIONAL);

            result.data = std::make_shared<std::string>();
            result.bodySize = 0;
        }

        void finish(CURLcode code)
        {
            long httpStatus = 0;
            curl_easy_getinfo(req, CURLINFO_RESPONSE_CODE, &httpStatus);

            char * effectiveUrlCStr;
            curl_easy_getinfo(req, CURLINFO_EFFECTIVE_URL, &effectiveUrlCStr);
            if (effectiveUrlCStr)
                result.effectiveUrl = effectiveUrlCStr;

            debug("finished %s of '%s'; curl status = %d, HTTP status = %d, body = %d bytes",
                request.verb(), request.uri, code, httpStatus, result.bodySize);

            if (decompressionSink)
                decompressionSink->finish();

            if (code == CURLE_WRITE_ERROR && result.etag == request.expectedETag) {
                code = CURLE_OK;
                httpStatus = 304;
            }

            if (writeException)
                failEx(writeException);

            else if (code == CURLE_OK &&
                (httpStatus == 200 || httpStatus == 201 || httpStatus == 204 || httpStatus == 304 || httpStatus == 226 /* FTP */ || httpStatus == 0 /* other protocol */))
            {
                result.cached = httpStatus == 304;
                done = true;

                try {
                    act.progress(result.bodySize, result.bodySize);
                    callback(std::move(result));
                } catch (...) {
                    done = true;
                    callback.rethrow();
                }
            }

            else {
                // We treat most errors as transient, but won't retry when hopeless
                Error err = Transient;

                if (httpStatus == 404 || httpStatus == 410 || code == CURLE_FILE_COULDNT_READ_FILE) {
                    // The file is definitely not there
                    err = NotFound;
                } else if (httpStatus == 401 || httpStatus == 403 || httpStatus == 407) {
                    // Don't retry on authentication/authorization failures
                    err = Forbidden;
                } else if (httpStatus >= 400 && httpStatus < 500 && httpStatus != 408) {
                    // Most 4xx errors are client errors and are probably not worth retrying:
                    //   * 408 means the server timed out waiting for us, so we try again
                    err = Misc;
                } else if (httpStatus == 501 || httpStatus == 505 || httpStatus == 511) {
                    // Let's treat most 5xx (server) errors as transient, except for a handful:
                    //   * 501 not implemented
                    //   * 505 http version not supported
                    //   * 511 we're behind a captive portal
                    err = Misc;
                } else {
                    // Don't bother retrying on certain cURL errors either
                    switch (code) {
                        case CURLE_FAILED_INIT:
                        case CURLE_URL_MALFORMAT:
                        case CURLE_NOT_BUILT_IN:
                        case CURLE_REMOTE_ACCESS_DENIED:
                        case CURLE_FILE_COULDNT_READ_FILE:
                        case CURLE_FUNCTION_NOT_FOUND:
                        case CURLE_ABORTED_BY_CALLBACK:
                        case CURLE_BAD_FUNCTION_ARGUMENT:
                        case CURLE_INTERFACE_FAILED:
                        case CURLE_UNKNOWN_OPTION:
                        case CURLE_SSL_CACERT_BADFILE:
                        case CURLE_TOO_MANY_REDIRECTS:
                        case CURLE_WRITE_ERROR:
                            err = Misc;
                            break;
                        default: // Shut up warnings
                            break;
                    }
                }

                attempt++;

                auto exc =
                    code == CURLE_ABORTED_BY_CALLBACK && _isInterrupted
                    ? DownloadError(Interrupted, fmt("%s of '%s' was interrupted", request.verb(), request.uri))
                    : httpStatus != 0
                    ? DownloadError(err,
                        fmt("unable to %s '%s': HTTP error %d",
                            request.verb(), request.uri, httpStatus)
                        + (code == CURLE_OK ? "" : fmt(" (curl error: %s)", curl_easy_strerror(code)))
                        )
                    : DownloadError(err,
                        fmt("unable to %s '%s': %s (%d)",
                            request.verb(), request.uri, curl_easy_strerror(code), code));

                /* If this is a transient error, then maybe retry the
                   download after a while. */
                if (err == Transient && attempt < request.tries) {
                    int ms = request.baseRetryTimeMs * std::pow(2.0f, attempt - 1 + std::uniform_real_distribution<>(0.0, 0.5)(downloader.mt19937));
                    printError(format("warning: %s; retrying in %d ms") % exc.what() % ms);
                    embargo = std::chrono::steady_clock::now() + std::chrono::milliseconds(ms);
                    downloader.enqueueItem(shared_from_this());
                }
                else
                    fail(exc);
            }
        }
    };

    struct State
    {
        struct EmbargoComparator {
            bool operator() (const std::shared_ptr<DownloadItem> & i1, const std::shared_ptr<DownloadItem> & i2) {
                return i1->embargo > i2->embargo;
            }
        };
        bool quit = false;
        std::priority_queue<std::shared_ptr<DownloadItem>, std::vector<std::shared_ptr<DownloadItem>>, EmbargoComparator> incoming;
    };

    Sync<State> state_;

    /* We can't use a std::condition_variable to wake up the curl
       thread, because it only monitors file descriptors. So use a
       pipe instead. */
    Pipe wakeupPipe;

    std::thread workerThread;

    CurlDownloader()
        : mt19937(rd())
    {
        static std::once_flag globalInit;
        std::call_once(globalInit, curl_global_init, CURL_GLOBAL_ALL);

        curlm = curl_multi_init();

        #if LIBCURL_VERSION_NUM >= 0x072b00 // Multiplex requires >= 7.43.0
        curl_multi_setopt(curlm, CURLMOPT_PIPELINING, CURLPIPE_MULTIPLEX);
        #endif
        #if LIBCURL_VERSION_NUM >= 0x071e00 // Max connections requires >= 7.30.0
        curl_multi_setopt(curlm, CURLMOPT_MAX_TOTAL_CONNECTIONS,
            downloadSettings.httpConnections.get());
        #endif

        wakeupPipe.create();
        fcntl(wakeupPipe.readSide.get(), F_SETFL, O_NONBLOCK);

        workerThread = std::thread([&]() { workerThreadEntry(); });
    }

    ~CurlDownloader()
    {
        stopWorkerThread();

        workerThread.join();

        if (curlm) curl_multi_cleanup(curlm);
    }

    void stopWorkerThread()
    {
        /* Signal the worker thread to exit. */
        {
            auto state(state_.lock());
            state->quit = true;
        }
        writeFull(wakeupPipe.writeSide.get(), " ", false);
    }

    void workerThreadMain()
    {
        /* Cause this thread to be notified on SIGINT. */
        auto callback = createInterruptCallback([&]() {
            stopWorkerThread();
        });

        std::map<CURL *, std::shared_ptr<DownloadItem>> items;

        bool quit = false;

        std::chrono::steady_clock::time_point nextWakeup;

        while (!quit) {
            checkInterrupt();

            /* Let curl do its thing. */
            int running;
            CURLMcode mc = curl_multi_perform(curlm, &running);
            if (mc != CURLM_OK)
                throw nix::Error(format("unexpected error from curl_multi_perform(): %s") % curl_multi_strerror(mc));

            /* Set the promises of any finished requests. */
            CURLMsg * msg;
            int left;
            while ((msg = curl_multi_info_read(curlm, &left))) {
                if (msg->msg == CURLMSG_DONE) {
                    auto i = items.find(msg->easy_handle);
                    assert(i != items.end());
                    i->second->finish(msg->data.result);
                    curl_multi_remove_handle(curlm, i->second->req);
                    i->second->active = false;
                    items.erase(i);
                }
            }

            /* Wait for activity, including wakeup events. */
            int numfds = 0;
            struct curl_waitfd extraFDs[1];
            extraFDs[0].fd = wakeupPipe.readSide.get();
            extraFDs[0].events = CURL_WAIT_POLLIN;
            extraFDs[0].revents = 0;
            long maxSleepTimeMs = items.empty() ? 10000 : 100;
            auto sleepTimeMs =
                nextWakeup != std::chrono::steady_clock::time_point()
                ? std::max(0, (int) std::chrono::duration_cast<std::chrono::milliseconds>(nextWakeup - std::chrono::steady_clock::now()).count())
                : maxSleepTimeMs;
            vomit("download thread waiting for %d ms", sleepTimeMs);
            mc = curl_multi_wait(curlm, extraFDs, 1, sleepTimeMs, &numfds);
            if (mc != CURLM_OK)
                throw nix::Error(format("unexpected error from curl_multi_wait(): %s") % curl_multi_strerror(mc));

            nextWakeup = std::chrono::steady_clock::time_point();

            /* Add new curl requests from the incoming requests queue,
               except for requests that are embargoed (waiting for a
               retry timeout to expire). */
            if (extraFDs[0].revents & CURL_WAIT_POLLIN) {
                char buf[1024];
                auto res = read(extraFDs[0].fd, buf, sizeof(buf));
                if (res == -1 && errno != EINTR)
                    throw SysError("reading curl wakeup socket");
            }

            std::vector<std::shared_ptr<DownloadItem>> incoming;
            auto now = std::chrono::steady_clock::now();

            {
                auto state(state_.lock());
                while (!state->incoming.empty()) {
                    auto item = state->incoming.top();
                    if (item->embargo <= now) {
                        incoming.push_back(item);
                        state->incoming.pop();
                    } else {
                        if (nextWakeup == std::chrono::steady_clock::time_point()
                            || item->embargo < nextWakeup)
                            nextWakeup = item->embargo;
                        break;
                    }
                }
                quit = state->quit;
            }

            for (auto & item : incoming) {
                debug("starting %s of %s", item->request.verb(), item->request.uri);
                item->init();
                curl_multi_add_handle(curlm, item->req);
                item->active = true;
                items[item->req] = item;
            }
        }

        debug("download thread shutting down");
    }

    void workerThreadEntry()
    {
        try {
            workerThreadMain();
        } catch (nix::Interrupted & e) {
        } catch (std::exception & e) {
            printError(format("unexpected error in download thread: %s") % e.what());
        }

        {
            auto state(state_.lock());
            while (!state->incoming.empty()) state->incoming.pop();
            state->quit = true;
        }
    }

    void enqueueItem(std::shared_ptr<DownloadItem> item)
    {
        if (item->request.data
            && !hasPrefix(item->request.uri, "http://")
            && !hasPrefix(item->request.uri, "https://"))
            throw nix::Error("uploading to '%s' is not supported", item->request.uri);

        {
            auto state(state_.lock());
            if (state->quit)
                throw nix::Error("cannot enqueue download request because the download thread is shutting down");
            state->incoming.push(item);
        }
        writeFull(wakeupPipe.writeSide.get(), " ");
    }

#ifdef ENABLE_S3
    std::tuple<std::string, std::string, Store::Params> parseS3Uri(std::string uri)
    {
        auto [path, params] = splitUriAndParams(uri);

        auto slash = path.find('/', 5); // 5 is the length of "s3://" prefix
            if (slash == std::string::npos)
                throw nix::Error("bad S3 URI '%s'", path);

        std::string bucketName(path, 5, slash - 5);
        std::string key(path, slash + 1);

        return {bucketName, key, params};
    }
#endif

    void enqueueDownload(const DownloadRequest & request,
        Callback<DownloadResult> callback) override
    {
        /* Ugly hack to support s3:// URIs. */
        if (hasPrefix(request.uri, "s3://")) {
            // FIXME: do this on a worker thread
            try {
#ifdef ENABLE_S3
                auto [bucketName, key, params] = parseS3Uri(request.uri);

                std::string profile = get(params, "profile", "");
                std::string region = get(params, "region", Aws::Region::US_EAST_1);
                std::string scheme = get(params, "scheme", "");
                std::string endpoint = get(params, "endpoint", "");

                S3Helper s3Helper(profile, region, scheme, endpoint);

                // FIXME: implement ETag
                auto s3Res = s3Helper.getObject(bucketName, key);
                DownloadResult res;
                if (!s3Res.data)
                    throw DownloadError(NotFound, fmt("S3 object '%s' does not exist", request.uri));
                res.data = s3Res.data;
                callback(std::move(res));
#else
                throw nix::Error("cannot download '%s' because Nix is not built with S3 support", request.uri);
#endif
            } catch (...) { callback.rethrow(); }
            return;
        }

        enqueueItem(std::make_shared<DownloadItem>(*this, request, callback));
    }
};

ref<Downloader> getDownloader()
{
    static ref<Downloader> downloader = makeDownloader();
    return downloader;
}

ref<Downloader> makeDownloader()
{
    return make_ref<CurlDownloader>();
}

std::future<DownloadResult> Downloader::enqueueDownload(const DownloadRequest & request)
{
    auto promise = std::make_shared<std::promise<DownloadResult>>();
    enqueueDownload(request,
        {[promise](std::future<DownloadResult> fut) {
            try {
                promise->set_value(fut.get());
            } catch (...) {
                promise->set_exception(std::current_exception());
            }
        }});
    return promise->get_future();
}

DownloadResult Downloader::download(const DownloadRequest & request)
{
    return enqueueDownload(request).get();
}

void Downloader::download(DownloadRequest && request, Sink & sink)
{
    /* Note: we can't call 'sink' via request.dataCallback, because
       that would cause the sink to execute on the downloader
       thread. If 'sink' is a coroutine, this will fail. Also, if the
       sink is expensive (e.g. one that does decompression and writing
       to the Nix store), it would stall the download thread too much.
       Therefore we use a buffer to communicate data between the
       download thread and the calling thread. */

    struct State {
        bool quit = false;
        std::exception_ptr exc;
        std::string data;
        std::condition_variable avail, request;
    };

    auto _state = std::make_shared<Sync<State>>();

    /* In case of an exception, wake up the download thread. FIXME:
       abort the download request. */
    Finally finally([&]() {
        auto state(_state->lock());
        state->quit = true;
        state->request.notify_one();
    });

    request.dataCallback = [_state](char * buf, size_t len) {

        auto state(_state->lock());

        if (state->quit) return;

        /* If the buffer is full, then go to sleep until the calling
           thread wakes us up (i.e. when it has removed data from the
           buffer). We don't wait forever to prevent stalling the
           download thread. (Hopefully sleeping will throttle the
           sender.) */
        if (state->data.size() > 1024 * 1024) {
            debug("download buffer is full; going to sleep");
            state.wait_for(state->request, std::chrono::seconds(10));
        }

        /* Append data to the buffer and wake up the calling
           thread. */
        state->data.append(buf, len);
        state->avail.notify_one();
    };

    enqueueDownload(request,
        {[_state](std::future<DownloadResult> fut) {
            auto state(_state->lock());
            state->quit = true;
            try {
                fut.get();
            } catch (...) {
                state->exc = std::current_exception();
            }
            state->avail.notify_one();
            state->request.notify_one();
        }});

    while (true) {
        checkInterrupt();

        std::string chunk;

        /* Grab data if available, otherwise wait for the download
           thread to wake us up. */
        {
            auto state(_state->lock());

            while (state->data.empty()) {
<<<<<<< HEAD

                if (state->quit) {
                    if (state->exc) std::rethrow_exception(state->exc);
                    return;
                }

=======

                if (state->quit) {
                    if (state->exc) std::rethrow_exception(state->exc);
                    return;
                }

>>>>>>> 806291d1
                state.wait(state->avail);
            }

            chunk = std::move(state->data);

            state->request.notify_one();
        }

        /* Flush the data to the sink and wake up the download thread
           if it's blocked on a full buffer. We don't hold the state
           lock while doing this to prevent blocking the download
           thread if sink() takes a long time. */
        sink((unsigned char *) chunk.data(), chunk.size());
    }
}

Path Downloader::downloadCached(ref<Store> store, const string & url_, bool unpack, string name, const Hash & expectedHash, string * effectiveUrl, int ttl)
{
    auto url = resolveUri(url_);

    if (name == "") {
        auto p = url.rfind('/');
        if (p != string::npos) name = string(url, p + 1);
    }

    Path expectedStorePath;
    if (expectedHash) {
        expectedStorePath = store->makeFixedOutputPath(unpack, expectedHash, name);
        if (store->isValidPath(expectedStorePath))
            return store->toRealPath(expectedStorePath);
    }

    Path cacheDir = getCacheDir() + "/nix/tarballs";
    createDirs(cacheDir);

    string urlHash = hashString(htSHA256, name + std::string("\0"s) + url).to_string(Base32, false);

    Path dataFile = cacheDir + "/" + urlHash + ".info";
    Path fileLink = cacheDir + "/" + urlHash + "-file";

    PathLocks lock({fileLink}, fmt("waiting for lock on '%1%'...", fileLink));

    Path storePath;

    string expectedETag;

    bool skip = false;

    if (pathExists(fileLink) && pathExists(dataFile)) {
        storePath = readLink(fileLink);
        store->addTempRoot(storePath);
        if (store->isValidPath(storePath)) {
            auto ss = tokenizeString<vector<string>>(readFile(dataFile), "\n");
            if (ss.size() >= 3 && ss[0] == url) {
                time_t lastChecked;
                if (string2Int(ss[2], lastChecked) && lastChecked + ttl >= time(0)) {
                    skip = true;
                    if (effectiveUrl)
                        *effectiveUrl = url_;
                } else if (!ss[1].empty()) {
                    debug(format("verifying previous ETag '%1%'") % ss[1]);
                    expectedETag = ss[1];
                }
            }
        } else
            storePath = "";
    }

    if (!skip) {

        try {
            DownloadRequest request(url);
            request.expectedETag = expectedETag;
            auto res = download(request);
            if (effectiveUrl)
                *effectiveUrl = res.effectiveUrl;

            if (!res.cached) {
                ValidPathInfo info;
                StringSink sink;
                dumpString(*res.data, sink);
                Hash hash = hashString(expectedHash ? expectedHash.type : htSHA256, *res.data);
                info.path = store->makeFixedOutputPath(false, hash, name);
                info.narHash = hashString(htSHA256, *sink.s);
                info.narSize = sink.s->size();
                info.ca = makeFixedOutputCA(false, hash);
                store->addToStore(info, sink.s, NoRepair, NoCheckSigs);
                storePath = info.path;
            }

            assert(!storePath.empty());
            replaceSymlink(storePath, fileLink);

            writeFile(dataFile, url + "\n" + res.etag + "\n" + std::to_string(time(0)) + "\n");
        } catch (DownloadError & e) {
            if (storePath.empty()) throw;
            printError(format("warning: %1%; using cached result") % e.msg());
        }
    }

    if (unpack) {
        Path unpackedLink = cacheDir + "/" + baseNameOf(storePath) + "-unpacked";
        PathLocks lock2({unpackedLink}, fmt("waiting for lock on '%1%'...", unpackedLink));
        Path unpackedStorePath;
        if (pathExists(unpackedLink)) {
            unpackedStorePath = readLink(unpackedLink);
            store->addTempRoot(unpackedStorePath);
            if (!store->isValidPath(unpackedStorePath))
                unpackedStorePath = "";
        }
        if (unpackedStorePath.empty()) {
            printInfo(format("unpacking '%1%'...") % url);
            Path tmpDir = createTempDir();
            AutoDelete autoDelete(tmpDir, true);
            // FIXME: this requires GNU tar for decompression.
            runProgram("tar", true, {"xf", store->toRealPath(storePath), "-C", tmpDir, "--strip-components", "1"});
            unpackedStorePath = store->addToStore(name, tmpDir, true, htSHA256, defaultPathFilter, NoRepair);
        }
        replaceSymlink(unpackedStorePath, unpackedLink);
        storePath = unpackedStorePath;
    }

    if (expectedStorePath != "" && storePath != expectedStorePath) {
        Hash gotHash = unpack
            ? hashPath(expectedHash.type, store->toRealPath(storePath)).first
            : hashFile(expectedHash.type, store->toRealPath(storePath));
        throw nix::Error("hash mismatch in file downloaded from '%s':\n  wanted: %s\n  got:    %s",
            url, expectedHash.to_string(), gotHash.to_string());
    }

    return store->toRealPath(storePath);
}


bool isUri(const string & s)
{
    if (s.compare(0, 8, "channel:") == 0) return true;
    size_t pos = s.find("://");
    if (pos == string::npos) return false;
    string scheme(s, 0, pos);
    return scheme == "http" || scheme == "https" || scheme == "file" || scheme == "channel" || scheme == "git" || scheme == "s3" || scheme == "ssh";
}


}<|MERGE_RESOLUTION|>--- conflicted
+++ resolved
@@ -768,21 +768,12 @@
             auto state(_state->lock());
 
             while (state->data.empty()) {
-<<<<<<< HEAD
 
                 if (state->quit) {
                     if (state->exc) std::rethrow_exception(state->exc);
                     return;
                 }
 
-=======
-
-                if (state->quit) {
-                    if (state->exc) std::rethrow_exception(state->exc);
-                    return;
-                }
-
->>>>>>> 806291d1
                 state.wait(state->avail);
             }
 
