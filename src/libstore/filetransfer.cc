--- conflicted
+++ resolved
@@ -357,11 +357,7 @@
             curl_easy_setopt(
                 req,
                 CURLOPT_USERAGENT,
-<<<<<<< HEAD
                 ("curl/" LIBCURL_VERSION " Nix/" + nixVersion + " DeterminateNix/" + determinateNixVersion
-=======
-                ("curl/" LIBCURL_VERSION " Nix/" + nixVersion
->>>>>>> ec6ba866
                  + (fileTransferSettings.userAgentSuffix != "" ? " " + fileTransferSettings.userAgentSuffix.get() : ""))
                     .c_str());
 #if LIBCURL_VERSION_NUM >= 0x072b00
@@ -799,26 +795,6 @@
         }
 #ifndef _WIN32 // TODO need graceful async exit support on Windows?
         writeFull(wakeupPipe.writeSide.get(), " ");
-<<<<<<< HEAD
-#endif
-    }
-
-#if NIX_WITH_S3_SUPPORT
-    std::tuple<std::string, std::string, Store::Config::Params> parseS3Uri(std::string uri)
-    {
-        auto [path, params] = splitUriAndParams(uri);
-
-        auto slash = path.find('/', 5); // 5 is the length of "s3://" prefix
-        if (slash == std::string::npos)
-            throw nix::Error("bad S3 URI '%s'", path);
-
-        std::string bucketName(path, 5, slash - 5);
-        std::string key(path, slash + 1);
-
-        return {bucketName, key, params};
-    }
-=======
->>>>>>> ec6ba866
 #endif
     }
 
