--- conflicted
+++ resolved
@@ -162,13 +162,7 @@
                         // the response around (which we figure won't be big
                         // like an actual download should be) to improve error
                         // messages.
-<<<<<<< HEAD
-                        decompressionSink = std::make_shared<TeeSink<ref<CompressionSink>>>(
-                            ref<CompressionSink>{ decompressionSink }
-                        );
-=======
                         errorSink = StringSink { };
->>>>>>> 2d2a10e7
                     }
                 }
 
@@ -446,14 +440,8 @@
                 attempt++;
 
                 std::shared_ptr<std::string> response;
-<<<<<<< HEAD
-                if (decompressionSink)
-                    if (auto teeSink = std::dynamic_pointer_cast<TeeSink<ref<CompressionSink>>>(decompressionSink))
-                        response = teeSink->data;
-=======
                 if (errorSink)
                     response = errorSink->s;
->>>>>>> 2d2a10e7
                 auto exc =
                     code == CURLE_ABORTED_BY_CALLBACK && _isInterrupted
                     ? FileTransferError(Interrupted, response, "%s of '%s' was interrupted", request.verb(), request.uri)
@@ -879,13 +867,10 @@
     }
 }
 
-<<<<<<< HEAD
 std::string FileTransfer::urlEncode(const std::string & param) {
     throw URLEncodeError("not implemented");
 }
 
-=======
->>>>>>> 2d2a10e7
 template<typename... Args>
 FileTransferError::FileTransferError(FileTransfer::Error error, std::shared_ptr<string> response, const Args & ... args)
     : Error(args...), error(error), response(response)
