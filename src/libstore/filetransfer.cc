#include "filetransfer.hh"
#include "globals.hh"
#include "config-global.hh"
#include "store-api.hh"
#include "s3.hh"
#include "compression.hh"
#include "finally.hh"
#include "callback.hh"
#include "signals.hh"
#include "url.hh"

#if ENABLE_S3
#include <aws/core/client/ClientConfiguration.h>
#endif

#if __linux__
# include "namespaces.hh"
#endif

#include <unistd.h>
#include <fcntl.h>

#include <curl/curl.h>

#include <algorithm>
#include <cmath>
#include <cstring>
#include <iostream>
#include <queue>
#include <random>
#include <thread>
#include <regex>

using namespace std::string_literals;

namespace nix {

FileTransferSettings fileTransferSettings;

static GlobalConfig::Register rFileTransferSettings(&fileTransferSettings);

struct curlFileTransfer : public FileTransfer
{
    CURLM * curlm = 0;

    std::random_device rd;
    std::mt19937 mt19937;

    struct TransferItem : public std::enable_shared_from_this<TransferItem>
    {
        curlFileTransfer & fileTransfer;
        FileTransferRequest request;
        FileTransferResult result;
        Activity act;
        bool done = false; // whether either the success or failure function has been called
        Callback<FileTransferResult> callback;
        CURL * req = 0;
        bool active = false; // whether the handle has been added to the multi object
        std::string statusMsg;

        unsigned int attempt = 0;

        /* Don't start this download until the specified time point
           has been reached. */
        std::chrono::steady_clock::time_point embargo;

        struct curl_slist * requestHeaders = 0;

        std::string encoding;

        bool acceptRanges = false;

        curl_off_t writtenToSink = 0;

        std::chrono::steady_clock::time_point startTime = std::chrono::steady_clock::now();

        inline static const std::set<long> successfulStatuses {200, 201, 204, 206, 304, 0 /* other protocol */};

        /* Get the HTTP status code, or 0 for other protocols. */
        long getHTTPStatus()
        {
            long httpStatus = 0;
            long protocol = 0;
            curl_easy_getinfo(req, CURLINFO_PROTOCOL, &protocol);
            if (protocol == CURLPROTO_HTTP || protocol == CURLPROTO_HTTPS)
                curl_easy_getinfo(req, CURLINFO_RESPONSE_CODE, &httpStatus);
            return httpStatus;
        }

        std::string formatActivity(const std::string & url)
        {
            // Strip query parameters for security.
            auto parsedUrl = parseURL(url);
            parsedUrl.query.clear();
            return fmt(request.data ? "uploading '%s'" : "downloading '%s'", parsedUrl.to_string());
        }

        TransferItem(curlFileTransfer & fileTransfer,
            const FileTransferRequest & request,
            Callback<FileTransferResult> && callback)
            : fileTransfer(fileTransfer)
            , request(request)
            , act(*logger, lvlTalkative, actFileTransfer,
                formatActivity(request.uri),
                {request.uri}, request.parentAct)
            , callback(std::move(callback))
            , finalSink([this](std::string_view data) {
                if (errorSink) {
                    (*errorSink)(data);
                }

                if (this->request.dataCallback) {
                    auto httpStatus = getHTTPStatus();

                    /* Only write data to the sink if this is a
                       successful response. */
                    if (successfulStatuses.count(httpStatus)) {
                        writtenToSink += data.size();
                        this->request.dataCallback(data);
                    }
                } else
                    this->result.data.append(data);
              })
        {
            result.urls.push_back(request.uri);

            requestHeaders = curl_slist_append(requestHeaders, "Accept-Encoding: zstd, br, gzip, deflate, bzip2, xz");
            if (!request.expectedETag.empty())
                requestHeaders = curl_slist_append(requestHeaders, ("If-None-Match: " + request.expectedETag).c_str());
            if (!request.mimeType.empty())
                requestHeaders = curl_slist_append(requestHeaders, ("Content-Type: " + request.mimeType).c_str());
            for (auto it = request.headers.begin(); it != request.headers.end(); ++it){
                requestHeaders = curl_slist_append(requestHeaders, fmt("%s: %s", it->first, it->second).c_str());
            }
        }

        ~TransferItem()
        {
            if (req) {
                if (active)
                    curl_multi_remove_handle(fileTransfer.curlm, req);
                curl_easy_cleanup(req);
            }
            if (requestHeaders) curl_slist_free_all(requestHeaders);
            try {
                if (!done)
                    fail(FileTransferError(Interrupted, {}, "download of '%s' was interrupted", request.uri));
            } catch (...) {
                ignoreException();
            }
        }

        void failEx(std::exception_ptr ex)
        {
            assert(!done);
            done = true;
            callback.rethrow(ex);
        }

        template<class T>
        void fail(T && e)
        {
            failEx(std::make_exception_ptr(std::move(e)));
        }

        LambdaSink finalSink;
        std::shared_ptr<FinishSink> decompressionSink;
        std::optional<StringSink> errorSink;

        std::exception_ptr writeException;

        size_t writeCallback(void * contents, size_t size, size_t nmemb)
        {
            try {
                size_t realSize = size * nmemb;
                result.bodySize += realSize;

                if (!decompressionSink) {
                    decompressionSink = makeDecompressionSink(encoding, finalSink);
                    if (! successfulStatuses.count(getHTTPStatus())) {
                        // In this case we want to construct a TeeSink, to keep
                        // the response around (which we figure won't be big
                        // like an actual download should be) to improve error
                        // messages.
                        errorSink = StringSink { };
                    }
                }

                (*decompressionSink)({(char *) contents, realSize});

                return realSize;
            } catch (...) {
                writeException = std::current_exception();
                return 0;
            }
        }

        static size_t writeCallbackWrapper(void * contents, size_t size, size_t nmemb, void * userp)
        {
            return ((TransferItem *) userp)->writeCallback(contents, size, nmemb);
        }

        void appendCurrentUrl()
        {
            char * effectiveUriCStr = nullptr;
            curl_easy_getinfo(req, CURLINFO_EFFECTIVE_URL, &effectiveUriCStr);
            if (effectiveUriCStr && *result.urls.rbegin() != effectiveUriCStr) {
                result.urls.push_back(effectiveUriCStr);
                act.update(formatActivity(effectiveUriCStr));
            }
        }

        size_t headerCallback(void * contents, size_t size, size_t nmemb)
        {
            size_t realSize = size * nmemb;
            std::string line((char *) contents, realSize);
            printMsg(lvlVomit, "got header for '%s': %s", request.uri, trim(line));

            static std::regex statusLine("HTTP/[^ ]+ +[0-9]+(.*)", std::regex::extended | std::regex::icase);
            if (std::smatch match; std::regex_match(line, match, statusLine)) {
                result.etag = "";
                result.data.clear();
                result.bodySize = 0;
                statusMsg = trim(match.str(1));
                acceptRanges = false;
                encoding = "";
                appendCurrentUrl();
            } else {

                auto i = line.find(':');
                if (i != std::string::npos) {
                    std::string name = toLower(trim(line.substr(0, i)));

                    if (name == "etag") {
                        result.etag = trim(line.substr(i + 1));
                        /* Hack to work around a GitHub bug: it sends
                           ETags, but ignores If-None-Match. So if we get
                           the expected ETag on a 200 response, then shut
                           down the connection because we already have the
                           data. */
                        long httpStatus = 0;
                        curl_easy_getinfo(req, CURLINFO_RESPONSE_CODE, &httpStatus);
                        if (result.etag == request.expectedETag && httpStatus == 200) {
                            debug("shutting down on 200 HTTP response with expected ETag");
                            return 0;
                        }
                    }

                    else if (name == "content-encoding")
                        encoding = trim(line.substr(i + 1));

                    else if (name == "accept-ranges" && toLower(trim(line.substr(i + 1))) == "bytes")
                        acceptRanges = true;

                    else if (name == "link" || name == "x-amz-meta-link") {
                        auto value = trim(line.substr(i + 1));
                        static std::regex linkRegex("<([^>]*)>; rel=\"immutable\"", std::regex::extended | std::regex::icase);
                        if (std::smatch match; std::regex_match(value, match, linkRegex))
                            result.immutableUrl = match.str(1);
                        else
                            debug("got invalid link header '%s'", value);
                    }
                }
            }
            return realSize;
        }

        static size_t headerCallbackWrapper(void * contents, size_t size, size_t nmemb, void * userp)
        {
            return ((TransferItem *) userp)->headerCallback(contents, size, nmemb);
        }

        int progressCallback(double dltotal, double dlnow)
        {
            try {
                act.progress(dlnow, dltotal);
            } catch (nix::Interrupted &) {
                assert(getInterrupted());
            }
            return getInterrupted();
        }

        static int progressCallbackWrapper(void * userp, double dltotal, double dlnow, double ultotal, double ulnow)
        {
            return ((TransferItem *) userp)->progressCallback(dltotal, dlnow);
        }

        static int debugCallback(CURL * handle, curl_infotype type, char * data, size_t size, void * userptr)
        {
            if (type == CURLINFO_TEXT)
                vomit("curl: %s", chomp(std::string(data, size)));
            return 0;
        }

        size_t readOffset = 0;
        size_t readCallback(char *buffer, size_t size, size_t nitems)
        {
            if (readOffset == request.data->length())
                return 0;
            auto count = std::min(size * nitems, request.data->length() - readOffset);
            assert(count);
            memcpy(buffer, request.data->data() + readOffset, count);
            readOffset += count;
            return count;
        }

        static size_t readCallbackWrapper(char *buffer, size_t size, size_t nitems, void * userp)
        {
            return ((TransferItem *) userp)->readCallback(buffer, size, nitems);
        }

        void init()
        {
            if (!req) req = curl_easy_init();

            curl_easy_reset(req);

            if (verbosity >= lvlVomit) {
                curl_easy_setopt(req, CURLOPT_VERBOSE, 1);
                curl_easy_setopt(req, CURLOPT_DEBUGFUNCTION, TransferItem::debugCallback);
            }

            curl_easy_setopt(req, CURLOPT_URL, request.uri.c_str());
            curl_easy_setopt(req, CURLOPT_FOLLOWLOCATION, 1L);
            curl_easy_setopt(req, CURLOPT_MAXREDIRS, 10);
            curl_easy_setopt(req, CURLOPT_NOSIGNAL, 1);
            curl_easy_setopt(req, CURLOPT_USERAGENT,
                ("curl/" LIBCURL_VERSION " Nix/" + nixVersion +
                    (fileTransferSettings.userAgentSuffix != "" ? " " + fileTransferSettings.userAgentSuffix.get() : "")).c_str());
            #if LIBCURL_VERSION_NUM >= 0x072b00
            curl_easy_setopt(req, CURLOPT_PIPEWAIT, 1);
            #endif
            #if LIBCURL_VERSION_NUM >= 0x072f00
            if (fileTransferSettings.enableHttp2)
                curl_easy_setopt(req, CURLOPT_HTTP_VERSION, CURL_HTTP_VERSION_2TLS);
            else
                curl_easy_setopt(req, CURLOPT_HTTP_VERSION, CURL_HTTP_VERSION_1_1);
            #endif
            curl_easy_setopt(req, CURLOPT_WRITEFUNCTION, TransferItem::writeCallbackWrapper);
            curl_easy_setopt(req, CURLOPT_WRITEDATA, this);
            curl_easy_setopt(req, CURLOPT_HEADERFUNCTION, TransferItem::headerCallbackWrapper);
            curl_easy_setopt(req, CURLOPT_HEADERDATA, this);

            curl_easy_setopt(req, CURLOPT_PROGRESSFUNCTION, progressCallbackWrapper);
            curl_easy_setopt(req, CURLOPT_PROGRESSDATA, this);
            curl_easy_setopt(req, CURLOPT_NOPROGRESS, 0);

            curl_easy_setopt(req, CURLOPT_HTTPHEADER, requestHeaders);

            if (settings.downloadSpeed.get() > 0)
                curl_easy_setopt(req, CURLOPT_MAX_RECV_SPEED_LARGE, (curl_off_t) (settings.downloadSpeed.get() * 1024));

            if (request.head)
                curl_easy_setopt(req, CURLOPT_NOBODY, 1);

            if (request.data) {
                curl_easy_setopt(req, CURLOPT_UPLOAD, 1L);
                curl_easy_setopt(req, CURLOPT_READFUNCTION, readCallbackWrapper);
                curl_easy_setopt(req, CURLOPT_READDATA, this);
                curl_easy_setopt(req, CURLOPT_INFILESIZE_LARGE, (curl_off_t) request.data->length());
            }

            if (request.verifyTLS) {
                if (settings.caFile != "")
                    curl_easy_setopt(req, CURLOPT_CAINFO, settings.caFile.get().c_str());
            } else {
                curl_easy_setopt(req, CURLOPT_SSL_VERIFYPEER, 0);
                curl_easy_setopt(req, CURLOPT_SSL_VERIFYHOST, 0);
            }

            curl_easy_setopt(req, CURLOPT_CONNECTTIMEOUT, fileTransferSettings.connectTimeout.get());

            curl_easy_setopt(req, CURLOPT_LOW_SPEED_LIMIT, 1L);
            curl_easy_setopt(req, CURLOPT_LOW_SPEED_TIME, fileTransferSettings.stalledDownloadTimeout.get());

            /* If no file exist in the specified path, curl continues to work
               anyway as if netrc support was disabled. */
            curl_easy_setopt(req, CURLOPT_NETRC_FILE, settings.netrcFile.get().c_str());
            curl_easy_setopt(req, CURLOPT_NETRC, CURL_NETRC_OPTIONAL);

            if (writtenToSink)
                curl_easy_setopt(req, CURLOPT_RESUME_FROM_LARGE, writtenToSink);

            result.data.clear();
            result.bodySize = 0;
        }

        void finish(CURLcode code)
        {
            auto finishTime = std::chrono::steady_clock::now();

            auto httpStatus = getHTTPStatus();

<<<<<<< HEAD
            debug("finished %s of '%s'; curl status = %d, HTTP status = %d, body = %d bytes",
                request.verb(), result.urls.back(), code, httpStatus, result.bodySize);
=======
            debug("finished %s of '%s'; curl status = %d, HTTP status = %d, body = %d bytes, duration = %.2f s",
                request.verb(), request.uri, code, httpStatus, result.bodySize,
                std::chrono::duration_cast<std::chrono::milliseconds>(finishTime - startTime).count() / 1000.0f
                );
>>>>>>> 6e3bba5e

            appendCurrentUrl();

            if (decompressionSink) {
                try {
                    decompressionSink->finish();
                } catch (...) {
                    writeException = std::current_exception();
                }
            }

            if (code == CURLE_WRITE_ERROR && result.etag == request.expectedETag) {
                code = CURLE_OK;
                httpStatus = 304;
            }

            if (writeException)
                failEx(writeException);

            else if (code == CURLE_OK && successfulStatuses.count(httpStatus))
            {
                result.cached = httpStatus == 304;

                // In 2021, GitHub responds to If-None-Match with 304,
                // but omits ETag. We just use the If-None-Match etag
                // since 304 implies they are the same.
                if (httpStatus == 304 && result.etag == "")
                    result.etag = request.expectedETag;

                act.progress(result.bodySize, result.bodySize);
                done = true;
                callback(std::move(result));
            }

            else {
                // We treat most errors as transient, but won't retry when hopeless
                Error err = Transient;

                if (httpStatus == 404 || httpStatus == 410 || code == CURLE_FILE_COULDNT_READ_FILE) {
                    // The file is definitely not there
                    err = NotFound;
                } else if (httpStatus == 401 || httpStatus == 403 || httpStatus == 407) {
                    // Don't retry on authentication/authorization failures
                    err = Forbidden;
                } else if (httpStatus >= 400 && httpStatus < 500 && httpStatus != 408 && httpStatus != 429) {
                    // Most 4xx errors are client errors and are probably not worth retrying:
                    //   * 408 means the server timed out waiting for us, so we try again
                    //   * 429 means too many requests, so we retry (with a delay)
                    err = Misc;
                } else if (httpStatus == 501 || httpStatus == 505 || httpStatus == 511) {
                    // Let's treat most 5xx (server) errors as transient, except for a handful:
                    //   * 501 not implemented
                    //   * 505 http version not supported
                    //   * 511 we're behind a captive portal
                    err = Misc;
                } else {
                    // Don't bother retrying on certain cURL errors either

                    // Allow selecting a subset of enum values
                    #pragma GCC diagnostic push
                    #pragma GCC diagnostic ignored "-Wswitch-enum"
                    switch (code) {
                        case CURLE_FAILED_INIT:
                        case CURLE_URL_MALFORMAT:
                        case CURLE_NOT_BUILT_IN:
                        case CURLE_REMOTE_ACCESS_DENIED:
                        case CURLE_FILE_COULDNT_READ_FILE:
                        case CURLE_FUNCTION_NOT_FOUND:
                        case CURLE_ABORTED_BY_CALLBACK:
                        case CURLE_BAD_FUNCTION_ARGUMENT:
                        case CURLE_INTERFACE_FAILED:
                        case CURLE_UNKNOWN_OPTION:
                        case CURLE_SSL_CACERT_BADFILE:
                        case CURLE_TOO_MANY_REDIRECTS:
                        case CURLE_WRITE_ERROR:
                        case CURLE_UNSUPPORTED_PROTOCOL:
                            err = Misc;
                            break;
                        default: // Shut up warnings
                            break;
                    }
                    #pragma GCC diagnostic pop
                }

                attempt++;

                std::optional<std::string> response;
                if (errorSink)
                    response = std::move(errorSink->s);
                auto exc =
                    code == CURLE_ABORTED_BY_CALLBACK && getInterrupted()
                    ? FileTransferError(Interrupted, std::move(response), "%s of '%s' was interrupted",
                        request.verb(), result.urls.back())
                    : httpStatus != 0
                    ? FileTransferError(err,
                        std::move(response),
                        "unable to %s '%s': HTTP error %d%s",
                        request.verb(), result.urls.back(), httpStatus,
                        code == CURLE_OK ? "" : fmt(" (curl error: %s)", curl_easy_strerror(code)))
                    : FileTransferError(err,
                        std::move(response),
                        "unable to %s '%s': %s (%d)",
                        request.verb(), result.urls.back(), curl_easy_strerror(code), code);

                /* If this is a transient error, then maybe retry the
                   download after a while. If we're writing to a
                   sink, we can only retry if the server supports
                   ranged requests. */
                if (err == Transient
                    && attempt < request.tries
                    && (!this->request.dataCallback
                        || writtenToSink == 0
                        || (acceptRanges && encoding.empty())))
                {
                    int ms = request.baseRetryTimeMs * std::pow(2.0f, attempt - 1 + std::uniform_real_distribution<>(0.0, 0.5)(fileTransfer.mt19937));
                    if (writtenToSink)
                        warn("%s; retrying from offset %d in %d ms", exc.what(), writtenToSink, ms);
                    else
                        warn("%s; retrying in %d ms", exc.what(), ms);
                    embargo = std::chrono::steady_clock::now() + std::chrono::milliseconds(ms);
                    fileTransfer.enqueueItem(shared_from_this());
                }
                else
                    fail(std::move(exc));
            }
        }
    };

    struct State
    {
        struct EmbargoComparator {
            bool operator() (const std::shared_ptr<TransferItem> & i1, const std::shared_ptr<TransferItem> & i2) {
                return i1->embargo > i2->embargo;
            }
        };
        bool quit = false;
        std::priority_queue<std::shared_ptr<TransferItem>, std::vector<std::shared_ptr<TransferItem>>, EmbargoComparator> incoming;
    };

    Sync<State> state_;

    #ifndef _WIN32 // TODO need graceful async exit support on Windows?
    /* We can't use a std::condition_variable to wake up the curl
       thread, because it only monitors file descriptors. So use a
       pipe instead. */
    Pipe wakeupPipe;
    #endif

    std::thread workerThread;

    curlFileTransfer()
        : mt19937(rd())
    {
        static std::once_flag globalInit;
        std::call_once(globalInit, curl_global_init, CURL_GLOBAL_ALL);

        curlm = curl_multi_init();

        #if LIBCURL_VERSION_NUM >= 0x072b00 // Multiplex requires >= 7.43.0
        curl_multi_setopt(curlm, CURLMOPT_PIPELINING, CURLPIPE_MULTIPLEX);
        #endif
        #if LIBCURL_VERSION_NUM >= 0x071e00 // Max connections requires >= 7.30.0
        curl_multi_setopt(curlm, CURLMOPT_MAX_TOTAL_CONNECTIONS,
            fileTransferSettings.httpConnections.get());
        #endif

        #ifndef _WIN32 // TODO need graceful async exit support on Windows?
        wakeupPipe.create();
        fcntl(wakeupPipe.readSide.get(), F_SETFL, O_NONBLOCK);
        #endif

        workerThread = std::thread([&]() { workerThreadEntry(); });
    }

    ~curlFileTransfer()
    {
        stopWorkerThread();

        workerThread.join();

        if (curlm) curl_multi_cleanup(curlm);
    }

    void stopWorkerThread()
    {
        /* Signal the worker thread to exit. */
        {
            auto state(state_.lock());
            state->quit = true;
        }
        #ifndef _WIN32 // TODO need graceful async exit support on Windows?
        writeFull(wakeupPipe.writeSide.get(), " ", false);
        #endif
    }

    void workerThreadMain()
    {
        /* Cause this thread to be notified on SIGINT. */
        #ifndef _WIN32 // TODO need graceful async exit support on Windows?
        auto callback = createInterruptCallback([&]() {
            stopWorkerThread();
        });
        #endif

        #if __linux__
        try {
            tryUnshareFilesystem();
        } catch (nix::Error & e) {
            e.addTrace({}, "in download thread");
            throw;
        }
        #endif

        std::map<CURL *, std::shared_ptr<TransferItem>> items;

        bool quit = false;

        std::chrono::steady_clock::time_point nextWakeup;

        while (!quit) {
            checkInterrupt();

            /* Let curl do its thing. */
            int running;
            CURLMcode mc = curl_multi_perform(curlm, &running);
            if (mc != CURLM_OK)
                throw nix::Error("unexpected error from curl_multi_perform(): %s", curl_multi_strerror(mc));

            /* Set the promises of any finished requests. */
            CURLMsg * msg;
            int left;
            while ((msg = curl_multi_info_read(curlm, &left))) {
                if (msg->msg == CURLMSG_DONE) {
                    auto i = items.find(msg->easy_handle);
                    assert(i != items.end());
                    i->second->finish(msg->data.result);
                    curl_multi_remove_handle(curlm, i->second->req);
                    i->second->active = false;
                    items.erase(i);
                }
            }

            /* Wait for activity, including wakeup events. */
            int numfds = 0;
            struct curl_waitfd extraFDs[1];
            #ifndef _WIN32 // TODO need graceful async exit support on Windows?
            extraFDs[0].fd = wakeupPipe.readSide.get();
            extraFDs[0].events = CURL_WAIT_POLLIN;
            extraFDs[0].revents = 0;
            #endif
            long maxSleepTimeMs = items.empty() ? 10000 : 100;
            auto sleepTimeMs =
                nextWakeup != std::chrono::steady_clock::time_point()
                ? std::max(0, (int) std::chrono::duration_cast<std::chrono::milliseconds>(nextWakeup - std::chrono::steady_clock::now()).count())
                : maxSleepTimeMs;
            vomit("download thread waiting for %d ms", sleepTimeMs);
            mc = curl_multi_wait(curlm, extraFDs, 1, sleepTimeMs, &numfds);
            if (mc != CURLM_OK)
                throw nix::Error("unexpected error from curl_multi_wait(): %s", curl_multi_strerror(mc));

            nextWakeup = std::chrono::steady_clock::time_point();

            /* Add new curl requests from the incoming requests queue,
               except for requests that are embargoed (waiting for a
               retry timeout to expire). */
            if (extraFDs[0].revents & CURL_WAIT_POLLIN) {
                char buf[1024];
                auto res = read(extraFDs[0].fd, buf, sizeof(buf));
                if (res == -1 && errno != EINTR)
                    throw SysError("reading curl wakeup socket");
            }

            std::vector<std::shared_ptr<TransferItem>> incoming;
            auto now = std::chrono::steady_clock::now();

            {
                auto state(state_.lock());
                while (!state->incoming.empty()) {
                    auto item = state->incoming.top();
                    if (item->embargo <= now) {
                        incoming.push_back(item);
                        state->incoming.pop();
                    } else {
                        if (nextWakeup == std::chrono::steady_clock::time_point()
                            || item->embargo < nextWakeup)
                            nextWakeup = item->embargo;
                        break;
                    }
                }
                quit = state->quit;
            }

            for (auto & item : incoming) {
                debug("starting %s of %s", item->request.verb(), item->request.uri);
                item->init();
                curl_multi_add_handle(curlm, item->req);
                item->active = true;
                items[item->req] = item;
            }
        }

        debug("download thread shutting down");
    }

    void workerThreadEntry()
    {
        try {
            workerThreadMain();
        } catch (nix::Interrupted & e) {
        } catch (std::exception & e) {
            printError("unexpected error in download thread: %s", e.what());
        }

        {
            auto state(state_.lock());
            while (!state->incoming.empty()) state->incoming.pop();
            state->quit = true;
        }
    }

    void enqueueItem(std::shared_ptr<TransferItem> item)
    {
        if (item->request.data
            && !hasPrefix(item->request.uri, "http://")
            && !hasPrefix(item->request.uri, "https://"))
            throw nix::Error("uploading to '%s' is not supported", item->request.uri);

        {
            auto state(state_.lock());
            if (state->quit)
                throw nix::Error("cannot enqueue download request because the download thread is shutting down");
            state->incoming.push(item);
        }
        #ifndef _WIN32 // TODO need graceful async exit support on Windows?
        writeFull(wakeupPipe.writeSide.get(), " ");
        #endif
    }

#if ENABLE_S3
    std::tuple<std::string, std::string, Store::Params> parseS3Uri(std::string uri)
    {
        auto [path, params] = splitUriAndParams(uri);

        auto slash = path.find('/', 5); // 5 is the length of "s3://" prefix
            if (slash == std::string::npos)
                throw nix::Error("bad S3 URI '%s'", path);

        std::string bucketName(path, 5, slash - 5);
        std::string key(path, slash + 1);

        return {bucketName, key, params};
    }
#endif

    void enqueueFileTransfer(const FileTransferRequest & request,
        Callback<FileTransferResult> callback) override
    {
        /* Ugly hack to support s3:// URIs. */
        if (hasPrefix(request.uri, "s3://")) {
            // FIXME: do this on a worker thread
            try {
#if ENABLE_S3
                auto [bucketName, key, params] = parseS3Uri(request.uri);

                std::string profile = getOr(params, "profile", "");
                std::string region = getOr(params, "region", Aws::Region::US_EAST_1);
                std::string scheme = getOr(params, "scheme", "");
                std::string endpoint = getOr(params, "endpoint", "");

                S3Helper s3Helper(profile, region, scheme, endpoint);

                // FIXME: implement ETag
                auto s3Res = s3Helper.getObject(bucketName, key);
                FileTransferResult res;
                if (!s3Res.data)
                    throw FileTransferError(NotFound, "S3 object '%s' does not exist", request.uri);
                res.data = std::move(*s3Res.data);
                callback(std::move(res));
#else
                throw nix::Error("cannot download '%s' because Nix is not built with S3 support", request.uri);
#endif
            } catch (...) { callback.rethrow(); }
            return;
        }

        enqueueItem(std::make_shared<TransferItem>(*this, request, std::move(callback)));
    }
};

ref<curlFileTransfer> makeCurlFileTransfer()
{
    return make_ref<curlFileTransfer>();
}

ref<FileTransfer> getFileTransfer()
{
    static ref<curlFileTransfer> fileTransfer = makeCurlFileTransfer();

    if (fileTransfer->state_.lock()->quit)
        fileTransfer = makeCurlFileTransfer();

    return fileTransfer;
}

ref<FileTransfer> makeFileTransfer()
{
    return makeCurlFileTransfer();
}

std::future<FileTransferResult> FileTransfer::enqueueFileTransfer(const FileTransferRequest & request)
{
    auto promise = std::make_shared<std::promise<FileTransferResult>>();
    enqueueFileTransfer(request,
        {[promise](std::future<FileTransferResult> fut) {
            try {
                promise->set_value(fut.get());
            } catch (...) {
                promise->set_exception(std::current_exception());
            }
        }});
    return promise->get_future();
}

FileTransferResult FileTransfer::download(const FileTransferRequest & request)
{
    return enqueueFileTransfer(request).get();
}

FileTransferResult FileTransfer::upload(const FileTransferRequest & request)
{
    /* Note: this method is the same as download, but helps in readability */
    return enqueueFileTransfer(request).get();
}

void FileTransfer::download(
    FileTransferRequest && request,
    Sink & sink,
    std::function<void(FileTransferResult)> resultCallback)
{
    /* Note: we can't call 'sink' via request.dataCallback, because
       that would cause the sink to execute on the fileTransfer
       thread. If 'sink' is a coroutine, this will fail. Also, if the
       sink is expensive (e.g. one that does decompression and writing
       to the Nix store), it would stall the download thread too much.
       Therefore we use a buffer to communicate data between the
       download thread and the calling thread. */

    struct State {
        bool quit = false;
        std::exception_ptr exc;
        std::string data;
        std::condition_variable avail, request;
    };

    auto _state = std::make_shared<Sync<State>>();

    /* In case of an exception, wake up the download thread. FIXME:
       abort the download request. */
    Finally finally([&]() {
        auto state(_state->lock());
        state->quit = true;
        state->request.notify_one();
    });

    request.dataCallback = [_state](std::string_view data) {

        auto state(_state->lock());

        if (state->quit) return;

        /* If the buffer is full, then go to sleep until the calling
           thread wakes us up (i.e. when it has removed data from the
           buffer). We don't wait forever to prevent stalling the
           download thread. (Hopefully sleeping will throttle the
           sender.) */
        if (state->data.size() > fileTransferSettings.downloadBufferSize) {
            debug("download buffer is full; going to sleep");
            static bool haveWarned = false;
            warnOnce(haveWarned, "download buffer is full; consider increasing the 'download-buffer-size' setting");
            state.wait_for(state->request, std::chrono::seconds(10));
        }

        /* Append data to the buffer and wake up the calling
           thread. */
        state->data.append(data);
        state->avail.notify_one();
    };

    enqueueFileTransfer(request,
        {[_state, resultCallback{std::move(resultCallback)}](std::future<FileTransferResult> fut) {
            auto state(_state->lock());
            state->quit = true;
            try {
                auto res = fut.get();
                if (resultCallback)
                    resultCallback(std::move(res));
            } catch (...) {
                state->exc = std::current_exception();
            }
            state->avail.notify_one();
            state->request.notify_one();
        }});

    while (true) {
        checkInterrupt();

        std::string chunk;

        /* Grab data if available, otherwise wait for the download
           thread to wake us up. */
        {
            auto state(_state->lock());

            if (state->data.empty()) {

                if (state->quit) {
                    if (state->exc) std::rethrow_exception(state->exc);
                    return;
                }

                state.wait(state->avail);

                if (state->data.empty()) continue;
            }

            chunk = std::move(state->data);
            /* Reset state->data after the move, since we check data.empty() */
            state->data = "";

            state->request.notify_one();
        }

        /* Flush the data to the sink and wake up the download thread
           if it's blocked on a full buffer. We don't hold the state
           lock while doing this to prevent blocking the download
           thread if sink() takes a long time. */
        sink(chunk);
    }
}

template<typename... Args>
FileTransferError::FileTransferError(FileTransfer::Error error, std::optional<std::string> response, const Args & ... args)
    : Error(args...), error(error), response(response)
{
    const auto hf = HintFmt(args...);
    // FIXME: Due to https://github.com/NixOS/nix/issues/3841 we don't know how
    // to print different messages for different verbosity levels. For now
    // we add some heuristics for detecting when we want to show the response.
    if (response && (response->size() < 1024 || response->find("<html>") != std::string::npos))
        err.msg = HintFmt("%1%\n\nresponse body:\n\n%2%", Uncolored(hf.str()), chomp(*response));
    else
        err.msg = hf;
}

}<|MERGE_RESOLUTION|>--- conflicted
+++ resolved
@@ -391,15 +391,10 @@
 
             auto httpStatus = getHTTPStatus();
 
-<<<<<<< HEAD
-            debug("finished %s of '%s'; curl status = %d, HTTP status = %d, body = %d bytes",
-                request.verb(), result.urls.back(), code, httpStatus, result.bodySize);
-=======
             debug("finished %s of '%s'; curl status = %d, HTTP status = %d, body = %d bytes, duration = %.2f s",
-                request.verb(), request.uri, code, httpStatus, result.bodySize,
+                request.verb(), result.urls.back(), code, httpStatus, result.bodySize,
                 std::chrono::duration_cast<std::chrono::milliseconds>(finishTime - startTime).count() / 1000.0f
                 );
->>>>>>> 6e3bba5e
 
             appendCurrentUrl();
 
