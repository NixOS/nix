--- conflicted
+++ resolved
@@ -9,43 +9,12 @@
  */
 
 #include "worker-protocol.hh"
-<<<<<<< HEAD
 #include "granular-access-store.hh"
-
-namespace nix {
-
-template<typename T>
-AccessStatusFor<T> WorkerProto::Serialise<AccessStatusFor<T>>::read(const Store & store, WorkerProto::ReadConn conn) {
-    AccessStatusFor<T> status;
-    conn.from >> status.isProtected;
-    status.entities = WorkerProto::Serialise<std::set<T>>::read(store, conn);
-    return status;
-}
-
-template<typename T>
-void WorkerProto::Serialise<AccessStatusFor<T>>::write(const Store & store, WorkerProto::WriteConn conn, const AccessStatusFor<T> & status)
-{
-    conn.to << status.isProtected;
-    WorkerProto::Serialise<std::set<T>>::write(store, conn, status.entities);
-}
-
-template<typename T>
-std::vector<T> WorkerProto::Serialise<std::vector<T>>::read(const Store & store, WorkerProto::ReadConn conn)
-{
-    std::vector<T> resSet;
-    auto size = readNum<size_t>(conn.from);
-    while (size--) {
-        resSet.push_back(WorkerProto::Serialise<T>::read(store, conn));
-    }
-    return resSet;
-}
-=======
 #include "length-prefixed-protocol-helper.hh"
 
 namespace nix {
 
 /* protocol-agnostic templates */
->>>>>>> 188c803d
 
 #define WORKER_USE_LENGTH_PREFIX_SERIALISER(TEMPLATE, T) \
     TEMPLATE T WorkerProto::Serialise< T >::read(const Store & store, WorkerProto::ReadConn conn) \
@@ -78,7 +47,29 @@
         return CommonProto::Serialise<T>::read(store,
             CommonProto::ReadConn { .from = conn.from });
     }
-<<<<<<< HEAD
+    static void write(const Store & store, WorkerProto::WriteConn conn, const T & t)
+    {
+        CommonProto::Serialise<T>::write(store,
+            CommonProto::WriteConn { .to = conn.to },
+            t);
+    }
+};
+
+/* protocol-specific templates */
+
+template<typename T>
+AccessStatusFor<T> WorkerProto::Serialise<AccessStatusFor<T>>::read(const Store & store, WorkerProto::ReadConn conn) {
+    AccessStatusFor<T> status;
+    conn.from >> status.isProtected;
+    status.entities = WorkerProto::Serialise<std::set<T>>::read(store, conn);
+    return status;
+}
+
+template<typename T>
+void WorkerProto::Serialise<AccessStatusFor<T>>::write(const Store & store, WorkerProto::WriteConn conn, const AccessStatusFor<T> & status)
+{
+    conn.to << status.isProtected;
+    WorkerProto::Serialise<std::set<T>>::write(store, conn, status.entities);
 }
 
 template<typename A, typename B>
@@ -151,40 +142,4 @@
         }
 }
 
-template<typename K, typename V>
-std::map<K, V> WorkerProto::Serialise<std::map<K, V>>::read(const Store & store, WorkerProto::ReadConn conn)
-{
-    std::map<K, V> resMap;
-    auto size = readNum<size_t>(conn.from);
-    while (size--) {
-        auto k = WorkerProto::Serialise<K>::read(store, conn);
-        auto v = WorkerProto::Serialise<V>::read(store, conn);
-        resMap.insert_or_assign(std::move(k), std::move(v));
-=======
-    static void write(const Store & store, WorkerProto::WriteConn conn, const T & t)
-    {
-        CommonProto::Serialise<T>::write(store,
-            CommonProto::WriteConn { .to = conn.to },
-            t);
->>>>>>> 188c803d
-    }
-};
-
-/* protocol-specific templates */
-
-template<typename A, typename B>
-std::pair<A, B> WorkerProto::Serialise<std::pair<A, B>>::read(const Store & store, WorkerProto::ReadConn conn)
-{
-    auto a = WorkerProto::Serialise<A>::read(store, conn);
-    auto b = WorkerProto::Serialise<B>::read(store, conn);
-    return {a, b};
-}
-
-template<typename A, typename B>
-void WorkerProto::Serialise<std::pair<A, B>>::write(const Store & store, WorkerProto::WriteConn conn, const std::pair<A, B> & p)
-{
-    WorkerProto::Serialise<A>::write(store, conn, p.first);
-    WorkerProto::Serialise<B>::write(store, conn, p.second);
-}
-
 }