--- conflicted
+++ resolved
@@ -279,8 +279,36 @@
     }
 }
 
-
-<<<<<<< HEAD
+WorkerProto::ClientHandshakeInfo WorkerProto::Serialise<WorkerProto::ClientHandshakeInfo>::read(const StoreDirConfig & store, ReadConn conn)
+{
+    WorkerProto::ClientHandshakeInfo res;
+
+    if (GET_PROTOCOL_MINOR(conn.version) >= 33) {
+        res.daemonNixVersion = readString(conn.from);
+    }
+
+    if (GET_PROTOCOL_MINOR(conn.version) >= 35) {
+        res.remoteTrustsUs = WorkerProto::Serialise<std::optional<    TrustedFlag>>::read(store, conn);
+    } else {
+        // We don't know the answer; protocol to old.
+        res.remoteTrustsUs = std::nullopt;
+    }
+
+    return res;
+}
+
+void WorkerProto::Serialise<WorkerProto::ClientHandshakeInfo>::write(const StoreDirConfig & store, WriteConn conn, const WorkerProto::ClientHandshakeInfo & info)
+{
+    if (GET_PROTOCOL_MINOR(conn.version) >= 33) {
+        assert(info.daemonNixVersion);
+        conn.to << *info.daemonNixVersion;
+    }
+
+    if (GET_PROTOCOL_MINOR(conn.version) >= 35) {
+        WorkerProto::write(store, conn, info.remoteTrustsUs);
+    }
+}
+
 auth::AuthData WorkerProto::Serialise<auth::AuthData>::read(const StoreDirConfig & store, ReadConn conn)
 {
     auth::AuthData authData;
@@ -311,36 +339,6 @@
 void WorkerProto::Serialise<std::optional<auth::AuthData>>::write(const StoreDirConfig & store, WriteConn conn, const std::optional<auth::AuthData> & authData)
 {
     writeOptional<auth::AuthData>(store, conn, authData);
-=======
-WorkerProto::ClientHandshakeInfo WorkerProto::Serialise<WorkerProto::ClientHandshakeInfo>::read(const StoreDirConfig & store, ReadConn conn)
-{
-    WorkerProto::ClientHandshakeInfo res;
-
-    if (GET_PROTOCOL_MINOR(conn.version) >= 33) {
-        res.daemonNixVersion = readString(conn.from);
-    }
-
-    if (GET_PROTOCOL_MINOR(conn.version) >= 35) {
-        res.remoteTrustsUs = WorkerProto::Serialise<std::optional<    TrustedFlag>>::read(store, conn);
-    } else {
-        // We don't know the answer; protocol to old.
-        res.remoteTrustsUs = std::nullopt;
-    }
-
-    return res;
-}
-
-void WorkerProto::Serialise<WorkerProto::ClientHandshakeInfo>::write(const StoreDirConfig & store, WriteConn conn, const WorkerProto::ClientHandshakeInfo & info)
-{
-    if (GET_PROTOCOL_MINOR(conn.version) >= 33) {
-        assert(info.daemonNixVersion);
-        conn.to << *info.daemonNixVersion;
-    }
-
-    if (GET_PROTOCOL_MINOR(conn.version) >= 35) {
-        WorkerProto::write(store, conn, info.remoteTrustsUs);
-    }
->>>>>>> 142e566a
 }
 
 }