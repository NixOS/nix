#include "nix/store/derivations.hh"
#include "nix/store/globals.hh"
#include "nix/store/local-store.hh"
#include "nix/util/finally.hh"
#include "nix/util/unix-domain-socket.hh"
#include "nix/util/signals.hh"
#include "nix/store/posix-fs-canonicalise.hh"

#include "store-config-private.hh"

#if !defined(__linux__)
// For shelling out to lsof
#  include "nix/util/processes.hh"
#endif

#include <boost/regex.hpp>

#include <functional>
#include <queue>
#include <algorithm>
#include <random>

#include <climits>
#include <errno.h>
#include <fcntl.h>
#include <sys/stat.h>
#if HAVE_STATVFS
#  include <sys/statvfs.h>
#endif
#ifndef _WIN32
#  include <poll.h>
#  include <sys/socket.h>
#  include <sys/un.h>
#endif
#include <sys/types.h>
#include <unistd.h>

namespace nix {

static std::string gcSocketPath = "/gc-socket/socket";
static std::string gcRootsDir = "gcroots";

void LocalStore::addIndirectRoot(const Path & path)
{
    std::string hash = hashString(HashAlgorithm::SHA1, path).to_string(HashFormat::Nix32, false);
    Path realRoot = canonPath(fmt("%1%/%2%/auto/%3%", config->stateDir, gcRootsDir, hash));
    makeSymlink(realRoot, path);
}

void LocalStore::createTempRootsFile()
{
    auto fdTempRoots(_fdTempRoots.lock());

    /* Create the temporary roots file for this process. */
    if (*fdTempRoots)
        return;

    while (1) {
        if (pathExists(fnTempRoots))
            /* It *must* be stale, since there can be no two
               processes with the same pid. */
            unlink(fnTempRoots.c_str());

        *fdTempRoots = openLockFile(fnTempRoots, true);

        debug("acquiring write lock on '%s'", fnTempRoots);
        lockFile(fdTempRoots->get(), ltWrite, true);

        /* Check whether the garbage collector didn't get in our
           way. */
        struct stat st;
        if (fstat(fromDescriptorReadOnly(fdTempRoots->get()), &st) == -1)
            throw SysError("statting '%1%'", fnTempRoots);
        if (st.st_size == 0)
            break;

        /* The garbage collector deleted this file before we could get
           a lock.  (It won't delete the file after we get a lock.)
           Try again. */
    }
}

void LocalStore::addTempRoot(const StorePath & path)
{
    if (config->readOnly) {
        debug(
            "Read-only store doesn't support creating lock files for temp roots, but nothing can be deleted anyways.");
        return;
    }

    createTempRootsFile();

    /* Open/create the global GC lock file. */
    {
        auto fdGCLock(_fdGCLock.lock());
        if (!*fdGCLock)
            *fdGCLock = openGCLock();
    }

restart:
    /* Try to acquire a shared global GC lock (non-blocking). This
       only succeeds if the garbage collector is not currently
       running. */
    FdLock gcLock(_fdGCLock.lock()->get(), ltRead, false, "");

    if (!gcLock.acquired) {
        /* We couldn't get a shared global GC lock, so the garbage
           collector is running. So we have to connect to the garbage
           collector and inform it about our root. */
        auto fdRootsSocket(_fdRootsSocket.lock());

        if (!*fdRootsSocket) {
            auto socketPath = config->stateDir.get() + gcSocketPath;
            debug("connecting to '%s'", socketPath);
            *fdRootsSocket = createUnixDomainSocket();
            try {
                nix::connect(toSocket(fdRootsSocket->get()), socketPath);
            } catch (SysError & e) {
                /* The garbage collector may have exited or not
                   created the socket yet, so we need to restart. */
                if (e.errNo == ECONNREFUSED || e.errNo == ENOENT) {
                    debug("GC socket connection refused: %s", e.msg());
                    fdRootsSocket->close();
                    std::this_thread::sleep_for(std::chrono::milliseconds(100));
                    goto restart;
                }
                throw;
            }
        }

        try {
            debug("sending GC root '%s'", printStorePath(path));
            writeFull(fdRootsSocket->get(), printStorePath(path) + "\n", false);
            char c;
            readFull(fdRootsSocket->get(), &c, 1);
            assert(c == '1');
            debug("got ack for GC root '%s'", printStorePath(path));
        } catch (SysError & e) {
            /* The garbage collector may have exited, so we need to
               restart. */
            if (e.errNo == EPIPE || e.errNo == ECONNRESET) {
                debug("GC socket disconnected");
                fdRootsSocket->close();
                goto restart;
            }
            throw;
        } catch (EndOfFile & e) {
            debug("GC socket disconnected");
            fdRootsSocket->close();
            goto restart;
        }
    }

    /* Record the store path in the temporary roots file so it will be
       seen by a future run of the garbage collector. */
    auto s = printStorePath(path) + '\0';
    writeFull(_fdTempRoots.lock()->get(), s);
}

static std::string censored = "{censored}";

void LocalStore::findTempRoots(Roots & tempRoots, bool censor)
{
    /* Read the `temproots' directory for per-process temporary root
       files. */
    for (auto & i : DirectoryIterator{tempRootsDir}) {
        checkInterrupt();
        auto name = i.path().filename().string();
        if (name[0] == '.') {
            // Ignore hidden files. Some package managers (notably portage) create
            // those to keep the directory alive.
            continue;
        }
        Path path = i.path().string();

        pid_t pid = std::stoi(name);

        debug("reading temporary root file '%1%'", path);
        AutoCloseFD fd(toDescriptor(open(
            path.c_str(),
#ifndef _WIN32
            O_CLOEXEC |
#endif
                O_RDWR,
            0666)));
        if (!fd) {
            /* It's okay if the file has disappeared. */
            if (errno == ENOENT)
                continue;
            throw SysError("opening temporary roots file '%1%'", path);
        }

        /* Try to acquire a write lock without blocking.  This can
           only succeed if the owning process has died.  In that case
           we don't care about its temporary roots. */
        if (lockFile(fd.get(), ltWrite, false)) {
            printInfo("removing stale temporary roots file '%1%'", path);
            unlink(path.c_str());
            writeFull(fd.get(), "d");
            continue;
        }

        /* Read the entire file. */
        auto contents = readFile(fd.get());

        /* Extract the roots. */
        std::string::size_type pos = 0, end;

        while ((end = contents.find((char) 0, pos)) != std::string::npos) {
            Path root(contents, pos, end - pos);
            debug("got temporary root '%s'", root);
            tempRoots[parseStorePath(root)].emplace(censor ? censored : fmt("{nix-process:%d}", pid));
            pos = end + 1;
        }
    }
}

void LocalStore::findRoots(const Path & path, std::filesystem::file_type type, Roots & roots)
{
    auto foundRoot = [&](const Path & path, const Path & target) {
        try {
            auto storePath = toStorePath(target).first;
            if (isValidPath(storePath))
                roots[std::move(storePath)].emplace(path);
            else
                printInfo("skipping invalid root from '%1%' to '%2%'", path, target);
        } catch (BadStorePath &) {
        }
    };

    try {

        if (type == std::filesystem::file_type::unknown)
            type = std::filesystem::symlink_status(path).type();

        if (type == std::filesystem::file_type::directory) {
            for (auto & i : DirectoryIterator{path}) {
                checkInterrupt();
                findRoots(i.path().string(), i.symlink_status().type(), roots);
            }
        }

        else if (type == std::filesystem::file_type::symlink) {
            Path target = readLink(path);
            if (isInStore(target))
                foundRoot(path, target);

            /* Handle indirect roots. */
            else {
                target = absPath(target, dirOf(path));
                if (!pathExists(target)) {
                    if (isInDir(path, std::filesystem::path{config->stateDir.get()} / gcRootsDir / "auto")) {
                        printInfo("removing stale link from '%1%' to '%2%'", path, target);
                        unlink(path.c_str());
                    }
                } else {
                    if (!std::filesystem::is_symlink(target))
                        return;
                    Path target2 = readLink(target);
                    if (isInStore(target2))
                        foundRoot(target, target2);
                }
            }
        }

        else if (type == std::filesystem::file_type::regular) {
            auto storePath = maybeParseStorePath(storeDir + "/" + std::string(baseNameOf(path)));
            if (storePath && isValidPath(*storePath))
                roots[std::move(*storePath)].emplace(path);
        }

    }

    catch (std::filesystem::filesystem_error & e) {
        /* We only ignore permanent failures. */
        if (e.code() == std::errc::permission_denied || e.code() == std::errc::no_such_file_or_directory
            || e.code() == std::errc::not_a_directory)
            printInfo("cannot read potential root '%1%'", path);
        else
            throw;
    }

    catch (SysError & e) {
        /* We only ignore permanent failures. */
        if (e.errNo == EACCES || e.errNo == ENOENT || e.errNo == ENOTDIR)
            printInfo("cannot read potential root '%1%'", path);
        else
            throw;
    }
}

void LocalStore::findRootsNoTemp(Roots & roots, bool censor)
{
    /* Process direct roots in {gcroots,profiles}. */
    findRoots(config->stateDir + "/" + gcRootsDir, std::filesystem::file_type::unknown, roots);
    findRoots(config->stateDir + "/profiles", std::filesystem::file_type::unknown, roots);

    /* Add additional roots returned by different platforms-specific
       heuristics.  This is typically used to add running programs to
       the set of roots (to prevent them from being garbage collected). */
    findRuntimeRoots(roots, censor);
}

Roots LocalStore::findRoots(bool censor)
{
    Roots roots;
    findRootsNoTemp(roots, censor);

    findTempRoots(roots, censor);

    return roots;
}

/**
 * Key is a mere string because cannot has path with macOS's libc++
 */
typedef std::unordered_map<std::string, std::unordered_set<std::string>> UncheckedRoots;

static void readProcLink(const std::filesystem::path & file, UncheckedRoots & roots)
{
    std::filesystem::path buf;
    try {
        buf = std::filesystem::read_symlink(file);
    } catch (std::filesystem::filesystem_error & e) {
        if (e.code() == std::errc::no_such_file_or_directory || e.code() == std::errc::permission_denied
            || e.code() == std::errc::no_such_process)
            return;
        throw;
    }
    if (buf.is_absolute())
        roots[buf.string()].emplace(file.string());
}

static std::string quoteRegexChars(const std::string & raw)
{
    static auto specialRegex = boost::regex(R"([.^$\\*+?()\[\]{}|])");
    return boost::regex_replace(raw, specialRegex, R"(\$&)");
}

#ifdef __linux__
static void readFileRoots(const std::filesystem::path & path, UncheckedRoots & roots)
{
    try {
        roots[readFile(path)].emplace(path);
    } catch (SysError & e) {
        if (e.errNo != ENOENT && e.errNo != EACCES)
            throw;
    }
}
#endif

void LocalStore::findRuntimeRoots(Roots & roots, bool censor)
{
    UncheckedRoots unchecked;

    auto procDir = AutoCloseDir{opendir("/proc")};
    if (procDir) {
        struct dirent * ent;
        static const auto digitsRegex = boost::regex(R"(^\d+$)");
        static const auto mapRegex = boost::regex(R"(^\s*\S+\s+\S+\s+\S+\s+\S+\s+\S+\s+(/\S+)\s*$)");
        auto storePathRegex = boost::regex(quoteRegexChars(storeDir) + R"(/[0-9a-z]+[0-9a-zA-Z\+\-\._\?=]*)");
        while (errno = 0, ent = readdir(procDir.get())) {
            checkInterrupt();
            if (boost::regex_match(ent->d_name, digitsRegex)) {
                try {
                    readProcLink(fmt("/proc/%s/exe", ent->d_name), unchecked);
                    readProcLink(fmt("/proc/%s/cwd", ent->d_name), unchecked);

                    auto fdStr = fmt("/proc/%s/fd", ent->d_name);
                    auto fdDir = AutoCloseDir(opendir(fdStr.c_str()));
                    if (!fdDir) {
                        if (errno == ENOENT || errno == EACCES)
                            continue;
                        throw SysError("opening %1%", fdStr);
                    }
                    struct dirent * fd_ent;
                    while (errno = 0, fd_ent = readdir(fdDir.get())) {
                        if (fd_ent->d_name[0] != '.')
                            readProcLink(fmt("%s/%s", fdStr, fd_ent->d_name), unchecked);
                    }
                    if (errno) {
                        if (errno == ESRCH)
                            continue;
                        throw SysError("iterating /proc/%1%/fd", ent->d_name);
                    }
                    fdDir.reset();

                    std::filesystem::path mapFile = fmt("/proc/%s/maps", ent->d_name);
                    auto mapLines = tokenizeString<std::vector<std::string>>(readFile(mapFile.string()), "\n");
                    for (const auto & line : mapLines) {
                        auto match = boost::smatch{};
                        if (boost::regex_match(line, match, mapRegex))
                            unchecked[match[1]].emplace(mapFile.string());
                    }

                    auto envFile = fmt("/proc/%s/environ", ent->d_name);
                    auto envString = readFile(envFile);
                    auto env_end = boost::sregex_iterator{};
                    for (auto i = boost::sregex_iterator{envString.begin(), envString.end(), storePathRegex};
                         i != env_end;
                         ++i)
                        unchecked[i->str()].emplace(envFile);
                } catch (SystemError & e) {
                    if (errno == ENOENT || errno == EACCES || errno == ESRCH)
                        continue;
                    throw;
                }
            }
        }
        if (errno)
            throw SysError("iterating /proc");
    }

#if !defined(__linux__)
    // lsof is really slow on OS X. This actually causes the gc-concurrent.sh test to fail.
    // See: https://github.com/NixOS/nix/issues/3011
    // Because of this we disable lsof when running the tests.
    if (getEnv("_NIX_TEST_NO_LSOF") != "1") {
        try {
            boost::regex lsofRegex(R"(^n(/.*)$)");
            auto lsofLines =
                tokenizeString<std::vector<std::string>>(runProgram(LSOF, true, {"-n", "-w", "-F", "n"}), "\n");
            for (const auto & line : lsofLines) {
                boost::smatch match;
                if (boost::regex_match(line, match, lsofRegex))
                    unchecked[match[1].str()].emplace("{lsof}");
            }
        } catch (ExecError & e) {
            /* lsof not installed, lsof failed */
        }
    }
#endif

#ifdef __linux__
    readFileRoots("/proc/sys/kernel/modprobe", unchecked);
    readFileRoots("/proc/sys/kernel/fbsplash", unchecked);
    readFileRoots("/proc/sys/kernel/poweroff_cmd", unchecked);
#endif

    for (auto & [target, links] : unchecked) {
        if (!isInStore(target))
            continue;
        try {
            auto path = toStorePath(target).first;
            if (!isValidPath(path))
                continue;
            debug("got additional root '%1%'", printStorePath(path));
            if (censor)
                roots[path].insert(censored);
            else
                roots[path].insert(links.begin(), links.end());
        } catch (BadStorePath &) {
        }
    }
}

struct GCLimitReached
{};

void LocalStore::collectGarbage(const GCOptions & options, GCResults & results)
{
    bool shouldDelete = options.action == GCOptions::gcDeleteDead || options.action == GCOptions::gcDeleteSpecific;
    bool gcKeepOutputs = settings.gcKeepOutputs;
    bool gcKeepDerivations = settings.gcKeepDerivations;

    Roots roots;
    std::unordered_set<StorePath> dead, alive;

    struct Shared
    {
        // The temp roots only store the hash part to make it easier to
        // ignore suffixes like '.lock', '.chroot' and '.check'.
        std::unordered_map<std::string, GcRootInfo> tempRoots;

        // Hash part of the store path currently being deleted, if
        // any.
        std::optional<std::string> pending;
    };

    Sync<Shared> _shared;

    std::condition_variable wakeup;

    /* Using `--ignore-liveness' with `--delete' can have unintended
       consequences if `keep-outputs' or `keep-derivations' are true
       (the garbage collector will recurse into deleting the outputs
       or derivers, respectively).  So disable them. */
    if (options.action == GCOptions::gcDeleteSpecific && options.ignoreLiveness) {
        gcKeepOutputs = false;
        gcKeepDerivations = false;
    }

    if (shouldDelete)
        deletePath(reservedPath);

    /* Acquire the global GC root. Note: we don't use fdGCLock
       here because then in auto-gc mode, another thread could
       downgrade our exclusive lock. */
    auto fdGCLock = openGCLock();
    FdLock gcLock(fdGCLock.get(), ltWrite, true, "waiting for the big garbage collector lock...");

    /* Synchronisation point to test ENOENT handling in
       addTempRoot(), see tests/gc-non-blocking.sh. */
    if (auto p = getEnv("_NIX_TEST_GC_SYNC_1"))
        readFile(*p);

    /* Start the server for receiving new roots. */
    auto socketPath = config->stateDir.get() + gcSocketPath;
    createDirs(dirOf(socketPath));
    auto fdServer = createUnixDomainSocket(socketPath, 0666);

    // TODO nonblocking socket on windows?
#ifdef _WIN32
    throw UnimplementedError("External GC client not implemented yet");
#else
    if (fcntl(fdServer.get(), F_SETFL, fcntl(fdServer.get(), F_GETFL) | O_NONBLOCK) == -1)
        throw SysError("making socket '%1%' non-blocking", socketPath);

    Pipe shutdownPipe;
    shutdownPipe.create();

    std::thread serverThread([&]() {
        Sync<std::map<int, std::thread>> connections;

        Finally cleanup([&]() {
            debug("GC roots server shutting down");
            fdServer.close();
            while (true) {
                auto item = remove_begin(*connections.lock());
                if (!item)
                    break;
                auto & [fd, thread] = *item;
                shutdown(fd, SHUT_RDWR);
                thread.join();
            }
        });

        while (true) {
            std::vector<struct pollfd> fds;
            fds.push_back({.fd = shutdownPipe.readSide.get(), .events = POLLIN});
            fds.push_back({.fd = fdServer.get(), .events = POLLIN});
            auto count = poll(fds.data(), fds.size(), -1);
            assert(count != -1);

            if (fds[0].revents)
                /* Parent is asking us to quit. */
                break;

            if (fds[1].revents) {
                /* Accept a new connection. */
                assert(fds[1].revents & POLLIN);
                AutoCloseFD fdClient = accept(fdServer.get(), nullptr, nullptr);
                if (!fdClient)
                    continue;

                debug("GC roots server accepted new client");

                /* Process the connection in a separate thread. */
                auto fdClient_ = fdClient.get();
                std::thread clientThread([&, fdClient = std::move(fdClient)]() {
                    Finally cleanup([&]() {
                        auto conn(connections.lock());
                        auto i = conn->find(fdClient.get());
                        if (i != conn->end()) {
                            i->second.detach();
                            conn->erase(i);
                        }
                    });

                    /* On macOS, accepted sockets inherit the
                       non-blocking flag from the server socket, so
                       explicitly make it blocking. */
                    if (fcntl(fdClient.get(), F_SETFL, fcntl(fdClient.get(), F_GETFL) & ~O_NONBLOCK) == -1)
                        panic("Could not set non-blocking flag on client socket");

                    while (true) {
                        try {
                            auto path = readLine(fdClient.get());
                            auto storePath = maybeParseStorePath(path);
                            if (storePath) {
                                debug("got new GC root '%s'", path);
                                auto hashPart = std::string(storePath->hashPart());
                                auto shared(_shared.lock());
                                // FIXME: could get the PID from the socket.
                                shared->tempRoots.insert_or_assign(hashPart, "{nix-process:unknown}");
                                /* If this path is currently being
                                   deleted, then we have to wait until
                                   deletion is finished to ensure that
                                   the client doesn't start
                                   re-creating it before we're
                                   done. FIXME: ideally we would use a
                                   FD for this so we don't block the
                                   poll loop. */
                                while (shared->pending == hashPart) {
                                    debug("synchronising with deletion of path '%s'", path);
                                    shared.wait(wakeup);
                                }
                            } else
                                printError("received garbage instead of a root from client");
                            writeFull(fdClient.get(), "1", false);
                        } catch (Error & e) {
                            debug("reading GC root from client: %s", e.msg());
                            break;
                        }
                    }
                });

                connections.lock()->insert({fdClient_, std::move(clientThread)});
            }
        }
    });

    Finally stopServer([&]() {
        writeFull(shutdownPipe.writeSide.get(), "x", false);
        wakeup.notify_all();
        if (serverThread.joinable())
            serverThread.join();
    });

#endif

    /* Find the roots.  Since we've grabbed the GC lock, the set of
       permanent roots cannot increase now. */
    printInfo("finding garbage collector roots...");
    if (!options.ignoreLiveness)
<<<<<<< HEAD
        findRootsNoTemp(roots, options.censor);
=======
        findRootsNoTemp(rootMap, true);

    for (auto & i : rootMap)
        roots.insert(i.first);
>>>>>>> b8d223a2

    /* Read the temporary roots created before we acquired the global
       GC root. Any new roots will be sent to our socket. */
    {
        Roots tempRoots;
        findTempRoots(tempRoots, options.censor);
        for (auto & root : tempRoots)
            _shared.lock()->tempRoots.insert_or_assign(
                std::string(root.first.hashPart()),
                *root.second.begin());
    }

    /* Synchronisation point for testing, see tests/functional/gc-non-blocking.sh. */
    if (auto p = getEnv("_NIX_TEST_GC_SYNC_2"))
        readFile(*p);

    /* Helper function that deletes a path from the store and throws
       GCLimitReached if we've deleted enough garbage. */
    auto deleteFromStore = [&](std::string_view baseName) {
        Path path = storeDir + "/" + std::string(baseName);
        Path realPath = config->realStoreDir + "/" + std::string(baseName);

        /* There may be temp directories in the store that are still in use
           by another process. We need to be sure that we can acquire an
           exclusive lock before deleting them. */
        if (baseName.find("tmp-", 0) == 0) {
            AutoCloseFD tmpDirFd = openDirectory(realPath);
            if (!tmpDirFd || !lockFile(tmpDirFd.get(), ltWrite, false)) {
                debug("skipping locked tempdir '%s'", realPath);
                return;
            }
        }

        printInfo("deleting '%1%'", path);

        results.paths.insert(path);

        uint64_t bytesFreed;
        deleteStorePath(realPath, bytesFreed);

        results.bytesFreed += bytesFreed;

        if (results.bytesFreed > options.maxFreed) {
            printInfo("deleted more than %d bytes; stopping", options.maxFreed);
            throw GCLimitReached();
        }
    };

    std::unordered_map<StorePath, StorePathSet> referrersCache;

    /* Helper function that visits all paths reachable from `start`
       via the referrers edges and optionally derivers and derivation
       output edges. If none of those paths are roots, then all
       visited paths are garbage and are deleted. */
    auto deleteReferrersClosure = [&](const StorePath & start) {
        StorePathSet visited;
        std::queue<StorePath> todo;

        /* Wake up any GC client waiting for deletion of the paths in
           'visited' to finish. */
        Finally releasePending([&]() {
            auto shared(_shared.lock());
            shared->pending.reset();
            wakeup.notify_all();
        });

        auto enqueue = [&](const StorePath & path) {
            if (visited.insert(path).second)
                todo.push(path);
        };

        enqueue(start);

        while (auto path = pop(todo)) {
            checkInterrupt();

            /* Bail out if we've previously discovered that this path
               is alive. */
            if (alive.count(*path)) {
                alive.insert(start);
                return;
            }

            /* If we've previously deleted this path, we don't have to
               handle it again. */
            if (dead.count(*path))
                continue;

            auto markAlive = [&]() {
                alive.insert(*path);
                alive.insert(start);
                try {
                    StorePathSet closure;
                    computeFSClosure(
                        *path,
                        closure,
                        /* flipDirection */ false,
                        gcKeepOutputs,
                        gcKeepDerivations);
                    for (auto & p : closure)
                        alive.insert(p);
                } catch (InvalidPath &) {
                }
            };

            if (options.action == GCOptions::gcDeleteSpecific
                && !options.pathsToDelete.count(*path))
            {
                throw Error(
                    "Cannot delete path '%s' because it's referenced by path '%s'.",
                    printStorePath(start),
                    printStorePath(*path));
            }

            /* If this is a root, bail out. */
            if (auto i = roots.find(*path); i != roots.end()) {
                if (options.action == GCOptions::gcDeleteSpecific)
                    throw Error(
                        "Cannot delete path '%s' because it's referenced by the GC root '%s'.",
                        printStorePath(start),
                        *i->second.begin());
                debug("cannot delete '%s' because it's a root", printStorePath(*path));
                return markAlive();
            }

<<<<<<< HEAD
=======
            if (options.action == GCOptions::gcDeleteSpecific && !options.pathsToDelete.count(*path))
                return;

>>>>>>> b8d223a2
            {
                auto hashPart = std::string(path->hashPart());
                auto shared(_shared.lock());
                if (auto i = shared->tempRoots.find(hashPart); i != shared->tempRoots.end()) {
                    if (options.action == GCOptions::gcDeleteSpecific)
                        throw Error(
                            "Cannot delete path '%s' because it's in use by '%s'.",
                            printStorePath(start),
                            i->second);
                    return markAlive();
                }
                shared->pending = hashPart;
            }

            if (isValidPath(*path)) {

                /* Visit the referrers of this path. */
                auto i = referrersCache.find(*path);
                if (i == referrersCache.end()) {
                    StorePathSet referrers;
                    queryGCReferrers(*path, referrers);
                    referrersCache.emplace(*path, std::move(referrers));
                    i = referrersCache.find(*path);
                }
                for (auto & p : i->second)
                    enqueue(p);

                /* If keep-derivations is set and this is a
                   derivation, then visit the derivation outputs. */
                if (gcKeepDerivations && path->isDerivation()) {
                    for (auto & [name, maybeOutPath] : queryPartialDerivationOutputMap(*path))
                        if (maybeOutPath && isValidPath(*maybeOutPath)
                            && queryPathInfo(*maybeOutPath)->deriver == *path)
                            enqueue(*maybeOutPath);
                }

                /* If keep-outputs is set, then visit the derivers. */
                if (gcKeepOutputs) {
                    auto derivers = queryValidDerivers(*path);
                    for (auto & i : derivers)
                        enqueue(i);
                }
            }
        }
        for (auto & path : topoSortPaths(visited)) {
            if (!dead.insert(path).second)
                continue;
            if (shouldDelete) {
                try {
                    invalidatePathChecked(path);
                    deleteFromStore(path.to_string());
                    referrersCache.erase(path);
                } catch (PathInUse & e) {
                    // If we end up here, it's likely a new occurrence
                    // of https://github.com/NixOS/nix/issues/11923
                    printError("BUG: %s", e.what());
                }
            }
        }
    };

    /* Either delete all garbage paths, or just the specified
       paths (for gcDeleteSpecific). */
    if (options.action == GCOptions::gcDeleteSpecific) {

        for (auto & i : options.pathsToDelete) {
            deleteReferrersClosure(i);
            assert(dead.count(i));
        }

    } else if (options.maxFreed > 0) {

        if (shouldDelete)
            printInfo("deleting garbage...");
        else
            printInfo("determining live/dead paths...");

        try {
            AutoCloseDir dir(opendir(config->realStoreDir.get().c_str()));
            if (!dir)
                throw SysError("opening directory '%1%'", config->realStoreDir);

            /* Read the store and delete all paths that are invalid or
               unreachable. We don't use readDirectory() here so that
               GCing can start faster. */
            auto linksName = baseNameOf(linksDir);
            Paths entries;
            struct dirent * dirent;
            while (errno = 0, dirent = readdir(dir.get())) {
                checkInterrupt();
                std::string name = dirent->d_name;
                if (name == "." || name == ".." || name == linksName)
                    continue;

                if (auto storePath = maybeParseStorePath(storeDir + "/" + name))
                    deleteReferrersClosure(*storePath);
                else
                    deleteFromStore(name);
            }
        } catch (GCLimitReached & e) {
        }
    }

    if (options.action == GCOptions::gcReturnLive) {
        for (auto & i : alive)
            results.paths.insert(printStorePath(i));
        return;
    }

    if (options.action == GCOptions::gcReturnDead) {
        for (auto & i : dead)
            results.paths.insert(printStorePath(i));
        return;
    }

    /* Unlink all files in /nix/store/.links that have a link count of 1,
       which indicates that there are no other links and so they can be
       safely deleted.  FIXME: race condition with optimisePath(): we
       might see a link count of 1 just before optimisePath() increases
       the link count. */
    if (options.action == GCOptions::gcDeleteDead || options.action == GCOptions::gcDeleteSpecific) {
        printInfo("deleting unused links...");

        AutoCloseDir dir(opendir(linksDir.c_str()));
        if (!dir)
            throw SysError("opening directory '%1%'", linksDir);

        int64_t actualSize = 0, unsharedSize = 0;

        struct dirent * dirent;
        while (errno = 0, dirent = readdir(dir.get())) {
            checkInterrupt();
            std::string name = dirent->d_name;
            if (name == "." || name == "..")
                continue;
            Path path = linksDir + "/" + name;

            auto st = lstat(path);

            if (st.st_nlink != 1) {
                actualSize += st.st_size;
                unsharedSize += (st.st_nlink - 1) * st.st_size;
                continue;
            }

            printMsg(lvlTalkative, "deleting unused link '%1%'", path);

            if (unlink(path.c_str()) == -1)
                throw SysError("deleting '%1%'", path);

            /* Do not account for deleted file here. Rely on deletePath()
               accounting.  */
        }

        struct stat st;
        if (stat(linksDir.c_str(), &st) == -1)
            throw SysError("statting '%1%'", linksDir);
        int64_t overhead =
#ifdef _WIN32
            0
#else
            st.st_blocks * 512ULL
#endif
            ;

        printInfo(
            "note: currently hard linking saves %.2f MiB",
            ((unsharedSize - actualSize - overhead) / (1024.0 * 1024.0)));
    }

    /* While we're at it, vacuum the database. */
    // if (options.action == GCOptions::gcDeleteDead) vacuumDB();
}

void LocalStore::autoGC(bool sync)
{
#if HAVE_STATVFS
    static auto fakeFreeSpaceFile = getEnv("_NIX_TEST_FREE_SPACE_FILE");

    auto getAvail = [this]() -> uint64_t {
        if (fakeFreeSpaceFile)
            return std::stoll(readFile(*fakeFreeSpaceFile));

        struct statvfs st;
        if (statvfs(config->realStoreDir.get().c_str(), &st))
            throw SysError("getting filesystem info about '%s'", config->realStoreDir);

        return (uint64_t) st.f_bavail * st.f_frsize;
    };

    std::shared_future<void> future;

    {
        auto state(_state.lock());

        if (state->gcRunning) {
            future = state->gcFuture;
            debug("waiting for auto-GC to finish");
            goto sync;
        }

        auto now = std::chrono::steady_clock::now();

        if (now < state->lastGCCheck + std::chrono::seconds(settings.minFreeCheckInterval))
            return;

        auto avail = getAvail();

        state->lastGCCheck = now;

        if (avail >= settings.minFree || avail >= settings.maxFree)
            return;

        if (avail > state->availAfterGC * 0.97)
            return;

        state->gcRunning = true;

        std::promise<void> promise;
        future = state->gcFuture = promise.get_future().share();

        std::thread([promise{std::move(promise)}, this, avail, getAvail]() mutable {
            try {

                /* Wake up any threads waiting for the auto-GC to finish. */
                Finally wakeup([&]() {
                    auto state(_state.lock());
                    state->gcRunning = false;
                    state->lastGCCheck = std::chrono::steady_clock::now();
                    promise.set_value();
                });

                GCOptions options;
                options.maxFreed = settings.maxFree - avail;

                printInfo("running auto-GC to free %d bytes", options.maxFreed);

                GCResults results;

                collectGarbage(options, results);

                _state.lock()->availAfterGC = getAvail();

            } catch (...) {
                // FIXME: we could propagate the exception to the
                // future, but we don't really care. (what??)
                ignoreExceptionInDestructor();
            }
        }).detach();
    }

sync:
    // Wait for the future outside of the state lock.
    if (sync)
        future.get();
#endif
}

} // namespace nix<|MERGE_RESOLUTION|>--- conflicted
+++ resolved
@@ -623,14 +623,7 @@
        permanent roots cannot increase now. */
     printInfo("finding garbage collector roots...");
     if (!options.ignoreLiveness)
-<<<<<<< HEAD
         findRootsNoTemp(roots, options.censor);
-=======
-        findRootsNoTemp(rootMap, true);
-
-    for (auto & i : rootMap)
-        roots.insert(i.first);
->>>>>>> b8d223a2
 
     /* Read the temporary roots created before we acquired the global
        GC root. Any new roots will be sent to our socket. */
@@ -638,9 +631,7 @@
         Roots tempRoots;
         findTempRoots(tempRoots, options.censor);
         for (auto & root : tempRoots)
-            _shared.lock()->tempRoots.insert_or_assign(
-                std::string(root.first.hashPart()),
-                *root.second.begin());
+            _shared.lock()->tempRoots.insert_or_assign(std::string(root.first.hashPart()), *root.second.begin());
     }
 
     /* Synchronisation point for testing, see tests/functional/gc-non-blocking.sh. */
@@ -736,9 +727,7 @@
                 }
             };
 
-            if (options.action == GCOptions::gcDeleteSpecific
-                && !options.pathsToDelete.count(*path))
-            {
+            if (options.action == GCOptions::gcDeleteSpecific && !options.pathsToDelete.count(*path)) {
                 throw Error(
                     "Cannot delete path '%s' because it's referenced by path '%s'.",
                     printStorePath(start),
@@ -756,21 +745,13 @@
                 return markAlive();
             }
 
-<<<<<<< HEAD
-=======
-            if (options.action == GCOptions::gcDeleteSpecific && !options.pathsToDelete.count(*path))
-                return;
-
->>>>>>> b8d223a2
             {
                 auto hashPart = std::string(path->hashPart());
                 auto shared(_shared.lock());
                 if (auto i = shared->tempRoots.find(hashPart); i != shared->tempRoots.end()) {
                     if (options.action == GCOptions::gcDeleteSpecific)
                         throw Error(
-                            "Cannot delete path '%s' because it's in use by '%s'.",
-                            printStorePath(start),
-                            i->second);
+                            "Cannot delete path '%s' because it's in use by '%s'.", printStorePath(start), i->second);
                     return markAlive();
                 }
                 shared->pending = hashPart;
