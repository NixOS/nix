--- conflicted
+++ resolved
@@ -261,17 +261,9 @@
     lockFile(state->fdTempRoots.get(), ltRead, true);
 }
 
-<<<<<<< HEAD
-#ifndef _WIN32
-std::set<std::pair<pid_t, Path>> LocalStore::readTempRoots(FDs & fds)
-{
-    std::set<std::pair<pid_t, Path>> tempRoots;
-=======
-
 static std::string censored = "{censored}";
 
->>>>>>> a1a8ccb1
-
+#ifndef _WIN32
 void LocalStore::findTempRoots(FDs & fds, Roots & tempRoots, bool censor)
 {
     /* Read the `temproots' directory for per-process temporary root
@@ -423,35 +415,18 @@
 
 Roots LocalStore::findRoots(bool censor)
 {
-<<<<<<< HEAD
-    Roots roots = findRootsNoTemp();
-#ifndef _WIN32
-    FDs fds;
-    pid_t prev = -1;
-    size_t n = 0;
-    for (auto & root : readTempRoots(fds)) {
-        if (prev != root.first) n = 0;
-        prev = root.first;
-        roots[fmt("{temp:%d:%d}", root.first, n++)] = root.second;
-    }
-#endif
-    return roots;
-}
-
-#ifndef _WIN32
-static void readProcLink(const string & file, StringSet & paths)
-=======
     Roots roots;
     findRootsNoTemp(roots, censor);
 
-    FDs fds;
+#ifndef _WIN32
     findTempRoots(fds, roots, censor);
+#endif
 
     return roots;
 }
 
+#ifndef _WIN32
 static void readProcLink(const string & file, Roots & roots)
->>>>>>> a1a8ccb1
 {
     /* 64 is the starting buffer size gnu readlink uses... */
     auto bufsiz = ssize_t{64};
@@ -481,20 +456,12 @@
     return std::regex_replace(raw, specialRegex, R"(\$&)");
 }
 
-<<<<<<< HEAD
-#ifndef _WIN32
-static void readFileRoots(const char * path, StringSet & paths)
-{
-    try {
-        paths.emplace(readFile(path));
-    } catch (PosixError & e) {
-=======
+#ifndef _WIN32
 static void readFileRoots(const char * path, Roots & roots)
 {
     try {
         roots[readFile(path)].emplace(path);
-    } catch (SysError & e) {
->>>>>>> a1a8ccb1
+    } catch (PosixError & e) {
         if (e.errNo != ENOENT && e.errNo != EACCES)
             throw;
     }
@@ -503,14 +470,9 @@
 
 void LocalStore::findRuntimeRoots(Roots & roots, bool censor)
 {
-<<<<<<< HEAD
-    PathSet roots;
-#ifndef _WIN32
-    StringSet paths;
-=======
+#ifndef _WIN32
     Roots unchecked;
 
->>>>>>> a1a8ccb1
     auto procDir = AutoCloseDir{opendir("/proc")};
     if (procDir) {
         struct dirent * ent;
@@ -599,12 +561,8 @@
                     roots[path].insert(links.begin(), links.end());
             }
         }
-<<<<<<< HEAD
-#endif
-    return roots;
-=======
-    }
->>>>>>> a1a8ccb1
+    }
+#endif
 }
 
 
@@ -957,28 +915,19 @@
     if (!options.ignoreLiveness)
         findRootsNoTemp(rootMap, true);
 
-<<<<<<< HEAD
-    for (auto & i : rootMap) state.roots.insert(i.second);
-#ifndef _WIN32
-=======
     for (auto & i : rootMap) state.roots.insert(i.first);
 
->>>>>>> a1a8ccb1
+#ifndef _WIN32
     /* Read the temporary roots.  This acquires read locks on all
        per-process temporary root files.  So after this point no paths
        can be added to the set of temporary roots. */
     FDs fds;
-<<<<<<< HEAD
-    for (auto & root : readTempRoots(fds))
-        state.tempRoots.insert(root.second);
-#endif
-=======
     Roots tempRoots;
     findTempRoots(fds, tempRoots, true);
     for (auto & root : tempRoots)
         state.tempRoots.insert(root.first);
->>>>>>> a1a8ccb1
     state.roots.insert(state.tempRoots.begin(), state.tempRoots.end());
+#endif
 
     /* After this point the set of roots or temporary roots cannot
        increase, since we hold locks on everything.  So everything
