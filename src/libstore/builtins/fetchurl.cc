--- conflicted
+++ resolved
@@ -65,11 +65,7 @@
                 if (!hasSuffix(hashedMirror, "/")) hashedMirror += '/';
                 auto ht = parseHashTypeOpt(getAttr("outputHashAlgo"));
                 auto h = Hash(getAttr("outputHash"), ht);
-<<<<<<< HEAD
-                fetch(hashedMirror + printHashType(*h.type) + "/" + h.to_string(Base::Base16, false));
-=======
                 fetch(hashedMirror + printHashType(*h.type) + "/" + h.to_string(Base16, false));
->>>>>>> 669c3992
                 return;
             } catch (Error & e) {
                 debug(e.what());
