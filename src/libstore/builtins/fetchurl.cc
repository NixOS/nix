--- conflicted
+++ resolved
@@ -63,17 +63,6 @@
     auto & output = drv.outputs.begin()->second;
 
     /* Try the hashed mirrors first. */
-<<<<<<< HEAD
-    if (output.hash && output.hash->method == FileIngestionMethod::Flat)
-        for (auto hashedMirror : settings.hashedMirrors.get())
-            try {
-                if (!hasSuffix(hashedMirror, "/")) hashedMirror += '/';
-                auto & h = output.hash->hash;
-                fetch(hashedMirror + printHashType(h.type) + "/" + h.to_string(Base16, false));
-                return;
-            } catch (Error & e) {
-                debug(e.what());
-=======
     if (auto hash = std::get_if<DerivationOutputFixed>(&output.output)) {
         if (hash->hash.method == FileIngestionMethod::Flat) {
             for (auto hashedMirror : settings.hashedMirrors.get()) {
@@ -84,7 +73,6 @@
                 } catch (Error & e) {
                     debug(e.what());
                 }
->>>>>>> 43f2bd8d
             }
         }
     }
