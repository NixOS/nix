#include "builtins.hh"
#include "tarfile.hh"

namespace nix {

namespace fs { using namespace std::filesystem; }

void builtinUnpackChannel(
    const BasicDerivation & drv,
    const std::map<std::string, Path> & outputs)
{
    auto getAttr = [&](const std::string & name) -> const std::string & {
        auto i = drv.env.find(name);
        if (i == drv.env.end()) throw Error("attribute '%s' missing", name);
        return i->second;
    };

    fs::path out{outputs.at("out")};
    auto & channelName = getAttr("channelName");
    auto & src = getAttr("src");

    if (fs::path{channelName}.filename().string() != channelName) {
<<<<<<< HEAD
        throw Error("channelName is not allowed to contain filesystem seperators, got %1%", channelName);
=======
        throw Error("channelName is not allowed to contain filesystem separators, got %1%", channelName);
>>>>>>> b3e92048
    }

    try {
        fs::create_directories(out);
    } catch (fs::filesystem_error &) {
        throw SysError("creating directory '%1%'", out.string());
    }

    unpackTarfile(src, out);

    size_t fileCount;
    std::string fileName;
    try {
        auto entries = fs::directory_iterator{out};
        fileName = entries->path().string();
        fileCount = std::distance(fs::begin(entries), fs::end(entries));
    } catch (fs::filesystem_error &) {
        throw SysError("failed to read directory %1%", out.string());
    }

    if (fileCount != 1)
        throw Error("channel tarball '%s' contains more than one file", src);

    auto target = out / channelName;
    try {
        fs::rename(fileName, target);
    } catch (fs::filesystem_error &) {
        throw SysError("failed to rename %1% to %2%", fileName, target.string());
    }
}

}<|MERGE_RESOLUTION|>--- conflicted
+++ resolved
@@ -20,11 +20,7 @@
     auto & src = getAttr("src");
 
     if (fs::path{channelName}.filename().string() != channelName) {
-<<<<<<< HEAD
-        throw Error("channelName is not allowed to contain filesystem seperators, got %1%", channelName);
-=======
         throw Error("channelName is not allowed to contain filesystem separators, got %1%", channelName);
->>>>>>> b3e92048
     }
 
     try {
