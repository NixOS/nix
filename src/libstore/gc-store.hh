#pragma once
///@file

#include "store-api.hh"

#include <future>


namespace nix {


typedef std::unordered_map<StorePath, std::unordered_set<std::string>> Roots;


struct GCOptions
{
    /**
     * Garbage collector operation:
     *
     * - `gcReturnLive`: return the set of paths reachable from
     *   (i.e. in the closure of) the roots.
     *
     * - `gcReturnDead`: return the set of paths not reachable from
     *   the roots.
     *
     * - `gcDeleteDead`: actually delete the latter set.
     *
     * - `gcDeleteSpecific`: delete the paths listed in
     *    `pathsToDelete`, insofar as they are not reachable.
     */
    typedef enum {
        gcReturnLive,
        gcReturnDead,
        gcDeleteDead,
        gcDeleteSpecific,
    } GCAction;

    GCAction action{gcDeleteDead};

    /**
     * If `ignoreLiveness` is set, then reachability from the roots is
     * ignored (dangerous!).  However, the paths must still be
     * unreferenced *within* the store (i.e., there can be no other
     * store paths that depend on them).
     */
    bool ignoreLiveness{false};

    /**
     * For `gcDeleteSpecific`, the paths to delete.
     */
    StorePathSet pathsToDelete;

    /**
     * Stop after at least `maxFreed` bytes have been freed.
     */
    uint64_t maxFreed{std::numeric_limits<uint64_t>::max()};
};


struct GCResults
{
    /**
     * Depending on the action, the GC roots, or the paths that would
     * be or have been deleted.
     */
    PathSet paths;

    /**
     * For `gcReturnDead`, `gcDeleteDead` and `gcDeleteSpecific`, the
     * number of bytes that would be or was freed.
     */
    uint64_t bytesFreed = 0;
};


/**
 * Mix-in class for \ref Store "stores" which expose a notion of garbage
 * collection.
 *
 * Garbage collection will allow deleting paths which are not
 * transitively "rooted".
 *
 * The notion of GC roots actually not part of this class.
 *
 *  - The base `Store` class has `Store::addTempRoot()` because for a store
 *    that doesn't support garbage collection at all, a temporary GC root is
 *    safely implementable as no-op.
 *
 *    @todo actually this is not so good because stores are *views*.
 *    Some views have only a no-op temp roots even though others to the
 *    same store allow triggering GC. For instance one can't add a root
 *    over ssh, but that doesn't prevent someone from gc-ing that store
 *    accesed via SSH locally).
 *
 *  - The derived `LocalFSStore` class has `LocalFSStore::addPermRoot`,
 *    which is not part of this class because it relies on the notion of
 *    an ambient file system. There are stores (`ssh-ng://`, for one),
 *    that *do* support garbage collection but *don't* expose any file
 *    system, and `LocalFSStore::addPermRoot` thus does not make sense
 *    for them.
 */
struct GcStore : public virtual Store
{
    inline static std::string operationName = "Garbage collection";

<<<<<<< HEAD
    ~GcStore();

    /* Add an indirect root, which is merely a symlink to `path' from
       /nix/var/nix/gcroots/auto/<hash of `path'>.  `path' is supposed
       to be a symlink to a store path.  The garbage collector will
       automatically remove the indirect root when it finds that
       `path' has disappeared. */
    virtual void addIndirectRoot(const Path & path) = 0;

    /* Find the roots of the garbage collector.  Each root is a pair
       (link, storepath) where `link' is the path of the symlink
       outside of the Nix store that point to `storePath'. If
       'censor' is true, privacy-sensitive information about roots
       found in /proc is censored. */
=======
    /**
     * Find the roots of the garbage collector.  Each root is a pair
     * `(link, storepath)` where `link` is the path of the symlink
     * outside of the Nix store that point to `storePath`. If
     * `censor` is true, privacy-sensitive information about roots
     * found in `/proc` is censored.
     */
>>>>>>> 8e865f3a
    virtual Roots findRoots(bool censor) = 0;

    /**
     * Perform a garbage collection.
     */
    virtual void collectGarbage(const GCOptions & options, GCResults & results) = 0;

    /* Do a garbage collection that observes the policy configured by
       `gc-threshold`, `gc-limit`, etc.  */
    void doGC(bool sync = true);

    /* Perform an automatic garbage collection, if enabled. */
    void autoGC(bool sync = true);

    /* Return the amount of available disk space in this store. Used
       by autoGC(). */
    virtual uint64_t getAvailableSpace()
    {
        return std::numeric_limits<uint64_t>::max();
    }

private:

    struct State
    {
        /* The last time we checked whether to do an auto-GC, or an
           auto-GC finished. */
        std::chrono::time_point<std::chrono::steady_clock> lastGCCheck;

        /* Whether auto-GC is running. If so, get gcFuture to wait for
           the GC to finish. */
        bool gcRunning = false;
        std::shared_future<void> gcFuture;

        /* How much disk space was available after the previous
           auto-GC. If the current available disk space is below
           minFree but not much below availAfterGC, then there is no
           point in starting a new GC. */
        uint64_t availAfterGC = std::numeric_limits<uint64_t>::max();
    };

    Sync<State> _state;

};

}<|MERGE_RESOLUTION|>--- conflicted
+++ resolved
@@ -103,22 +103,8 @@
 {
     inline static std::string operationName = "Garbage collection";
 
-<<<<<<< HEAD
     ~GcStore();
 
-    /* Add an indirect root, which is merely a symlink to `path' from
-       /nix/var/nix/gcroots/auto/<hash of `path'>.  `path' is supposed
-       to be a symlink to a store path.  The garbage collector will
-       automatically remove the indirect root when it finds that
-       `path' has disappeared. */
-    virtual void addIndirectRoot(const Path & path) = 0;
-
-    /* Find the roots of the garbage collector.  Each root is a pair
-       (link, storepath) where `link' is the path of the symlink
-       outside of the Nix store that point to `storePath'. If
-       'censor' is true, privacy-sensitive information about roots
-       found in /proc is censored. */
-=======
     /**
      * Find the roots of the garbage collector.  Each root is a pair
      * `(link, storepath)` where `link` is the path of the symlink
@@ -126,7 +112,6 @@
      * `censor` is true, privacy-sensitive information about roots
      * found in `/proc` is censored.
      */
->>>>>>> 8e865f3a
     virtual Roots findRoots(bool censor) = 0;
 
     /**
@@ -134,15 +119,21 @@
      */
     virtual void collectGarbage(const GCOptions & options, GCResults & results) = 0;
 
-    /* Do a garbage collection that observes the policy configured by
-       `gc-threshold`, `gc-limit`, etc.  */
+    /**
+     * Do a garbage collection that observes the policy configured by
+     * `gc-threshold`, `gc-limit`, etc.
+     */
     void doGC(bool sync = true);
 
-    /* Perform an automatic garbage collection, if enabled. */
+    /**
+     * Perform an automatic garbage collection, if enabled.
+     */
     void autoGC(bool sync = true);
 
-    /* Return the amount of available disk space in this store. Used
-       by autoGC(). */
+    /**
+     * Return the amount of available disk space in this store. Used
+     * by `autoGC()`.
+     */
     virtual uint64_t getAvailableSpace()
     {
         return std::numeric_limits<uint64_t>::max();
@@ -152,19 +143,25 @@
 
     struct State
     {
-        /* The last time we checked whether to do an auto-GC, or an
-           auto-GC finished. */
+        /**
+         * The last time we checked whether to do an auto-GC, or an
+         * auto-GC finished.
+         */
         std::chrono::time_point<std::chrono::steady_clock> lastGCCheck;
 
-        /* Whether auto-GC is running. If so, get gcFuture to wait for
-           the GC to finish. */
+        /**
+         * Whether auto-GC is running. If so, get gcFuture to wait for
+         * the GC to finish.
+         */
         bool gcRunning = false;
         std::shared_future<void> gcFuture;
 
-        /* How much disk space was available after the previous
-           auto-GC. If the current available disk space is below
-           minFree but not much below availAfterGC, then there is no
-           point in starting a new GC. */
+        /**
+         * How much disk space was available after the previous
+         * auto-GC. If the current available disk space is below
+         * minFree but not much below availAfterGC, then there is no
+         * point in starting a new GC.
+         */
         uint64_t availAfterGC = std::numeric_limits<uint64_t>::max();
     };
 
