--- conflicted
+++ resolved
@@ -21,15 +21,9 @@
 
         /* Mask out all type related bits. */
         mode_t mode = st.st_mode & ~S_IFMT;
-<<<<<<< HEAD
-
-        if (mode != 0444 && mode != 0555) {
-            mode = (st.st_mode & S_IFMT) | 0444 | (st.st_mode & S_IXUSR ? 0111 : 0);
-=======
         bool isDir = S_ISDIR(st.st_mode);
         if ((mode != 0444 || isDir) && mode != 0555) {
             mode = (st.st_mode & S_IFMT) | 0444 | (st.st_mode & S_IXUSR || isDir ? 0111 : 0);
->>>>>>> ec6ba866
             if (chmod(path.c_str(), mode) == -1)
                 throw SysError("changing mode of '%1%' to %2$o", path, mode);
         }
