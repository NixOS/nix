#include "archive.hh"
#include "pool.hh"
#include "remote-store.hh"
#include "serve-protocol.hh"
#include "store-api.hh"
#include "worker-protocol.hh"
#include "ssh.hh"
#include "derivations.hh"
#include "callback.hh"

namespace nix {

struct LegacySSHStoreConfig : virtual StoreConfig
{
    using StoreConfig::StoreConfig;
    const Setting<int> maxConnections{(StoreConfig*) this, 1, "max-connections", "maximum number of concurrent SSH connections"};
    const Setting<Path> sshKey{(StoreConfig*) this, "", "ssh-key", "path to an SSH private key"};
    const Setting<bool> compress{(StoreConfig*) this, false, "compress", "whether to compress the connection"};
    const Setting<Path> remoteProgram{(StoreConfig*) this, "nix-store", "remote-program", "path to the nix-store executable on the remote system"};
    const Setting<std::string> remoteStore{(StoreConfig*) this, "", "remote-store", "URI of the store on the remote system"};

    const std::string name() override { return "Legacy SSH Store"; }
};

struct LegacySSHStore : public Store, public virtual LegacySSHStoreConfig
{
    // Hack for getting remote build log output.
    // Intentionally not in `LegacySSHStoreConfig` so that it doesn't appear in
    // the documentation
    const Setting<int> logFD{(StoreConfig*) this, -1, "log-fd", "file descriptor to which SSH's stderr is connected"};

    struct Connection
    {
        std::unique_ptr<SSHMaster::Connection> sshConn;
        FdSink to;
        FdSource from;
        int remoteVersion;
        bool good = true;
    };

    std::string host;

    ref<Pool<Connection>> connections;

    SSHMaster master;

    static std::set<std::string> uriSchemes() { return {"ssh"}; }

    LegacySSHStore(const string & scheme, const string & host, const Params & params)
        : StoreConfig(params)
        , Store(params)
        , host(host)
        , connections(make_ref<Pool<Connection>>(
            std::max(1, (int) maxConnections),
            [this]() { return openConnection(); },
            [](const ref<Connection> & r) { return r->good; }
            ))
        , master(
            host,
            sshKey,
            // Use SSH master only if using more than 1 connection.
            connections->capacity() > 1,
            compress,
            logFD)
    {
    }

    ref<Connection> openConnection()
    {
        auto conn = make_ref<Connection>();
        conn->sshConn = master.startCommand(
            fmt("%s --serve --write", remoteProgram)
            + (remoteStore.get() == "" ? "" : " --store " + shellEscape(remoteStore.get())));
        conn->to = FdSink(conn->sshConn->in.get());
        conn->from = FdSource(conn->sshConn->out.get());

        try {
            conn->to << SERVE_MAGIC_1 << SERVE_PROTOCOL_VERSION;
            conn->to.flush();

            unsigned int magic = readInt(conn->from);
            if (magic != SERVE_MAGIC_2)
                throw Error("protocol mismatch with 'nix-store --serve' on '%s'", host);
            conn->remoteVersion = readInt(conn->from);
            if (GET_PROTOCOL_MAJOR(conn->remoteVersion) != 0x200)
                throw Error("unsupported 'nix-store --serve' protocol version on '%s'", host);

        } catch (EndOfFile & e) {
            throw Error("cannot connect to '%1%'", host);
        }

        return conn;
    };

    string getUri() override
    {
        return *uriSchemes().begin() + "://" + host;
    }

    void queryPathInfoUncached(StorePathOrDesc pathOrDesc,
        Callback<std::shared_ptr<const ValidPathInfo>> callback) noexcept override
    {
        auto path = this->bakeCaIfNeeded(pathOrDesc);
        try {
            auto conn(connections->get());

            /* No longer support missing NAR hash */
            assert(GET_PROTOCOL_MINOR(conn->remoteVersion) >= 4);

            debug("querying remote host '%s' for info on '%s'", host, printStorePath(path));

            conn->to << cmdQueryPathInfos << PathSet{printStorePath(path)};
            conn->to.flush();

            auto p = readString(conn->from);
            if (p.empty()) return callback(nullptr);
            auto path2 = parseStorePath(p);
            assert(path == path2);
            /* Hash will be set below. FIXME construct ValidPathInfo at end. */
            auto info = std::make_shared<ValidPathInfo>(path, Hash::dummy);

            auto deriver = readString(conn->from);
            if (deriver != "")
                info->deriver = parseStorePath(deriver);
<<<<<<< HEAD
            info->setReferencesPossiblyToSelf(WorkerProto<StorePathSet>::read(*this, conn->from));
=======
            info->references = worker_proto::read(*this, conn->from, Phantom<StorePathSet> {});
>>>>>>> 51c29921
            readLongLong(conn->from); // download size
            info->narSize = readLongLong(conn->from);

            {
                auto s = readString(conn->from);
                if (s == "")
                    throw Error("NAR hash is now mandatory");
                info->narHash = Hash::parseAnyPrefixed(s);
            }
            info->ca = parseContentAddressOpt(readString(conn->from));
            info->sigs = readStrings<StringSet>(conn->from);

            auto s = readString(conn->from);
            assert(s == "");

            callback(std::move(info));
        } catch (...) { callback.rethrow(); }
    }

    void addToStore(const ValidPathInfo & info, Source & source,
        RepairFlag repair, CheckSigsFlag checkSigs) override
    {
        debug("adding path '%s' to remote host '%s'", printStorePath(info.path), host);

        auto conn(connections->get());

        if (GET_PROTOCOL_MINOR(conn->remoteVersion) >= 5) {

            conn->to
                << cmdAddToStoreNar
                << printStorePath(info.path)
                << (info.deriver ? printStorePath(*info.deriver) : "")
                << info.narHash.to_string(Base16, false);
<<<<<<< HEAD
            WorkerProto<StorePathSet>::write(*this, conn->to, info.referencesPossiblyToSelf());
=======
            worker_proto::write(*this, conn->to, info.references);
>>>>>>> 51c29921
            conn->to
                << info.registrationTime
                << info.narSize
                << info.ultimate
                << info.sigs
                << renderContentAddress(info.ca);
            try {
                copyNAR(source, conn->to);
            } catch (...) {
                conn->good = false;
                throw;
            }
            conn->to.flush();

        } else {

            conn->to
                << cmdImportPaths
                << 1;
            try {
                copyNAR(source, conn->to);
            } catch (...) {
                conn->good = false;
                throw;
            }
            conn->to
                << exportMagic
                << printStorePath(info.path);
<<<<<<< HEAD
            WorkerProto<StorePathSet>::write(*this, conn->to, info.referencesPossiblyToSelf());
=======
            worker_proto::write(*this, conn->to, info.references);
>>>>>>> 51c29921
            conn->to
                << (info.deriver ? printStorePath(*info.deriver) : "")
                << 0
                << 0;
            conn->to.flush();

        }

        if (readInt(conn->from) != 1)
            throw Error("failed to add path '%s' to remote host '%s'", printStorePath(info.path), host);
    }

    void narFromPath(StorePathOrDesc pathOrDesc, Sink & sink) override
    {
        auto path = this->bakeCaIfNeeded(pathOrDesc);
        auto conn(connections->get());

        conn->to << cmdDumpStorePath << printStorePath(path);
        conn->to.flush();
        copyNAR(conn->from, sink);
    }

    std::optional<StorePath> queryPathFromHashPart(const std::string & hashPart) override
    { unsupported("queryPathFromHashPart"); }

    StorePath addToStore(const string & name, const Path & srcPath,
        FileIngestionMethod method, HashType hashAlgo,
        PathFilter & filter, RepairFlag repair) override
    { unsupported("addToStore"); }

    StorePath addTextToStore(const string & name, const string & s,
        const StorePathSet & references, RepairFlag repair) override
    { unsupported("addTextToStore"); }

private:

    void putBuildSettings(Connection & conn)
    {
        conn.to
            << settings.maxSilentTime
            << settings.buildTimeout;
        if (GET_PROTOCOL_MINOR(conn.remoteVersion) >= 2)
            conn.to
                << settings.maxLogSize;
        if (GET_PROTOCOL_MINOR(conn.remoteVersion) >= 3)
            conn.to
                << settings.buildRepeat
                << settings.enforceDeterminism;
    }

public:

    BuildResult buildDerivation(const StorePath & drvPath, const BasicDerivation & drv,
        BuildMode buildMode) override
    {
        auto conn(connections->get());

        conn->to
            << cmdBuildDerivation
            << printStorePath(drvPath);
        writeDerivation(conn->to, *this, drv);

        putBuildSettings(*conn);

        conn->to.flush();

        BuildResult status;
        status.status = (BuildResult::Status) readInt(conn->from);
        conn->from >> status.errorMsg;

        if (GET_PROTOCOL_MINOR(conn->remoteVersion) >= 3)
            conn->from >> status.timesBuilt >> status.isNonDeterministic >> status.startTime >> status.stopTime;

        return status;
    }

    void buildPaths(const std::vector<StorePathWithOutputs> & drvPaths, BuildMode buildMode) override
    {
        auto conn(connections->get());

        conn->to << cmdBuildPaths;
        Strings ss;
        for (auto & p : drvPaths)
            ss.push_back(p.to_string(*this));
        conn->to << ss;

        putBuildSettings(*conn);

        conn->to.flush();

        BuildResult result;
        result.status = (BuildResult::Status) readInt(conn->from);

        if (!result.success()) {
            conn->from >> result.errorMsg;
            throw Error(result.status, result.errorMsg);
        }
    }

    void ensurePath(StorePathOrDesc desc) override
    { unsupported("ensurePath"); }

    void computeFSClosure(const StorePathSet & paths,
        StorePathSet & out, bool flipDirection = false,
        bool includeOutputs = false, bool includeDerivers = false) override
    {
        if (flipDirection || includeDerivers) {
            Store::computeFSClosure(paths, out, flipDirection, includeOutputs, includeDerivers);
            return;
        }

        auto conn(connections->get());

        conn->to
            << cmdQueryClosure
            << includeOutputs;
<<<<<<< HEAD
        WorkerProto<StorePathSet>::write(*this, conn->to, paths);
        conn->to.flush();

        for (auto & i : WorkerProto<StorePathSet>::read(*this, conn->from))
=======
        worker_proto::write(*this, conn->to, paths);
        conn->to.flush();

        for (auto & i : worker_proto::read(*this, conn->from, Phantom<StorePathSet> {}))
>>>>>>> 51c29921
            out.insert(i);
    }

    std::set<OwnedStorePathOrDesc> queryValidPaths(const std::set<OwnedStorePathOrDesc> & paths,
        SubstituteFlag maybeSubstitute = NoSubstitute) override
    {
        auto conn(connections->get());

        StorePathSet paths2;
        for (auto & pathOrDesc : paths)
            paths2.insert(bakeCaIfNeeded(pathOrDesc));

        conn->to
            << cmdQueryValidPaths
            << false // lock
            << maybeSubstitute;
<<<<<<< HEAD
        WorkerProto<StorePathSet>::write(*this, conn->to, paths2);
        conn->to.flush();

        auto res = WorkerProto<StorePathSet>::read(*this, conn->from);
        std::set<OwnedStorePathOrDesc> res2;
        for (auto & r : res)
            res2.insert(r);
        return res2;
=======
        worker_proto::write(*this, conn->to, paths);
        conn->to.flush();

        return worker_proto::read(*this, conn->from, Phantom<StorePathSet> {});
>>>>>>> 51c29921
    }

    void connect() override
    {
        auto conn(connections->get());
    }

    unsigned int getProtocol() override
    {
        auto conn(connections->get());
        return conn->remoteVersion;
    }
};

static RegisterStoreImplementation<LegacySSHStore, LegacySSHStoreConfig> regStore;

}<|MERGE_RESOLUTION|>--- conflicted
+++ resolved
@@ -122,11 +122,7 @@
             auto deriver = readString(conn->from);
             if (deriver != "")
                 info->deriver = parseStorePath(deriver);
-<<<<<<< HEAD
-            info->setReferencesPossiblyToSelf(WorkerProto<StorePathSet>::read(*this, conn->from));
-=======
-            info->references = worker_proto::read(*this, conn->from, Phantom<StorePathSet> {});
->>>>>>> 51c29921
+            info->setReferencesPossiblyToSelf(worker_proto::read(*this, conn->from, Phantom<StorePathSet> {}));
             readLongLong(conn->from); // download size
             info->narSize = readLongLong(conn->from);
 
@@ -160,11 +156,7 @@
                 << printStorePath(info.path)
                 << (info.deriver ? printStorePath(*info.deriver) : "")
                 << info.narHash.to_string(Base16, false);
-<<<<<<< HEAD
-            WorkerProto<StorePathSet>::write(*this, conn->to, info.referencesPossiblyToSelf());
-=======
-            worker_proto::write(*this, conn->to, info.references);
->>>>>>> 51c29921
+            worker_proto::write(*this, conn->to, info.referencesPossiblyToSelf());
             conn->to
                 << info.registrationTime
                 << info.narSize
@@ -193,11 +185,7 @@
             conn->to
                 << exportMagic
                 << printStorePath(info.path);
-<<<<<<< HEAD
-            WorkerProto<StorePathSet>::write(*this, conn->to, info.referencesPossiblyToSelf());
-=======
-            worker_proto::write(*this, conn->to, info.references);
->>>>>>> 51c29921
+            worker_proto::write(*this, conn->to, info.referencesPossiblyToSelf());
             conn->to
                 << (info.deriver ? printStorePath(*info.deriver) : "")
                 << 0
@@ -314,17 +302,10 @@
         conn->to
             << cmdQueryClosure
             << includeOutputs;
-<<<<<<< HEAD
-        WorkerProto<StorePathSet>::write(*this, conn->to, paths);
-        conn->to.flush();
-
-        for (auto & i : WorkerProto<StorePathSet>::read(*this, conn->from))
-=======
         worker_proto::write(*this, conn->to, paths);
         conn->to.flush();
 
         for (auto & i : worker_proto::read(*this, conn->from, Phantom<StorePathSet> {}))
->>>>>>> 51c29921
             out.insert(i);
     }
 
@@ -341,21 +322,14 @@
             << cmdQueryValidPaths
             << false // lock
             << maybeSubstitute;
-<<<<<<< HEAD
-        WorkerProto<StorePathSet>::write(*this, conn->to, paths2);
-        conn->to.flush();
-
-        auto res = WorkerProto<StorePathSet>::read(*this, conn->from);
+        worker_proto::write(*this, conn->to, paths2);
+        conn->to.flush();
+
+        auto res = worker_proto::read(*this, conn->from, Phantom<StorePathSet> {});
         std::set<OwnedStorePathOrDesc> res2;
         for (auto & r : res)
             res2.insert(r);
         return res2;
-=======
-        worker_proto::write(*this, conn->to, paths);
-        conn->to.flush();
-
-        return worker_proto::read(*this, conn->from, Phantom<StorePathSet> {});
->>>>>>> 51c29921
     }
 
     void connect() override
