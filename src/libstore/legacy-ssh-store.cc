--- conflicted
+++ resolved
@@ -145,13 +145,8 @@
                 << cmdAddToStoreNar
                 << printStorePath(info.path)
                 << (info.deriver ? printStorePath(*info.deriver) : "")
-<<<<<<< HEAD
-                << info.narHash->to_string(Base16, false);
+                << info.narHash.to_string(Base16, false);
             WorkerProto<StorePathSet>::write(*this, conn->to, info.referencesPossiblyToSelf());
-=======
-                << info.narHash.to_string(Base16, false);
-            WorkerProto<StorePathSet>::write(*this, conn->to, info.references);
->>>>>>> be0d429b
             conn->to
                 << info.registrationTime
                 << info.narSize
@@ -257,9 +252,6 @@
         return status;
     }
 
-<<<<<<< HEAD
-    void ensurePath(StorePathOrDesc desc) override
-=======
     void buildPaths(const std::vector<StorePathWithOutputs> & drvPaths, BuildMode buildMode) override
     {
         auto conn(connections->get());
@@ -283,8 +275,7 @@
         }
     }
 
-    void ensurePath(const StorePath & path) override
->>>>>>> be0d429b
+    void ensurePath(StorePathOrDesc desc) override
     { unsupported("ensurePath"); }
 
     void computeFSClosure(const StorePathSet & paths,
