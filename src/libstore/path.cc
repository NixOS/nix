--- conflicted
+++ resolved
@@ -1,10 +1,5 @@
 #include "store-dir-config.hh"
 
-<<<<<<< HEAD
-#include "util.hh"
-
-=======
->>>>>>> 65fad9b8
 namespace nix {
 
 static void checkName(std::string_view path, std::string_view name)
