#pragma once

#include "types.hh"
#include "hash.hh"
#include "path-info.hh"

namespace nix {

class Store;

struct NarInfo : ValidPathInfo
{
    std::string url;
    std::string compression;
    std::optional<Hash> fileHash;
    uint64_t fileSize = 0;
    std::string system;

    NarInfo() = delete;
<<<<<<< HEAD
    NarInfo(const Store & store, StorePathDescriptor && ca)
        : ValidPathInfo(store, std::move(ca)) { }
    NarInfo(StorePath && path) : ValidPathInfo(std::move(path)) { }
=======
    NarInfo(StorePath && path, Hash narHash) : ValidPathInfo(std::move(path), narHash) { }
>>>>>>> be0d429b
    NarInfo(const ValidPathInfo & info) : ValidPathInfo(info) { }
    NarInfo(const Store & store, const std::string & s, const std::string & whence);

    std::string to_string(const Store & store) const;
};

}<|MERGE_RESOLUTION|>--- conflicted
+++ resolved
@@ -17,13 +17,10 @@
     std::string system;
 
     NarInfo() = delete;
-<<<<<<< HEAD
-    NarInfo(const Store & store, StorePathDescriptor && ca)
-        : ValidPathInfo(store, std::move(ca)) { }
-    NarInfo(StorePath && path) : ValidPathInfo(std::move(path)) { }
-=======
+    NarInfo(const Store & store, StorePathDescriptor && ca, Hash narHash)
+        : ValidPathInfo(store, std::move(ca), narHash)
+    { }
     NarInfo(StorePath && path, Hash narHash) : ValidPathInfo(std::move(path), narHash) { }
->>>>>>> be0d429b
     NarInfo(const ValidPathInfo & info) : ValidPathInfo(info) { }
     NarInfo(const Store & store, const std::string & s, const std::string & whence);
 
