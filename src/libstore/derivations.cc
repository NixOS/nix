--- conflicted
+++ resolved
@@ -16,11 +16,8 @@
 
 namespace nix {
 
-<<<<<<< HEAD
-=======
 using namespace std::literals::string_view_literals;
 
->>>>>>> ec6ba866
 std::optional<StorePath>
 DerivationOutput::path(const StoreDirConfig & store, std::string_view drvName, OutputNameView outputName) const
 {
@@ -137,7 +134,6 @@
                                                });
 }
 
-<<<<<<< HEAD
 StorePath writeDerivation(
     Store & store, AsyncPathWriter & asyncPathWriter, const Derivation & drv, RepairFlag repair, bool readOnly)
 {
@@ -152,8 +148,6 @@
         readOnly || settings.readOnlyMode);
 }
 
-=======
->>>>>>> ec6ba866
 namespace {
 /**
  * This mimics std::istream to some extent. We use this much smaller implementation
@@ -206,8 +200,6 @@
     str.remaining.remove_prefix(s.size());
 }
 
-<<<<<<< HEAD
-=======
 static void expect(StringViewStream & str, char c)
 {
     if (str.remaining.empty() || str.remaining[0] != c)
@@ -215,7 +207,6 @@
     str.remaining.remove_prefix(1);
 }
 
->>>>>>> ec6ba866
 /* Read a C-style string from stream `str'. */
 static BackedStringView parseString(StringViewStream & str)
 {
@@ -248,15 +239,6 @@
     }
 
     std::string res;
-<<<<<<< HEAD
-    res.reserve(content.size());
-    for (c = content.begin(), end = content.end(); c != end; c++)
-        if (*c == '\\') {
-            c++;
-            res += escapes[*c];
-        } else
-            res += *c;
-=======
     res.reserve(end);
     do {
         if (nextBackslash == end - 1) {
@@ -272,7 +254,6 @@
     if (end > start) {
         res.append(&data[start], end - start);
     }
->>>>>>> ec6ba866
     return res;
 }
 
@@ -351,11 +332,7 @@
             };
         }
     } else {
-<<<<<<< HEAD
-        if (pathS == "") {
-=======
         if (pathS.empty()) {
->>>>>>> ec6ba866
             return DerivationOutput::Deferred{};
         }
         validatePath(pathS);
@@ -370,15 +347,6 @@
     StringViewStream & str,
     const ExperimentalFeatureSettings & xpSettings = experimentalFeatureSettings)
 {
-<<<<<<< HEAD
-    expect(str, ",");
-    const auto pathS = parseString(str);
-    expect(str, ",");
-    const auto hashAlgo = parseString(str);
-    expect(str, ",");
-    const auto hash = parseString(str);
-    expect(str, ")");
-=======
     expect(str, ',');
     const auto pathS = parseString(str);
     expect(str, ',');
@@ -386,7 +354,6 @@
     expect(str, ',');
     const auto hash = parseString(str);
     expect(str, ')');
->>>>>>> ec6ba866
 
     return parseDerivationOutput(store, *pathS, *hashAlgo, *hash, xpSettings);
 }
@@ -487,11 +454,7 @@
     /* Parse the list of outputs. */
     expect(str, '[');
     while (!endOfList(str)) {
-<<<<<<< HEAD
-        expect(str, "(");
-=======
         expect(str, '(');
->>>>>>> ec6ba866
         std::string id = parseString(str).toOwned();
         auto output = parseDerivationOutput(store, str, xpSettings);
         drv.outputs.emplace(std::move(id), std::move(output));
@@ -502,19 +465,6 @@
     while (!endOfList(str)) {
         expect(str, '(');
         auto drvPath = parsePath(str);
-<<<<<<< HEAD
-        expect(str, ",");
-        drv.inputDrvs.map.insert_or_assign(
-            store.parseStorePath(*drvPath), parseDerivedPathMapNode(store, str, version));
-        expect(str, ")");
-    }
-
-    expect(str, ",");
-    drv.inputSrcs = store.parseStorePathSet(parseStrings(str, true));
-    expect(str, ",");
-    drv.platform = parseString(str).toOwned();
-    expect(str, ",");
-=======
         expect(str, ',');
         drv.inputDrvs.map.insert_or_assign(
             store.parseStorePath(*drvPath), parseDerivedPathMapNode(store, str, version));
@@ -526,7 +476,6 @@
     expect(str, ',');
     drv.platform = parseString(str).toOwned();
     expect(str, ',');
->>>>>>> ec6ba866
     drv.builder = parseString(str).toOwned();
 
     /* Parse the builder arguments. */
@@ -537,14 +486,6 @@
     /* Parse the environment variables. */
     expect(str, ",["sv);
     while (!endOfList(str)) {
-<<<<<<< HEAD
-        expect(str, "(");
-        auto name = parseString(str).toOwned();
-        expect(str, ",");
-        auto value = parseString(str).toOwned();
-        expect(str, ")");
-        drv.env.insert_or_assign(std::move(name), std::move(value));
-=======
         expect(str, '(');
         auto name = parseString(str).toOwned();
         expect(str, ',');
@@ -555,7 +496,6 @@
             drv.env.insert_or_assign(std::move(name), std::move(value).toOwned());
         }
         expect(str, ')');
->>>>>>> ec6ba866
     }
 
     expect(str, ')');
@@ -708,17 +648,6 @@
             overloaded{
                 [&](const DerivationOutput::InputAddressed & doi) {
                     s += ',';
-<<<<<<< HEAD
-                    printUnquotedString(s, maskOutputs ? "" : store.printStorePath(doi.path));
-                    s += ',';
-                    printUnquotedString(s, "");
-                    s += ',';
-                    printUnquotedString(s, "");
-                },
-                [&](const DerivationOutput::CAFixed & dof) {
-                    s += ',';
-                    printUnquotedString(s, maskOutputs ? "" : store.printStorePath(dof.path(store, name, i.first)));
-=======
                     printUnquotedString(s, maskOutputs ? ""sv : store.printStorePath(doi.path));
                     s += ',';
                     printUnquotedString(s, {});
@@ -728,7 +657,6 @@
                 [&](const DerivationOutput::CAFixed & dof) {
                     s += ',';
                     printUnquotedString(s, maskOutputs ? ""sv : store.printStorePath(dof.path(store, name, i.first)));
->>>>>>> ec6ba866
                     s += ',';
                     printUnquotedString(s, dof.ca.printMethodAlgo());
                     s += ',';
@@ -736,21 +664,6 @@
                 },
                 [&](const DerivationOutput::CAFloating & dof) {
                     s += ',';
-<<<<<<< HEAD
-                    printUnquotedString(s, "");
-                    s += ',';
-                    printUnquotedString(s, std::string{dof.method.renderPrefix()} + printHashAlgo(dof.hashAlgo));
-                    s += ',';
-                    printUnquotedString(s, "");
-                },
-                [&](const DerivationOutput::Deferred &) {
-                    s += ',';
-                    printUnquotedString(s, "");
-                    s += ',';
-                    printUnquotedString(s, "");
-                    s += ',';
-                    printUnquotedString(s, "");
-=======
                     printUnquotedString(s, {});
                     s += ',';
                     printUnquotedString(s, std::string{dof.method.renderPrefix()} + printHashAlgo(dof.hashAlgo));
@@ -764,24 +677,15 @@
                     printUnquotedString(s, {});
                     s += ',';
                     printUnquotedString(s, {});
->>>>>>> ec6ba866
                 },
                 [&](const DerivationOutput::Impure & doi) {
                     // FIXME
                     s += ',';
-<<<<<<< HEAD
-                    printUnquotedString(s, "");
-                    s += ',';
-                    printUnquotedString(s, std::string{doi.method.renderPrefix()} + printHashAlgo(doi.hashAlgo));
-                    s += ',';
-                    printUnquotedString(s, "impure");
-=======
                     printUnquotedString(s, {});
                     s += ',';
                     printUnquotedString(s, std::string{doi.method.renderPrefix()} + printHashAlgo(doi.hashAlgo));
                     s += ',';
                     printUnquotedString(s, "impure"sv);
->>>>>>> ec6ba866
                 }},
             i.second.raw);
         s += ')';
@@ -826,18 +730,6 @@
 
     s += ",["sv;
     first = true;
-<<<<<<< HEAD
-    for (auto & i : env) {
-        if (first)
-            first = false;
-        else
-            s += ',';
-        s += '(';
-        printString(s, i.first);
-        s += ',';
-        printString(s, maskOutputs && outputs.count(i.first) ? "" : i.second);
-        s += ')';
-=======
 
     auto unparseEnv = [&](const StringPairs atermEnv) {
         for (auto & i : atermEnv) {
@@ -860,7 +752,6 @@
         unparseEnv(scratch);
     } else {
         unparseEnv(env);
->>>>>>> ec6ba866
     }
 
     s += "])"sv;
@@ -877,13 +768,8 @@
 std::string outputPathName(std::string_view drvName, OutputNameView outputName)
 {
     std::string res{drvName};
-<<<<<<< HEAD
-    if (outputName != "out") {
-        res += "-";
-=======
     if (outputName != "out"sv) {
         res += '-';
->>>>>>> ec6ba866
         res += outputName;
     }
     return res;
@@ -1156,8 +1042,6 @@
     CommonProto::write(store, CommonProto::WriteConn{.to = out}, drv.inputSrcs);
     out << drv.platform << drv.builder << drv.args;
 
-<<<<<<< HEAD
-=======
     auto writeEnv = [&](const StringPairs atermEnv) {
         out << atermEnv.size();
         for (auto & [k, v] : atermEnv)
@@ -1174,7 +1058,6 @@
     }
 }
 
->>>>>>> ec6ba866
 std::string hashPlaceholder(const OutputNameView outputName)
 {
     // FIXME: memoize?
