#include "derivations.hh"
#include "downstream-placeholder.hh"
#include "store-api.hh"
#include "globals.hh"
#include "types.hh"
#include "util.hh"
#include "split.hh"
#include "common-protocol.hh"
#include "common-protocol-impl.hh"
#include "strings-inline.hh"
#include "json-utils.hh"

#include <boost/container/small_vector.hpp>
#include <nlohmann/json.hpp>

namespace nix {

std::optional<StorePath> DerivationOutput::path(const StoreDirConfig & store, std::string_view drvName, OutputNameView outputName) const
{
    return std::visit(overloaded {
        [](const DerivationOutput::InputAddressed & doi) -> std::optional<StorePath> {
            return { doi.path };
        },
        [&](const DerivationOutput::CAFixed & dof) -> std::optional<StorePath> {
            return {
                dof.path(store, drvName, outputName)
            };
        },
        [](const DerivationOutput::CAFloating & dof) -> std::optional<StorePath> {
            return std::nullopt;
        },
        [](const DerivationOutput::Deferred &) -> std::optional<StorePath> {
            return std::nullopt;
        },
        [](const DerivationOutput::Impure &) -> std::optional<StorePath> {
            return std::nullopt;
        },
    }, raw);
}


StorePath DerivationOutput::CAFixed::path(const StoreDirConfig & store, std::string_view drvName, OutputNameView outputName) const
{
    return store.makeFixedOutputPathFromCA(
        outputPathName(drvName, outputName),
        ContentAddressWithReferences::withoutRefs(ca));
}


bool DerivationType::isCA() const
{
    /* Normally we do the full `std::visit` to make sure we have
       exhaustively handled all variants, but so long as there is a
       variant called `ContentAddressed`, it must be the only one for
       which `isCA` is true for this to make sense!. */
    return std::visit(overloaded {
        [](const InputAddressed & ia) {
            return false;
        },
        [](const ContentAddressed & ca) {
            return true;
        },
        [](const Impure &) {
            return true;
        },
    }, raw);
}

bool DerivationType::isFixed() const
{
    return std::visit(overloaded {
        [](const InputAddressed & ia) {
            return false;
        },
        [](const ContentAddressed & ca) {
            return ca.fixed;
        },
        [](const Impure &) {
            return false;
        },
    }, raw);
}

bool DerivationType::hasKnownOutputPaths() const
{
    return std::visit(overloaded {
        [](const InputAddressed & ia) {
            return !ia.deferred;
        },
        [](const ContentAddressed & ca) {
            return ca.fixed;
        },
        [](const Impure &) {
            return false;
        },
    }, raw);
}


bool DerivationType::isSandboxed() const
{
    return std::visit(overloaded {
        [](const InputAddressed & ia) {
            return true;
        },
        [](const ContentAddressed & ca) {
            return ca.sandboxed;
        },
        [](const Impure &) {
            return false;
        },
    }, raw);
}


bool DerivationType::isImpure() const
{
    return std::visit(overloaded {
        [](const InputAddressed & ia) {
            return false;
        },
        [](const ContentAddressed & ca) {
            return false;
        },
        [](const Impure &) {
            return true;
        },
    }, raw);
}


bool BasicDerivation::isBuiltin() const
{
    return builder.substr(0, 8) == "builtin:";
}


StorePath writeDerivation(Store & store,
    const Derivation & drv, RepairFlag repair, bool readOnly)
{
    auto references = drv.inputSrcs;
    for (auto & i : drv.inputDrvs.map)
        references.insert(i.first);
    /* Note that the outputs of a derivation are *not* references
       (that can be missing (of course) and should not necessarily be
       held during a garbage collection). */
    auto suffix = std::string(drv.name) + drvExtension;
    auto contents = drv.unparse(store, false);
    return readOnly || settings.readOnlyMode
        ? store.makeFixedOutputPathFromCA(suffix, TextInfo {
            .hash = hashString(HashAlgorithm::SHA256, contents),
            .references = std::move(references),
        })
        : ({
            StringSource s { contents };
            store.addToStoreFromDump(s, suffix, FileSerialisationMethod::Flat, ContentAddressMethod::Raw::Text, HashAlgorithm::SHA256, references, repair);
        });
}


namespace {
/**
 * This mimics std::istream to some extent. We use this much smaller implementation
 * instead of plain istreams because the sentry object overhead is too high.
 */
struct StringViewStream {
    std::string_view remaining;

    int peek() const {
        return remaining.empty() ? EOF : remaining[0];
    }

    int get() {
        if (remaining.empty()) return EOF;
        char c = remaining[0];
        remaining.remove_prefix(1);
        return c;
    }
};

constexpr struct Escapes {
    char map[256];
    constexpr Escapes() {
        for (int i = 0; i < 256; i++) map[i] = (char) (unsigned char) i;
        map[(int) (unsigned char) 'n'] = '\n';
        map[(int) (unsigned char) 'r'] = '\r';
        map[(int) (unsigned char) 't'] = '\t';
    }
    char operator[](char c) const { return map[(unsigned char) c]; }
} escapes;
}


/* Read string `s' from stream `str'. */
static void expect(StringViewStream & str, std::string_view s)
{
    if (!str.remaining.starts_with(s))
        throw FormatError("expected string '%1%'", s);
    str.remaining.remove_prefix(s.size());
}


/* Read a C-style string from stream `str'. */
static BackedStringView parseString(StringViewStream & str)
{
    expect(str, "\"");
    auto c = str.remaining.begin(), end = str.remaining.end();
    bool escaped = false;
    for (; c != end && *c != '"'; c++) {
        if (*c == '\\') {
            c++;
            if (c == end)
                throw FormatError("unterminated string in derivation");
            escaped = true;
        }
    }

    const auto contentLen = c - str.remaining.begin();
    const auto content = str.remaining.substr(0, contentLen);
    str.remaining.remove_prefix(contentLen + 1);

    if (!escaped)
        return content;

    std::string res;
    res.reserve(content.size());
    for (c = content.begin(), end = content.end(); c != end; c++)
        if (*c == '\\') {
            c++;
            res += escapes[*c];
        }
        else res += *c;
    return res;
}

static void validatePath(std::string_view s) {
    if (s.size() == 0 || s[0] != '/')
        throw FormatError("bad path '%1%' in derivation", s);
}

static BackedStringView parsePath(StringViewStream & str)
{
    auto s = parseString(str);
    validatePath(*s);
    return s;
}


static bool endOfList(StringViewStream & str)
{
    if (str.peek() == ',') {
        str.get();
        return false;
    }
    if (str.peek() == ']') {
        str.get();
        return true;
    }
    return false;
}


static StringSet parseStrings(StringViewStream & str, bool arePaths)
{
    StringSet res;
    expect(str, "[");
    while (!endOfList(str))
        res.insert((arePaths ? parsePath(str) : parseString(str)).toOwned());
    return res;
}


static DerivationOutput parseDerivationOutput(
    const StoreDirConfig & store,
    std::string_view pathS, std::string_view hashAlgoStr, std::string_view hashS,
    const ExperimentalFeatureSettings & xpSettings)
{
    if (hashAlgoStr != "") {
        ContentAddressMethod method = ContentAddressMethod::parsePrefix(hashAlgoStr);
        if (method == ContentAddressMethod::Raw::Text)
            xpSettings.require(Xp::DynamicDerivations);
        const auto hashAlgo = parseHashAlgo(hashAlgoStr);
        if (hashS == "impure") {
            xpSettings.require(Xp::ImpureDerivations);
            if (pathS != "")
                throw FormatError("impure derivation output should not specify output path");
            return DerivationOutput::Impure {
                .method = std::move(method),
                .hashAlgo = std::move(hashAlgo),
            };
        } else if (hashS != "") {
            validatePath(pathS);
            auto hash = Hash::parseNonSRIUnprefixed(hashS, hashAlgo);
            return DerivationOutput::CAFixed {
                .ca = ContentAddress {
                    .method = std::move(method),
                    .hash = std::move(hash),
                },
            };
        } else {
            xpSettings.require(Xp::CaDerivations);
            if (pathS != "")
                throw FormatError("content-addressed derivation output should not specify output path");
            return DerivationOutput::CAFloating {
                .method = std::move(method),
                .hashAlgo = std::move(hashAlgo),
            };
        }
    } else {
        if (pathS == "") {
            return DerivationOutput::Deferred { };
        }
        validatePath(pathS);
        return DerivationOutput::InputAddressed {
            .path = store.parseStorePath(pathS),
        };
    }
}

static DerivationOutput parseDerivationOutput(
    const StoreDirConfig & store, StringViewStream & str,
    const ExperimentalFeatureSettings & xpSettings = experimentalFeatureSettings)
{
    expect(str, ","); const auto pathS = parseString(str);
    expect(str, ","); const auto hashAlgo = parseString(str);
    expect(str, ","); const auto hash = parseString(str);
    expect(str, ")");

    return parseDerivationOutput(store, *pathS, *hashAlgo, *hash, xpSettings);
}

/**
 * All ATerm Derivation format versions currently known.
 *
 * Unknown versions are rejected at the parsing stage.
 */
enum struct DerivationATermVersion {
    /**
     * Older unversioned form
     */
    Traditional,

    /**
     * Newer versioned form; only this version so far.
     */
    DynamicDerivations,
};

static DerivedPathMap<StringSet>::ChildNode parseDerivedPathMapNode(
    const StoreDirConfig & store,
    StringViewStream & str,
    DerivationATermVersion version)
{
    DerivedPathMap<StringSet>::ChildNode node;

    auto parseNonDynamic = [&]() {
        node.value = parseStrings(str, false);
    };

    // Older derivation should never use new form, but newer
    // derivaiton can use old form.
    switch (version) {
    case DerivationATermVersion::Traditional:
        parseNonDynamic();
        break;
    case DerivationATermVersion::DynamicDerivations:
        switch (str.peek()) {
        case '[':
            parseNonDynamic();
            break;
        case '(':
            expect(str, "(");
            node.value = parseStrings(str, false);
            expect(str, ",[");
            while (!endOfList(str)) {
                expect(str, "(");
                auto outputName = parseString(str).toOwned();
                expect(str, ",");
                node.childMap.insert_or_assign(outputName, parseDerivedPathMapNode(store, str, version));
                expect(str, ")");
            }
            expect(str, ")");
            break;
        default:
            throw FormatError("invalid inputDrvs entry in derivation");
        }
        break;
    default:
        // invalid format, not a parse error but internal error
        assert(false);
    }
    return node;
}


Derivation parseDerivation(
    const StoreDirConfig & store, std::string && s, std::string_view name,
    const ExperimentalFeatureSettings & xpSettings)
{
    Derivation drv;
    drv.name = name;

    StringViewStream str{s};
    expect(str, "D");
    DerivationATermVersion version;
    switch (str.peek()) {
    case 'e':
        expect(str, "erive(");
        version = DerivationATermVersion::Traditional;
        break;
    case 'r': {
        expect(str, "rvWithVersion(");
        auto versionS = parseString(str);
        if (*versionS == "xp-dyn-drv") {
            // Only verison we have so far
            version = DerivationATermVersion::DynamicDerivations;
            xpSettings.require(Xp::DynamicDerivations);
        } else {
            throw FormatError("Unknown derivation ATerm format version '%s'", *versionS);
        }
        expect(str, ",");
        break;
    }
    default:
        throw Error("derivation does not start with 'Derive' or 'DrvWithVersion'");
    }

    /* Parse the list of outputs. */
    expect(str, "[");
    while (!endOfList(str)) {
        expect(str, "("); std::string id = parseString(str).toOwned();
        auto output = parseDerivationOutput(store, str, xpSettings);
        drv.outputs.emplace(std::move(id), std::move(output));
    }

    /* Parse the list of input derivations. */
    expect(str, ",[");
    while (!endOfList(str)) {
        expect(str, "(");
        auto drvPath = parsePath(str);
        expect(str, ",");
        drv.inputDrvs.map.insert_or_assign(store.parseStorePath(*drvPath), parseDerivedPathMapNode(store, str, version));
        expect(str, ")");
    }

    expect(str, ","); drv.inputSrcs = store.parseStorePathSet(parseStrings(str, true));
    expect(str, ","); drv.platform = parseString(str).toOwned();
    expect(str, ","); drv.builder = parseString(str).toOwned();

    /* Parse the builder arguments. */
    expect(str, ",[");
    while (!endOfList(str))
        drv.args.push_back(parseString(str).toOwned());

    /* Parse the environment variables. */
    expect(str, ",[");
    while (!endOfList(str)) {
        expect(str, "("); auto name = parseString(str).toOwned();
        expect(str, ","); auto value = parseString(str).toOwned();
        expect(str, ")");
        drv.env.insert_or_assign(std::move(name), std::move(value));
    }

    expect(str, ")");
    return drv;
}


/**
 * Print a derivation string literal to an `std::string`.
 *
 * This syntax does not generalize to the expression language, which needs to
 * escape `$`.
 *
 * @param res Where to print to
 * @param s Which logical string to print
 */
static void printString(std::string & res, std::string_view s)
{
    boost::container::small_vector<char, 64 * 1024> buffer;
    buffer.reserve(s.size() * 2 + 2);
    char * buf = buffer.data();
    char * p = buf;
    *p++ = '"';
    for (auto c : s)
        if (c == '\"' || c == '\\') { *p++ = '\\'; *p++ = c; }
        else if (c == '\n') { *p++ = '\\'; *p++ = 'n'; }
        else if (c == '\r') { *p++ = '\\'; *p++ = 'r'; }
        else if (c == '\t') { *p++ = '\\'; *p++ = 't'; }
        else *p++ = c;
    *p++ = '"';
    res.append(buf, p - buf);
}


static void printUnquotedString(std::string & res, std::string_view s)
{
    res += '"';
    res.append(s);
    res += '"';
}


template<class ForwardIterator>
static void printStrings(std::string & res, ForwardIterator i, ForwardIterator j)
{
    res += '[';
    bool first = true;
    for ( ; i != j; ++i) {
        if (first) first = false; else res += ',';
        printString(res, *i);
    }
    res += ']';
}


template<class ForwardIterator>
static void printUnquotedStrings(std::string & res, ForwardIterator i, ForwardIterator j)
{
    res += '[';
    bool first = true;
    for ( ; i != j; ++i) {
        if (first) first = false; else res += ',';
        printUnquotedString(res, *i);
    }
    res += ']';
}


static void unparseDerivedPathMapNode(const StoreDirConfig & store, std::string & s, const DerivedPathMap<StringSet>::ChildNode & node)
{
    s += ',';
    if (node.childMap.empty()) {
        printUnquotedStrings(s, node.value.begin(), node.value.end());
    } else {
        s += "(";
        printUnquotedStrings(s, node.value.begin(), node.value.end());
        s += ",[";
        bool first = true;
        for (auto & [outputName, childNode] : node.childMap) {
            if (first) first = false; else s += ',';
            s += '('; printUnquotedString(s, outputName);
            unparseDerivedPathMapNode(store, s, childNode);
            s += ')';
        }
        s += "])";
    }
}


/**
 * Does the derivation have a dependency on the output of a dynamic
 * derivation?
 *
 * In other words, does it on the output of derivation that is itself an
 * ouput of a derivation? This corresponds to a dependency that is an
 * inductive derived path with more than one layer of
 * `DerivedPath::Built`.
 */
static bool hasDynamicDrvDep(const Derivation & drv)
{
    return
        std::find_if(
            drv.inputDrvs.map.begin(),
            drv.inputDrvs.map.end(),
            [](auto & kv) { return !kv.second.childMap.empty(); })
        != drv.inputDrvs.map.end();
}


std::string Derivation::unparse(const StoreDirConfig & store, bool maskOutputs,
    DerivedPathMap<StringSet>::ChildNode::Map * actualInputs) const
{
    std::string s;
    s.reserve(65536);

    /* Use older unversioned form if possible, for wider compat. Use
       newer form only if we need it, which we do for
       `Xp::DynamicDerivations`. */
    if (hasDynamicDrvDep(*this)) {
        s += "DrvWithVersion(";
        // Only version we have so far
        printUnquotedString(s, "xp-dyn-drv");
        s += ",";
    } else {
        s += "Derive(";
    }

    bool first = true;
    s += "[";
    for (auto & i : outputs) {
        if (first) first = false; else s += ',';
        s += '('; printUnquotedString(s, i.first);
        std::visit(overloaded {
            [&](const DerivationOutput::InputAddressed & doi) {
                s += ','; printUnquotedString(s, maskOutputs ? "" : store.printStorePath(doi.path));
                s += ','; printUnquotedString(s, "");
                s += ','; printUnquotedString(s, "");
            },
            [&](const DerivationOutput::CAFixed & dof) {
                s += ','; printUnquotedString(s, maskOutputs ? "" : store.printStorePath(dof.path(store, name, i.first)));
                s += ','; printUnquotedString(s, dof.ca.printMethodAlgo());
                s += ','; printUnquotedString(s, dof.ca.hash.to_string(HashFormat::Base16, false));
            },
            [&](const DerivationOutput::CAFloating & dof) {
                s += ','; printUnquotedString(s, "");
                s += ','; printUnquotedString(s, std::string { dof.method.renderPrefix() } + printHashAlgo(dof.hashAlgo));
                s += ','; printUnquotedString(s, "");
            },
            [&](const DerivationOutput::Deferred &) {
                s += ','; printUnquotedString(s, "");
                s += ','; printUnquotedString(s, "");
                s += ','; printUnquotedString(s, "");
            },
            [&](const DerivationOutput::Impure & doi) {
                // FIXME
                s += ','; printUnquotedString(s, "");
                s += ','; printUnquotedString(s, std::string { doi.method.renderPrefix() } + printHashAlgo(doi.hashAlgo));
                s += ','; printUnquotedString(s, "impure");
            }
        }, i.second.raw);
        s += ')';
    }

    s += "],[";
    first = true;
    if (actualInputs) {
        for (auto & [drvHashModulo, childMap] : *actualInputs) {
            if (first) first = false; else s += ',';
            s += '('; printUnquotedString(s, drvHashModulo);
            unparseDerivedPathMapNode(store, s, childMap);
            s += ')';
        }
    } else {
        for (auto & [drvPath, childMap] : inputDrvs.map) {
            if (first) first = false; else s += ',';
            s += '('; printUnquotedString(s, store.printStorePath(drvPath));
            unparseDerivedPathMapNode(store, s, childMap);
            s += ')';
        }
    }

    s += "],";
    auto paths = store.printStorePathSet(inputSrcs); // FIXME: slow
    printUnquotedStrings(s, paths.begin(), paths.end());

    s += ','; printUnquotedString(s, platform);
    s += ','; printString(s, builder);
    s += ','; printStrings(s, args.begin(), args.end());

    s += ",[";
    first = true;
    for (auto & i : env) {
        if (first) first = false; else s += ',';
        s += '('; printString(s, i.first);
        s += ','; printString(s, maskOutputs && outputs.count(i.first) ? "" : i.second);
        s += ')';
    }

    s += "])";

    return s;
}


// FIXME: remove
bool isDerivation(std::string_view fileName)
{
    return hasSuffix(fileName, drvExtension);
}


std::string outputPathName(std::string_view drvName, OutputNameView outputName) {
    std::string res { drvName };
    if (outputName != "out") {
        res += "-";
        res += outputName;
    }
    return res;
}


DerivationType BasicDerivation::type() const
{
    std::set<std::string_view>
        inputAddressedOutputs,
        fixedCAOutputs,
        floatingCAOutputs,
        deferredIAOutputs,
        impureOutputs;
    std::optional<HashAlgorithm> floatingHashAlgo;

    for (auto & i : outputs) {
        std::visit(overloaded {
            [&](const DerivationOutput::InputAddressed &) {
               inputAddressedOutputs.insert(i.first);
            },
            [&](const DerivationOutput::CAFixed &) {
                fixedCAOutputs.insert(i.first);
            },
            [&](const DerivationOutput::CAFloating & dof) {
                floatingCAOutputs.insert(i.first);
                if (!floatingHashAlgo) {
                    floatingHashAlgo = dof.hashAlgo;
                } else {
                    if (*floatingHashAlgo != dof.hashAlgo)
                        throw Error("all floating outputs must use the same hash algorithm");
                }
            },
            [&](const DerivationOutput::Deferred &) {
                deferredIAOutputs.insert(i.first);
            },
            [&](const DerivationOutput::Impure &) {
                impureOutputs.insert(i.first);
            },
        }, i.second.raw);
    }

    if (inputAddressedOutputs.empty()
        && fixedCAOutputs.empty()
        && floatingCAOutputs.empty()
        && deferredIAOutputs.empty()
        && impureOutputs.empty())
        throw Error("must have at least one output");

    if (!inputAddressedOutputs.empty()
        && fixedCAOutputs.empty()
        && floatingCAOutputs.empty()
        && deferredIAOutputs.empty()
        && impureOutputs.empty())
        return DerivationType::InputAddressed {
            .deferred = false,
        };

    if (inputAddressedOutputs.empty()
        && !fixedCAOutputs.empty()
        && floatingCAOutputs.empty()
        && deferredIAOutputs.empty()
        && impureOutputs.empty())
    {
        if (fixedCAOutputs.size() > 1)
            // FIXME: Experimental feature?
            throw Error("only one fixed output is allowed for now");
        if (*fixedCAOutputs.begin() != "out")
            throw Error("single fixed output must be named \"out\"");
        return DerivationType::ContentAddressed {
            .sandboxed = false,
            .fixed = true,
        };
    }

    if (inputAddressedOutputs.empty()
        && fixedCAOutputs.empty()
        && !floatingCAOutputs.empty()
        && deferredIAOutputs.empty()
        && impureOutputs.empty())
        return DerivationType::ContentAddressed {
            .sandboxed = true,
            .fixed = false,
        };

    if (inputAddressedOutputs.empty()
        && fixedCAOutputs.empty()
        && floatingCAOutputs.empty()
        && !deferredIAOutputs.empty()
        && impureOutputs.empty())
        return DerivationType::InputAddressed {
            .deferred = true,
        };

    if (inputAddressedOutputs.empty()
        && fixedCAOutputs.empty()
        && floatingCAOutputs.empty()
        && deferredIAOutputs.empty()
        && !impureOutputs.empty())
        return DerivationType::Impure { };

    throw Error("can't mix derivation output types");
}


Sync<DrvHashes> drvHashes;

/* pathDerivationModulo and hashDerivationModulo are mutually recursive
 */

/* Look up the derivation by value and memoize the
   `hashDerivationModulo` call.
 */
static const DrvHash pathDerivationModulo(Store & store, const StorePath & drvPath)
{
    {
        auto hashes = drvHashes.lock();
        auto h = hashes->find(drvPath);
        if (h != hashes->end()) {
            return h->second;
        }
    }
    auto h = hashDerivationModulo(
        store,
        store.readInvalidDerivation(drvPath),
        false);
    // Cache it
    drvHashes.lock()->insert_or_assign(drvPath, h);
    return h;
}

/* See the header for interface details. These are the implementation details.

   For fixed-output derivations, each hash in the map is not the
   corresponding output's content hash, but a hash of that hash along
   with other constant data. The key point is that the value is a pure
   function of the output's contents, and there are no preimage attacks
   either spoofing an output's contents for a derivation, or
   spoofing a derivation for an output's contents.

   For regular derivations, it looks up each subderivation from its hash
   and recurs. If the subderivation is also regular, it simply
   substitutes the derivation path with its hash. If the subderivation
   is fixed-output, however, it takes each output hash and pretends it
   is a derivation hash producing a single "out" output. This is so we
   don't leak the provenance of fixed outputs, reducing pointless cache
   misses as the build itself won't know this.
 */
DrvHash hashDerivationModulo(Store & store, const Derivation & drv, bool maskOutputs)
{
    auto type = drv.type();

    /* Return a fixed hash for fixed-output derivations. */
    if (type.isFixed()) {
        std::map<std::string, Hash> outputHashes;
        for (const auto & i : drv.outputs) {
            auto & dof = std::get<DerivationOutput::CAFixed>(i.second.raw);
            auto hash = hashString(HashAlgorithm::SHA256, "fixed:out:"
                + dof.ca.printMethodAlgo() + ":"
                + dof.ca.hash.to_string(HashFormat::Base16, false) + ":"
                + store.printStorePath(dof.path(store, drv.name, i.first)));
            outputHashes.insert_or_assign(i.first, std::move(hash));
        }
        return DrvHash {
            .hashes = outputHashes,
            .kind = DrvHash::Kind::Regular,
        };
    }

    if (type.isImpure()) {
        std::map<std::string, Hash> outputHashes;
        for (const auto & [outputName, _] : drv.outputs)
            outputHashes.insert_or_assign(outputName, impureOutputHash);
        return DrvHash {
            .hashes = outputHashes,
            .kind = DrvHash::Kind::Deferred,
        };
    }

    auto kind = std::visit(overloaded {
        [](const DerivationType::InputAddressed & ia) {
            /* This might be a "pesimistically" deferred output, so we don't
               "taint" the kind yet. */
            return DrvHash::Kind::Regular;
        },
        [](const DerivationType::ContentAddressed & ca) {
            return ca.fixed
                ? DrvHash::Kind::Regular
                : DrvHash::Kind::Deferred;
        },
        [](const DerivationType::Impure &) -> DrvHash::Kind {
            assert(false);
        }
    }, drv.type().raw);

    DerivedPathMap<StringSet>::ChildNode::Map inputs2;
    for (auto & [drvPath, node] : drv.inputDrvs.map) {
        const auto & res = pathDerivationModulo(store, drvPath);
        if (res.kind == DrvHash::Kind::Deferred)
            kind = DrvHash::Kind::Deferred;
        for (auto & outputName : node.value) {
            const auto h = get(res.hashes, outputName);
            if (!h)
                throw Error("no hash for output '%s' of derivation '%s'", outputName, drv.name);
            inputs2[h->to_string(HashFormat::Base16, false)].value.insert(outputName);
        }
    }

    auto hash = hashString(HashAlgorithm::SHA256, drv.unparse(store, maskOutputs, &inputs2));

    std::map<std::string, Hash> outputHashes;
    for (const auto & [outputName, _] : drv.outputs) {
        outputHashes.insert_or_assign(outputName, hash);
    }

    return DrvHash {
        .hashes = outputHashes,
        .kind = kind,
    };
}


std::map<std::string, Hash> staticOutputHashes(Store & store, const Derivation & drv)
{
    return hashDerivationModulo(store, drv, true).hashes;
}


static DerivationOutput readDerivationOutput(Source & in, const StoreDirConfig & store)
{
    const auto pathS = readString(in);
    const auto hashAlgo = readString(in);
    const auto hash = readString(in);

    return parseDerivationOutput(store, pathS, hashAlgo, hash, experimentalFeatureSettings);
}

StringSet BasicDerivation::outputNames() const
{
    StringSet names;
    for (auto & i : outputs)
        names.insert(i.first);
    return names;
}

DerivationOutputsAndOptPaths BasicDerivation::outputsAndOptPaths(const StoreDirConfig & store) const
{
    DerivationOutputsAndOptPaths outsAndOptPaths;
    for (auto & [outputName, output] : outputs)
        outsAndOptPaths.insert(std::make_pair(
            outputName,
            std::make_pair(output, output.path(store, name, outputName))
            )
        );
    return outsAndOptPaths;
}

std::string_view BasicDerivation::nameFromPath(const StorePath & drvPath)
{
    drvPath.requireDerivation();
    auto nameWithSuffix = drvPath.name();
    nameWithSuffix.remove_suffix(drvExtension.size());
    return nameWithSuffix;
}


Source & readDerivation(Source & in, const StoreDirConfig & store, BasicDerivation & drv, std::string_view name)
{
    drv.name = name;

    drv.outputs.clear();
    auto nr = readNum<size_t>(in);
    for (size_t n = 0; n < nr; n++) {
        auto name = readString(in);
        auto output = readDerivationOutput(in, store);
        drv.outputs.emplace(std::move(name), std::move(output));
    }

    drv.inputSrcs = CommonProto::Serialise<StorePathSet>::read(store,
        CommonProto::ReadConn { .from = in });
    in >> drv.platform >> drv.builder;
    drv.args = readStrings<Strings>(in);

    nr = readNum<size_t>(in);
    for (size_t n = 0; n < nr; n++) {
        auto key = readString(in);
        auto value = readString(in);
        drv.env[key] = value;
    }

    return in;
}


void writeDerivation(Sink & out, const StoreDirConfig & store, const BasicDerivation & drv)
{
    out << drv.outputs.size();
    for (auto & i : drv.outputs) {
        out << i.first;
        std::visit(overloaded {
            [&](const DerivationOutput::InputAddressed & doi) {
                out << store.printStorePath(doi.path)
                    << ""
                    << "";
            },
            [&](const DerivationOutput::CAFixed & dof) {
                out << store.printStorePath(dof.path(store, drv.name, i.first))
                    << dof.ca.printMethodAlgo()
                    << dof.ca.hash.to_string(HashFormat::Base16, false);
            },
            [&](const DerivationOutput::CAFloating & dof) {
                out << ""
                    << (std::string { dof.method.renderPrefix() } + printHashAlgo(dof.hashAlgo))
                    << "";
            },
            [&](const DerivationOutput::Deferred &) {
                out << ""
                    << ""
                    << "";
            },
            [&](const DerivationOutput::Impure & doi) {
                out << ""
                    << (std::string { doi.method.renderPrefix() } + printHashAlgo(doi.hashAlgo))
                    << "impure";
            },
        }, i.second.raw);
    }
    CommonProto::write(store,
        CommonProto::WriteConn { .to = out },
        drv.inputSrcs);
    out << drv.platform << drv.builder << drv.args;
    out << drv.env.size();
    for (auto & i : drv.env)
        out << i.first << i.second;
}

void BasicDerivation::applyRewrites(const StringMap & rewrites)
{
<<<<<<< HEAD
=======
    // FIXME: memoize?
    return "/" + hashString(HashAlgorithm::SHA256, concatStrings("nix-output:", outputName)).to_string(HashFormat::Nix32, false);
}

void BasicDerivation::applyRewrites(const StringMap & rewrites)
{
>>>>>>> a7e1f2d5
    if (rewrites.empty()) return;

    debug("rewriting the derivation");

    for (auto & rewrite : rewrites)
        debug("rewriting %s as %s", rewrite.first, rewrite.second);

    builder = rewriteStrings(builder, rewrites);
    for (auto & arg : args)
        arg = rewriteStrings(arg, rewrites);

    StringPairs newEnv;
    for (auto & envVar : env) {
        auto envName = rewriteStrings(envVar.first, rewrites);
        auto envValue = rewriteStrings(envVar.second, rewrites);
        newEnv.emplace(envName, envValue);
    }
    env = std::move(newEnv);
}

<<<<<<< HEAD
std::string hashPlaceholder(const OutputNameView outputName)
{
    // FIXME: memoize?
    return "/" + hashString(HashAlgorithm::SHA256, concatStrings("nix-output:", outputName)).to_string(HashFormat::Nix32, false);
}

=======
>>>>>>> a7e1f2d5
static void rewriteDerivation(Store & store, BasicDerivation & drv, const StringMap & rewrites)
{
    drv.applyRewrites(rewrites);

    auto hashModulo = hashDerivationModulo(store, Derivation(drv), true);
    for (auto & [outputName, output] : drv.outputs) {
        if (std::holds_alternative<DerivationOutput::Deferred>(output.raw)) {
            auto h = get(hashModulo.hashes, outputName);
            if (!h)
                throw Error("derivation '%s' output '%s' has no hash (derivations.cc/rewriteDerivation)",
                    drv.name, outputName);
            auto outPath = store.makeOutputPath(outputName, *h, drv.name);
            drv.env[outputName] = store.printStorePath(outPath);
            output = DerivationOutput::InputAddressed {
                .path = std::move(outPath),
            };
        }
    }

}

std::optional<BasicDerivation> Derivation::tryResolve(Store & store, Store * evalStore) const
{
    std::map<std::pair<StorePath, std::string>, StorePath> inputDrvOutputs;

    std::function<void(const StorePath &, const DerivedPathMap<StringSet>::ChildNode &)> accum;
    accum = [&](auto & inputDrv, auto & node) {
        for (auto & [outputName, outputPath] : store.queryPartialDerivationOutputMap(inputDrv, evalStore)) {
            if (outputPath) {
                inputDrvOutputs.insert_or_assign({inputDrv, outputName}, *outputPath);
                if (auto p = get(node.childMap, outputName))
                    accum(*outputPath, *p);
            }
        }
    };

    for (auto & [inputDrv, node] : inputDrvs.map)
        accum(inputDrv, node);

    return tryResolve(store, inputDrvOutputs);
}

static bool tryResolveInput(
    Store & store, StorePathSet & inputSrcs, StringMap & inputRewrites,
    const DownstreamPlaceholder * placeholderOpt,
    const StorePath & inputDrv, const DerivedPathMap<StringSet>::ChildNode & inputNode,
    const std::map<std::pair<StorePath, std::string>, StorePath> & inputDrvOutputs)
{
    auto getOutput = [&](const std::string & outputName) {
        auto * actualPathOpt = get(inputDrvOutputs, { inputDrv, outputName });
        if (!actualPathOpt)
            warn("output %s of input %s missing, aborting the resolving",
                outputName,
                store.printStorePath(inputDrv)
            );
        return actualPathOpt;
    };

    auto getPlaceholder = [&](const std::string & outputName) {
        return placeholderOpt
            ? DownstreamPlaceholder::unknownDerivation(*placeholderOpt, outputName)
            : DownstreamPlaceholder::unknownCaOutput(inputDrv, outputName);
    };

    for (auto & outputName : inputNode.value) {
        auto actualPathOpt = getOutput(outputName);
        if (!actualPathOpt) return false;
        auto actualPath = *actualPathOpt;
        if (experimentalFeatureSettings.isEnabled(Xp::CaDerivations)) {
            inputRewrites.emplace(
                getPlaceholder(outputName).render(),
                store.printStorePath(actualPath));
        }
        inputSrcs.insert(std::move(actualPath));
    }

    for (auto & [outputName, childNode] : inputNode.childMap) {
        auto actualPathOpt = getOutput(outputName);
        if (!actualPathOpt) return false;
        auto actualPath = *actualPathOpt;
        auto nextPlaceholder = getPlaceholder(outputName);
        if (!tryResolveInput(store, inputSrcs, inputRewrites,
            &nextPlaceholder, actualPath, childNode,
            inputDrvOutputs))
            return false;
    }
    return true;
}

std::optional<BasicDerivation> Derivation::tryResolve(
    Store & store,
    const std::map<std::pair<StorePath, std::string>, StorePath> & inputDrvOutputs) const
{
    BasicDerivation resolved { *this };

    // Input paths that we'll want to rewrite in the derivation
    StringMap inputRewrites;

    for (auto & [inputDrv, inputNode] : inputDrvs.map)
        if (!tryResolveInput(store, resolved.inputSrcs, inputRewrites,
            nullptr, inputDrv, inputNode, inputDrvOutputs))
            return std::nullopt;

    rewriteDerivation(store, resolved, inputRewrites);

    return resolved;
}


void Derivation::checkInvariants(Store & store, const StorePath & drvPath) const
{
    assert(drvPath.isDerivation());
    std::string drvName(drvPath.name());
    drvName = drvName.substr(0, drvName.size() - drvExtension.size());

    if (drvName != name) {
        throw Error("Derivation '%s' has name '%s' which does not match its path", store.printStorePath(drvPath), name);
    }

    auto envHasRightPath = [&](const StorePath & actual, const std::string & varName)
    {
        auto j = env.find(varName);
        if (j == env.end() || store.parseStorePath(j->second) != actual)
            throw Error("derivation '%s' has incorrect environment variable '%s', should be '%s'",
                store.printStorePath(drvPath), varName, store.printStorePath(actual));
    };


    // Don't need the answer, but do this anyways to assert is proper
    // combination. The code below is more general and naturally allows
    // combinations that are currently prohibited.
    type();

    std::optional<DrvHash> hashesModulo;
    for (auto & i : outputs) {
        std::visit(overloaded {
            [&](const DerivationOutput::InputAddressed & doia) {
                if (!hashesModulo) {
                    // somewhat expensive so we do lazily
                    hashesModulo = hashDerivationModulo(store, *this, true);
                }
                auto currentOutputHash = get(hashesModulo->hashes, i.first);
                if (!currentOutputHash)
                    throw Error("derivation '%s' has unexpected output '%s' (local-store / hashesModulo) named '%s'",
                        store.printStorePath(drvPath), store.printStorePath(doia.path), i.first);
                StorePath recomputed = store.makeOutputPath(i.first, *currentOutputHash, drvName);
                if (doia.path != recomputed)
                    throw Error("derivation '%s' has incorrect output '%s', should be '%s'",
                        store.printStorePath(drvPath), store.printStorePath(doia.path), store.printStorePath(recomputed));
                envHasRightPath(doia.path, i.first);
            },
            [&](const DerivationOutput::CAFixed & dof) {
                auto path = dof.path(store, drvName, i.first);
                envHasRightPath(path, i.first);
            },
            [&](const DerivationOutput::CAFloating &) {
                /* Nothing to check */
            },
            [&](const DerivationOutput::Deferred &) {
                /* Nothing to check */
            },
            [&](const DerivationOutput::Impure &) {
                /* Nothing to check */
            },
        }, i.second.raw);
    }
}


const Hash impureOutputHash = hashString(HashAlgorithm::SHA256, "impure");

nlohmann::json DerivationOutput::toJSON(
    const StoreDirConfig & store, std::string_view drvName, OutputNameView outputName) const
{
    nlohmann::json res = nlohmann::json::object();
    std::visit(overloaded {
        [&](const DerivationOutput::InputAddressed & doi) {
            res["path"] = store.printStorePath(doi.path);
        },
        [&](const DerivationOutput::CAFixed & dof) {
            res["path"] = store.printStorePath(dof.path(store, drvName, outputName));
            res["method"] = std::string { dof.ca.method.render() };
            res["hashAlgo"] = printHashAlgo(dof.ca.hash.algo);
            res["hash"] = dof.ca.hash.to_string(HashFormat::Base16, false);
            // FIXME print refs?
        },
        [&](const DerivationOutput::CAFloating & dof) {
            res["method"] = std::string { dof.method.render() };
            res["hashAlgo"] = printHashAlgo(dof.hashAlgo);
        },
        [&](const DerivationOutput::Deferred &) {},
        [&](const DerivationOutput::Impure & doi) {
            res["method"] = std::string { doi.method.render() };
            res["hashAlgo"] = printHashAlgo(doi.hashAlgo);
            res["impure"] = true;
        },
    }, raw);
    return res;
}


DerivationOutput DerivationOutput::fromJSON(
    const StoreDirConfig & store, std::string_view drvName, OutputNameView outputName,
    const nlohmann::json & _json,
    const ExperimentalFeatureSettings & xpSettings)
{
    std::set<std::string_view> keys;
    auto & json = getObject(_json);

    for (const auto & [key, _] : json)
        keys.insert(key);

    auto methodAlgo = [&]() -> std::pair<ContentAddressMethod, HashAlgorithm> {
        auto & method_ = getString(valueAt(json, "method"));
        ContentAddressMethod method = ContentAddressMethod::parse(method_);
        if (method == ContentAddressMethod::Raw::Text)
            xpSettings.require(Xp::DynamicDerivations);

        auto & hashAlgo_ = getString(valueAt(json, "hashAlgo"));
        auto hashAlgo = parseHashAlgo(hashAlgo_);
        return { std::move(method), std::move(hashAlgo) };
    };

    if (keys == (std::set<std::string_view> { "path" })) {
        return DerivationOutput::InputAddressed {
            .path = store.parseStorePath(getString(valueAt(json, "path"))),
        };
    }

    else if (keys == (std::set<std::string_view> { "path", "method", "hashAlgo", "hash" })) {
        auto [method, hashAlgo] = methodAlgo();
        auto dof = DerivationOutput::CAFixed {
            .ca = ContentAddress {
                .method = std::move(method),
                .hash = Hash::parseNonSRIUnprefixed(getString(valueAt(json, "hash")), hashAlgo),
            },
        };
        if (dof.path(store, drvName, outputName) != store.parseStorePath(getString(valueAt(json, "path"))))
            throw Error("Path doesn't match derivation output");
        return dof;
    }

    else if (keys == (std::set<std::string_view> { "method", "hashAlgo" })) {
        xpSettings.require(Xp::CaDerivations);
        auto [method, hashAlgo] = methodAlgo();
        return DerivationOutput::CAFloating {
            .method = std::move(method),
            .hashAlgo = std::move(hashAlgo),
        };
    }

    else if (keys == (std::set<std::string_view> { })) {
        return DerivationOutput::Deferred {};
    }

    else if (keys == (std::set<std::string_view> { "method", "hashAlgo", "impure" })) {
        xpSettings.require(Xp::ImpureDerivations);
        auto [method, hashAlgo] = methodAlgo();
        return DerivationOutput::Impure {
            .method = std::move(method),
            .hashAlgo = hashAlgo,
        };
    }

    else {
        throw Error("invalid JSON for derivation output");
    }
}


nlohmann::json Derivation::toJSON(const StoreDirConfig & store) const
{
    nlohmann::json res = nlohmann::json::object();

    res["name"] = name;

    {
        nlohmann::json & outputsObj = res["outputs"];
        outputsObj = nlohmann::json::object();
        for (auto & [outputName, output] : outputs) {
            outputsObj[outputName] = output.toJSON(store, name, outputName);
        }
    }

    {
        auto& inputsList = res["inputSrcs"];
        inputsList = nlohmann::json ::array();
        for (auto & input : inputSrcs)
            inputsList.emplace_back(store.printStorePath(input));
    }

    {
        std::function<nlohmann::json(const DerivedPathMap<StringSet>::ChildNode &)> doInput;
        doInput = [&](const auto & inputNode) {
            auto value = nlohmann::json::object();
            value["outputs"] = inputNode.value;
            {
                auto next = nlohmann::json::object();
                for (auto & [outputId, childNode] : inputNode.childMap)
                    next[outputId] = doInput(childNode);
                value["dynamicOutputs"] = std::move(next);
            }
            return value;
        };
        {
            auto& inputDrvsObj = res["inputDrvs"];
            inputDrvsObj = nlohmann::json::object();
            for (auto & [inputDrv, inputNode] : inputDrvs.map) {
                inputDrvsObj[store.printStorePath(inputDrv)] = doInput(inputNode);
            }
        }
    }

    res["system"] = platform;
    res["builder"] = builder;
    res["args"] = args;
    res["env"] = env;

    return res;
}


Derivation Derivation::fromJSON(
    const StoreDirConfig & store,
    const nlohmann::json & _json,
    const ExperimentalFeatureSettings & xpSettings)
{
    using nlohmann::detail::value_t;

    Derivation res;

    auto & json = getObject(_json);

    res.name = getString(valueAt(json, "name"));

    try {
        for (auto & [outputName, output] : getObject(valueAt(json, "outputs"))) {
            res.outputs.insert_or_assign(
                outputName,
                DerivationOutput::fromJSON(store, res.name, outputName, output));
        }
    } catch (Error & e) {
        e.addTrace({}, "while reading key 'outputs'");
        throw;
    }

    try {
        for (auto & input : getArray(valueAt(json, "inputSrcs")))
            res.inputSrcs.insert(store.parseStorePath(static_cast<const std::string &>(input)));
    } catch (Error & e) {
        e.addTrace({}, "while reading key 'inputSrcs'");
        throw;
    }

    try {
        std::function<DerivedPathMap<StringSet>::ChildNode(const nlohmann::json &)> doInput;
        doInput = [&](const auto & _json) {
            auto & json = getObject(_json);
            DerivedPathMap<StringSet>::ChildNode node;
            node.value = getStringSet(valueAt(json, "outputs"));
            for (auto & [outputId, childNode] : getObject(valueAt(json, "dynamicOutputs"))) {
                xpSettings.require(Xp::DynamicDerivations);
                node.childMap[outputId] = doInput(childNode);
            }
            return node;
        };
        for (auto & [inputDrvPath, inputOutputs] : getObject(valueAt(json, "inputDrvs")))
            res.inputDrvs.map[store.parseStorePath(inputDrvPath)] =
                doInput(inputOutputs);
    } catch (Error & e) {
        e.addTrace({}, "while reading key 'inputDrvs'");
        throw;
    }

    res.platform = getString(valueAt(json, "system"));
    res.builder = getString(valueAt(json, "builder"));
    res.args = getStringList(valueAt(json, "args"));
    res.env = getStringMap(valueAt(json, "env"));

    return res;
}

}<|MERGE_RESOLUTION|>--- conflicted
+++ resolved
@@ -1010,17 +1010,15 @@
         out << i.first << i.second;
 }
 
-void BasicDerivation::applyRewrites(const StringMap & rewrites)
-{
-<<<<<<< HEAD
-=======
+
+std::string hashPlaceholder(const OutputNameView outputName)
+{
     // FIXME: memoize?
     return "/" + hashString(HashAlgorithm::SHA256, concatStrings("nix-output:", outputName)).to_string(HashFormat::Nix32, false);
 }
 
 void BasicDerivation::applyRewrites(const StringMap & rewrites)
 {
->>>>>>> a7e1f2d5
     if (rewrites.empty()) return;
 
     debug("rewriting the derivation");
@@ -1041,15 +1039,6 @@
     env = std::move(newEnv);
 }
 
-<<<<<<< HEAD
-std::string hashPlaceholder(const OutputNameView outputName)
-{
-    // FIXME: memoize?
-    return "/" + hashString(HashAlgorithm::SHA256, concatStrings("nix-output:", outputName)).to_string(HashFormat::Nix32, false);
-}
-
-=======
->>>>>>> a7e1f2d5
 static void rewriteDerivation(Store & store, BasicDerivation & drv, const StringMap & rewrites)
 {
     drv.applyRewrites(rewrites);
