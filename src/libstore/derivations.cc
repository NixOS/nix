#include "derivations.hh"
#include "store-api.hh"
#include "globals.hh"
#include "util.hh"
#include "worker-protocol.hh"
#include "fs-accessor.hh"
#include "istringstream_nocopy.hh"

namespace nix {

<<<<<<< HEAD

void DerivationOutput::parseHashInfo(FileIngestionMethod & recursive, Hash & hash) const
{
    recursive = FileIngestionMethod::Flat;
    string algo = hashAlgo;

    if (string(algo, 0, 2) == "r:") {
        recursive = FileIngestionMethod::Recursive;
        algo = string(algo, 2);
    }

    HashType hashType = parseHashType(algo);
    if (hashType == htUnknown)
        throw Error("unknown hash algorithm '%s'", algo);

    hash = Hash(this->hash, hashType);
}


const StorePath & BasicDerivation::findOutput(std::string_view id) const
=======
const StorePath & BasicDerivation::findOutput(const string & id) const
>>>>>>> c3c7aedb
{
    auto i = outputs.find(id);
    if (i == outputs.end())
        throw Error("derivation has no output '%s'", id);
    return i->second.path;
}


bool BasicDerivation::isBuiltin() const
{
    return string(builder, 0, 8) == "builtin:";
}


StorePath writeDerivation(ref<Store> store,
    const Derivation & drv, std::string_view name, RepairFlag repair)
{
    auto references = drv.inputSrcs;
    for (auto & i : drv.inputDrvs)
        references.insert(i.first);
    /* Note that the outputs of a derivation are *not* references
       (that can be missing (of course) and should not necessarily be
       held during a garbage collection). */
    auto suffix = std::string(name) + drvExtension;
    auto contents = drv.unparse(*store, false);
    return settings.readOnlyMode
        ? store->computeStorePathForText(suffix, contents, references)
        : store->addTextToStore(suffix, contents, references, repair);
}


/* Read string `s' from stream `str'. */
static void expect(std::istream & str, std::string_view s)
{
    char s2[s.size()];
    str.read(s2, s.size());
    if (string(s2, s.size()) != s)
        throw FormatError("expected string '%1%'", s);
}


/* Read a C-style string from stream `str'. */
static string parseString(std::istream & str)
{
    string res;
    expect(str, "\"");
    int c;
    while ((c = str.get()) != '"')
        if (c == '\\') {
            c = str.get();
            if (c == 'n') res += '\n';
            else if (c == 'r') res += '\r';
            else if (c == 't') res += '\t';
            else res += c;
        }
        else res += c;
    return res;
}


static Path parsePath(std::istream & str)
{
    string s = parseString(str);
    if (s.size() == 0 || s[0] != '/')
        throw FormatError("bad path '%1%' in derivation", s);
    return s;
}


static bool endOfList(std::istream & str)
{
    if (str.peek() == ',') {
        str.get();
        return false;
    }
    if (str.peek() == ']') {
        str.get();
        return true;
    }
    return false;
}


static StringSet parseStrings(std::istream & str, bool arePaths)
{
    StringSet res;
    while (!endOfList(str))
        res.insert(arePaths ? parsePath(str) : parseString(str));
    return res;
}


<<<<<<< HEAD
static Derivation parseDerivation(const Store & store, std::string_view s)
=======
static DerivationOutput parseDerivationOutput(const Store & store, istringstream_nocopy & str)
{
    expect(str, ","); auto path = store.parseStorePath(parsePath(str));
    expect(str, ","); auto hashAlgo = parseString(str);
    expect(str, ","); const auto hash = parseString(str);
    expect(str, ")");

    std::optional<FixedOutputHash> fsh;
    if (hashAlgo != "") {
        auto method = FileIngestionMethod::Flat;
        if (string(hashAlgo, 0, 2) == "r:") {
            method = FileIngestionMethod::Recursive;
            hashAlgo = string(hashAlgo, 2);
        }
        const HashType hashType = parseHashType(hashAlgo);
        fsh = FixedOutputHash {
            .method = std::move(method),
            .hash = Hash(hash, hashType),
        };
    }

    return DerivationOutput {
        .path = std::move(path),
        .hash = std::move(fsh),
    };
}


static Derivation parseDerivation(const Store & store, const string & s)
>>>>>>> c3c7aedb
{
    Derivation drv;
    istringstream_nocopy str(s);
    expect(str, "Derive([");

    /* Parse the list of outputs. */
    while (!endOfList(str)) {
        expect(str, "("); std::string id = parseString(str);
        auto output = parseDerivationOutput(store, str);
        drv.outputs.emplace(std::move(id), std::move(output));
    }

    /* Parse the list of input derivations. */
    expect(str, ",[");
    while (!endOfList(str)) {
        expect(str, "(");
        Path drvPath = parsePath(str);
        expect(str, ",[");
        drv.inputDrvs.insert_or_assign(store.parseStorePath(drvPath), parseStrings(str, false));
        expect(str, ")");
    }

    expect(str, ",["); drv.inputSrcs = store.parseStorePathSet(parseStrings(str, true));
    expect(str, ","); drv.platform = parseString(str);
    expect(str, ","); drv.builder = parseString(str);

    /* Parse the builder arguments. */
    expect(str, ",[");
    while (!endOfList(str))
        drv.args.push_back(parseString(str));

    /* Parse the environment variables. */
    expect(str, ",[");
    while (!endOfList(str)) {
        expect(str, "("); string name = parseString(str);
        expect(str, ","); string value = parseString(str);
        expect(str, ")");
        drv.env[name] = value;
    }

    expect(str, ")");
    return drv;
}


Derivation readDerivation(const Store & store, PathView drvPath)
{
    try {
        return parseDerivation(store, readFile(drvPath));
    } catch (FormatError & e) {
        throw Error("error parsing derivation '%1%': %2%", drvPath, e.msg());
    }
}


Derivation Store::derivationFromPath(const StorePath & drvPath)
{
    ensurePath(drvPath);
    return readDerivation(drvPath);
}


Derivation Store::readDerivation(const StorePath & drvPath)
{
    auto accessor = getFSAccessor();
    try {
        return parseDerivation(*this, accessor->readFile(printStorePath(drvPath)));
    } catch (FormatError & e) {
        throw Error("error parsing derivation '%s': %s", printStorePath(drvPath), e.msg());
    }
}


static void printString(string & res, std::string_view s)
{
    char buf[s.size() * 2 + 2];
    char * p = buf;
    *p++ = '"';
    for (auto c : s)
        if (c == '\"' || c == '\\') { *p++ = '\\'; *p++ = c; }
        else if (c == '\n') { *p++ = '\\'; *p++ = 'n'; }
        else if (c == '\r') { *p++ = '\\'; *p++ = 'r'; }
        else if (c == '\t') { *p++ = '\\'; *p++ = 't'; }
        else *p++ = c;
    *p++ = '"';
    res.append(buf, p - buf);
}


static void printUnquotedString(string & res, std::string_view s)
{
    res += '"';
    res.append(s);
    res += '"';
}


template<class ForwardIterator>
static void printStrings(string & res, ForwardIterator i, ForwardIterator j)
{
    res += '[';
    bool first = true;
    for ( ; i != j; ++i) {
        if (first) first = false; else res += ',';
        printString(res, *i);
    }
    res += ']';
}


template<class ForwardIterator>
static void printUnquotedStrings(string & res, ForwardIterator i, ForwardIterator j)
{
    res += '[';
    bool first = true;
    for ( ; i != j; ++i) {
        if (first) first = false; else res += ',';
        printUnquotedString(res, *i);
    }
    res += ']';
}


string Derivation::unparse(const Store & store, bool maskOutputs,
    std::map<std::string, StringSet, std::less<>> * actualInputs) const
{
    string s;
    s.reserve(65536);
    s += "Derive([";

    bool first = true;
    for (auto & i : outputs) {
        if (first) first = false; else s += ',';
        s += '('; printUnquotedString(s, i.first);
        s += ','; printUnquotedString(s, maskOutputs ? "" : store.printStorePath(i.second.path));
        s += ','; printUnquotedString(s, i.second.hash ? i.second.hash->printMethodAlgo() : "");
        s += ','; printUnquotedString(s,
            i.second.hash ? i.second.hash->hash.to_string(Base16, false) : "");
        s += ')';
    }

    s += "],[";
    first = true;
    if (actualInputs) {
        for (auto & i : *actualInputs) {
            if (first) first = false; else s += ',';
            s += '('; printUnquotedString(s, i.first);
            s += ','; printUnquotedStrings(s, i.second.begin(), i.second.end());
            s += ')';
        }
    } else {
        for (auto & i : inputDrvs) {
            if (first) first = false; else s += ',';
            s += '('; printUnquotedString(s, store.printStorePath(i.first));
            s += ','; printUnquotedStrings(s, i.second.begin(), i.second.end());
            s += ')';
        }
    }

    s += "],";
    auto paths = store.printStorePathSet(inputSrcs); // FIXME: slow
    printUnquotedStrings(s, paths.begin(), paths.end());

    s += ','; printUnquotedString(s, platform);
    s += ','; printString(s, builder);
    s += ','; printStrings(s, args.begin(), args.end());

    s += ",[";
    first = true;
    for (auto & i : env) {
        if (first) first = false; else s += ',';
        s += '('; printString(s, i.first);
        s += ','; printString(s, maskOutputs && outputs.count(i.first) ? "" : i.second);
        s += ')';
    }

    s += "])";

    return s;
}


// FIXME: remove
bool isDerivation(std::string_view fileName)
{
    return hasSuffix(fileName, drvExtension);
}


bool BasicDerivation::isFixedOutput() const
{
    return outputs.size() == 1 &&
        outputs.begin()->first == "out" &&
        outputs.begin()->second.hash;
}


DrvHashes drvHashes;


/* Returns the hash of a derivation modulo fixed-output
   subderivations.  A fixed-output derivation is a derivation with one
   output (`out') for which an expected hash and hash algorithm are
   specified (using the `outputHash' and `outputHashAlgo'
   attributes).  We don't want changes to such derivations to
   propagate upwards through the dependency graph, changing output
   paths everywhere.

   For instance, if we change the url in a call to the `fetchurl'
   function, we do not want to rebuild everything depending on it
   (after all, (the hash of) the file being downloaded is unchanged).
   So the *output paths* should not change.  On the other hand, the
   *derivation paths* should change to reflect the new dependency
   graph.

   That's what this function does: it returns a hash which is just the
   hash of the derivation ATerm, except that any input derivation
   paths have been replaced by the result of a recursive call to this
   function, and that for fixed-output derivations we return a hash of
   its output path. */
Hash hashDerivationModulo(Store & store, const Derivation & drv, bool maskOutputs)
{
    /* Return a fixed hash for fixed-output derivations. */
    if (drv.isFixedOutput()) {
        DerivationOutputs::const_iterator i = drv.outputs.begin();
        return hashString(htSHA256, "fixed:out:"
            + i->second.hash->printMethodAlgo() + ":"
            + i->second.hash->hash.to_string(Base16, false) + ":"
            + store.printStorePath(i->second.path));
    }

    /* For other derivations, replace the inputs paths with recursive
       calls to this function.*/
    std::map<std::string, StringSet, std::less<>> inputs2;
    for (auto & i : drv.inputDrvs) {
        auto h = drvHashes.find(i.first);
        if (h == drvHashes.end()) {
            assert(store.isValidPath(i.first));
            h = drvHashes.insert_or_assign(i.first, hashDerivationModulo(store,
                store.readDerivation(i.first), false)).first;
        }
        inputs2.insert_or_assign(h->second.to_string(Base16, false), i.second);
    }

    return hashString(htSHA256, drv.unparse(store, maskOutputs, &inputs2));
}


std::string StorePathWithOutputs::to_string(const Store & store) const
{
    return outputs.empty()
        ? store.printStorePath(path)
        : store.printStorePath(path) + "!" + concatStringsSep(",", outputs);
}


bool wantOutput(std::string_view output, const std::set<string, std::less<>> & wanted)
{
    return wanted.empty() || wanted.find(output) != wanted.end();
}


StorePathSet BasicDerivation::outputPaths() const
{
    StorePathSet paths;
    for (auto & i : outputs)
        paths.insert(i.second.path);
    return paths;
}

static DerivationOutput readDerivationOutput(Source & in, const Store & store)
{
    auto path = store.parseStorePath(readString(in));
    auto hashAlgo = readString(in);
    auto hash = readString(in);

    std::optional<FixedOutputHash> fsh;
    if (hashAlgo != "") {
        auto method = FileIngestionMethod::Flat;
        if (string(hashAlgo, 0, 2) == "r:") {
            method = FileIngestionMethod::Recursive;
            hashAlgo = string(hashAlgo, 2);
        }
        auto hashType = parseHashType(hashAlgo);
        fsh = FixedOutputHash {
            .method = std::move(method),
            .hash = Hash(hash, hashType),
        };
    }

    return DerivationOutput {
        .path = std::move(path),
        .hash = std::move(fsh),
    };
}

StringSet BasicDerivation::outputNames() const
{
    StringSet names;
    for (auto & i : outputs)
        names.insert(i.first);
    return names;
}


Source & readDerivation(Source & in, const Store & store, BasicDerivation & drv)
{
    drv.outputs.clear();
    auto nr = readNum<size_t>(in);
    for (size_t n = 0; n < nr; n++) {
        auto name = readString(in);
        auto output = readDerivationOutput(in, store);
        drv.outputs.emplace(std::move(name), std::move(output));
    }

    drv.inputSrcs = readStorePaths<StorePathSet>(store, in);
    in >> drv.platform >> drv.builder;
    drv.args = readStrings<Strings>(in);

    nr = readNum<size_t>(in);
    for (size_t n = 0; n < nr; n++) {
        auto key = readString(in);
        auto value = readString(in);
        drv.env[key] = value;
    }

    return in;
}


void writeDerivation(Sink & out, const Store & store, const BasicDerivation & drv)
{
    out << drv.outputs.size();
    for (auto & i : drv.outputs) {
        out << i.first
            << store.printStorePath(i.second.path);
        if (i.second.hash) {
            out << i.second.hash->printMethodAlgo()
                << i.second.hash->hash.to_string(Base16, false);
        } else {
            out << "" << "";
        }
    }
    writeStorePaths(store, out, drv.inputSrcs);
    out << drv.platform << drv.builder << drv.args;
    out << drv.env.size();
    for (auto & i : drv.env)
        out << i.first << i.second;
}


std::string hashPlaceholder(std::string_view outputName)
{
    // FIXME: memoize?
    return "/" + hashString(htSHA256, "nix-output:" << outputName).to_string(Base32, false);
}


}<|MERGE_RESOLUTION|>--- conflicted
+++ resolved
@@ -8,30 +8,7 @@
 
 namespace nix {
 
-<<<<<<< HEAD
-
-void DerivationOutput::parseHashInfo(FileIngestionMethod & recursive, Hash & hash) const
-{
-    recursive = FileIngestionMethod::Flat;
-    string algo = hashAlgo;
-
-    if (string(algo, 0, 2) == "r:") {
-        recursive = FileIngestionMethod::Recursive;
-        algo = string(algo, 2);
-    }
-
-    HashType hashType = parseHashType(algo);
-    if (hashType == htUnknown)
-        throw Error("unknown hash algorithm '%s'", algo);
-
-    hash = Hash(this->hash, hashType);
-}
-
-
 const StorePath & BasicDerivation::findOutput(std::string_view id) const
-=======
-const StorePath & BasicDerivation::findOutput(const string & id) const
->>>>>>> c3c7aedb
 {
     auto i = outputs.find(id);
     if (i == outputs.end())
@@ -124,9 +101,6 @@
 }
 
 
-<<<<<<< HEAD
-static Derivation parseDerivation(const Store & store, std::string_view s)
-=======
 static DerivationOutput parseDerivationOutput(const Store & store, istringstream_nocopy & str)
 {
     expect(str, ","); auto path = store.parseStorePath(parsePath(str));
@@ -155,8 +129,7 @@
 }
 
 
-static Derivation parseDerivation(const Store & store, const string & s)
->>>>>>> c3c7aedb
+static Derivation parseDerivation(const Store & store, std::string_view s)
 {
     Derivation drv;
     istringstream_nocopy str(s);
