#include "derivations.hh"
#include "store-api.hh"
#include "globals.hh"
#include "util.hh"
#include "worker-protocol.hh"
#include "fs-accessor.hh"

namespace nix {

<<<<<<< HEAD
// FIXME Put this somewhere?
template<class... Ts> struct overloaded : Ts... { using Ts::operator()...; };
template<class... Ts> overloaded(Ts...) -> overloaded<Ts...>;

template<typename InputDrvPath, typename OutputPath>
DerivationT<InputDrvPath, OutputPath>::DerivationT(const BasicDerivationT<OutputPath> & other)
    : BasicDerivationT<OutputPath>(other)
{ }

template<typename Path>
const Path & BasicDerivationT<Path>::findOutput(const string & id) const
=======

template<>
std::optional<StorePath> DerivationOutputT<NoPath>::pathOpt(const Store & store, std::string_view drvName) const
{
    return std::nullopt;
}

template<>
std::optional<StorePath> DerivationOutput::pathOpt(const Store & store, std::string_view drvName) const
>>>>>>> 659ea7c0
{
    return std::visit(overloaded {
        [](DerivationOutputInputAddressed doi) -> std::optional<StorePath> {
            return { doi.path };
        },
        [&](DerivationOutputCAFixed dof) -> std::optional<StorePath> {
            return {
                store.makeFixedOutputPath(dof.hash.method, dof.hash.hash, drvName)
            };
        },
        [](DerivationOutputCAFloating dof) -> std::optional<StorePath> {
            return std::nullopt;
        },
    }, output);
}


bool derivationIsCA(DerivationType dt) {
    switch (dt) {
    case DerivationType::InputAddressed: return false;
    case DerivationType::CAFixed: return true;
    case DerivationType::CAFloating: return true;
    };
    // Since enums can have non-variant values, but making a `default:` would
    // disable exhaustiveness warnings.
    assert(false);
}

bool derivationIsFixed(DerivationType dt) {
    switch (dt) {
    case DerivationType::InputAddressed: return false;
    case DerivationType::CAFixed: return true;
    case DerivationType::CAFloating: return false;
    };
    assert(false);
}

bool derivationIsImpure(DerivationType dt) {
    switch (dt) {
    case DerivationType::InputAddressed: return false;
    case DerivationType::CAFixed: return true;
    case DerivationType::CAFloating: return false;
    };
    assert(false);
}


template<typename Path>
bool BasicDerivationT<Path>::isBuiltin() const
{
    return string(builder, 0, 8) == "builtin:";
}


StorePath writeDerivation(ref<Store> store,
    const Derivation & drv, std::string_view name, RepairFlag repair)
{
    auto references = drv.inputSrcs;
    for (auto & i : drv.inputDrvs)
        references.insert(i.first);
    /* Note that the outputs of a derivation are *not* references
       (that can be missing (of course) and should not necessarily be
       held during a garbage collection). */
    auto suffix = std::string(name) + drvExtension;
    auto contents = drv.unparse(*store);
    return settings.readOnlyMode
        ? store->computeStorePathForText(suffix, contents, references)
        : store->addTextToStore(suffix, contents, references, repair);
}


/* Read string `s' from stream `str'. */
static void expect(std::istream & str, const string & s)
{
    char s2[s.size()];
    str.read(s2, s.size());
    if (string(s2, s.size()) != s)
        throw FormatError("expected string '%1%'", s);
}


/* Read a C-style string from stream `str'. */
static string parseString(std::istream & str)
{
    string res;
    expect(str, "\"");
    int c;
    while ((c = str.get()) != '"')
        if (c == '\\') {
            c = str.get();
            if (c == 'n') res += '\n';
            else if (c == 'r') res += '\r';
            else if (c == 't') res += '\t';
            else res += c;
        }
        else res += c;
    return res;
}


static Path parsePath(std::istream & str)
{
    string s = parseString(str);
    if (s.size() == 0 || s[0] != '/')
        throw FormatError("bad path '%1%' in derivation", s);
    return s;
}


static bool endOfList(std::istream & str)
{
    if (str.peek() == ',') {
        str.get();
        return false;
    }
    if (str.peek() == ']') {
        str.get();
        return true;
    }
    return false;
}


static StringSet parseStrings(std::istream & str, bool arePaths)
{
    StringSet res;
    while (!endOfList(str))
        res.insert(arePaths ? parsePath(str) : parseString(str));
    return res;
}


static DerivationOutput parseDerivationOutput(const Store & store, std::istringstream & str)
{
    expect(str, ","); auto path = store.parseStorePath(parsePath(str));
    expect(str, ","); auto hashAlgo = parseString(str);
    expect(str, ","); const auto hash = parseString(str);
    expect(str, ")");

    if (hashAlgo != "") {
        auto method = FileIngestionMethod::Flat;
        if (string(hashAlgo, 0, 2) == "r:") {
            method = FileIngestionMethod::Recursive;
            hashAlgo = string(hashAlgo, 2);
        }
        const HashType hashType = parseHashType(hashAlgo);

        return hash != ""
            ? DerivationOutput {
                  .output = DerivationOutputCAFixed {
                      .hash = FixedOutputHash {
                          .method = std::move(method),
                          .hash = Hash::parseNonSRIUnprefixed(hash, hashType),
                      },
                  }
               }
            : (settings.requireExperimentalFeature("ca-derivations"),
              DerivationOutput {
                  .output =  DerivationOutputCAFloating {
                      .method = std::move(method),
                      .hashType = std::move(hashType),
                  },
              });
    } else
        return DerivationOutput {
            .output = DerivationOutputInputAddressed {
                .path = std::move(path),
            }
        };
}


static Derivation parseDerivation(const Store & store, std::string && s, std::string_view name)
{
    Derivation drv;
    drv.name = name;

    std::istringstream str(std::move(s));
    expect(str, "Derive([");

    /* Parse the list of outputs. */
    while (!endOfList(str)) {
        expect(str, "("); std::string id = parseString(str);
        auto output = parseDerivationOutput(store, str);
        drv.outputs.emplace(std::move(id), std::move(output));
    }

    /* Parse the list of input derivations. */
    expect(str, ",[");
    while (!endOfList(str)) {
        expect(str, "(");
        Path drvPath = parsePath(str);
        expect(str, ",[");
        drv.inputDrvs.insert_or_assign(store.parseStorePath(drvPath), parseStrings(str, false));
        expect(str, ")");
    }

    expect(str, ",["); drv.inputSrcs = store.parseStorePathSet(parseStrings(str, true));
    expect(str, ","); drv.platform = parseString(str);
    expect(str, ","); drv.builder = parseString(str);

    /* Parse the builder arguments. */
    expect(str, ",[");
    while (!endOfList(str))
        drv.args.push_back(parseString(str));

    /* Parse the environment variables. */
    expect(str, ",[");
    while (!endOfList(str)) {
        expect(str, "("); string name = parseString(str);
        expect(str, ","); string value = parseString(str);
        expect(str, ")");
        drv.env[name] = value;
    }

    expect(str, ")");
    return drv;
}


Derivation readDerivation(const Store & store, const Path & drvPath, std::string_view name)
{
    try {
        return parseDerivation(store, readFile(drvPath), name);
    } catch (FormatError & e) {
        throw Error("error parsing derivation '%1%': %2%", drvPath, e.msg());
    }
}


Derivation Store::derivationFromPath(const StorePath & drvPath)
{
    ensurePath(drvPath);
    return readDerivation(drvPath);
}


Derivation Store::readDerivation(const StorePath & drvPath)
{
    auto accessor = getFSAccessor();
    try {
        return parseDerivation(*this, accessor->readFile(printStorePath(drvPath)), Derivation::nameFromPath(drvPath));
    } catch (FormatError & e) {
        throw Error("error parsing derivation '%s': %s", printStorePath(drvPath), e.msg());
    }
}


static void printString(string & res, std::string_view s)
{
    char buf[s.size() * 2 + 2];
    char * p = buf;
    *p++ = '"';
    for (auto c : s)
        if (c == '\"' || c == '\\') { *p++ = '\\'; *p++ = c; }
        else if (c == '\n') { *p++ = '\\'; *p++ = 'n'; }
        else if (c == '\r') { *p++ = '\\'; *p++ = 'r'; }
        else if (c == '\t') { *p++ = '\\'; *p++ = 't'; }
        else *p++ = c;
    *p++ = '"';
    res.append(buf, p - buf);
}


static void printUnquotedString(string & res, std::string_view s)
{
    res += '"';
    res.append(s);
    res += '"';
}


template<class ForwardIterator>
static void printStrings(string & res, ForwardIterator i, ForwardIterator j)
{
    res += '[';
    bool first = true;
    for ( ; i != j; ++i) {
        if (first) first = false; else res += ',';
        printString(res, *i);
    }
    res += ']';
}


template<class ForwardIterator>
static void printUnquotedStrings(string & res, ForwardIterator i, ForwardIterator j)
{
    res += '[';
    bool first = true;
    for ( ; i != j; ++i) {
        if (first) first = false; else res += ',';
        printUnquotedString(res, *i);
    }
    res += ']';
}

static string printStorePath(const Store & store, const StorePath & path) {
    return store.printStorePath(path);
}

static string printStorePath(const Store & store, const NoPath & _path) {
    return "";
}

static string printStoreDrvPath(const Store & store, const StorePath & path) {
    return store.printStorePath(path);
}

static string printStoreDrvPath(const Store & store, const Hash & hash) {
    return hash.to_string(Base16, false);
}

template<typename InputDrvPath, typename OutputPath>
string DerivationT<InputDrvPath, OutputPath>::unparse(const Store & store) const
{
    string s;
    s.reserve(65536);
    s += "Derive([";

    bool first = true;
    for (auto & i : this->outputs) {
        if (first) first = false; else s += ',';
        s += '('; printUnquotedString(s, i.first);
<<<<<<< HEAD
        s += ','; printUnquotedString(s, printStorePath(store, i.second.path));
        s += ','; printUnquotedString(s, i.second.hash ? i.second.hash->printMethodAlgo() : "");
        s += ','; printUnquotedString(s,
            i.second.hash ? i.second.hash->hash.to_string(Base16, false) : "");
=======
        s += ','; printUnquotedString(s, maskOutputs ? "" : store.printStorePath(i.second.path(store, this->name)));
        std::visit(overloaded {
            [&](DerivationOutputInputAddressedT<OutputPath> doi) {
                s += ','; printUnquotedString(s, "");
                s += ','; printUnquotedString(s, "");
            },
            [&](DerivationOutputCAFixed dof) {
                s += ','; printUnquotedString(s, dof.hash.printMethodAlgo());
                s += ','; printUnquotedString(s, dof.hash.hash.to_string(Base16, false));
            },
            [&](DerivationOutputCAFloating dof) {
                s += ','; printUnquotedString(s, makeFileIngestionPrefix(dof.method) + printHashType(dof.hashType));
                s += ','; printUnquotedString(s, "");
            },
        }, i.second.output);
>>>>>>> 659ea7c0
        s += ')';
    }

    s += "],[";
    first = true;
    for (auto & i : inputDrvs) {
        if (first) first = false; else s += ',';
        s += '('; printUnquotedString(s, printStoreDrvPath(store, i.first));
        s += ','; printUnquotedStrings(s, i.second.begin(), i.second.end());
        s += ')';
    }

    s += "],";
    auto paths = store.printStorePathSet(this->inputSrcs); // FIXME: slow
    printUnquotedStrings(s, paths.begin(), paths.end());

    s += ','; printUnquotedString(s, this->platform);
    s += ','; printString(s, this->builder);
    s += ','; printStrings(s, this->args.begin(), this->args.end());

    s += ",[";
    first = true;
    for (auto & i : this->env) {
        if (first) first = false; else s += ',';
        s += '('; printString(s, i.first);
        s += ','; printString(s, i.second);
        s += ')';
    }

    s += "])";

    return s;
}

template<typename OutPath>
Hash hashDerivation(Store & store, const DerivationT<Hash, OutPath> & drv) {
    return hashString(htSHA256, drv.unparse(store));
}

// FIXME: remove
bool isDerivation(const string & fileName)
{
    return hasSuffix(fileName, drvExtension);
}


template<typename Path>
DerivationType BasicDerivationT<Path>::type() const
{
    std::set<std::string_view> inputAddressedOutputs, fixedCAOutputs, floatingCAOutputs;
    std::optional<HashType> floatingHashType;
    for (auto & i : outputs) {
        std::visit(overloaded {
            [&](DerivationOutputInputAddressedT<Path> _) {
               inputAddressedOutputs.insert(i.first);
            },
            [&](DerivationOutputCAFixed _) {
                fixedCAOutputs.insert(i.first);
            },
            [&](DerivationOutputCAFloating dof) {
                floatingCAOutputs.insert(i.first);
                if (!floatingHashType) {
                    floatingHashType = dof.hashType;
                } else {
                    if (*floatingHashType != dof.hashType)
                        throw Error("All floating outputs must use the same hash type");
                }
            },
        }, i.second.output);
    }

    if (inputAddressedOutputs.empty() && fixedCAOutputs.empty() && floatingCAOutputs.empty()) {
        throw Error("Must have at least one output");
    } else if (! inputAddressedOutputs.empty() && fixedCAOutputs.empty() && floatingCAOutputs.empty()) {
        return DerivationType::InputAddressed;
    } else if (inputAddressedOutputs.empty() && ! fixedCAOutputs.empty() && floatingCAOutputs.empty()) {
        if (fixedCAOutputs.size() > 1)
            // FIXME: Experimental feature?
            throw Error("Only one fixed output is allowed for now");
        if (*fixedCAOutputs.begin() != "out")
            throw Error("Single fixed output must be named \"out\"");
        return DerivationType::CAFixed;
    } else if (inputAddressedOutputs.empty() && fixedCAOutputs.empty() && ! floatingCAOutputs.empty()) {
        return DerivationType::CAFloating;
    } else {
        throw Error("Can't mix derivation output types");
    }
}


DrvHashes drvHashes;

<<<<<<< HEAD
/* pathDerivationModulo and derivationModulo are mutually recursive
 */

/* Look up the derivation by value and memoize the
   `hashDerivationModulo` call.
 */
static const DrvHashModulo & pathDerivationModulo(Store & store, const StorePath & drvPath)
{
    auto h = drvHashes.find(drvPath);
    if (h == drvHashes.end()) {
        const std::variant<DerivationT<Hash, StorePath>, CaOutputHashes> drvOrPseudo =
            derivationModuloOrOutput(
                store,
                readDerivation(
                    store,
                    store.toRealPath(store.printStorePath(drvPath))));
        auto hashes = hashDerivationOrPseudo(store, std::move(drvOrPseudo));
        h = drvHashes.insert_or_assign(drvPath, std::move(hashes)).first;
    }
    // Cache it
    return h->second;
}

template<typename OutPath>
DrvHashModulo hashDerivationOrPseudo(
    Store & store,
    typename std::variant<DerivationT<Hash, OutPath>, CaOutputHashes> drvOrPseudo)
{
    return std::visit(overloaded {
        [&](DerivationT<Hash, OutPath> drv) -> DrvHashModulo {
            return hashDerivation(store, drv);
        },
        [&](CaOutputHashes outputHashes) -> DrvHashModulo {
            return outputHashes;
        },
    }, drvOrPseudo);
}

template<typename OutPath>
DerivationT<Hash, OutPath> derivationModulo(
    Store & store,
    const DerivationT<StorePath, OutPath> & drv)
{
    DerivationT<Hash, OutPath> drvNorm { (const BasicDerivationT<OutPath> &)drv };
    for (auto & i : drv.inputDrvs) {
        std::visit(overloaded {
            // Regular non-CA derivation, replace derivation
            [&](Hash drvHash) {
                drvNorm.inputDrvs.insert_or_assign(drvHash, i.second);
            },
            // CA derivation's output hashes
            [&](CaOutputHashes outputHashes) {
                std::set<std::string> justOut = { "out" };
                for (auto & output : i.second) {
                    /* Put each one in with a single "out" output.. */
                    const auto h = outputHashes.at(output);
                    drvNorm.inputDrvs.insert_or_assign(h, justOut);
                }
            },
        }, pathDerivationModulo(store, i.first));
    }

    return drvNorm;
}

template<typename OutPath>
DerivationT<Hash, OutPath> derivationModulo(
    Store & store,
    const DerivationT<Hash, OutPath> & drv)
{
    return drv;
}

template<typename InputDrvPath>
std::variant<DerivationT<Hash, StorePath>, CaOutputHashes> derivationModuloOrOutput(
    Store & store,
    const DerivationT<InputDrvPath, StorePath> & drv)
{
    /* Return a fixed hash for fixed-output derivations. */
    if (drv.isFixedOutput()) {
        std::map<std::string, Hash> outputHashes;
        for (const auto & i : drv.outputs) {
            const Hash h = hashString(htSHA256, "fixed:out:"
                + i.second.hash->printMethodAlgo() + ":"
                + i.second.hash->hash.to_string(Base16, false) + ":"
                + store.printStorePath(i.second.path));
            outputHashes.insert_or_assign(std::string(i.first), std::move(h));
        }
        return outputHashes;
=======
/* pathDerivationModulo and hashDerivationModulo are mutually recursive
 */

/* Look up the derivation by value and memoize the
   `hashDerivationModulo` call.
 */
static const DrvHashModulo & pathDerivationModulo(Store & store, const StorePath & drvPath)
{
    auto h = drvHashes.find(drvPath);
    if (h == drvHashes.end()) {
        assert(store.isValidPath(drvPath));
        // Cache it
        h = drvHashes.insert_or_assign(
            drvPath,
            hashDerivationModulo(
                store,
                store.readDerivation(drvPath),
                false)).first;
    }
    return h->second;
}

/* See the header for interface details. These are the implementation details.

   For fixed-output derivations, each hash in the map is not the
   corresponding output's content hash, but a hash of that hash along
   with other constant data. The key point is that the value is a pure
   function of the output's contents, and there are no preimage attacks
   either spoofing an output's contents for a derivation, or
   spoofing a derivation for an output's contents.

   For regular derivations, it looks up each subderivation from its hash
   and recurs. If the subderivation is also regular, it simply
   substitutes the derivation path with its hash. If the subderivation
   is fixed-output, however, it takes each output hash and pretends it
   is a derivation hash producing a single "out" output. This is so we
   don't leak the provenance of fixed outputs, reducing pointless cache
   misses as the build itself won't know this.
 */
DrvHashModulo hashDerivationModulo(Store & store, const Derivation & drv, bool maskOutputs)
{
    /* Return a fixed hash for fixed-output derivations. */
    switch (drv.type()) {
    case DerivationType::CAFloating:
        throw Error("Regular input-addressed derivations are not yet allowed to depend on CA derivations");
    case DerivationType::CAFixed: {
        std::map<std::string, Hash> outputHashes;
        for (const auto & i : drv.outputs) {
            auto & dof = std::get<DerivationOutputCAFixed>(i.second.output);
            auto hash = hashString(htSHA256, "fixed:out:"
                + dof.hash.printMethodAlgo() + ":"
                + dof.hash.hash.to_string(Base16, false) + ":"
                + store.printStorePath(i.second.path(store, drv.name)));
            outputHashes.insert_or_assign(i.first, std::move(hash));
        }
        return outputHashes;
    }
    case DerivationType::InputAddressed:
        break;
>>>>>>> 659ea7c0
    }

    /* For other derivations, replace the inputs paths with recursive
       calls to this function. */
<<<<<<< HEAD
    return derivationModulo(store, drv);
}

template<typename InputDrvPath>
std::variant<DerivationT<Hash, NoPath>, CaOutputHashes> derivationModuloOrOutput(
    Store & store,
    const DerivationT<InputDrvPath, NoPath> & drv,
    const std::string & drvName)
{
    /* We should never bother normalizing inputs for a fixed-ouput derivation */
    assert(!drv.isFixedOutput());

    /* For other derivations, replace the inputs paths with recursive
       calls to this function. */
    return derivationModulo(store, drv);
}

template<typename InputDrvPath>
DerivationT<InputDrvPath, StorePath> bakeDerivationPaths(
    Store & store,
    const DerivationT<InputDrvPath, NoPath> & drv,
    const std::string & drvName)
{
    DerivationT<InputDrvPath, StorePath> drvFinal;
    drvFinal.inputSrcs = drv.inputSrcs;
    drvFinal.platform = drv.platform;
    drvFinal.builder = drv.builder;
    drvFinal.args = drv.args;
    drvFinal.env = drv.env;
    if (drv.isFixedOutput()) {
        // CA derivation's output hashes
        for (auto & [ outName, output ] : drv.outputs) {
            assert(output.hash);
            auto & foh = *output.hash;
            auto outPath =
                store.makeFixedOutputPath(foh.method, foh.hash, drvName);
            drvFinal.outputs.insert_or_assign(outName, DerivationOutput {
                .path = std::move(outPath),
                .hash = foh,
            });
        }
    } else {
        // Regular non-CA derivation, replace derivation
        Hash hash = hashDerivation(store, derivationModulo(store, drv));
        for (const auto i : drv.outputs) {
            auto outPath = store.makeOutputPath(i.first, hash, drvName);
            drvFinal.outputs.insert_or_assign(i.first, DerivationOutput {
                .path = std::move(outPath),
                .hash = std::nullopt,
            });
        }
=======
    std::map<std::string, StringSet> inputs2;
    for (auto & i : drv.inputDrvs) {
        const auto & res = pathDerivationModulo(store, i.first);
        std::visit(overloaded {
            // Regular non-CA derivation, replace derivation
            [&](Hash drvHash) {
                inputs2.insert_or_assign(drvHash.to_string(Base16, false), i.second);
            },
            // CA derivation's output hashes
            [&](CaOutputHashes outputHashes) {
                std::set<std::string> justOut = { "out" };
                for (auto & output : i.second) {
                    /* Put each one in with a single "out" output.. */
                    const auto h = outputHashes.at(output);
                    inputs2.insert_or_assign(
                        h.to_string(Base16, false),
                        justOut);
                }
            },
        }, res);
>>>>>>> 659ea7c0
    }
    return drvFinal;
}

template<typename InputDrvPath>
DerivationT<InputDrvPath, NoPath> stripDerivationPaths(
    Store & store,
    const DerivationT<InputDrvPath, StorePath> & drv)
{
    DerivationT<InputDrvPath, NoPath> drvInitial;
    drvInitial.inputSrcs = drv.inputSrcs;
    drvInitial.platform = drv.platform;
    drvInitial.builder = drv.builder;
    drvInitial.args = drv.args;
    drvInitial.env = drv.env;
    for (const auto & i : drv.outputs) {
        drvInitial.outputs.insert_or_assign(i.first, DerivationOutputT<NoPath> {
            .path = NoPath {},
            .hash = i.second.hash,
        });
        if (drvInitial.env.count(i.first)) {
            auto & envOutPath = drvInitial.env.at(i.first);
            if (envOutPath == store.printStorePath(i.second.path))
                envOutPath = "";
        }
    }
    return drvInitial;
}

std::string StorePathWithOutputs::to_string(const Store & store) const
{
    return outputs.empty()
        ? store.printStorePath(path)
        : store.printStorePath(path) + "!" + concatStringsSep(",", outputs);
}


bool wantOutput(const string & output, const std::set<string> & wanted)
{
    return wanted.empty() || wanted.find(output) != wanted.end();
}


template<typename Path>
std::set<StorePath> BasicDerivationT<Path>::outputPaths(const Store & store) const
{
    StorePathSet paths;
    for (auto & i : outputs)
        paths.insert(i.second.path(store, name));
    return paths;
}

static DerivationOutput readDerivationOutput(Source & in, const Store & store)
{
    auto path = store.parseStorePath(readString(in));
    auto hashAlgo = readString(in);
    auto hash = readString(in);

    if (hashAlgo != "") {
        auto method = FileIngestionMethod::Flat;
        if (string(hashAlgo, 0, 2) == "r:") {
            method = FileIngestionMethod::Recursive;
            hashAlgo = string(hashAlgo, 2);
        }
        auto hashType = parseHashType(hashAlgo);
        return hash != ""
            ? DerivationOutput {
                  .output = DerivationOutputCAFixed {
                      .hash = FixedOutputHash {
                          .method = std::move(method),
                          .hash = Hash::parseNonSRIUnprefixed(hash, hashType),
                      },
                  }
               }
            : (settings.requireExperimentalFeature("ca-derivations"),
              DerivationOutput {
                  .output = DerivationOutputCAFloating {
                      .method = std::move(method),
                      .hashType = std::move(hashType),
                  },
              });
    } else
        return DerivationOutput {
            .output = DerivationOutputInputAddressed {
                .path = std::move(path),
            }
        };
}

template<typename Path>
StringSet BasicDerivationT<Path>::outputNames() const
{
    StringSet names;
    for (auto & i : outputs)
        names.insert(i.first);
    return names;
}


template<typename Path>
std::string_view BasicDerivationT<Path>::nameFromPath(const StorePath & drvPath) {
    auto nameWithSuffix = drvPath.name();
    constexpr std::string_view extension = ".drv";
    assert(hasSuffix(nameWithSuffix, extension));
    nameWithSuffix.remove_suffix(extension.size());
    return nameWithSuffix;
}


Source & readDerivation(Source & in, const Store & store, BasicDerivation & drv, std::string_view name)
{
    drv.name = name;

    drv.outputs.clear();
    auto nr = readNum<size_t>(in);
    for (size_t n = 0; n < nr; n++) {
        auto name = readString(in);
        auto output = readDerivationOutput(in, store);
        drv.outputs.emplace(std::move(name), std::move(output));
    }

    drv.inputSrcs = readStorePaths<StorePathSet>(store, in);
    in >> drv.platform >> drv.builder;
    drv.args = readStrings<Strings>(in);

    nr = readNum<size_t>(in);
    for (size_t n = 0; n < nr; n++) {
        auto key = readString(in);
        auto value = readString(in);
        drv.env[key] = value;
    }

    return in;
}


void writeDerivation(Sink & out, const Store & store, const BasicDerivation & drv)
{
    out << drv.outputs.size();
    for (auto & i : drv.outputs) {
        out << i.first
            << store.printStorePath(i.second.path(store, drv.name));
        std::visit(overloaded {
            [&](DerivationOutputInputAddressed doi) {
                out << "" << "";
            },
            [&](DerivationOutputCAFixed dof) {
                out << dof.hash.printMethodAlgo()
                    << dof.hash.hash.to_string(Base16, false);
            },
            [&](DerivationOutputCAFloating dof) {
                out << (makeFileIngestionPrefix(dof.method) + printHashType(dof.hashType))
                    << "";
            },
        }, i.second.output);
    }
    writeStorePaths(store, out, drv.inputSrcs);
    out << drv.platform << drv.builder << drv.args;
    out << drv.env.size();
    for (auto & i : drv.env)
        out << i.first << i.second;
}


std::string hashPlaceholder(const std::string & outputName)
{
    // FIXME: memoize?
    return "/" + hashString(htSHA256, "nix-output:" + outputName).to_string(Base32, false);
}

template struct DerivationOutputT<StorePath>;
template struct DerivationOutputT<NoPath>;

template struct BasicDerivationT<StorePath>;
template struct BasicDerivationT<NoPath>;

template struct DerivationT<StorePath, StorePath>;
template struct DerivationT<Hash, StorePath>;
template struct DerivationT<Hash, NoPath>;

template
DerivationT<Hash, StorePath> derivationModulo(
    Store & store,
    const DerivationT<StorePath, StorePath> & drv);
template
DerivationT<Hash, NoPath> derivationModulo(
    Store & store,
    const DerivationT<StorePath, NoPath> & drv);
template
DerivationT<Hash, StorePath> derivationModulo(
    Store & store,
    const DerivationT<Hash, StorePath> & drv);
template
DerivationT<Hash, NoPath> derivationModulo(
    Store & store,
    const DerivationT<Hash, NoPath> & drv);

template
std::variant<DerivationT<Hash, StorePath>, CaOutputHashes> derivationModuloOrOutput(
    Store & store,
    const DerivationT<StorePath, StorePath> & drv);
template
std::variant<DerivationT<Hash, StorePath>, CaOutputHashes> derivationModuloOrOutput(
    Store & store,
    const DerivationT<Hash, StorePath> & drv);
template
std::variant<DerivationT<Hash, NoPath>, CaOutputHashes> derivationModuloOrOutput(
    Store & store,
    const DerivationT<StorePath, NoPath> & drv,
    const std::string & drvName);
template
std::variant<DerivationT<Hash, NoPath>, CaOutputHashes> derivationModuloOrOutput(
    Store & store,
    const DerivationT<Hash, NoPath> & drv,
    const std::string & drvName);

template
DrvHashModulo hashDerivationOrPseudo(
    Store & store,
    typename std::variant<DerivationT<Hash, StorePath>, CaOutputHashes> drvOrPseudo);
template
DrvHashModulo hashDerivationOrPseudo(
    Store & store,
    typename std::variant<DerivationT<Hash, NoPath>, CaOutputHashes> drvOrPseudo);

template Hash hashDerivation(Store & store, const DerivationT<Hash, StorePath> & drv);
template Hash hashDerivation(Store & store, const DerivationT<Hash, NoPath> & drv);

template
DerivationT<StorePath, StorePath> bakeDerivationPaths(
    Store & store,
    const DerivationT<StorePath, NoPath> & drv,
    const std::string & drvName);
template
DerivationT<Hash, StorePath> bakeDerivationPaths(
    Store & store,
    const DerivationT<Hash, NoPath> & drv,
    const std::string & drvName);

template
DerivationT<StorePath, NoPath> stripDerivationPaths(
    Store & store,
    const DerivationT<StorePath, StorePath> & drv);
template
DerivationT<Hash, NoPath> stripDerivationPaths(
    Store & store,
    const DerivationT<Hash, StorePath> & drv);

}<|MERGE_RESOLUTION|>--- conflicted
+++ resolved
@@ -7,20 +7,11 @@
 
 namespace nix {
 
-<<<<<<< HEAD
-// FIXME Put this somewhere?
-template<class... Ts> struct overloaded : Ts... { using Ts::operator()...; };
-template<class... Ts> overloaded(Ts...) -> overloaded<Ts...>;
-
 template<typename InputDrvPath, typename OutputPath>
 DerivationT<InputDrvPath, OutputPath>::DerivationT(const BasicDerivationT<OutputPath> & other)
     : BasicDerivationT<OutputPath>(other)
 { }
 
-template<typename Path>
-const Path & BasicDerivationT<Path>::findOutput(const string & id) const
-=======
-
 template<>
 std::optional<StorePath> DerivationOutputT<NoPath>::pathOpt(const Store & store, std::string_view drvName) const
 {
@@ -29,7 +20,6 @@
 
 template<>
 std::optional<StorePath> DerivationOutput::pathOpt(const Store & store, std::string_view drvName) const
->>>>>>> 659ea7c0
 {
     return std::visit(overloaded {
         [](DerivationOutputInputAddressed doi) -> std::optional<StorePath> {
@@ -354,13 +344,7 @@
     for (auto & i : this->outputs) {
         if (first) first = false; else s += ',';
         s += '('; printUnquotedString(s, i.first);
-<<<<<<< HEAD
-        s += ','; printUnquotedString(s, printStorePath(store, i.second.path));
-        s += ','; printUnquotedString(s, i.second.hash ? i.second.hash->printMethodAlgo() : "");
-        s += ','; printUnquotedString(s,
-            i.second.hash ? i.second.hash->hash.to_string(Base16, false) : "");
-=======
-        s += ','; printUnquotedString(s, maskOutputs ? "" : store.printStorePath(i.second.path(store, this->name)));
+        s += ','; printUnquotedString(s, store.printStorePath(i.second.path(store, this->name)));
         std::visit(overloaded {
             [&](DerivationOutputInputAddressedT<OutputPath> doi) {
                 s += ','; printUnquotedString(s, "");
@@ -375,7 +359,6 @@
                 s += ','; printUnquotedString(s, "");
             },
         }, i.second.output);
->>>>>>> 659ea7c0
         s += ')';
     }
 
@@ -468,7 +451,6 @@
 
 DrvHashes drvHashes;
 
-<<<<<<< HEAD
 /* pathDerivationModulo and derivationModulo are mutually recursive
  */
 
@@ -482,9 +464,7 @@
         const std::variant<DerivationT<Hash, StorePath>, CaOutputHashes> drvOrPseudo =
             derivationModuloOrOutput(
                 store,
-                readDerivation(
-                    store,
-                    store.toRealPath(store.printStorePath(drvPath))));
+                store.readDerivation(drvPath));
         auto hashes = hashDerivationOrPseudo(store, std::move(drvOrPseudo));
         h = drvHashes.insert_or_assign(drvPath, std::move(hashes)).first;
     }
@@ -546,59 +526,6 @@
 std::variant<DerivationT<Hash, StorePath>, CaOutputHashes> derivationModuloOrOutput(
     Store & store,
     const DerivationT<InputDrvPath, StorePath> & drv)
-{
-    /* Return a fixed hash for fixed-output derivations. */
-    if (drv.isFixedOutput()) {
-        std::map<std::string, Hash> outputHashes;
-        for (const auto & i : drv.outputs) {
-            const Hash h = hashString(htSHA256, "fixed:out:"
-                + i.second.hash->printMethodAlgo() + ":"
-                + i.second.hash->hash.to_string(Base16, false) + ":"
-                + store.printStorePath(i.second.path));
-            outputHashes.insert_or_assign(std::string(i.first), std::move(h));
-        }
-        return outputHashes;
-=======
-/* pathDerivationModulo and hashDerivationModulo are mutually recursive
- */
-
-/* Look up the derivation by value and memoize the
-   `hashDerivationModulo` call.
- */
-static const DrvHashModulo & pathDerivationModulo(Store & store, const StorePath & drvPath)
-{
-    auto h = drvHashes.find(drvPath);
-    if (h == drvHashes.end()) {
-        assert(store.isValidPath(drvPath));
-        // Cache it
-        h = drvHashes.insert_or_assign(
-            drvPath,
-            hashDerivationModulo(
-                store,
-                store.readDerivation(drvPath),
-                false)).first;
-    }
-    return h->second;
-}
-
-/* See the header for interface details. These are the implementation details.
-
-   For fixed-output derivations, each hash in the map is not the
-   corresponding output's content hash, but a hash of that hash along
-   with other constant data. The key point is that the value is a pure
-   function of the output's contents, and there are no preimage attacks
-   either spoofing an output's contents for a derivation, or
-   spoofing a derivation for an output's contents.
-
-   For regular derivations, it looks up each subderivation from its hash
-   and recurs. If the subderivation is also regular, it simply
-   substitutes the derivation path with its hash. If the subderivation
-   is fixed-output, however, it takes each output hash and pretends it
-   is a derivation hash producing a single "out" output. This is so we
-   don't leak the provenance of fixed outputs, reducing pointless cache
-   misses as the build itself won't know this.
- */
-DrvHashModulo hashDerivationModulo(Store & store, const Derivation & drv, bool maskOutputs)
 {
     /* Return a fixed hash for fixed-output derivations. */
     switch (drv.type()) {
@@ -618,23 +545,7 @@
     }
     case DerivationType::InputAddressed:
         break;
->>>>>>> 659ea7c0
-    }
-
-    /* For other derivations, replace the inputs paths with recursive
-       calls to this function. */
-<<<<<<< HEAD
-    return derivationModulo(store, drv);
-}
-
-template<typename InputDrvPath>
-std::variant<DerivationT<Hash, NoPath>, CaOutputHashes> derivationModuloOrOutput(
-    Store & store,
-    const DerivationT<InputDrvPath, NoPath> & drv,
-    const std::string & drvName)
-{
-    /* We should never bother normalizing inputs for a fixed-ouput derivation */
-    assert(!drv.isFixedOutput());
+    }
 
     /* For other derivations, replace the inputs paths with recursive
        calls to this function. */
@@ -642,10 +553,23 @@
 }
 
 template<typename InputDrvPath>
-DerivationT<InputDrvPath, StorePath> bakeDerivationPaths(
+std::variant<DerivationT<Hash, NoPath>, CaOutputHashes> derivationModuloOrOutput(
     Store & store,
     const DerivationT<InputDrvPath, NoPath> & drv,
     const std::string & drvName)
+{
+    /* We should only bother normalizing inputs for an input-addressed derivation */
+    assert(drv.type() == DerivationType::InputAddressed);
+
+    /* For other derivations, replace the inputs paths with recursive
+       calls to this function. */
+    return derivationModulo(store, drv);
+}
+
+template<typename InputDrvPath>
+DerivationT<InputDrvPath, StorePath> bakeDerivationPaths(
+    Store & store,
+    const DerivationT<InputDrvPath, NoPath> & drv)
 {
     DerivationT<InputDrvPath, StorePath> drvFinal;
     drvFinal.inputSrcs = drv.inputSrcs;
@@ -653,51 +577,30 @@
     drvFinal.builder = drv.builder;
     drvFinal.args = drv.args;
     drvFinal.env = drv.env;
-    if (drv.isFixedOutput()) {
-        // CA derivation's output hashes
-        for (auto & [ outName, output ] : drv.outputs) {
-            assert(output.hash);
-            auto & foh = *output.hash;
-            auto outPath =
-                store.makeFixedOutputPath(foh.method, foh.hash, drvName);
-            drvFinal.outputs.insert_or_assign(outName, DerivationOutput {
-                .path = std::move(outPath),
-                .hash = foh,
-            });
-        }
-    } else {
-        // Regular non-CA derivation, replace derivation
-        Hash hash = hashDerivation(store, derivationModulo(store, drv));
-        for (const auto i : drv.outputs) {
-            auto outPath = store.makeOutputPath(i.first, hash, drvName);
-            drvFinal.outputs.insert_or_assign(i.first, DerivationOutput {
-                .path = std::move(outPath),
-                .hash = std::nullopt,
-            });
-        }
-=======
-    std::map<std::string, StringSet> inputs2;
-    for (auto & i : drv.inputDrvs) {
-        const auto & res = pathDerivationModulo(store, i.first);
-        std::visit(overloaded {
-            // Regular non-CA derivation, replace derivation
-            [&](Hash drvHash) {
-                inputs2.insert_or_assign(drvHash.to_string(Base16, false), i.second);
-            },
-            // CA derivation's output hashes
-            [&](CaOutputHashes outputHashes) {
-                std::set<std::string> justOut = { "out" };
-                for (auto & output : i.second) {
-                    /* Put each one in with a single "out" output.. */
-                    const auto h = outputHashes.at(output);
-                    inputs2.insert_or_assign(
-                        h.to_string(Base16, false),
-                        justOut);
+
+    std::optional<Hash> h;
+    for (auto & [ outputName, output] : drv.outputs) {
+        drvFinal.outputs.insert_or_assign(outputName, std::visit(overloaded {
+            [&](DerivationOutputInputAddressedT<NoPath> doia) {
+                if (!h) {
+                    // somewhat expensive so we do lazily
+                    h = hashDerivation(store, derivationModulo(store, drv));
                 }
-            },
-        }, res);
->>>>>>> 659ea7c0
-    }
+                return DerivationOutput {
+                    .output = DerivationOutputInputAddressed {
+                        .path = store.makeOutputPath(outputName, *h, drv.name),
+                    },
+                };
+            },
+            [&](DerivationOutputCAFixed dof) {
+                return DerivationOutput { .output = dof };
+            },
+            [&](DerivationOutputCAFloating dof) {
+                return DerivationOutput { .output = dof };
+            },
+        }, output.output));
+    }
+
     return drvFinal;
 }
 
@@ -712,14 +615,26 @@
     drvInitial.builder = drv.builder;
     drvInitial.args = drv.args;
     drvInitial.env = drv.env;
-    for (const auto & i : drv.outputs) {
-        drvInitial.outputs.insert_or_assign(i.first, DerivationOutputT<NoPath> {
-            .path = NoPath {},
-            .hash = i.second.hash,
-        });
-        if (drvInitial.env.count(i.first)) {
-            auto & envOutPath = drvInitial.env.at(i.first);
-            if (envOutPath == store.printStorePath(i.second.path))
+    for (const auto & [outputName, output] : drv.outputs) {
+        drvInitial.outputs.insert_or_assign(outputName, std::visit(overloaded {
+            [&](DerivationOutputInputAddressed _) {
+                return DerivationOutputT<NoPath> {
+                    .output = DerivationOutputInputAddressedT<NoPath> {
+                        .path = NoPath {},
+                    },
+                };
+            },
+            [&](DerivationOutputCAFixed dof) {
+                return DerivationOutputT<NoPath> { .output = dof };
+            },
+            [&](DerivationOutputCAFloating dof) {
+                return DerivationOutputT<NoPath> { .output = dof };
+            },
+        }, output.output));
+        if (drvInitial.env.count(outputName)) {
+            auto & envOutPath = drvInitial.env.at(outputName);
+            auto optPath = output.pathOpt(store, drv.name);
+            if (optPath && envOutPath == store.printStorePath(*optPath))
                 envOutPath = "";
         }
     }
@@ -928,13 +843,11 @@
 template
 DerivationT<StorePath, StorePath> bakeDerivationPaths(
     Store & store,
-    const DerivationT<StorePath, NoPath> & drv,
-    const std::string & drvName);
+    const DerivationT<StorePath, NoPath> & drv);
 template
 DerivationT<Hash, StorePath> bakeDerivationPaths(
     Store & store,
-    const DerivationT<Hash, NoPath> & drv,
-    const std::string & drvName);
+    const DerivationT<Hash, NoPath> & drv);
 
 template
 DerivationT<StorePath, NoPath> stripDerivationPaths(
