#include "derivations.hh"
#include "store-api.hh"
#include "globals.hh"
#include "util.hh"
#include "worker-protocol.hh"
#include "fs-accessor.hh"
#include "istringstream_nocopy.hh"

namespace nix {

<<<<<<< HEAD

void DerivationOutput::parseHashInfo(FileIngestionMethod & method, Hash & hash) const
{
    method = FileIngestionMethod::Flat;
    string algo = hashAlgo;

    if (string(algo, 0, 2) == "r:") {
        method = FileIngestionMethod::Recursive;
        algo = string(algo, 2);
    } else if (string(algo, 0, 4) == "git:") {
        method = FileIngestionMethod::Git;
        algo = string(algo, 2);
    }

    HashType hashType = parseHashType(algo);

    hash = Hash(this->hash, hashType);
=======
std::string DerivationOutputHash::printMethodAlgo() const {
    return makeFileIngestionPrefix(method) + printHashType(*hash.type);
>>>>>>> 984e5213
}


const StorePath & BasicDerivation::findOutput(const string & id) const
{
    auto i = outputs.find(id);
    if (i == outputs.end())
        throw Error("derivation has no output '%s'", id);
    return i->second.path;
}


bool BasicDerivation::isBuiltin() const
{
    return string(builder, 0, 8) == "builtin:";
}


StorePath writeDerivation(ref<Store> store,
    const Derivation & drv, std::string_view name, RepairFlag repair)
{
    auto references = drv.inputSrcs;
    for (auto & i : drv.inputDrvs)
        references.insert(i.first);
    /* Note that the outputs of a derivation are *not* references
       (that can be missing (of course) and should not necessarily be
       held during a garbage collection). */
    auto suffix = std::string(name) + drvExtension;
    auto contents = drv.unparse(*store, false);
    return settings.readOnlyMode
        ? store->computeStorePathForText(suffix, contents, references)
        : store->addTextToStore(suffix, contents, references, repair);
}


/* Read string `s' from stream `str'. */
static void expect(std::istream & str, const string & s)
{
    char s2[s.size()];
    str.read(s2, s.size());
    if (string(s2, s.size()) != s)
        throw FormatError("expected string '%1%'", s);
}


/* Read a C-style string from stream `str'. */
static string parseString(std::istream & str)
{
    string res;
    expect(str, "\"");
    int c;
    while ((c = str.get()) != '"')
        if (c == '\\') {
            c = str.get();
            if (c == 'n') res += '\n';
            else if (c == 'r') res += '\r';
            else if (c == 't') res += '\t';
            else res += c;
        }
        else res += c;
    return res;
}


static Path parsePath(std::istream & str)
{
    string s = parseString(str);
    if (s.size() == 0 || s[0] != '/')
        throw FormatError("bad path '%1%' in derivation", s);
    return s;
}


static bool endOfList(std::istream & str)
{
    if (str.peek() == ',') {
        str.get();
        return false;
    }
    if (str.peek() == ']') {
        str.get();
        return true;
    }
    return false;
}


static StringSet parseStrings(std::istream & str, bool arePaths)
{
    StringSet res;
    while (!endOfList(str))
        res.insert(arePaths ? parsePath(str) : parseString(str));
    return res;
}


static DerivationOutput parseDerivationOutput(const Store & store, istringstream_nocopy & str)
{
    expect(str, ","); auto path = store.parseStorePath(parsePath(str));
    expect(str, ","); auto hashAlgo = parseString(str);
    expect(str, ","); const auto hash = parseString(str);
    expect(str, ")");

    std::optional<DerivationOutputHash> fsh;
    if (hashAlgo != "") {
        auto method = FileIngestionMethod::Flat;
        if (string(hashAlgo, 0, 2) == "r:") {
            method = FileIngestionMethod::Recursive;
            hashAlgo = string(hashAlgo, 2);
        }
        const HashType hashType = parseHashType(hashAlgo);
        fsh = DerivationOutputHash {
            .method = std::move(method),
            .hash = Hash(hash, hashType),
        };
    }

    return DerivationOutput {
        .path = std::move(path),
        .hash = std::move(fsh),
    };
}


static Derivation parseDerivation(const Store & store, const string & s)
{
    Derivation drv;
    istringstream_nocopy str(s);
    expect(str, "Derive([");

    /* Parse the list of outputs. */
    while (!endOfList(str)) {
        expect(str, "("); std::string id = parseString(str);
        auto output = parseDerivationOutput(store, str);
        drv.outputs.emplace(std::move(id), std::move(output));
    }

    /* Parse the list of input derivations. */
    expect(str, ",[");
    while (!endOfList(str)) {
        expect(str, "(");
        Path drvPath = parsePath(str);
        expect(str, ",[");
        drv.inputDrvs.insert_or_assign(store.parseStorePath(drvPath), parseStrings(str, false));
        expect(str, ")");
    }

    expect(str, ",["); drv.inputSrcs = store.parseStorePathSet(parseStrings(str, true));
    expect(str, ","); drv.platform = parseString(str);
    expect(str, ","); drv.builder = parseString(str);

    /* Parse the builder arguments. */
    expect(str, ",[");
    while (!endOfList(str))
        drv.args.push_back(parseString(str));

    /* Parse the environment variables. */
    expect(str, ",[");
    while (!endOfList(str)) {
        expect(str, "("); string name = parseString(str);
        expect(str, ","); string value = parseString(str);
        expect(str, ")");
        drv.env[name] = value;
    }

    expect(str, ")");
    return drv;
}


Derivation readDerivation(const Store & store, const Path & drvPath)
{
    try {
        return parseDerivation(store, readFile(drvPath));
    } catch (FormatError & e) {
        throw Error("error parsing derivation '%1%': %2%", drvPath, e.msg());
    }
}


Derivation Store::derivationFromPath(const StorePath & drvPath)
{
    ensurePath(drvPath);
    return readDerivation(drvPath);
}


Derivation Store::readDerivation(const StorePath & drvPath)
{
    auto accessor = getFSAccessor();
    try {
        return parseDerivation(*this, accessor->readFile(printStorePath(drvPath)));
    } catch (FormatError & e) {
        throw Error("error parsing derivation '%s': %s", printStorePath(drvPath), e.msg());
    }
}


static void printString(string & res, std::string_view s)
{
    char buf[s.size() * 2 + 2];
    char * p = buf;
    *p++ = '"';
    for (auto c : s)
        if (c == '\"' || c == '\\') { *p++ = '\\'; *p++ = c; }
        else if (c == '\n') { *p++ = '\\'; *p++ = 'n'; }
        else if (c == '\r') { *p++ = '\\'; *p++ = 'r'; }
        else if (c == '\t') { *p++ = '\\'; *p++ = 't'; }
        else *p++ = c;
    *p++ = '"';
    res.append(buf, p - buf);
}


static void printUnquotedString(string & res, std::string_view s)
{
    res += '"';
    res.append(s);
    res += '"';
}


template<class ForwardIterator>
static void printStrings(string & res, ForwardIterator i, ForwardIterator j)
{
    res += '[';
    bool first = true;
    for ( ; i != j; ++i) {
        if (first) first = false; else res += ',';
        printString(res, *i);
    }
    res += ']';
}


template<class ForwardIterator>
static void printUnquotedStrings(string & res, ForwardIterator i, ForwardIterator j)
{
    res += '[';
    bool first = true;
    for ( ; i != j; ++i) {
        if (first) first = false; else res += ',';
        printUnquotedString(res, *i);
    }
    res += ']';
}


string Derivation::unparse(const Store & store, bool maskOutputs,
    std::map<std::string, StringSet> * actualInputs) const
{
    string s;
    s.reserve(65536);
    s += "Derive([";

    bool first = true;
    for (auto & i : outputs) {
        if (first) first = false; else s += ',';
        s += '('; printUnquotedString(s, i.first);
        s += ','; printUnquotedString(s, maskOutputs ? "" : store.printStorePath(i.second.path));
        s += ','; printUnquotedString(s, i.second.hash ? i.second.hash->printMethodAlgo() : "");
        s += ','; printUnquotedString(s,
            i.second.hash ? i.second.hash->hash.to_string(Base16, false) : "");
        s += ')';
    }

    s += "],[";
    first = true;
    if (actualInputs) {
        for (auto & i : *actualInputs) {
            if (first) first = false; else s += ',';
            s += '('; printUnquotedString(s, i.first);
            s += ','; printUnquotedStrings(s, i.second.begin(), i.second.end());
            s += ')';
        }
    } else {
        for (auto & i : inputDrvs) {
            if (first) first = false; else s += ',';
            s += '('; printUnquotedString(s, store.printStorePath(i.first));
            s += ','; printUnquotedStrings(s, i.second.begin(), i.second.end());
            s += ')';
        }
    }

    s += "],";
    auto paths = store.printStorePathSet(inputSrcs); // FIXME: slow
    printUnquotedStrings(s, paths.begin(), paths.end());

    s += ','; printUnquotedString(s, platform);
    s += ','; printString(s, builder);
    s += ','; printStrings(s, args.begin(), args.end());

    s += ",[";
    first = true;
    for (auto & i : env) {
        if (first) first = false; else s += ',';
        s += '('; printString(s, i.first);
        s += ','; printString(s, maskOutputs && outputs.count(i.first) ? "" : i.second);
        s += ')';
    }

    s += "])";

    return s;
}


// FIXME: remove
bool isDerivation(const string & fileName)
{
    return hasSuffix(fileName, drvExtension);
}


bool BasicDerivation::isFixedOutput() const
{
    return outputs.size() == 1 &&
        outputs.begin()->first == "out" &&
        outputs.begin()->second.hash;
}


DrvHashes drvHashes;


/* Returns the hash of a derivation modulo fixed-output
   subderivations.  A fixed-output derivation is a derivation with one
   output (`out') for which an expected hash and hash algorithm are
   specified (using the `outputHash' and `outputHashAlgo'
   attributes).  We don't want changes to such derivations to
   propagate upwards through the dependency graph, changing output
   paths everywhere.

   For instance, if we change the url in a call to the `fetchurl'
   function, we do not want to rebuild everything depending on it
   (after all, (the hash of) the file being downloaded is unchanged).
   So the *output paths* should not change.  On the other hand, the
   *derivation paths* should change to reflect the new dependency
   graph.

   That's what this function does: it returns a hash which is just the
   hash of the derivation ATerm, except that any input derivation
   paths have been replaced by the result of a recursive call to this
   function, and that for fixed-output derivations we return a hash of
   its output path. */
Hash hashDerivationModulo(Store & store, const Derivation & drv, bool maskOutputs)
{
    /* Return a fixed hash for fixed-output derivations. */
    if (drv.isFixedOutput()) {
        DerivationOutputs::const_iterator i = drv.outputs.begin();
        return hashString(htSHA256, "fixed:out:"
            + i->second.hash->printMethodAlgo() + ":"
            + i->second.hash->hash.to_string(Base16, false) + ":"
            + store.printStorePath(i->second.path));
    }

    /* For other derivations, replace the inputs paths with recursive
       calls to this function.*/
    std::map<std::string, StringSet> inputs2;
    for (auto & i : drv.inputDrvs) {
        auto h = drvHashes.find(i.first);
        if (h == drvHashes.end()) {
            assert(store.isValidPath(i.first));
            h = drvHashes.insert_or_assign(i.first, hashDerivationModulo(store,
                store.readDerivation(i.first), false)).first;
        }
        inputs2.insert_or_assign(h->second.to_string(Base16, false), i.second);
    }

    return hashString(htSHA256, drv.unparse(store, maskOutputs, &inputs2));
}


std::string StorePathWithOutputs::to_string(const Store & store) const
{
    return outputs.empty()
        ? store.printStorePath(path)
        : store.printStorePath(path) + "!" + concatStringsSep(",", outputs);
}


bool wantOutput(const string & output, const std::set<string> & wanted)
{
    return wanted.empty() || wanted.find(output) != wanted.end();
}


StorePathSet BasicDerivation::outputPaths() const
{
    StorePathSet paths;
    for (auto & i : outputs)
        paths.insert(i.second.path);
    return paths;
}

static DerivationOutput readDerivationOutput(Source & in, const Store & store)
{
    auto path = store.parseStorePath(readString(in));
    auto hashAlgo = readString(in);
    const auto hash = readString(in);

    std::optional<DerivationOutputHash> fsh;
    if (hashAlgo != "") {
        auto method = FileIngestionMethod::Flat;
        if (string(hashAlgo, 0, 2) == "r:") {
            method = FileIngestionMethod::Recursive;
            hashAlgo = string(hashAlgo, 2);
        }
        const HashType hashType = parseHashType(hashAlgo);
        fsh = DerivationOutputHash {
            .method = std::move(method),
            .hash = Hash(hash, hashType),
        };
    }

    return DerivationOutput {
        .path = std::move(path),
        .hash = std::move(fsh),
    };
}

StringSet BasicDerivation::outputNames() const
{
    StringSet names;
    for (auto & i : outputs)
        names.insert(i.first);
    return names;
}


Source & readDerivation(Source & in, const Store & store, BasicDerivation & drv)
{
    drv.outputs.clear();
    auto nr = readNum<size_t>(in);
    for (size_t n = 0; n < nr; n++) {
        auto name = readString(in);
        auto output = readDerivationOutput(in, store);
        drv.outputs.emplace(std::move(name), std::move(output));
    }

    drv.inputSrcs = readStorePaths<StorePathSet>(store, in);
    in >> drv.platform >> drv.builder;
    drv.args = readStrings<Strings>(in);

    nr = readNum<size_t>(in);
    for (size_t n = 0; n < nr; n++) {
        auto key = readString(in);
        auto value = readString(in);
        drv.env[key] = value;
    }

    return in;
}


void writeDerivation(Sink & out, const Store & store, const BasicDerivation & drv)
{
    out << drv.outputs.size();
    for (auto & i : drv.outputs)
        out << i.first
            << store.printStorePath(i.second.path)
            << i.second.hash->printMethodAlgo()
            << i.second.hash->hash.to_string(Base16, false);
    writeStorePaths(store, out, drv.inputSrcs);
    out << drv.platform << drv.builder << drv.args;
    out << drv.env.size();
    for (auto & i : drv.env)
        out << i.first << i.second;
}


std::string hashPlaceholder(const std::string & outputName)
{
    // FIXME: memoize?
    return "/" + hashString(htSHA256, "nix-output:" + outputName).to_string(Base32, false);
}


}<|MERGE_RESOLUTION|>--- conflicted
+++ resolved
@@ -8,28 +8,8 @@
 
 namespace nix {
 
-<<<<<<< HEAD
-
-void DerivationOutput::parseHashInfo(FileIngestionMethod & method, Hash & hash) const
-{
-    method = FileIngestionMethod::Flat;
-    string algo = hashAlgo;
-
-    if (string(algo, 0, 2) == "r:") {
-        method = FileIngestionMethod::Recursive;
-        algo = string(algo, 2);
-    } else if (string(algo, 0, 4) == "git:") {
-        method = FileIngestionMethod::Git;
-        algo = string(algo, 2);
-    }
-
-    HashType hashType = parseHashType(algo);
-
-    hash = Hash(this->hash, hashType);
-=======
 std::string DerivationOutputHash::printMethodAlgo() const {
     return makeFileIngestionPrefix(method) + printHashType(*hash.type);
->>>>>>> 984e5213
 }
 
 
