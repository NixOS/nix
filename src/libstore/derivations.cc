--- conflicted
+++ resolved
@@ -8,44 +8,15 @@
 
 namespace nix {
 
-<<<<<<< HEAD
-std::string FileSystemHash::printMethodAlgo() const {
-    return makeFileIngestionPrefix(method) + printHashType(hash.type);
-}
-
-template<typename Path>
-BasicDerivationT<Path>::BasicDerivationT(const BasicDerivationT<Path> & other)
-    : platform(other.platform)
-    , builder(other.builder)
-    , args(other.args)
-    , env(other.env)
-{
-    for (auto & i : other.outputs)
-        outputs.insert_or_assign(i.first,
-            DerivationOutputT(i.second.path.clone(), std::optional<FileSystemHash>(i.second.hash)));
-    for (auto & i : other.inputSrcs)
-        inputSrcs.insert(i.clone());
-}
-
+std::string DerivationOutputHash::printMethodAlgo() const {
+    return makeFileIngestionPrefix(method) + printHashType(*hash.type);
+}
 
 template<typename InputDrvPath, typename OutputPath>
 DerivationT<InputDrvPath, OutputPath>::DerivationT(const BasicDerivationT<OutputPath> & other)
     : BasicDerivationT<OutputPath>(other)
 {
 }
-
-template<typename InputDrvPath, typename OutputPath>
-DerivationT<InputDrvPath, OutputPath>::DerivationT(const DerivationT<InputDrvPath, OutputPath> & other)
-    : BasicDerivationT<OutputPath>(other)
-{
-    for (auto & i : other.inputDrvs)
-        inputDrvs.insert_or_assign(i.first.clone(), i.second);
-=======
-std::string DerivationOutputHash::printMethodAlgo() const {
-    return makeFileIngestionPrefix(method) + printHashType(*hash.type);
->>>>>>> b7e2e6e6
-}
-
 
 template<typename Path>
 const Path & BasicDerivationT<Path>::findOutput(const string & id) const
@@ -149,31 +120,14 @@
     expect(str, ","); const auto hash = parseString(str);
     expect(str, ")");
 
-<<<<<<< HEAD
-    auto method = FileIngestionMethod::Flat;
-    std::optional<FileSystemHash> fsh;
-    if (hashAlgo != "") {
-=======
     std::optional<DerivationOutputHash> fsh;
     if (hashAlgo != "") {
         auto method = FileIngestionMethod::Flat;
->>>>>>> b7e2e6e6
         if (string(hashAlgo, 0, 2) == "r:") {
             method = FileIngestionMethod::Recursive;
             hashAlgo = string(hashAlgo, 2);
         }
         const HashType hashType = parseHashType(hashAlgo);
-<<<<<<< HEAD
-        if (hashType == htUnknown)
-            throw Error("unknown hash hashAlgorithm '%s'", hashAlgo);
-        fsh = FileSystemHash {
-            std::move(method),
-            Hash(hash, hashType),
-        };
-    }
-
-    return DerivationOutput(std::move(path), std::move(fsh));
-=======
         fsh = DerivationOutputHash {
             .method = std::move(method),
             .hash = Hash(hash, hashType),
@@ -184,7 +138,6 @@
         .path = std::move(path),
         .hash = std::move(fsh),
     };
->>>>>>> b7e2e6e6
 }
 
 
@@ -197,12 +150,8 @@
     /* Parse the list of outputs. */
     while (!endOfList(str)) {
         expect(str, "("); std::string id = parseString(str);
-<<<<<<< HEAD
-        drv.outputs.emplace(id, parseDerivationOutput(store, str));
-=======
         auto output = parseDerivationOutput(store, str);
         drv.outputs.emplace(std::move(id), std::move(output));
->>>>>>> b7e2e6e6
     }
 
     /* Parse the list of input derivations. */
@@ -342,11 +291,7 @@
     for (auto & i : this->outputs) {
         if (first) first = false; else s += ',';
         s += '('; printUnquotedString(s, i.first);
-<<<<<<< HEAD
         s += ','; printUnquotedString(s, printStorePath(store, i.second.path));
-=======
-        s += ','; printUnquotedString(s, maskOutputs ? "" : printStorePath(store, i.second.path));
->>>>>>> b7e2e6e6
         s += ','; printUnquotedString(s, i.second.hash ? i.second.hash->printMethodAlgo() : "");
         s += ','; printUnquotedString(s,
             i.second.hash ? i.second.hash->hash.to_string(Base16, false) : "");
@@ -404,7 +349,6 @@
     return outputs.size() == 1 &&
         outputs.begin()->first == "out" &&
         outputs.begin()->second.hash;
-<<<<<<< HEAD
 }
 
 template<typename Path>
@@ -433,8 +377,6 @@
                 output.hash->method,
                 output.hash->hash,
                 drvName));
-=======
->>>>>>> b7e2e6e6
 }
 
 
@@ -457,7 +399,7 @@
                     store,
                     store.toRealPath(store.printStorePath(drvPath))));
         const auto hash = hashDerivationOrPseudo(store, std::move(drvOrPseudo));
-        h = drvHashes.insert_or_assign(drvPath.clone(), std::move(hash)).first;
+        h = drvHashes.insert_or_assign(drvPath, std::move(hash)).first;
     }
     // Cache it
     return h->second;
@@ -482,7 +424,7 @@
     Store & store,
     const DerivationT<StorePath, OutPath> & drv)
 {
-    DerivationT<Hash, OutPath> drvNorm((BasicDerivationT<OutPath>)drv);
+    DerivationT<Hash, OutPath> drvNorm { (const BasicDerivationT<OutPath> &)drv };
     for (auto & i : drv.inputDrvs) {
         const auto h = pathDerivationModulo(store, i.first);
         drvNorm.inputDrvs.insert_or_assign(h, i.second);
@@ -527,7 +469,6 @@
 {
     /* Return a fixed hash for fixed-output derivations. */
     if (drv.isFixedOutput()) {
-<<<<<<< HEAD
         DerivationOutputsT<StorePath>::const_iterator i = drv.outputs.begin();
         auto res = printLogicalOutput(store, i->second);
         assert(res);
@@ -550,26 +491,6 @@
         auto res = printLogicalOutput(store, i->second, drvName);
         assert(res);
         return *res;
-=======
-        DerivationOutputs::const_iterator i = drv.outputs.begin();
-        return hashString(htSHA256, "fixed:out:"
-            + i->second.hash->printMethodAlgo() + ":"
-            + i->second.hash->hash.to_string(Base16, false) + ":"
-            + store.printStorePath(i->second.path));
-    }
-
-    /* For other derivations, replace the inputs paths with recursive
-       calls to this function.*/
-    std::map<std::string, StringSet> inputs2;
-    for (auto & i : drv.inputDrvs) {
-        auto h = drvHashes.find(i.first);
-        if (h == drvHashes.end()) {
-            assert(store.isValidPath(i.first));
-            h = drvHashes.insert_or_assign(i.first, hashDerivationModulo(store,
-                store.readDerivation(i.first), false)).first;
-        }
-        inputs2.insert_or_assign(h->second.to_string(Base16, false), i.second);
->>>>>>> b7e2e6e6
     }
     return derivationModulo(store, drv);
 }
@@ -581,9 +502,7 @@
     const std::string & drvName)
 {
     DerivationT<InputDrvPath, StorePath> drvFinal;
-    //drvFinal.inputSrcs = drv.inputSrcs;
-    for (auto & i : drv.inputSrcs)
-        drvFinal.inputSrcs.insert(i.clone());
+    drvFinal.inputSrcs = drv.inputSrcs;
     drvFinal.platform = drv.platform;
     drvFinal.builder = drv.builder;
     drvFinal.args = drv.args;
@@ -594,8 +513,8 @@
         for (const auto i : drv.outputs) {
             auto outPath = store.makeOutputPath(i.first, hash, drvName);
             drvFinal.outputs.insert_or_assign(i.first, DerivationOutput {
-                std::move(outPath),
-                std::optional<FileSystemHash> {},
+                .path = std::move(outPath),
+                .hash = std::optional<DerivationOutputHash> {},
             });
         }
     } else if (std::get_if<1>(&drvOrPseudo)) {
@@ -606,8 +525,8 @@
         assert(output.hash);
         auto outPath = store.makeFixedOutputPath(output.hash->method, output.hash->hash, drvName);
         drvFinal.outputs.insert_or_assign("out", DerivationOutput {
-            std::move(outPath),
-            std::optional { output.hash },
+            .path = std::move(outPath),
+            .hash = std::optional { output.hash },
         });
     }
     return drvFinal;
@@ -619,17 +538,15 @@
     const DerivationT<InputDrvPath, StorePath> & drv)
 {
     DerivationT<InputDrvPath, NoPath> drvInitial;
-    //drvInitial.inputSrcs = drv.inputSrcs;
-    for (auto & i : drv.inputSrcs)
-        drvInitial.inputSrcs.insert(i.clone());
+    drvInitial.inputSrcs = drv.inputSrcs;
     drvInitial.platform = drv.platform;
     drvInitial.builder = drv.builder;
     drvInitial.args = drv.args;
     drvInitial.env = drv.env;
     for (const auto & i : drv.outputs) {
-        drvInitial.outputs.insert_or_assign(i.first, DerivationOutputT {
-            NoPath {},
-            std::optional { i.second.hash },
+        drvInitial.outputs.insert_or_assign(i.first, DerivationOutputT<NoPath> {
+			.path = NoPath {},
+            .hash = i.second.hash,
         });
     }
     return drvInitial;
@@ -663,32 +580,13 @@
     auto hashAlgo = readString(in);
     const auto hash = readString(in);
 
-<<<<<<< HEAD
-    auto method = FileIngestionMethod::Flat;
-    std::optional<FileSystemHash> fsh;
-    if (hashAlgo != "") {
-=======
     std::optional<DerivationOutputHash> fsh;
     if (hashAlgo != "") {
         auto method = FileIngestionMethod::Flat;
->>>>>>> b7e2e6e6
         if (string(hashAlgo, 0, 2) == "r:") {
             method = FileIngestionMethod::Recursive;
             hashAlgo = string(hashAlgo, 2);
         }
-<<<<<<< HEAD
-        HashType hashType = parseHashType(hashAlgo);
-        if (hashType == htUnknown)
-            throw Error("unknown hash hashAlgorithm '%s'", hashAlgo);
-        fsh = FileSystemHash {
-            std::move(method),
-            Hash(hash, hashType),
-        };
-    }
-
-    return DerivationOutput(std::move(path), std::move(fsh));
-}
-=======
         const HashType hashType = parseHashType(hashAlgo);
         fsh = DerivationOutputHash {
             .method = std::move(method),
@@ -711,7 +609,6 @@
     return names;
 }
 
->>>>>>> b7e2e6e6
 
 Source & readDerivation(Source & in, const Store & store, BasicDerivation & drv)
 {
@@ -720,11 +617,7 @@
     for (size_t n = 0; n < nr; n++) {
         auto name = readString(in);
         auto output = readDerivationOutput(in, store);
-<<<<<<< HEAD
-        drv.outputs.emplace(name, output);
-=======
         drv.outputs.emplace(std::move(name), std::move(output));
->>>>>>> b7e2e6e6
     }
 
     drv.inputSrcs = readStorePaths<StorePathSet>(store, in);
