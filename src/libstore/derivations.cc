#include "derivations.hh"
#include "store-api.hh"
#include "globals.hh"
#include "util.hh"
#include "worker-protocol.hh"
#include "fs-accessor.hh"

namespace nix {


template<>
std::optional<StorePath> DerivationOutputT<NoPath>::pathOpt(const Store & store, std::string_view drvName) const
{
    return std::nullopt;
}

template<>
std::optional<StorePath> DerivationOutput::pathOpt(const Store & store, std::string_view drvName) const
{
    return std::visit(overloaded {
        [](DerivationOutputInputAddressed doi) -> std::optional<StorePath> {
            return { doi.path };
        },
        [&](DerivationOutputCAFixed dof) -> std::optional<StorePath> {
            return {
                // FIXME if we intend to support multiple CA outputs.
                dof.path(store, drvName, "out")
            };
        },
        [](DerivationOutputCAFloating dof) -> std::optional<StorePath> {
            return std::nullopt;
        },
    }, output);
}


StorePath DerivationOutputCAFixed::path(const Store & store, std::string_view drvName, std::string_view outputName) const {
    return store.makeFixedOutputPath(
        hash.method, hash.hash,
        outputPathName(drvName, outputName));
}


bool derivationIsCA(DerivationType dt) {
    switch (dt) {
    case DerivationType::InputAddressed: return false;
    case DerivationType::CAFixed: return true;
    case DerivationType::CAFloating: return true;
    };
    // Since enums can have non-variant values, but making a `default:` would
    // disable exhaustiveness warnings.
    assert(false);
}

bool derivationIsFixed(DerivationType dt) {
    switch (dt) {
    case DerivationType::InputAddressed: return false;
    case DerivationType::CAFixed: return true;
    case DerivationType::CAFloating: return false;
    };
    assert(false);
}

bool derivationIsImpure(DerivationType dt) {
    switch (dt) {
    case DerivationType::InputAddressed: return false;
    case DerivationType::CAFixed: return true;
    case DerivationType::CAFloating: return false;
    };
    assert(false);
}


template<typename Path>
bool BasicDerivationT<Path>::isBuiltin() const
{
    return string(builder, 0, 8) == "builtin:";
}


StorePath writeDerivation(ref<Store> store,
    const Derivation & drv, std::string_view name, RepairFlag repair)
{
    auto references = drv.inputSrcs;
    for (auto & i : drv.inputDrvs)
        references.insert(i.first);
    /* Note that the outputs of a derivation are *not* references
       (that can be missing (of course) and should not necessarily be
       held during a garbage collection). */
    auto suffix = std::string(name) + drvExtension;
    auto contents = drv.unparse(*store, false);
    return settings.readOnlyMode
        ? store->computeStorePathForText(suffix, contents, references)
        : store->addTextToStore(suffix, contents, references, repair);
}


/* Read string `s' from stream `str'. */
static void expect(std::istream & str, const string & s)
{
    char s2[s.size()];
    str.read(s2, s.size());
    if (string(s2, s.size()) != s)
        throw FormatError("expected string '%1%'", s);
}


/* Read a C-style string from stream `str'. */
static string parseString(std::istream & str)
{
    string res;
    expect(str, "\"");
    int c;
    while ((c = str.get()) != '"')
        if (c == '\\') {
            c = str.get();
            if (c == 'n') res += '\n';
            else if (c == 'r') res += '\r';
            else if (c == 't') res += '\t';
            else res += c;
        }
        else res += c;
    return res;
}

static void validatePath(std::string_view s) {
    if (s.size() == 0 || s[0] != '/')
        throw FormatError("bad path '%1%' in derivation", s);
}

static Path parsePath(std::istream & str)
{
    auto s = parseString(str);
    validatePath(s);
    return s;
}


static bool endOfList(std::istream & str)
{
    if (str.peek() == ',') {
        str.get();
        return false;
    }
    if (str.peek() == ']') {
        str.get();
        return true;
    }
    return false;
}


static StringSet parseStrings(std::istream & str, bool arePaths)
{
    StringSet res;
    while (!endOfList(str))
        res.insert(arePaths ? parsePath(str) : parseString(str));
    return res;
}


static DerivationOutput parseDerivationOutput(const Store & store, std::istringstream & str)
{
    expect(str, ","); auto pathS = parseString(str);
    expect(str, ","); auto hashAlgo = parseString(str);
    expect(str, ","); const auto hash = parseString(str);
    expect(str, ")");

    if (hashAlgo != "") {
        auto method = FileIngestionMethod::Flat;
        if (string(hashAlgo, 0, 2) == "r:") {
            method = FileIngestionMethod::Recursive;
            hashAlgo = string(hashAlgo, 2);
        }
        const auto hashType = parseHashType(hashAlgo);
        if (hash != "") {
            validatePath(pathS);
            return DerivationOutput {
                .output = DerivationOutputCAFixed {
                    .hash = FixedOutputHash {
                        .method = std::move(method),
                        .hash = Hash::parseNonSRIUnprefixed(hash, hashType),
                    },
                },
            };
        } else {
            settings.requireExperimentalFeature("ca-derivations");
            assert(pathS == "");
            return DerivationOutput {
                .output = DerivationOutputCAFloating {
                    .method = std::move(method),
                    .hashType = std::move(hashType),
                },
            };
        }
    } else {
        validatePath(pathS);
        return DerivationOutput {
            .output = DerivationOutputInputAddressed {
                .path = store.parseStorePath(pathS),
            }
        };
    }
}


static Derivation parseDerivation(const Store & store, std::string && s, std::string_view name)
{
    Derivation drv;
    drv.name = name;

    std::istringstream str(std::move(s));
    expect(str, "Derive([");

    /* Parse the list of outputs. */
    while (!endOfList(str)) {
        expect(str, "("); std::string id = parseString(str);
        auto output = parseDerivationOutput(store, str);
        drv.outputs.emplace(std::move(id), std::move(output));
    }

    /* Parse the list of input derivations. */
    expect(str, ",[");
    while (!endOfList(str)) {
        expect(str, "(");
        Path drvPath = parsePath(str);
        expect(str, ",[");
        drv.inputDrvs.insert_or_assign(store.parseStorePath(drvPath), parseStrings(str, false));
        expect(str, ")");
    }

    expect(str, ",["); drv.inputSrcs = store.parseStorePathSet(parseStrings(str, true));
    expect(str, ","); drv.platform = parseString(str);
    expect(str, ","); drv.builder = parseString(str);

    /* Parse the builder arguments. */
    expect(str, ",[");
    while (!endOfList(str))
        drv.args.push_back(parseString(str));

    /* Parse the environment variables. */
    expect(str, ",[");
    while (!endOfList(str)) {
        expect(str, "("); string name = parseString(str);
        expect(str, ","); string value = parseString(str);
        expect(str, ")");
        drv.env[name] = value;
    }

    expect(str, ")");
    return drv;
}


Derivation readDerivation(const Store & store, const Path & drvPath, std::string_view name)
{
    try {
        return parseDerivation(store, readFile(drvPath), name);
    } catch (FormatError & e) {
        throw Error("error parsing derivation '%1%': %2%", drvPath, e.msg());
    }
}


Derivation Store::derivationFromPath(const StorePath & drvPath)
{
    ensurePath(drvPath);
    return readDerivation(drvPath);
}


Derivation Store::readDerivation(const StorePath & drvPath)
{
    auto accessor = getFSAccessor();
    try {
        return parseDerivation(*this, accessor->readFile(printStorePath(drvPath)), Derivation::nameFromPath(drvPath));
    } catch (FormatError & e) {
        throw Error("error parsing derivation '%s': %s", printStorePath(drvPath), e.msg());
    }
}


static void printString(string & res, std::string_view s)
{
    char buf[s.size() * 2 + 2];
    char * p = buf;
    *p++ = '"';
    for (auto c : s)
        if (c == '\"' || c == '\\') { *p++ = '\\'; *p++ = c; }
        else if (c == '\n') { *p++ = '\\'; *p++ = 'n'; }
        else if (c == '\r') { *p++ = '\\'; *p++ = 'r'; }
        else if (c == '\t') { *p++ = '\\'; *p++ = 't'; }
        else *p++ = c;
    *p++ = '"';
    res.append(buf, p - buf);
}


static void printUnquotedString(string & res, std::string_view s)
{
    res += '"';
    res.append(s);
    res += '"';
}


template<class ForwardIterator>
static void printStrings(string & res, ForwardIterator i, ForwardIterator j)
{
    res += '[';
    bool first = true;
    for ( ; i != j; ++i) {
        if (first) first = false; else res += ',';
        printString(res, *i);
    }
    res += ']';
}


template<class ForwardIterator>
static void printUnquotedStrings(string & res, ForwardIterator i, ForwardIterator j)
{
    res += '[';
    bool first = true;
    for ( ; i != j; ++i) {
        if (first) first = false; else res += ',';
        printUnquotedString(res, *i);
    }
    res += ']';
}

static string printStorePath(const Store & store, const StorePath & path) {
    return store.printStorePath(path);
}

static string printStorePath(const Store & store, const NoPath & _path) {
    return "";
}

static string printStoreDrvPath(const Store & store, const StorePath & path) {
    return store.printStorePath(path);
}

static string printStoreDrvPath(const Store & store, const Hash & hash) {
    return hash.to_string(Base16, false);
}

template<typename InputDrvPath, typename OutputPath>
string DerivationT<InputDrvPath, OutputPath>::unparse(const Store & store, bool maskOutputs,
    std::map<std::string, StringSet> * actualInputs) const
{
    string s;
    s.reserve(65536);
    s += "Derive([";

    bool first = true;
    for (auto & i : this->outputs) {
        if (first) first = false; else s += ',';
        s += '('; printUnquotedString(s, i.first);
<<<<<<< HEAD
        s += ','; printUnquotedString(s, maskOutputs ? "" : store.printStorePath(i.second.path(store, this->name)));
        std::visit(overloaded {
            [&](DerivationOutputInputAddressedT<OutputPath> doi) {
=======
        std::visit(overloaded {
            [&](DerivationOutputInputAddressed doi) {
                s += ','; printUnquotedString(s, maskOutputs ? "" : store.printStorePath(doi.path));
>>>>>>> f7696c66
                s += ','; printUnquotedString(s, "");
                s += ','; printUnquotedString(s, "");
            },
            [&](DerivationOutputCAFixed dof) {
                s += ','; printUnquotedString(s, maskOutputs ? "" : store.printStorePath(dof.path(store, name, i.first)));
                s += ','; printUnquotedString(s, dof.hash.printMethodAlgo());
                s += ','; printUnquotedString(s, dof.hash.hash.to_string(Base16, false));
            },
            [&](DerivationOutputCAFloating dof) {
                s += ','; printUnquotedString(s, "");
                s += ','; printUnquotedString(s, makeFileIngestionPrefix(dof.method) + printHashType(dof.hashType));
                s += ','; printUnquotedString(s, "");
            },
        }, i.second.output);
        s += ')';
    }

    s += "],[";
    first = true;
    if (actualInputs) {
        for (auto & i : *actualInputs) {
            if (first) first = false; else s += ',';
            s += '('; printUnquotedString(s, i.first);
            s += ','; printUnquotedStrings(s, i.second.begin(), i.second.end());
            s += ')';
        }
    } else {
        for (auto & i : inputDrvs) {
            if (first) first = false; else s += ',';
            s += '('; printUnquotedString(s, printStoreDrvPath(store, i.first));
            s += ','; printUnquotedStrings(s, i.second.begin(), i.second.end());
            s += ')';
        }
    }

    s += "],";
    auto paths = store.printStorePathSet(this->inputSrcs); // FIXME: slow
    printUnquotedStrings(s, paths.begin(), paths.end());

    s += ','; printUnquotedString(s, this->platform);
    s += ','; printString(s, this->builder);
    s += ','; printStrings(s, this->args.begin(), this->args.end());

    s += ",[";
    first = true;
    for (auto & i : this->env) {
        if (first) first = false; else s += ',';
        s += '('; printString(s, i.first);
        s += ','; printString(s, maskOutputs && this->outputs.count(i.first) ? "" : i.second);
        s += ')';
    }

    s += "])";

    return s;
}


// FIXME: remove
bool isDerivation(const string & fileName)
{
    return hasSuffix(fileName, drvExtension);
}


<<<<<<< HEAD
template<typename Path>
DerivationType BasicDerivationT<Path>::type() const
=======
std::string outputPathName(std::string_view drvName, std::string_view outputName) {
    std::string res { drvName };
    if (outputName != "out") {
        res += "-";
        res += outputName;
    }
    return res;
}


DerivationType BasicDerivation::type() const
>>>>>>> f7696c66
{
    std::set<std::string_view> inputAddressedOutputs, fixedCAOutputs, floatingCAOutputs;
    std::optional<HashType> floatingHashType;
    for (auto & i : outputs) {
        std::visit(overloaded {
            [&](DerivationOutputInputAddressedT<Path> _) {
               inputAddressedOutputs.insert(i.first);
            },
            [&](DerivationOutputCAFixed _) {
                fixedCAOutputs.insert(i.first);
            },
            [&](DerivationOutputCAFloating dof) {
                floatingCAOutputs.insert(i.first);
                if (!floatingHashType) {
                    floatingHashType = dof.hashType;
                } else {
                    if (*floatingHashType != dof.hashType)
                        throw Error("All floating outputs must use the same hash type");
                }
            },
        }, i.second.output);
    }

    if (inputAddressedOutputs.empty() && fixedCAOutputs.empty() && floatingCAOutputs.empty()) {
        throw Error("Must have at least one output");
    } else if (! inputAddressedOutputs.empty() && fixedCAOutputs.empty() && floatingCAOutputs.empty()) {
        return DerivationType::InputAddressed;
    } else if (inputAddressedOutputs.empty() && ! fixedCAOutputs.empty() && floatingCAOutputs.empty()) {
        if (fixedCAOutputs.size() > 1)
            // FIXME: Experimental feature?
            throw Error("Only one fixed output is allowed for now");
        if (*fixedCAOutputs.begin() != "out")
            throw Error("Single fixed output must be named \"out\"");
        return DerivationType::CAFixed;
    } else if (inputAddressedOutputs.empty() && fixedCAOutputs.empty() && ! floatingCAOutputs.empty()) {
        return DerivationType::CAFloating;
    } else {
        throw Error("Can't mix derivation output types");
    }
}


DrvHashes drvHashes;

/* pathDerivationModulo and hashDerivationModulo are mutually recursive
 */

/* Look up the derivation by value and memoize the
   `hashDerivationModulo` call.
 */
static const DrvHashModulo & pathDerivationModulo(Store & store, const StorePath & drvPath)
{
    auto h = drvHashes.find(drvPath);
    if (h == drvHashes.end()) {
        assert(store.isValidPath(drvPath));
        // Cache it
        h = drvHashes.insert_or_assign(
            drvPath,
            hashDerivationModulo(
                store,
                store.readDerivation(drvPath),
                false)).first;
    }
    return h->second;
}

/* See the header for interface details. These are the implementation details.

   For fixed-output derivations, each hash in the map is not the
   corresponding output's content hash, but a hash of that hash along
   with other constant data. The key point is that the value is a pure
   function of the output's contents, and there are no preimage attacks
   either spoofing an output's contents for a derivation, or
   spoofing a derivation for an output's contents.

   For regular derivations, it looks up each subderivation from its hash
   and recurs. If the subderivation is also regular, it simply
   substitutes the derivation path with its hash. If the subderivation
   is fixed-output, however, it takes each output hash and pretends it
   is a derivation hash producing a single "out" output. This is so we
   don't leak the provenance of fixed outputs, reducing pointless cache
   misses as the build itself won't know this.
 */
DrvHashModulo hashDerivationModulo(Store & store, const Derivation & drv, bool maskOutputs)
{
    /* Return a fixed hash for fixed-output derivations. */
    switch (drv.type()) {
    case DerivationType::CAFloating:
        throw Error("Regular input-addressed derivations are not yet allowed to depend on CA derivations");
    case DerivationType::CAFixed: {
        std::map<std::string, Hash> outputHashes;
        for (const auto & i : drv.outputs) {
            auto & dof = std::get<DerivationOutputCAFixed>(i.second.output);
            auto hash = hashString(htSHA256, "fixed:out:"
                + dof.hash.printMethodAlgo() + ":"
                + dof.hash.hash.to_string(Base16, false) + ":"
                + store.printStorePath(dof.path(store, drv.name, i.first)));
            outputHashes.insert_or_assign(i.first, std::move(hash));
        }
        return outputHashes;
    }
    case DerivationType::InputAddressed:
        break;
    }

    /* For other derivations, replace the inputs paths with recursive
       calls to this function. */
    std::map<std::string, StringSet> inputs2;
    for (auto & i : drv.inputDrvs) {
        const auto & res = pathDerivationModulo(store, i.first);
        std::visit(overloaded {
            // Regular non-CA derivation, replace derivation
            [&](Hash drvHash) {
                inputs2.insert_or_assign(drvHash.to_string(Base16, false), i.second);
            },
            // CA derivation's output hashes
            [&](CaOutputHashes outputHashes) {
                std::set<std::string> justOut = { "out" };
                for (auto & output : i.second) {
                    /* Put each one in with a single "out" output.. */
                    const auto h = outputHashes.at(output);
                    inputs2.insert_or_assign(
                        h.to_string(Base16, false),
                        justOut);
                }
            },
        }, res);
    }

    return hashString(htSHA256, drv.unparse(store, maskOutputs, &inputs2));
}


std::string StorePathWithOutputs::to_string(const Store & store) const
{
    return outputs.empty()
        ? store.printStorePath(path)
        : store.printStorePath(path) + "!" + concatStringsSep(",", outputs);
}


bool wantOutput(const string & output, const std::set<string> & wanted)
{
    return wanted.empty() || wanted.find(output) != wanted.end();
}


<<<<<<< HEAD
template<typename Path>
std::set<StorePath> BasicDerivationT<Path>::outputPaths(const Store & store) const
{
    StorePathSet paths;
    for (auto & i : outputs)
        paths.insert(i.second.path(store, name));
    return paths;
}

=======
>>>>>>> f7696c66
static DerivationOutput readDerivationOutput(Source & in, const Store & store)
{
    auto pathS = readString(in);
    auto hashAlgo = readString(in);
    auto hash = readString(in);

    if (hashAlgo != "") {
        auto method = FileIngestionMethod::Flat;
        if (string(hashAlgo, 0, 2) == "r:") {
            method = FileIngestionMethod::Recursive;
            hashAlgo = string(hashAlgo, 2);
        }
        const auto hashType = parseHashType(hashAlgo);
        if (hash != "") {
            validatePath(pathS);
            return DerivationOutput {
                .output = DerivationOutputCAFixed {
                    .hash = FixedOutputHash {
                        .method = std::move(method),
                        .hash = Hash::parseNonSRIUnprefixed(hash, hashType),
                    },
                },
            };
        } else {
            settings.requireExperimentalFeature("ca-derivations");
            assert(pathS == "");
            return DerivationOutput {
                .output = DerivationOutputCAFloating {
                    .method = std::move(method),
                    .hashType = std::move(hashType),
                },
            };
        }
    } else {
        validatePath(pathS);
        return DerivationOutput {
            .output = DerivationOutputInputAddressed {
                .path = store.parseStorePath(pathS),
            }
        };
    }
}

template<typename Path>
StringSet BasicDerivationT<Path>::outputNames() const
{
    StringSet names;
    for (auto & i : outputs)
        names.insert(i.first);
    return names;
}


template<typename Path>
std::string_view BasicDerivationT<Path>::nameFromPath(const StorePath & drvPath) {
    auto nameWithSuffix = drvPath.name();
    constexpr std::string_view extension = ".drv";
    assert(hasSuffix(nameWithSuffix, extension));
    nameWithSuffix.remove_suffix(extension.size());
    return nameWithSuffix;
}


Source & readDerivation(Source & in, const Store & store, BasicDerivation & drv, std::string_view name)
{
    drv.name = name;

    drv.outputs.clear();
    auto nr = readNum<size_t>(in);
    for (size_t n = 0; n < nr; n++) {
        auto name = readString(in);
        auto output = readDerivationOutput(in, store);
        drv.outputs.emplace(std::move(name), std::move(output));
    }

    drv.inputSrcs = readStorePaths<StorePathSet>(store, in);
    in >> drv.platform >> drv.builder;
    drv.args = readStrings<Strings>(in);

    nr = readNum<size_t>(in);
    for (size_t n = 0; n < nr; n++) {
        auto key = readString(in);
        auto value = readString(in);
        drv.env[key] = value;
    }

    return in;
}


void writeDerivation(Sink & out, const Store & store, const BasicDerivation & drv)
{
    out << drv.outputs.size();
    for (auto & i : drv.outputs) {
        out << i.first;
        std::visit(overloaded {
            [&](DerivationOutputInputAddressed doi) {
                out << store.printStorePath(doi.path)
                    << ""
                    << "";
            },
            [&](DerivationOutputCAFixed dof) {
                out << store.printStorePath(dof.path(store, drv.name, i.first))
                    << dof.hash.printMethodAlgo()
                    << dof.hash.hash.to_string(Base16, false);
            },
            [&](DerivationOutputCAFloating dof) {
                out << ""
                    << (makeFileIngestionPrefix(dof.method) + printHashType(dof.hashType))
                    << "";
            },
        }, i.second.output);
    }
    writeStorePaths(store, out, drv.inputSrcs);
    out << drv.platform << drv.builder << drv.args;
    out << drv.env.size();
    for (auto & i : drv.env)
        out << i.first << i.second;
}


std::string hashPlaceholder(const std::string & outputName)
{
    // FIXME: memoize?
    return "/" + hashString(htSHA256, "nix-output:" + outputName).to_string(Base32, false);
}

<<<<<<< HEAD
template struct DerivationOutputT<StorePath>;
template struct DerivationOutputT<NoPath>;

template struct BasicDerivationT<StorePath>;
template struct BasicDerivationT<NoPath>;

template struct DerivationT<StorePath, StorePath>;
template struct DerivationT<Hash, NoPath>;
=======
StorePath downstreamPlaceholder(const Store & store, const StorePath & drvPath, std::string_view outputName)
{
    auto drvNameWithExtension = drvPath.name();
    auto drvName = drvNameWithExtension.substr(0, drvNameWithExtension.size() - 4);
    return store.makeStorePath(
        "downstream-placeholder:" + std::string { drvPath.name() } + ":" + std::string { outputName },
        "compressed:" + std::string { drvPath.hashPart() },
        outputPathName(drvName, outputName));
}
>>>>>>> f7696c66

}<|MERGE_RESOLUTION|>--- conflicted
+++ resolved
@@ -357,20 +357,14 @@
     for (auto & i : this->outputs) {
         if (first) first = false; else s += ',';
         s += '('; printUnquotedString(s, i.first);
-<<<<<<< HEAD
-        s += ','; printUnquotedString(s, maskOutputs ? "" : store.printStorePath(i.second.path(store, this->name)));
         std::visit(overloaded {
             [&](DerivationOutputInputAddressedT<OutputPath> doi) {
-=======
-        std::visit(overloaded {
-            [&](DerivationOutputInputAddressed doi) {
-                s += ','; printUnquotedString(s, maskOutputs ? "" : store.printStorePath(doi.path));
->>>>>>> f7696c66
+                s += ','; printUnquotedString(s, maskOutputs ? "" : printStorePath(store, doi.path));
                 s += ','; printUnquotedString(s, "");
                 s += ','; printUnquotedString(s, "");
             },
             [&](DerivationOutputCAFixed dof) {
-                s += ','; printUnquotedString(s, maskOutputs ? "" : store.printStorePath(dof.path(store, name, i.first)));
+                s += ','; printUnquotedString(s, maskOutputs ? "" : store.printStorePath(dof.path(store, this->name, i.first)));
                 s += ','; printUnquotedString(s, dof.hash.printMethodAlgo());
                 s += ','; printUnquotedString(s, dof.hash.hash.to_string(Base16, false));
             },
@@ -431,10 +425,6 @@
 }
 
 
-<<<<<<< HEAD
-template<typename Path>
-DerivationType BasicDerivationT<Path>::type() const
-=======
 std::string outputPathName(std::string_view drvName, std::string_view outputName) {
     std::string res { drvName };
     if (outputName != "out") {
@@ -445,8 +435,8 @@
 }
 
 
-DerivationType BasicDerivation::type() const
->>>>>>> f7696c66
+template<typename Path>
+DerivationType BasicDerivationT<Path>::type() const
 {
     std::set<std::string_view> inputAddressedOutputs, fixedCAOutputs, floatingCAOutputs;
     std::optional<HashType> floatingHashType;
@@ -594,18 +584,6 @@
 }
 
 
-<<<<<<< HEAD
-template<typename Path>
-std::set<StorePath> BasicDerivationT<Path>::outputPaths(const Store & store) const
-{
-    StorePathSet paths;
-    for (auto & i : outputs)
-        paths.insert(i.second.path(store, name));
-    return paths;
-}
-
-=======
->>>>>>> f7696c66
 static DerivationOutput readDerivationOutput(Source & in, const Store & store)
 {
     auto pathS = readString(in);
@@ -733,16 +711,6 @@
     return "/" + hashString(htSHA256, "nix-output:" + outputName).to_string(Base32, false);
 }
 
-<<<<<<< HEAD
-template struct DerivationOutputT<StorePath>;
-template struct DerivationOutputT<NoPath>;
-
-template struct BasicDerivationT<StorePath>;
-template struct BasicDerivationT<NoPath>;
-
-template struct DerivationT<StorePath, StorePath>;
-template struct DerivationT<Hash, NoPath>;
-=======
 StorePath downstreamPlaceholder(const Store & store, const StorePath & drvPath, std::string_view outputName)
 {
     auto drvNameWithExtension = drvPath.name();
@@ -752,6 +720,14 @@
         "compressed:" + std::string { drvPath.hashPart() },
         outputPathName(drvName, outputName));
 }
->>>>>>> f7696c66
+
+template struct DerivationOutputT<StorePath>;
+template struct DerivationOutputT<NoPath>;
+
+template struct BasicDerivationT<StorePath>;
+template struct BasicDerivationT<NoPath>;
+
+template struct DerivationT<StorePath, StorePath>;
+template struct DerivationT<Hash, NoPath>;
 
 }