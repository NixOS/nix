#include "derivations.hh"
#include "store-api.hh"
#include "globals.hh"
#include "util.hh"
#include "worker-protocol.hh"
#include "fs-accessor.hh"
#include "istringstream_nocopy.hh"

namespace nix {

<<<<<<< HEAD
std::string DerivationOutputHash::printMethodAlgo() const {
    return makeFileIngestionPrefix(method) + printHashType(*hash.type);
}


template<typename Path>
const Path & BasicDerivationT<Path>::findOutput(const string & id) const
=======
const StorePath & BasicDerivation::findOutput(const string & id) const
>>>>>>> c3c7aedb
{
    auto i = outputs.find(id);
    if (i == outputs.end())
        throw Error("derivation has no output '%s'", id);
    return i->second.path;
}


template<typename Path>
bool BasicDerivationT<Path>::isBuiltin() const
{
    return string(builder, 0, 8) == "builtin:";
}


StorePath writeDerivation(ref<Store> store,
    const Derivation & drv, std::string_view name, RepairFlag repair)
{
    auto references = drv.inputSrcs;
    for (auto & i : drv.inputDrvs)
        references.insert(i.first);
    /* Note that the outputs of a derivation are *not* references
       (that can be missing (of course) and should not necessarily be
       held during a garbage collection). */
    auto suffix = std::string(name) + drvExtension;
    auto contents = drv.unparse(*store, false);
    return settings.readOnlyMode
        ? store->computeStorePathForText(suffix, contents, references)
        : store->addTextToStore(suffix, contents, references, repair);
}


/* Read string `s' from stream `str'. */
static void expect(std::istream & str, const string & s)
{
    char s2[s.size()];
    str.read(s2, s.size());
    if (string(s2, s.size()) != s)
        throw FormatError("expected string '%1%'", s);
}


/* Read a C-style string from stream `str'. */
static string parseString(std::istream & str)
{
    string res;
    expect(str, "\"");
    int c;
    while ((c = str.get()) != '"')
        if (c == '\\') {
            c = str.get();
            if (c == 'n') res += '\n';
            else if (c == 'r') res += '\r';
            else if (c == 't') res += '\t';
            else res += c;
        }
        else res += c;
    return res;
}


static Path parsePath(std::istream & str)
{
    string s = parseString(str);
    if (s.size() == 0 || s[0] != '/')
        throw FormatError("bad path '%1%' in derivation", s);
    return s;
}


static bool endOfList(std::istream & str)
{
    if (str.peek() == ',') {
        str.get();
        return false;
    }
    if (str.peek() == ']') {
        str.get();
        return true;
    }
    return false;
}


static StringSet parseStrings(std::istream & str, bool arePaths)
{
    StringSet res;
    while (!endOfList(str))
        res.insert(arePaths ? parsePath(str) : parseString(str));
    return res;
}


static DerivationOutput parseDerivationOutput(const Store & store, istringstream_nocopy & str)
{
    expect(str, ","); auto path = store.parseStorePath(parsePath(str));
    expect(str, ","); auto hashAlgo = parseString(str);
    expect(str, ","); const auto hash = parseString(str);
    expect(str, ")");

    std::optional<FixedOutputHash> fsh;
    if (hashAlgo != "") {
        auto method = FileIngestionMethod::Flat;
        if (string(hashAlgo, 0, 2) == "r:") {
            method = FileIngestionMethod::Recursive;
            hashAlgo = string(hashAlgo, 2);
        }
        const HashType hashType = parseHashType(hashAlgo);
        fsh = FixedOutputHash {
            .method = std::move(method),
            .hash = Hash(hash, hashType),
        };
    }

    return DerivationOutput {
        .path = std::move(path),
        .hash = std::move(fsh),
    };
}


static Derivation parseDerivation(const Store & store, const string & s)
{
    Derivation drv;
    istringstream_nocopy str(s);
    expect(str, "Derive([");

    /* Parse the list of outputs. */
    while (!endOfList(str)) {
        expect(str, "("); std::string id = parseString(str);
        auto output = parseDerivationOutput(store, str);
        drv.outputs.emplace(std::move(id), std::move(output));
    }

    /* Parse the list of input derivations. */
    expect(str, ",[");
    while (!endOfList(str)) {
        expect(str, "(");
        Path drvPath = parsePath(str);
        expect(str, ",[");
        drv.inputDrvs.insert_or_assign(store.parseStorePath(drvPath), parseStrings(str, false));
        expect(str, ")");
    }

    expect(str, ",["); drv.inputSrcs = store.parseStorePathSet(parseStrings(str, true));
    expect(str, ","); drv.platform = parseString(str);
    expect(str, ","); drv.builder = parseString(str);

    /* Parse the builder arguments. */
    expect(str, ",[");
    while (!endOfList(str))
        drv.args.push_back(parseString(str));

    /* Parse the environment variables. */
    expect(str, ",[");
    while (!endOfList(str)) {
        expect(str, "("); string name = parseString(str);
        expect(str, ","); string value = parseString(str);
        expect(str, ")");
        drv.env[name] = value;
    }

    expect(str, ")");
    return drv;
}


Derivation readDerivation(const Store & store, const Path & drvPath)
{
    try {
        return parseDerivation(store, readFile(drvPath));
    } catch (FormatError & e) {
        throw Error("error parsing derivation '%1%': %2%", drvPath, e.msg());
    }
}


Derivation Store::derivationFromPath(const StorePath & drvPath)
{
    ensurePath(drvPath);
    return readDerivation(drvPath);
}


Derivation Store::readDerivation(const StorePath & drvPath)
{
    auto accessor = getFSAccessor();
    try {
        return parseDerivation(*this, accessor->readFile(printStorePath(drvPath)));
    } catch (FormatError & e) {
        throw Error("error parsing derivation '%s': %s", printStorePath(drvPath), e.msg());
    }
}


static void printString(string & res, std::string_view s)
{
    char buf[s.size() * 2 + 2];
    char * p = buf;
    *p++ = '"';
    for (auto c : s)
        if (c == '\"' || c == '\\') { *p++ = '\\'; *p++ = c; }
        else if (c == '\n') { *p++ = '\\'; *p++ = 'n'; }
        else if (c == '\r') { *p++ = '\\'; *p++ = 'r'; }
        else if (c == '\t') { *p++ = '\\'; *p++ = 't'; }
        else *p++ = c;
    *p++ = '"';
    res.append(buf, p - buf);
}


static void printUnquotedString(string & res, std::string_view s)
{
    res += '"';
    res.append(s);
    res += '"';
}


template<class ForwardIterator>
static void printStrings(string & res, ForwardIterator i, ForwardIterator j)
{
    res += '[';
    bool first = true;
    for ( ; i != j; ++i) {
        if (first) first = false; else res += ',';
        printString(res, *i);
    }
    res += ']';
}


template<class ForwardIterator>
static void printUnquotedStrings(string & res, ForwardIterator i, ForwardIterator j)
{
    res += '[';
    bool first = true;
    for ( ; i != j; ++i) {
        if (first) first = false; else res += ',';
        printUnquotedString(res, *i);
    }
    res += ']';
}

static string printStorePath(const Store & store, const StorePath & path) {
    return store.printStorePath(path);
}

static string printStorePath(const Store & store, const NoPath & _path) {
    return "";
}

static string printStoreDrvPath(const Store & store, const StorePath & path) {
    return store.printStorePath(path);
}

static string printStoreDrvPath(const Store & store, const Hash & hash) {
    return hash.to_string(Base16, false);
}

template<typename InputDrvPath, typename OutputPath>
string DerivationT<InputDrvPath, OutputPath>::unparse(const Store & store, bool maskOutputs,
    std::map<std::string, StringSet> * actualInputs) const
{
    string s;
    s.reserve(65536);
    s += "Derive([";

    bool first = true;
    for (auto & i : this->outputs) {
        if (first) first = false; else s += ',';
        s += '('; printUnquotedString(s, i.first);
        s += ','; printUnquotedString(s, maskOutputs ? "" : printStorePath(store, i.second.path));
        s += ','; printUnquotedString(s, i.second.hash ? i.second.hash->printMethodAlgo() : "");
        s += ','; printUnquotedString(s,
            i.second.hash ? i.second.hash->hash.to_string(Base16, false) : "");
        s += ')';
    }

    s += "],[";
    first = true;
    if (actualInputs) {
        for (auto & i : *actualInputs) {
            if (first) first = false; else s += ',';
            s += '('; printUnquotedString(s, i.first);
            s += ','; printUnquotedStrings(s, i.second.begin(), i.second.end());
            s += ')';
        }
    } else {
        for (auto & i : inputDrvs) {
            if (first) first = false; else s += ',';
            s += '('; printUnquotedString(s, printStoreDrvPath(store, i.first));
            s += ','; printUnquotedStrings(s, i.second.begin(), i.second.end());
            s += ')';
        }
    }

    s += "],";
    auto paths = store.printStorePathSet(this->inputSrcs); // FIXME: slow
    printUnquotedStrings(s, paths.begin(), paths.end());

    s += ','; printUnquotedString(s, this->platform);
    s += ','; printString(s, this->builder);
    s += ','; printStrings(s, this->args.begin(), this->args.end());

    s += ",[";
    first = true;
    for (auto & i : this->env) {
        if (first) first = false; else s += ',';
        s += '('; printString(s, i.first);
        s += ','; printString(s, maskOutputs && this->outputs.count(i.first) ? "" : i.second);
        s += ')';
    }

    s += "])";

    return s;
}


// FIXME: remove
bool isDerivation(const string & fileName)
{
    return hasSuffix(fileName, drvExtension);
}


template<typename Path>
bool BasicDerivationT<Path>::isFixedOutput() const
{
    return outputs.size() == 1 &&
        outputs.begin()->first == "out" &&
        outputs.begin()->second.hash;
}


DrvHashes drvHashes;


/* Returns the hash of a derivation modulo fixed-output
   subderivations.  A fixed-output derivation is a derivation with one
   output (`out') for which an expected hash and hash algorithm are
   specified (using the `outputHash' and `outputHashAlgo'
   attributes).  We don't want changes to such derivations to
   propagate upwards through the dependency graph, changing output
   paths everywhere.

   For instance, if we change the url in a call to the `fetchurl'
   function, we do not want to rebuild everything depending on it
   (after all, (the hash of) the file being downloaded is unchanged).
   So the *output paths* should not change.  On the other hand, the
   *derivation paths* should change to reflect the new dependency
   graph.

   That's what this function does: it returns a hash which is just the
   hash of the derivation ATerm, except that any input derivation
   paths have been replaced by the result of a recursive call to this
   function, and that for fixed-output derivations we return a hash of
   its output path. */
Hash hashDerivationModulo(Store & store, const Derivation & drv, bool maskOutputs)
{
    /* Return a fixed hash for fixed-output derivations. */
    if (drv.isFixedOutput()) {
        DerivationOutputs::const_iterator i = drv.outputs.begin();
        return hashString(htSHA256, "fixed:out:"
            + i->second.hash->printMethodAlgo() + ":"
            + i->second.hash->hash.to_string(Base16, false) + ":"
            + store.printStorePath(i->second.path));
    }

    /* For other derivations, replace the inputs paths with recursive
       calls to this function.*/
    std::map<std::string, StringSet> inputs2;
    for (auto & i : drv.inputDrvs) {
        auto h = drvHashes.find(i.first);
        if (h == drvHashes.end()) {
            assert(store.isValidPath(i.first));
            h = drvHashes.insert_or_assign(i.first, hashDerivationModulo(store,
                store.readDerivation(i.first), false)).first;
        }
        inputs2.insert_or_assign(h->second.to_string(Base16, false), i.second);
    }

    return hashString(htSHA256, drv.unparse(store, maskOutputs, &inputs2));
}


std::string StorePathWithOutputs::to_string(const Store & store) const
{
    return outputs.empty()
        ? store.printStorePath(path)
        : store.printStorePath(path) + "!" + concatStringsSep(",", outputs);
}


bool wantOutput(const string & output, const std::set<string> & wanted)
{
    return wanted.empty() || wanted.find(output) != wanted.end();
}


std::set<StorePath> outputPaths(const BasicDerivation & drv)
{
    StorePathSet paths;
    for (auto & i : drv.outputs)
        paths.insert(i.second.path);
    return paths;
}

static DerivationOutput readDerivationOutput(Source & in, const Store & store)
{
    auto path = store.parseStorePath(readString(in));
    auto hashAlgo = readString(in);
    auto hash = readString(in);

    std::optional<FixedOutputHash> fsh;
    if (hashAlgo != "") {
        auto method = FileIngestionMethod::Flat;
        if (string(hashAlgo, 0, 2) == "r:") {
            method = FileIngestionMethod::Recursive;
            hashAlgo = string(hashAlgo, 2);
        }
        auto hashType = parseHashType(hashAlgo);
        fsh = FixedOutputHash {
            .method = std::move(method),
            .hash = Hash(hash, hashType),
        };
    }

    return DerivationOutput {
        .path = std::move(path),
        .hash = std::move(fsh),
    };
}

template<typename Path>
StringSet BasicDerivationT<Path>::outputNames() const
{
    StringSet names;
    for (auto & i : outputs)
        names.insert(i.first);
    return names;
}


Source & readDerivation(Source & in, const Store & store, BasicDerivation & drv)
{
    drv.outputs.clear();
    auto nr = readNum<size_t>(in);
    for (size_t n = 0; n < nr; n++) {
        auto name = readString(in);
        auto output = readDerivationOutput(in, store);
        drv.outputs.emplace(std::move(name), std::move(output));
    }

    drv.inputSrcs = readStorePaths<StorePathSet>(store, in);
    in >> drv.platform >> drv.builder;
    drv.args = readStrings<Strings>(in);

    nr = readNum<size_t>(in);
    for (size_t n = 0; n < nr; n++) {
        auto key = readString(in);
        auto value = readString(in);
        drv.env[key] = value;
    }

    return in;
}


void writeDerivation(Sink & out, const Store & store, const BasicDerivation & drv)
{
    out << drv.outputs.size();
    for (auto & i : drv.outputs) {
        out << i.first
            << store.printStorePath(i.second.path);
        if (i.second.hash) {
            out << i.second.hash->printMethodAlgo()
                << i.second.hash->hash.to_string(Base16, false);
        } else {
            out << "" << "";
        }
    }
    writeStorePaths(store, out, drv.inputSrcs);
    out << drv.platform << drv.builder << drv.args;
    out << drv.env.size();
    for (auto & i : drv.env)
        out << i.first << i.second;
}


std::string hashPlaceholder(const std::string & outputName)
{
    // FIXME: memoize?
    return "/" + hashString(htSHA256, "nix-output:" + outputName).to_string(Base32, false);
}

template struct DerivationOutputT<StorePath>;
template struct DerivationOutputT<NoPath>;

template struct BasicDerivationT<StorePath>;
template struct BasicDerivationT<NoPath>;

template struct DerivationT<StorePath, StorePath>;
template struct DerivationT<Hash, NoPath>;

}<|MERGE_RESOLUTION|>--- conflicted
+++ resolved
@@ -8,17 +8,8 @@
 
 namespace nix {
 
-<<<<<<< HEAD
-std::string DerivationOutputHash::printMethodAlgo() const {
-    return makeFileIngestionPrefix(method) + printHashType(*hash.type);
-}
-
-
 template<typename Path>
 const Path & BasicDerivationT<Path>::findOutput(const string & id) const
-=======
-const StorePath & BasicDerivation::findOutput(const string & id) const
->>>>>>> c3c7aedb
 {
     auto i = outputs.find(id);
     if (i == outputs.end())
