#include "derivations.hh"
#include "store-api.hh"
#include "globals.hh"
#include "util.hh"
#include "worker-protocol.hh"
#include "fs-accessor.hh"

namespace nix {

<<<<<<< HEAD
template<typename Path>
const Path & BasicDerivationT<Path>::findOutput(const string & id) const
=======
std::optional<StorePath> DerivationOutput::pathOpt(const Store & store, std::string_view drvName) const
>>>>>>> edfd676e
{
    return std::visit(overloaded {
        [](DerivationOutputInputAddressed doi) -> std::optional<StorePath> {
            return { doi.path };
        },
        [&](DerivationOutputCAFixed dof) -> std::optional<StorePath> {
            return {
                store.makeFixedOutputPath(dof.hash.method, dof.hash.hash, drvName)
            };
        },
        [](DerivationOutputCAFloating dof) -> std::optional<StorePath> {
            return std::nullopt;
        },
    }, output);
}


bool derivationIsCA(DerivationType dt) {
    switch (dt) {
    case DerivationType::InputAddressed: return false;
    case DerivationType::CAFixed: return true;
    case DerivationType::CAFloating: return true;
    };
    // Since enums can have non-variant values, but making a `default:` would
    // disable exhaustiveness warnings.
    assert(false);
}

bool derivationIsFixed(DerivationType dt) {
    switch (dt) {
    case DerivationType::InputAddressed: return false;
    case DerivationType::CAFixed: return true;
    case DerivationType::CAFloating: return false;
    };
    assert(false);
}

bool derivationIsImpure(DerivationType dt) {
    switch (dt) {
    case DerivationType::InputAddressed: return false;
    case DerivationType::CAFixed: return true;
    case DerivationType::CAFloating: return false;
    };
    assert(false);
}


template<typename Path>
bool BasicDerivationT<Path>::isBuiltin() const
{
    return string(builder, 0, 8) == "builtin:";
}


StorePath writeDerivation(ref<Store> store,
    const Derivation & drv, std::string_view name, RepairFlag repair)
{
    auto references = drv.inputSrcs;
    for (auto & i : drv.inputDrvs)
        references.insert(i.first);
    /* Note that the outputs of a derivation are *not* references
       (that can be missing (of course) and should not necessarily be
       held during a garbage collection). */
    auto suffix = std::string(name) + drvExtension;
    auto contents = drv.unparse(*store, false);
    return settings.readOnlyMode
        ? store->computeStorePathForText(suffix, contents, references)
        : store->addTextToStore(suffix, contents, references, repair);
}


/* Read string `s' from stream `str'. */
static void expect(std::istream & str, const string & s)
{
    char s2[s.size()];
    str.read(s2, s.size());
    if (string(s2, s.size()) != s)
        throw FormatError("expected string '%1%'", s);
}


/* Read a C-style string from stream `str'. */
static string parseString(std::istream & str)
{
    string res;
    expect(str, "\"");
    int c;
    while ((c = str.get()) != '"')
        if (c == '\\') {
            c = str.get();
            if (c == 'n') res += '\n';
            else if (c == 'r') res += '\r';
            else if (c == 't') res += '\t';
            else res += c;
        }
        else res += c;
    return res;
}


static Path parsePath(std::istream & str)
{
    string s = parseString(str);
    if (s.size() == 0 || s[0] != '/')
        throw FormatError("bad path '%1%' in derivation", s);
    return s;
}


static bool endOfList(std::istream & str)
{
    if (str.peek() == ',') {
        str.get();
        return false;
    }
    if (str.peek() == ']') {
        str.get();
        return true;
    }
    return false;
}


static StringSet parseStrings(std::istream & str, bool arePaths)
{
    StringSet res;
    while (!endOfList(str))
        res.insert(arePaths ? parsePath(str) : parseString(str));
    return res;
}


static DerivationOutput parseDerivationOutput(const Store & store, std::istringstream & str)
{
    expect(str, ","); auto path = store.parseStorePath(parsePath(str));
    expect(str, ","); auto hashAlgo = parseString(str);
    expect(str, ","); const auto hash = parseString(str);
    expect(str, ")");

    if (hashAlgo != "") {
        auto method = FileIngestionMethod::Flat;
        if (string(hashAlgo, 0, 2) == "r:") {
            method = FileIngestionMethod::Recursive;
            hashAlgo = string(hashAlgo, 2);
        }
        const HashType hashType = parseHashType(hashAlgo);

        return hash != ""
            ? DerivationOutput {
                  .output = DerivationOutputCAFixed {
                      .hash = FixedOutputHash {
                          .method = std::move(method),
                          .hash = Hash::parseNonSRIUnprefixed(hash, hashType),
                      },
                  }
               }
            : (settings.requireExperimentalFeature("ca-derivations"),
              DerivationOutput {
                  .output =  DerivationOutputCAFloating {
                      .method = std::move(method),
                      .hashType = std::move(hashType),
                  },
              });
    } else
        return DerivationOutput {
            .output = DerivationOutputInputAddressed {
                .path = std::move(path),
            }
        };
}


static Derivation parseDerivation(const Store & store, std::string && s, std::string_view name)
{
    Derivation drv;
    drv.name = name;

    std::istringstream str(std::move(s));
    expect(str, "Derive([");

    /* Parse the list of outputs. */
    while (!endOfList(str)) {
        expect(str, "("); std::string id = parseString(str);
        auto output = parseDerivationOutput(store, str);
        drv.outputs.emplace(std::move(id), std::move(output));
    }

    /* Parse the list of input derivations. */
    expect(str, ",[");
    while (!endOfList(str)) {
        expect(str, "(");
        Path drvPath = parsePath(str);
        expect(str, ",[");
        drv.inputDrvs.insert_or_assign(store.parseStorePath(drvPath), parseStrings(str, false));
        expect(str, ")");
    }

    expect(str, ",["); drv.inputSrcs = store.parseStorePathSet(parseStrings(str, true));
    expect(str, ","); drv.platform = parseString(str);
    expect(str, ","); drv.builder = parseString(str);

    /* Parse the builder arguments. */
    expect(str, ",[");
    while (!endOfList(str))
        drv.args.push_back(parseString(str));

    /* Parse the environment variables. */
    expect(str, ",[");
    while (!endOfList(str)) {
        expect(str, "("); string name = parseString(str);
        expect(str, ","); string value = parseString(str);
        expect(str, ")");
        drv.env[name] = value;
    }

    expect(str, ")");
    return drv;
}


Derivation readDerivation(const Store & store, const Path & drvPath, std::string_view name)
{
    try {
        return parseDerivation(store, readFile(drvPath), name);
    } catch (FormatError & e) {
        throw Error("error parsing derivation '%1%': %2%", drvPath, e.msg());
    }
}


Derivation Store::derivationFromPath(const StorePath & drvPath)
{
    ensurePath(drvPath);
    return readDerivation(drvPath);
}


Derivation Store::readDerivation(const StorePath & drvPath)
{
    auto accessor = getFSAccessor();
    try {
        return parseDerivation(*this, accessor->readFile(printStorePath(drvPath)), Derivation::nameFromPath(drvPath));
    } catch (FormatError & e) {
        throw Error("error parsing derivation '%s': %s", printStorePath(drvPath), e.msg());
    }
}


static void printString(string & res, std::string_view s)
{
    char buf[s.size() * 2 + 2];
    char * p = buf;
    *p++ = '"';
    for (auto c : s)
        if (c == '\"' || c == '\\') { *p++ = '\\'; *p++ = c; }
        else if (c == '\n') { *p++ = '\\'; *p++ = 'n'; }
        else if (c == '\r') { *p++ = '\\'; *p++ = 'r'; }
        else if (c == '\t') { *p++ = '\\'; *p++ = 't'; }
        else *p++ = c;
    *p++ = '"';
    res.append(buf, p - buf);
}


static void printUnquotedString(string & res, std::string_view s)
{
    res += '"';
    res.append(s);
    res += '"';
}


template<class ForwardIterator>
static void printStrings(string & res, ForwardIterator i, ForwardIterator j)
{
    res += '[';
    bool first = true;
    for ( ; i != j; ++i) {
        if (first) first = false; else res += ',';
        printString(res, *i);
    }
    res += ']';
}


template<class ForwardIterator>
static void printUnquotedStrings(string & res, ForwardIterator i, ForwardIterator j)
{
    res += '[';
    bool first = true;
    for ( ; i != j; ++i) {
        if (first) first = false; else res += ',';
        printUnquotedString(res, *i);
    }
    res += ']';
}

static string printStorePath(const Store & store, const StorePath & path) {
    return store.printStorePath(path);
}

static string printStorePath(const Store & store, const NoPath & _path) {
    return "";
}

static string printStoreDrvPath(const Store & store, const StorePath & path) {
    return store.printStorePath(path);
}

static string printStoreDrvPath(const Store & store, const Hash & hash) {
    return hash.to_string(Base16, false);
}

template<typename InputDrvPath, typename OutputPath>
string DerivationT<InputDrvPath, OutputPath>::unparse(const Store & store, bool maskOutputs,
    std::map<std::string, StringSet> * actualInputs) const
{
    string s;
    s.reserve(65536);
    s += "Derive([";

    bool first = true;
    for (auto & i : this->outputs) {
        if (first) first = false; else s += ',';
        s += '('; printUnquotedString(s, i.first);
<<<<<<< HEAD
        s += ','; printUnquotedString(s, maskOutputs ? "" : printStorePath(store, i.second.path));
        s += ','; printUnquotedString(s, i.second.hash ? i.second.hash->printMethodAlgo() : "");
        s += ','; printUnquotedString(s,
            i.second.hash ? i.second.hash->hash.to_string(Base16, false) : "");
=======
        s += ','; printUnquotedString(s, maskOutputs ? "" : store.printStorePath(i.second.path(store, name)));
        std::visit(overloaded {
            [&](DerivationOutputInputAddressed doi) {
                s += ','; printUnquotedString(s, "");
                s += ','; printUnquotedString(s, "");
            },
            [&](DerivationOutputCAFixed dof) {
                s += ','; printUnquotedString(s, dof.hash.printMethodAlgo());
                s += ','; printUnquotedString(s, dof.hash.hash.to_string(Base16, false));
            },
            [&](DerivationOutputCAFloating dof) {
                s += ','; printUnquotedString(s, makeFileIngestionPrefix(dof.method) + printHashType(dof.hashType));
                s += ','; printUnquotedString(s, "");
            },
        }, i.second.output);
>>>>>>> edfd676e
        s += ')';
    }

    s += "],[";
    first = true;
    if (actualInputs) {
        for (auto & i : *actualInputs) {
            if (first) first = false; else s += ',';
            s += '('; printUnquotedString(s, i.first);
            s += ','; printUnquotedStrings(s, i.second.begin(), i.second.end());
            s += ')';
        }
    } else {
        for (auto & i : inputDrvs) {
            if (first) first = false; else s += ',';
            s += '('; printUnquotedString(s, printStoreDrvPath(store, i.first));
            s += ','; printUnquotedStrings(s, i.second.begin(), i.second.end());
            s += ')';
        }
    }

    s += "],";
    auto paths = store.printStorePathSet(this->inputSrcs); // FIXME: slow
    printUnquotedStrings(s, paths.begin(), paths.end());

    s += ','; printUnquotedString(s, this->platform);
    s += ','; printString(s, this->builder);
    s += ','; printStrings(s, this->args.begin(), this->args.end());

    s += ",[";
    first = true;
    for (auto & i : this->env) {
        if (first) first = false; else s += ',';
        s += '('; printString(s, i.first);
        s += ','; printString(s, maskOutputs && this->outputs.count(i.first) ? "" : i.second);
        s += ')';
    }

    s += "])";

    return s;
}


// FIXME: remove
bool isDerivation(const string & fileName)
{
    return hasSuffix(fileName, drvExtension);
}


<<<<<<< HEAD
template<typename Path>
bool BasicDerivationT<Path>::isFixedOutput() const
=======
DerivationType BasicDerivation::type() const
>>>>>>> edfd676e
{
    std::set<std::string_view> inputAddressedOutputs, fixedCAOutputs, floatingCAOutputs;
    std::optional<HashType> floatingHashType;
    for (auto & i : outputs) {
        std::visit(overloaded {
            [&](DerivationOutputInputAddressed _) {
               inputAddressedOutputs.insert(i.first);
            },
            [&](DerivationOutputCAFixed _) {
                fixedCAOutputs.insert(i.first);
            },
            [&](DerivationOutputCAFloating dof) {
                floatingCAOutputs.insert(i.first);
                if (!floatingHashType) {
                    floatingHashType = dof.hashType;
                } else {
                    if (*floatingHashType != dof.hashType)
                        throw Error("All floating outputs must use the same hash type");
                }
            },
        }, i.second.output);
    }

    if (inputAddressedOutputs.empty() && fixedCAOutputs.empty() && floatingCAOutputs.empty()) {
        throw Error("Must have at least one output");
    } else if (! inputAddressedOutputs.empty() && fixedCAOutputs.empty() && floatingCAOutputs.empty()) {
        return DerivationType::InputAddressed;
    } else if (inputAddressedOutputs.empty() && ! fixedCAOutputs.empty() && floatingCAOutputs.empty()) {
        if (fixedCAOutputs.size() > 1)
            // FIXME: Experimental feature?
            throw Error("Only one fixed output is allowed for now");
        if (*fixedCAOutputs.begin() != "out")
            throw Error("Single fixed output must be named \"out\"");
        return DerivationType::CAFixed;
    } else if (inputAddressedOutputs.empty() && fixedCAOutputs.empty() && ! floatingCAOutputs.empty()) {
        return DerivationType::CAFloating;
    } else {
        throw Error("Can't mix derivation output types");
    }
}


DrvHashes drvHashes;

/* pathDerivationModulo and hashDerivationModulo are mutually recursive
 */

/* Look up the derivation by value and memoize the
   `hashDerivationModulo` call.
 */
static const DrvHashModulo & pathDerivationModulo(Store & store, const StorePath & drvPath)
{
    auto h = drvHashes.find(drvPath);
    if (h == drvHashes.end()) {
        assert(store.isValidPath(drvPath));
        // Cache it
        h = drvHashes.insert_or_assign(
            drvPath,
            hashDerivationModulo(
                store,
                store.readDerivation(drvPath),
                false)).first;
    }
    return h->second;
}

/* See the header for interface details. These are the implementation details.

   For fixed-output derivations, each hash in the map is not the
   corresponding output's content hash, but a hash of that hash along
   with other constant data. The key point is that the value is a pure
   function of the output's contents, and there are no preimage attacks
   either spoofing an output's contents for a derivation, or
   spoofing a derivation for an output's contents.

   For regular derivations, it looks up each subderivation from its hash
   and recurs. If the subderivation is also regular, it simply
   substitutes the derivation path with its hash. If the subderivation
   is fixed-output, however, it takes each output hash and pretends it
   is a derivation hash producing a single "out" output. This is so we
   don't leak the provenance of fixed outputs, reducing pointless cache
   misses as the build itself won't know this.
 */
DrvHashModulo hashDerivationModulo(Store & store, const Derivation & drv, bool maskOutputs)
{
    /* Return a fixed hash for fixed-output derivations. */
    switch (drv.type()) {
    case DerivationType::CAFloating:
        throw Error("Regular input-addressed derivations are not yet allowed to depend on CA derivations");
    case DerivationType::CAFixed: {
        std::map<std::string, Hash> outputHashes;
        for (const auto & i : drv.outputs) {
            auto & dof = std::get<DerivationOutputCAFixed>(i.second.output);
            auto hash = hashString(htSHA256, "fixed:out:"
                + dof.hash.printMethodAlgo() + ":"
                + dof.hash.hash.to_string(Base16, false) + ":"
                + store.printStorePath(i.second.path(store, drv.name)));
            outputHashes.insert_or_assign(i.first, std::move(hash));
        }
        return outputHashes;
    }
    case DerivationType::InputAddressed:
        break;
    }

    /* For other derivations, replace the inputs paths with recursive
       calls to this function. */
    std::map<std::string, StringSet> inputs2;
    for (auto & i : drv.inputDrvs) {
        const auto & res = pathDerivationModulo(store, i.first);
        std::visit(overloaded {
            // Regular non-CA derivation, replace derivation
            [&](Hash drvHash) {
                inputs2.insert_or_assign(drvHash.to_string(Base16, false), i.second);
            },
            // CA derivation's output hashes
            [&](CaOutputHashes outputHashes) {
                std::set<std::string> justOut = { "out" };
                for (auto & output : i.second) {
                    /* Put each one in with a single "out" output.. */
                    const auto h = outputHashes.at(output);
                    inputs2.insert_or_assign(
                        h.to_string(Base16, false),
                        justOut);
                }
            },
        }, res);
    }

    return hashString(htSHA256, drv.unparse(store, maskOutputs, &inputs2));
}


std::string StorePathWithOutputs::to_string(const Store & store) const
{
    return outputs.empty()
        ? store.printStorePath(path)
        : store.printStorePath(path) + "!" + concatStringsSep(",", outputs);
}


bool wantOutput(const string & output, const std::set<string> & wanted)
{
    return wanted.empty() || wanted.find(output) != wanted.end();
}


<<<<<<< HEAD
std::set<StorePath> outputPaths(const BasicDerivation & drv)
{
    StorePathSet paths;
    for (auto & i : drv.outputs)
        paths.insert(i.second.path);
=======
StorePathSet BasicDerivation::outputPaths(const Store & store) const
{
    StorePathSet paths;
    for (auto & i : outputs)
        paths.insert(i.second.path(store, name));
>>>>>>> edfd676e
    return paths;
}

static DerivationOutput readDerivationOutput(Source & in, const Store & store)
{
    auto path = store.parseStorePath(readString(in));
    auto hashAlgo = readString(in);
    auto hash = readString(in);

    if (hashAlgo != "") {
        auto method = FileIngestionMethod::Flat;
        if (string(hashAlgo, 0, 2) == "r:") {
            method = FileIngestionMethod::Recursive;
            hashAlgo = string(hashAlgo, 2);
        }
        auto hashType = parseHashType(hashAlgo);
        return hash != ""
            ? DerivationOutput {
                  .output = DerivationOutputCAFixed {
                      .hash = FixedOutputHash {
                          .method = std::move(method),
                          .hash = Hash::parseNonSRIUnprefixed(hash, hashType),
                      },
                  }
               }
            : (settings.requireExperimentalFeature("ca-derivations"),
              DerivationOutput {
                  .output = DerivationOutputCAFloating {
                      .method = std::move(method),
                      .hashType = std::move(hashType),
                  },
              });
    } else
        return DerivationOutput {
            .output = DerivationOutputInputAddressed {
                .path = std::move(path),
            }
        };
}

template<typename Path>
StringSet BasicDerivationT<Path>::outputNames() const
{
    StringSet names;
    for (auto & i : outputs)
        names.insert(i.first);
    return names;
}


std::string_view BasicDerivation::nameFromPath(const StorePath & drvPath) {
    auto nameWithSuffix = drvPath.name();
    constexpr std::string_view extension = ".drv";
    assert(hasSuffix(nameWithSuffix, extension));
    nameWithSuffix.remove_suffix(extension.size());
    return nameWithSuffix;
}


Source & readDerivation(Source & in, const Store & store, BasicDerivation & drv, std::string_view name)
{
    drv.name = name;

    drv.outputs.clear();
    auto nr = readNum<size_t>(in);
    for (size_t n = 0; n < nr; n++) {
        auto name = readString(in);
        auto output = readDerivationOutput(in, store);
        drv.outputs.emplace(std::move(name), std::move(output));
    }

    drv.inputSrcs = readStorePaths<StorePathSet>(store, in);
    in >> drv.platform >> drv.builder;
    drv.args = readStrings<Strings>(in);

    nr = readNum<size_t>(in);
    for (size_t n = 0; n < nr; n++) {
        auto key = readString(in);
        auto value = readString(in);
        drv.env[key] = value;
    }

    return in;
}


void writeDerivation(Sink & out, const Store & store, const BasicDerivation & drv)
{
    out << drv.outputs.size();
    for (auto & i : drv.outputs) {
        out << i.first
            << store.printStorePath(i.second.path(store, drv.name));
        std::visit(overloaded {
            [&](DerivationOutputInputAddressed doi) {
                out << "" << "";
            },
            [&](DerivationOutputCAFixed dof) {
                out << dof.hash.printMethodAlgo()
                    << dof.hash.hash.to_string(Base16, false);
            },
            [&](DerivationOutputCAFloating dof) {
                out << (makeFileIngestionPrefix(dof.method) + printHashType(dof.hashType))
                    << "";
            },
        }, i.second.output);
    }
    writeStorePaths(store, out, drv.inputSrcs);
    out << drv.platform << drv.builder << drv.args;
    out << drv.env.size();
    for (auto & i : drv.env)
        out << i.first << i.second;
}


std::string hashPlaceholder(const std::string & outputName)
{
    // FIXME: memoize?
    return "/" + hashString(htSHA256, "nix-output:" + outputName).to_string(Base32, false);
}

template struct DerivationOutputT<StorePath>;
template struct DerivationOutputT<NoPath>;

template struct BasicDerivationT<StorePath>;
template struct BasicDerivationT<NoPath>;

template struct DerivationT<StorePath, StorePath>;
template struct DerivationT<Hash, NoPath>;

}<|MERGE_RESOLUTION|>--- conflicted
+++ resolved
@@ -7,12 +7,15 @@
 
 namespace nix {
 
-<<<<<<< HEAD
-template<typename Path>
-const Path & BasicDerivationT<Path>::findOutput(const string & id) const
-=======
+
+template<>
+std::optional<StorePath> DerivationOutputT<NoPath>::pathOpt(const Store & store, std::string_view drvName) const
+{
+    return std::nullopt;
+}
+
+template<>
 std::optional<StorePath> DerivationOutput::pathOpt(const Store & store, std::string_view drvName) const
->>>>>>> edfd676e
 {
     return std::visit(overloaded {
         [](DerivationOutputInputAddressed doi) -> std::optional<StorePath> {
@@ -338,15 +341,9 @@
     for (auto & i : this->outputs) {
         if (first) first = false; else s += ',';
         s += '('; printUnquotedString(s, i.first);
-<<<<<<< HEAD
-        s += ','; printUnquotedString(s, maskOutputs ? "" : printStorePath(store, i.second.path));
-        s += ','; printUnquotedString(s, i.second.hash ? i.second.hash->printMethodAlgo() : "");
-        s += ','; printUnquotedString(s,
-            i.second.hash ? i.second.hash->hash.to_string(Base16, false) : "");
-=======
-        s += ','; printUnquotedString(s, maskOutputs ? "" : store.printStorePath(i.second.path(store, name)));
+        s += ','; printUnquotedString(s, maskOutputs ? "" : store.printStorePath(i.second.path(store, this->name)));
         std::visit(overloaded {
-            [&](DerivationOutputInputAddressed doi) {
+            [&](DerivationOutputInputAddressedT<OutputPath> doi) {
                 s += ','; printUnquotedString(s, "");
                 s += ','; printUnquotedString(s, "");
             },
@@ -359,7 +356,6 @@
                 s += ','; printUnquotedString(s, "");
             },
         }, i.second.output);
->>>>>>> edfd676e
         s += ')';
     }
 
@@ -411,18 +407,14 @@
 }
 
 
-<<<<<<< HEAD
 template<typename Path>
-bool BasicDerivationT<Path>::isFixedOutput() const
-=======
-DerivationType BasicDerivation::type() const
->>>>>>> edfd676e
+DerivationType BasicDerivationT<Path>::type() const
 {
     std::set<std::string_view> inputAddressedOutputs, fixedCAOutputs, floatingCAOutputs;
     std::optional<HashType> floatingHashType;
     for (auto & i : outputs) {
         std::visit(overloaded {
-            [&](DerivationOutputInputAddressed _) {
+            [&](DerivationOutputInputAddressedT<Path> _) {
                inputAddressedOutputs.insert(i.first);
             },
             [&](DerivationOutputCAFixed _) {
@@ -564,19 +556,12 @@
 }
 
 
-<<<<<<< HEAD
-std::set<StorePath> outputPaths(const BasicDerivation & drv)
-{
-    StorePathSet paths;
-    for (auto & i : drv.outputs)
-        paths.insert(i.second.path);
-=======
-StorePathSet BasicDerivation::outputPaths(const Store & store) const
+template<typename Path>
+std::set<StorePath> BasicDerivationT<Path>::outputPaths(const Store & store) const
 {
     StorePathSet paths;
     for (auto & i : outputs)
         paths.insert(i.second.path(store, name));
->>>>>>> edfd676e
     return paths;
 }
 
@@ -627,7 +612,8 @@
 }
 
 
-std::string_view BasicDerivation::nameFromPath(const StorePath & drvPath) {
+template<typename Path>
+std::string_view BasicDerivationT<Path>::nameFromPath(const StorePath & drvPath) {
     auto nameWithSuffix = drvPath.name();
     constexpr std::string_view extension = ".drv";
     assert(hasSuffix(nameWithSuffix, extension));
