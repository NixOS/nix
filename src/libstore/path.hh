#pragma once

#include "content-address.hh"
#include "types.hh"

namespace nix {

class Store;
struct Hash;

class StorePath
{
    std::string baseName;

public:

    /* Size of the hash part of store paths, in base-32 characters. */
    constexpr static size_t HashLen = 32; // i.e. 160 bits

    StorePath() = delete;

    StorePath(std::string_view baseName);

    StorePath(const Hash & hash, std::string_view name);

    std::string_view to_string() const
    {
        return baseName;
    }

    bool operator < (const StorePath & other) const
    {
        return baseName < other.baseName;
    }

    bool operator == (const StorePath & other) const
    {
        return baseName == other.baseName;
    }

    bool operator != (const StorePath & other) const
    {
        return baseName != other.baseName;
    }

    /* Check whether a file name ends with the extension for
       derivations. */
    bool isDerivation() const;

    std::string_view name() const
    {
        return std::string_view(baseName).substr(HashLen + 1);
    }

    std::string_view hashPart() const
    {
        return std::string_view(baseName).substr(0, HashLen);
    }

    static StorePath dummy;
};

typedef std::set<StorePath> StorePathSet;
typedef std::vector<StorePath> StorePaths;

/* Extension of derivations in the Nix store. */
const std::string drvExtension = ".drv";

<<<<<<< HEAD
enum struct FileIngestionMethod : uint8_t {
    Flat,
    Recursive,
    Git,
};

=======
>>>>>>> 965b8034
struct StorePathWithOutputs
{
    StorePath path;
    std::set<std::string> outputs;

    std::string to_string(const Store & store) const;
};

std::pair<std::string_view, StringSet> parsePathWithOutputs(std::string_view s);

}

namespace std {

template<> struct hash<nix::StorePath> {
    std::size_t operator()(const nix::StorePath & path) const noexcept
    {
        return * (std::size_t *) path.to_string().data();
    }
};

}<|MERGE_RESOLUTION|>--- conflicted
+++ resolved
@@ -66,15 +66,6 @@
 /* Extension of derivations in the Nix store. */
 const std::string drvExtension = ".drv";
 
-<<<<<<< HEAD
-enum struct FileIngestionMethod : uint8_t {
-    Flat,
-    Recursive,
-    Git,
-};
-
-=======
->>>>>>> 965b8034
 struct StorePathWithOutputs
 {
     StorePath path;
