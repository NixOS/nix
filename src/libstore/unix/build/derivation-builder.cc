#include "nix/store/build/derivation-builder.hh"
#include "nix/util/file-system.hh"
#include "nix/store/local-store.hh"
#include "nix/util/processes.hh"
#include "nix/store/builtins.hh"
#include "nix/store/path-references.hh"
#include "nix/util/finally.hh"
#include "nix/util/util.hh"
#include "nix/util/archive.hh"
#include "nix/util/git.hh"
#include "nix/store/daemon.hh"
#include "nix/util/topo-sort.hh"
#include "nix/store/build/child.hh"
#include "nix/util/unix-domain-socket.hh"
#include "nix/store/posix-fs-canonicalise.hh"
#include "nix/util/posix-source-accessor.hh"
#include "nix/store/restricted-store.hh"

#include <queue>

#include <sys/un.h>
#include <fcntl.h>
#include <termios.h>
#include <unistd.h>
#include <sys/mman.h>
#include <sys/resource.h>
#include <sys/socket.h>

#include "store-config-private.hh"

#if HAVE_STATVFS
# include <sys/statvfs.h>
#endif

#include <pwd.h>
#include <grp.h>
#include <iostream>

#include "nix/util/strings.hh"
#include "nix/util/signals.hh"

#include "store-config-private.hh"

namespace nix {

MakeError(NotDeterministic, BuildError);

/**
 * This class represents the state for building locally.
 *
 * @todo Ideally, it would not be a class, but a single function.
 * However, besides the main entry point, there are a few more methods
 * which are externally called, and need to be gotten rid of. There are
 * also some virtual methods (either directly here or inherited from
 * `DerivationBuilderCallbacks`, a stop-gap) that represent outgoing
 * rather than incoming call edges that either should be removed, or
 * become (higher order) function parameters.
 */
// FIXME: rename this to UnixDerivationBuilder or something like that.
class DerivationBuilderImpl : public DerivationBuilder, public DerivationBuilderParams
{
protected:

    Store & store;

    std::unique_ptr<DerivationBuilderCallbacks> miscMethods;

public:

    DerivationBuilderImpl(
        Store & store,
        std::unique_ptr<DerivationBuilderCallbacks> miscMethods,
        DerivationBuilderParams params)
        : DerivationBuilderParams{std::move(params)}
        , store{store}
        , miscMethods{std::move(miscMethods)}
        , derivationType{drv.type()}
      { }

protected:

    /**
     * User selected for running the builder.
     */
    std::unique_ptr<UserLock> buildUser;

    /**
     * The temporary directory used for the build.
     */
    Path tmpDir;

    /**
     * The top-level temporary directory. `tmpDir` is either equal to
     * or a child of this directory.
     */
    Path topTmpDir;

    /**
     * The file descriptor of the temporary directory.
<<<<<<< HEAD
     */
    AutoCloseFD tmpDirFd;

    /**
     * The path of the temporary directory in the sandbox.
     */
    Path tmpDirInSandbox;

    /**
     * Pipe for synchronising updates to the builder namespaces.
     */
    Pipe userNamespaceSync;

    /**
     * The mount namespace and user namespace of the builder, used to add additional
     * paths to the sandbox as a result of recursive Nix calls.
=======
>>>>>>> 812e0693
     */
    AutoCloseFD tmpDirFd;

    /**
     * The sort of derivation we are building.
     *
     * Just a cached value, computed from `drv`.
     */
    const DerivationType derivationType;

    /**
     * Stuff we need to pass to initChild().
     */
    struct ChrootPath {
        Path source;
        bool optional;
        ChrootPath(Path source = "", bool optional = false)
            : source(source), optional(optional)
        { }
    };
    typedef std::map<Path, ChrootPath> PathsInChroot; // maps target path to source path

    typedef StringMap Environment;
    Environment env;

    /**
     * Hash rewriting.
     */
    StringMap inputRewrites, outputRewrites;
    typedef std::map<StorePath, StorePath> RedirectedOutputs;
    RedirectedOutputs redirectedOutputs;

    /**
     * The output paths used during the build.
     *
     * - Input-addressed derivations or fixed content-addressed outputs are
     *   sometimes built when some of their outputs already exist, and can not
     *   be hidden via sandboxing. We use temporary locations instead and
     *   rewrite after the build. Otherwise the regular predetermined paths are
     *   put here.
     *
     * - Floating content-addressing derivations do not know their final build
     *   output paths until the outputs are hashed, so random locations are
     *   used, and then renamed. The randomness helps guard against hidden
     *   self-references.
     */
    OutputPathMap scratchOutputs;

    const static Path homeDir;

    /**
     * The recursive Nix daemon socket.
     */
    AutoCloseFD daemonSocket;

    /**
     * The daemon main thread.
     */
    std::thread daemonThread;

    /**
     * The daemon worker threads.
     */
    std::vector<std::thread> daemonWorkerThreads;

    const StorePathSet & originalPaths() override
    {
        return inputPaths;
    }

    bool isAllowed(const StorePath & path) override
    {
        return inputPaths.count(path) || addedPaths.count(path);
    }
    bool isAllowed(const DrvOutput & id) override
    {
        return addedDrvOutputs.count(id);
    }

    bool isAllowed(const DerivedPath & req);

    friend struct RestrictedStore;

    /**
     * Whether we need to perform hash rewriting if there are valid output paths.
     */
    virtual bool needsHashRewrite()
    {
        return true;
    }

public:

    bool prepareBuild() override;

    void startBuilder() override;

    std::variant<std::pair<BuildResult::Status, Error>, SingleDrvOutputs> unprepareBuild() override;

protected:

    /**
     * Acquire a build user lock. Return nullptr if no lock is available.
     */
    virtual std::unique_ptr<UserLock> getBuildUser()
    {
        return acquireUserLock(1, false);
    }

    /**
     * Return the paths that should be made available in the sandbox.
     * This includes:
     *
     * * The paths specified by the `sandbox-paths` setting, and their closure in the Nix store.
     * * The contents of the `__impureHostDeps` derivation attribute, if the sandbox is in relaxed mode.
     * * The paths returned by the `pre-build-hook`.
     * * The paths in the input closure of the derivation.
     */
    PathsInChroot getPathsInSandbox();

    virtual void setBuildTmpDir()
    {
        tmpDir = topTmpDir;
    }

    /**
     * Return the path of the temporary directory in the sandbox.
     */
    virtual Path tmpDirInSandbox()
    {
        assert(!topTmpDir.empty());
        return topTmpDir;
    }

    /**
     * Ensure that there are no processes running that conflict with
     * `buildUser`.
     */
    virtual void prepareUser()
    {
        killSandbox(false);
    }

    /**
     * Called by prepareBuild() to do any setup in the parent to
     * prepare for a sandboxed build.
     */
    virtual void prepareSandbox();

    virtual Strings getPreBuildHookArgs()
    {
        return Strings({store.printStorePath(drvPath)});
    }

    virtual Path realPathInSandbox(const Path & p)
    {
        return store.toRealPath(p);
    }

    /**
     * Open the slave side of the pseudoterminal and use it as stderr.
     */
    void openSlave();

    /**
     * Called by prepareBuild() to start the child process for the
     * build. Must set `pid`. The child must call runChild().
     */
    virtual void startChild();

private:

    /**
     * Fill in the environment for the builder.
     */
    void initEnv();

protected:

    /**
     * Process messages send by the sandbox initialization.
     */
    void processSandboxSetupMessages();

private:

    /**
     * Write a JSON file containing the derivation attributes.
     */
    void writeStructuredAttrs();

    /**
     * Start an in-process nix daemon thread for recursive-nix.
     */
    void startDaemon();

public:

    void stopDaemon() override;

private:

    void addDependency(const StorePath & path) override;

protected:

    /**
     * Make a file owned by the builder.
     *
     * SAFETY: this function is prone to TOCTOU as it receives a path and not a descriptor.
     * It's only safe to call in a child of a directory only visible to the owner.
     */
    void chownToBuilder(const Path & path);

    /**
     * Make a file owned by the builder addressed by its file descriptor.
     */
    void chownToBuilder(int fd, const Path & path);

    /**
     * Create a file in `tmpDir` owned by the builder.
     */
    void writeBuilderFile(
        const std::string & name,
        std::string_view contents);

    /**
     * Run the builder's process.
     */
    void runChild();

    /**
     * Move the current process into the chroot, if any. Called early
     * by runChild().
     */
    virtual void enterChroot()
    {
    }

    /**
     * Change the current process's uid/gid to the build user, if
     * any. Called by runChild().
     */
    virtual void setUser();

    /**
     * Execute the derivation builder process. Called by runChild() as
     * its final step. Should not return unless there is an error.
     */
    virtual void execBuilder(const Strings & args, const Strings & envStrs);

private:

    /**
     * Check that the derivation outputs all exist and register them
     * as valid.
     */
    SingleDrvOutputs registerOutputs();

    /**
     * Check that an output meets the requirements specified by the
     * 'outputChecks' attribute (or the legacy
     * '{allowed,disallowed}{References,Requisites}' attributes).
     */
    void checkOutputs(const std::map<std::string, ValidPathInfo> & outputs);

public:

    void deleteTmpDir(bool force) override;

    void killSandbox(bool getStats) override;

protected:

    virtual void cleanupBuild();

private:

    bool decideWhetherDiskFull();

    /**
     * Create alternative path calculated from but distinct from the
     * input, so we can avoid overwriting outputs (or other store paths)
     * that already exist.
     */
    StorePath makeFallbackPath(const StorePath & path);

    /**
     * Make a path to another based on the output name along with the
     * derivation hash.
     *
     * @todo Add option to randomize, so we can audit whether our
     * rewrites caught everything
     */
    StorePath makeFallbackPath(OutputNameView outputName);
};

void handleDiffHook(
    uid_t uid, uid_t gid,
    const Path & tryA, const Path & tryB,
    const Path & drvPath, const Path & tmpDir)
{
    auto & diffHookOpt = settings.diffHook.get();
    if (diffHookOpt && settings.runDiffHook) {
        auto & diffHook = *diffHookOpt;
        try {
            auto diffRes = runProgram(RunOptions {
                .program = diffHook,
                .lookupPath = true,
                .args = {tryA, tryB, drvPath, tmpDir},
                .uid = uid,
                .gid = gid,
                .chdir = "/"
            });
            if (!statusOk(diffRes.first))
                throw ExecError(diffRes.first,
                    "diff-hook program '%1%' %2%",
                    diffHook,
                    statusToString(diffRes.first));

            if (diffRes.second != "")
                printError(chomp(diffRes.second));
        } catch (Error & error) {
            ErrorInfo ei = error.info();
            // FIXME: wrap errors.
            ei.msg = HintFmt("diff hook execution failed: %s", ei.msg.str());
            logError(ei);
        }
    }
}

const Path DerivationBuilderImpl::homeDir = "/homeless-shelter";


static LocalStore & getLocalStore(Store & store)
{
    auto p = dynamic_cast<LocalStore *>(&store);
    assert(p);
    return *p;
}


void DerivationBuilderImpl::killSandbox(bool getStats)
{
    if (buildUser) {
        auto uid = buildUser->getUID();
        assert(uid != 0);
        killUser(uid);
    }
}


bool DerivationBuilderImpl::prepareBuild()
{
    if (useBuildUsers()) {
        if (!buildUser)
            buildUser = getBuildUser();

        if (!buildUser)
            return false;
    }

    return true;
}


std::variant<std::pair<BuildResult::Status, Error>, SingleDrvOutputs> DerivationBuilderImpl::unprepareBuild()
{
    // FIXME: get rid of this, rely on RAII.
    Finally releaseBuildUser([&](){
        /* Release the build user at the end of this function. We don't do
           it right away because we don't want another build grabbing this
           uid and then messing around with our output. */
        buildUser.reset();
    });

    /* Since we got an EOF on the logger pipe, the builder is presumed
       to have terminated.  In fact, the builder could also have
       simply have closed its end of the pipe, so just to be sure,
       kill it. */
    int status = pid.kill();

    debug("builder process for '%s' finished", store.printStorePath(drvPath));

    buildResult.timesBuilt++;
    buildResult.stopTime = time(0);

    /* So the child is gone now. */
    miscMethods->childTerminated();

    /* Close the read side of the logger pipe. */
    builderOut.close();

    /* Close the log file. */
    miscMethods->closeLogFile();

    /* When running under a build user, make sure that all processes
       running under that uid are gone.  This is to prevent a
       malicious user from leaving behind a process that keeps files
       open and modifies them after they have been chown'ed to
       root. */
    killSandbox(true);

    /* Terminate the recursive Nix daemon. */
    stopDaemon();

    if (buildResult.cpuUser && buildResult.cpuSystem) {
        debug("builder for '%s' terminated with status %d, user CPU %.3fs, system CPU %.3fs",
            store.printStorePath(drvPath),
            status,
            ((double) buildResult.cpuUser->count()) / 1000000,
            ((double) buildResult.cpuSystem->count()) / 1000000);
    }

    bool diskFull = false;

    try {

        /* Check the exit status. */
        if (!statusOk(status)) {

            diskFull |= decideWhetherDiskFull();

            cleanupBuild();

            auto msg = fmt(
                "Cannot build '%s'.\n"
                "Reason: " ANSI_RED "builder %s" ANSI_NORMAL ".",
                Magenta(store.printStorePath(drvPath)),
                statusToString(status));

            msg += showKnownOutputs(store, drv);

            miscMethods->appendLogTailErrorMsg(msg);

            if (diskFull)
                msg += "\nnote: build failure may have been caused by lack of free disk space";

            throw BuildError(msg);
        }

        /* Compute the FS closure of the outputs and register them as
           being valid. */
        auto builtOutputs = registerOutputs();

        StorePathSet outputPaths;
        for (auto & [_, output] : builtOutputs)
            outputPaths.insert(output.outPath);
        runPostBuildHook(
            store,
            *logger,
            drvPath,
            outputPaths
        );

        /* Delete unused redirected outputs (when doing hash rewriting). */
        for (auto & i : redirectedOutputs)
            deletePath(store.Store::toRealPath(i.second));

        deleteTmpDir(true);

        return std::move(builtOutputs);

    } catch (BuildError & e) {
        BuildResult::Status st =
            dynamic_cast<NotDeterministic*>(&e) ? BuildResult::NotDeterministic :
            statusOk(status) ? BuildResult::OutputRejected :
            !derivationType.isSandboxed() || diskFull ? BuildResult::TransientFailure :
            BuildResult::PermanentFailure;

        return std::pair{std::move(st), std::move(e)};
    }
}

void DerivationBuilderImpl::cleanupBuild()
{
    deleteTmpDir(false);
}

static void chmod_(const Path & path, mode_t mode)
{
    if (chmod(path.c_str(), mode) == -1)
        throw SysError("setting permissions on '%s'", path);
}


/* Move/rename path 'src' to 'dst'. Temporarily make 'src' writable if
   it's a directory and we're not root (to be able to update the
   directory's parent link ".."). */
static void movePath(const Path & src, const Path & dst)
{
    auto st = lstat(src);

    bool changePerm = (geteuid() && S_ISDIR(st.st_mode) && !(st.st_mode & S_IWUSR));

    if (changePerm)
        chmod_(src, st.st_mode | S_IWUSR);

    std::filesystem::rename(src, dst);

    if (changePerm)
        chmod_(dst, st.st_mode);
}


static void replaceValidPath(const Path & storePath, const Path & tmpPath)
{
    /* We can't atomically replace storePath (the original) with
       tmpPath (the replacement), so we have to move it out of the
       way first.  We'd better not be interrupted here, because if
       we're repairing (say) Glibc, we end up with a broken system. */
    Path oldPath;

    if (pathExists(storePath)) {
        // why do we loop here?
        // although makeTempPath should be unique, we can't
        // guarantee that.
        do {
            oldPath = makeTempPath(storePath, ".old");
            // store paths are often directories so we can't just unlink() it
            // let's make sure the path doesn't exist before we try to use it
        } while (pathExists(oldPath));
        movePath(storePath, oldPath);
    }
    try {
        movePath(tmpPath, storePath);
    } catch (...) {
        try {
            // attempt to recover
            if (!oldPath.empty())
                movePath(oldPath, storePath);
        } catch (...) {
            ignoreExceptionExceptInterrupt();
        }
        throw;
    }
    if (!oldPath.empty())
        deletePath(oldPath);
}

bool DerivationBuilderImpl::decideWhetherDiskFull()
{
    bool diskFull = false;

    /* Heuristically check whether the build failure may have
       been caused by a disk full condition.  We have no way
       of knowing whether the build actually got an ENOSPC.
       So instead, check if the disk is (nearly) full now.  If
       so, we don't mark this build as a permanent failure. */
#if HAVE_STATVFS
    {
        auto & localStore = getLocalStore(store);
        uint64_t required = 8ULL * 1024 * 1024; // FIXME: make configurable
        struct statvfs st;
        if (statvfs(localStore.config->realStoreDir.get().c_str(), &st) == 0 &&
            (uint64_t) st.f_bavail * st.f_bsize < required)
            diskFull = true;
        if (statvfs(tmpDir.c_str(), &st) == 0 &&
            (uint64_t) st.f_bavail * st.f_bsize < required)
            diskFull = true;
    }
#endif

    return diskFull;
}

/**
 * Rethrow the current exception as a subclass of `Error`.
 */
static void rethrowExceptionAsError()
{
    try {
        throw;
    } catch (Error &) {
        throw;
    } catch (std::exception & e) {
        throw Error(e.what());
    } catch (...) {
        throw Error("unknown exception");
    }
}

/**
 * Send the current exception to the parent in the format expected by
 * `DerivationBuilderImpl::processSandboxSetupMessages()`.
 */
static void handleChildException(bool sendException)
{
    try {
        rethrowExceptionAsError();
    } catch (Error & e) {
        if (sendException) {
            writeFull(STDERR_FILENO, "\1\n");
            FdSink sink(STDERR_FILENO);
            sink << e;
            sink.flush();
        } else
            std::cerr << e.msg();
    }
}

static bool checkNotWorldWritable(std::filesystem::path path)
{
    while (true) {
        auto st = lstat(path);
        if (st.st_mode & S_IWOTH)
            return false;
        if (path == path.parent_path()) break;
        path = path.parent_path();
    }
    return true;
}

void DerivationBuilderImpl::startBuilder()
{
    /* Make sure that no other processes are executing under the
       sandbox uids. This must be done before any chownToBuilder()
       calls. */
    prepareUser();

    /* Right platform? */
    if (!drvOptions.canBuildLocally(store, drv)) {
        auto msg = fmt(
            "Cannot build '%s'.\n"
            "Reason: " ANSI_RED "required system or feature not available" ANSI_NORMAL "\n"
            "Required system: '%s' with features {%s}\n"
            "Current system: '%s' with features {%s}",
            Magenta(store.printStorePath(drvPath)),
            Magenta(drv.platform),
            concatStringsSep(", ", drvOptions.getRequiredSystemFeatures(drv)),
            Magenta(settings.thisSystem),
            concatStringsSep<StringSet>(", ", store.config.systemFeatures));

        // since aarch64-darwin has Rosetta 2, this user can actually run x86_64-darwin on their hardware - we should tell them to run the command to install Darwin 2
        if (drv.platform == "x86_64-darwin" && settings.thisSystem == "aarch64-darwin")
<<<<<<< HEAD
          msg += fmt("\nNote: run `%s` to run programs for x86_64-darwin", Magenta("/usr/sbin/softwareupdate --install-rosetta"));
=======
          msg += fmt("\nNote: run `%s` to run programs for x86_64-darwin", Magenta("/usr/sbin/softwareupdate --install-rosetta && launchctl stop org.nixos.nix-daemon"));
>>>>>>> 812e0693

        throw BuildError(msg);
    }

    auto buildDir = getLocalStore(store).config->getBuildDir();

    createDirs(buildDir);

    if (buildUser && !checkNotWorldWritable(buildDir))
        throw Error("Path %s or a parent directory is world-writable or a symlink. That's not allowed for security.", buildDir);

    /* Create a temporary directory where the build will take
       place. */
<<<<<<< HEAD
    topTmpDir = createTempDir(settings.buildDir.get().value_or(""), "nix-build-" + std::string(drvPath.name()), false, false, 0700);
#ifdef __APPLE__
    if (false) {
#else
    if (useChroot) {
#endif
        /* If sandboxing is enabled, put the actual TMPDIR underneath
           an inaccessible root-owned directory, to prevent outside
           access.

           On macOS, we don't use an actual chroot, so this isn't
           possible. Any mitigation along these lines would have to be
           done directly in the sandbox profile. */
        tmpDir = topTmpDir + "/build";
        createDir(tmpDir, 0700);
    } else {
        tmpDir = topTmpDir;
    }
=======
    topTmpDir = createTempDir(buildDir, "nix-build-" + std::string(drvPath.name()), 0700);
    setBuildTmpDir();
    assert(!tmpDir.empty());
>>>>>>> 812e0693

    /* The TOCTOU between the previous mkdir call and this open call is unavoidable due to
       POSIX semantics.*/
    tmpDirFd = AutoCloseFD{open(tmpDir.c_str(), O_RDONLY | O_NOFOLLOW | O_DIRECTORY)};
    if (!tmpDirFd)
        throw SysError("failed to open the build temporary directory descriptor '%1%'", tmpDir);

    chownToBuilder(tmpDirFd.get(), tmpDir);

    for (auto & [outputName, status] : initialOutputs) {
        /* Set scratch path we'll actually use during the build.

           If we're not doing a chroot build, but we have some valid
           output paths.  Since we can't just overwrite or delete
           them, we have to do hash rewriting: i.e. in the
           environment/arguments passed to the build, we replace the
           hashes of the valid outputs with unique dummy strings;
           after the build, we discard the redirected outputs
           corresponding to the valid outputs, and rewrite the
           contents of the new outputs to replace the dummy strings
           with the actual hashes. */
        auto scratchPath =
            !status.known
                ? makeFallbackPath(outputName)
            : !needsHashRewrite()
                /* Can always use original path in sandbox */
                ? status.known->path
            : !status.known->isPresent()
                /* If path doesn't yet exist can just use it */
                ? status.known->path
            : buildMode != bmRepair && !status.known->isValid()
                /* If we aren't repairing we'll delete a corrupted path, so we
                   can use original path */
                ? status.known->path
            :   /* If we are repairing or the path is totally valid, we'll need
                   to use a temporary path */
                makeFallbackPath(status.known->path);
        scratchOutputs.insert_or_assign(outputName, scratchPath);

        /* Substitute output placeholders with the scratch output paths.
           We'll use during the build. */
        inputRewrites[hashPlaceholder(outputName)] = store.printStorePath(scratchPath);

        /* Additional tasks if we know the final path a priori. */
        if (!status.known) continue;
        auto fixedFinalPath = status.known->path;

        /* Additional tasks if the final and scratch are both known and
           differ. */
        if (fixedFinalPath == scratchPath) continue;

        /* Ensure scratch path is ours to use. */
        deletePath(store.printStorePath(scratchPath));

        /* Rewrite and unrewrite paths */
        {
            std::string h1 { fixedFinalPath.hashPart() };
            std::string h2 { scratchPath.hashPart() };
            inputRewrites[h1] = h2;
        }

        redirectedOutputs.insert_or_assign(std::move(fixedFinalPath), std::move(scratchPath));
    }

    /* Construct the environment passed to the builder. */
    initEnv();

    writeStructuredAttrs();

    /* Handle exportReferencesGraph(), if set. */
    if (!parsedDrv) {
        for (auto & [fileName, ss] : drvOptions.exportReferencesGraph) {
            StorePathSet storePathSet;
            for (auto & storePathS : ss) {
                if (!store.isInStore(storePathS))
                    throw BuildError("'exportReferencesGraph' contains a non-store path '%1%'", storePathS);
                storePathSet.insert(store.toStorePath(storePathS).first);
            }
            /* Write closure info to <fileName>. */
            writeFile(tmpDir + "/" + fileName,
                store.makeValidityRegistration(
                    store.exportReferences(storePathSet, inputPaths), false, false));
        }
    }

<<<<<<< HEAD
    if (useChroot) {

        /* Allow a user-configurable set of directories from the
           host file system. */
        pathsInChroot.clear();

        for (auto i : settings.sandboxPaths.get()) {
            if (i.empty()) continue;
            bool optional = false;
            if (i[i.size() - 1] == '?') {
                optional = true;
                i.pop_back();
            }
            size_t p = i.find('=');

            std::string inside, outside;
            if (p == std::string::npos) {
                inside = i;
                outside = i;
            } else {
                inside = i.substr(0, p);
                outside = i.substr(p + 1);
            }

            if (!optional && !maybeLstat(outside)) {
              throw SysError("path '%s' is configured as part of the `sandbox-paths` option, but is inaccessible", outside);
            }

            pathsInChroot[inside] = {outside, optional};
        }
        if (hasPrefix(store.storeDir, tmpDirInSandbox))
        {
            throw Error("`sandbox-build-dir` must not contain the storeDir");
        }
        pathsInChroot[tmpDirInSandbox] = tmpDir;

        /* Add the closure of store paths to the chroot. */
        StorePathSet closure;
        for (auto & i : pathsInChroot)
            try {
                if (store.isInStore(i.second.source))
                    store.computeFSClosure(store.toStorePath(i.second.source).first, closure);
            } catch (InvalidPath & e) {
            } catch (Error & e) {
                e.addTrace({}, "while processing 'sandbox-paths'");
                throw;
            }
        for (auto & i : closure) {
            auto p = store.printStorePath(i);
            pathsInChroot.insert_or_assign(p, p);
        }

        PathSet allowedPaths = settings.allowedImpureHostPrefixes;

        /* This works like the above, except on a per-derivation level */
        auto impurePaths = drvOptions.impureHostDeps;

        for (auto & i : impurePaths) {
            bool found = false;
            /* Note: we're not resolving symlinks here to prevent
               giving a non-root user info about inaccessible
               files. */
            Path canonI = canonPath(i);
            /* If only we had a trie to do this more efficiently :) luckily, these are generally going to be pretty small */
            for (auto & a : allowedPaths) {
                Path canonA = canonPath(a);
                if (isDirOrInDir(canonI, canonA)) {
                    found = true;
                    break;
                }
            }
            if (!found)
                throw Error("derivation '%s' requested impure path '%s', but it was not in allowed-impure-host-deps",
                    store.printStorePath(drvPath), i);

            /* Allow files in drvOptions.impureHostDeps to be missing; e.g.
               macOS 11+ has no /usr/lib/libSystem*.dylib */
            pathsInChroot[i] = {i, true};
        }

#ifdef __linux__
        /* Create a temporary directory in which we set up the chroot
           environment using bind-mounts.  We put it in the Nix store
           so that the build outputs can be moved efficiently from the
           chroot to their final location. */
        auto chrootParentDir = store.Store::toRealPath(drvPath) + ".chroot";
        deletePath(chrootParentDir);

        /* Clean up the chroot directory automatically. */
        autoDelChroot = std::make_shared<AutoDelete>(chrootParentDir);

        printMsg(lvlChatty, "setting up chroot environment in '%1%'", chrootParentDir);

        if (mkdir(chrootParentDir.c_str(), 0700) == -1)
            throw SysError("cannot create '%s'", chrootRootDir);

        chrootRootDir = chrootParentDir + "/root";

        if (mkdir(chrootRootDir.c_str(), buildUser && buildUser->getUIDCount() != 1 ? 0755 : 0750) == -1)
            throw SysError("cannot create '%1%'", chrootRootDir);

        if (buildUser && chown(chrootRootDir.c_str(), buildUser->getUIDCount() != 1 ? buildUser->getUID() : 0, buildUser->getGID()) == -1)
            throw SysError("cannot change ownership of '%1%'", chrootRootDir);

        /* Create a writable /tmp in the chroot.  Many builders need
           this.  (Of course they should really respect $TMPDIR
           instead.) */
        Path chrootTmpDir = chrootRootDir + "/tmp";
        createDirs(chrootTmpDir);
        chmod_(chrootTmpDir, 01777);

        /* Create a /etc/passwd with entries for the build user and the
           nobody account.  The latter is kind of a hack to support
           Samba-in-QEMU. */
        createDirs(chrootRootDir + "/etc");
        if (drvOptions.useUidRange(drv))
            chownToBuilder(chrootRootDir + "/etc");

        if (drvOptions.useUidRange(drv) && (!buildUser || buildUser->getUIDCount() < 65536))
            throw Error("feature 'uid-range' requires the setting '%s' to be enabled", settings.autoAllocateUids.name);

        /* Declare the build user's group so that programs get a consistent
           view of the system (e.g., "id -gn"). */
        writeFile(chrootRootDir + "/etc/group",
            fmt("root:x:0:\n"
                "nixbld:!:%1%:\n"
                "nogroup:x:65534:\n", sandboxGid()));

        /* Create /etc/hosts with localhost entry. */
        if (derivationType->isSandboxed())
            writeFile(chrootRootDir + "/etc/hosts", "127.0.0.1 localhost\n::1 localhost\n");

        /* Make the closure of the inputs available in the chroot,
           rather than the whole Nix store.  This prevents any access
           to undeclared dependencies.  Directories are bind-mounted,
           while other inputs are hard-linked (since only directories
           can be bind-mounted).  !!! As an extra security
           precaution, make the fake Nix store only writable by the
           build user. */
        Path chrootStoreDir = chrootRootDir + store.storeDir;
        createDirs(chrootStoreDir);
        chmod_(chrootStoreDir, 01775);

        if (buildUser && chown(chrootStoreDir.c_str(), 0, buildUser->getGID()) == -1)
            throw SysError("cannot change ownership of '%1%'", chrootStoreDir);

        for (auto & i : inputPaths) {
            auto p = store.printStorePath(i);
            Path r = store.toRealPath(p);
            pathsInChroot.insert_or_assign(p, r);
        }

        /* If we're repairing, checking or rebuilding part of a
           multiple-outputs derivation, it's possible that we're
           rebuilding a path that is in settings.sandbox-paths
           (typically the dependencies of /bin/sh).  Throw them
           out. */
        for (auto & i : drv.outputsAndOptPaths(store)) {
            /* If the name isn't known a priori (i.e. floating
               content-addressing derivation), the temporary location we use
               should be fresh.  Freshness means it is impossible that the path
               is already in the sandbox, so we don't need to worry about
               removing it.  */
            if (i.second.second)
                pathsInChroot.erase(store.printStorePath(*i.second.second));
        }

        if (cgroup) {
            if (mkdir(cgroup->c_str(), 0755) != 0)
                throw SysError("creating cgroup '%s'", *cgroup);
            chownToBuilder(*cgroup);
            chownToBuilder(*cgroup + "/cgroup.procs");
            chownToBuilder(*cgroup + "/cgroup.threads");
            //chownToBuilder(*cgroup + "/cgroup.subtree_control");
        }

#else
        if (drvOptions.useUidRange(drv))
            throw Error("feature 'uid-range' is not supported on this platform");
        #ifdef __APPLE__
            /* We don't really have any parent prep work to do (yet?)
               All work happens in the child, instead. */
        #else
            throw Error("sandboxing builds is not supported on this platform");
        #endif
#endif
    } else {
        if (drvOptions.useUidRange(drv))
            throw Error("feature 'uid-range' is only supported in sandboxed builds");
    }
=======
    prepareSandbox();
>>>>>>> 812e0693

    if (needsHashRewrite() && pathExists(homeDir))
        throw Error("home directory '%1%' exists; please remove it to assure purity of builds without sandboxing", homeDir);

    /* Fire up a Nix daemon to process recursive Nix calls from the
       builder. */
    if (drvOptions.getRequiredSystemFeatures(drv).count("recursive-nix"))
        startDaemon();

    /* Run the builder. */
    printMsg(lvlChatty, "executing builder '%1%'", drv.builder);
    printMsg(lvlChatty, "using builder args '%1%'", concatStringsSep(" ", drv.args));
    for (auto & i : drv.env)
        printMsg(lvlVomit, "setting builder env variable '%1%'='%2%'", i.first, i.second);

    /* Create the log file. */
    miscMethods->openLogFile();

    /* Create a pseudoterminal to get the output of the builder. */
    builderOut = posix_openpt(O_RDWR | O_NOCTTY);
    if (!builderOut)
        throw SysError("opening pseudoterminal master");

    // FIXME: not thread-safe, use ptsname_r
    std::string slaveName = ptsname(builderOut.get());

    if (buildUser) {
        if (chmod(slaveName.c_str(), 0600))
            throw SysError("changing mode of pseudoterminal slave");

        if (chown(slaveName.c_str(), buildUser->getUID(), 0))
            throw SysError("changing owner of pseudoterminal slave");
    }
#ifdef __APPLE__
    else {
        if (grantpt(builderOut.get()))
            throw SysError("granting access to pseudoterminal slave");
    }
#endif

    if (unlockpt(builderOut.get()))
        throw SysError("unlocking pseudoterminal");

    buildResult.startTime = time(0);

    /* Start a child process to build the derivation. */
    startChild();

    pid.setSeparatePG(true);
    miscMethods->childStarted(builderOut.get());

    processSandboxSetupMessages();
}

DerivationBuilderImpl::PathsInChroot DerivationBuilderImpl::getPathsInSandbox()
{
    PathsInChroot pathsInChroot;

    /* Allow a user-configurable set of directories from the
       host file system. */
    for (auto i : settings.sandboxPaths.get()) {
        if (i.empty()) continue;
        bool optional = false;
        if (i[i.size() - 1] == '?') {
            optional = true;
            i.pop_back();
        }
        size_t p = i.find('=');
        if (p == std::string::npos)
            pathsInChroot[i] = {i, optional};
        else
            pathsInChroot[i.substr(0, p)] = {i.substr(p + 1), optional};
    }
    if (hasPrefix(store.storeDir, tmpDirInSandbox()))
    {
        throw Error("`sandbox-build-dir` must not contain the storeDir");
    }
    pathsInChroot[tmpDirInSandbox()] = tmpDir;

    /* Add the closure of store paths to the chroot. */
    StorePathSet closure;
    for (auto & i : pathsInChroot)
        try {
            if (store.isInStore(i.second.source))
                store.computeFSClosure(store.toStorePath(i.second.source).first, closure);
        } catch (InvalidPath & e) {
        } catch (Error & e) {
            e.addTrace({}, "while processing sandbox path '%s'", i.second.source);
            throw;
        }
    for (auto & i : closure) {
        auto p = store.printStorePath(i);
        pathsInChroot.insert_or_assign(p, p);
    }

    PathSet allowedPaths = settings.allowedImpureHostPrefixes;

    /* This works like the above, except on a per-derivation level */
    auto impurePaths = drvOptions.impureHostDeps;

    for (auto & i : impurePaths) {
        bool found = false;
        /* Note: we're not resolving symlinks here to prevent
           giving a non-root user info about inaccessible
           files. */
        Path canonI = canonPath(i);
        /* If only we had a trie to do this more efficiently :) luckily, these are generally going to be pretty small */
        for (auto & a : allowedPaths) {
            Path canonA = canonPath(a);
            if (isDirOrInDir(canonI, canonA)) {
                found = true;
                break;
            }
        }
        if (!found)
            throw Error("derivation '%s' requested impure path '%s', but it was not in allowed-impure-host-deps",
                store.printStorePath(drvPath), i);

        /* Allow files in drvOptions.impureHostDeps to be missing; e.g.
           macOS 11+ has no /usr/lib/libSystem*.dylib */
        pathsInChroot[i] = {i, true};
    }

    if (settings.preBuildHook != "") {
        printMsg(lvlChatty, "executing pre-build hook '%1%'", settings.preBuildHook);
        enum BuildHookState {
            stBegin,
            stExtraChrootDirs
        };
        auto state = stBegin;
        auto lines = runProgram(settings.preBuildHook, false, getPreBuildHookArgs());
        auto lastPos = std::string::size_type{0};
        for (auto nlPos = lines.find('\n'); nlPos != std::string::npos;
                nlPos = lines.find('\n', lastPos))
        {
            auto line = lines.substr(lastPos, nlPos - lastPos);
            lastPos = nlPos + 1;
            if (state == stBegin) {
                if (line == "extra-sandbox-paths" || line == "extra-chroot-dirs") {
                    state = stExtraChrootDirs;
                } else {
                    throw Error("unknown pre-build hook command '%1%'", line);
                }
            } else if (state == stExtraChrootDirs) {
                if (line == "") {
                    state = stBegin;
                } else {
                    auto p = line.find('=');
                    if (p == std::string::npos)
                        pathsInChroot[line] = line;
                    else
                        pathsInChroot[line.substr(0, p)] = line.substr(p + 1);
                }
            }
        }
    }

    return pathsInChroot;
}

void DerivationBuilderImpl::prepareSandbox()
{
    if (drvOptions.useUidRange(drv))
        throw Error("feature 'uid-range' is not supported on this platform");
}

void DerivationBuilderImpl::openSlave()
{
    std::string slaveName = ptsname(builderOut.get());

    AutoCloseFD builderOut = open(slaveName.c_str(), O_RDWR | O_NOCTTY);
    if (!builderOut)
        throw SysError("opening pseudoterminal slave");

    // Put the pt into raw mode to prevent \n -> \r\n translation.
    struct termios term;
    if (tcgetattr(builderOut.get(), &term))
        throw SysError("getting pseudoterminal attributes");

    cfmakeraw(&term);

    if (tcsetattr(builderOut.get(), TCSANOW, &term))
        throw SysError("putting pseudoterminal into raw mode");

    if (dup2(builderOut.get(), STDERR_FILENO) == -1)
        throw SysError("cannot pipe standard error into log file");
}

void DerivationBuilderImpl::startChild()
{
    pid = startProcess([&]() {
        openSlave();
        runChild();
    });
}

void DerivationBuilderImpl::processSandboxSetupMessages()
{
    std::vector<std::string> msgs;
    while (true) {
        std::string msg = [&]() {
            try {
                return readLine(builderOut.get());
            } catch (Error & e) {
                auto status = pid.wait();
                e.addTrace({}, "while waiting for the build environment for '%s' to initialize (%s, previous messages: %s)",
                    store.printStorePath(drvPath),
                    statusToString(status),
                    concatStringsSep("|", msgs));
                throw;
            }
        }();
        if (msg.substr(0, 1) == "\2") break;
        if (msg.substr(0, 1) == "\1") {
            FdSource source(builderOut.get());
            auto ex = readError(source);
            ex.addTrace({}, "while setting up the build environment");
            throw ex;
        }
        debug("sandbox setup: " + msg);
        msgs.push_back(std::move(msg));
    }
}

<<<<<<< HEAD

void DerivationBuilderImpl::initTmpDir()
{
    /* In a sandbox, for determinism, always use the same temporary
       directory. */
#ifdef __linux__
    tmpDirInSandbox = useChroot ? settings.sandboxBuildDir : tmpDir;
#else
    tmpDirInSandbox = tmpDir;
#endif

    /* In non-structured mode, set all bindings either directory in the
       environment or via a file, as specified by
       `DerivationOptions::passAsFile`. */
    if (!parsedDrv) {
        for (auto & i : drv.env) {
            if (drvOptions.passAsFile.find(i.first) == drvOptions.passAsFile.end()) {
                env[i.first] = i.second;
            } else {
                auto hash = hashString(HashAlgorithm::SHA256, i.first);
                std::string fn = ".attr-" + hash.to_string(HashFormat::Nix32, false);
                writeBuilderFile(fn, rewriteStrings(i.second, inputRewrites));
                env[i.first + "Path"] = tmpDirInSandbox + "/" + fn;
            }
        }

    }

    /* For convenience, set an environment pointing to the top build
       directory. */
    env["NIX_BUILD_TOP"] = tmpDirInSandbox;

    /* Also set TMPDIR and variants to point to this directory. */
    env["TMPDIR"] = env["TEMPDIR"] = env["TMP"] = env["TEMP"] = tmpDirInSandbox;

    /* Explicitly set PWD to prevent problems with chroot builds.  In
       particular, dietlibc cannot figure out the cwd because the
       inode of the current directory doesn't appear in .. (because
       getdents returns the inode of the mount point). */
    env["PWD"] = tmpDirInSandbox;
}


=======
>>>>>>> 812e0693
void DerivationBuilderImpl::initEnv()
{
    env.clear();

    /* Most shells initialise PATH to some default (/bin:/usr/bin:...) when
       PATH is not set.  We don't want this, so we fill it in with some dummy
       value. */
    env["PATH"] = "/path-not-set";

    /* Set HOME to a non-existing path to prevent certain programs from using
       /etc/passwd (or NIS, or whatever) to locate the home directory (for
       example, wget looks for ~/.wgetrc).  I.e., these tools use /etc/passwd
       if HOME is not set, but they will just assume that the settings file
       they are looking for does not exist if HOME is set but points to some
       non-existing path. */
    env["HOME"] = homeDir;

    /* Tell the builder where the Nix store is.  Usually they
       shouldn't care, but this is useful for purity checking (e.g.,
       the compiler or linker might only want to accept paths to files
       in the store or in the build directory). */
    env["NIX_STORE"] = store.storeDir;

    /* The maximum number of cores to utilize for parallel building. */
    env["NIX_BUILD_CORES"] = fmt("%d", settings.buildCores);

    /* In non-structured mode, set all bindings either directory in the
       environment or via a file, as specified by
       `DerivationOptions::passAsFile`. */
    if (!parsedDrv) {
        for (auto & i : drv.env) {
            if (drvOptions.passAsFile.find(i.first) == drvOptions.passAsFile.end()) {
                env[i.first] = i.second;
            } else {
                auto hash = hashString(HashAlgorithm::SHA256, i.first);
                std::string fn = ".attr-" + hash.to_string(HashFormat::Nix32, false);
                writeBuilderFile(fn, rewriteStrings(i.second, inputRewrites));
                env[i.first + "Path"] = tmpDirInSandbox() + "/" + fn;
            }
        }
    }

    /* For convenience, set an environment pointing to the top build
       directory. */
    env["NIX_BUILD_TOP"] = tmpDirInSandbox();

    /* Also set TMPDIR and variants to point to this directory. */
    env["TMPDIR"] = env["TEMPDIR"] = env["TMP"] = env["TEMP"] = tmpDirInSandbox();

    /* Explicitly set PWD to prevent problems with chroot builds.  In
       particular, dietlibc cannot figure out the cwd because the
       inode of the current directory doesn't appear in .. (because
       getdents returns the inode of the mount point). */
    env["PWD"] = tmpDirInSandbox();

    /* Compatibility hack with Nix <= 0.7: if this is a fixed-output
       derivation, tell the builder, so that for instance `fetchurl'
       can skip checking the output.  On older Nixes, this environment
       variable won't be set, so `fetchurl' will do the check. */
    if (derivationType.isFixed()) env["NIX_OUTPUT_CHECKED"] = "1";

    /* *Only* if this is a fixed-output derivation, propagate the
       values of the environment variables specified in the
       `impureEnvVars' attribute to the builder.  This allows for
       instance environment variables for proxy configuration such as
       `http_proxy' to be easily passed to downloaders like
       `fetchurl'.  Passing such environment variables from the caller
       to the builder is generally impure, but the output of
       fixed-output derivations is by definition pure (since we
       already know the cryptographic hash of the output). */
    if (!derivationType.isSandboxed()) {
        auto & impureEnv = settings.impureEnv.get();
        if (!impureEnv.empty())
            experimentalFeatureSettings.require(Xp::ConfigurableImpureEnv);

        for (auto & i : drvOptions.impureEnvVars){
            auto envVar = impureEnv.find(i);
            if (envVar != impureEnv.end()) {
                env[i] = envVar->second;
            } else {
                env[i] = getEnv(i).value_or("");
            }
        }
    }

    /* Currently structured log messages piggyback on stderr, but we
       may change that in the future. So tell the builder which file
       descriptor to use for that. */
    env["NIX_LOG_FD"] = "2";

    /* Trigger colored output in various tools. */
    env["TERM"] = "xterm-256color";
}


void DerivationBuilderImpl::writeStructuredAttrs()
{
    if (parsedDrv) {
        auto json = parsedDrv->prepareStructuredAttrs(
            store,
            drvOptions,
            inputPaths,
            drv.outputs);
        nlohmann::json rewritten;
        for (auto & [i, v] : json["outputs"].get<nlohmann::json::object_t>()) {
            /* The placeholder must have a rewrite, so we use it to cover both the
               cases where we know or don't know the output path ahead of time. */
            rewritten[i] = rewriteStrings((std::string) v, inputRewrites);
        }

        json["outputs"] = rewritten;

        auto jsonSh = StructuredAttrs::writeShell(json);

        writeBuilderFile(".attrs.sh", rewriteStrings(jsonSh, inputRewrites));
<<<<<<< HEAD
        env["NIX_ATTRS_SH_FILE"] = tmpDirInSandbox + "/.attrs.sh";
        writeBuilderFile(".attrs.json", rewriteStrings(json.dump(), inputRewrites));
        env["NIX_ATTRS_JSON_FILE"] = tmpDirInSandbox + "/.attrs.json";
=======
        env["NIX_ATTRS_SH_FILE"] = tmpDirInSandbox() + "/.attrs.sh";
        writeBuilderFile(".attrs.json", rewriteStrings(json.dump(), inputRewrites));
        env["NIX_ATTRS_JSON_FILE"] = tmpDirInSandbox() + "/.attrs.json";
>>>>>>> 812e0693
    }
}


void DerivationBuilderImpl::startDaemon()
{
    experimentalFeatureSettings.require(Xp::RecursiveNix);

    auto store = makeRestrictedStore(
        [&]{
            auto config = make_ref<LocalStore::Config>(*getLocalStore(this->store).config);
            config->pathInfoCacheSize = 0;
            config->stateDir = "/no-such-path";
            config->logDir = "/no-such-path";
            return config;
        }(),
        ref<LocalStore>(std::dynamic_pointer_cast<LocalStore>(this->store.shared_from_this())),
        *this);

    addedPaths.clear();

    auto socketName = ".nix-socket";
    Path socketPath = tmpDir + "/" + socketName;
    env["NIX_REMOTE"] = "unix://" + tmpDirInSandbox() + "/" + socketName;

    daemonSocket = createUnixDomainSocket(socketPath, 0600);

    chownToBuilder(socketPath);

    daemonThread = std::thread([this, store]() {

        while (true) {

            /* Accept a connection. */
            struct sockaddr_un remoteAddr;
            socklen_t remoteAddrLen = sizeof(remoteAddr);

            AutoCloseFD remote = accept(daemonSocket.get(),
                (struct sockaddr *) &remoteAddr, &remoteAddrLen);
            if (!remote) {
                if (errno == EINTR || errno == EAGAIN) continue;
                if (errno == EINVAL || errno == ECONNABORTED) break;
                throw SysError("accepting connection");
            }

            unix::closeOnExec(remote.get());

            debug("received daemon connection");

            auto workerThread = std::thread([store, remote{std::move(remote)}]() {
                try {
                    daemon::processConnection(
                        store,
                        FdSource(remote.get()),
                        FdSink(remote.get()),
                        NotTrusted, daemon::Recursive);
                    debug("terminated daemon connection");
                } catch (const Interrupted &) {
                    debug("interrupted daemon connection");
                } catch (SystemError &) {
                    ignoreExceptionExceptInterrupt();
                }
            });

            daemonWorkerThreads.push_back(std::move(workerThread));
        }

        debug("daemon shutting down");
    });
}


void DerivationBuilderImpl::stopDaemon()
{
    if (daemonSocket && shutdown(daemonSocket.get(), SHUT_RDWR) == -1) {
        // According to the POSIX standard, the 'shutdown' function should
        // return an ENOTCONN error when attempting to shut down a socket that
        // hasn't been connected yet. This situation occurs when the 'accept'
        // function is called on a socket without any accepted connections,
        // leaving the socket unconnected. While Linux doesn't seem to produce
        // an error for sockets that have only been accepted, more
        // POSIX-compliant operating systems like OpenBSD, macOS, and others do
        // return the ENOTCONN error. Therefore, we handle this error here to
        // avoid raising an exception for compliant behaviour.
        if (errno == ENOTCONN) {
            daemonSocket.close();
        } else {
            throw SysError("shutting down daemon socket");
        }
    }

    if (daemonThread.joinable())
        daemonThread.join();

    // FIXME: should prune worker threads more quickly.
    // FIXME: shutdown the client socket to speed up worker termination.
    for (auto & thread : daemonWorkerThreads)
        thread.join();
    daemonWorkerThreads.clear();

    // release the socket.
    daemonSocket.close();
}


void DerivationBuilderImpl::addDependency(const StorePath & path)
{
    if (isAllowed(path)) return;

    addedPaths.insert(path);
}

void DerivationBuilderImpl::chownToBuilder(const Path & path)
{
    if (!buildUser) return;
    if (chown(path.c_str(), buildUser->getUID(), buildUser->getGID()) == -1)
        throw SysError("cannot change ownership of '%1%'", path);
}

void DerivationBuilderImpl::chownToBuilder(int fd, const Path & path)
{
    if (!buildUser) return;
    if (fchown(fd, buildUser->getUID(), buildUser->getGID()) == -1)
        throw SysError("cannot change ownership of file '%1%'", path);
}

<<<<<<< HEAD
void DerivationBuilderImpl::chownToBuilder(int fd, const Path & path)
{
    if (!buildUser) return;
    if (fchown(fd, buildUser->getUID(), buildUser->getGID()) == -1)
        throw SysError("cannot change ownership of file '%1%'", path);
}

=======
>>>>>>> 812e0693
void DerivationBuilderImpl::writeBuilderFile(
    const std::string & name,
    std::string_view contents)
{
    auto path = std::filesystem::path(tmpDir) / name;
    AutoCloseFD fd{openat(tmpDirFd.get(), name.c_str(), O_WRONLY | O_TRUNC | O_CREAT | O_CLOEXEC | O_EXCL | O_NOFOLLOW, 0666)};
    if (!fd)
        throw SysError("creating file %s", path);
    writeFile(fd, path, contents);
    chownToBuilder(fd.get(), path);
}

void DerivationBuilderImpl::runChild()
{
    /* Warning: in the child we should absolutely not make any SQLite
       calls! */

    bool sendException = true;

    try { /* child */

        commonChildInit();

        /* Make the contents of netrc and the CA certificate bundle
           available to builtin:fetchurl (which may run under a
           different uid and/or in a sandbox). */
        BuiltinBuilderContext ctx{
            .drv = drv,
            .tmpDirInSandbox = tmpDirInSandbox(),
        };

        if (drv.isBuiltin() && drv.builder == "builtin:fetchurl") {
           try {
               ctx.netrcData = readFile(settings.netrcFile);
           } catch (SystemError &) { }

           try {
               ctx.caFileData = readFile(settings.caFile);
           } catch (SystemError &) { }
        }

        enterChroot();

        if (chdir(tmpDirInSandbox().c_str()) == -1)
            throw SysError("changing into '%1%'", tmpDir);

        /* Close all other file descriptors. */
        unix::closeExtraFDs();

        /* Disable core dumps by default. */
        struct rlimit limit = { 0, RLIM_INFINITY };
        setrlimit(RLIMIT_CORE, &limit);

        // FIXME: set other limits to deterministic values?

        setUser();

        /* Indicate that we managed to set up the build environment. */
        writeFull(STDERR_FILENO, std::string("\2\n"));

        sendException = false;

        /* If this is a builtin builder, call it now. This should not return. */
        if (drv.isBuiltin()) {
            try {
                logger = makeJSONLogger(getStandardError());

                for (auto & e : drv.outputs)
                    ctx.outputs.insert_or_assign(e.first,
                        store.printStorePath(scratchOutputs.at(e.first)));

                std::string builtinName = drv.builder.substr(8);
                assert(RegisterBuiltinBuilder::builtinBuilders);
                if (auto builtin = get(RegisterBuiltinBuilder::builtinBuilders(), builtinName))
                    (*builtin)(ctx);
                else
                    throw Error("unsupported builtin builder '%1%'", builtinName);
                _exit(0);
            } catch (std::exception & e) {
                writeFull(STDERR_FILENO, e.what() + std::string("\n"));
                _exit(1);
            }
        }

        /* It's not a builtin builder, so execute the program. */

        Strings args;
        args.push_back(std::string(baseNameOf(drv.builder)));

        for (auto & i : drv.args)
            args.push_back(rewriteStrings(i, inputRewrites));

        Strings envStrs;
        for (auto & i : env)
            envStrs.push_back(rewriteStrings(i.first + "=" + i.second, inputRewrites));

        execBuilder(args, envStrs);

        throw SysError("executing '%1%'", drv.builder);

    } catch (...) {
        handleChildException(sendException);
        _exit(1);
    }
}

void DerivationBuilderImpl::setUser()
{
    /* If we are running in `build-users' mode, then switch to the
       user we allocated above.  Make sure that we drop all root
       privileges.  Note that above we have closed all file
       descriptors except std*, so that's safe.  Also note that
       setuid() when run as root sets the real, effective and
       saved UIDs. */
    if (buildUser) {
        /* Preserve supplementary groups of the build user, to allow
           admins to specify groups such as "kvm".  */
        auto gids = buildUser->getSupplementaryGIDs();
        if (setgroups(gids.size(), gids.data()) == -1)
            throw SysError("cannot set supplementary groups of build user");

        if (setgid(buildUser->getGID()) == -1 ||
            getgid() != buildUser->getGID() ||
            getegid() != buildUser->getGID())
            throw SysError("setgid failed");

        if (setuid(buildUser->getUID()) == -1 ||
            getuid() != buildUser->getUID() ||
            geteuid() != buildUser->getUID())
            throw SysError("setuid failed");
    }
}

void DerivationBuilderImpl::execBuilder(const Strings & args, const Strings & envStrs)
{
    execve(drv.builder.c_str(), stringsToCharPtrs(args).data(), stringsToCharPtrs(envStrs).data());
}

SingleDrvOutputs DerivationBuilderImpl::registerOutputs()
{
    std::map<std::string, ValidPathInfo> infos;

    /* Set of inodes seen during calls to canonicalisePathMetaData()
       for this build's outputs.  This needs to be shared between
       outputs to allow hard links between outputs. */
    InodesSeen inodesSeen;

    Path checkSuffix = ".check";

    std::exception_ptr delayedException;

    /* The paths that can be referenced are the input closures, the
       output paths, and any paths that have been built via recursive
       Nix calls. */
    StorePathSet referenceablePaths;
    for (auto & p : inputPaths) referenceablePaths.insert(p);
    for (auto & i : scratchOutputs) referenceablePaths.insert(i.second);
    for (auto & p : addedPaths) referenceablePaths.insert(p);

    /* Check whether the output paths were created, and make all
       output paths read-only.  Then get the references of each output (that we
       might need to register), so we can topologically sort them. For the ones
       that are most definitely already installed, we just store their final
       name so we can also use it in rewrites. */
    StringSet outputsToSort;
    struct AlreadyRegistered { StorePath path; };
    struct PerhapsNeedToRegister { StorePathSet refs; };
    std::map<std::string, std::variant<AlreadyRegistered, PerhapsNeedToRegister>> outputReferencesIfUnregistered;
    std::map<std::string, struct stat> outputStats;
    for (auto & [outputName, _] : drv.outputs) {
        auto scratchOutput = get(scratchOutputs, outputName);
        if (!scratchOutput)
            throw BuildError(
                "builder for '%s' has no scratch output for '%s'",
                store.printStorePath(drvPath), outputName);
        auto actualPath = realPathInSandbox(store.printStorePath(*scratchOutput));

        outputsToSort.insert(outputName);

        /* Updated wanted info to remove the outputs we definitely don't need to register */
        auto initialOutput = get(initialOutputs, outputName);
        if (!initialOutput)
            throw BuildError(
                "builder for '%s' has no initial output for '%s'",
                store.printStorePath(drvPath), outputName);
        auto & initialInfo = *initialOutput;

        /* Don't register if already valid, and not checking */
        initialInfo.wanted = buildMode == bmCheck
            || !(initialInfo.known && initialInfo.known->isValid());
        if (!initialInfo.wanted) {
            outputReferencesIfUnregistered.insert_or_assign(
                outputName,
                AlreadyRegistered { .path = initialInfo.known->path });
            continue;
        }

        auto optSt = maybeLstat(actualPath.c_str());
        if (!optSt)
            throw BuildError(
                "builder for '%s' failed to produce output path for output '%s' at '%s'",
                store.printStorePath(drvPath), outputName, actualPath);
        struct stat & st = *optSt;

#ifndef __CYGWIN__
        /* Check that the output is not group or world writable, as
           that means that someone else can have interfered with the
           build.  Also, the output should be owned by the build
           user. */
        if ((!S_ISLNK(st.st_mode) && (st.st_mode & (S_IWGRP | S_IWOTH))) ||
            (buildUser && st.st_uid != buildUser->getUID()))
            throw BuildError(
                    "suspicious ownership or permission on '%s' for output '%s'; rejecting this build output",
                    actualPath, outputName);
#endif

        /* Canonicalise first.  This ensures that the path we're
           rewriting doesn't contain a hard link to /etc/shadow or
           something like that. */
        canonicalisePathMetaData(
            actualPath,
            buildUser ? std::optional(buildUser->getUIDRange()) : std::nullopt,
            inodesSeen);

        bool discardReferences = false;
        if (auto udr = get(drvOptions.unsafeDiscardReferences, outputName)) {
            discardReferences = *udr;
        }

        StorePathSet references;
        if (discardReferences)
            debug("discarding references of output '%s'", outputName);
        else {
            debug("scanning for references for output '%s' in temp location '%s'", outputName, actualPath);

            /* Pass blank Sink as we are not ready to hash data at this stage. */
            NullSink blank;
            references = scanForReferences(blank, actualPath, referenceablePaths);
        }

        outputReferencesIfUnregistered.insert_or_assign(
            outputName,
            PerhapsNeedToRegister { .refs = references });
        outputStats.insert_or_assign(outputName, std::move(st));
    }

    auto sortedOutputNames = topoSort(outputsToSort,
        {[&](const std::string & name) {
            auto orifu = get(outputReferencesIfUnregistered, name);
            if (!orifu)
                throw BuildError(
                    "no output reference for '%s' in build of '%s'",
                    name, store.printStorePath(drvPath));
            return std::visit(overloaded {
                /* Since we'll use the already installed versions of these, we
                   can treat them as leaves and ignore any references they
                   have. */
                [&](const AlreadyRegistered &) { return StringSet {}; },
                [&](const PerhapsNeedToRegister & refs) {
                    StringSet referencedOutputs;
                    /* FIXME build inverted map up front so no quadratic waste here */
                    for (auto & r : refs.refs)
                        for (auto & [o, p] : scratchOutputs)
                            if (r == p)
                                referencedOutputs.insert(o);
                    return referencedOutputs;
                },
            }, *orifu);
        }},
        {[&](const std::string & path, const std::string & parent) {
            // TODO with more -vvvv also show the temporary paths for manual inspection.
            return BuildError(
                "cycle detected in build of '%s' in the references of output '%s' from output '%s'",
                store.printStorePath(drvPath), path, parent);
        }});

    std::reverse(sortedOutputNames.begin(), sortedOutputNames.end());

    OutputPathMap finalOutputs;

    for (auto & outputName : sortedOutputNames) {
        auto output = get(drv.outputs, outputName);
        auto scratchPath = get(scratchOutputs, outputName);
        assert(output && scratchPath);
        auto actualPath = realPathInSandbox(store.printStorePath(*scratchPath));

        auto finish = [&](StorePath finalStorePath) {
            /* Store the final path */
            finalOutputs.insert_or_assign(outputName, finalStorePath);
            /* The rewrite rule will be used in downstream outputs that refer to
               use. This is why the topological sort is essential to do first
               before this for loop. */
            if (*scratchPath != finalStorePath)
                outputRewrites[std::string { scratchPath->hashPart() }] = std::string { finalStorePath.hashPart() };
        };

        auto orifu = get(outputReferencesIfUnregistered, outputName);
        assert(orifu);

        std::optional<StorePathSet> referencesOpt = std::visit(overloaded {
            [&](const AlreadyRegistered & skippedFinalPath) -> std::optional<StorePathSet> {
                finish(skippedFinalPath.path);
                return std::nullopt;
            },
            [&](const PerhapsNeedToRegister & r) -> std::optional<StorePathSet> {
                return r.refs;
            },
        }, *orifu);

        if (!referencesOpt)
            continue;
        auto references = *referencesOpt;

        auto rewriteOutput = [&](const StringMap & rewrites) {
            /* Apply hash rewriting if necessary. */
            if (!rewrites.empty()) {
                debug("rewriting hashes in '%1%'; cross fingers", actualPath);

                /* FIXME: Is this actually streaming? */
                auto source = sinkToSource([&](Sink & nextSink) {
                    RewritingSink rsink(rewrites, nextSink);
                    dumpPath(actualPath, rsink);
                    rsink.flush();
                });
                Path tmpPath = actualPath + ".tmp";
                restorePath(tmpPath, *source);
                deletePath(actualPath);
                movePath(tmpPath, actualPath);

                /* FIXME: set proper permissions in restorePath() so
                   we don't have to do another traversal. */
                canonicalisePathMetaData(actualPath, {}, inodesSeen);
            }
        };

        auto rewriteRefs = [&]() -> StoreReferences {
            /* In the CA case, we need the rewritten refs to calculate the
               final path, therefore we look for a *non-rewritten
               self-reference, and use a bool rather try to solve the
               computationally intractable fixed point. */
            StoreReferences res {
                .self = false,
            };
            for (auto & r : references) {
                auto name = r.name();
                auto origHash = std::string { r.hashPart() };
                if (r == *scratchPath) {
                    res.self = true;
                } else if (auto outputRewrite = get(outputRewrites, origHash)) {
                    std::string newRef = *outputRewrite;
                    newRef += '-';
                    newRef += name;
                    res.others.insert(StorePath { newRef });
                } else {
                    res.others.insert(r);
                }
            }
            return res;
        };

        auto newInfoFromCA = [&](const DerivationOutput::CAFloating outputHash) -> ValidPathInfo {
            auto st = get(outputStats, outputName);
            if (!st)
                throw BuildError(
                    "output path %1% without valid stats info",
                    actualPath);
            if (outputHash.method.getFileIngestionMethod() == FileIngestionMethod::Flat)
            {
                /* The output path should be a regular file without execute permission. */
                if (!S_ISREG(st->st_mode) || (st->st_mode & S_IXUSR) != 0)
                    throw BuildError(
                        "output path '%1%' should be a non-executable regular file "
                        "since recursive hashing is not enabled (one of outputHashMode={flat,text} is true)",
                        actualPath);
            }
            rewriteOutput(outputRewrites);
            /* FIXME optimize and deduplicate with addToStore */
            std::string oldHashPart { scratchPath->hashPart() };
            auto got = [&]{
                auto fim = outputHash.method.getFileIngestionMethod();
                switch (fim) {
                case FileIngestionMethod::Flat:
                case FileIngestionMethod::NixArchive:
                {
                    HashModuloSink caSink { outputHash.hashAlgo, oldHashPart };
                    auto fim = outputHash.method.getFileIngestionMethod();
                    dumpPath(
                        {getFSSourceAccessor(), CanonPath(actualPath)},
                        caSink,
                        (FileSerialisationMethod) fim);
                    return caSink.finish().first;
                }
                case FileIngestionMethod::Git: {
                    return git::dumpHash(
                        outputHash.hashAlgo,
                        {getFSSourceAccessor(), CanonPath(actualPath)}).hash;
                }
                }
                assert(false);
            }();

            ValidPathInfo newInfo0 {
                store,
                outputPathName(drv.name, outputName),
                ContentAddressWithReferences::fromParts(
                    outputHash.method,
                    std::move(got),
                    rewriteRefs()),
                Hash::dummy,
            };
            if (*scratchPath != newInfo0.path) {
                // If the path has some self-references, we need to rewrite
                // them.
                // (note that this doesn't invalidate the ca hash we calculated
                // above because it's computed *modulo the self-references*, so
                // it already takes this rewrite into account).
                rewriteOutput(
                    StringMap{{oldHashPart,
                               std::string(newInfo0.path.hashPart())}});
            }

            {
                HashResult narHashAndSize = hashPath(
                    {getFSSourceAccessor(), CanonPath(actualPath)},
                    FileSerialisationMethod::NixArchive, HashAlgorithm::SHA256);
                newInfo0.narHash = narHashAndSize.first;
                newInfo0.narSize = narHashAndSize.second;
            }

            assert(newInfo0.ca);
            return newInfo0;
        };

        ValidPathInfo newInfo = std::visit(overloaded {

            [&](const DerivationOutput::InputAddressed & output) {
                /* input-addressed case */
                auto requiredFinalPath = output.path;
                /* Preemptively add rewrite rule for final hash, as that is
                   what the NAR hash will use rather than normalized-self references */
                if (*scratchPath != requiredFinalPath)
                    outputRewrites.insert_or_assign(
                        std::string { scratchPath->hashPart() },
                        std::string { requiredFinalPath.hashPart() });
                rewriteOutput(outputRewrites);
                HashResult narHashAndSize = hashPath(
                    {getFSSourceAccessor(), CanonPath(actualPath)},
                    FileSerialisationMethod::NixArchive, HashAlgorithm::SHA256);
                ValidPathInfo newInfo0 { requiredFinalPath, narHashAndSize.first };
                newInfo0.narSize = narHashAndSize.second;
                auto refs = rewriteRefs();
                newInfo0.references = std::move(refs.others);
                if (refs.self)
                    newInfo0.references.insert(newInfo0.path);
                return newInfo0;
            },

            [&](const DerivationOutput::CAFixed & dof) {
                auto & wanted = dof.ca.hash;

                // Replace the output by a fresh copy of itself to make sure
                // that there's no stale file descriptor pointing to it
                Path tmpOutput = actualPath + ".tmp";
                copyFile(
                    std::filesystem::path(actualPath),
                    std::filesystem::path(tmpOutput), true);

                std::filesystem::rename(tmpOutput, actualPath);

                auto newInfo0 = newInfoFromCA(DerivationOutput::CAFloating {
                    .method = dof.ca.method,
                    .hashAlgo = wanted.algo,
                });

                /* Check wanted hash */
                assert(newInfo0.ca);
                auto & got = newInfo0.ca->hash;
                if (wanted != got) {
                    /* Throw an error after registering the path as
                       valid. */
                    miscMethods->noteHashMismatch();
                    delayedException = std::make_exception_ptr(
                        BuildError("hash mismatch in fixed-output derivation '%s':\n  specified: %s\n     got:    %s",
                            store.printStorePath(drvPath),
                            wanted.to_string(HashFormat::SRI, true),
                            got.to_string(HashFormat::SRI, true)));
                    act->result(resHashMismatch,
                        {
                            {"storePath", store.printStorePath(drvPath)},
                            {"wanted", wanted},
                            {"got", got},
                        });
                }
                if (!newInfo0.references.empty()) {
                    auto numViolations = newInfo.references.size();
                    delayedException = std::make_exception_ptr(
                        BuildError("fixed-output derivations must not reference store paths: '%s' references %d distinct paths, e.g. '%s'",
                            store.printStorePath(drvPath),
                            numViolations,
                            store.printStorePath(*newInfo.references.begin())));
                }

                return newInfo0;
            },

            [&](const DerivationOutput::CAFloating & dof) {
                return newInfoFromCA(dof);
            },

            [&](const DerivationOutput::Deferred &) -> ValidPathInfo {
                // No derivation should reach that point without having been
                // rewritten first
                assert(false);
            },

            [&](const DerivationOutput::Impure & doi) {
                return newInfoFromCA(DerivationOutput::CAFloating {
                    .method = doi.method,
                    .hashAlgo = doi.hashAlgo,
                });
            },

        }, output->raw);

        /* FIXME: set proper permissions in restorePath() so
            we don't have to do another traversal. */
        canonicalisePathMetaData(actualPath, {}, inodesSeen);

        /* Calculate where we'll move the output files. In the checking case we
           will leave leave them where they are, for now, rather than move to
           their usual "final destination" */
        auto finalDestPath = store.printStorePath(newInfo.path);

        /* Lock final output path, if not already locked. This happens with
           floating CA derivations and hash-mismatching fixed-output
           derivations. */
        PathLocks dynamicOutputLock;
        dynamicOutputLock.setDeletion(true);
        auto optFixedPath = output->path(store, drv.name, outputName);
        if (!optFixedPath ||
            store.printStorePath(*optFixedPath) != finalDestPath)
        {
            assert(newInfo.ca);
            dynamicOutputLock.lockPaths({store.toRealPath(finalDestPath)});
        }

        /* Move files, if needed */
        if (store.toRealPath(finalDestPath) != actualPath) {
            if (buildMode == bmRepair) {
                /* Path already exists, need to replace it */
                replaceValidPath(store.toRealPath(finalDestPath), actualPath);
                actualPath = store.toRealPath(finalDestPath);
            } else if (buildMode == bmCheck) {
                /* Path already exists, and we want to compare, so we leave out
                   new path in place. */
            } else if (store.isValidPath(newInfo.path)) {
                /* Path already exists because CA path produced by something
                   else. No moving needed. */
                assert(newInfo.ca);
            } else {
                auto destPath = store.toRealPath(finalDestPath);
                deletePath(destPath);
                movePath(actualPath, destPath);
                actualPath = destPath;
            }
        }

        auto & localStore = getLocalStore(store);

        if (buildMode == bmCheck) {

            if (!store.isValidPath(newInfo.path)) continue;
            ValidPathInfo oldInfo(*store.queryPathInfo(newInfo.path));
            if (newInfo.narHash != oldInfo.narHash) {
                miscMethods->noteCheckMismatch();
                if (settings.runDiffHook || settings.keepFailed) {
                    auto dst = store.toRealPath(finalDestPath + checkSuffix);
                    deletePath(dst);
                    movePath(actualPath, dst);

                    handleDiffHook(
                        buildUser ? buildUser->getUID() : getuid(),
                        buildUser ? buildUser->getGID() : getgid(),
                        finalDestPath, dst, store.printStorePath(drvPath), tmpDir);

                    throw NotDeterministic("derivation '%s' may not be deterministic: output '%s' differs from '%s'",
                        store.printStorePath(drvPath), store.toRealPath(finalDestPath), dst);
                } else
                    throw NotDeterministic("derivation '%s' may not be deterministic: output '%s' differs",
                        store.printStorePath(drvPath), store.toRealPath(finalDestPath));
            }

            /* Since we verified the build, it's now ultimately trusted. */
            if (!oldInfo.ultimate) {
                oldInfo.ultimate = true;
                localStore.signPathInfo(oldInfo);
                localStore.registerValidPaths({{oldInfo.path, oldInfo}});
            }

            continue;
        }

        /* For debugging, print out the referenced and unreferenced paths. */
        for (auto & i : inputPaths) {
            if (references.count(i))
                debug("referenced input: '%1%'", store.printStorePath(i));
            else
                debug("unreferenced input: '%1%'", store.printStorePath(i));
        }

        localStore.optimisePath(actualPath, NoRepair); // FIXME: combine with scanForReferences()
        miscMethods->markContentsGood(newInfo.path);

        newInfo.deriver = drvPath;
        newInfo.ultimate = true;
        localStore.signPathInfo(newInfo);

        finish(newInfo.path);

        /* If it's a CA path, register it right away. This is necessary if it
           isn't statically known so that we can safely unlock the path before
           the next iteration */
        if (newInfo.ca)
            localStore.registerValidPaths({{newInfo.path, newInfo}});

        infos.emplace(outputName, std::move(newInfo));
    }

    if (buildMode == bmCheck) {
        /* In case of fixed-output derivations, if there are
           mismatches on `--check` an error must be thrown as this is
           also a source for non-determinism. */
        if (delayedException)
            std::rethrow_exception(delayedException);
        return {};
    }

    /* Apply output checks. */
    checkOutputs(infos);

    /* Register each output path as valid, and register the sets of
       paths referenced by each of them.  If there are cycles in the
       outputs, this will fail. */
    {
        auto & localStore = getLocalStore(store);

        ValidPathInfos infos2;
        for (auto & [outputName, newInfo] : infos) {
            infos2.insert_or_assign(newInfo.path, newInfo);
        }
        localStore.registerValidPaths(infos2);
    }

    /* In case of a fixed-output derivation hash mismatch, throw an
       exception now that we have registered the output as valid. */
    if (delayedException)
        std::rethrow_exception(delayedException);

    /* If we made it this far, we are sure the output matches the derivation
       (since the delayedException would be a fixed output CA mismatch). That
       means it's safe to link the derivation to the output hash. We must do
       that for floating CA derivations, which otherwise couldn't be cached,
       but it's fine to do in all cases. */
    SingleDrvOutputs builtOutputs;

    for (auto & [outputName, newInfo] : infos) {
        auto oldinfo = get(initialOutputs, outputName);
        assert(oldinfo);
        auto thisRealisation = Realisation {
            .id = DrvOutput {
                oldinfo->outputHash,
                outputName
            },
            .outPath = newInfo.path
        };
        if (experimentalFeatureSettings.isEnabled(Xp::CaDerivations)
            && !drv.type().isImpure())
        {
            store.signRealisation(thisRealisation);
            store.registerDrvOutput(thisRealisation);
        }
        builtOutputs.emplace(outputName, thisRealisation);
    }

    return builtOutputs;
}


void DerivationBuilderImpl::checkOutputs(const std::map<std::string, ValidPathInfo> & outputs)
{
    std::map<Path, const ValidPathInfo &> outputsByPath;
    for (auto & output : outputs)
        outputsByPath.emplace(store.printStorePath(output.second.path), output.second);

    for (auto & output : outputs) {
        auto & outputName = output.first;
        auto & info = output.second;

        /* Compute the closure and closure size of some output. This
           is slightly tricky because some of its references (namely
           other outputs) may not be valid yet. */
        auto getClosure = [&](const StorePath & path)
        {
            uint64_t closureSize = 0;
            StorePathSet pathsDone;
            std::queue<StorePath> pathsLeft;
            pathsLeft.push(path);

            while (!pathsLeft.empty()) {
                auto path = pathsLeft.front();
                pathsLeft.pop();
                if (!pathsDone.insert(path).second) continue;

                auto i = outputsByPath.find(store.printStorePath(path));
                if (i != outputsByPath.end()) {
                    closureSize += i->second.narSize;
                    for (auto & ref : i->second.references)
                        pathsLeft.push(ref);
                } else {
                    auto info = store.queryPathInfo(path);
                    closureSize += info->narSize;
                    for (auto & ref : info->references)
                        pathsLeft.push(ref);
                }
            }

            return std::make_pair(std::move(pathsDone), closureSize);
        };

        auto applyChecks = [&](const DerivationOptions::OutputChecks & checks)
        {
            if (checks.maxSize && info.narSize > *checks.maxSize)
                throw BuildError("path '%s' is too large at %d bytes; limit is %d bytes",
                    store.printStorePath(info.path), info.narSize, *checks.maxSize);

            if (checks.maxClosureSize) {
                uint64_t closureSize = getClosure(info.path).second;
                if (closureSize > *checks.maxClosureSize)
                    throw BuildError("closure of path '%s' is too large at %d bytes; limit is %d bytes",
                        store.printStorePath(info.path), closureSize, *checks.maxClosureSize);
            }

            auto checkRefs = [&](const StringSet & value, bool allowed, bool recursive)
            {
                /* Parse a list of reference specifiers.  Each element must
                   either be a store path, or the symbolic name of the output
                   of the derivation (such as `out'). */
                StorePathSet spec;
                for (auto & i : value) {
                    if (store.isStorePath(i))
                        spec.insert(store.parseStorePath(i));
                    else if (auto output = get(outputs, i))
                        spec.insert(output->path);
                    else {
                        std::string outputsListing = concatMapStringsSep(", ", outputs, [](auto & o) { return o.first; });
                        throw BuildError("derivation '%s' output check for '%s' contains an illegal reference specifier '%s',"
                            " expected store path or output name (one of [%s])",
                            store.printStorePath(drvPath), outputName, i, outputsListing);
                    }
                }

                auto used = recursive
                    ? getClosure(info.path).first
                    : info.references;

                if (recursive && checks.ignoreSelfRefs)
                    used.erase(info.path);

                StorePathSet badPaths;

                for (auto & i : used)
                    if (allowed) {
                        if (!spec.count(i))
                            badPaths.insert(i);
                    } else {
                        if (spec.count(i))
                            badPaths.insert(i);
                    }

                if (!badPaths.empty()) {
                    std::string badPathsStr;
                    for (auto & i : badPaths) {
                        badPathsStr += "\n  ";
                        badPathsStr += store.printStorePath(i);
                    }
                    throw BuildError("output '%s' is not allowed to refer to the following paths:%s",
                        store.printStorePath(info.path), badPathsStr);
                }
            };

            /* Mandatory check: absent whitelist, and present but empty
               whitelist mean very different things. */
            if (auto & refs = checks.allowedReferences) {
                checkRefs(*refs, true, false);
            }
            if (auto & refs = checks.allowedRequisites) {
                checkRefs(*refs, true, true);
            }

            /* Optimization: don't need to do anything when
               disallowed and empty set. */
            if (!checks.disallowedReferences.empty()) {
                checkRefs(checks.disallowedReferences, false, false);
            }
            if (!checks.disallowedRequisites.empty()) {
                checkRefs(checks.disallowedRequisites, false, true);
            }
        };

        std::visit(overloaded{
            [&](const DerivationOptions::OutputChecks & checks) {
                applyChecks(checks);
            },
            [&](const std::map<std::string, DerivationOptions::OutputChecks> & checksPerOutput) {
                if (auto outputChecks = get(checksPerOutput, outputName))

                    applyChecks(*outputChecks);
            },
        }, drvOptions.outputChecks);
    }
}


void DerivationBuilderImpl::deleteTmpDir(bool force)
{
    if (topTmpDir != "") {
        /* As an extra precaution, even in the event of `deletePath` failing to
         * clean up, the `tmpDir` will be chowned as if we were to move
         * it inside the Nix store.
         *
         * This hardens against an attack which smuggles a file descriptor
         * to make use of the temporary directory.
         */
        chmod(topTmpDir.c_str(), 0000);

        /* Don't keep temporary directories for builtins because they
           might have privileged stuff (like a copy of netrc). */
        if (settings.keepFailed && !force && !drv.isBuiltin()) {
            printError("note: keeping build directory '%s'", tmpDir);
            chmod(topTmpDir.c_str(), 0755);
            chmod(tmpDir.c_str(), 0755);
        }
        else
            deletePath(topTmpDir);
        topTmpDir = "";
        tmpDir = "";
    }
}


StorePath DerivationBuilderImpl::makeFallbackPath(OutputNameView outputName)
{
    // This is a bogus path type, constructed this way to ensure that it doesn't collide with any other store path
    // See doc/manual/source/protocols/store-path.md for details
    // TODO: We may want to separate the responsibilities of constructing the path fingerprint and of actually doing the hashing
    auto pathType = "rewrite:" + std::string(drvPath.to_string()) + ":name:" + std::string(outputName);
    return store.makeStorePath(
        pathType,
        // pass an all-zeroes hash
        Hash(HashAlgorithm::SHA256), outputPathName(drv.name, outputName));
}


StorePath DerivationBuilderImpl::makeFallbackPath(const StorePath & path)
{
    // This is a bogus path type, constructed this way to ensure that it doesn't collide with any other store path
    // See doc/manual/source/protocols/store-path.md for details
    auto pathType = "rewrite:" + std::string(drvPath.to_string()) + ":" + std::string(path.to_string());
    return store.makeStorePath(
        pathType,
        // pass an all-zeroes hash
        Hash(HashAlgorithm::SHA256), path.name());
}

}

// FIXME: do this properly
#include "linux-derivation-builder.cc"
#include "darwin-derivation-builder.cc"

namespace nix {

std::unique_ptr<DerivationBuilder> makeDerivationBuilder(
    Store & store,
    std::unique_ptr<DerivationBuilderCallbacks> miscMethods,
    DerivationBuilderParams params)
{
    bool useSandbox = false;

    /* Are we doing a sandboxed build? */
    {
        if (settings.sandboxMode == smEnabled) {
            if (params.drvOptions.noChroot)
                throw Error("derivation '%s' has '__noChroot' set, "
                    "but that's not allowed when 'sandbox' is 'true'", store.printStorePath(params.drvPath));
#ifdef __APPLE__
            if (params.drvOptions.additionalSandboxProfile != "")
                throw Error("derivation '%s' specifies a sandbox profile, "
                    "but this is only allowed when 'sandbox' is 'relaxed'", store.printStorePath(params.drvPath));
#endif
            useSandbox = true;
        }
        else if (settings.sandboxMode == smDisabled)
            useSandbox = false;
        else if (settings.sandboxMode == smRelaxed)
            // FIXME: cache derivationType
            useSandbox = params.drv.type().isSandboxed() && !params.drvOptions.noChroot;
    }

    auto & localStore = getLocalStore(store);
    if (localStore.storeDir != localStore.config->realStoreDir.get()) {
        #ifdef __linux__
            useSandbox = true;
        #else
            throw Error("building using a diverted store is not supported on this platform");
        #endif
    }

    #ifdef __linux__
    if (useSandbox && !mountAndPidNamespacesSupported()) {
        if (!settings.sandboxFallback)
            throw Error("this system does not support the kernel namespaces that are required for sandboxing; use '--no-sandbox' to disable sandboxing");
        debug("auto-disabling sandboxing because the prerequisite namespaces are not available");
        useSandbox = false;
    }

    if (useSandbox)
        return std::make_unique<ChrootLinuxDerivationBuilder>(
            store,
            std::move(miscMethods),
            std::move(params));
    #endif

    if (!useSandbox && params.drvOptions.useUidRange(params.drv))
        throw Error("feature 'uid-range' is only supported in sandboxed builds");

    #ifdef __APPLE__
    return std::make_unique<DarwinDerivationBuilder>(
        store,
        std::move(miscMethods),
        std::move(params),
        useSandbox);
    #elif defined(__linux__)
    return std::make_unique<LinuxDerivationBuilder>(
        store,
        std::move(miscMethods),
        std::move(params));
    #else
    if (useSandbox)
        throw Error("sandboxing builds is not supported on this platform");

    return std::make_unique<DerivationBuilderImpl>(
        store,
        std::move(miscMethods),
        std::move(params));
    #endif
}

}<|MERGE_RESOLUTION|>--- conflicted
+++ resolved
@@ -97,25 +97,6 @@
 
     /**
      * The file descriptor of the temporary directory.
-<<<<<<< HEAD
-     */
-    AutoCloseFD tmpDirFd;
-
-    /**
-     * The path of the temporary directory in the sandbox.
-     */
-    Path tmpDirInSandbox;
-
-    /**
-     * Pipe for synchronising updates to the builder namespaces.
-     */
-    Pipe userNamespaceSync;
-
-    /**
-     * The mount namespace and user namespace of the builder, used to add additional
-     * paths to the sandbox as a result of recursive Nix calls.
-=======
->>>>>>> 812e0693
      */
     AutoCloseFD tmpDirFd;
 
@@ -751,11 +732,7 @@
 
         // since aarch64-darwin has Rosetta 2, this user can actually run x86_64-darwin on their hardware - we should tell them to run the command to install Darwin 2
         if (drv.platform == "x86_64-darwin" && settings.thisSystem == "aarch64-darwin")
-<<<<<<< HEAD
-          msg += fmt("\nNote: run `%s` to run programs for x86_64-darwin", Magenta("/usr/sbin/softwareupdate --install-rosetta"));
-=======
-          msg += fmt("\nNote: run `%s` to run programs for x86_64-darwin", Magenta("/usr/sbin/softwareupdate --install-rosetta && launchctl stop org.nixos.nix-daemon"));
->>>>>>> 812e0693
+            msg += fmt("\nNote: run `%s` to run programs for x86_64-darwin", Magenta("/usr/sbin/softwareupdate --install-rosetta && launchctl stop org.nixos.nix-daemon"));
 
         throw BuildError(msg);
     }
@@ -769,30 +746,9 @@
 
     /* Create a temporary directory where the build will take
        place. */
-<<<<<<< HEAD
-    topTmpDir = createTempDir(settings.buildDir.get().value_or(""), "nix-build-" + std::string(drvPath.name()), false, false, 0700);
-#ifdef __APPLE__
-    if (false) {
-#else
-    if (useChroot) {
-#endif
-        /* If sandboxing is enabled, put the actual TMPDIR underneath
-           an inaccessible root-owned directory, to prevent outside
-           access.
-
-           On macOS, we don't use an actual chroot, so this isn't
-           possible. Any mitigation along these lines would have to be
-           done directly in the sandbox profile. */
-        tmpDir = topTmpDir + "/build";
-        createDir(tmpDir, 0700);
-    } else {
-        tmpDir = topTmpDir;
-    }
-=======
     topTmpDir = createTempDir(buildDir, "nix-build-" + std::string(drvPath.name()), 0700);
     setBuildTmpDir();
     assert(!tmpDir.empty());
->>>>>>> 812e0693
 
     /* The TOCTOU between the previous mkdir call and this open call is unavoidable due to
        POSIX semantics.*/
@@ -878,200 +834,7 @@
         }
     }
 
-<<<<<<< HEAD
-    if (useChroot) {
-
-        /* Allow a user-configurable set of directories from the
-           host file system. */
-        pathsInChroot.clear();
-
-        for (auto i : settings.sandboxPaths.get()) {
-            if (i.empty()) continue;
-            bool optional = false;
-            if (i[i.size() - 1] == '?') {
-                optional = true;
-                i.pop_back();
-            }
-            size_t p = i.find('=');
-
-            std::string inside, outside;
-            if (p == std::string::npos) {
-                inside = i;
-                outside = i;
-            } else {
-                inside = i.substr(0, p);
-                outside = i.substr(p + 1);
-            }
-
-            if (!optional && !maybeLstat(outside)) {
-              throw SysError("path '%s' is configured as part of the `sandbox-paths` option, but is inaccessible", outside);
-            }
-
-            pathsInChroot[inside] = {outside, optional};
-        }
-        if (hasPrefix(store.storeDir, tmpDirInSandbox))
-        {
-            throw Error("`sandbox-build-dir` must not contain the storeDir");
-        }
-        pathsInChroot[tmpDirInSandbox] = tmpDir;
-
-        /* Add the closure of store paths to the chroot. */
-        StorePathSet closure;
-        for (auto & i : pathsInChroot)
-            try {
-                if (store.isInStore(i.second.source))
-                    store.computeFSClosure(store.toStorePath(i.second.source).first, closure);
-            } catch (InvalidPath & e) {
-            } catch (Error & e) {
-                e.addTrace({}, "while processing 'sandbox-paths'");
-                throw;
-            }
-        for (auto & i : closure) {
-            auto p = store.printStorePath(i);
-            pathsInChroot.insert_or_assign(p, p);
-        }
-
-        PathSet allowedPaths = settings.allowedImpureHostPrefixes;
-
-        /* This works like the above, except on a per-derivation level */
-        auto impurePaths = drvOptions.impureHostDeps;
-
-        for (auto & i : impurePaths) {
-            bool found = false;
-            /* Note: we're not resolving symlinks here to prevent
-               giving a non-root user info about inaccessible
-               files. */
-            Path canonI = canonPath(i);
-            /* If only we had a trie to do this more efficiently :) luckily, these are generally going to be pretty small */
-            for (auto & a : allowedPaths) {
-                Path canonA = canonPath(a);
-                if (isDirOrInDir(canonI, canonA)) {
-                    found = true;
-                    break;
-                }
-            }
-            if (!found)
-                throw Error("derivation '%s' requested impure path '%s', but it was not in allowed-impure-host-deps",
-                    store.printStorePath(drvPath), i);
-
-            /* Allow files in drvOptions.impureHostDeps to be missing; e.g.
-               macOS 11+ has no /usr/lib/libSystem*.dylib */
-            pathsInChroot[i] = {i, true};
-        }
-
-#ifdef __linux__
-        /* Create a temporary directory in which we set up the chroot
-           environment using bind-mounts.  We put it in the Nix store
-           so that the build outputs can be moved efficiently from the
-           chroot to their final location. */
-        auto chrootParentDir = store.Store::toRealPath(drvPath) + ".chroot";
-        deletePath(chrootParentDir);
-
-        /* Clean up the chroot directory automatically. */
-        autoDelChroot = std::make_shared<AutoDelete>(chrootParentDir);
-
-        printMsg(lvlChatty, "setting up chroot environment in '%1%'", chrootParentDir);
-
-        if (mkdir(chrootParentDir.c_str(), 0700) == -1)
-            throw SysError("cannot create '%s'", chrootRootDir);
-
-        chrootRootDir = chrootParentDir + "/root";
-
-        if (mkdir(chrootRootDir.c_str(), buildUser && buildUser->getUIDCount() != 1 ? 0755 : 0750) == -1)
-            throw SysError("cannot create '%1%'", chrootRootDir);
-
-        if (buildUser && chown(chrootRootDir.c_str(), buildUser->getUIDCount() != 1 ? buildUser->getUID() : 0, buildUser->getGID()) == -1)
-            throw SysError("cannot change ownership of '%1%'", chrootRootDir);
-
-        /* Create a writable /tmp in the chroot.  Many builders need
-           this.  (Of course they should really respect $TMPDIR
-           instead.) */
-        Path chrootTmpDir = chrootRootDir + "/tmp";
-        createDirs(chrootTmpDir);
-        chmod_(chrootTmpDir, 01777);
-
-        /* Create a /etc/passwd with entries for the build user and the
-           nobody account.  The latter is kind of a hack to support
-           Samba-in-QEMU. */
-        createDirs(chrootRootDir + "/etc");
-        if (drvOptions.useUidRange(drv))
-            chownToBuilder(chrootRootDir + "/etc");
-
-        if (drvOptions.useUidRange(drv) && (!buildUser || buildUser->getUIDCount() < 65536))
-            throw Error("feature 'uid-range' requires the setting '%s' to be enabled", settings.autoAllocateUids.name);
-
-        /* Declare the build user's group so that programs get a consistent
-           view of the system (e.g., "id -gn"). */
-        writeFile(chrootRootDir + "/etc/group",
-            fmt("root:x:0:\n"
-                "nixbld:!:%1%:\n"
-                "nogroup:x:65534:\n", sandboxGid()));
-
-        /* Create /etc/hosts with localhost entry. */
-        if (derivationType->isSandboxed())
-            writeFile(chrootRootDir + "/etc/hosts", "127.0.0.1 localhost\n::1 localhost\n");
-
-        /* Make the closure of the inputs available in the chroot,
-           rather than the whole Nix store.  This prevents any access
-           to undeclared dependencies.  Directories are bind-mounted,
-           while other inputs are hard-linked (since only directories
-           can be bind-mounted).  !!! As an extra security
-           precaution, make the fake Nix store only writable by the
-           build user. */
-        Path chrootStoreDir = chrootRootDir + store.storeDir;
-        createDirs(chrootStoreDir);
-        chmod_(chrootStoreDir, 01775);
-
-        if (buildUser && chown(chrootStoreDir.c_str(), 0, buildUser->getGID()) == -1)
-            throw SysError("cannot change ownership of '%1%'", chrootStoreDir);
-
-        for (auto & i : inputPaths) {
-            auto p = store.printStorePath(i);
-            Path r = store.toRealPath(p);
-            pathsInChroot.insert_or_assign(p, r);
-        }
-
-        /* If we're repairing, checking or rebuilding part of a
-           multiple-outputs derivation, it's possible that we're
-           rebuilding a path that is in settings.sandbox-paths
-           (typically the dependencies of /bin/sh).  Throw them
-           out. */
-        for (auto & i : drv.outputsAndOptPaths(store)) {
-            /* If the name isn't known a priori (i.e. floating
-               content-addressing derivation), the temporary location we use
-               should be fresh.  Freshness means it is impossible that the path
-               is already in the sandbox, so we don't need to worry about
-               removing it.  */
-            if (i.second.second)
-                pathsInChroot.erase(store.printStorePath(*i.second.second));
-        }
-
-        if (cgroup) {
-            if (mkdir(cgroup->c_str(), 0755) != 0)
-                throw SysError("creating cgroup '%s'", *cgroup);
-            chownToBuilder(*cgroup);
-            chownToBuilder(*cgroup + "/cgroup.procs");
-            chownToBuilder(*cgroup + "/cgroup.threads");
-            //chownToBuilder(*cgroup + "/cgroup.subtree_control");
-        }
-
-#else
-        if (drvOptions.useUidRange(drv))
-            throw Error("feature 'uid-range' is not supported on this platform");
-        #ifdef __APPLE__
-            /* We don't really have any parent prep work to do (yet?)
-               All work happens in the child, instead. */
-        #else
-            throw Error("sandboxing builds is not supported on this platform");
-        #endif
-#endif
-    } else {
-        if (drvOptions.useUidRange(drv))
-            throw Error("feature 'uid-range' is only supported in sandboxed builds");
-    }
-=======
     prepareSandbox();
->>>>>>> 812e0693
 
     if (needsHashRewrite() && pathExists(homeDir))
         throw Error("home directory '%1%' exists; please remove it to assure purity of builds without sandboxing", homeDir);
@@ -1139,16 +902,26 @@
             optional = true;
             i.pop_back();
         }
+
         size_t p = i.find('=');
-        if (p == std::string::npos)
-            pathsInChroot[i] = {i, optional};
-        else
-            pathsInChroot[i.substr(0, p)] = {i.substr(p + 1), optional};
-    }
+        std::string inside, outside;
+        if (p == std::string::npos) {
+            inside = i;
+            outside = i;
+        } else {
+            inside = i.substr(0, p);
+            outside = i.substr(p + 1);
+        }
+
+        if (!optional && !maybeLstat(outside))
+            throw SysError("path '%s' is configured as part of the `sandbox-paths` option, but is inaccessible", outside);
+
+        pathsInChroot[inside] = {outside, optional};
+    }
+
     if (hasPrefix(store.storeDir, tmpDirInSandbox()))
-    {
         throw Error("`sandbox-build-dir` must not contain the storeDir");
-    }
+
     pathsInChroot[tmpDirInSandbox()] = tmpDir;
 
     /* Add the closure of store paths to the chroot. */
@@ -1296,52 +1069,6 @@
     }
 }
 
-<<<<<<< HEAD
-
-void DerivationBuilderImpl::initTmpDir()
-{
-    /* In a sandbox, for determinism, always use the same temporary
-       directory. */
-#ifdef __linux__
-    tmpDirInSandbox = useChroot ? settings.sandboxBuildDir : tmpDir;
-#else
-    tmpDirInSandbox = tmpDir;
-#endif
-
-    /* In non-structured mode, set all bindings either directory in the
-       environment or via a file, as specified by
-       `DerivationOptions::passAsFile`. */
-    if (!parsedDrv) {
-        for (auto & i : drv.env) {
-            if (drvOptions.passAsFile.find(i.first) == drvOptions.passAsFile.end()) {
-                env[i.first] = i.second;
-            } else {
-                auto hash = hashString(HashAlgorithm::SHA256, i.first);
-                std::string fn = ".attr-" + hash.to_string(HashFormat::Nix32, false);
-                writeBuilderFile(fn, rewriteStrings(i.second, inputRewrites));
-                env[i.first + "Path"] = tmpDirInSandbox + "/" + fn;
-            }
-        }
-
-    }
-
-    /* For convenience, set an environment pointing to the top build
-       directory. */
-    env["NIX_BUILD_TOP"] = tmpDirInSandbox;
-
-    /* Also set TMPDIR and variants to point to this directory. */
-    env["TMPDIR"] = env["TEMPDIR"] = env["TMP"] = env["TEMP"] = tmpDirInSandbox;
-
-    /* Explicitly set PWD to prevent problems with chroot builds.  In
-       particular, dietlibc cannot figure out the cwd because the
-       inode of the current directory doesn't appear in .. (because
-       getdents returns the inode of the mount point). */
-    env["PWD"] = tmpDirInSandbox;
-}
-
-
-=======
->>>>>>> 812e0693
 void DerivationBuilderImpl::initEnv()
 {
     env.clear();
@@ -1457,15 +1184,9 @@
         auto jsonSh = StructuredAttrs::writeShell(json);
 
         writeBuilderFile(".attrs.sh", rewriteStrings(jsonSh, inputRewrites));
-<<<<<<< HEAD
-        env["NIX_ATTRS_SH_FILE"] = tmpDirInSandbox + "/.attrs.sh";
-        writeBuilderFile(".attrs.json", rewriteStrings(json.dump(), inputRewrites));
-        env["NIX_ATTRS_JSON_FILE"] = tmpDirInSandbox + "/.attrs.json";
-=======
         env["NIX_ATTRS_SH_FILE"] = tmpDirInSandbox() + "/.attrs.sh";
         writeBuilderFile(".attrs.json", rewriteStrings(json.dump(), inputRewrites));
         env["NIX_ATTRS_JSON_FILE"] = tmpDirInSandbox() + "/.attrs.json";
->>>>>>> 812e0693
     }
 }
 
@@ -1592,16 +1313,6 @@
         throw SysError("cannot change ownership of file '%1%'", path);
 }
 
-<<<<<<< HEAD
-void DerivationBuilderImpl::chownToBuilder(int fd, const Path & path)
-{
-    if (!buildUser) return;
-    if (fchown(fd, buildUser->getUID(), buildUser->getGID()) == -1)
-        throw SysError("cannot change ownership of file '%1%'", path);
-}
-
-=======
->>>>>>> 812e0693
 void DerivationBuilderImpl::writeBuilderFile(
     const std::string & name,
     std::string_view contents)
