#include "local-derivation-goal.hh"
#include "indirect-root-store.hh"
#include "hook-instance.hh"
#include "worker.hh"
#include "builtins.hh"
#include "builtins/buildenv.hh"
#include "path-references.hh"
#include "finally.hh"
#include "util.hh"
#include "archive.hh"
#include "git.hh"
#include "compression.hh"
#include "daemon.hh"
#include "topo-sort.hh"
#include "callback.hh"
#include "json-utils.hh"
#include "current-process.hh"
#include "child.hh"
#include "unix-domain-socket.hh"
#include "posix-fs-canonicalise.hh"
#include "posix-source-accessor.hh"

#include <regex>
#include <queue>

#include <sys/un.h>
#include <fcntl.h>
#include <termios.h>
#include <unistd.h>
#include <sys/mman.h>
#include <sys/resource.h>
#include <sys/socket.h>

#if HAVE_STATVFS
#include <sys/statvfs.h>
#endif

/* Includes required for chroot support. */
#if __linux__
# include "fchmodat2-compat.hh"
# include <sys/ioctl.h>
# include <net/if.h>
# include <netinet/ip.h>
# include <sys/mman.h>
# include <sched.h>
# include <sys/param.h>
# include <sys/mount.h>
# include <sys/syscall.h>
# include "namespaces.hh"
# if HAVE_SECCOMP
#   include <seccomp.h>
# endif
# define pivot_root(new_root, put_old) (syscall(SYS_pivot_root, new_root, put_old))
# include "cgroup.hh"
# include "personality.hh"
#endif

#if __APPLE__
#include <spawn.h>
#include <sys/sysctl.h>
#include <sandbox.h>

/* This definition is undocumented but depended upon by all major browsers. */
extern "C" int sandbox_init_with_parameters(const char *profile, uint64_t flags, const char *const parameters[], char **errorbuf);
#endif

#include <pwd.h>
#include <grp.h>
#include <iostream>

#include "strings.hh"
#include "signals.hh"

namespace nix {

void handleDiffHook(
    uid_t uid, uid_t gid,
    const Path & tryA, const Path & tryB,
    const Path & drvPath, const Path & tmpDir)
{
    auto & diffHookOpt = settings.diffHook.get();
    if (diffHookOpt && settings.runDiffHook) {
        auto & diffHook = *diffHookOpt;
        try {
            auto diffRes = runProgram(RunOptions {
                .program = diffHook,
                .lookupPath = true,
                .args = {tryA, tryB, drvPath, tmpDir},
                .uid = uid,
                .gid = gid,
                .chdir = "/"
            });
            if (!statusOk(diffRes.first))
                throw ExecError(diffRes.first,
                    "diff-hook program '%1%' %2%",
                    diffHook,
                    statusToString(diffRes.first));

            if (diffRes.second != "")
                printError(chomp(diffRes.second));
        } catch (Error & error) {
            ErrorInfo ei = error.info();
            // FIXME: wrap errors.
            ei.msg = HintFmt("diff hook execution failed: %s", ei.msg.str());
            logError(ei);
        }
    }
}

const Path LocalDerivationGoal::homeDir = "/homeless-shelter";


LocalDerivationGoal::~LocalDerivationGoal()
{
    /* Careful: we should never ever throw an exception from a
       destructor. */
    try { deleteTmpDir(false); } catch (...) { ignoreExceptionInDestructor(); }
    try { killChild(); } catch (...) { ignoreExceptionInDestructor(); }
    try { stopDaemon(); } catch (...) { ignoreExceptionInDestructor(); }
}


inline bool LocalDerivationGoal::needsHashRewrite()
{
#if __linux__
    return !useChroot;
#else
    /* Darwin requires hash rewriting even when sandboxing is enabled. */
    return true;
#endif
}


LocalStore & LocalDerivationGoal::getLocalStore()
{
    auto p = dynamic_cast<LocalStore *>(&worker.store);
    assert(p);
    return *p;
}


void LocalDerivationGoal::killChild()
{
    if (pid != -1) {
        worker.childTerminated(this);

        /* If we're using a build user, then there is a tricky race
           condition: if we kill the build user before the child has
           done its setuid() to the build user uid, then it won't be
           killed, and we'll potentially lock up in pid.wait().  So
           also send a conventional kill to the child. */
        ::kill(-pid, SIGKILL); /* ignore the result */

        killSandbox(true);

        pid.wait();
    }

    DerivationGoal::killChild();
}


void LocalDerivationGoal::killSandbox(bool getStats)
{
    if (cgroup) {
        #if __linux__
        auto stats = destroyCgroup(*cgroup);
        if (getStats) {
            buildResult.cpuUser = stats.cpuUser;
            buildResult.cpuSystem = stats.cpuSystem;
        }
        #else
        unreachable();
        #endif
    }

    else if (buildUser) {
        auto uid = buildUser->getUID();
        assert(uid != 0);
        killUser(uid);
    }
}


Goal::Co LocalDerivationGoal::tryLocalBuild()
{
    unsigned int curBuilds = worker.getNrLocalBuilds();
    if (curBuilds >= settings.maxBuildJobs) {
        worker.waitForBuildSlot(shared_from_this());
        outputLocks.unlock();
        co_await Suspend{};
        co_return tryToBuild();
    }

    assert(derivationType);

    /* Are we doing a chroot build? */
    {
        if (settings.sandboxMode == smEnabled) {
            if (drvOptions->noChroot)
                throw Error("derivation '%s' has '__noChroot' set, "
                    "but that's not allowed when 'sandbox' is 'true'", worker.store.printStorePath(drvPath));
#if __APPLE__
            if (drvOptions->additionalSandboxProfile != "")
                throw Error("derivation '%s' specifies a sandbox profile, "
                    "but this is only allowed when 'sandbox' is 'relaxed'", worker.store.printStorePath(drvPath));
#endif
            useChroot = true;
        }
        else if (settings.sandboxMode == smDisabled)
            useChroot = false;
        else if (settings.sandboxMode == smRelaxed)
            useChroot = derivationType->isSandboxed() && !drvOptions->noChroot;
    }

    auto & localStore = getLocalStore();
    if (localStore.storeDir != localStore.realStoreDir.get()) {
        #if __linux__
            useChroot = true;
        #else
            throw Error("building using a diverted store is not supported on this platform");
        #endif
    }

    #if __linux__
    if (useChroot) {
        if (!mountAndPidNamespacesSupported()) {
            if (!settings.sandboxFallback)
                throw Error("this system does not support the kernel namespaces that are required for sandboxing; use '--no-sandbox' to disable sandboxing");
            debug("auto-disabling sandboxing because the prerequisite namespaces are not available");
            useChroot = false;
        }
    }
    #endif

    if (useBuildUsers()) {
        if (!buildUser)
            buildUser = acquireUserLock(drvOptions->useUidRange(*drv) ? 65536 : 1, useChroot);

        if (!buildUser) {
            if (!actLock)
                actLock = std::make_unique<Activity>(*logger, lvlWarn, actBuildWaiting,
                    fmt("waiting for a free build user ID for '%s'", Magenta(worker.store.printStorePath(drvPath))));
            worker.waitForAWhile(shared_from_this());
            co_await Suspend{};
            co_return tryLocalBuild();
        }
    }

    actLock.reset();

    try {

        /* Okay, we have to build. */
        startBuilder();

    } catch (BuildError & e) {
        outputLocks.unlock();
        buildUser.reset();
        worker.permanentFailure = true;
        co_return done(BuildResult::InputRejected, {}, std::move(e));
    }

    started();
    co_await Suspend{};
    // after EOF on child
    co_return buildDone();
}

static void chmod_(const Path & path, mode_t mode)
{
    if (chmod(path.c_str(), mode) == -1)
        throw SysError("setting permissions on '%s'", path);
}


/* Move/rename path 'src' to 'dst'. Temporarily make 'src' writable if
   it's a directory and we're not root (to be able to update the
   directory's parent link ".."). */
static void movePath(const Path & src, const Path & dst)
{
    auto st = lstat(src);

    bool changePerm = (geteuid() && S_ISDIR(st.st_mode) && !(st.st_mode & S_IWUSR));

    if (changePerm)
        chmod_(src, st.st_mode | S_IWUSR);

    std::filesystem::rename(src, dst);

    if (changePerm)
        chmod_(dst, st.st_mode);
}


extern void replaceValidPath(const Path & storePath, const Path & tmpPath);


int LocalDerivationGoal::getChildStatus()
{
    return hook ? DerivationGoal::getChildStatus() : pid.kill();
}

void LocalDerivationGoal::closeReadPipes()
{
    if (hook) {
        DerivationGoal::closeReadPipes();
    } else
        builderOut.close();
}


void LocalDerivationGoal::cleanupHookFinally()
{
    /* Release the build user at the end of this function. We don't do
       it right away because we don't want another build grabbing this
       uid and then messing around with our output. */
    buildUser.reset();
}


void LocalDerivationGoal::cleanupPreChildKill()
{
    sandboxMountNamespace = -1;
    sandboxUserNamespace = -1;
}


void LocalDerivationGoal::cleanupPostChildKill()
{
    /* When running under a build user, make sure that all processes
       running under that uid are gone.  This is to prevent a
       malicious user from leaving behind a process that keeps files
       open and modifies them after they have been chown'ed to
       root. */
    killSandbox(true);

    /* Terminate the recursive Nix daemon. */
    stopDaemon();
}


bool LocalDerivationGoal::cleanupDecideWhetherDiskFull()
{
    bool diskFull = false;

    /* Heuristically check whether the build failure may have
       been caused by a disk full condition.  We have no way
       of knowing whether the build actually got an ENOSPC.
       So instead, check if the disk is (nearly) full now.  If
       so, we don't mark this build as a permanent failure. */
#if HAVE_STATVFS
    {
        auto & localStore = getLocalStore();
        uint64_t required = 8ULL * 1024 * 1024; // FIXME: make configurable
        struct statvfs st;
        if (statvfs(localStore.realStoreDir.get().c_str(), &st) == 0 &&
            (uint64_t) st.f_bavail * st.f_bsize < required)
            diskFull = true;
        if (statvfs(tmpDir.c_str(), &st) == 0 &&
            (uint64_t) st.f_bavail * st.f_bsize < required)
            diskFull = true;
    }
#endif

    deleteTmpDir(false);

    /* Move paths out of the chroot for easier debugging of
       build failures. */
    if (useChroot && buildMode == bmNormal)
        for (auto & [_, status] : initialOutputs) {
            if (!status.known) continue;
            if (buildMode != bmCheck && status.known->isValid()) continue;
            auto p = worker.store.toRealPath(status.known->path);
            if (pathExists(chrootRootDir + p))
                std::filesystem::rename((chrootRootDir + p), p);
        }

    return diskFull;
}


void LocalDerivationGoal::cleanupPostOutputsRegisteredModeCheck()
{
    deleteTmpDir(true);
}


void LocalDerivationGoal::cleanupPostOutputsRegisteredModeNonCheck()
{
    /* Delete unused redirected outputs (when doing hash rewriting). */
    for (auto & i : redirectedOutputs)
        deletePath(worker.store.Store::toRealPath(i.second));

    /* Delete the chroot (if we were using one). */
    autoDelChroot.reset(); /* this runs the destructor */

    cleanupPostOutputsRegisteredModeCheck();
}

#if __linux__
static void doBind(const Path & source, const Path & target, bool optional = false) {
    debug("bind mounting '%1%' to '%2%'", source, target);

    auto bindMount = [&]() {
        if (mount(source.c_str(), target.c_str(), "", MS_BIND | MS_REC, 0) == -1)
            throw SysError("bind mount from '%1%' to '%2%' failed", source, target);
    };

    auto maybeSt = maybeLstat(source);
    if (!maybeSt) {
        if (optional)
            return;
        else
            throw SysError("getting attributes of path '%1%'", source);
    }
    auto st = *maybeSt;

    if (S_ISDIR(st.st_mode)) {
        createDirs(target);
        bindMount();
    } else if (S_ISLNK(st.st_mode)) {
        // Symlinks can (apparently) not be bind-mounted, so just copy it
        createDirs(dirOf(target));
        copyFile(
            std::filesystem::path(source),
            std::filesystem::path(target), false);
    } else {
        createDirs(dirOf(target));
        writeFile(target, "");
        bindMount();
    }
};
#endif

/**
 * Rethrow the current exception as a subclass of `Error`.
 */
static void rethrowExceptionAsError()
{
    try {
        throw;
    } catch (Error &) {
        throw;
    } catch (std::exception & e) {
        throw Error(e.what());
    } catch (...) {
        throw Error("unknown exception");
    }
}

/**
 * Send the current exception to the parent in the format expected by
 * `LocalDerivationGoal::processSandboxSetupMessages()`.
 */
static void handleChildException(bool sendException)
{
    try {
        rethrowExceptionAsError();
    } catch (Error & e) {
        if (sendException) {
            writeFull(STDERR_FILENO, "\1\n");
            FdSink sink(STDERR_FILENO);
            sink << e;
            sink.flush();
        } else
            std::cerr << e.msg();
    }
}

void LocalDerivationGoal::startBuilder()
{
    if ((buildUser && buildUser->getUIDCount() != 1)
        #if __linux__
        || settings.useCgroups
        #endif
        )
    {
        #if __linux__
        experimentalFeatureSettings.require(Xp::Cgroups);

        /* If we're running from the daemon, then this will return the
           root cgroup of the service. Otherwise, it will return the
           current cgroup. */
        auto rootCgroup = getRootCgroup();
        auto cgroupFS = getCgroupFS();
        if (!cgroupFS)
            throw Error("cannot determine the cgroups file system");
        auto rootCgroupPath = canonPath(*cgroupFS + "/" + rootCgroup);
        if (!pathExists(rootCgroupPath))
            throw Error("expected cgroup directory '%s'", rootCgroupPath);

        static std::atomic<unsigned int> counter{0};

        cgroup = buildUser
            ? fmt("%s/nix-build-uid-%d", rootCgroupPath, buildUser->getUID())
            : fmt("%s/nix-build-pid-%d-%d", rootCgroupPath, getpid(), counter++);

        debug("using cgroup '%s'", *cgroup);

        /* When using a build user, record the cgroup we used for that
           user so that if we got interrupted previously, we can kill
           any left-over cgroup first. */
        if (buildUser) {
            auto cgroupsDir = settings.nixStateDir + "/cgroups";
            createDirs(cgroupsDir);

            auto cgroupFile = fmt("%s/%d", cgroupsDir, buildUser->getUID());

            if (pathExists(cgroupFile)) {
                auto prevCgroup = readFile(cgroupFile);
                destroyCgroup(prevCgroup);
            }

            writeFile(cgroupFile, *cgroup);
        }

        #else
        throw Error("cgroups are not supported on this platform");
        #endif
    }

    /* Make sure that no other processes are executing under the
       sandbox uids. This must be done before any chownToBuilder()
       calls. */
    killSandbox(false);

    /* Right platform? */
    if (!drvOptions->canBuildLocally(worker.store, *drv)) {
        // since aarch64-darwin has Rosetta 2, this user can actually run x86_64-darwin on their hardware - we should tell them to run the command to install Darwin 2
        if (drv->platform == "x86_64-darwin" && settings.thisSystem == "aarch64-darwin") {
            throw Error("run `/usr/sbin/softwareupdate --install-rosetta` to enable your %s to run programs for %s", settings.thisSystem, drv->platform);
        } else {
            throw Error("a '%s' with features {%s} is required to build '%s', but I am a '%s' with features {%s}",
                drv->platform,
                concatStringsSep(", ", drvOptions->getRequiredSystemFeatures(*drv)),
                worker.store.printStorePath(drvPath),
                settings.thisSystem,
                concatStringsSep<StringSet>(", ", worker.store.systemFeatures));
        }
    }

    /* Create a temporary directory where the build will take
       place. */
    topTmpDir = createTempDir(settings.buildDir.get().value_or(""), "nix-build-" + std::string(drvPath.name()), false, false, 0700);
#if __APPLE__
    if (false) {
#else
    if (useChroot) {
#endif
        /* If sandboxing is enabled, put the actual TMPDIR underneath
           an inaccessible root-owned directory, to prevent outside
           access.

           On macOS, we don't use an actual chroot, so this isn't
           possible. Any mitigation along these lines would have to be
           done directly in the sandbox profile. */
        tmpDir = topTmpDir + "/build";
        createDir(tmpDir, 0700);
    } else {
        tmpDir = topTmpDir;
    }
    chownToBuilder(tmpDir);

    for (auto & [outputName, status] : initialOutputs) {
        /* Set scratch path we'll actually use during the build.

           If we're not doing a chroot build, but we have some valid
           output paths.  Since we can't just overwrite or delete
           them, we have to do hash rewriting: i.e. in the
           environment/arguments passed to the build, we replace the
           hashes of the valid outputs with unique dummy strings;
           after the build, we discard the redirected outputs
           corresponding to the valid outputs, and rewrite the
           contents of the new outputs to replace the dummy strings
           with the actual hashes. */
        auto scratchPath =
            !status.known
                ? makeFallbackPath(outputName)
            : !needsHashRewrite()
                /* Can always use original path in sandbox */
                ? status.known->path
            : !status.known->isPresent()
                /* If path doesn't yet exist can just use it */
                ? status.known->path
            : buildMode != bmRepair && !status.known->isValid()
                /* If we aren't repairing we'll delete a corrupted path, so we
                   can use original path */
                ? status.known->path
            :   /* If we are repairing or the path is totally valid, we'll need
                   to use a temporary path */
                makeFallbackPath(status.known->path);
        scratchOutputs.insert_or_assign(outputName, scratchPath);

        /* Substitute output placeholders with the scratch output paths.
           We'll use during the build. */
        inputRewrites[hashPlaceholder(outputName)] = worker.store.printStorePath(scratchPath);

        /* Additional tasks if we know the final path a priori. */
        if (!status.known) continue;
        auto fixedFinalPath = status.known->path;

        /* Additional tasks if the final and scratch are both known and
           differ. */
        if (fixedFinalPath == scratchPath) continue;

        /* Ensure scratch path is ours to use. */
        deletePath(worker.store.printStorePath(scratchPath));

        /* Rewrite and unrewrite paths */
        {
            std::string h1 { fixedFinalPath.hashPart() };
            std::string h2 { scratchPath.hashPart() };
            inputRewrites[h1] = h2;
        }

        redirectedOutputs.insert_or_assign(std::move(fixedFinalPath), std::move(scratchPath));
    }

    /* Construct the environment passed to the builder. */
    initEnv();

    writeStructuredAttrs();

    /* Handle exportReferencesGraph(), if set. */
    if (!parsedDrv->hasStructuredAttrs()) {
        /* The `exportReferencesGraph' feature allows the references graph
           to be passed to a builder.  This attribute should be a list of
           pairs [name1 path1 name2 path2 ...].  The references graph of
           each `pathN' will be stored in a text file `nameN' in the
           temporary build directory.  The text files have the format used
           by `nix-store --register-validity'.  However, the deriver
           fields are left empty. */
        auto s = getOr(drv->env, "exportReferencesGraph", "");
        Strings ss = tokenizeString<Strings>(s);
        if (ss.size() % 2 != 0)
            throw BuildError("odd number of tokens in 'exportReferencesGraph': '%1%'", s);
        for (Strings::iterator i = ss.begin(); i != ss.end(); ) {
            auto fileName = *i++;
            static std::regex regex("[A-Za-z_][A-Za-z0-9_.-]*");
            if (!std::regex_match(fileName, regex))
                throw Error("invalid file name '%s' in 'exportReferencesGraph'", fileName);

            auto storePathS = *i++;
            if (!worker.store.isInStore(storePathS))
                throw BuildError("'exportReferencesGraph' contains a non-store path '%1%'", storePathS);
            auto storePath = worker.store.toStorePath(storePathS).first;

            /* Write closure info to <fileName>. */
            writeFile(tmpDir + "/" + fileName,
                worker.store.makeValidityRegistration(
                    worker.store.exportReferences({storePath}, inputPaths), false, false));
        }
    }

    if (useChroot) {

        /* Allow a user-configurable set of directories from the
           host file system. */
        pathsInChroot.clear();

        for (auto i : settings.sandboxPaths.get()) {
            if (i.empty()) continue;
            bool optional = false;
            if (i[i.size() - 1] == '?') {
                optional = true;
                i.pop_back();
            }
            size_t p = i.find('=');
            if (p == std::string::npos)
                pathsInChroot[i] = {i, optional};
            else
                pathsInChroot[i.substr(0, p)] = {i.substr(p + 1), optional};
        }
        if (hasPrefix(worker.store.storeDir, tmpDirInSandbox))
        {
            throw Error("`sandbox-build-dir` must not contain the storeDir");
        }
        pathsInChroot[tmpDirInSandbox] = tmpDir;

        /* Add the closure of store paths to the chroot. */
        StorePathSet closure;
        for (auto & i : pathsInChroot)
            try {
                if (worker.store.isInStore(i.second.source))
                    worker.store.computeFSClosure(worker.store.toStorePath(i.second.source).first, closure);
            } catch (InvalidPath & e) {
            } catch (Error & e) {
                e.addTrace({}, "while processing 'sandbox-paths'");
                throw;
            }
        for (auto & i : closure) {
            auto p = worker.store.printStorePath(i);
            pathsInChroot.insert_or_assign(p, p);
        }

        PathSet allowedPaths = settings.allowedImpureHostPrefixes;

        /* This works like the above, except on a per-derivation level */
        auto impurePaths = drvOptions->impureHostDeps;

        for (auto & i : impurePaths) {
            bool found = false;
            /* Note: we're not resolving symlinks here to prevent
               giving a non-root user info about inaccessible
               files. */
            Path canonI = canonPath(i);
            /* If only we had a trie to do this more efficiently :) luckily, these are generally going to be pretty small */
            for (auto & a : allowedPaths) {
                Path canonA = canonPath(a);
                if (canonI == canonA || isInDir(canonI, canonA)) {
                    found = true;
                    break;
                }
            }
            if (!found)
                throw Error("derivation '%s' requested impure path '%s', but it was not in allowed-impure-host-deps",
                    worker.store.printStorePath(drvPath), i);

            /* Allow files in drvOptions->impureHostDeps to be missing; e.g.
               macOS 11+ has no /usr/lib/libSystem*.dylib */
            pathsInChroot[i] = {i, true};
        }

#if __linux__
        /* Create a temporary directory in which we set up the chroot
           environment using bind-mounts.  We put it in the Nix store
           so that the build outputs can be moved efficiently from the
           chroot to their final location. */
        chrootParentDir = worker.store.Store::toRealPath(drvPath) + ".chroot";
        deletePath(chrootParentDir);

        /* Clean up the chroot directory automatically. */
        autoDelChroot = std::make_shared<AutoDelete>(chrootParentDir);

        printMsg(lvlChatty, "setting up chroot environment in '%1%'", chrootParentDir);

        if (mkdir(chrootParentDir.c_str(), 0700) == -1)
            throw SysError("cannot create '%s'", chrootRootDir);

        chrootRootDir = chrootParentDir + "/root";

        if (mkdir(chrootRootDir.c_str(), buildUser && buildUser->getUIDCount() != 1 ? 0755 : 0750) == -1)
            throw SysError("cannot create '%1%'", chrootRootDir);

        if (buildUser && chown(chrootRootDir.c_str(), buildUser->getUIDCount() != 1 ? buildUser->getUID() : 0, buildUser->getGID()) == -1)
            throw SysError("cannot change ownership of '%1%'", chrootRootDir);

        /* Create a writable /tmp in the chroot.  Many builders need
           this.  (Of course they should really respect $TMPDIR
           instead.) */
        Path chrootTmpDir = chrootRootDir + "/tmp";
        createDirs(chrootTmpDir);
        chmod_(chrootTmpDir, 01777);

        /* Create a /etc/passwd with entries for the build user and the
           nobody account.  The latter is kind of a hack to support
           Samba-in-QEMU. */
        createDirs(chrootRootDir + "/etc");
        if (drvOptions->useUidRange(*drv))
            chownToBuilder(chrootRootDir + "/etc");

        if (drvOptions->useUidRange(*drv) && (!buildUser || buildUser->getUIDCount() < 65536))
            throw Error("feature 'uid-range' requires the setting '%s' to be enabled", settings.autoAllocateUids.name);

        /* Declare the build user's group so that programs get a consistent
           view of the system (e.g., "id -gn"). */
        writeFile(chrootRootDir + "/etc/group",
            fmt("root:x:0:\n"
                "nixbld:!:%1%:\n"
                "nogroup:x:65534:\n", sandboxGid()));

        /* Create /etc/hosts with localhost entry. */
        if (derivationType->isSandboxed())
            writeFile(chrootRootDir + "/etc/hosts", "127.0.0.1 localhost\n::1 localhost\n");

        /* Make the closure of the inputs available in the chroot,
           rather than the whole Nix store.  This prevents any access
           to undeclared dependencies.  Directories are bind-mounted,
           while other inputs are hard-linked (since only directories
           can be bind-mounted).  !!! As an extra security
           precaution, make the fake Nix store only writable by the
           build user. */
        Path chrootStoreDir = chrootRootDir + worker.store.storeDir;
        createDirs(chrootStoreDir);
        chmod_(chrootStoreDir, 01775);

        if (buildUser && chown(chrootStoreDir.c_str(), 0, buildUser->getGID()) == -1)
            throw SysError("cannot change ownership of '%1%'", chrootStoreDir);

        for (auto & i : inputPaths) {
            auto p = worker.store.printStorePath(i);
            Path r = worker.store.toRealPath(p);
            pathsInChroot.insert_or_assign(p, r);
        }

        /* If we're repairing, checking or rebuilding part of a
           multiple-outputs derivation, it's possible that we're
           rebuilding a path that is in settings.sandbox-paths
           (typically the dependencies of /bin/sh).  Throw them
           out. */
        for (auto & i : drv->outputsAndOptPaths(worker.store)) {
            /* If the name isn't known a priori (i.e. floating
               content-addressing derivation), the temporary location we use
               should be fresh.  Freshness means it is impossible that the path
               is already in the sandbox, so we don't need to worry about
               removing it.  */
            if (i.second.second)
                pathsInChroot.erase(worker.store.printStorePath(*i.second.second));
        }

        if (cgroup) {
            if (mkdir(cgroup->c_str(), 0755) != 0)
                throw SysError("creating cgroup '%s'", *cgroup);
            chownToBuilder(*cgroup);
            chownToBuilder(*cgroup + "/cgroup.procs");
            chownToBuilder(*cgroup + "/cgroup.threads");
            //chownToBuilder(*cgroup + "/cgroup.subtree_control");
        }

#else
        if (drvOptions->useUidRange(*drv))
            throw Error("feature 'uid-range' is not supported on this platform");
        #if __APPLE__
            /* We don't really have any parent prep work to do (yet?)
               All work happens in the child, instead. */
        #else
            throw Error("sandboxing builds is not supported on this platform");
        #endif
#endif
    } else {
        if (drvOptions->useUidRange(*drv))
            throw Error("feature 'uid-range' is only supported in sandboxed builds");
    }

    if (needsHashRewrite() && pathExists(homeDir))
        throw Error("home directory '%1%' exists; please remove it to assure purity of builds without sandboxing", homeDir);

    if (useChroot && settings.preBuildHook != "" && dynamic_cast<Derivation *>(drv.get())) {
        printMsg(lvlChatty, "executing pre-build hook '%1%'", settings.preBuildHook);
        auto args = useChroot ? Strings({worker.store.printStorePath(drvPath), chrootRootDir}) :
            Strings({ worker.store.printStorePath(drvPath) });
        enum BuildHookState {
            stBegin,
            stExtraChrootDirs
        };
        auto state = stBegin;
        auto lines = runProgram(settings.preBuildHook, false, args);
        auto lastPos = std::string::size_type{0};
        for (auto nlPos = lines.find('\n'); nlPos != std::string::npos;
                nlPos = lines.find('\n', lastPos))
        {
            auto line = lines.substr(lastPos, nlPos - lastPos);
            lastPos = nlPos + 1;
            if (state == stBegin) {
                if (line == "extra-sandbox-paths" || line == "extra-chroot-dirs") {
                    state = stExtraChrootDirs;
                } else {
                    throw Error("unknown pre-build hook command '%1%'", line);
                }
            } else if (state == stExtraChrootDirs) {
                if (line == "") {
                    state = stBegin;
                } else {
                    auto p = line.find('=');
                    if (p == std::string::npos)
                        pathsInChroot[line] = line;
                    else
                        pathsInChroot[line.substr(0, p)] = line.substr(p + 1);
                }
            }
        }
    }

    /* Fire up a Nix daemon to process recursive Nix calls from the
       builder. */
    if (drvOptions->getRequiredSystemFeatures(*drv).count("recursive-nix"))
        startDaemon();

    /* Run the builder. */
    printMsg(lvlChatty, "executing builder '%1%'", drv->builder);
    printMsg(lvlChatty, "using builder args '%1%'", concatStringsSep(" ", drv->args));
    for (auto & i : drv->env)
        printMsg(lvlVomit, "setting builder env variable '%1%'='%2%'", i.first, i.second);

    /* Create the log file. */
    [[maybe_unused]] Path logFile = openLogFile();

    /* Create a pseudoterminal to get the output of the builder. */
    builderOut = posix_openpt(O_RDWR | O_NOCTTY);
    if (!builderOut)
        throw SysError("opening pseudoterminal master");

    // FIXME: not thread-safe, use ptsname_r
    std::string slaveName = ptsname(builderOut.get());

    if (buildUser) {
        if (chmod(slaveName.c_str(), 0600))
            throw SysError("changing mode of pseudoterminal slave");

        if (chown(slaveName.c_str(), buildUser->getUID(), 0))
            throw SysError("changing owner of pseudoterminal slave");
    }
#if __APPLE__
    else {
        if (grantpt(builderOut.get()))
            throw SysError("granting access to pseudoterminal slave");
    }
#endif

    if (unlockpt(builderOut.get()))
        throw SysError("unlocking pseudoterminal");

    /* Open the slave side of the pseudoterminal and use it as stderr. */
    auto openSlave = [&]()
    {
        AutoCloseFD builderOut = open(slaveName.c_str(), O_RDWR | O_NOCTTY);
        if (!builderOut)
            throw SysError("opening pseudoterminal slave");

        // Put the pt into raw mode to prevent \n -> \r\n translation.
        struct termios term;
        if (tcgetattr(builderOut.get(), &term))
            throw SysError("getting pseudoterminal attributes");

        cfmakeraw(&term);

        if (tcsetattr(builderOut.get(), TCSANOW, &term))
            throw SysError("putting pseudoterminal into raw mode");

        if (dup2(builderOut.get(), STDERR_FILENO) == -1)
            throw SysError("cannot pipe standard error into log file");
    };

    buildResult.startTime = time(0);

    /* Fork a child to build the package. */

#if __linux__
    if (useChroot) {
        /* Set up private namespaces for the build:

           - The PID namespace causes the build to start as PID 1.
             Processes outside of the chroot are not visible to those
             on the inside, but processes inside the chroot are
             visible from the outside (though with different PIDs).

           - The private mount namespace ensures that all the bind
             mounts we do will only show up in this process and its
             children, and will disappear automatically when we're
             done.

           - The private network namespace ensures that the builder
             cannot talk to the outside world (or vice versa).  It
             only has a private loopback interface. (Fixed-output
             derivations are not run in a private network namespace
             to allow functions like fetchurl to work.)

           - The IPC namespace prevents the builder from communicating
             with outside processes using SysV IPC mechanisms (shared
             memory, message queues, semaphores).  It also ensures
             that all IPC objects are destroyed when the builder
             exits.

           - The UTS namespace ensures that builders see a hostname of
             localhost rather than the actual hostname.

           We use a helper process to do the clone() to work around
           clone() being broken in multi-threaded programs due to
           at-fork handlers not being run. Note that we use
           CLONE_PARENT to ensure that the real builder is parented to
           us.
        */

        if (derivationType->isSandboxed())
            privateNetwork = true;

        userNamespaceSync.create();

        usingUserNamespace = userNamespacesSupported();

        Pipe sendPid;
        sendPid.create();

        Pid helper = startProcess([&]() {
            sendPid.readSide.close();

            /* We need to open the slave early, before
               CLONE_NEWUSER. Otherwise we get EPERM when running as
               root. */
            openSlave();

            try {
                /* Drop additional groups here because we can't do it
                   after we've created the new user namespace. */
                if (setgroups(0, 0) == -1) {
                    if (errno != EPERM)
                        throw SysError("setgroups failed");
                    if (settings.requireDropSupplementaryGroups)
                        throw Error("setgroups failed. Set the require-drop-supplementary-groups option to false to skip this step.");
                }

                ProcessOptions options;
                options.cloneFlags = CLONE_NEWPID | CLONE_NEWNS | CLONE_NEWIPC | CLONE_NEWUTS | CLONE_PARENT | SIGCHLD;
                if (privateNetwork)
                    options.cloneFlags |= CLONE_NEWNET;
                if (usingUserNamespace)
                    options.cloneFlags |= CLONE_NEWUSER;

                pid_t child = startProcess([&]() { runChild(); }, options);

                writeFull(sendPid.writeSide.get(), fmt("%d\n", child));
                _exit(0);
            } catch (...) {
                handleChildException(true);
                _exit(1);
            }
        });

        sendPid.writeSide.close();

        if (helper.wait() != 0) {
            processSandboxSetupMessages();
            // Only reached if the child process didn't send an exception.
            throw Error("unable to start build process");
        }

        userNamespaceSync.readSide = -1;

        /* Close the write side to prevent runChild() from hanging
           reading from this. */
        Finally cleanup([&]() {
            userNamespaceSync.writeSide = -1;
        });

        auto ss = tokenizeString<std::vector<std::string>>(readLine(sendPid.readSide.get()));
        assert(ss.size() == 1);
        pid = string2Int<pid_t>(ss[0]).value();

        if (usingUserNamespace) {
            /* Set the UID/GID mapping of the builder's user namespace
               such that the sandbox user maps to the build user, or to
               the calling user (if build users are disabled). */
            uid_t hostUid = buildUser ? buildUser->getUID() : getuid();
            uid_t hostGid = buildUser ? buildUser->getGID() : getgid();
            uid_t nrIds = buildUser ? buildUser->getUIDCount() : 1;

            writeFile("/proc/" + std::to_string(pid) + "/uid_map",
                fmt("%d %d %d", sandboxUid(), hostUid, nrIds));

            if (!buildUser || buildUser->getUIDCount() == 1)
                writeFile("/proc/" + std::to_string(pid) + "/setgroups", "deny");

            writeFile("/proc/" + std::to_string(pid) + "/gid_map",
                fmt("%d %d %d", sandboxGid(), hostGid, nrIds));
        } else {
            debug("note: not using a user namespace");
            if (!buildUser)
                throw Error("cannot perform a sandboxed build because user namespaces are not enabled; check /proc/sys/user/max_user_namespaces");
        }

        /* Now that we now the sandbox uid, we can write
           /etc/passwd. */
        writeFile(chrootRootDir + "/etc/passwd", fmt(
                "root:x:0:0:Nix build user:%3%:/noshell\n"
                "nixbld:x:%1%:%2%:Nix build user:%3%:/noshell\n"
                "nobody:x:65534:65534:Nobody:/:/noshell\n",
                sandboxUid(), sandboxGid(), settings.sandboxBuildDir));

        /* Save the mount- and user namespace of the child. We have to do this
           *before* the child does a chroot. */
        sandboxMountNamespace = open(fmt("/proc/%d/ns/mnt", (pid_t) pid).c_str(), O_RDONLY);
        if (sandboxMountNamespace.get() == -1)
            throw SysError("getting sandbox mount namespace");

        if (usingUserNamespace) {
            sandboxUserNamespace = open(fmt("/proc/%d/ns/user", (pid_t) pid).c_str(), O_RDONLY);
            if (sandboxUserNamespace.get() == -1)
                throw SysError("getting sandbox user namespace");
        }

        /* Move the child into its own cgroup. */
        if (cgroup)
            writeFile(*cgroup + "/cgroup.procs", fmt("%d", (pid_t) pid));

        /* Signal the builder that we've updated its user namespace. */
        writeFull(userNamespaceSync.writeSide.get(), "1");

    } else
#endif
    {
        pid = startProcess([&]() {
            openSlave();
            runChild();
        });
    }

    /* parent */
    pid.setSeparatePG(true);
    worker.childStarted(shared_from_this(), {builderOut.get()}, true, true);

    processSandboxSetupMessages();
}


void LocalDerivationGoal::processSandboxSetupMessages()
{
    std::vector<std::string> msgs;
    while (true) {
        std::string msg = [&]() {
            try {
                return readLine(builderOut.get());
            } catch (Error & e) {
                auto status = pid.wait();
                e.addTrace({}, "while waiting for the build environment for '%s' to initialize (%s, previous messages: %s)",
                    worker.store.printStorePath(drvPath),
                    statusToString(status),
                    concatStringsSep("|", msgs));
                throw;
            }
        }();
        if (msg.substr(0, 1) == "\2") break;
        if (msg.substr(0, 1) == "\1") {
            FdSource source(builderOut.get());
            auto ex = readError(source);
            ex.addTrace({}, "while setting up the build environment");
            throw ex;
        }
        debug("sandbox setup: " + msg);
        msgs.push_back(std::move(msg));
    }
}


void LocalDerivationGoal::initTmpDir()
{
    /* In a sandbox, for determinism, always use the same temporary
       directory. */
#if __linux__
    tmpDirInSandbox = useChroot ? settings.sandboxBuildDir : tmpDir;
#else
    tmpDirInSandbox = tmpDir;
#endif

    /* In non-structured mode, set all bindings either directory in the
       environment or via a file, as specified by
       `DerivationOptions::passAsFile`. */
    if (!parsedDrv->hasStructuredAttrs()) {
        for (auto & i : drv->env) {
            if (drvOptions->passAsFile.find(i.first) == drvOptions->passAsFile.end()) {
                env[i.first] = i.second;
            } else {
                auto hash = hashString(HashAlgorithm::SHA256, i.first);
                std::string fn = ".attr-" + hash.to_string(HashFormat::Nix32, false);
                Path p = tmpDir + "/" + fn;
                writeFile(p, rewriteStrings(i.second, inputRewrites));
                chownToBuilder(p);
                env[i.first + "Path"] = tmpDirInSandbox + "/" + fn;
            }
        }

    }

    /* For convenience, set an environment pointing to the top build
       directory. */
    env["NIX_BUILD_TOP"] = tmpDirInSandbox;

    /* Also set TMPDIR and variants to point to this directory. */
    env["TMPDIR"] = env["TEMPDIR"] = env["TMP"] = env["TEMP"] = tmpDirInSandbox;

    /* Explicitly set PWD to prevent problems with chroot builds.  In
       particular, dietlibc cannot figure out the cwd because the
       inode of the current directory doesn't appear in .. (because
       getdents returns the inode of the mount point). */
    env["PWD"] = tmpDirInSandbox;
}


void LocalDerivationGoal::initEnv()
{
    env.clear();

    /* Most shells initialise PATH to some default (/bin:/usr/bin:...) when
       PATH is not set.  We don't want this, so we fill it in with some dummy
       value. */
    env["PATH"] = "/path-not-set";

    /* Set HOME to a non-existing path to prevent certain programs from using
       /etc/passwd (or NIS, or whatever) to locate the home directory (for
       example, wget looks for ~/.wgetrc).  I.e., these tools use /etc/passwd
       if HOME is not set, but they will just assume that the settings file
       they are looking for does not exist if HOME is set but points to some
       non-existing path. */
    env["HOME"] = homeDir;

    /* Tell the builder where the Nix store is.  Usually they
       shouldn't care, but this is useful for purity checking (e.g.,
       the compiler or linker might only want to accept paths to files
       in the store or in the build directory). */
    env["NIX_STORE"] = worker.store.storeDir;

    /* The maximum number of cores to utilize for parallel building. */
    env["NIX_BUILD_CORES"] = fmt("%d", settings.buildCores);

    initTmpDir();

    /* Compatibility hack with Nix <= 0.7: if this is a fixed-output
       derivation, tell the builder, so that for instance `fetchurl'
       can skip checking the output.  On older Nixes, this environment
       variable won't be set, so `fetchurl' will do the check. */
    if (derivationType->isFixed()) env["NIX_OUTPUT_CHECKED"] = "1";

    /* *Only* if this is a fixed-output derivation, propagate the
       values of the environment variables specified in the
       `impureEnvVars' attribute to the builder.  This allows for
       instance environment variables for proxy configuration such as
       `http_proxy' to be easily passed to downloaders like
       `fetchurl'.  Passing such environment variables from the caller
       to the builder is generally impure, but the output of
       fixed-output derivations is by definition pure (since we
       already know the cryptographic hash of the output). */
    if (!derivationType->isSandboxed()) {
        auto & impureEnv = settings.impureEnv.get();
        if (!impureEnv.empty())
            experimentalFeatureSettings.require(Xp::ConfigurableImpureEnv);

        for (auto & i : drvOptions->impureEnvVars){
            auto envVar = impureEnv.find(i);
            if (envVar != impureEnv.end()) {
                env[i] = envVar->second;
            } else {
                env[i] = getEnv(i).value_or("");
            }
        }
    }

    /* Currently structured log messages piggyback on stderr, but we
       may change that in the future. So tell the builder which file
       descriptor to use for that. */
    env["NIX_LOG_FD"] = "2";

    /* Trigger colored output in various tools. */
    env["TERM"] = "xterm-256color";
}


void LocalDerivationGoal::writeStructuredAttrs()
{
    if (auto structAttrsJson = parsedDrv->prepareStructuredAttrs(worker.store, inputPaths)) {
        auto json = structAttrsJson.value();
        nlohmann::json rewritten;
        for (auto & [i, v] : json["outputs"].get<nlohmann::json::object_t>()) {
            /* The placeholder must have a rewrite, so we use it to cover both the
               cases where we know or don't know the output path ahead of time. */
            rewritten[i] = rewriteStrings((std::string) v, inputRewrites);
        }

        json["outputs"] = rewritten;

        auto jsonSh = writeStructuredAttrsShell(json);

        writeFile(tmpDir + "/.attrs.sh", rewriteStrings(jsonSh, inputRewrites));
        chownToBuilder(tmpDir + "/.attrs.sh");
        env["NIX_ATTRS_SH_FILE"] = tmpDirInSandbox + "/.attrs.sh";
        writeFile(tmpDir + "/.attrs.json", rewriteStrings(json.dump(), inputRewrites));
        chownToBuilder(tmpDir + "/.attrs.json");
        env["NIX_ATTRS_JSON_FILE"] = tmpDirInSandbox + "/.attrs.json";
    }
}


static StorePath pathPartOfReq(const SingleDerivedPath & req)
{
    return std::visit(overloaded {
        [&](const SingleDerivedPath::Opaque & bo) {
            return bo.path;
        },
        [&](const SingleDerivedPath::Built & bfd)  {
            return pathPartOfReq(*bfd.drvPath);
        },
    }, req.raw());
}


static StorePath pathPartOfReq(const DerivedPath & req)
{
    return std::visit(overloaded {
        [&](const DerivedPath::Opaque & bo) {
            return bo.path;
        },
        [&](const DerivedPath::Built & bfd)  {
            return pathPartOfReq(*bfd.drvPath);
        },
    }, req.raw());
}


bool LocalDerivationGoal::isAllowed(const DerivedPath & req)
{
    return this->isAllowed(pathPartOfReq(req));
}


struct RestrictedStoreConfig : virtual LocalFSStoreConfig
{
    using LocalFSStoreConfig::LocalFSStoreConfig;
    const std::string name() override { return "Restricted Store"; }
};

/* A wrapper around LocalStore that only allows building/querying of
   paths that are in the input closures of the build or were added via
   recursive Nix calls. */
struct RestrictedStore : public virtual RestrictedStoreConfig, public virtual IndirectRootStore, public virtual GcStore
{
    ref<LocalStore> next;

    LocalDerivationGoal & goal;

    RestrictedStore(const Params & params, ref<LocalStore> next, LocalDerivationGoal & goal)
        : StoreConfig(params)
        , LocalFSStoreConfig(params)
        , RestrictedStoreConfig(params)
        , Store(params)
        , LocalFSStore(params)
        , next(next), goal(goal)
    { }

    Path getRealStoreDir() override
    { return next->realStoreDir; }

    std::string getUri() override
    { return next->getUri(); }

    StorePathSet queryAllValidPaths() override
    {
        StorePathSet paths;
        for (auto & p : goal.inputPaths) paths.insert(p);
        for (auto & p : goal.addedPaths) paths.insert(p);
        return paths;
    }

    void queryPathInfoUncached(const StorePath & path,
        Callback<std::shared_ptr<const ValidPathInfo>> callback) noexcept override
    {
        if (goal.isAllowed(path)) {
            try {
                /* Censor impure information. */
                auto info = std::make_shared<ValidPathInfo>(*next->queryPathInfo(path));
                info->deriver.reset();
                info->registrationTime = 0;
                info->ultimate = false;
                info->sigs.clear();
                callback(info);
            } catch (InvalidPath &) {
                callback(nullptr);
            }
        } else
            callback(nullptr);
    };

    void queryReferrers(const StorePath & path, StorePathSet & referrers) override
    { }

    std::map<std::string, std::optional<StorePath>> queryPartialDerivationOutputMap(
        const StorePath & path,
        Store * evalStore = nullptr) override
    {
        if (!goal.isAllowed(path))
            throw InvalidPath("cannot query output map for unknown path '%s' in recursive Nix", printStorePath(path));
        return next->queryPartialDerivationOutputMap(path, evalStore);
    }

    std::optional<StorePath> queryPathFromHashPart(const std::string & hashPart) override
    { throw Error("queryPathFromHashPart"); }

    StorePath addToStore(
        std::string_view name,
        const SourcePath & srcPath,
        ContentAddressMethod method,
        HashAlgorithm hashAlgo,
        const StorePathSet & references,
        PathFilter & filter,
        RepairFlag repair) override
    { throw Error("addToStore"); }

    void addToStore(const ValidPathInfo & info, Source & narSource,
        RepairFlag repair = NoRepair, CheckSigsFlag checkSigs = CheckSigs) override
    {
        next->addToStore(info, narSource, repair, checkSigs);
        goal.addDependency(info.path);
    }

    StorePath addToStoreFromDump(
        Source & dump,
        std::string_view name,
        FileSerialisationMethod dumpMethod,
        ContentAddressMethod hashMethod,
        HashAlgorithm hashAlgo,
        const StorePathSet & references,
        RepairFlag repair) override
    {
        auto path = next->addToStoreFromDump(dump, name, dumpMethod, hashMethod, hashAlgo, references, repair);
        goal.addDependency(path);
        return path;
    }

    void narFromPath(const StorePath & path, Sink & sink) override
    {
        if (!goal.isAllowed(path))
            throw InvalidPath("cannot dump unknown path '%s' in recursive Nix", printStorePath(path));
        LocalFSStore::narFromPath(path, sink);
    }

    void ensurePath(const StorePath & path) override
    {
        if (!goal.isAllowed(path))
            throw InvalidPath("cannot substitute unknown path '%s' in recursive Nix", printStorePath(path));
        /* Nothing to be done; 'path' must already be valid. */
    }

    void registerDrvOutput(const Realisation & info) override
    // XXX: This should probably be allowed as a no-op if the realisation
    // corresponds to an allowed derivation
    { throw Error("registerDrvOutput"); }

    void queryRealisationUncached(const DrvOutput & id,
        Callback<std::shared_ptr<const Realisation>> callback) noexcept override
    // XXX: This should probably be allowed if the realisation corresponds to
    // an allowed derivation
    {
        if (!goal.isAllowed(id))
            callback(nullptr);
        next->queryRealisation(id, std::move(callback));
    }

    void buildPaths(const std::vector<DerivedPath> & paths, BuildMode buildMode, std::shared_ptr<Store> evalStore) override
    {
        for (auto & result : buildPathsWithResults(paths, buildMode, evalStore))
            if (!result.success())
                result.rethrow();
    }

    std::vector<KeyedBuildResult> buildPathsWithResults(
        const std::vector<DerivedPath> & paths,
        BuildMode buildMode = bmNormal,
        std::shared_ptr<Store> evalStore = nullptr) override
    {
        assert(!evalStore);

        if (buildMode != bmNormal) throw Error("unsupported build mode");

        StorePathSet newPaths;
        std::set<Realisation> newRealisations;

        for (auto & req : paths) {
            if (!goal.isAllowed(req))
                throw InvalidPath("cannot build '%s' in recursive Nix because path is unknown", req.to_string(*next));
        }

        auto results = next->buildPathsWithResults(paths, buildMode);

        for (auto & result : results) {
            for (auto & [outputName, output] : result.builtOutputs) {
                newPaths.insert(output.outPath);
                newRealisations.insert(output);
            }
        }

        StorePathSet closure;
        next->computeFSClosure(newPaths, closure);
        for (auto & path : closure)
            goal.addDependency(path);
        for (auto & real : Realisation::closure(*next, newRealisations))
            goal.addedDrvOutputs.insert(real.id);

        return results;
    }

    BuildResult buildDerivation(const StorePath & drvPath, const BasicDerivation & drv,
        BuildMode buildMode = bmNormal) override
    { unsupported("buildDerivation"); }

    void addTempRoot(const StorePath & path) override
    { }

    void addIndirectRoot(const Path & path) override
    { }

    Roots findRoots(bool censor) override
    { return Roots(); }

    void collectGarbage(const GCOptions & options, GCResults & results) override
    { }

    void addSignatures(const StorePath & storePath, const StringSet & sigs) override
    { unsupported("addSignatures"); }

    void queryMissing(const std::vector<DerivedPath> & targets,
        StorePathSet & willBuild, StorePathSet & willSubstitute, StorePathSet & unknown,
        uint64_t & downloadSize, uint64_t & narSize) override
    {
        /* This is slightly impure since it leaks information to the
           client about what paths will be built/substituted or are
           already present. Probably not a big deal. */

        std::vector<DerivedPath> allowed;
        for (auto & req : targets) {
            if (goal.isAllowed(req))
                allowed.emplace_back(req);
            else
                unknown.insert(pathPartOfReq(req));
        }

        next->queryMissing(allowed, willBuild, willSubstitute,
            unknown, downloadSize, narSize);
    }

    virtual std::optional<std::string> getBuildLogExact(const StorePath & path) override
    { return std::nullopt; }

    virtual void addBuildLog(const StorePath & path, std::string_view log) override
    { unsupported("addBuildLog"); }

    std::optional<TrustedFlag> isTrustedClient() override
    { return NotTrusted; }
};


void LocalDerivationGoal::startDaemon()
{
    experimentalFeatureSettings.require(Xp::RecursiveNix);

    Store::Params params;
    params["path-info-cache-size"] = "0";
    params["store"] = worker.store.storeDir;
    if (auto & optRoot = getLocalStore().rootDir.get())
        params["root"] = *optRoot;
    params["state"] = "/no-such-path";
    params["log"] = "/no-such-path";
    auto store = make_ref<RestrictedStore>(params,
        ref<LocalStore>(std::dynamic_pointer_cast<LocalStore>(worker.store.shared_from_this())),
        *this);

    addedPaths.clear();

    auto socketName = ".nix-socket";
    Path socketPath = tmpDir + "/" + socketName;
    env["NIX_REMOTE"] = "unix://" + tmpDirInSandbox + "/" + socketName;

    daemonSocket = createUnixDomainSocket(socketPath, 0600);

    chownToBuilder(socketPath);

    daemonThread = std::thread([this, store]() {

        while (true) {

            /* Accept a connection. */
            struct sockaddr_un remoteAddr;
            socklen_t remoteAddrLen = sizeof(remoteAddr);

            AutoCloseFD remote = accept(daemonSocket.get(),
                (struct sockaddr *) &remoteAddr, &remoteAddrLen);
            if (!remote) {
                if (errno == EINTR || errno == EAGAIN) continue;
                if (errno == EINVAL || errno == ECONNABORTED) break;
                throw SysError("accepting connection");
            }

            unix::closeOnExec(remote.get());

            debug("received daemon connection");

            auto workerThread = std::thread([store, remote{std::move(remote)}]() {
                try {
                    daemon::processConnection(
                        store,
                        FdSource(remote.get()),
                        FdSink(remote.get()),
                        NotTrusted, daemon::Recursive);
                    debug("terminated daemon connection");
                } catch (const Interrupted &) {
                    debug("interrupted daemon connection");
                } catch (SystemError &) {
                    ignoreExceptionExceptInterrupt();
                }
            });

            daemonWorkerThreads.push_back(std::move(workerThread));
        }

        debug("daemon shutting down");
    });
}


void LocalDerivationGoal::stopDaemon()
{
    if (daemonSocket && shutdown(daemonSocket.get(), SHUT_RDWR) == -1) {
        // According to the POSIX standard, the 'shutdown' function should
        // return an ENOTCONN error when attempting to shut down a socket that
        // hasn't been connected yet. This situation occurs when the 'accept'
        // function is called on a socket without any accepted connections,
        // leaving the socket unconnected. While Linux doesn't seem to produce
        // an error for sockets that have only been accepted, more
        // POSIX-compliant operating systems like OpenBSD, macOS, and others do
        // return the ENOTCONN error. Therefore, we handle this error here to
        // avoid raising an exception for compliant behaviour.
        if (errno == ENOTCONN) {
            daemonSocket.close();
        } else {
            throw SysError("shutting down daemon socket");
        }
    }

    if (daemonThread.joinable())
        daemonThread.join();

    // FIXME: should prune worker threads more quickly.
    // FIXME: shutdown the client socket to speed up worker termination.
    for (auto & thread : daemonWorkerThreads)
        thread.join();
    daemonWorkerThreads.clear();

    // release the socket.
    daemonSocket.close();
}


void LocalDerivationGoal::addDependency(const StorePath & path)
{
    if (isAllowed(path)) return;

    addedPaths.insert(path);

    /* If we're doing a sandbox build, then we have to make the path
       appear in the sandbox. */
    if (useChroot) {

        debug("materialising '%s' in the sandbox", worker.store.printStorePath(path));

        #if __linux__

            Path source = worker.store.Store::toRealPath(path);
            Path target = chrootRootDir + worker.store.printStorePath(path);

            if (pathExists(target)) {
                // There is a similar debug message in doBind, so only run it in this block to not have double messages.
                debug("bind-mounting %s -> %s", target, source);
                throw Error("store path '%s' already exists in the sandbox", worker.store.printStorePath(path));
            }

            /* Bind-mount the path into the sandbox. This requires
               entering its mount namespace, which is not possible
               in multithreaded programs. So we do this in a
               child process.*/
            Pid child(startProcess([&]() {

                if (usingUserNamespace && (setns(sandboxUserNamespace.get(), 0) == -1))
                    throw SysError("entering sandbox user namespace");

                if (setns(sandboxMountNamespace.get(), 0) == -1)
                    throw SysError("entering sandbox mount namespace");

                doBind(source, target);

                _exit(0);
            }));

            int status = child.wait();
            if (status != 0)
                throw Error("could not add path '%s' to sandbox", worker.store.printStorePath(path));

        #else
            throw Error("don't know how to make path '%s' (produced by a recursive Nix call) appear in the sandbox",
                worker.store.printStorePath(path));
        #endif

    }
}

void LocalDerivationGoal::chownToBuilder(const Path & path)
{
    if (!buildUser) return;
    if (chown(path.c_str(), buildUser->getUID(), buildUser->getGID()) == -1)
        throw SysError("cannot change ownership of '%1%'", path);
}


void setupSeccomp()
{
#if __linux__
    if (!settings.filterSyscalls) return;
#if HAVE_SECCOMP
    scmp_filter_ctx ctx;

    if (!(ctx = seccomp_init(SCMP_ACT_ALLOW)))
        throw SysError("unable to initialize seccomp mode 2");

    Finally cleanup([&]() {
        seccomp_release(ctx);
    });

    constexpr std::string_view nativeSystem = SYSTEM;

    if (nativeSystem == "x86_64-linux" &&
        seccomp_arch_add(ctx, SCMP_ARCH_X86) != 0)
        throw SysError("unable to add 32-bit seccomp architecture");

    if (nativeSystem == "x86_64-linux" &&
        seccomp_arch_add(ctx, SCMP_ARCH_X32) != 0)
        throw SysError("unable to add X32 seccomp architecture");

    if (nativeSystem == "aarch64-linux" &&
        seccomp_arch_add(ctx, SCMP_ARCH_ARM) != 0)
        printError("unable to add ARM seccomp architecture; this may result in spurious build failures if running 32-bit ARM processes");

    if (nativeSystem == "mips64-linux" &&
        seccomp_arch_add(ctx, SCMP_ARCH_MIPS) != 0)
        printError("unable to add mips seccomp architecture");

    if (nativeSystem == "mips64-linux" &&
        seccomp_arch_add(ctx, SCMP_ARCH_MIPS64N32) != 0)
        printError("unable to add mips64-*abin32 seccomp architecture");

    if (nativeSystem == "mips64el-linux" &&
        seccomp_arch_add(ctx, SCMP_ARCH_MIPSEL) != 0)
        printError("unable to add mipsel seccomp architecture");

    if (nativeSystem == "mips64el-linux" &&
        seccomp_arch_add(ctx, SCMP_ARCH_MIPSEL64N32) != 0)
        printError("unable to add mips64el-*abin32 seccomp architecture");

    /* Prevent builders from creating setuid/setgid binaries. */
    for (int perm : { S_ISUID, S_ISGID }) {
        if (seccomp_rule_add(ctx, SCMP_ACT_ERRNO(EPERM), SCMP_SYS(chmod), 1,
                SCMP_A1(SCMP_CMP_MASKED_EQ, (scmp_datum_t) perm, (scmp_datum_t) perm)) != 0)
            throw SysError("unable to add seccomp rule");

        if (seccomp_rule_add(ctx, SCMP_ACT_ERRNO(EPERM), SCMP_SYS(fchmod), 1,
                SCMP_A1(SCMP_CMP_MASKED_EQ, (scmp_datum_t) perm, (scmp_datum_t) perm)) != 0)
            throw SysError("unable to add seccomp rule");

        if (seccomp_rule_add(ctx, SCMP_ACT_ERRNO(EPERM), SCMP_SYS(fchmodat), 1,
                SCMP_A2(SCMP_CMP_MASKED_EQ, (scmp_datum_t) perm, (scmp_datum_t) perm)) != 0)
            throw SysError("unable to add seccomp rule");

        if (seccomp_rule_add(ctx, SCMP_ACT_ERRNO(EPERM), NIX_SYSCALL_FCHMODAT2, 1,
                SCMP_A2(SCMP_CMP_MASKED_EQ, (scmp_datum_t) perm, (scmp_datum_t) perm)) != 0)
            throw SysError("unable to add seccomp rule");
    }

    /* Prevent builders from using EAs or ACLs. Not all filesystems
       support these, and they're not allowed in the Nix store because
       they're not representable in the NAR serialisation. */
    if (seccomp_rule_add(ctx, SCMP_ACT_ERRNO(ENOTSUP), SCMP_SYS(getxattr), 0) != 0 ||
        seccomp_rule_add(ctx, SCMP_ACT_ERRNO(ENOTSUP), SCMP_SYS(lgetxattr), 0) != 0 ||
        seccomp_rule_add(ctx, SCMP_ACT_ERRNO(ENOTSUP), SCMP_SYS(fgetxattr), 0) != 0 ||
        seccomp_rule_add(ctx, SCMP_ACT_ERRNO(ENOTSUP), SCMP_SYS(setxattr), 0) != 0 ||
        seccomp_rule_add(ctx, SCMP_ACT_ERRNO(ENOTSUP), SCMP_SYS(lsetxattr), 0) != 0 ||
        seccomp_rule_add(ctx, SCMP_ACT_ERRNO(ENOTSUP), SCMP_SYS(fsetxattr), 0) != 0)
        throw SysError("unable to add seccomp rule");

    if (seccomp_attr_set(ctx, SCMP_FLTATR_CTL_NNP, settings.allowNewPrivileges ? 0 : 1) != 0)
        throw SysError("unable to set 'no new privileges' seccomp attribute");

    if (seccomp_load(ctx) != 0)
        throw SysError("unable to load seccomp BPF program");
#else
    throw Error(
        "seccomp is not supported on this platform; "
        "you can bypass this error by setting the option 'filter-syscalls' to false, but note that untrusted builds can then create setuid binaries!");
#endif
#endif
}


void LocalDerivationGoal::runChild()
{
    /* Warning: in the child we should absolutely not make any SQLite
       calls! */

    bool sendException = true;

    try { /* child */

        commonChildInit();

        try {
            setupSeccomp();
        } catch (...) {
            if (buildUser) throw;
        }

        bool setUser = true;

        /* Make the contents of netrc and the CA certificate bundle
           available to builtin:fetchurl (which may run under a
           different uid and/or in a sandbox). */
        std::string netrcData;
        std::string caFileData;
        if (drv->isBuiltin() && drv->builder == "builtin:fetchurl") {
           try {
               netrcData = readFile(settings.netrcFile);
           } catch (SystemError &) { }

           try {
               caFileData = readFile(settings.caFile);
           } catch (SystemError &) { }
        }

#if __linux__
        if (useChroot) {

            userNamespaceSync.writeSide = -1;

            if (drainFD(userNamespaceSync.readSide.get()) != "1")
                throw Error("user namespace initialisation failed");

            userNamespaceSync.readSide = -1;

            if (privateNetwork) {

                /* Initialise the loopback interface. */
                AutoCloseFD fd(socket(PF_INET, SOCK_DGRAM, IPPROTO_IP));
                if (!fd) throw SysError("cannot open IP socket");

                struct ifreq ifr;
                strcpy(ifr.ifr_name, "lo");
                ifr.ifr_flags = IFF_UP | IFF_LOOPBACK | IFF_RUNNING;
                if (ioctl(fd.get(), SIOCSIFFLAGS, &ifr) == -1)
                    throw SysError("cannot set loopback interface flags");
            }

            /* Set the hostname etc. to fixed values. */
            char hostname[] = "localhost";
            if (sethostname(hostname, sizeof(hostname)) == -1)
                throw SysError("cannot set host name");
            char domainname[] = "(none)"; // kernel default
            if (setdomainname(domainname, sizeof(domainname)) == -1)
                throw SysError("cannot set domain name");

            /* Make all filesystems private.  This is necessary
               because subtrees may have been mounted as "shared"
               (MS_SHARED).  (Systemd does this, for instance.)  Even
               though we have a private mount namespace, mounting
               filesystems on top of a shared subtree still propagates
               outside of the namespace.  Making a subtree private is
               local to the namespace, though, so setting MS_PRIVATE
               does not affect the outside world. */
            if (mount(0, "/", 0, MS_PRIVATE | MS_REC, 0) == -1)
                throw SysError("unable to make '/' private");

            /* Bind-mount chroot directory to itself, to treat it as a
               different filesystem from /, as needed for pivot_root. */
            if (mount(chrootRootDir.c_str(), chrootRootDir.c_str(), 0, MS_BIND, 0) == -1)
                throw SysError("unable to bind mount '%1%'", chrootRootDir);

            /* Bind-mount the sandbox's Nix store onto itself so that
               we can mark it as a "shared" subtree, allowing bind
               mounts made in *this* mount namespace to be propagated
               into the child namespace created by the
               unshare(CLONE_NEWNS) call below.

               Marking chrootRootDir as MS_SHARED causes pivot_root()
               to fail with EINVAL. Don't know why. */
            Path chrootStoreDir = chrootRootDir + worker.store.storeDir;

            if (mount(chrootStoreDir.c_str(), chrootStoreDir.c_str(), 0, MS_BIND, 0) == -1)
                throw SysError("unable to bind mount the Nix store", chrootStoreDir);

            if (mount(0, chrootStoreDir.c_str(), 0, MS_SHARED, 0) == -1)
                throw SysError("unable to make '%s' shared", chrootStoreDir);

            /* Set up a nearly empty /dev, unless the user asked to
               bind-mount the host /dev. */
            Strings ss;
            if (pathsInChroot.find("/dev") == pathsInChroot.end()) {
                createDirs(chrootRootDir + "/dev/shm");
                createDirs(chrootRootDir + "/dev/pts");
                ss.push_back("/dev/full");
                if (worker.store.systemFeatures.get().count("kvm") && pathExists("/dev/kvm"))
                    ss.push_back("/dev/kvm");
                ss.push_back("/dev/null");
                ss.push_back("/dev/random");
                ss.push_back("/dev/tty");
                ss.push_back("/dev/urandom");
                ss.push_back("/dev/zero");
                createSymlink("/proc/self/fd", chrootRootDir + "/dev/fd");
                createSymlink("/proc/self/fd/0", chrootRootDir + "/dev/stdin");
                createSymlink("/proc/self/fd/1", chrootRootDir + "/dev/stdout");
                createSymlink("/proc/self/fd/2", chrootRootDir + "/dev/stderr");
            }

            /* Fixed-output derivations typically need to access the
               network, so give them access to /etc/resolv.conf and so
               on. */
            if (!derivationType->isSandboxed()) {
                // Only use nss functions to resolve hosts and
                // services. Don’t use it for anything else that may
                // be configured for this system. This limits the
                // potential impurities introduced in fixed-outputs.
                writeFile(chrootRootDir + "/etc/nsswitch.conf", "hosts: files dns\nservices: files\n");

                /* N.B. it is realistic that these paths might not exist. It
                   happens when testing Nix building fixed-output derivations
                   within a pure derivation. */
                for (auto & path : { "/etc/resolv.conf", "/etc/services", "/etc/hosts" })
                    if (pathExists(path))
                        ss.push_back(path);

                if (settings.caFile != "" && pathExists(settings.caFile)) {
                    Path caFile = settings.caFile;
                    pathsInChroot.try_emplace("/etc/ssl/certs/ca-certificates.crt", canonPath(caFile, true), true);
                }
            }

            for (auto & i : ss) {
                // For backwards-compatibiliy, resolve all the symlinks in the
                // chroot paths
                auto canonicalPath = canonPath(i, true);
                pathsInChroot.emplace(i, canonicalPath);
            }

            /* Bind-mount all the directories from the "host"
               filesystem that we want in the chroot
               environment. */
            for (auto & i : pathsInChroot) {
                if (i.second.source == "/proc") continue; // backwards compatibility

                #if HAVE_EMBEDDED_SANDBOX_SHELL
                if (i.second.source == "__embedded_sandbox_shell__") {
                    static unsigned char sh[] = {
                        #include "embedded-sandbox-shell.gen.hh"
                    };
                    auto dst = chrootRootDir + i.first;
                    createDirs(dirOf(dst));
                    writeFile(dst, std::string_view((const char *) sh, sizeof(sh)));
                    chmod_(dst, 0555);
                } else
                #endif
                    doBind(i.second.source, chrootRootDir + i.first, i.second.optional);
            }

            /* Bind a new instance of procfs on /proc. */
            createDirs(chrootRootDir + "/proc");
            if (mount("none", (chrootRootDir + "/proc").c_str(), "proc", 0, 0) == -1)
                throw SysError("mounting /proc");

            /* Mount sysfs on /sys. */
            if (buildUser && buildUser->getUIDCount() != 1) {
                createDirs(chrootRootDir + "/sys");
                if (mount("none", (chrootRootDir + "/sys").c_str(), "sysfs", 0, 0) == -1)
                    throw SysError("mounting /sys");
            }

            /* Mount a new tmpfs on /dev/shm to ensure that whatever
               the builder puts in /dev/shm is cleaned up automatically. */
            if (pathExists("/dev/shm") && mount("none", (chrootRootDir + "/dev/shm").c_str(), "tmpfs", 0,
                    fmt("size=%s", settings.sandboxShmSize).c_str()) == -1)
                throw SysError("mounting /dev/shm");

            /* Mount a new devpts on /dev/pts.  Note that this
               requires the kernel to be compiled with
               CONFIG_DEVPTS_MULTIPLE_INSTANCES=y (which is the case
               if /dev/ptx/ptmx exists). */
            if (pathExists("/dev/pts/ptmx") &&
                !pathExists(chrootRootDir + "/dev/ptmx")
                && !pathsInChroot.count("/dev/pts"))
            {
                if (mount("none", (chrootRootDir + "/dev/pts").c_str(), "devpts", 0, "newinstance,mode=0620") == 0)
                {
                    createSymlink("/dev/pts/ptmx", chrootRootDir + "/dev/ptmx");

                    /* Make sure /dev/pts/ptmx is world-writable.  With some
                       Linux versions, it is created with permissions 0.  */
                    chmod_(chrootRootDir + "/dev/pts/ptmx", 0666);
                } else {
                    if (errno != EINVAL)
                        throw SysError("mounting /dev/pts");
                    doBind("/dev/pts", chrootRootDir + "/dev/pts");
                    doBind("/dev/ptmx", chrootRootDir + "/dev/ptmx");
                }
            }

            /* Make /etc unwritable */
            if (!drvOptions->useUidRange(*drv))
                chmod_(chrootRootDir + "/etc", 0555);

            /* Unshare this mount namespace. This is necessary because
               pivot_root() below changes the root of the mount
               namespace. This means that the call to setns() in
               addDependency() would hide the host's filesystem,
               making it impossible to bind-mount paths from the host
               Nix store into the sandbox. Therefore, we save the
               pre-pivot_root namespace in
               sandboxMountNamespace. Since we made /nix/store a
               shared subtree above, this allows addDependency() to
               make paths appear in the sandbox. */
            if (unshare(CLONE_NEWNS) == -1)
                throw SysError("unsharing mount namespace");

            /* Unshare the cgroup namespace. This means
               /proc/self/cgroup will show the child's cgroup as '/'
               rather than whatever it is in the parent. */
            if (cgroup && unshare(CLONE_NEWCGROUP) == -1)
                throw SysError("unsharing cgroup namespace");

            /* Do the chroot(). */
            if (chdir(chrootRootDir.c_str()) == -1)
                throw SysError("cannot change directory to '%1%'", chrootRootDir);

            if (mkdir("real-root", 0500) == -1)
                throw SysError("cannot create real-root directory");

            if (pivot_root(".", "real-root") == -1)
                throw SysError("cannot pivot old root directory onto '%1%'", (chrootRootDir + "/real-root"));

            if (chroot(".") == -1)
                throw SysError("cannot change root directory to '%1%'", chrootRootDir);

            if (umount2("real-root", MNT_DETACH) == -1)
                throw SysError("cannot unmount real root filesystem");

            if (rmdir("real-root") == -1)
                throw SysError("cannot remove real-root directory");

            /* Switch to the sandbox uid/gid in the user namespace,
               which corresponds to the build user or calling user in
               the parent namespace. */
            if (setgid(sandboxGid()) == -1)
                throw SysError("setgid failed");
            if (setuid(sandboxUid()) == -1)
                throw SysError("setuid failed");

            setUser = false;
        }
#endif

        if (chdir(tmpDirInSandbox.c_str()) == -1)
            throw SysError("changing into '%1%'", tmpDir);

        /* Close all other file descriptors. */
        unix::closeExtraFDs();

#if __linux__
        linux::setPersonality(drv->platform);
#endif

        /* Disable core dumps by default. */
        struct rlimit limit = { 0, RLIM_INFINITY };
        setrlimit(RLIMIT_CORE, &limit);

        // FIXME: set other limits to deterministic values?

        /* Fill in the environment. */
        Strings envStrs;
        for (auto & i : env)
            envStrs.push_back(rewriteStrings(i.first + "=" + i.second, inputRewrites));

        /* If we are running in `build-users' mode, then switch to the
           user we allocated above.  Make sure that we drop all root
           privileges.  Note that above we have closed all file
           descriptors except std*, so that's safe.  Also note that
           setuid() when run as root sets the real, effective and
           saved UIDs. */
        if (setUser && buildUser) {
            /* Preserve supplementary groups of the build user, to allow
               admins to specify groups such as "kvm".  */
            auto gids = buildUser->getSupplementaryGIDs();
            if (setgroups(gids.size(), gids.data()) == -1)
                throw SysError("cannot set supplementary groups of build user");

            if (setgid(buildUser->getGID()) == -1 ||
                getgid() != buildUser->getGID() ||
                getegid() != buildUser->getGID())
                throw SysError("setgid failed");

            if (setuid(buildUser->getUID()) == -1 ||
                getuid() != buildUser->getUID() ||
                geteuid() != buildUser->getUID())
                throw SysError("setuid failed");
        }

#if __APPLE__
        /* This has to appear before import statements. */
        std::string sandboxProfile = "(version 1)\n";

        if (useChroot) {

            /* Lots and lots and lots of file functions freak out if they can't stat their full ancestry */
            PathSet ancestry;

            /* We build the ancestry before adding all inputPaths to the store because we know they'll
               all have the same parents (the store), and there might be lots of inputs. This isn't
               particularly efficient... I doubt it'll be a bottleneck in practice */
            for (auto & i : pathsInChroot) {
                Path cur = i.first;
                while (cur.compare("/") != 0) {
                    cur = dirOf(cur);
                    ancestry.insert(cur);
                }
            }

            /* And we want the store in there regardless of how empty pathsInChroot. We include the innermost
               path component this time, since it's typically /nix/store and we care about that. */
            Path cur = worker.store.storeDir;
            while (cur.compare("/") != 0) {
                ancestry.insert(cur);
                cur = dirOf(cur);
            }

            /* Add all our input paths to the chroot */
            for (auto & i : inputPaths) {
                auto p = worker.store.printStorePath(i);
                pathsInChroot[p] = p;
            }

            /* Violations will go to the syslog if you set this. Unfortunately the destination does not appear to be configurable */
            if (settings.darwinLogSandboxViolations) {
                sandboxProfile += "(deny default)\n";
            } else {
                sandboxProfile += "(deny default (with no-log))\n";
            }

            sandboxProfile +=
                #include "sandbox-defaults.sb"
                ;

            if (!derivationType->isSandboxed())
                sandboxProfile +=
                    #include "sandbox-network.sb"
                    ;

            /* Add the output paths we'll use at build-time to the chroot */
            sandboxProfile += "(allow file-read* file-write* process-exec\n";
            for (auto & [_, path] : scratchOutputs)
                sandboxProfile += fmt("\t(subpath \"%s\")\n", worker.store.printStorePath(path));

            sandboxProfile += ")\n";

            /* Our inputs (transitive dependencies and any impurities computed above)

               without file-write* allowed, access() incorrectly returns EPERM
             */
            sandboxProfile += "(allow file-read* file-write* process-exec\n";

            // We create multiple allow lists, to avoid exceeding a limit in the darwin sandbox interpreter.
            // See https://github.com/NixOS/nix/issues/4119
            // We split our allow groups approximately at half the actual limit, 1 << 16
            const int breakpoint = sandboxProfile.length() + (1 << 14);
            for (auto & i : pathsInChroot) {

                if (sandboxProfile.length() >= breakpoint) {
                    debug("Sandbox break: %d %d", sandboxProfile.length(), breakpoint);
                    sandboxProfile += ")\n(allow file-read* file-write* process-exec\n";
                }

                if (i.first != i.second.source)
                    throw Error(
                        "can't map '%1%' to '%2%': mismatched impure paths not supported on Darwin",
                        i.first, i.second.source);

                std::string path = i.first;
                auto optSt = maybeLstat(path.c_str());
                if (!optSt) {
                    if (i.second.optional)
                        continue;
                    throw SysError("getting attributes of required path '%s", path);
                }
                if (S_ISDIR(optSt->st_mode))
                    sandboxProfile += fmt("\t(subpath \"%s\")\n", path);
                else
                    sandboxProfile += fmt("\t(literal \"%s\")\n", path);
            }
            sandboxProfile += ")\n";

            /* Allow file-read* on full directory hierarchy to self. Allows realpath() */
            sandboxProfile += "(allow file-read*\n";
            for (auto & i : ancestry) {
                sandboxProfile += fmt("\t(literal \"%s\")\n", i);
            }
            sandboxProfile += ")\n";

            sandboxProfile += drvOptions->additionalSandboxProfile;
        } else
            sandboxProfile +=
                #include "sandbox-minimal.sb"
                ;

        debug("Generated sandbox profile:");
        debug(sandboxProfile);

        /* The tmpDir in scope points at the temporary build directory for our derivation. Some packages try different mechanisms
            to find temporary directories, so we want to open up a broader place for them to put their files, if needed. */
        Path globalTmpDir = canonPath(defaultTempDir(), true);

        /* They don't like trailing slashes on subpath directives */
        while (!globalTmpDir.empty() && globalTmpDir.back() == '/')
            globalTmpDir.pop_back();

        if (getEnv("_NIX_TEST_NO_SANDBOX") != "1") {
            Strings sandboxArgs;
            sandboxArgs.push_back("_GLOBAL_TMP_DIR");
            sandboxArgs.push_back(globalTmpDir);
            if (drvOptions->allowLocalNetworking) {
                sandboxArgs.push_back("_ALLOW_LOCAL_NETWORKING");
                sandboxArgs.push_back("1");
            }
            char * sandbox_errbuf = nullptr;
            if (sandbox_init_with_parameters(sandboxProfile.c_str(), 0, stringsToCharPtrs(sandboxArgs).data(), &sandbox_errbuf)) {
                writeFull(STDERR_FILENO, fmt("failed to configure sandbox: %s\n", sandbox_errbuf ? sandbox_errbuf : "(null)"));
                _exit(1);
            }
        }
#endif

        /* Indicate that we managed to set up the build environment. */
        writeFull(STDERR_FILENO, std::string("\2\n"));

        sendException = false;

        /* Execute the program.  This should not return. */
        if (drv->isBuiltin()) {
            try {
<<<<<<< HEAD
                logger = makeJSONLogger(STDERR_FILENO);
=======
                logger = makeJSONLogger(getStandardError());
>>>>>>> aa9d573d

                std::map<std::string, Path> outputs;
                for (auto & e : drv->outputs)
                    outputs.insert_or_assign(e.first,
                        worker.store.printStorePath(scratchOutputs.at(e.first)));

                if (drv->builder == "builtin:fetchurl")
                    builtinFetchurl(*drv, outputs, netrcData, caFileData);
                else if (drv->builder == "builtin:buildenv")
                    builtinBuildenv(*drv, outputs);
                else if (drv->builder == "builtin:unpack-channel")
                    builtinUnpackChannel(*drv, outputs);
                else
                    throw Error("unsupported builtin builder '%1%'", drv->builder.substr(8));
                _exit(0);
            } catch (std::exception & e) {
                writeFull(STDERR_FILENO, e.what() + std::string("\n"));
                _exit(1);
            }
        }

        // Now builder is not builtin

        Strings args;
        args.push_back(std::string(baseNameOf(drv->builder)));

        for (auto & i : drv->args)
            args.push_back(rewriteStrings(i, inputRewrites));

#if __APPLE__
        posix_spawnattr_t attrp;

        if (posix_spawnattr_init(&attrp))
            throw SysError("failed to initialize builder");

        if (posix_spawnattr_setflags(&attrp, POSIX_SPAWN_SETEXEC))
            throw SysError("failed to initialize builder");

        if (drv->platform == "aarch64-darwin") {
            // Unset kern.curproc_arch_affinity so we can escape Rosetta
            int affinity = 0;
            sysctlbyname("kern.curproc_arch_affinity", NULL, NULL, &affinity, sizeof(affinity));

            cpu_type_t cpu = CPU_TYPE_ARM64;
            posix_spawnattr_setbinpref_np(&attrp, 1, &cpu, NULL);
        } else if (drv->platform == "x86_64-darwin") {
            cpu_type_t cpu = CPU_TYPE_X86_64;
            posix_spawnattr_setbinpref_np(&attrp, 1, &cpu, NULL);
        }

        posix_spawn(NULL, drv->builder.c_str(), NULL, &attrp, stringsToCharPtrs(args).data(), stringsToCharPtrs(envStrs).data());
#else
        execve(drv->builder.c_str(), stringsToCharPtrs(args).data(), stringsToCharPtrs(envStrs).data());
#endif

        throw SysError("executing '%1%'", drv->builder);

    } catch (...) {
        handleChildException(sendException);
        _exit(1);
    }
}


SingleDrvOutputs LocalDerivationGoal::registerOutputs()
{
    /* When using a build hook, the build hook can register the output
       as valid (by doing `nix-store --import').  If so we don't have
       to do anything here.

       We can only early return when the outputs are known a priori. For
       floating content-addressing derivations this isn't the case.
     */
    if (hook)
        return DerivationGoal::registerOutputs();

    std::map<std::string, ValidPathInfo> infos;

    /* Set of inodes seen during calls to canonicalisePathMetaData()
       for this build's outputs.  This needs to be shared between
       outputs to allow hard links between outputs. */
    InodesSeen inodesSeen;

    Path checkSuffix = ".check";

    std::exception_ptr delayedException;

    /* The paths that can be referenced are the input closures, the
       output paths, and any paths that have been built via recursive
       Nix calls. */
    StorePathSet referenceablePaths;
    for (auto & p : inputPaths) referenceablePaths.insert(p);
    for (auto & i : scratchOutputs) referenceablePaths.insert(i.second);
    for (auto & p : addedPaths) referenceablePaths.insert(p);

    /* FIXME `needsHashRewrite` should probably be removed and we get to the
       real reason why we aren't using the chroot dir */
    auto toRealPathChroot = [&](const Path & p) -> Path {
        return useChroot && !needsHashRewrite()
            ? chrootRootDir + p
            : worker.store.toRealPath(p);
    };

    /* Check whether the output paths were created, and make all
       output paths read-only.  Then get the references of each output (that we
       might need to register), so we can topologically sort them. For the ones
       that are most definitely already installed, we just store their final
       name so we can also use it in rewrites. */
    StringSet outputsToSort;
    struct AlreadyRegistered { StorePath path; };
    struct PerhapsNeedToRegister { StorePathSet refs; };
    std::map<std::string, std::variant<AlreadyRegistered, PerhapsNeedToRegister>> outputReferencesIfUnregistered;
    std::map<std::string, struct stat> outputStats;
    for (auto & [outputName, _] : drv->outputs) {
        auto scratchOutput = get(scratchOutputs, outputName);
        if (!scratchOutput)
            throw BuildError(
                "builder for '%s' has no scratch output for '%s'",
                worker.store.printStorePath(drvPath), outputName);
        auto actualPath = toRealPathChroot(worker.store.printStorePath(*scratchOutput));

        outputsToSort.insert(outputName);

        /* Updated wanted info to remove the outputs we definitely don't need to register */
        auto initialOutput = get(initialOutputs, outputName);
        if (!initialOutput)
            throw BuildError(
                "builder for '%s' has no initial output for '%s'",
                worker.store.printStorePath(drvPath), outputName);
        auto & initialInfo = *initialOutput;

        /* Don't register if already valid, and not checking */
        initialInfo.wanted = buildMode == bmCheck
            || !(initialInfo.known && initialInfo.known->isValid());
        if (!initialInfo.wanted) {
            outputReferencesIfUnregistered.insert_or_assign(
                outputName,
                AlreadyRegistered { .path = initialInfo.known->path });
            continue;
        }

        auto optSt = maybeLstat(actualPath.c_str());
        if (!optSt)
            throw BuildError(
                "builder for '%s' failed to produce output path for output '%s' at '%s'",
                worker.store.printStorePath(drvPath), outputName, actualPath);
        struct stat & st = *optSt;

#ifndef __CYGWIN__
        /* Check that the output is not group or world writable, as
           that means that someone else can have interfered with the
           build.  Also, the output should be owned by the build
           user. */
        if ((!S_ISLNK(st.st_mode) && (st.st_mode & (S_IWGRP | S_IWOTH))) ||
            (buildUser && st.st_uid != buildUser->getUID()))
            throw BuildError(
                    "suspicious ownership or permission on '%s' for output '%s'; rejecting this build output",
                    actualPath, outputName);
#endif

        /* Canonicalise first.  This ensures that the path we're
           rewriting doesn't contain a hard link to /etc/shadow or
           something like that. */
        canonicalisePathMetaData(
            actualPath,
            buildUser ? std::optional(buildUser->getUIDRange()) : std::nullopt,
            inodesSeen);

        bool discardReferences = false;
        if (auto udr = get(drvOptions->unsafeDiscardReferences, outputName)) {
            discardReferences = *udr;
        }

        StorePathSet references;
        if (discardReferences)
            debug("discarding references of output '%s'", outputName);
        else {
            debug("scanning for references for output '%s' in temp location '%s'", outputName, actualPath);

            /* Pass blank Sink as we are not ready to hash data at this stage. */
            NullSink blank;
            references = scanForReferences(blank, actualPath, referenceablePaths);
        }

        outputReferencesIfUnregistered.insert_or_assign(
            outputName,
            PerhapsNeedToRegister { .refs = references });
        outputStats.insert_or_assign(outputName, std::move(st));
    }

    auto sortedOutputNames = topoSort(outputsToSort,
        {[&](const std::string & name) {
            auto orifu = get(outputReferencesIfUnregistered, name);
            if (!orifu)
                throw BuildError(
                    "no output reference for '%s' in build of '%s'",
                    name, worker.store.printStorePath(drvPath));
            return std::visit(overloaded {
                /* Since we'll use the already installed versions of these, we
                   can treat them as leaves and ignore any references they
                   have. */
                [&](const AlreadyRegistered &) { return StringSet {}; },
                [&](const PerhapsNeedToRegister & refs) {
                    StringSet referencedOutputs;
                    /* FIXME build inverted map up front so no quadratic waste here */
                    for (auto & r : refs.refs)
                        for (auto & [o, p] : scratchOutputs)
                            if (r == p)
                                referencedOutputs.insert(o);
                    return referencedOutputs;
                },
            }, *orifu);
        }},
        {[&](const std::string & path, const std::string & parent) {
            // TODO with more -vvvv also show the temporary paths for manual inspection.
            return BuildError(
                "cycle detected in build of '%s' in the references of output '%s' from output '%s'",
                worker.store.printStorePath(drvPath), path, parent);
        }});

    std::reverse(sortedOutputNames.begin(), sortedOutputNames.end());

    OutputPathMap finalOutputs;

    for (auto & outputName : sortedOutputNames) {
        auto output = get(drv->outputs, outputName);
        auto scratchPath = get(scratchOutputs, outputName);
        assert(output && scratchPath);
        auto actualPath = toRealPathChroot(worker.store.printStorePath(*scratchPath));

        auto finish = [&](StorePath finalStorePath) {
            /* Store the final path */
            finalOutputs.insert_or_assign(outputName, finalStorePath);
            /* The rewrite rule will be used in downstream outputs that refer to
               use. This is why the topological sort is essential to do first
               before this for loop. */
            if (*scratchPath != finalStorePath)
                outputRewrites[std::string { scratchPath->hashPart() }] = std::string { finalStorePath.hashPart() };
        };

        auto orifu = get(outputReferencesIfUnregistered, outputName);
        assert(orifu);

        std::optional<StorePathSet> referencesOpt = std::visit(overloaded {
            [&](const AlreadyRegistered & skippedFinalPath) -> std::optional<StorePathSet> {
                finish(skippedFinalPath.path);
                return std::nullopt;
            },
            [&](const PerhapsNeedToRegister & r) -> std::optional<StorePathSet> {
                return r.refs;
            },
        }, *orifu);

        if (!referencesOpt)
            continue;
        auto references = *referencesOpt;

        auto rewriteOutput = [&](const StringMap & rewrites) {
            /* Apply hash rewriting if necessary. */
            if (!rewrites.empty()) {
                debug("rewriting hashes in '%1%'; cross fingers", actualPath);

                /* FIXME: Is this actually streaming? */
                auto source = sinkToSource([&](Sink & nextSink) {
                    RewritingSink rsink(rewrites, nextSink);
                    dumpPath(actualPath, rsink);
                    rsink.flush();
                });
                Path tmpPath = actualPath + ".tmp";
                restorePath(tmpPath, *source);
                deletePath(actualPath);
                movePath(tmpPath, actualPath);

                /* FIXME: set proper permissions in restorePath() so
                   we don't have to do another traversal. */
                canonicalisePathMetaData(actualPath, {}, inodesSeen);
            }
        };

        auto rewriteRefs = [&]() -> StoreReferences {
            /* In the CA case, we need the rewritten refs to calculate the
               final path, therefore we look for a *non-rewritten
               self-reference, and use a bool rather try to solve the
               computationally intractable fixed point. */
            StoreReferences res {
                .self = false,
            };
            for (auto & r : references) {
                auto name = r.name();
                auto origHash = std::string { r.hashPart() };
                if (r == *scratchPath) {
                    res.self = true;
                } else if (auto outputRewrite = get(outputRewrites, origHash)) {
                    std::string newRef = *outputRewrite;
                    newRef += '-';
                    newRef += name;
                    res.others.insert(StorePath { newRef });
                } else {
                    res.others.insert(r);
                }
            }
            return res;
        };

        auto newInfoFromCA = [&](const DerivationOutput::CAFloating outputHash) -> ValidPathInfo {
            auto st = get(outputStats, outputName);
            if (!st)
                throw BuildError(
                    "output path %1% without valid stats info",
                    actualPath);
            if (outputHash.method.getFileIngestionMethod() == FileIngestionMethod::Flat)
            {
                /* The output path should be a regular file without execute permission. */
                if (!S_ISREG(st->st_mode) || (st->st_mode & S_IXUSR) != 0)
                    throw BuildError(
                        "output path '%1%' should be a non-executable regular file "
                        "since recursive hashing is not enabled (one of outputHashMode={flat,text} is true)",
                        actualPath);
            }
            rewriteOutput(outputRewrites);
            /* FIXME optimize and deduplicate with addToStore */
            std::string oldHashPart { scratchPath->hashPart() };
            auto got = [&]{
                auto fim = outputHash.method.getFileIngestionMethod();
                switch (fim) {
                case FileIngestionMethod::Flat:
                case FileIngestionMethod::NixArchive:
                {
                    HashModuloSink caSink { outputHash.hashAlgo, oldHashPart };
                    auto fim = outputHash.method.getFileIngestionMethod();
                    dumpPath(
                        {getFSSourceAccessor(), CanonPath(actualPath)},
                        caSink,
                        (FileSerialisationMethod) fim);
                    return caSink.finish().first;
                }
                case FileIngestionMethod::Git: {
                    return git::dumpHash(
                        outputHash.hashAlgo,
                        {getFSSourceAccessor(), CanonPath(actualPath)}).hash;
                }
                }
                assert(false);
            }();

            ValidPathInfo newInfo0 {
                worker.store,
                outputPathName(drv->name, outputName),
                ContentAddressWithReferences::fromParts(
                    outputHash.method,
                    std::move(got),
                    rewriteRefs()),
                Hash::dummy,
            };
            if (*scratchPath != newInfo0.path) {
                // If the path has some self-references, we need to rewrite
                // them.
                // (note that this doesn't invalidate the ca hash we calculated
                // above because it's computed *modulo the self-references*, so
                // it already takes this rewrite into account).
                rewriteOutput(
                    StringMap{{oldHashPart,
                               std::string(newInfo0.path.hashPart())}});
            }

            {
                HashResult narHashAndSize = hashPath(
                    {getFSSourceAccessor(), CanonPath(actualPath)},
                    FileSerialisationMethod::NixArchive, HashAlgorithm::SHA256);
                newInfo0.narHash = narHashAndSize.first;
                newInfo0.narSize = narHashAndSize.second;
            }

            assert(newInfo0.ca);
            return newInfo0;
        };

        ValidPathInfo newInfo = std::visit(overloaded {

            [&](const DerivationOutput::InputAddressed & output) {
                /* input-addressed case */
                auto requiredFinalPath = output.path;
                /* Preemptively add rewrite rule for final hash, as that is
                   what the NAR hash will use rather than normalized-self references */
                if (*scratchPath != requiredFinalPath)
                    outputRewrites.insert_or_assign(
                        std::string { scratchPath->hashPart() },
                        std::string { requiredFinalPath.hashPart() });
                rewriteOutput(outputRewrites);
                HashResult narHashAndSize = hashPath(
                    {getFSSourceAccessor(), CanonPath(actualPath)},
                    FileSerialisationMethod::NixArchive, HashAlgorithm::SHA256);
                ValidPathInfo newInfo0 { requiredFinalPath, narHashAndSize.first };
                newInfo0.narSize = narHashAndSize.second;
                auto refs = rewriteRefs();
                newInfo0.references = std::move(refs.others);
                if (refs.self)
                    newInfo0.references.insert(newInfo0.path);
                return newInfo0;
            },

            [&](const DerivationOutput::CAFixed & dof) {
                auto & wanted = dof.ca.hash;

                // Replace the output by a fresh copy of itself to make sure
                // that there's no stale file descriptor pointing to it
                Path tmpOutput = actualPath + ".tmp";
                copyFile(
                    std::filesystem::path(actualPath),
                    std::filesystem::path(tmpOutput), true);

                std::filesystem::rename(tmpOutput, actualPath);

                auto newInfo0 = newInfoFromCA(DerivationOutput::CAFloating {
                    .method = dof.ca.method,
                    .hashAlgo = wanted.algo,
                });

                /* Check wanted hash */
                assert(newInfo0.ca);
                auto & got = newInfo0.ca->hash;
                if (wanted != got) {
                    /* Throw an error after registering the path as
                       valid. */
                    worker.hashMismatch = true;
                    delayedException = std::make_exception_ptr(
                        BuildError("hash mismatch in fixed-output derivation '%s':\n  specified: %s\n     got:    %s",
                            worker.store.printStorePath(drvPath),
                            wanted.to_string(HashFormat::SRI, true),
                            got.to_string(HashFormat::SRI, true)));
                    act->result(resHashMismatch,
                        {
                            {"storePath", worker.store.printStorePath(drvPath)},
                            {"wanted", wanted},
                            {"got", got},
                        });
                }
                if (!newInfo0.references.empty()) {
                    auto numViolations = newInfo.references.size();
                    delayedException = std::make_exception_ptr(
                        BuildError("fixed-output derivations must not reference store paths: '%s' references %d distinct paths, e.g. '%s'",
                            worker.store.printStorePath(drvPath),
                            numViolations,
                            worker.store.printStorePath(*newInfo.references.begin())));
                }

                return newInfo0;
            },

            [&](const DerivationOutput::CAFloating & dof) {
                return newInfoFromCA(dof);
            },

            [&](const DerivationOutput::Deferred &) -> ValidPathInfo {
                // No derivation should reach that point without having been
                // rewritten first
                assert(false);
            },

            [&](const DerivationOutput::Impure & doi) {
                return newInfoFromCA(DerivationOutput::CAFloating {
                    .method = doi.method,
                    .hashAlgo = doi.hashAlgo,
                });
            },

        }, output->raw);

        /* FIXME: set proper permissions in restorePath() so
            we don't have to do another traversal. */
        canonicalisePathMetaData(actualPath, {}, inodesSeen);

        /* Calculate where we'll move the output files. In the checking case we
           will leave leave them where they are, for now, rather than move to
           their usual "final destination" */
        auto finalDestPath = worker.store.printStorePath(newInfo.path);

        /* Lock final output path, if not already locked. This happens with
           floating CA derivations and hash-mismatching fixed-output
           derivations. */
        PathLocks dynamicOutputLock;
        dynamicOutputLock.setDeletion(true);
        auto optFixedPath = output->path(worker.store, drv->name, outputName);
        if (!optFixedPath ||
            worker.store.printStorePath(*optFixedPath) != finalDestPath)
        {
            assert(newInfo.ca);
            dynamicOutputLock.lockPaths({worker.store.toRealPath(finalDestPath)});
        }

        /* Move files, if needed */
        if (worker.store.toRealPath(finalDestPath) != actualPath) {
            if (buildMode == bmRepair) {
                /* Path already exists, need to replace it */
                replaceValidPath(worker.store.toRealPath(finalDestPath), actualPath);
                actualPath = worker.store.toRealPath(finalDestPath);
            } else if (buildMode == bmCheck) {
                /* Path already exists, and we want to compare, so we leave out
                   new path in place. */
            } else if (worker.store.isValidPath(newInfo.path)) {
                /* Path already exists because CA path produced by something
                   else. No moving needed. */
                assert(newInfo.ca);
            } else {
                auto destPath = worker.store.toRealPath(finalDestPath);
                deletePath(destPath);
                movePath(actualPath, destPath);
                actualPath = destPath;
            }
        }

        auto & localStore = getLocalStore();

        if (buildMode == bmCheck) {

            if (!worker.store.isValidPath(newInfo.path)) continue;
            ValidPathInfo oldInfo(*worker.store.queryPathInfo(newInfo.path));
            if (newInfo.narHash != oldInfo.narHash) {
                worker.checkMismatch = true;
                if (settings.runDiffHook || settings.keepFailed) {
                    auto dst = worker.store.toRealPath(finalDestPath + checkSuffix);
                    deletePath(dst);
                    movePath(actualPath, dst);

                    handleDiffHook(
                        buildUser ? buildUser->getUID() : getuid(),
                        buildUser ? buildUser->getGID() : getgid(),
                        finalDestPath, dst, worker.store.printStorePath(drvPath), tmpDir);

                    throw NotDeterministic("derivation '%s' may not be deterministic: output '%s' differs from '%s'",
                        worker.store.printStorePath(drvPath), worker.store.toRealPath(finalDestPath), dst);
                } else
                    throw NotDeterministic("derivation '%s' may not be deterministic: output '%s' differs",
                        worker.store.printStorePath(drvPath), worker.store.toRealPath(finalDestPath));
            }

            /* Since we verified the build, it's now ultimately trusted. */
            if (!oldInfo.ultimate) {
                oldInfo.ultimate = true;
                localStore.signPathInfo(oldInfo);
                localStore.registerValidPaths({{oldInfo.path, oldInfo}});
            }

            continue;
        }

        /* For debugging, print out the referenced and unreferenced paths. */
        for (auto & i : inputPaths) {
            if (references.count(i))
                debug("referenced input: '%1%'", worker.store.printStorePath(i));
            else
                debug("unreferenced input: '%1%'", worker.store.printStorePath(i));
        }

        localStore.optimisePath(actualPath, NoRepair); // FIXME: combine with scanForReferences()
        worker.markContentsGood(newInfo.path);

        newInfo.deriver = drvPath;
        newInfo.ultimate = true;
        localStore.signPathInfo(newInfo);

        finish(newInfo.path);

        /* If it's a CA path, register it right away. This is necessary if it
           isn't statically known so that we can safely unlock the path before
           the next iteration */
        if (newInfo.ca)
            localStore.registerValidPaths({{newInfo.path, newInfo}});

        infos.emplace(outputName, std::move(newInfo));
    }

    if (buildMode == bmCheck) {
        /* In case of fixed-output derivations, if there are
           mismatches on `--check` an error must be thrown as this is
           also a source for non-determinism. */
        if (delayedException)
            std::rethrow_exception(delayedException);
        return assertPathValidity();
    }

    /* Apply output checks. */
    checkOutputs(infos);

    /* Register each output path as valid, and register the sets of
       paths referenced by each of them.  If there are cycles in the
       outputs, this will fail. */
    {
        auto & localStore = getLocalStore();

        ValidPathInfos infos2;
        for (auto & [outputName, newInfo] : infos) {
            infos2.insert_or_assign(newInfo.path, newInfo);
        }
        localStore.registerValidPaths(infos2);
    }

    /* In case of a fixed-output derivation hash mismatch, throw an
       exception now that we have registered the output as valid. */
    if (delayedException)
        std::rethrow_exception(delayedException);

    /* If we made it this far, we are sure the output matches the derivation
       (since the delayedException would be a fixed output CA mismatch). That
       means it's safe to link the derivation to the output hash. We must do
       that for floating CA derivations, which otherwise couldn't be cached,
       but it's fine to do in all cases. */
    SingleDrvOutputs builtOutputs;

    for (auto & [outputName, newInfo] : infos) {
        auto oldinfo = get(initialOutputs, outputName);
        assert(oldinfo);
        auto thisRealisation = Realisation {
            .id = DrvOutput {
                oldinfo->outputHash,
                outputName
            },
            .outPath = newInfo.path
        };
        if (experimentalFeatureSettings.isEnabled(Xp::CaDerivations)
            && !drv->type().isImpure())
        {
            signRealisation(thisRealisation);
            worker.store.registerDrvOutput(thisRealisation);
        }
        builtOutputs.emplace(outputName, thisRealisation);
    }

    return builtOutputs;
}

void LocalDerivationGoal::signRealisation(Realisation & realisation)
{
    getLocalStore().signRealisation(realisation);
}


void LocalDerivationGoal::checkOutputs(const std::map<std::string, ValidPathInfo> & outputs)
{
    std::map<Path, const ValidPathInfo &> outputsByPath;
    for (auto & output : outputs)
        outputsByPath.emplace(worker.store.printStorePath(output.second.path), output.second);

    for (auto & output : outputs) {
        auto & outputName = output.first;
        auto & info = output.second;

        /* Compute the closure and closure size of some output. This
           is slightly tricky because some of its references (namely
           other outputs) may not be valid yet. */
        auto getClosure = [&](const StorePath & path)
        {
            uint64_t closureSize = 0;
            StorePathSet pathsDone;
            std::queue<StorePath> pathsLeft;
            pathsLeft.push(path);

            while (!pathsLeft.empty()) {
                auto path = pathsLeft.front();
                pathsLeft.pop();
                if (!pathsDone.insert(path).second) continue;

                auto i = outputsByPath.find(worker.store.printStorePath(path));
                if (i != outputsByPath.end()) {
                    closureSize += i->second.narSize;
                    for (auto & ref : i->second.references)
                        pathsLeft.push(ref);
                } else {
                    auto info = worker.store.queryPathInfo(path);
                    closureSize += info->narSize;
                    for (auto & ref : info->references)
                        pathsLeft.push(ref);
                }
            }

            return std::make_pair(std::move(pathsDone), closureSize);
        };

        auto applyChecks = [&](const DerivationOptions::OutputChecks & checks)
        {
            if (checks.maxSize && info.narSize > *checks.maxSize)
                throw BuildError("path '%s' is too large at %d bytes; limit is %d bytes",
                    worker.store.printStorePath(info.path), info.narSize, *checks.maxSize);

            if (checks.maxClosureSize) {
                uint64_t closureSize = getClosure(info.path).second;
                if (closureSize > *checks.maxClosureSize)
                    throw BuildError("closure of path '%s' is too large at %d bytes; limit is %d bytes",
                        worker.store.printStorePath(info.path), closureSize, *checks.maxClosureSize);
            }

            auto checkRefs = [&](const StringSet & value, bool allowed, bool recursive)
            {
                /* Parse a list of reference specifiers.  Each element must
                   either be a store path, or the symbolic name of the output
                   of the derivation (such as `out'). */
                StorePathSet spec;
                for (auto & i : value) {
                    if (worker.store.isStorePath(i))
                        spec.insert(worker.store.parseStorePath(i));
                    else if (auto output = get(outputs, i))
                        spec.insert(output->path);
                    else
                        throw BuildError("derivation contains an illegal reference specifier '%s'", i);
                }

                auto used = recursive
                    ? getClosure(info.path).first
                    : info.references;

                if (recursive && checks.ignoreSelfRefs)
                    used.erase(info.path);

                StorePathSet badPaths;

                for (auto & i : used)
                    if (allowed) {
                        if (!spec.count(i))
                            badPaths.insert(i);
                    } else {
                        if (spec.count(i))
                            badPaths.insert(i);
                    }

                if (!badPaths.empty()) {
                    std::string badPathsStr;
                    for (auto & i : badPaths) {
                        badPathsStr += "\n  ";
                        badPathsStr += worker.store.printStorePath(i);
                    }
                    throw BuildError("output '%s' is not allowed to refer to the following paths:%s",
                        worker.store.printStorePath(info.path), badPathsStr);
                }
            };

            /* Mandatory check: absent whitelist, and present but empty
               whitelist mean very different things. */
            if (auto & refs = checks.allowedReferences) {
                checkRefs(*refs, true, false);
            }
            if (auto & refs = checks.allowedRequisites) {
                checkRefs(*refs, true, true);
            }

            /* Optimization: don't need to do anything when
               disallowed and empty set. */
            if (!checks.disallowedReferences.empty()) {
                checkRefs(checks.disallowedReferences, false, false);
            }
            if (!checks.disallowedRequisites.empty()) {
                checkRefs(checks.disallowedRequisites, false, true);
            }
        };

        std::visit(overloaded{
            [&](const DerivationOptions::OutputChecks & checks) {
                applyChecks(checks);
            },
            [&](const std::map<std::string, DerivationOptions::OutputChecks> & checksPerOutput) {
                if (auto outputChecks = get(checksPerOutput, outputName))

                    applyChecks(*outputChecks);
            },
        }, drvOptions->outputChecks);
    }
}


void LocalDerivationGoal::deleteTmpDir(bool force)
{
    if (topTmpDir != "") {
        /* Don't keep temporary directories for builtins because they
           might have privileged stuff (like a copy of netrc). */
        if (settings.keepFailed && !force && !drv->isBuiltin()) {
            printError("note: keeping build directory '%s'", tmpDir);
            chmod(topTmpDir.c_str(), 0755);
            chmod(tmpDir.c_str(), 0755);
        }
        else
            deletePath(topTmpDir);
        topTmpDir = "";
        tmpDir = "";
    }
}


bool LocalDerivationGoal::isReadDesc(int fd)
{
    return (hook && DerivationGoal::isReadDesc(fd)) ||
        (!hook && fd == builderOut.get());
}


StorePath LocalDerivationGoal::makeFallbackPath(OutputNameView outputName)
{
    // This is a bogus path type, constructed this way to ensure that it doesn't collide with any other store path
    // See doc/manual/source/protocols/store-path.md for details
    // TODO: We may want to separate the responsibilities of constructing the path fingerprint and of actually doing the hashing
    auto pathType = "rewrite:" + std::string(drvPath.to_string()) + ":name:" + std::string(outputName);
    return worker.store.makeStorePath(
        pathType,
        // pass an all-zeroes hash
        Hash(HashAlgorithm::SHA256), outputPathName(drv->name, outputName));
}


StorePath LocalDerivationGoal::makeFallbackPath(const StorePath & path)
{
    // This is a bogus path type, constructed this way to ensure that it doesn't collide with any other store path
    // See doc/manual/source/protocols/store-path.md for details
    auto pathType = "rewrite:" + std::string(drvPath.to_string()) + ":" + std::string(path.to_string());
    return worker.store.makeStorePath(
        pathType,
        // pass an all-zeroes hash
        Hash(HashAlgorithm::SHA256), path.name());
}


}<|MERGE_RESOLUTION|>--- conflicted
+++ resolved
@@ -2223,11 +2223,7 @@
         /* Execute the program.  This should not return. */
         if (drv->isBuiltin()) {
             try {
-<<<<<<< HEAD
-                logger = makeJSONLogger(STDERR_FILENO);
-=======
                 logger = makeJSONLogger(getStandardError());
->>>>>>> aa9d573d
 
                 std::map<std::string, Path> outputs;
                 for (auto & e : drv->outputs)
