#include <nlohmann/json.hpp>

#include "nix/store/path-info.hh"
#include "nix/store/store-api.hh"
#include "nix/util/json-utils.hh"
#include "nix/util/comparator.hh"
#include "nix/util/strings.hh"

namespace nix {

GENERATE_CMP_EXT(
    ,
    std::weak_ordering,
    UnkeyedValidPathInfo,
    me->deriver,
    me->narHash,
    me->references,
    me->registrationTime,
    me->narSize,
    // me->id,
    me->ultimate,
    me->sigs,
    me->ca);

std::string ValidPathInfo::fingerprint(const StoreDirConfig & store) const
{
    if (narSize == 0)
        throw Error(
            "cannot calculate fingerprint of path '%s' because its size is not known", store.printStorePath(path));
    return "1;" + store.printStorePath(path) + ";" + narHash.to_string(HashFormat::Nix32, true) + ";"
           + std::to_string(narSize) + ";" + concatStringsSep(",", store.printStorePathSet(references));
}

void ValidPathInfo::sign(const Store & store, const Signer & signer)
{
    sigs.insert(signer.signDetached(fingerprint(store)));
}

void ValidPathInfo::sign(const Store & store, const std::vector<std::unique_ptr<Signer>> & signers)
{
    auto fingerprint = this->fingerprint(store);
    for (auto & signer : signers) {
        sigs.insert(signer->signDetached(fingerprint));
    }
}

std::optional<ContentAddressWithReferences> ValidPathInfo::contentAddressWithReferences() const
{
    if (!ca)
        return std::nullopt;

    switch (ca->method.raw) {
    case ContentAddressMethod::Raw::Text: {
        assert(references.count(path) == 0);
        return TextInfo{
            .hash = ca->hash,
            .references = references,
        };
    }

    case ContentAddressMethod::Raw::Flat:
    case ContentAddressMethod::Raw::NixArchive:
    case ContentAddressMethod::Raw::Git:
    default: {
        auto refs = references;
        bool hasSelfReference = false;
        if (refs.count(path)) {
            hasSelfReference = true;
            refs.erase(path);
        }
        return FixedOutputInfo{
            .method = ca->method.getFileIngestionMethod(),
            .hash = ca->hash,
            .references =
                {
                    .others = std::move(refs),
                    .self = hasSelfReference,
                },
        };
    }
    }
}

bool ValidPathInfo::isContentAddressed(const StoreDirConfig & store) const
{
    auto fullCaOpt = contentAddressWithReferences();

    if (!fullCaOpt)
        return false;

    auto caPath = store.makeFixedOutputPathFromCA(path.name(), *fullCaOpt);

    bool res = caPath == path;

    if (!res)
        printError("warning: path '%s' claims to be content-addressed but isn't", store.printStorePath(path));

    return res;
}

<<<<<<< HEAD
size_t ValidPathInfo::checkSignatures(const Store & store, const PublicKeys & publicKeys) const
=======
size_t ValidPathInfo::checkSignatures(const StoreDirConfig & store, const PublicKeys & publicKeys) const
>>>>>>> ec6ba866
{
    if (isContentAddressed(store))
        return maxSigs;

    size_t good = 0;
    for (auto & sig : sigs)
        if (checkSignature(store, publicKeys, sig))
            good++;
    return good;
}

<<<<<<< HEAD
bool ValidPathInfo::checkSignature(const Store & store, const PublicKeys & publicKeys, const std::string & sig) const
=======
bool ValidPathInfo::checkSignature(
    const StoreDirConfig & store, const PublicKeys & publicKeys, const std::string & sig) const
>>>>>>> ec6ba866
{
    return verifyDetached(fingerprint(store), sig, publicKeys);
}

Strings ValidPathInfo::shortRefs() const
{
    Strings refs;
    for (auto & r : references)
        refs.push_back(std::string(r.to_string()));
    return refs;
}

ValidPathInfo::ValidPathInfo(
<<<<<<< HEAD
    const Store & store, std::string_view name, ContentAddressWithReferences && ca, Hash narHash)
=======
    const StoreDirConfig & store, std::string_view name, ContentAddressWithReferences && ca, Hash narHash)
>>>>>>> ec6ba866
    : UnkeyedValidPathInfo(narHash)
    , path(store.makeFixedOutputPathFromCA(name, ca))
{
    this->ca = ContentAddress{
        .method = ca.getMethod(),
        .hash = ca.getHash(),
    };
    std::visit(
        overloaded{
            [this](TextInfo && ti) { this->references = std::move(ti.references); },
            [this](FixedOutputInfo && foi) {
                this->references = std::move(foi.references.others);
                if (foi.references.self)
                    this->references.insert(path);
            },
        },
        std::move(ca).raw);
}

<<<<<<< HEAD
nlohmann::json UnkeyedValidPathInfo::toJSON(const Store & store, bool includeImpureInfo, HashFormat hashFormat) const
=======
nlohmann::json
UnkeyedValidPathInfo::toJSON(const StoreDirConfig & store, bool includeImpureInfo, HashFormat hashFormat) const
>>>>>>> ec6ba866
{
    using nlohmann::json;

    auto jsonObject = json::object();

    jsonObject["narHash"] = narHash.to_string(hashFormat, true);
    jsonObject["narSize"] = narSize;

    {
        auto & jsonRefs = jsonObject["references"] = json::array();
        for (auto & ref : references)
            jsonRefs.emplace_back(store.printStorePath(ref));
    }

    jsonObject["ca"] = ca ? (std::optional{renderContentAddress(*ca)}) : std::nullopt;

    if (includeImpureInfo) {
        jsonObject["deriver"] = deriver ? (std::optional{store.printStorePath(*deriver)}) : std::nullopt;

        jsonObject["registrationTime"] = registrationTime ? (std::optional{registrationTime}) : std::nullopt;

        jsonObject["ultimate"] = ultimate;

        auto & sigsObj = jsonObject["signatures"] = json::array();
        for (auto & sig : sigs)
            sigsObj.push_back(sig);
    }

    return jsonObject;
}

<<<<<<< HEAD
UnkeyedValidPathInfo UnkeyedValidPathInfo::fromJSON(const Store & store, const nlohmann::json & _json)
=======
UnkeyedValidPathInfo UnkeyedValidPathInfo::fromJSON(const StoreDirConfig & store, const nlohmann::json & _json)
>>>>>>> ec6ba866
{
    UnkeyedValidPathInfo res{
        Hash(Hash::dummy),
    };

    auto & json = getObject(_json);
    res.narHash = Hash::parseAny(getString(valueAt(json, "narHash")), std::nullopt);
    res.narSize = getUnsigned(valueAt(json, "narSize"));

    try {
        auto references = getStringList(valueAt(json, "references"));
        for (auto & input : references)
            res.references.insert(store.parseStorePath(static_cast<const std::string &>(input)));
    } catch (Error & e) {
        e.addTrace({}, "while reading key 'references'");
        throw;
    }

    // New format as this as nullable but mandatory field; handling
    // missing is for back-compat.
    if (json.contains("ca"))
        if (auto * rawCa = getNullable(valueAt(json, "ca")))
            res.ca = ContentAddress::parse(getString(*rawCa));

    if (json.contains("deriver"))
        if (auto * rawDeriver = getNullable(valueAt(json, "deriver")))
            res.deriver = store.parseStorePath(getString(*rawDeriver));

    if (json.contains("registrationTime"))
        if (auto * rawRegistrationTime = getNullable(valueAt(json, "registrationTime")))
            res.registrationTime = getInteger<time_t>(*rawRegistrationTime);

    if (json.contains("ultimate"))
        res.ultimate = getBoolean(valueAt(json, "ultimate"));

    if (json.contains("signatures"))
        res.sigs = getStringSet(valueAt(json, "signatures"));

    return res;
}

} // namespace nix<|MERGE_RESOLUTION|>--- conflicted
+++ resolved
@@ -98,11 +98,7 @@
     return res;
 }
 
-<<<<<<< HEAD
-size_t ValidPathInfo::checkSignatures(const Store & store, const PublicKeys & publicKeys) const
-=======
 size_t ValidPathInfo::checkSignatures(const StoreDirConfig & store, const PublicKeys & publicKeys) const
->>>>>>> ec6ba866
 {
     if (isContentAddressed(store))
         return maxSigs;
@@ -114,12 +110,8 @@
     return good;
 }
 
-<<<<<<< HEAD
-bool ValidPathInfo::checkSignature(const Store & store, const PublicKeys & publicKeys, const std::string & sig) const
-=======
 bool ValidPathInfo::checkSignature(
     const StoreDirConfig & store, const PublicKeys & publicKeys, const std::string & sig) const
->>>>>>> ec6ba866
 {
     return verifyDetached(fingerprint(store), sig, publicKeys);
 }
@@ -133,11 +125,7 @@
 }
 
 ValidPathInfo::ValidPathInfo(
-<<<<<<< HEAD
-    const Store & store, std::string_view name, ContentAddressWithReferences && ca, Hash narHash)
-=======
     const StoreDirConfig & store, std::string_view name, ContentAddressWithReferences && ca, Hash narHash)
->>>>>>> ec6ba866
     : UnkeyedValidPathInfo(narHash)
     , path(store.makeFixedOutputPathFromCA(name, ca))
 {
@@ -157,12 +145,8 @@
         std::move(ca).raw);
 }
 
-<<<<<<< HEAD
-nlohmann::json UnkeyedValidPathInfo::toJSON(const Store & store, bool includeImpureInfo, HashFormat hashFormat) const
-=======
 nlohmann::json
 UnkeyedValidPathInfo::toJSON(const StoreDirConfig & store, bool includeImpureInfo, HashFormat hashFormat) const
->>>>>>> ec6ba866
 {
     using nlohmann::json;
 
@@ -194,11 +178,7 @@
     return jsonObject;
 }
 
-<<<<<<< HEAD
-UnkeyedValidPathInfo UnkeyedValidPathInfo::fromJSON(const Store & store, const nlohmann::json & _json)
-=======
 UnkeyedValidPathInfo UnkeyedValidPathInfo::fromJSON(const StoreDirConfig & store, const nlohmann::json & _json)
->>>>>>> ec6ba866
 {
     UnkeyedValidPathInfo res{
         Hash(Hash::dummy),
