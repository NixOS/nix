--- conflicted
+++ resolved
@@ -1,5 +1,6 @@
 #include <nlohmann/json.hpp>
 
+#include "config.hh"
 #include "path-info.hh"
 #include "store-api.hh"
 #include "json-utils.hh"
@@ -165,21 +166,19 @@
         for (auto & ref : references)
             jsonRefs.emplace_back(store.printStorePath(ref));
     }
-<<<<<<< HEAD
-    if (format >= 36) {
-        bool hasAccessStatus;
-        source >> hasAccessStatus;
-        if (hasAccessStatus)
-            info.accessStatus = WorkerProto::Serialise<AccessStatus>::read(store, WorkerProto::ReadConn {.from = source});
-    }
-    return info;
-}
-=======
->>>>>>> 188c803d
 
     if (ca)
         jsonObject["ca"] = renderContentAddress(ca);
 
+    if (accessStatus) {
+        jsonObject["protected"] = accessStatus->isProtected;
+        for (auto & entity : accessStatus->entities) {
+            std::visit(overloaded {
+                [&](ACL::User u) { jsonObject["allowedUsers"].push_back(getUserName(u.uid)); },
+                [&](ACL::Group g) { jsonObject["allowedGroups"].push_back(getGroupName(g.gid)); },
+            }, entity);
+        }
+    }
     if (includeImpureInfo) {
         if (deriver)
             jsonObject["deriver"] = store.printStorePath(*deriver);
@@ -225,16 +224,6 @@
         e.addTrace({}, "while reading key 'references'");
         throw;
     }
-<<<<<<< HEAD
-    if (format >= 36) {
-        if (accessStatus) {
-            sink << true;
-            WorkerProto::Serialise<AccessStatus>::write(store, WorkerProto::WriteConn {.to = sink}, *accessStatus);
-        } else {
-            sink << false;
-        }
-    }
-=======
 
     if (json.contains("ca"))
         res.ca = ContentAddress::parse(
@@ -255,8 +244,18 @@
     if (json.contains("signatures"))
         res.sigs = valueAt(json, "signatures");
 
+    if (experimentalFeatureSettings.isEnabled(Xp::ACLs) && json.contains("protected")) {
+        res.accessStatus = AccessStatus();
+        res.accessStatus->isProtected = json.at("protected");
+        if (json.contains("allowedUsers"))
+            for (std::string user : json.at("allowedUsers"))
+                res.accessStatus->entities.insert(ACL::User(user));
+        if (json.contains("allowedGroups"))
+            for (std::string group : json.at("allowedGroups"))
+                res.accessStatus->entities.insert(ACL::Group(group));
+    }
+
     return res;
->>>>>>> 188c803d
 }
 
 }