--- conflicted
+++ resolved
@@ -23,27 +23,22 @@
     sigs.insert(secretKey.signDetached(fingerprint(store)));
 }
 
-<<<<<<< HEAD
 std::optional<StorePathDescriptor> ValidPathInfo::fullStorePathDescriptorOpt() const
-=======
-std::optional<ContentAddressWithReferences> ValidPathInfo::contentAddressWithReferences() const
->>>>>>> 4a8c9bb9
 {
     if (! ca)
         return std::nullopt;
 
-<<<<<<< HEAD
     return StorePathDescriptor {
         .name = std::string { path.name() },
         .info = std::visit(overloaded {
-            [&](const TextHash & th) -> ContentAddressWithReferences {
+            [&](const TextIngestionMethod &) -> ContentAddressWithReferences {
                 assert(references.count(path) == 0);
                 return TextInfo {
-                    th,
+                    .hash = ca->hash,
                     .references = references,
                 };
             },
-            [&](const FixedOutputHash & foh) -> ContentAddressWithReferences {
+            [&](const FileIngestionMethod & m2) -> ContentAddressWithReferences {
                 auto refs = references;
                 bool hasSelfReference = false;
                 if (refs.count(path)) {
@@ -51,51 +46,21 @@
                     refs.erase(path);
                 }
                 return FixedOutputInfo {
-                    foh,
+                    .method = m2,
+                    .hash = ca->hash,
                     .references = {
                         .others = std::move(refs),
                         .self = hasSelfReference,
                     },
                 };
             },
-        }, *ca),
+        }, ca->method.raw),
     };
-=======
-    return std::visit(overloaded {
-        [&](const TextIngestionMethod &) -> ContentAddressWithReferences {
-            assert(references.count(path) == 0);
-            return TextInfo {
-                .hash = ca->hash,
-                .references = references,
-            };
-        },
-        [&](const FileIngestionMethod & m2) -> ContentAddressWithReferences {
-            auto refs = references;
-            bool hasSelfReference = false;
-            if (refs.count(path)) {
-                hasSelfReference = true;
-                refs.erase(path);
-            }
-            return FixedOutputInfo {
-                .method = m2,
-                .hash = ca->hash,
-                .references = {
-                    .others = std::move(refs),
-                    .self = hasSelfReference,
-                },
-            };
-        },
-    }, ca->method.raw);
->>>>>>> 4a8c9bb9
 }
 
 bool ValidPathInfo::isContentAddressed(const Store & store) const
 {
-<<<<<<< HEAD
     auto fullCaOpt = fullStorePathDescriptorOpt();
-=======
-    auto fullCaOpt = contentAddressWithReferences();
->>>>>>> 4a8c9bb9
 
     if (! fullCaOpt)
         return false;
@@ -162,11 +127,7 @@
                 .hash = std::move(foi.hash),
             };
         },
-<<<<<<< HEAD
-    }, std::move(info.info));
-=======
-    }, std::move(ca).raw);
->>>>>>> 4a8c9bb9
+    }, std::move(info.info).raw);
 }
 
 
