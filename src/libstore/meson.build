--- conflicted
+++ resolved
@@ -23,11 +23,8 @@
 # TODO rename, because it will conflict with downstream projects
 configdata_priv.set_quoted('PACKAGE_VERSION', meson.project_version())
 
-<<<<<<< HEAD
 configdata_priv.set_quoted('DETERMINATE_NIX_VERSION', fs.read('../../.version-determinate').strip())
 
-=======
->>>>>>> 27932ae6
 # Used in public header.
 configdata_pub.set_quoted(
   'NIX_LOCAL_SYSTEM',
@@ -190,11 +187,6 @@
   generated_headers += embedded_sandbox_shell_gen
 endif
 
-<<<<<<< HEAD
-=======
-fs = import('fs')
-
->>>>>>> 27932ae6
 prefix = get_option('prefix')
 # For each of these paths, assume that it is relative to the prefix unless
 # it is already an absolute path (which is the default for store-dir, localstatedir, and log-dir).
