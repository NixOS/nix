#include "args.hh"
#include "content-address.hh"
#include "split.hh"

namespace nix {

std::string FixedOutputHash::printMethodAlgo() const
{
    return makeFileIngestionPrefix(method) + printHashType(hash.type);
}

<<<<<<< HEAD

std::string makeFileIngestionPrefix(const FileIngestionMethod m) {
=======
std::string makeFileIngestionPrefix(const FileIngestionMethod m)
{
>>>>>>> e9fc2031
    switch (m) {
    case FileIngestionMethod::Flat:
        return "";
    case FileIngestionMethod::Recursive:
        return "r:";
    }
    abort();
}

std::string makeFixedOutputCA(FileIngestionMethod method, const Hash & hash)
{
    return "fixed:"
        + makeFileIngestionPrefix(method)
        + hash.to_string(Base32, true);
}

std::string renderContentAddress(ContentAddress ca)
{
    return std::visit(overloaded {
        [](TextHash th) {
            return "text:"
                + th.hash.to_string(Base32, true);
        },
        [](FixedOutputHash fsh) {
            return "fixed:"
                + makeFileIngestionPrefix(fsh.method)
                + fsh.hash.to_string(Base32, true);
        }
    }, ca);
}

<<<<<<< HEAD
static HashType parseHashType_(std::string_view & rest) {
    auto hashTypeRaw = splitPrefixTo(rest, ':');
    if (!hashTypeRaw)
        throw UsageError("hash must be in form \"<algo>:<hash>\", but found: %s", rest);
    return parseHashType(*hashTypeRaw);
};

static FileIngestionMethod parseFileIngestionMethod_(std::string_view & rest) {
    if (splitPrefix(rest, "r:"))
        return FileIngestionMethod::Recursive;
    return FileIngestionMethod::Flat;
}

ContentAddress parseContentAddress(std::string_view rawCa) {
    auto rest = rawCa;
=======
std::string renderContentAddressMethod(ContentAddressMethod cam)
{
    return std::visit(overloaded {
        [](TextHashMethod &th) {
            return std::string{"text:"} + printHashType(htSHA256);
        },
        [](FixedOutputHashMethod &fshm) {
            return "fixed:" + makeFileIngestionPrefix(fshm.fileIngestionMethod) + printHashType(fshm.hashType);
        }
    }, cam);
}

/*
  Parses content address strings up to the hash.
 */
static ContentAddressMethod parseContentAddressMethodPrefix(std::string_view & rest)
{
    std::string_view wholeInput { rest };
>>>>>>> e9fc2031

    std::string_view prefix;
    {
        auto optPrefix = splitPrefixTo(rest, ':');
        if (!optPrefix)
<<<<<<< HEAD
            throw UsageError("not a path-info content address because it is not in the form \"<prefix>:<rest>\": %s", rawCa);
        prefix = *optPrefix;
    }

    // Switch on prefix
    if (prefix == "text") {
        // No parsing of the method, "text" only support flat.
        HashType hashType = parseHashType_(rest);
=======
            throw UsageError("not a content address because it is not in the form '<prefix>:<rest>': %s", wholeInput);
        prefix = *optPrefix;
    }

    auto parseHashType_ = [&](){
        auto hashTypeRaw = splitPrefixTo(rest, ':');
        if (!hashTypeRaw)
            throw UsageError("content address hash must be in form '<algo>:<hash>', but found: %s", wholeInput);
        HashType hashType = parseHashType(*hashTypeRaw);
        return std::move(hashType);
    };

    // Switch on prefix
    if (prefix == "text") {
        // No parsing of the ingestion method, "text" only support flat.
        HashType hashType = parseHashType_();
>>>>>>> e9fc2031
        if (hashType != htSHA256)
            throw Error("text content address hash should use %s, but instead uses %s",
                printHashType(htSHA256), printHashType(hashType));
        return TextHashMethod {};
    } else if (prefix == "fixed") {
<<<<<<< HEAD
        auto method = parseFileIngestionMethod_(rest);
        HashType hashType = parseHashType_(rest);
        return FixedOutputHash {
            .method = method,
            .hash = Hash::parseNonSRIUnprefixed(rest, std::move(hashType)),
        };
    } else
        throw UsageError("path-info content address prefix \"%s\" is unrecognized. Recogonized prefixes are \"text\" or \"fixed\"", prefix);
};
=======
        // Parse method
        auto method = FileIngestionMethod::Flat;
        if (splitPrefix(rest, "r:"))
            method = FileIngestionMethod::Recursive;
        HashType hashType = parseHashType_();
        return FixedOutputHashMethod {
            .fileIngestionMethod = method,
            .hashType = std::move(hashType),
        };
    } else
        throw UsageError("content address prefix '%s' is unrecognized. Recogonized prefixes are 'text' or 'fixed'", prefix);
}
>>>>>>> e9fc2031

ContentAddress parseContentAddress(std::string_view rawCa) {
    auto rest = rawCa;

    ContentAddressMethod caMethod = parseContentAddressMethodPrefix(rest);

    return std::visit(
        overloaded {
            [&](TextHashMethod thm) {
                return ContentAddress(TextHash {
                    .hash = Hash::parseNonSRIUnprefixed(rest, htSHA256)
                });
            },
            [&](FixedOutputHashMethod fohMethod) {
                return ContentAddress(FixedOutputHash {
                    .method = fohMethod.fileIngestionMethod,
                    .hash = Hash::parseNonSRIUnprefixed(rest, std::move(fohMethod.hashType)),
                });
            },
        }, caMethod);
}

ContentAddressMethod parseContentAddressMethod(std::string_view caMethod)
{
    std::string_view asPrefix {std::string{caMethod} + ":"};
    return parseContentAddressMethodPrefix(asPrefix);
}

std::optional<ContentAddress> parseContentAddressOpt(std::string_view rawCaOpt)
{
    return rawCaOpt == "" ? std::optional<ContentAddress>() : parseContentAddress(rawCaOpt);
};

std::string renderContentAddress(std::optional<ContentAddress> ca)
{
    return ca ? renderContentAddress(*ca) : "";
}


// FIXME Deduplicate with store-api.cc path computation
std::string renderStorePathDescriptor(StorePathDescriptor ca)
{
    std::string result { ca.name };
    result += ":";

    auto dumpRefs = [&](auto references, bool hasSelfReference) {
        result += "refs:";
        result += std::to_string(references.size());
        for (auto & i : references) {
            result += ":";
            result += i.to_string();
        }
        if (hasSelfReference) result += ":self";
        result += ":";
    };

    std::visit(overloaded {
        [&](TextInfo th) {
            result += "text:";
            dumpRefs(th.references, false);
            result += th.hash.to_string(Base32, true);
        },
        [&](FixedOutputInfo fsh) {
            result += "fixed:";
            dumpRefs(fsh.references.references, fsh.references.hasSelfReference);
            result += makeFileIngestionPrefix(fsh.method);
            result += fsh.hash.to_string(Base32, true);
        },
    }, ca.info);

    return result;
}


StorePathDescriptor parseStorePathDescriptor(std::string_view rawCa)
{
    warn("%s", rawCa);
    auto rest = rawCa;

    std::string_view name;
    std::string_view tag;
    {
        auto optName = splitPrefixTo(rest, ':');
        auto optTag = splitPrefixTo(rest, ':');
        if (!(optTag && optName))
            throw UsageError("not a content address because it is not in the form \"<name>:<tag>:<rest>\": %s", rawCa);
        tag = *optTag;
        name = *optName;
    }

    auto parseRefs = [&]() -> PathReferences<StorePath> {
        if (!splitPrefix(rest, "refs:"))
            throw Error("Invalid CA \"%s\", \"%s\" should begin with \"refs:\"", rawCa, rest);
        PathReferences<StorePath> ret;
        size_t numReferences = 0;
        {
            auto countRaw = splitPrefixTo(rest, ':');
            if (!countRaw)
                throw UsageError("Invalid count");
            numReferences = std::stoi(std::string { *countRaw });
        }
        for (size_t i = 0; i < numReferences; i++) {
            auto s = splitPrefixTo(rest, ':');
            if (!s)
                throw UsageError("Missing reference no. %d", i);
            ret.references.insert(StorePath(*s));
        }
        if (splitPrefix(rest, "self:"))
            ret.hasSelfReference = true;
        return ret;
    };

    // Dummy value
    ContentAddressWithReferences info = TextInfo { Hash(htSHA256), {} };

    // Switch on tag
    if (tag == "text") {
        auto refs = parseRefs();
        if (refs.hasSelfReference)
            throw UsageError("Text content addresses cannot have self references");
        auto hashType = parseHashType_(rest);
        if (hashType != htSHA256)
            throw Error("Text content address hash should use %s, but instead uses %s",
                printHashType(htSHA256), printHashType(hashType));
        info = TextInfo {
            {
                .hash = Hash::parseNonSRIUnprefixed(rest, std::move(hashType)),
            },
            refs.references,
        };
    } else if (tag == "fixed") {
        auto refs = parseRefs();
        auto method = parseFileIngestionMethod_(rest);
        auto hashType = parseHashType_(rest);
        info = FixedOutputInfo {
            {
                .method = method,
                .hash = Hash::parseNonSRIUnprefixed(rest, std::move(hashType)),
            },
            refs,
        };
    } else
        throw UsageError("content address tag \"%s\" is unrecognized. Recogonized tages are \"text\" or \"fixed\"", tag);

    return StorePathDescriptor {
        .name = std::string { name },
        .info = info,
    };
}


Hash getContentAddressHash(const ContentAddress & ca)
{
    return std::visit(overloaded {
        [](TextHash th) {
            return th.hash;
        },
        [](FixedOutputHash fsh) {
            return fsh.hash;
        },
    }, ca);
}

}<|MERGE_RESOLUTION|>--- conflicted
+++ resolved
@@ -9,13 +9,9 @@
     return makeFileIngestionPrefix(method) + printHashType(hash.type);
 }
 
-<<<<<<< HEAD
-
-std::string makeFileIngestionPrefix(const FileIngestionMethod m) {
-=======
+
 std::string makeFileIngestionPrefix(const FileIngestionMethod m)
 {
->>>>>>> e9fc2031
     switch (m) {
     case FileIngestionMethod::Flat:
         return "";
@@ -47,7 +43,6 @@
     }, ca);
 }
 
-<<<<<<< HEAD
 static HashType parseHashType_(std::string_view & rest) {
     auto hashTypeRaw = splitPrefixTo(rest, ':');
     if (!hashTypeRaw)
@@ -61,9 +56,6 @@
     return FileIngestionMethod::Flat;
 }
 
-ContentAddress parseContentAddress(std::string_view rawCa) {
-    auto rest = rawCa;
-=======
 std::string renderContentAddressMethod(ContentAddressMethod cam)
 {
     return std::visit(overloaded {
@@ -82,68 +74,33 @@
 static ContentAddressMethod parseContentAddressMethodPrefix(std::string_view & rest)
 {
     std::string_view wholeInput { rest };
->>>>>>> e9fc2031
 
     std::string_view prefix;
     {
         auto optPrefix = splitPrefixTo(rest, ':');
         if (!optPrefix)
-<<<<<<< HEAD
-            throw UsageError("not a path-info content address because it is not in the form \"<prefix>:<rest>\": %s", rawCa);
+            throw UsageError("not a path-info content address because it is not in the form \"<prefix>:<rest>\": %s", wholeInput);
         prefix = *optPrefix;
     }
-
-    // Switch on prefix
-    if (prefix == "text") {
-        // No parsing of the method, "text" only support flat.
-        HashType hashType = parseHashType_(rest);
-=======
-            throw UsageError("not a content address because it is not in the form '<prefix>:<rest>': %s", wholeInput);
-        prefix = *optPrefix;
-    }
-
-    auto parseHashType_ = [&](){
-        auto hashTypeRaw = splitPrefixTo(rest, ':');
-        if (!hashTypeRaw)
-            throw UsageError("content address hash must be in form '<algo>:<hash>', but found: %s", wholeInput);
-        HashType hashType = parseHashType(*hashTypeRaw);
-        return std::move(hashType);
-    };
 
     // Switch on prefix
     if (prefix == "text") {
         // No parsing of the ingestion method, "text" only support flat.
-        HashType hashType = parseHashType_();
->>>>>>> e9fc2031
+        HashType hashType = parseHashType_(rest);
         if (hashType != htSHA256)
             throw Error("text content address hash should use %s, but instead uses %s",
                 printHashType(htSHA256), printHashType(hashType));
         return TextHashMethod {};
     } else if (prefix == "fixed") {
-<<<<<<< HEAD
         auto method = parseFileIngestionMethod_(rest);
         HashType hashType = parseHashType_(rest);
-        return FixedOutputHash {
-            .method = method,
-            .hash = Hash::parseNonSRIUnprefixed(rest, std::move(hashType)),
-        };
-    } else
-        throw UsageError("path-info content address prefix \"%s\" is unrecognized. Recogonized prefixes are \"text\" or \"fixed\"", prefix);
-};
-=======
-        // Parse method
-        auto method = FileIngestionMethod::Flat;
-        if (splitPrefix(rest, "r:"))
-            method = FileIngestionMethod::Recursive;
-        HashType hashType = parseHashType_();
         return FixedOutputHashMethod {
             .fileIngestionMethod = method,
             .hashType = std::move(hashType),
         };
     } else
-        throw UsageError("content address prefix '%s' is unrecognized. Recogonized prefixes are 'text' or 'fixed'", prefix);
-}
->>>>>>> e9fc2031
+        throw UsageError("path-info content address prefix \"%s\" is unrecognized. Recogonized prefixes are \"text\" or \"fixed\"", prefix);
+}
 
 ContentAddress parseContentAddress(std::string_view rawCa) {
     auto rest = rawCa;
