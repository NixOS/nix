#pragma once

#include <variant>
#include "hash.hh"
#include "path.hh"
#include "comparator.hh"
#include "reference-set.hh"

namespace nix {

/*
 * Content addressing method
 */

/* We only have one way to hash text with references, so this is a single-value
   type, mainly useful with std::variant.
*/
struct TextHashMethod : std::monostate { };

enum struct FileIngestionMethod : uint8_t {
<<<<<<< HEAD
    Flat,
    Recursive,
    Git,
=======
    Flat = false,
    Recursive = true
>>>>>>> c08971bf
};

struct FixedOutputHashMethod {
  FileIngestionMethod fileIngestionMethod;
  HashType hashType;
};

/* Compute the prefix to the hash algorithm which indicates how the files were
   ingested. */
std::string makeFileIngestionPrefix(FileIngestionMethod m);


/* Just the type of a content address. Combine with the hash itself, and we
   have a `ContentAddress` as defined below. Combine that, in turn, with info
   on references, and we have `ContentAddressWithReferences`, as defined
   further below. */
typedef std::variant<
    TextHashMethod,
    FixedOutputHashMethod
> ContentAddressMethod;

ContentAddressMethod parseContentAddressMethod(std::string_view rawCaMethod);

std::string renderContentAddressMethod(ContentAddressMethod caMethod);

/*
 * Mini content address
 */

struct TextHash {
    Hash hash;

    GENERATE_CMP(TextHash, me->hash);
};

/// Pair of a hash, and how the file system was ingested
struct FixedOutputHash {
    FileIngestionMethod method;
    Hash hash;
    std::string printMethodAlgo() const;

    GENERATE_CMP(FixedOutputHash, me->method, me->hash);
};

/*
  We've accumulated several types of content-addressed paths over the years;
  fixed-output derivations support multiple hash algorithms and serialisation
  methods (flat file vs NAR). Thus, ‘ca’ has one of the following forms:

  * ‘text:sha256:<sha256 hash of file contents>’: For paths
    computed by makeTextPath() / addTextToStore().

  * ‘fixed:<r?>:<ht>:<h>’: For paths computed by
    makeFixedOutputPath() / addToStore().
*/
typedef std::variant<
    TextHash, // for paths computed by makeTextPath() / addTextToStore
    FixedOutputHash // for path computed by makeFixedOutputPath
> ContentAddress;

std::string renderContentAddress(ContentAddress ca);

std::string renderContentAddress(std::optional<ContentAddress> ca);

ContentAddress parseContentAddress(std::string_view rawCa);

std::optional<ContentAddress> parseContentAddressOpt(std::string_view rawCaOpt);

Hash getContentAddressHash(const ContentAddress & ca);


/*
 * References set
 */

typedef References<StorePath> StoreReferences;

/*
 * Full content address
 *
 * See the schema for store paths in store-api.cc
 */

// This matches the additional info that we need for makeTextPath
struct TextInfo : TextHash {
    // References for the paths, self references disallowed
    StorePathSet references;

    GENERATE_CMP(TextInfo, *(const TextHash *)me, me->references);
};

struct FixedOutputInfo : FixedOutputHash {
    // References for the paths
    StoreReferences references;

    GENERATE_CMP(FixedOutputInfo, *(const FixedOutputHash *)me, me->references);
};

typedef std::variant<
    TextInfo,
    FixedOutputInfo
> ContentAddressWithReferences;

struct StorePathDescriptor {
    std::string name;
    ContentAddressWithReferences info;

    GENERATE_CMP(StorePathDescriptor, me->name, me->info);
};

std::string renderStorePathDescriptor(StorePathDescriptor ca);

StorePathDescriptor parseStorePathDescriptor(std::string_view rawCa);

}<|MERGE_RESOLUTION|>--- conflicted
+++ resolved
@@ -18,14 +18,9 @@
 struct TextHashMethod : std::monostate { };
 
 enum struct FileIngestionMethod : uint8_t {
-<<<<<<< HEAD
     Flat,
     Recursive,
     Git,
-=======
-    Flat = false,
-    Recursive = true
->>>>>>> c08971bf
 };
 
 struct FixedOutputHashMethod {
