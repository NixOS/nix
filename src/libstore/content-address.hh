#pragma once
///@file

#include <variant>
#include "hash.hh"
#include "path.hh"
#include "comparator.hh"
<<<<<<< HEAD
#include "reference-set.hh"
=======
#include "variant-wrapper.hh"
>>>>>>> 91baf7f1

namespace nix {

/*
 * Content addressing method
 */

/* We only have one way to hash text with references, so this is a single-value
   type, mainly useful with std::variant.
*/

/**
 * The single way we can serialize "text" file system objects.
 *
 * Somewhat obscure, used by \ref Derivation derivations and
 * `builtins.toFile` currently.
 *
 * TextIngestionMethod is identical to FileIngestionMethod::Fixed except that
 * the former may not have self-references and is tagged `text:${algo}:${hash}`
 * rather than `fixed:${algo}:${hash}`.  The contents of the store path are
 * ingested and hashed identically, aside from the slightly different tag and
 * restriction on self-references.
 */
struct TextIngestionMethod : std::monostate { };

/**
 * An enumeration of the main ways we can serialize file system
 * objects.
 */
enum struct FileIngestionMethod : uint8_t {
    /**
     * Flat-file hashing. Directly ingest the contents of a single file
     */
    Flat = false,
    /**
     * Recursive (or NAR) hashing. Serializes the file-system object in Nix
     * Archive format and ingest that
     */
    Recursive = true
};

/**
 * Compute the prefix to the hash algorithm which indicates how the
 * files were ingested.
 */
std::string makeFileIngestionPrefix(FileIngestionMethod m);

/**
 * An enumeration of all the ways we can serialize file system objects.
 *
 * Just the type of a content address. Combine with the hash itself, and
 * we have a `ContentAddress` as defined below. Combine that, in turn,
 * with info on references, and we have `ContentAddressWithReferences`,
 * as defined further below.
 */
struct ContentAddressMethod
{
    typedef std::variant<
        TextIngestionMethod,
        FileIngestionMethod
    > Raw;

    Raw raw;

    GENERATE_CMP(ContentAddressMethod, me->raw);

    MAKE_WRAPPER_CONSTRUCTOR(ContentAddressMethod);

    /**
     * Parse the prefix tag which indicates how the files
     * were ingested, with the fixed output case not prefixed for back
     * compat.
     *
     * @param [in] m A string that should begin with the prefix.
     * @param [out] m The remainder of the string after the prefix.
     */
    static ContentAddressMethod parsePrefix(std::string_view & m);

    /**
     * Render the prefix tag which indicates how the files wre ingested.
     *
     * The rough inverse of `parsePrefix()`.
     */
    std::string renderPrefix() const;

    /**
     * Parse a content addressing method and hash type.
     */
    static std::pair<ContentAddressMethod, HashType> parse(std::string_view rawCaMethod);

    /**
     * Render a content addressing method and hash type in a
     * nicer way, prefixing both cases.
     *
     * The rough inverse of `parse()`.
     */
    std::string render(HashType ht) const;
};


/*
 * Mini content address
 */

/**
 * We've accumulated several types of content-addressed paths over the
 * years; fixed-output derivations support multiple hash algorithms and
 * serialisation methods (flat file vs NAR). Thus, ‘ca’ has one of the
 * following forms:
 *
 * - ‘text:sha256:<sha256 hash of file contents>’: For paths
 *   computed by Store::makeTextPath() / Store::addTextToStore().
 *
 * - ‘fixed:<r?>:<ht>:<h>’: For paths computed by
 *   Store::makeFixedOutputPath() / Store::addToStore().
 */
struct ContentAddress
{
    /**
     * How the file system objects are serialized
     */
    ContentAddressMethod method;

    /**
     * Hash of that serialization
     */
    Hash hash;

    GENERATE_CMP(ContentAddress, me->method, me->hash);

    /**
     * Compute the content-addressability assertion
     * (`ValidPathInfo::ca`) for paths created by
     * `Store::makeFixedOutputPath()` / `Store::addToStore()`.
     */
    std::string render() const;

    static ContentAddress parse(std::string_view rawCa);

    static std::optional<ContentAddress> parseOpt(std::string_view rawCaOpt);

    std::string printMethodAlgo() const;
};

/**
 * Render the `ContentAddress` if it exists to a string, return empty
 * string otherwise.
 */
std::string renderContentAddress(std::optional<ContentAddress> ca);


/*
 * Full content address
 *
 * See the schema for store paths in store-api.cc
 */

<<<<<<< HEAD
typedef References<StorePath> StoreReferences;
=======
/**
 * A set of references to other store objects.
 *
 * References to other store objects are tracked with store paths, self
 * references however are tracked with a boolean.
 */
struct StoreReferences
{
    /**
     * References to other store objects
     */
    StorePathSet others;

    /**
     * Reference to this store object
     */
    bool self = false;

    /**
     * @return true iff no references, i.e. others is empty and self is
     * false.
     */
    bool empty() const;

    /**
     * Returns the numbers of references, i.e. the size of others + 1
     * iff self is true.
     */
    size_t size() const;

    GENERATE_CMP(StoreReferences, me->self, me->others);
};
>>>>>>> 91baf7f1

// This matches the additional info that we need for makeTextPath
struct TextInfo
{
    /**
     * Hash of the contents of the text/file.
     */
    Hash hash;

    /**
     * References to other store objects only; self references
     * disallowed
     */
    StorePathSet references;

    GENERATE_CMP(TextInfo, me->hash, me->references);
};

struct FixedOutputInfo
{
    /**
     * How the file system objects are serialized
     */
    FileIngestionMethod method;

    /**
     * Hash of that serialization
     */
    Hash hash;

    /**
     * References to other store objects or this one.
     */
    StoreReferences references;

    GENERATE_CMP(FixedOutputInfo, me->hash, me->references);
};

<<<<<<< HEAD
typedef std::variant<
    TextInfo,
    FixedOutputInfo
> ContentAddressWithReferences;
=======
/**
 * Ways of content addressing but not a complete ContentAddress.
 *
 * A ContentAddress without a Hash.
 */
struct ContentAddressWithReferences
{
    typedef std::variant<
        TextInfo,
        FixedOutputInfo
    > Raw;

    Raw raw;

    GENERATE_CMP(ContentAddressWithReferences, me->raw);

    MAKE_WRAPPER_CONSTRUCTOR(ContentAddressWithReferences);

    /**
     * Create a `ContentAddressWithReferences` from a mere
     * `ContentAddress`, by claiming no references.
     */
    static ContentAddressWithReferences withoutRefs(const ContentAddress &) noexcept;

    /**
     * Create a `ContentAddressWithReferences` from 3 parts:
     *
     * @param method Way ingesting the file system data.
     *
     * @param hash Hash of ingested file system data.
     *
     * @param refs References to other store objects or oneself.
     *
     * Do note that not all combinations are supported; `nullopt` is
     * returns for invalid combinations.
     */
    static std::optional<ContentAddressWithReferences> fromPartsOpt(
        ContentAddressMethod method, Hash hash, StoreReferences refs) noexcept;

    ContentAddressMethod getMethod() const;

    Hash getHash() const;
};
>>>>>>> 91baf7f1

struct StorePathDescriptor {
    std::string name;
    ContentAddressWithReferences info;

    GENERATE_CMP(StorePathDescriptor, me->name, me->info);
};

std::string renderStorePathDescriptor(StorePathDescriptor ca);

StorePathDescriptor parseStorePathDescriptor(std::string_view rawCa);

}<|MERGE_RESOLUTION|>--- conflicted
+++ resolved
@@ -5,11 +5,8 @@
 #include "hash.hh"
 #include "path.hh"
 #include "comparator.hh"
-<<<<<<< HEAD
 #include "reference-set.hh"
-=======
 #include "variant-wrapper.hh"
->>>>>>> 91baf7f1
 
 namespace nix {
 
@@ -167,42 +164,7 @@
  * See the schema for store paths in store-api.cc
  */
 
-<<<<<<< HEAD
-typedef References<StorePath> StoreReferences;
-=======
-/**
- * A set of references to other store objects.
- *
- * References to other store objects are tracked with store paths, self
- * references however are tracked with a boolean.
- */
-struct StoreReferences
-{
-    /**
-     * References to other store objects
-     */
-    StorePathSet others;
-
-    /**
-     * Reference to this store object
-     */
-    bool self = false;
-
-    /**
-     * @return true iff no references, i.e. others is empty and self is
-     * false.
-     */
-    bool empty() const;
-
-    /**
-     * Returns the numbers of references, i.e. the size of others + 1
-     * iff self is true.
-     */
-    size_t size() const;
-
-    GENERATE_CMP(StoreReferences, me->self, me->others);
-};
->>>>>>> 91baf7f1
+using StoreReferences = References<StorePath>;
 
 // This matches the additional info that we need for makeTextPath
 struct TextInfo
@@ -241,12 +203,6 @@
     GENERATE_CMP(FixedOutputInfo, me->hash, me->references);
 };
 
-<<<<<<< HEAD
-typedef std::variant<
-    TextInfo,
-    FixedOutputInfo
-> ContentAddressWithReferences;
-=======
 /**
  * Ways of content addressing but not a complete ContentAddress.
  *
@@ -290,7 +246,6 @@
 
     Hash getHash() const;
 };
->>>>>>> 91baf7f1
 
 struct StorePathDescriptor {
     std::string name;
