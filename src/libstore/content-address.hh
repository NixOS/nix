#pragma once

#include <nlohmann/json.hpp>
#include <variant>

#include "hash.hh"

namespace nix {

enum struct FileIngestionMethod : uint8_t {
    Flat = false,
    Recursive = true
};

struct TextHash {
    Hash hash;
};

/// Pair of a hash, and how the file system was ingested
struct FixedOutputHash {
    FileIngestionMethod method;
    Hash hash;
    std::string printMethodAlgo() const;
};

/*
  We've accumulated several types of content-addressed paths over the years;
  fixed-output derivations support multiple hash algorithms and serialisation
  methods (flat file vs NAR). Thus, ‘ca’ has one of the following forms:

  * ‘text:sha256:<sha256 hash of file contents>’: For paths
    computed by makeTextPath() / addTextToStore().

  * ‘fixed:<r?>:<ht>:<h>’: For paths computed by
    makeFixedOutputPath() / addToStore().
*/
typedef std::variant<
    TextHash, // for paths computed by makeTextPath() / addTextToStore
    FixedOutputHash // for path computed by makeFixedOutputPath
> ContentAddress;

/* Compute the prefix to the hash algorithm which indicates how the files were
   ingested. */
std::string makeFileIngestionPrefix(const FileIngestionMethod m);

/* Compute the content-addressability assertion (ValidPathInfo::ca)
   for paths created by makeFixedOutputPath() / addToStore(). */
std::string makeFixedOutputCA(FileIngestionMethod method, const Hash & hash);

std::string renderContentAddress(ContentAddress ca);

std::string renderContentAddress(std::optional<ContentAddress> ca);

ContentAddress parseContentAddress(std::string_view rawCa);

std::optional<ContentAddress> parseContentAddressOpt(std::string_view rawCaOpt);

<<<<<<< HEAD
void to_json(nlohmann::json& j, const ContentAddress & c);
void from_json(const nlohmann::json& j, ContentAddress & c);

// Needed until https://github.com/nlohmann/json/pull/211

void to_json(nlohmann::json& j, const std::optional<ContentAddress> & c);
void from_json(const nlohmann::json& j, std::optional<ContentAddress> & c);
=======
Hash getContentAddressHash(const ContentAddress & ca);

>>>>>>> 2d2a10e7
}<|MERGE_RESOLUTION|>--- conflicted
+++ resolved
@@ -55,7 +55,6 @@
 
 std::optional<ContentAddress> parseContentAddressOpt(std::string_view rawCaOpt);
 
-<<<<<<< HEAD
 void to_json(nlohmann::json& j, const ContentAddress & c);
 void from_json(const nlohmann::json& j, ContentAddress & c);
 
@@ -63,8 +62,5 @@
 
 void to_json(nlohmann::json& j, const std::optional<ContentAddress> & c);
 void from_json(const nlohmann::json& j, std::optional<ContentAddress> & c);
-=======
 Hash getContentAddressHash(const ContentAddress & ca);
-
->>>>>>> 2d2a10e7
 }