--- conflicted
+++ resolved
@@ -13,10 +13,7 @@
 enum struct FileIngestionMethod : uint8_t {
     Flat,
     Recursive,
-<<<<<<< HEAD
     Git,
-=======
->>>>>>> aa9c7629
 };
 
 
