#pragma once

#include <nlohmann/json.hpp>
#include <variant>

#include "hash.hh"

namespace nix {

enum struct FileIngestionMethod : uint8_t {
    Flat = false,
    Recursive = true
};

struct TextHash {
    Hash hash;
};

/// Pair of a hash, and how the file system was ingested
struct FixedOutputHash {
    FileIngestionMethod method;
    Hash hash;
    std::string printMethodAlgo() const;
};

/*
  We've accumulated several types of content-addressed paths over the years;
  fixed-output derivations support multiple hash algorithms and serialisation
  methods (flat file vs NAR). Thus, ‘ca’ has one of the following forms:

  * ‘text:sha256:<sha256 hash of file contents>’: For paths
    computed by makeTextPath() / addTextToStore().

  * ‘fixed:<r?>:<ht>:<h>’: For paths computed by
    makeFixedOutputPath() / addToStore().
*/
typedef std::variant<
    TextHash, // for paths computed by makeTextPath() / addTextToStore
    FixedOutputHash // for path computed by makeFixedOutputPath
> ContentAddress;

/* Compute the prefix to the hash algorithm which indicates how the files were
   ingested. */
std::string makeFileIngestionPrefix(const FileIngestionMethod m);

/* Compute the content-addressability assertion (ValidPathInfo::ca)
   for paths created by makeFixedOutputPath() / addToStore(). */
std::string makeFixedOutputCA(FileIngestionMethod method, const Hash & hash);

std::string renderContentAddress(ContentAddress ca);

std::string renderContentAddress(std::optional<ContentAddress> ca);

ContentAddress parseContentAddress(std::string_view rawCa);

std::optional<ContentAddress> parseContentAddressOpt(std::string_view rawCaOpt);

void to_json(nlohmann::json& j, const ContentAddress & c);
void from_json(const nlohmann::json& j, ContentAddress & c);

<<<<<<< HEAD
// Needed until https://github.com/nlohmann/json/pull/211

void to_json(nlohmann::json& j, const std::optional<ContentAddress> & c);
void from_json(const nlohmann::json& j, std::optional<ContentAddress> & c);
Hash getContentAddressHash(const ContentAddress & ca);
=======
/*
  We only have one way to hash text with references, so this is single-value
  type is only useful in std::variant.
*/
struct TextHashMethod { };
struct FixedOutputHashMethod {
  FileIngestionMethod fileIngestionMethod;
  HashType hashType;
};

typedef std::variant<
    TextHashMethod,
    FixedOutputHashMethod
  > ContentAddressMethod;

ContentAddressMethod parseContentAddressMethod(std::string_view rawCaMethod);

std::string renderContentAddressMethod(ContentAddressMethod caMethod);

>>>>>>> 8ee779da
}<|MERGE_RESOLUTION|>--- conflicted
+++ resolved
@@ -58,13 +58,12 @@
 void to_json(nlohmann::json& j, const ContentAddress & c);
 void from_json(const nlohmann::json& j, ContentAddress & c);
 
-<<<<<<< HEAD
 // Needed until https://github.com/nlohmann/json/pull/211
 
 void to_json(nlohmann::json& j, const std::optional<ContentAddress> & c);
 void from_json(const nlohmann::json& j, std::optional<ContentAddress> & c);
 Hash getContentAddressHash(const ContentAddress & ca);
-=======
+
 /*
   We only have one way to hash text with references, so this is single-value
   type is only useful in std::variant.
@@ -84,5 +83,4 @@
 
 std::string renderContentAddressMethod(ContentAddressMethod caMethod);
 
->>>>>>> 8ee779da
 }