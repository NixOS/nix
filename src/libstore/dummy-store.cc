--- conflicted
+++ resolved
@@ -53,13 +53,6 @@
     DummyStore(ref<const Config> config)
         : Store{*config}
         , config(config)
-<<<<<<< HEAD
-    {
-    }
-
-    std::string getUri() override
-=======
->>>>>>> ec6ba866
     {
     }
 
