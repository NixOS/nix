#pragma once
///@file

#include "serialise.hh"
#include "acl.hh"
#include "common-protocol.hh"

namespace nix {


#define WORKER_MAGIC_1 0x6e697863
#define WORKER_MAGIC_2 0x6478696f

#define PROTOCOL_VERSION (1 << 8 | 36)
#define GET_PROTOCOL_MAJOR(x) ((x) & 0xff00)
#define GET_PROTOCOL_MINOR(x) ((x) & 0x00ff)


#define STDERR_NEXT  0x6f6c6d67
#define STDERR_READ  0x64617461 // data needed from source
#define STDERR_WRITE 0x64617416 // data for sink
#define STDERR_LAST  0x616c7473
#define STDERR_ERROR 0x63787470
#define STDERR_START_ACTIVITY 0x53545254
#define STDERR_STOP_ACTIVITY  0x53544f50
#define STDERR_RESULT         0x52534c54


class Store;
struct Source;

// items being serialised
struct DerivedPath;
struct StoreObjectDerivationOutput;
struct StoreObjectDerivationLog;
struct DrvOutput;
struct Realisation;
struct BuildResult;
struct KeyedBuildResult;
struct ValidPathInfo;
struct UnkeyedValidPathInfo;
enum TrustedFlag : bool;
struct AuthenticatedUser;
namespace acl { struct User; struct Group; };
template<typename T> struct AccessStatusFor;

/**
 * The "worker protocol", used by unix:// and ssh-ng:// stores.
 *
 * This `struct` is basically just a `namespace`; We use a type rather
 * than a namespace just so we can use it as a template argument.
 */
struct WorkerProto
{
    /**
     * Enumeration of all the request types for the protocol.
     */
    enum struct Op : uint64_t;

    /**
     * Version type for the protocol.
     *
     * @todo Convert to struct with separate major vs minor fields.
     */
    using Version = unsigned int;

    /**
     * A unidirectional read connection, to be used by the read half of the
     * canonical serializers below.
     */
    struct ReadConn {
        Source & from;
        Version version;
    };

    /**
     * A unidirectional write connection, to be used by the write half of the
     * canonical serializers below.
     */
    struct WriteConn {
        Sink & to;
        Version version;
    };

    /**
     * Data type for canonical pairs of serialisers for the worker protocol.
     *
     * See https://en.cppreference.com/w/cpp/language/adl for the broader
     * concept of what is going on here.
     */
    template<typename T>
    struct Serialise;
    // This is the definition of `Serialise` we *want* to put here, but
    // do not do so.
    //
    // The problem is that if we do so, C++ will think we have
    // seralisers for *all* types. We don't, of course, but that won't
    // cause an error until link time. That makes for long debug cycles
    // when there is a missing serialiser.
    //
    // By not defining it globally, and instead letting individual
    // serialisers specialise the type, we get back the compile-time
    // errors we would like. When no serialiser exists, C++ sees an
    // abstract "incomplete" type with no definition, and any attempt to
    // use `to` or `from` static methods is a compile-time error because
    // they don't exist on an incomplete type.
    //
    // This makes for a quicker debug cycle, as desired.
#if 0
    {
        static T read(const Store & store, ReadConn conn);
        static void write(const Store & store, WriteConn conn, const T & t);
    };
#endif

    /**
     * Wrapper function around `WorkerProto::Serialise<T>::write` that allows us to
     * infer the type instead of having to write it down explicitly.
     */
    template<typename T>
    static void write(const Store & store, WriteConn conn, const T & t)
    {
        WorkerProto::Serialise<T>::write(store, conn, t);
    }
};

enum struct WorkerProto::Op : uint64_t
{
    IsValidPath = 1,
    HasSubstitutes = 3,
    QueryPathHash = 4, // obsolete
    QueryReferences = 5, // obsolete
    QueryReferrers = 6,
    AddToStore = 7,
    AddTextToStore = 8, // obsolete since 1.25, Nix 3.0. Use WorkerProto::Op::AddToStore
    BuildPaths = 9,
    EnsurePath = 10,
    AddTempRoot = 11,
    AddIndirectRoot = 12,
    SyncWithGC = 13,
    FindRoots = 14,
    ExportPath = 16, // obsolete
    QueryDeriver = 18, // obsolete
    SetOptions = 19,
    CollectGarbage = 20,
    QuerySubstitutablePathInfo = 21,
    QueryDerivationOutputs = 22, // obsolete
    QueryAllValidPaths = 23,
    QueryFailedPaths = 24,
    ClearFailedPaths = 25,
    QueryPathInfo = 26,
    ImportPaths = 27, // obsolete
    QueryDerivationOutputNames = 28, // obsolete
    QueryPathFromHashPart = 29,
    QuerySubstitutablePathInfos = 30,
    QueryValidPaths = 31,
    QuerySubstitutablePaths = 32,
    QueryValidDerivers = 33,
    OptimiseStore = 34,
    VerifyStore = 35,
    BuildDerivation = 36,
    AddSignatures = 37,
    NarFromPath = 38,
    AddToStoreNar = 39,
    QueryMissing = 40,
    QueryDerivationOutputMap = 41,
    RegisterDrvOutput = 42,
    QueryRealisation = 43,
    AddMultipleToStore = 44,
    AddBuildLog = 45,
    BuildPathsWithResults = 46,
<<<<<<< HEAD
    AddPermRoot = 47,
    GetAccessStatus = 48,
    SetAccessStatus = 49,
=======
    GetCurrentAccessStatus = 47,
    GetFutureAccessStatus = 48,
    SetCurrentAccessStatus = 49,
    SetFutureAccessStatus = 50,
>>>>>>> 5f8eef5b
};

/**
 * Convenience for sending operation codes.
 *
 * @todo Switch to using `WorkerProto::Serialise` instead probably. But
 * this was not done at this time so there would be less churn.
 */
inline Sink & operator << (Sink & sink, WorkerProto::Op op)
{
    return sink << static_cast<uint64_t>(op);
}

/**
 * Convenience for debugging.
 *
 * @todo Perhaps render known opcodes more nicely.
 */
inline std::ostream & operator << (std::ostream & s, WorkerProto::Op op)
{
    return s << static_cast<uint64_t>(op);
}

/**
 * Declare a canonical serialiser pair for the worker protocol.
 *
 * We specialise the struct merely to indicate that we are implementing
 * the function for the given type.
 *
 * Some sort of `template<...>` must be used with the caller for this to
 * be legal specialization syntax. See below for what that looks like in
 * practice.
 */
#define DECLARE_WORKER_SERIALISER(T) \
    struct WorkerProto::Serialise< T > \
    { \
        static T read(const Store & store, WorkerProto::ReadConn conn); \
        static void write(const Store & store, WorkerProto::WriteConn conn, const T & t); \
    };

template<>
DECLARE_WORKER_SERIALISER(DerivedPath);
template<>
DECLARE_WORKER_SERIALISER(BuildResult);
template<>
DECLARE_WORKER_SERIALISER(KeyedBuildResult);
template<>
DECLARE_WORKER_SERIALISER(ValidPathInfo);
template<>
DECLARE_WORKER_SERIALISER(StoreObjectDerivationOutput);
template<>
DECLARE_WORKER_SERIALISER(StoreObjectDerivationLog);
template<>
DECLARE_WORKER_SERIALISER(std::optional<TrustedFlag>);
template<>
DECLARE_WORKER_SERIALISER(AuthenticatedUser);
template<>
DECLARE_WORKER_SERIALISER(ACL::User);
template<>
DECLARE_WORKER_SERIALISER(ACL::Group);
template<typename T>
DECLARE_WORKER_SERIALISER(AccessStatusFor<T>);
template<>
DECLARE_WORKER_SERIALISER(UnkeyedValidPathInfo);

template<typename T>
DECLARE_WORKER_SERIALISER(std::vector<T>);
template<typename T>
DECLARE_WORKER_SERIALISER(std::set<T>);
template<typename... Ts>
DECLARE_WORKER_SERIALISER(std::tuple<Ts...>);

template<typename A, typename B>
#define X_ std::variant<A, B>
DECLARE_WORKER_SERIALISER(X_);
#undef X_
template<typename A, typename B, typename C>
#define X_ std::variant<A, B, C>
DECLARE_WORKER_SERIALISER(X_);
#undef X_

#define COMMA_ ,
template<typename K, typename V>
DECLARE_WORKER_SERIALISER(std::map<K COMMA_ V>);
#undef COMMA_

}<|MERGE_RESOLUTION|>--- conflicted
+++ resolved
@@ -169,16 +169,11 @@
     AddMultipleToStore = 44,
     AddBuildLog = 45,
     BuildPathsWithResults = 46,
-<<<<<<< HEAD
     AddPermRoot = 47,
-    GetAccessStatus = 48,
-    SetAccessStatus = 49,
-=======
-    GetCurrentAccessStatus = 47,
-    GetFutureAccessStatus = 48,
-    SetCurrentAccessStatus = 49,
-    SetFutureAccessStatus = 50,
->>>>>>> 5f8eef5b
+    GetCurrentAccessStatus = 48,
+    GetFutureAccessStatus = 49,
+    SetCurrentAccessStatus = 50,
+    SetFutureAccessStatus = 51,
 };
 
 /**
