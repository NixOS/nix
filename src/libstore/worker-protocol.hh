--- conflicted
+++ resolved
@@ -1,12 +1,9 @@
 #pragma once
 ///@file
 
-<<<<<<< HEAD
 #include "serialise.hh"
 #include "acl.hh"
-=======
 #include "common-protocol.hh"
->>>>>>> 188c803d
 
 namespace nix {
 
@@ -34,13 +31,10 @@
 
 // items being serialised
 struct DerivedPath;
-<<<<<<< HEAD
 struct StoreObjectDerivationOutput;
 struct StoreObjectDerivationLog;
 struct DrvOutput;
 struct Realisation;
-=======
->>>>>>> 188c803d
 struct BuildResult;
 struct KeyedBuildResult;
 struct ValidPathInfo;
@@ -175,12 +169,9 @@
     AddMultipleToStore = 44,
     AddBuildLog = 45,
     BuildPathsWithResults = 46,
-<<<<<<< HEAD
-    GetAccessStatus = 47,
-    SetAccessStatus = 48,
-=======
     AddPermRoot = 47,
->>>>>>> 188c803d
+    GetAccessStatus = 48,
+    SetAccessStatus = 49,
 };
 
 /**
@@ -226,35 +217,25 @@
 template<>
 DECLARE_WORKER_SERIALISER(BuildResult);
 template<>
-<<<<<<< HEAD
-MAKE_WORKER_PROTO(StoreObjectDerivationOutput);
-template<>
-MAKE_WORKER_PROTO(StoreObjectDerivationLog);
-template<>
-MAKE_WORKER_PROTO(Realisation);
-=======
 DECLARE_WORKER_SERIALISER(KeyedBuildResult);
->>>>>>> 188c803d
 template<>
 DECLARE_WORKER_SERIALISER(ValidPathInfo);
 template<>
+DECLARE_WORKER_SERIALISER(StoreObjectDerivationOutput);
+template<>
+DECLARE_WORKER_SERIALISER(StoreObjectDerivationLog);
+template<>
+DECLARE_WORKER_SERIALISER(std::optional<TrustedFlag>);
+template<>
+DECLARE_WORKER_SERIALISER(AuthenticatedUser);
+template<>
+DECLARE_WORKER_SERIALISER(ACL::User);
+template<>
+DECLARE_WORKER_SERIALISER(ACL::Group);
+template<typename T>
+DECLARE_WORKER_SERIALISER(AccessStatusFor<T>);
+template<>
 DECLARE_WORKER_SERIALISER(UnkeyedValidPathInfo);
-template<>
-<<<<<<< HEAD
-MAKE_WORKER_PROTO(KeyedBuildResult);
-template<>
-MAKE_WORKER_PROTO(std::optional<TrustedFlag>);
-template<>
-MAKE_WORKER_PROTO(AuthenticatedUser);
-template<>
-MAKE_WORKER_PROTO(ACL::User);
-template<>
-MAKE_WORKER_PROTO(ACL::Group);
-template<typename T>
-MAKE_WORKER_PROTO(AccessStatusFor<T>);
-=======
-DECLARE_WORKER_SERIALISER(std::optional<TrustedFlag>);
->>>>>>> 188c803d
 
 template<typename T>
 DECLARE_WORKER_SERIALISER(std::vector<T>);
@@ -263,49 +244,18 @@
 template<typename... Ts>
 DECLARE_WORKER_SERIALISER(std::tuple<Ts...>);
 
-<<<<<<< HEAD
 template<typename A, typename B>
 #define X_ std::variant<A, B>
-MAKE_WORKER_PROTO(X_);
+DECLARE_WORKER_SERIALISER(X_);
 #undef X_
 template<typename A, typename B, typename C>
 #define X_ std::variant<A, B, C>
-MAKE_WORKER_PROTO(X_);
+DECLARE_WORKER_SERIALISER(X_);
 #undef X_
 
-template<typename K, typename V>
-#define X_ std::map<K, V>
-MAKE_WORKER_PROTO(X_);
-#undef X_
-
-template<typename A, typename B>
-#define X_ std::pair<A, B>
-MAKE_WORKER_PROTO(X_);
-#undef X_
-
-/**
- * These use the empty string for the null case, relying on the fact
- * that the underlying types never serialise to the empty string.
- *
- * We do this instead of a generic std::optional<T> instance because
- * ordinal tags (0 or 1, here) are a bit of a compatability hazard. For
- * the same reason, we don't have a std::variant<T..> instances (ordinal
- * tags 0...n).
- *
- * We could the generic instances and then these as specializations for
- * compatability, but that's proven a bit finnicky, and also makes the
- * worker protocol harder to implement in other languages where such
- * specializations may not be allowed.
- */
-template<>
-MAKE_WORKER_PROTO(std::optional<StorePath>);
-template<>
-MAKE_WORKER_PROTO(std::optional<ContentAddress>);
-=======
 #define COMMA_ ,
 template<typename K, typename V>
 DECLARE_WORKER_SERIALISER(std::map<K COMMA_ V>);
 #undef COMMA_
->>>>>>> 188c803d
 
 }