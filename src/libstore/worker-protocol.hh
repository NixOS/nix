--- conflicted
+++ resolved
@@ -70,13 +70,10 @@
 
 void writeStorePaths(const Store & store, Sink & out, const StorePathSet & paths);
 
-<<<<<<< HEAD
 std::set<ContentAddress> readContentAddressSet(const Store & store, Source & from);
 
 void writeContentAddressSet(const Store & store, Sink & out, const std::set<ContentAddress> & paths);
 
-=======
 void writeOutputPathMap(const Store & store, Sink & out, const OutputPathMap & paths);
->>>>>>> c3c7aedb
 
 }