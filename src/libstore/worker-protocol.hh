#pragma once
///@file

#include "serialise.hh"

namespace nix {


#define WORKER_MAGIC_1 0x6e697863
#define WORKER_MAGIC_2 0x6478696f

#define PROTOCOL_VERSION (1 << 8 | 35)
#define GET_PROTOCOL_MAJOR(x) ((x) & 0xff00)
#define GET_PROTOCOL_MINOR(x) ((x) & 0x00ff)


#define STDERR_NEXT  0x6f6c6d67
#define STDERR_READ  0x64617461 // data needed from source
#define STDERR_WRITE 0x64617416 // data for sink
#define STDERR_LAST  0x616c7473
#define STDERR_ERROR 0x63787470
#define STDERR_START_ACTIVITY 0x53545254
#define STDERR_STOP_ACTIVITY  0x53544f50
#define STDERR_RESULT         0x52534c54


class Store;
struct Source;

<<<<<<< HEAD
/* To guide overloading */
template<typename T>
struct Phantom {};


namespace worker_proto {
/* FIXME maybe move more stuff inside here */

#define MAKE_WORKER_PROTO(TEMPLATE, T) \
    TEMPLATE T read(const Store & store, Source & from, Phantom< T > _); \
    TEMPLATE void write(const Store & store, Sink & out, const T & str)

MAKE_WORKER_PROTO(, std::string);
MAKE_WORKER_PROTO(, StorePath);
MAKE_WORKER_PROTO(, ContentAddress);
MAKE_WORKER_PROTO(, StorePathDescriptor);
MAKE_WORKER_PROTO(, DerivedPath);
MAKE_WORKER_PROTO(, Realisation);
MAKE_WORKER_PROTO(, DrvOutput);
MAKE_WORKER_PROTO(, BuildResult);

MAKE_WORKER_PROTO(template<typename T>, std::vector<T>);
MAKE_WORKER_PROTO(template<typename T>, std::set<T>);

#define X_ template<typename K, typename V>
#define Y_ std::map<K, V>
MAKE_WORKER_PROTO(X_, Y_);
#undef X_
#undef Y_
=======
// items being serialised
struct DerivedPath;
struct DrvOutput;
struct Realisation;
struct BuildResult;
struct KeyedBuildResult;
enum TrustedFlag : bool;
>>>>>>> 91baf7f1


/**
 * The "worker protocol", used by unix:// and ssh-ng:// stores.
 *
 * This `struct` is basically just a `namespace`; We use a type rather
 * than a namespace just so we can use it as a template argument.
 */
struct WorkerProto
{
    /**
     * Enumeration of all the request types for the protocol.
     */
    enum struct Op : uint64_t;

    /**
     * A unidirectional read connection, to be used by the read half of the
     * canonical serializers below.
     *
     * This currently is just a `Source &`, but more fields will be added
     * later.
     */
    struct ReadConn {
        Source & from;
    };

    /**
     * A unidirectional write connection, to be used by the write half of the
     * canonical serializers below.
     *
     * This currently is just a `Sink &`, but more fields will be added
     * later.
     */
    struct WriteConn {
        Sink & to;
    };

    /**
     * Data type for canonical pairs of serialisers for the worker protocol.
     *
     * See https://en.cppreference.com/w/cpp/language/adl for the broader
     * concept of what is going on here.
     */
    template<typename T>
    struct Serialise;
    // This is the definition of `Serialise` we *want* to put here, but
    // do not do so.
    //
    // The problem is that if we do so, C++ will think we have
    // seralisers for *all* types. We don't, of course, but that won't
    // cause an error until link time. That makes for long debug cycles
    // when there is a missing serialiser.
    //
    // By not defining it globally, and instead letting individual
    // serialisers specialise the type, we get back the compile-time
    // errors we would like. When no serialiser exists, C++ sees an
    // abstract "incomplete" type with no definition, and any attempt to
    // use `to` or `from` static methods is a compile-time error because
    // they don't exist on an incomplete type.
    //
    // This makes for a quicker debug cycle, as desired.
#if 0
    {
        static T read(const Store & store, ReadConn conn);
        static void write(const Store & store, WriteConn conn, const T & t);
    };
#endif

    /**
     * Wrapper function around `WorkerProto::Serialise<T>::write` that allows us to
     * infer the type instead of having to write it down explicitly.
     */
    template<typename T>
    static void write(const Store & store, WriteConn conn, const T & t)
    {
        WorkerProto::Serialise<T>::write(store, conn, t);
    }
};

enum struct WorkerProto::Op : uint64_t
{
    IsValidPath = 1,
    HasSubstitutes = 3,
    QueryPathHash = 4, // obsolete
    QueryReferences = 5, // obsolete
    QueryReferrers = 6,
    AddToStore = 7,
    AddTextToStore = 8, // obsolete since 1.25, Nix 3.0. Use WorkerProto::Op::AddToStore
    BuildPaths = 9,
    EnsurePath = 10,
    AddTempRoot = 11,
    AddIndirectRoot = 12,
    SyncWithGC = 13,
    FindRoots = 14,
    ExportPath = 16, // obsolete
    QueryDeriver = 18, // obsolete
    SetOptions = 19,
    CollectGarbage = 20,
    QuerySubstitutablePathInfo = 21,
    QueryDerivationOutputs = 22, // obsolete
    QueryAllValidPaths = 23,
    QueryFailedPaths = 24,
    ClearFailedPaths = 25,
    QueryPathInfo = 26,
    ImportPaths = 27, // obsolete
    QueryDerivationOutputNames = 28, // obsolete
    QueryPathFromHashPart = 29,
    QuerySubstitutablePathInfos = 30,
    QueryValidPaths = 31,
    QuerySubstitutablePaths = 32,
    QueryValidDerivers = 33,
    OptimiseStore = 34,
    VerifyStore = 35,
    BuildDerivation = 36,
    AddSignatures = 37,
    NarFromPath = 38,
    AddToStoreNar = 39,
    QueryMissing = 40,
    QueryDerivationOutputMap = 41,
    RegisterDrvOutput = 42,
    QueryRealisation = 43,
    AddMultipleToStore = 44,
    AddBuildLog = 45,
    BuildPathsWithResults = 46,
};

/**
 * Convenience for sending operation codes.
 *
 * @todo Switch to using `WorkerProto::Serialise` instead probably. But
 * this was not done at this time so there would be less churn.
 */
inline Sink & operator << (Sink & sink, WorkerProto::Op op)
{
    return sink << (uint64_t) op;
}

/**
 * Convenience for debugging.
 *
 * @todo Perhaps render known opcodes more nicely.
 */
inline std::ostream & operator << (std::ostream & s, WorkerProto::Op op)
{
    return s << (uint64_t) op;
}

/**
 * Declare a canonical serialiser pair for the worker protocol.
 *
 * We specialise the struct merely to indicate that we are implementing
 * the function for the given type.
 *
 * Some sort of `template<...>` must be used with the caller for this to
 * be legal specialization syntax. See below for what that looks like in
 * practice.
 */
#define MAKE_WORKER_PROTO(T) \
    struct WorkerProto::Serialise< T > { \
        static T read(const Store & store, WorkerProto::ReadConn conn); \
        static void write(const Store & store, WorkerProto::WriteConn conn, const T & t); \
    };

template<>
MAKE_WORKER_PROTO(std::string);
template<>
MAKE_WORKER_PROTO(StorePath);
template<>
MAKE_WORKER_PROTO(ContentAddress);
template<>
MAKE_WORKER_PROTO(DerivedPath);
template<>
MAKE_WORKER_PROTO(Realisation);
template<>
MAKE_WORKER_PROTO(DrvOutput);
template<>
MAKE_WORKER_PROTO(BuildResult);
template<>
MAKE_WORKER_PROTO(KeyedBuildResult);
template<>
MAKE_WORKER_PROTO(std::optional<TrustedFlag>);

template<typename T>
MAKE_WORKER_PROTO(std::vector<T>);
template<typename T>
MAKE_WORKER_PROTO(std::set<T>);

template<typename K, typename V>
#define X_ std::map<K, V>
MAKE_WORKER_PROTO(X_);
#undef X_

/**
 * These use the empty string for the null case, relying on the fact
 * that the underlying types never serialise to the empty string.
 *
 * We do this instead of a generic std::optional<T> instance because
 * ordinal tags (0 or 1, here) are a bit of a compatability hazard. For
 * the same reason, we don't have a std::variant<T..> instances (ordinal
 * tags 0...n).
 *
 * We could the generic instances and then these as specializations for
 * compatability, but that's proven a bit finnicky, and also makes the
 * worker protocol harder to implement in other languages where such
 * specializations may not be allowed.
 */
template<>
MAKE_WORKER_PROTO(std::optional<StorePath>);
template<>
MAKE_WORKER_PROTO(std::optional<ContentAddress>);

}<|MERGE_RESOLUTION|>--- conflicted
+++ resolved
@@ -9,7 +9,7 @@
 #define WORKER_MAGIC_1 0x6e697863
 #define WORKER_MAGIC_2 0x6478696f
 
-#define PROTOCOL_VERSION (1 << 8 | 35)
+#define PROTOCOL_VERSION (1 << 8 | 36)
 #define GET_PROTOCOL_MAJOR(x) ((x) & 0xff00)
 #define GET_PROTOCOL_MINOR(x) ((x) & 0x00ff)
 
@@ -27,37 +27,6 @@
 class Store;
 struct Source;
 
-<<<<<<< HEAD
-/* To guide overloading */
-template<typename T>
-struct Phantom {};
-
-
-namespace worker_proto {
-/* FIXME maybe move more stuff inside here */
-
-#define MAKE_WORKER_PROTO(TEMPLATE, T) \
-    TEMPLATE T read(const Store & store, Source & from, Phantom< T > _); \
-    TEMPLATE void write(const Store & store, Sink & out, const T & str)
-
-MAKE_WORKER_PROTO(, std::string);
-MAKE_WORKER_PROTO(, StorePath);
-MAKE_WORKER_PROTO(, ContentAddress);
-MAKE_WORKER_PROTO(, StorePathDescriptor);
-MAKE_WORKER_PROTO(, DerivedPath);
-MAKE_WORKER_PROTO(, Realisation);
-MAKE_WORKER_PROTO(, DrvOutput);
-MAKE_WORKER_PROTO(, BuildResult);
-
-MAKE_WORKER_PROTO(template<typename T>, std::vector<T>);
-MAKE_WORKER_PROTO(template<typename T>, std::set<T>);
-
-#define X_ template<typename K, typename V>
-#define Y_ std::map<K, V>
-MAKE_WORKER_PROTO(X_, Y_);
-#undef X_
-#undef Y_
-=======
 // items being serialised
 struct DerivedPath;
 struct DrvOutput;
@@ -65,7 +34,6 @@
 struct BuildResult;
 struct KeyedBuildResult;
 enum TrustedFlag : bool;
->>>>>>> 91baf7f1
 
 
 /**
@@ -143,6 +111,11 @@
     {
         WorkerProto::Serialise<T>::write(store, conn, t);
     }
+
+    /**
+     * For an older version of the protocol
+     */
+    typedef std::map<StorePath, std::optional<ContentAddress>> StorePathCAMap;
 };
 
 enum struct WorkerProto::Op : uint64_t
@@ -236,6 +209,8 @@
 template<>
 MAKE_WORKER_PROTO(ContentAddress);
 template<>
+MAKE_WORKER_PROTO(StorePathDescriptor);
+template<>
 MAKE_WORKER_PROTO(DerivedPath);
 template<>
 MAKE_WORKER_PROTO(Realisation);
