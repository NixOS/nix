#pragma once

namespace nix {


#define WORKER_MAGIC_1 0x6e697863
#define WORKER_MAGIC_2 0x6478696f

#define PROTOCOL_VERSION 0x117
#define GET_PROTOCOL_MAJOR(x) ((x) & 0xff00)
#define GET_PROTOCOL_MINOR(x) ((x) & 0x00ff)


typedef enum {
    wopIsValidPath = 1,
    wopHasSubstitutes = 3,
    wopQueryPathHash = 4, // obsolete
    wopQueryReferences = 5, // obsolete
    wopQueryReferrers = 6,
    wopAddToStore = 7,
    wopAddTextToStore = 8,
    wopBuildPaths = 9,
    wopEnsurePath = 10,
    wopAddTempRoot = 11,
    wopAddIndirectRoot = 12,
    wopSyncWithGC = 13,
    wopFindRoots = 14,
    wopExportPath = 16, // obsolete
    wopQueryDeriver = 18, // obsolete
    wopSetOptions = 19,
    wopCollectGarbage = 20,
    wopQuerySubstitutablePathInfo = 21,
    wopQueryDerivationOutputs = 22, // obsolete
    wopQueryAllValidPaths = 23,
    wopQueryFailedPaths = 24,
    wopClearFailedPaths = 25,
    wopQueryPathInfo = 26,
    wopImportPaths = 27, // obsolete
    wopQueryDerivationOutputNames = 28, // obsolete
    wopQueryPathFromHashPart = 29,
    wopQuerySubstitutablePathInfos = 30,
    wopQueryValidPaths = 31,
    wopQuerySubstitutablePaths = 32,
    wopQueryValidDerivers = 33,
    wopOptimiseStore = 34,
    wopVerifyStore = 35,
    wopBuildDerivation = 36,
    wopAddSignatures = 37,
    wopNarFromPath = 38,
    wopAddToStoreNar = 39,
    wopQueryMissing = 40,
    wopQueryDerivationOutputMap = 41,
} WorkerOp;


#define STDERR_NEXT  0x6f6c6d67
#define STDERR_READ  0x64617461 // data needed from source
#define STDERR_WRITE 0x64617416 // data for sink
#define STDERR_LAST  0x616c7473
#define STDERR_ERROR 0x63787470
#define STDERR_START_ACTIVITY 0x53545254
#define STDERR_STOP_ACTIVITY  0x53544f50
#define STDERR_RESULT         0x52534c54


class Store;
struct Source;

<<<<<<< HEAD
template<class T> T readStorePaths(const Store & store, Source & from);

void writeStorePaths(const Store & store, Sink & out, const StorePathSet & paths);

std::set<StorePathDescriptor> readStorePathDescriptorSet(const Store & store, Source & from);

void writeStorePathDescriptorSet(const Store & store, Sink & out, const std::set<StorePathDescriptor> & paths);

void writeOutputPathMap(const Store & store, Sink & out, const OutputPathMap & paths);
=======
/* To guide overloading */
template<typename T>
struct Proxy {};

template<typename T>
std::set<T> read(const Store & store, Source & from, Proxy<std::set<T>> _)
{
    std::set<T> resSet;
    auto size = readNum<size_t>(from);
    while (size--) {
        resSet.insert(read(store, from, Proxy<T> {}));
    }
    return resSet;
}

template<typename T>
void write(const Store & store, Sink & out, const std::set<T> & resSet)
{
    out << resSet.size();
    for (auto & key : resSet) {
        write(store, out, key);
    }
}

template<typename K, typename V>
std::map<K, V> read(const Store & store, Source & from, Proxy<std::map<K, V>> _)
{
    std::map<K, V> resMap;
    auto size = readNum<size_t>(from);
    while (size--) {
        resMap.insert_or_assign(
            read(store, from, Proxy<K> {}),
            read(store, from, Proxy<V> {}));
    }
    return resMap;
}

template<typename K, typename V>
void write(const Store & store, Sink & out, const std::map<K, V> & resMap)
{
    out << resMap.size();
    for (auto & [key, value] : resMap) {
        write(store, out, key);
        write(store, out, value);
    }
}

template<typename T>
std::optional<T> read(const Store & store, Source & from, Proxy<std::optional<T>> _)
{
    auto tag = readNum<uint8_t>(from);
    switch (tag) {
    case 0:
        return std::nullopt;
    case 1:
        return read(store, from, Proxy<T> {});
    default:
        throw Error("got an invalid tag bit for std::optional: %#04x", (size_t)tag);
    }
}

template<typename T>
void write(const Store & store, Sink & out, const std::optional<T> & optVal)
{
    out << (uint64_t) (optVal ? 1 : 0);
    if (optVal)
        write(store, out, *optVal);
}

std::string read(const Store & store, Source & from, Proxy<std::string> _);

void write(const Store & store, Sink & out, const std::string & str);

StorePath read(const Store & store, Source & from, Proxy<StorePath> _);

void write(const Store & store, Sink & out, const StorePath & storePath);

ContentAddress read(const Store & store, Source & from, Proxy<ContentAddress> _);

void write(const Store & store, Sink & out, const ContentAddress & ca);
>>>>>>> 2f2ae993

}<|MERGE_RESOLUTION|>--- conflicted
+++ resolved
@@ -66,17 +66,6 @@
 class Store;
 struct Source;
 
-<<<<<<< HEAD
-template<class T> T readStorePaths(const Store & store, Source & from);
-
-void writeStorePaths(const Store & store, Sink & out, const StorePathSet & paths);
-
-std::set<StorePathDescriptor> readStorePathDescriptorSet(const Store & store, Source & from);
-
-void writeStorePathDescriptorSet(const Store & store, Sink & out, const std::set<StorePathDescriptor> & paths);
-
-void writeOutputPathMap(const Store & store, Sink & out, const OutputPathMap & paths);
-=======
 /* To guide overloading */
 template<typename T>
 struct Proxy {};
@@ -154,9 +143,8 @@
 
 void write(const Store & store, Sink & out, const StorePath & storePath);
 
-ContentAddress read(const Store & store, Source & from, Proxy<ContentAddress> _);
+StorePathDescriptor read(const Store & store, Source & from, Proxy<StorePathDescriptor> _);
 
-void write(const Store & store, Sink & out, const ContentAddress & ca);
->>>>>>> 2f2ae993
+void write(const Store & store, Sink & out, const StorePathDescriptor & ca);
 
 }