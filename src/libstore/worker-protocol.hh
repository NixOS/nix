#pragma once

namespace nix {


#define WORKER_MAGIC_1 0x6e697863
#define WORKER_MAGIC_2 0x6478696f

#define PROTOCOL_VERSION 0x117
#define GET_PROTOCOL_MAJOR(x) ((x) & 0xff00)
#define GET_PROTOCOL_MINOR(x) ((x) & 0x00ff)


typedef enum {
    wopIsValidPath = 1,
    wopHasSubstitutes = 3,
    wopQueryPathHash = 4, // obsolete
    wopQueryReferences = 5, // obsolete
    wopQueryReferrers = 6,
    wopAddToStore = 7,
    wopAddTextToStore = 8,
    wopBuildPaths = 9,
    wopEnsurePath = 10,
    wopAddTempRoot = 11,
    wopAddIndirectRoot = 12,
    wopSyncWithGC = 13,
    wopFindRoots = 14,
    wopExportPath = 16, // obsolete
    wopQueryDeriver = 18, // obsolete
    wopSetOptions = 19,
    wopCollectGarbage = 20,
    wopQuerySubstitutablePathInfo = 21,
    wopQueryDerivationOutputs = 22, // obsolete
    wopQueryAllValidPaths = 23,
    wopQueryFailedPaths = 24,
    wopClearFailedPaths = 25,
    wopQueryPathInfo = 26,
    wopImportPaths = 27, // obsolete
    wopQueryDerivationOutputNames = 28, // obsolete
    wopQueryPathFromHashPart = 29,
    wopQuerySubstitutablePathInfos = 30,
    wopQueryValidPaths = 31,
    wopQuerySubstitutablePaths = 32,
    wopQueryValidDerivers = 33,
    wopOptimiseStore = 34,
    wopVerifyStore = 35,
    wopBuildDerivation = 36,
    wopAddSignatures = 37,
    wopNarFromPath = 38,
    wopAddToStoreNar = 39,
    wopQueryMissing = 40,
    wopQueryDerivationOutputMap = 41,
} WorkerOp;


#define STDERR_NEXT  0x6f6c6d67
#define STDERR_READ  0x64617461 // data needed from source
#define STDERR_WRITE 0x64617416 // data for sink
#define STDERR_LAST  0x616c7473
#define STDERR_ERROR 0x63787470
#define STDERR_START_ACTIVITY 0x53545254
#define STDERR_STOP_ACTIVITY  0x53544f50
#define STDERR_RESULT         0x52534c54


class Store;
struct Source;

template<typename T>
struct WorkerProto {
    static T read(const Store & store, Source & from);
    static void write(const Store & store, Sink & out, const T & t);
};

template<>
struct WorkerProto<std::string> {
    static std::string read(const Store & store, Source & from);
    static void write(const Store & store, Sink & out, const std::string & t);
};

template<>
struct WorkerProto<StorePath> {
    static StorePath read(const Store & store, Source & from);
    static void write(const Store & store, Sink & out, const StorePath & t);
};

template<>
struct WorkerProto<ContentAddress> {
    static ContentAddress read(const Store & store, Source & from);
    static void write(const Store & store, Sink & out, const ContentAddress & t);
};

template<typename T>
struct WorkerProto<std::set<T>> {

    static std::set<T> read(const Store & store, Source & from)
    {
        std::set<T> resSet;
        auto size = readNum<size_t>(from);
        while (size--) {
            resSet.insert(WorkerProto<T>::read(store, from));
        }
        return resSet;
    }

    static void write(const Store & store, Sink & out, const std::set<T> & resSet)
    {
        out << resSet.size();
        for (auto & key : resSet) {
            WorkerProto<T>::write(store, out, key);
        }
    }

};

template<typename K, typename V>
struct WorkerProto<std::map<K, V>> {

    static std::map<K, V> read(const Store & store, Source & from)
    {
        std::map<K, V> resMap;
        auto size = readNum<size_t>(from);
        while (size--) {
            auto k = WorkerProto<K>::read(store, from);
            auto v = WorkerProto<V>::read(store, from);
            resMap.insert_or_assign(std::move(k), std::move(v));
        }
        return resMap;
    }

    static void write(const Store & store, Sink & out, const std::map<K, V> & resMap)
    {
        out << resMap.size();
        for (auto & i : resMap) {
            WorkerProto<K>::write(store, out, i.first);
            WorkerProto<V>::write(store, out, i.second);
        }
    }

};

template<typename T>
struct WorkerProto<std::optional<T>> {

    static std::optional<T> read(const Store & store, Source & from)
    {
        auto tag = readNum<uint8_t>(from);
        switch (tag) {
        case 0:
            return std::nullopt;
        case 1:
            return WorkerProto<T>::read(store, from);
        default:
            throw Error("got an invalid tag bit for std::optional: %#04x", (size_t)tag);
        }
    }

<<<<<<< HEAD
StorePathDescriptor read(const Store & store, Source & from, Proxy<StorePathDescriptor> _);

void write(const Store & store, Sink & out, const StorePathDescriptor & ca);
=======
    static void write(const Store & store, Sink & out, const std::optional<T> & optVal)
    {
        out << (uint64_t) (optVal ? 1 : 0);
        if (optVal)
            WorkerProto<T>::write(store, out, *optVal);
    }

};
>>>>>>> 46f9dd56

}<|MERGE_RESOLUTION|>--- conflicted
+++ resolved
@@ -85,9 +85,9 @@
 };
 
 template<>
-struct WorkerProto<ContentAddress> {
-    static ContentAddress read(const Store & store, Source & from);
-    static void write(const Store & store, Sink & out, const ContentAddress & t);
+struct WorkerProto<StorePathDescriptor> {
+    static StorePathDescriptor read(const Store & store, Source & from);
+    static void write(const Store & store, Sink & out, const StorePathDescriptor & t);
 };
 
 template<typename T>
@@ -155,11 +155,6 @@
         }
     }
 
-<<<<<<< HEAD
-StorePathDescriptor read(const Store & store, Source & from, Proxy<StorePathDescriptor> _);
-
-void write(const Store & store, Sink & out, const StorePathDescriptor & ca);
-=======
     static void write(const Store & store, Sink & out, const std::optional<T> & optVal)
     {
         out << (uint64_t) (optVal ? 1 : 0);
@@ -168,6 +163,5 @@
     }
 
 };
->>>>>>> 46f9dd56
 
 }