--- conflicted
+++ resolved
@@ -70,15 +70,9 @@
 
 void writeStorePaths(const Store & store, Sink & out, const StorePathSet & paths);
 
-<<<<<<< HEAD
 std::set<StorePathDescriptor> readStorePathDescriptorSet(const Store & store, Source & from);
 
 void writeStorePathDescriptorSet(const Store & store, Sink & out, const std::set<StorePathDescriptor> & paths);
-=======
-StorePathCAMap readStorePathCAMap(const Store & store, Source & from);
-
-void writeStorePathCAMap(const Store & store, Sink & out, const StorePathCAMap & paths);
->>>>>>> e3a2154f
 
 void writeOutputPathMap(const Store & store, Sink & out, const OutputPathMap & paths);
 
