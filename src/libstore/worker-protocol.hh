#pragma once

namespace nix {


#define WORKER_MAGIC_1 0x6e697863
#define WORKER_MAGIC_2 0x6478696f

#define PROTOCOL_VERSION 0x117
#define GET_PROTOCOL_MAJOR(x) ((x) & 0xff00)
#define GET_PROTOCOL_MINOR(x) ((x) & 0x00ff)


typedef enum {
    wopIsValidPath = 1,
    wopHasSubstitutes = 3,
    wopQueryPathHash = 4, // obsolete
    wopQueryReferences = 5, // obsolete
    wopQueryReferrers = 6,
    wopAddToStore = 7,
    wopAddTextToStore = 8,
    wopBuildPaths = 9,
    wopEnsurePath = 10,
    wopAddTempRoot = 11,
    wopAddIndirectRoot = 12,
    wopSyncWithGC = 13,
    wopFindRoots = 14,
    wopExportPath = 16, // obsolete
    wopQueryDeriver = 18, // obsolete
    wopSetOptions = 19,
    wopCollectGarbage = 20,
    wopQuerySubstitutablePathInfo = 21,
    wopQueryDerivationOutputs = 22, // obsolete
    wopQueryAllValidPaths = 23,
    wopQueryFailedPaths = 24,
    wopClearFailedPaths = 25,
    wopQueryPathInfo = 26,
    wopImportPaths = 27, // obsolete
    wopQueryDerivationOutputNames = 28, // obsolete
    wopQueryPathFromHashPart = 29,
    wopQuerySubstitutablePathInfos = 30,
    wopQueryValidPaths = 31,
    wopQuerySubstitutablePaths = 32,
    wopQueryValidDerivers = 33,
    wopOptimiseStore = 34,
    wopVerifyStore = 35,
    wopBuildDerivation = 36,
    wopAddSignatures = 37,
    wopNarFromPath = 38,
    wopAddToStoreNar = 39,
    wopQueryMissing = 40,
    wopQueryDerivationOutputMap = 41,
} WorkerOp;


#define STDERR_NEXT  0x6f6c6d67
#define STDERR_READ  0x64617461 // data needed from source
#define STDERR_WRITE 0x64617416 // data for sink
#define STDERR_LAST  0x616c7473
#define STDERR_ERROR 0x63787470
#define STDERR_START_ACTIVITY 0x53545254
#define STDERR_STOP_ACTIVITY  0x53544f50
#define STDERR_RESULT         0x52534c54


class Store;
struct Source;

template<typename T>
struct WorkerProto {
    static T read(const Store & store, Source & from);
    static void write(const Store & store, Sink & out, const T & t);
};

#define MAKE_WORKER_PROTO(T) \
    template<> \
    struct WorkerProto< T > { \
        static T read(const Store & store, Source & from); \
        static void write(const Store & store, Sink & out, const T & t); \
    }

<<<<<<< HEAD
template<>
struct WorkerProto<StorePathDescriptor> {
    static StorePathDescriptor read(const Store & store, Source & from);
    static void write(const Store & store, Sink & out, const StorePathDescriptor & t);
};
=======
MAKE_WORKER_PROTO(std::string);
MAKE_WORKER_PROTO(StorePath);
MAKE_WORKER_PROTO(ContentAddress);
>>>>>>> 8f92bb5a

template<typename T>
struct WorkerProto<std::set<T>> {

    static std::set<T> read(const Store & store, Source & from)
    {
        std::set<T> resSet;
        auto size = readNum<size_t>(from);
        while (size--) {
            resSet.insert(WorkerProto<T>::read(store, from));
        }
        return resSet;
    }

    static void write(const Store & store, Sink & out, const std::set<T> & resSet)
    {
        out << resSet.size();
        for (auto & key : resSet) {
            WorkerProto<T>::write(store, out, key);
        }
    }

};

template<typename K, typename V>
struct WorkerProto<std::map<K, V>> {

    static std::map<K, V> read(const Store & store, Source & from)
    {
        std::map<K, V> resMap;
        auto size = readNum<size_t>(from);
        while (size--) {
            auto k = WorkerProto<K>::read(store, from);
            auto v = WorkerProto<V>::read(store, from);
            resMap.insert_or_assign(std::move(k), std::move(v));
        }
        return resMap;
    }

    static void write(const Store & store, Sink & out, const std::map<K, V> & resMap)
    {
        out << resMap.size();
        for (auto & i : resMap) {
            WorkerProto<K>::write(store, out, i.first);
            WorkerProto<V>::write(store, out, i.second);
        }
    }

};

template<typename T>
struct WorkerProto<std::optional<T>> {

    static std::optional<T> read(const Store & store, Source & from)
    {
        auto tag = readNum<uint8_t>(from);
        switch (tag) {
        case 0:
            return std::nullopt;
        case 1:
            return WorkerProto<T>::read(store, from);
        default:
            throw Error("got an invalid tag bit for std::optional: %#04x", (size_t)tag);
        }
    }

    static void write(const Store & store, Sink & out, const std::optional<T> & optVal)
    {
        out << (uint64_t) (optVal ? 1 : 0);
        if (optVal)
            WorkerProto<T>::write(store, out, *optVal);
    }

};

/* Specialization which uses and empty string for the empty case, taking
   advantage of the fact these types always serialize to non-empty strings.
   This is done primarily for backwards compatability, so that T <=
   std::optional<T>, where <= is the compatability partial order, T is one of
   the types below.
 */
MAKE_WORKER_PROTO(std::optional<StorePath>);
MAKE_WORKER_PROTO(std::optional<ContentAddress>);

}<|MERGE_RESOLUTION|>--- conflicted
+++ resolved
@@ -79,17 +79,9 @@
         static void write(const Store & store, Sink & out, const T & t); \
     }
 
-<<<<<<< HEAD
-template<>
-struct WorkerProto<StorePathDescriptor> {
-    static StorePathDescriptor read(const Store & store, Source & from);
-    static void write(const Store & store, Sink & out, const StorePathDescriptor & t);
-};
-=======
 MAKE_WORKER_PROTO(std::string);
 MAKE_WORKER_PROTO(StorePath);
-MAKE_WORKER_PROTO(ContentAddress);
->>>>>>> 8f92bb5a
+MAKE_WORKER_PROTO(StorePathDescriptor);
 
 template<typename T>
 struct WorkerProto<std::set<T>> {
