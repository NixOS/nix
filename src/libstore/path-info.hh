--- conflicted
+++ resolved
@@ -69,12 +69,7 @@
     StorePath path;
     std::optional<StorePath> deriver;
     // TODO document this
-<<<<<<< HEAD
-    std::optional<Hash> narHash;
-=======
     Hash narHash;
-    StorePathSet references;
->>>>>>> 8d9402f4
     time_t registrationTime = 0;
     uint64_t narSize = 0; // 0 = unknown
     uint64_t id; // internal use only
