--- conflicted
+++ resolved
@@ -18,12 +18,7 @@
 struct SubstitutablePathInfo
 {
     std::optional<StorePath> deriver;
-<<<<<<< HEAD
     StoreReferences references;
-    uint64_t downloadSize; /* 0 = unknown or inapplicable */
-    uint64_t narSize; /* 0 = unknown */
-=======
-    StorePathSet references;
     /**
      * 0 = unknown or inapplicable
      */
@@ -32,7 +27,6 @@
      * 0 = unknown
      */
     uint64_t narSize;
->>>>>>> 91baf7f1
 };
 
 typedef std::map<StorePath, SubstitutablePathInfo> SubstitutablePathInfos;
