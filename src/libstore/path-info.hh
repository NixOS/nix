#pragma once
///@file

#include "crypto.hh"
#include "path.hh"
#include "hash.hh"
#include "content-address.hh"

#include <string>
#include <optional>

namespace nix {


class Store;


struct SubstitutablePathInfo
{
    std::optional<StorePath> deriver;
    StorePathSet references;
    /**
     * 0 = unknown or inapplicable
     */
    uint64_t downloadSize;
    /**
     * 0 = unknown
     */
    uint64_t narSize;
};

typedef std::map<StorePath, SubstitutablePathInfo> SubstitutablePathInfos;


struct ValidPathInfo
{
    StorePath path;
    std::optional<StorePath> deriver;
    /**
     * \todo document this
     */
    Hash narHash;
    StorePathSet references;
    time_t registrationTime = 0;
    uint64_t narSize = 0; // 0 = unknown
    uint64_t id; // internal use only

    /**
     * Whether the path is ultimately trusted, that is, it's a
     * derivation output that was built locally.
     */
    bool ultimate = false;

    StringSet sigs; // note: not necessarily verified

    /**
     * If non-empty, an assertion that the path is content-addressed,
     * i.e., that the store path is computed from a cryptographic hash
     * of the contents of the path, plus some other bits of data like
     * the "name" part of the path. Such a path doesn't need
     * signatures, since we don't have to trust anybody's claim that
     * the path is the output of a particular derivation. (In the
     * extensional store model, we have to trust that the *contents*
     * of an output path of a derivation were actually produced by
     * that derivation. In the intensional model, we have to trust
     * that a particular output path was produced by a derivation; the
     * path then implies the contents.)
     *
     * Ideally, the content-addressability assertion would just be a Boolean,
     * and the store path would be computed from the name component, ‘narHash’
     * and ‘references’. However, we support many types of content addresses.
     */
    std::optional<ContentAddress> ca;

    bool operator == (const ValidPathInfo & i) const
    {
        return
            path == i.path
            && narHash == i.narHash
            && references == i.references;
    }

    /**
     * Return a fingerprint of the store path to be used in binary
     * cache signatures. It contains the store path, the base-32
     * SHA-256 hash of the NAR serialisation of the path, the size of
     * the NAR, and the sorted references. The size field is strictly
     * speaking superfluous, but might prevent endless/excessive data
     * attacks.
     */
    std::string fingerprint(const Store & store) const;

    void sign(const Store & store, const SecretKey & secretKey);

<<<<<<< HEAD
    std::optional<StorePathDescriptor> fullStorePathDescriptorOpt() const;
=======
	/**
	 * @return The `ContentAddressWithReferences` that determines the
	 * store path for a content-addressed store object, `std::nullopt`
	 * for an input-addressed store object.
	 */
    std::optional<ContentAddressWithReferences> contentAddressWithReferences() const;
>>>>>>> 4a8c9bb9

    /**
     * @return true iff the path is verifiably content-addressed.
     */
    bool isContentAddressed(const Store & store) const;

    static const size_t maxSigs = std::numeric_limits<size_t>::max();

    /**
     * Return the number of signatures on this .narinfo that were
     * produced by one of the specified keys, or maxSigs if the path
     * is content-addressed.
     */
    size_t checkSignatures(const Store & store, const PublicKeys & publicKeys) const;

    /**
     * Verify a single signature.
     */
    bool checkSignature(const Store & store, const PublicKeys & publicKeys, const std::string & sig) const;

    Strings shortRefs() const;

    ValidPathInfo(const ValidPathInfo & other) = default;

    ValidPathInfo(StorePath && path, Hash narHash) : path(std::move(path)), narHash(narHash) { };
    ValidPathInfo(const StorePath & path, Hash narHash) : path(path), narHash(narHash) { };

    ValidPathInfo(const Store & store,
        StorePathDescriptor && ca, Hash narHash);

    virtual ~ValidPathInfo() { }

    static ValidPathInfo read(Source & source, const Store & store, unsigned int format);
    static ValidPathInfo read(Source & source, const Store & store, unsigned int format, StorePath && path);

    void write(Sink & sink, const Store & store, unsigned int format, bool includePath = true) const;
};

typedef std::map<StorePath, ValidPathInfo> ValidPathInfos;

}<|MERGE_RESOLUTION|>--- conflicted
+++ resolved
@@ -92,16 +92,12 @@
 
     void sign(const Store & store, const SecretKey & secretKey);
 
-<<<<<<< HEAD
-    std::optional<StorePathDescriptor> fullStorePathDescriptorOpt() const;
-=======
 	/**
-	 * @return The `ContentAddressWithReferences` that determines the
+	 * @return The `StorePathDescriptor` that determines the
 	 * store path for a content-addressed store object, `std::nullopt`
 	 * for an input-addressed store object.
 	 */
-    std::optional<ContentAddressWithReferences> contentAddressWithReferences() const;
->>>>>>> 4a8c9bb9
+    std::optional<StorePathDescriptor> fullStorePathDescriptorOpt() const;
 
     /**
      * @return true iff the path is verifiably content-addressed.
