--- conflicted
+++ resolved
@@ -1075,7 +1075,6 @@
         )"
     };
 
-<<<<<<< HEAD
     Setting<bool> protectByDefault{
       this, false, "protect-by-default",
       R"(
@@ -1083,7 +1082,8 @@
 
         Requires the `acls` experimental feature.
       )"
-=======
+    };
+
     Setting<StringMap> impureEnv {this, {}, "impure-env",
         R"(
           A list of items, each in the format of:
@@ -1111,7 +1111,6 @@
           Used by `nix upgrade-nix`, the URL of the file that contains the
           store paths of the latest Nix release.
         )"
->>>>>>> 188c803d
     };
 };
 
