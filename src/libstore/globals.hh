#pragma once

#include "types.hh"
#include "config.hh"
#include "util.hh"

#include <map>
#include <limits>

#include <sys/types.h>

namespace nix {

typedef enum { smEnabled, smRelaxed, smDisabled } SandboxMode;

struct MaxBuildJobsSetting : public BaseSetting<unsigned int>
{
    MaxBuildJobsSetting(Config * options,
        unsigned int def,
        const std::string & name,
        const std::string & description,
        const std::set<std::string> & aliases = {})
        : BaseSetting<unsigned int>(def, name, description, aliases)
    {
        options->addSetting(this);
    }

    void set(const std::string & str) override;
};

class Settings : public Config {

    unsigned int getDefaultCores();

    StringSet getDefaultSystemFeatures();

public:

    Settings();

    /* The directory where we store sources and derived files. */
    Path nixStore;

    Path nixDataDir; /* !!! fix */

    /* The directory where we log various operations. */
    Path nixLogDir;

    /* The directory where state is stored. */
    Path nixStateDir;

    /* The directory where configuration files are stored. */
    Path nixConfDir;

    /* The directory where the main programs are stored. */
    Path nixBinDir;
#ifndef _WIN32
    Path nixPrefix;

    /* The directory where internal helper programs are stored. */
    Path nixLibexecDir;

    /* The directory where the man pages are stored. */
    Path nixManDir;

    /* File name of the socket the daemon listens to.  */
    Path nixDaemonSocketFile;
#endif
    Setting<std::string> storeUri{this, getEnv("NIX_REMOTE", "auto"), "store",
        "The default Nix store to use."};

    Setting<bool> keepFailed{this, false, "keep-failed",
        "Whether to keep temporary directories of failed builds."};

    Setting<bool> keepGoing{this, false, "keep-going",
        "Whether to keep building derivations when another build fails."};

    Setting<bool> tryFallback{this, false, "fallback",
        "Whether to fall back to building when substitution fails.",
        {"build-fallback"}};

    /* Whether to show build log output in real time. */
    bool verboseBuild = true;

    Setting<size_t> logLines{this, 10, "log-lines",
        "If verbose-build is false, the number of lines of the tail of "
        "the log to show if a build fails."};

    MaxBuildJobsSetting maxBuildJobs{this, 1, "max-jobs",
        "Maximum number of parallel build jobs. \"auto\" means use number of cores.",
        {"build-max-jobs"}};

    Setting<unsigned int> buildCores{this, getDefaultCores(), "cores",
        "Number of CPU cores to utilize in parallel within a build, "
        "i.e. by passing this number to Make via '-j'. 0 means that the "
        "number of actual CPU cores on the local host ought to be "
        "auto-detected.", {"build-cores"}};

    /* Read-only mode.  Don't copy stuff to the store, don't change
       the database. */
    bool readOnlyMode = false;

    Setting<std::string> thisSystem{this, SYSTEM, "system",
        "The canonical Nix system name."};

    Setting<time_t> maxSilentTime{this, 0, "max-silent-time",
        "The maximum time in seconds that a builer can go without "
        "producing any output on stdout/stderr before it is killed. "
        "0 means infinity.",
        {"build-max-silent-time"}};

    Setting<time_t> buildTimeout{this, 0, "timeout",
        "The maximum duration in seconds that a builder can run. "
        "0 means infinity.", {"build-timeout"}};
#ifndef _WIN32
    PathSetting buildHook{this, true, nixLibexecDir + "/nix/build-remote", "build-hook",
        "The path of the helper program that executes builds to remote machines."};
#endif
    Setting<std::string> builders{this, "@" + nixConfDir + "/machines", "builders",
        "A semicolon-separated list of build machines, in the format of nix.machines."};

    Setting<bool> buildersUseSubstitutes{this, false, "builders-use-substitutes",
        "Whether build machines should use their own substitutes for obtaining "
        "build dependencies if possible, rather than waiting for this host to "
        "upload them."};

    Setting<off_t> reservedSize{this, 8 * 1024 * 1024, "gc-reserved-space",
        "Amount of reserved disk space for the garbage collector."};

    Setting<bool> fsyncMetadata{this, true, "fsync-metadata",
        "Whether SQLite should use fsync()."};

    Setting<bool> useSQLiteWAL{this, true, "use-sqlite-wal",
        "Whether SQLite should use WAL mode."};

    Setting<bool> syncBeforeRegistering{this, false, "sync-before-registering",
        "Whether to call sync() before registering a path as valid."};

    Setting<bool> useSubstitutes{this, true, "substitute",
        "Whether to use substitutes.",
        {"build-use-substitutes"}};
#ifndef _WIN32
    Setting<std::string> buildUsersGroup{this, "", "build-users-group",
        "The Unix group that contains the build users."};

    Setting<bool> impersonateLinux26{this, false, "impersonate-linux-26",
        "Whether to impersonate a Linux 2.6 machine on newer kernels.",
        {"build-impersonate-linux-26"}};
#endif
    Setting<bool> keepLog{this, true, "keep-build-log",
        "Whether to store build logs.",
        {"build-keep-log"}};

    Setting<bool> compressLog{this, true, "compress-build-log",
        "Whether to compress logs.",
        {"build-compress-log"}};

    Setting<unsigned long> maxLogSize{this, 0, "max-build-log-size",
        "Maximum number of bytes a builder can write to stdout/stderr "
        "before being killed (0 means no limit).",
        {"build-max-log-size"}};

    /* When buildRepeat > 0 and verboseBuild == true, whether to print
       repeated builds (i.e. builds other than the first one) to
       stderr. Hack to prevent Hydra logs from being polluted. */
    bool printRepeatedBuilds = true;

    Setting<unsigned int> pollInterval{this, 5, "build-poll-interval",
        "How often (in seconds) to poll for locks."};

    Setting<bool> checkRootReachability{this, false, "gc-check-reachability",
        "Whether to check if new GC roots can in fact be found by the "
        "garbage collector."};

    Setting<bool> gcKeepOutputs{this, false, "keep-outputs",
        "Whether the garbage collector should keep outputs of live derivations.",
        {"gc-keep-outputs"}};

    Setting<bool> gcKeepDerivations{this, true, "keep-derivations",
        "Whether the garbage collector should keep derivers of live paths.",
        {"gc-keep-derivations"}};

    Setting<bool> autoOptimiseStore{this, false, "auto-optimise-store",
        "Whether to automatically replace files with identical contents with hard links."};

    Setting<bool> envKeepDerivations{this, false, "keep-env-derivations",
        "Whether to add derivations as a dependency of user environments "
        "(to prevent them from being GCed).",
        {"env-keep-derivations"}};

    /* Whether to lock the Nix client and worker to the same CPU. */
    bool lockCPU;

    /* Whether to show a stack trace if Nix evaluation fails. */
    Setting<bool> showTrace{this, false, "show-trace",
        "Whether to show a stack trace on evaluation errors."};

    Setting<SandboxMode> sandboxMode{this,
        #if __linux__
          smEnabled
        #else
          smDisabled
        #endif
        , "sandbox",
        "Whether to enable sandboxed builds. Can be \"true\", \"false\" or \"relaxed\".",
        {"build-use-chroot", "build-use-sandbox"}};

    Setting<PathSet> sandboxPaths{this, {}, "sandbox-paths",
        "The paths to make available inside the build sandbox.",
        {"build-chroot-dirs", "build-sandbox-paths"}};

    Setting<bool> sandboxFallback{this, true, "sandbox-fallback",
        "Whether to disable sandboxing when the kernel doesn't allow it."};

    Setting<PathSet> extraSandboxPaths{this, {}, "extra-sandbox-paths",
        "Additional paths to make available inside the build sandbox.",
        {"build-extra-chroot-dirs", "build-extra-sandbox-paths"}};

    Setting<size_t> buildRepeat{this, 0, "repeat",
        "The number of times to repeat a build in order to verify determinism.",
        {"build-repeat"}};

#if __linux__
    Setting<std::string> sandboxShmSize{this, "50%", "sandbox-dev-shm-size",
        "The size of /dev/shm in the build sandbox."};

    Setting<Path> sandboxBuildDir{this, "/build", "sandbox-build-dir",
        "The build directory inside the sandbox."};
#endif

    Setting<PathSet> allowedImpureHostPrefixes{this, {}, "allowed-impure-host-deps",
        "Which prefixes to allow derivations to ask for access to (primarily for Darwin)."};

#if __APPLE__
    Setting<bool> darwinLogSandboxViolations{this, false, "darwin-log-sandbox-violations",
        "Whether to log Darwin sandbox access violations to the system log."};
#endif

    Setting<bool> runDiffHook{this, false, "run-diff-hook",
        "Whether to run the program specified by the diff-hook setting "
        "repeated builds produce a different result. Typically used to "
        "plug in diffoscope."};

    PathSetting diffHook{this, true, "", "diff-hook",
        "A program that prints out the differences between the two paths "
        "specified on its command line."};

    Setting<bool> enforceDeterminism{this, true, "enforce-determinism",
        "Whether to fail if repeated builds produce different output."};

    Setting<Strings> trustedPublicKeys{this,
        {"cache.nixos.org-1:6NCHdD59X431o0gWypbMrAURkbJ16ZPMQFGspcDShjY="},
        "trusted-public-keys",
        "Trusted public keys for secure substitution.",
        {"binary-cache-public-keys"}};

    Setting<Strings> secretKeyFiles{this, {}, "secret-key-files",
        "Secret keys with which to sign local builds."};

    Setting<unsigned int> tarballTtl{this, 60 * 60, "tarball-ttl",
        "How long downloaded files are considered up-to-date."};

    Setting<bool> requireSigs{this, true, "require-sigs",
        "Whether to check that any non-content-addressed path added to the "
        "Nix store has a valid signature (that is, one signed using a key "
        "listed in 'trusted-public-keys'."};

    Setting<StringSet> extraPlatforms{this,
#ifdef _WIN32
        std::string{SYSTEM} == "x86_64-windows" ? StringSet{"i686-windows"} :
#else
        std::string{SYSTEM} == "x86_64-linux" ? StringSet{"i686-linux"} :
#endif
        StringSet{},
        "extra-platforms",
        "Additional platforms that can be built on the local system. "
        "These may be supported natively (e.g. armv7 on some aarch64 CPUs "
        "or using hacks like qemu-user."};

    Setting<StringSet> systemFeatures{this, getDefaultSystemFeatures(),
        "system-features",
        "Optional features that this system implements (like \"kvm\")."};

    Setting<Strings> substituters{this,
        nixStore == "/nix/store" ? Strings{"https://cache.nixos.org/"} : Strings(),
        "substituters",
        "The URIs of substituters (such as https://cache.nixos.org/).",
        {"binary-caches"}};

    // FIXME: provide a way to add to option values.
    Setting<Strings> extraSubstituters{this, {}, "extra-substituters",
        "Additional URIs of substituters.",
        {"extra-binary-caches"}};

    Setting<StringSet> trustedSubstituters{this, {}, "trusted-substituters",
        "Disabled substituters that may be enabled via the substituters option by untrusted users.",
        {"trusted-binary-caches"}};

    Setting<Strings> trustedUsers{this, {"root"}, "trusted-users",
        "Which users or groups are trusted to ask the daemon to do unsafe things."};

    Setting<unsigned int> ttlNegativeNarInfoCache{this, 3600, "narinfo-cache-negative-ttl",
        "The TTL in seconds for negative lookups in the disk cache i.e binary cache lookups that "
        "return an invalid path result"};

    Setting<unsigned int> ttlPositiveNarInfoCache{this, 30 * 24 * 3600, "narinfo-cache-positive-ttl",
        "The TTL in seconds for positive lookups in the disk cache i.e binary cache lookups that "
        "return a valid path result."};

    /* ?Who we trust to use the daemon in safe ways */
    Setting<Strings> allowedUsers{this, {"*"}, "allowed-users",
        "Which users or groups are allowed to connect to the daemon."};

    Setting<bool> printMissing{this, true, "print-missing",
        "Whether to print what paths need to be built or downloaded."};

    Setting<std::string> preBuildHook{this,
#if __APPLE__
        nixLibexecDir + "/nix/resolve-system-dependencies",
#else
        "",
#endif
        "pre-build-hook",
        "A program to run just before a build to set derivation-specific build settings."};
<<<<<<< HEAD
#ifndef _WIN32
=======

    Setting<std::string> postBuildHook{this, "", "post-build-hook",
        "A program to run just after each succesful build."};

>>>>>>> afb464c1
    Setting<std::string> netrcFile{this, fmt("%s/%s", nixConfDir, "netrc"), "netrc-file",
        "Path to the netrc file used to obtain usernames/passwords for downloads."};
#endif
    /* Path to the SSL CA file used */
    Path caFile;

#if __linux__
    Setting<bool> filterSyscalls{this, true, "filter-syscalls",
            "Whether to prevent certain dangerous system calls, such as "
            "creation of setuid/setgid files or adding ACLs or extended "
            "attributes. Only disable this if you're aware of the "
            "security implications."};

    Setting<bool> allowNewPrivileges{this, false, "allow-new-privileges",
        "Whether builders can acquire new privileges by calling programs with "
        "setuid/setgid bits or with file capabilities."};
#endif

    Setting<Strings> hashedMirrors{this, {"http://tarballs.nixos.org/"}, "hashed-mirrors",
        "A list of servers used by builtins.fetchurl to fetch files by hash."};

    Setting<uint64_t> minFree{this, 0, "min-free",
        "Automatically run the garbage collector when free disk space drops below the specified amount."};

    Setting<uint64_t> maxFree{this, std::numeric_limits<uint64_t>::max(), "max-free",
        "Stop deleting garbage when free disk space is above the specified amount."};

    Setting<uint64_t> minFreeCheckInterval{this, 5, "min-free-check-interval",
        "Number of seconds between checking free disk space."};

    Setting<Paths> pluginFiles{this, {}, "plugin-files",
        "Plugins to dynamically load at nix initialization time."};

    Setting<Strings> experimentalFeatures{this, {}, "experimental-features",
        "Experimental Nix features to enable."};

    void requireExperimentalFeature(const std::string & name);
};


// FIXME: don't use a global variable.
extern Settings settings;

/* This should be called after settings are initialized, but before
   anything else */
void initPlugins();

void loadConfFile();

extern const string nixVersion;

}<|MERGE_RESOLUTION|>--- conflicted
+++ resolved
@@ -322,14 +322,11 @@
 #endif
         "pre-build-hook",
         "A program to run just before a build to set derivation-specific build settings."};
-<<<<<<< HEAD
-#ifndef _WIN32
-=======
 
     Setting<std::string> postBuildHook{this, "", "post-build-hook",
         "A program to run just after each succesful build."};
 
->>>>>>> afb464c1
+#ifndef _WIN32
     Setting<std::string> netrcFile{this, fmt("%s/%s", nixConfDir, "netrc"), "netrc-file",
         "Path to the netrc file used to obtain usernames/passwords for downloads."};
 #endif
