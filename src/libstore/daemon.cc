--- conflicted
+++ resolved
@@ -659,13 +659,8 @@
             if (GET_PROTOCOL_MINOR(clientVersion) >= 17)
                 to << 1;
             to << (info->deriver ? store->printStorePath(*info->deriver) : "")
-<<<<<<< HEAD
-               << info->narHash.to_string(Base16, false);
+               << info->narHash->to_string(Base16, false);
             writeStorePaths(*store, to, info->referencesPossiblyToSelf());
-=======
-               << info->narHash->to_string(Base16, false);
-            writeStorePaths(*store, to, info->references);
->>>>>>> c466cb20
             to << info->registrationTime << info->narSize;
             if (GET_PROTOCOL_MINOR(clientVersion) >= 16) {
                 to << info->ultimate
@@ -724,13 +719,8 @@
         auto deriver = readString(from);
         if (deriver != "")
             info.deriver = store->parseStorePath(deriver);
-<<<<<<< HEAD
-        info.narHash = Hash(readString(from), htSHA256);
+        info.narHash = Hash::parseAny(readString(from), htSHA256);
         info.setReferencesPossiblyToSelf(readStorePaths<StorePathSet>(*store, from));
-=======
-        info.narHash = Hash::parseAny(readString(from), htSHA256);
-        info.references = readStorePaths<StorePathSet>(*store, from);
->>>>>>> c466cb20
         from >> info.registrationTime >> info.narSize >> info.ultimate;
         info.sigs = readStrings<StringSet>(from);
         info.ca = parseContentAddressOpt(readString(from));
