--- conflicted
+++ resolved
@@ -245,14 +245,18 @@
     Sink & to,
     std::shared_ptr<const ValidPathInfo> info)
 {
+    auto narHashResult = *info->viewHashResultConst();
+    assert(narHashResult);
+    auto narHash = narHashResult->first;
+    auto narSize = narHashResult->second;
     to << (info->deriver ? store->printStorePath(*info->deriver) : "")
-       << info->narHash.to_string(Base16, false);
+       << narHash.to_string(Base16, false);
     writeStorePaths(*store, to, info->references);
-    to << info->registrationTime << info->narSize;
+    to << info->registrationTime << narSize;
     if (GET_PROTOCOL_MINOR(clientVersion) >= 16) {
         to << info->ultimate
            << info->sigs
-           << renderContentAddress(info->ca);
+           << renderContentAddress(*info->viewCAConst());
     }
 }
 
@@ -729,23 +733,7 @@
         if (info) {
             if (GET_PROTOCOL_MINOR(clientVersion) >= 17)
                 to << 1;
-<<<<<<< HEAD
-            auto narHashResult = *info->viewHashResultConst();
-            assert(narHashResult);
-            auto narHash = narHashResult->first;
-            auto narSize = narHashResult->second;
-            to << (info->deriver ? store->printStorePath(*info->deriver) : "")
-               << narHash.to_string(Base16, false);
-            writeStorePaths(*store, to, info->references);
-            to << info->registrationTime << narSize;
-            if (GET_PROTOCOL_MINOR(clientVersion) >= 16) {
-                to << info->ultimate
-                   << info->sigs
-                   << renderContentAddress(*info->viewCAConst());
-            }
-=======
             writeValidPathInfo(store, clientVersion, to, info);
->>>>>>> 8d9402f4
         } else {
             assert(GET_PROTOCOL_MINOR(clientVersion) >= 17);
             to << 0;
