#include "daemon.hh"
#include "monitor-fd.hh"
#include "worker-protocol.hh"
#include "worker-protocol-impl.hh"
#include "build-result.hh"
#include "store-api.hh"
#include "store-cast.hh"
#include "gc-store.hh"
#include "log-store.hh"
#include "indirect-root-store.hh"
#include "path-with-outputs.hh"
#include "finally.hh"
#include "archive.hh"
#include "derivations.hh"
#include "args.hh"

namespace nix::daemon {

Sink & operator << (Sink & sink, const Logger::Fields & fields)
{
    sink << fields.size();
    for (auto & f : fields) {
        sink << f.type;
        if (f.type == Logger::Field::tInt)
            sink << f.i;
        else if (f.type == Logger::Field::tString)
            sink << f.s;
        else abort();
    }
    return sink;
}

/* Logger that forwards log messages to the client, *if* we're in a
   state where the protocol allows it (i.e., when canSendStderr is
   true). */
struct TunnelLogger : public Logger
{
    FdSink & to;

    struct State
    {
        bool canSendStderr = false;
        std::vector<std::string> pendingMsgs;
    };

    Sync<State> state_;

    unsigned int clientVersion;

    TunnelLogger(FdSink & to, unsigned int clientVersion)
        : to(to), clientVersion(clientVersion) { }

    void enqueueMsg(const std::string & s)
    {
        auto state(state_.lock());

        if (state->canSendStderr) {
            assert(state->pendingMsgs.empty());
            try {
                to(s);
                to.flush();
            } catch (...) {
                /* Write failed; that means that the other side is
                   gone. */
                state->canSendStderr = false;
                throw;
            }
        } else
            state->pendingMsgs.push_back(s);
    }

    void log(Verbosity lvl, std::string_view s) override
    {
        if (lvl > verbosity) return;

        StringSink buf;
        buf << STDERR_NEXT << (s + "\n");
        enqueueMsg(buf.s);
    }

    void logEI(const ErrorInfo & ei) override
    {
        if (ei.level > verbosity) return;

        std::stringstream oss;
        showErrorInfo(oss, ei, false);

        StringSink buf;
        buf << STDERR_NEXT << oss.str();
        enqueueMsg(buf.s);
    }

    /* startWork() means that we're starting an operation for which we
       want to send out stderr to the client. */
    void startWork()
    {
        auto state(state_.lock());
        state->canSendStderr = true;

        for (auto & msg : state->pendingMsgs)
            to(msg);

        state->pendingMsgs.clear();

        to.flush();
    }

    /* stopWork() means that we're done; stop sending stderr to the
       client. */
    void stopWork(const Error * ex = nullptr)
    {
        auto state(state_.lock());

        state->canSendStderr = false;

        if (!ex)
            to << STDERR_LAST;
        else {
            if (GET_PROTOCOL_MINOR(clientVersion) >= 26) {
                to << STDERR_ERROR << *ex;
            } else {
                to << STDERR_ERROR << ex->what() << ex->status;
            }
        }
    }

    void startActivity(ActivityId act, Verbosity lvl, ActivityType type,
        const std::string & s, const Fields & fields, ActivityId parent) override
    {
        if (GET_PROTOCOL_MINOR(clientVersion) < 20) {
            if (!s.empty())
                log(lvl, s + "...");
            return;
        }

        StringSink buf;
        buf << STDERR_START_ACTIVITY << act << lvl << type << s << fields << parent;
        enqueueMsg(buf.s);
    }

    void stopActivity(ActivityId act) override
    {
        if (GET_PROTOCOL_MINOR(clientVersion) < 20) return;
        StringSink buf;
        buf << STDERR_STOP_ACTIVITY << act;
        enqueueMsg(buf.s);
    }

    void result(ActivityId act, ResultType type, const Fields & fields) override
    {
        if (GET_PROTOCOL_MINOR(clientVersion) < 20) return;
        StringSink buf;
        buf << STDERR_RESULT << act << type << fields;
        enqueueMsg(buf.s);
    }
};

struct TunnelSink : Sink
{
    Sink & to;
    TunnelSink(Sink & to) : to(to) { }
    void operator () (std::string_view data)
    {
        to << STDERR_WRITE;
        writeString(data, to);
    }
};

struct TunnelSource : BufferedSource
{
    Source & from;
    BufferedSink & to;
    TunnelSource(Source & from, BufferedSink & to) : from(from), to(to) { }
    size_t readUnbuffered(char * data, size_t len) override
    {
        to << STDERR_READ << len;
        to.flush();
        size_t n = readString(data, len, from);
        if (n == 0) throw EndOfFile("unexpected end-of-file");
        return n;
    }
};

struct ClientSettings
{
    bool keepFailed;
    bool keepGoing;
    bool tryFallback;
    Verbosity verbosity;
    unsigned int maxBuildJobs;
    time_t maxSilentTime;
    bool verboseBuild;
    unsigned int buildCores;
    bool useSubstitutes;
    StringMap overrides;

    void apply(TrustedFlag trusted)
    {
        settings.keepFailed = keepFailed;
        settings.keepGoing = keepGoing;
        settings.tryFallback = tryFallback;
        nix::verbosity = verbosity;
        settings.maxBuildJobs.assign(maxBuildJobs);
        settings.maxSilentTime = maxSilentTime;
        settings.verboseBuild = verboseBuild;
        settings.buildCores = buildCores;
        settings.useSubstitutes = useSubstitutes;

        for (auto & i : overrides) {
            auto & name(i.first);
            auto & value(i.second);

            auto setSubstituters = [&](Setting<Strings> & res) {
                if (name != res.name && res.aliases.count(name) == 0)
                    return false;
                Strings subs;
                auto ss = tokenizeString<Strings>(value);
                for (auto & s : ss)
<<<<<<< HEAD
                    subs.push_back(s);
=======
                    if (trusted.count(s))
                        subs.push_back(s);
                    else if (!hasSuffix(s, "/") && trusted.count(s + "/"))
                        subs.push_back(s + "/");
                    else
                        warn("ignoring untrusted substituter '%s', you are not a trusted user.\n"
                             "Run `man nix.conf` for more information on the `substituters` configuration option.", s);
>>>>>>> 2d1d8111
                res = subs;
                return true;
            };

            try {
                if (name == "ssh-auth-sock") // obsolete
                    ;
                else if (name == experimentalFeatureSettings.experimentalFeatures.name) {
                    // We don’t want to forward the experimental features to
                    // the daemon, as that could cause some pretty weird stuff
                    if (parseFeatures(tokenizeString<StringSet>(value)) != experimentalFeatureSettings.experimentalFeatures.get())
                        debug("Ignoring the client-specified experimental features");
                } else if (name == settings.pluginFiles.name) {
                    if (tokenizeString<Paths>(value) != settings.pluginFiles.get())
                        warn("Ignoring the client-specified plugin-files.\n"
                             "The client specifying plugins to the daemon never made sense, and was removed in Nix >=2.14.");
                }
                else if (trusted
                    || name == settings.buildTimeout.name
                    || name == settings.maxSilentTime.name
                    || name == settings.pollInterval.name
                    || name == "connect-timeout"
                    || (name == "builders" && value == ""))
                    settings.set(name, value);
                else if (setSubstituters(settings.substituters))
                    ;
                else
                    debug("ignoring the client-specified setting '%s', because it is a restricted setting and you are not a trusted user", name);
            } catch (UsageError & e) {
                warn(e.what());
            }
        }
    }
};

static std::vector<DerivedPath> readDerivedPaths(Store & store, unsigned int clientVersion, WorkerProto::ReadConn conn)
{
    std::vector<DerivedPath> reqs;
    if (GET_PROTOCOL_MINOR(clientVersion) >= 30) {
        reqs = WorkerProto::Serialise<std::vector<DerivedPath>>::read(store, conn);
    } else {
        for (auto & s : readStrings<Strings>(conn.from))
            reqs.push_back(parsePathWithOutputs(store, s).toDerivedPath());
    }
    return reqs;
}

static void performOp(TunnelLogger * logger, ref<Store> store,
    TrustedFlag trusted, RecursiveFlag recursive, unsigned int clientVersion,
    Source & from, BufferedSink & to, WorkerProto::Op op)
{
    WorkerProto::ReadConn rconn { .from = from };
    WorkerProto::WriteConn wconn { .to = to };

    switch (op) {

    case WorkerProto::Op::IsValidPath: {
        auto path = store->parseStorePath(readString(from));
        logger->startWork();
        bool result = store->isValidPath(path);
        logger->stopWork();
        to << result;
        break;
    }

    case WorkerProto::Op::QueryValidPaths: {
        auto paths = WorkerProto::Serialise<StorePathSet>::read(*store, rconn);

        SubstituteFlag substitute = NoSubstitute;
        if (GET_PROTOCOL_MINOR(clientVersion) >= 27) {
            substitute = readInt(from) ? Substitute : NoSubstitute;
        }

        logger->startWork();
        if (substitute) {
            store->substitutePaths(paths);
        }
        auto res = store->queryValidPaths(paths, substitute);
        logger->stopWork();
        WorkerProto::write(*store, wconn, res);
        break;
    }

    case WorkerProto::Op::HasSubstitutes: {
        auto path = store->parseStorePath(readString(from));
        logger->startWork();
        StorePathSet paths; // FIXME
        paths.insert(path);
        auto res = store->querySubstitutablePaths(paths);
        logger->stopWork();
        to << (res.count(path) != 0);
        break;
    }

    case WorkerProto::Op::QuerySubstitutablePaths: {
        auto paths = WorkerProto::Serialise<StorePathSet>::read(*store, rconn);
        logger->startWork();
        auto res = store->querySubstitutablePaths(paths);
        logger->stopWork();
        WorkerProto::write(*store, wconn, res);
        break;
    }

    case WorkerProto::Op::QueryPathHash: {
        auto path = store->parseStorePath(readString(from));
        logger->startWork();
        auto hash = store->queryPathInfo(path)->narHash;
        logger->stopWork();
        to << hash.to_string(Base16, false);
        break;
    }

    case WorkerProto::Op::QueryReferences:
    case WorkerProto::Op::QueryReferrers:
    case WorkerProto::Op::QueryValidDerivers:
    case WorkerProto::Op::QueryDerivationOutputs: {
        auto path = store->parseStorePath(readString(from));
        logger->startWork();
        StorePathSet paths;
        if (op == WorkerProto::Op::QueryReferences)
            for (auto & i : store->queryPathInfo(path)->references)
                paths.insert(i);
        else if (op == WorkerProto::Op::QueryReferrers)
            store->queryReferrers(path, paths);
        else if (op == WorkerProto::Op::QueryValidDerivers)
            paths = store->queryValidDerivers(path);
        else paths = store->queryDerivationOutputs(path);
        logger->stopWork();
        WorkerProto::write(*store, wconn, paths);
        break;
    }

    case WorkerProto::Op::QueryDerivationOutputNames: {
        auto path = store->parseStorePath(readString(from));
        logger->startWork();
        auto names = store->readDerivation(path).outputNames();
        logger->stopWork();
        to << names;
        break;
    }

    case WorkerProto::Op::QueryDerivationOutputMap: {
        auto path = store->parseStorePath(readString(from));
        logger->startWork();
        auto outputs = store->queryPartialDerivationOutputMap(path);
        logger->stopWork();
        WorkerProto::write(*store, wconn, outputs);
        break;
    }

    case WorkerProto::Op::QueryDeriver: {
        auto path = store->parseStorePath(readString(from));
        logger->startWork();
        auto info = store->queryPathInfo(path);
        logger->stopWork();
        to << (info->deriver ? store->printStorePath(*info->deriver) : "");
        break;
    }

    case WorkerProto::Op::QueryPathFromHashPart: {
        auto hashPart = readString(from);
        logger->startWork();
        auto path = store->queryPathFromHashPart(hashPart);
        logger->stopWork();
        to << (path ? store->printStorePath(*path) : "");
        break;
    }

    case WorkerProto::Op::AddToStore: {
        if (GET_PROTOCOL_MINOR(clientVersion) >= 25) {
            auto name = readString(from);
            auto camStr = readString(from);
            auto refs = WorkerProto::Serialise<StorePathSet>::read(*store, rconn);
            bool repairBool;
            from >> repairBool;
            auto repair = RepairFlag{repairBool};

            logger->startWork();
            auto pathInfo = [&]() {
                // NB: FramedSource must be out of scope before logger->stopWork();
                auto [contentAddressMethod, hashType_] = ContentAddressMethod::parse(camStr);
                auto hashType = hashType_; // work around clang bug
                FramedSource source(from);
                // TODO this is essentially RemoteStore::addCAToStore. Move it up to Store.
                return std::visit(overloaded {
                    [&](const TextIngestionMethod &) {
                        if (hashType != htSHA256)
                            throw UnimplementedError("When adding text-hashed data called '%s', only SHA-256 is supported but '%s' was given",
                                name, printHashType(hashType));
                        // We could stream this by changing Store
                        std::string contents = source.drain();
                        auto path = store->addTextToStore(name, contents, refs, repair);
                        return store->queryPathInfo(path);
                    },
                    [&](const FileIngestionMethod & fim) {
                        auto path = store->addToStoreFromDump(source, name, fim, hashType, repair, refs);
                        return store->queryPathInfo(path);
                    },
                }, contentAddressMethod.raw);
            }();
            logger->stopWork();

            pathInfo->write(to, *store, GET_PROTOCOL_MINOR(clientVersion));
        } else {
            HashType hashAlgo;
            std::string baseName;
            FileIngestionMethod method;
            {
                bool fixed;
                uint8_t recursive;
                std::string hashAlgoRaw;
                from >> baseName >> fixed /* obsolete */ >> recursive >> hashAlgoRaw;
                if (recursive > (uint8_t) FileIngestionMethod::Recursive)
                    throw Error("unsupported FileIngestionMethod with value of %i; you may need to upgrade nix-daemon", recursive);
                method = FileIngestionMethod { recursive };
                /* Compatibility hack. */
                if (!fixed) {
                    hashAlgoRaw = "sha256";
                    method = FileIngestionMethod::Recursive;
                }
                hashAlgo = parseHashType(hashAlgoRaw);
            }

            auto dumpSource = sinkToSource([&](Sink & saved) {
                if (method == FileIngestionMethod::Recursive) {
                    /* We parse the NAR dump through into `saved` unmodified,
                       so why all this extra work? We still parse the NAR so
                       that we aren't sending arbitrary data to `saved`
                       unwittingly`, and we know when the NAR ends so we don't
                       consume the rest of `from` and can't parse another
                       command. (We don't trust `addToStoreFromDump` to not
                       eagerly consume the entire stream it's given, past the
                       length of the Nar. */
                    TeeSource savedNARSource(from, saved);
                    ParseSink sink; /* null sink; just parse the NAR */
                    parseDump(sink, savedNARSource);
                } else {
                    /* Incrementally parse the NAR file, stripping the
                       metadata, and streaming the sole file we expect into
                       `saved`. */
                    RetrieveRegularNARSink savedRegular { saved };
                    parseDump(savedRegular, from);
                    if (!savedRegular.regular) throw Error("regular file expected");
                }
            });
            logger->startWork();
            auto path = store->addToStoreFromDump(*dumpSource, baseName, method, hashAlgo);
            logger->stopWork();

            to << store->printStorePath(path);
        }
        break;
    }

    case WorkerProto::Op::AddMultipleToStore: {
        bool repair, dontCheckSigs;
        from >> repair >> dontCheckSigs;
        if (!trusted && dontCheckSigs)
            dontCheckSigs = false;

        logger->startWork();
        {
            FramedSource source(from);
            store->addMultipleToStore(source,
                RepairFlag{repair},
                dontCheckSigs ? NoCheckSigs : CheckSigs);
        }
        logger->stopWork();
        break;
    }

    case WorkerProto::Op::AddTextToStore: {
        std::string suffix = readString(from);
        std::string s = readString(from);
        auto refs = WorkerProto::Serialise<StorePathSet>::read(*store, rconn);
        logger->startWork();
        auto path = store->addTextToStore(suffix, s, refs, NoRepair);
        logger->stopWork();
        to << store->printStorePath(path);
        break;
    }

    case WorkerProto::Op::ExportPath: {
        auto path = store->parseStorePath(readString(from));
        readInt(from); // obsolete
        logger->startWork();
        TunnelSink sink(to);
        store->exportPath(path, sink);
        logger->stopWork();
        to << 1;
        break;
    }

    case WorkerProto::Op::ImportPaths: {
        logger->startWork();
        TunnelSource source(from, to);
        auto paths = store->importPaths(source,
            trusted ? NoCheckSigs : CheckSigs);
        logger->stopWork();
        Strings paths2;
        for (auto & i : paths) paths2.push_back(store->printStorePath(i));
        to << paths2;
        break;
    }

    case WorkerProto::Op::BuildPaths: {
        auto drvs = readDerivedPaths(*store, clientVersion, rconn);
        BuildMode mode = bmNormal;
        if (GET_PROTOCOL_MINOR(clientVersion) >= 15) {
            mode = (BuildMode) readInt(from);

            /* Repairing is not atomic, so disallowed for "untrusted"
               clients.

               FIXME: layer violation in this message: the daemon code (i.e.
               this file) knows whether a client/connection is trusted, but it
               does not how how the client was authenticated. The mechanism
               need not be getting the UID of the other end of a Unix Domain
               Socket.
              */
            if (mode == bmRepair && !trusted)
                throw Error("repairing is not allowed because you are not in 'trusted-users'");
        }
        logger->startWork();
        store->buildPaths(drvs, mode);
        logger->stopWork();
        to << 1;
        break;
    }

    case WorkerProto::Op::BuildPathsWithResults: {
        auto drvs = readDerivedPaths(*store, clientVersion, rconn);
        BuildMode mode = bmNormal;
        mode = (BuildMode) readInt(from);

        /* Repairing is not atomic, so disallowed for "untrusted"
           clients.

           FIXME: layer violation; see above. */
        if (mode == bmRepair && !trusted)
            throw Error("repairing is not allowed because you are not in 'trusted-users'");

        logger->startWork();
        auto results = store->buildPathsWithResults(drvs, mode);
        logger->stopWork();

        WorkerProto::write(*store, wconn, results);

        break;
    }

    case WorkerProto::Op::BuildDerivation: {
        auto drvPath = store->parseStorePath(readString(from));
        BasicDerivation drv;
        readDerivation(from, *store, drv, Derivation::nameFromPath(drvPath));
        BuildMode buildMode = (BuildMode) readInt(from);
        logger->startWork();

        auto drvType = drv.type();

        /* Content-addressed derivations are trustless because their output paths
           are verified by their content alone, so any derivation is free to
           try to produce such a path.

           Input-addressed derivation output paths, however, are calculated
           from the derivation closure that produced them---even knowing the
           root derivation is not enough. That the output data actually came
           from those derivations is fundamentally unverifiable, but the daemon
           trusts itself on that matter. The question instead is whether the
           submitted plan has rights to the output paths it wants to fill, and
           at least the derivation closure proves that.

           It would have been nice if input-address algorithm merely depended
           on the build time closure, rather than depending on the derivation
           closure. That would mean input-addressed paths used at build time
           would just be trusted and not need their own evidence. This is in
           fact fine as the same guarantees would hold *inductively*: either
           the remote builder has those paths and already trusts them, or it
           needs to build them too and thus their evidence must be provided in
           turn.  The advantage of this variant algorithm is that the evidence
           for input-addressed paths which the remote builder already has
           doesn't need to be sent again.

           That said, now that we have floating CA derivations, it is better
           that people just migrate to those which also solve this problem, and
           others. It's the same migration difficulty with strictly more
           benefit.

           Lastly, do note that when we parse fixed-output content-addressed
           derivations, we throw out the precomputed output paths and just
           store the hashes, so there aren't two competing sources of truth an
           attacker could exploit. */
        if (!(drvType.isCA() || trusted))
            throw Error("you are not privileged to build input-addressed derivations");

        /* Make sure that the non-input-addressed derivations that got this far
           are in fact content-addressed if we don't trust them. */
        assert(drvType.isCA() || trusted);

        /* Recompute the derivation path when we cannot trust the original. */
        if (!trusted) {
            /* Recomputing the derivation path for input-address derivations
               makes it harder to audit them after the fact, since we need the
               original not-necessarily-resolved derivation to verify the drv
               derivation as adequate claim to the input-addressed output
               paths. */
            assert(drvType.isCA());

            Derivation drv2;
            static_cast<BasicDerivation &>(drv2) = drv;
            drvPath = writeDerivation(*store, Derivation { drv2 });
        }

        auto res = store->buildDerivation(drvPath, drv, buildMode);
        logger->stopWork();
        to << res.status << res.errorMsg;
        if (GET_PROTOCOL_MINOR(clientVersion) >= 29) {
            to << res.timesBuilt << res.isNonDeterministic << res.startTime << res.stopTime;
        }
        if (GET_PROTOCOL_MINOR(clientVersion) >= 28) {
            DrvOutputs builtOutputs;
            for (auto & [output, realisation] : res.builtOutputs)
                builtOutputs.insert_or_assign(realisation.id, realisation);
            WorkerProto::write(*store, wconn, builtOutputs);
        }
        break;
    }

    case WorkerProto::Op::EnsurePath: {
        auto path = store->parseStorePath(readString(from));
        logger->startWork();
        store->ensurePath(path);
        logger->stopWork();
        to << 1;
        break;
    }

    case WorkerProto::Op::AddTempRoot: {
        auto path = store->parseStorePath(readString(from));
        logger->startWork();
        store->addTempRoot(path);
        logger->stopWork();
        to << 1;
        break;
    }

    case WorkerProto::Op::AddIndirectRoot: {
        Path path = absPath(readString(from));

        logger->startWork();
        auto & indirectRootStore = require<IndirectRootStore>(*store);
        indirectRootStore.addIndirectRoot(path);
        logger->stopWork();

        to << 1;
        break;
    }

    // Obsolete.
    case WorkerProto::Op::SyncWithGC: {
        logger->startWork();
        logger->stopWork();
        to << 1;
        break;
    }

    case WorkerProto::Op::FindRoots: {
        logger->startWork();
        auto & gcStore = require<GcStore>(*store);
        Roots roots = gcStore.findRoots(!trusted);
        logger->stopWork();

        size_t size = 0;
        for (auto & i : roots)
            size += i.second.size();

        to << size;

        for (auto & [target, links] : roots)
            for (auto & link : links)
                to << link << store->printStorePath(target);

        break;
    }

    case WorkerProto::Op::CollectGarbage: {
        GCOptions options;
        options.action = (GCOptions::GCAction) readInt(from);
        options.pathsToDelete = WorkerProto::Serialise<StorePathSet>::read(*store, rconn);
        from >> options.ignoreLiveness >> options.maxFreed;
        // obsolete fields
        readInt(from);
        readInt(from);
        readInt(from);

        GCResults results;

        logger->startWork();
        if (options.ignoreLiveness)
            throw Error("you are not allowed to ignore liveness");
        auto & gcStore = require<GcStore>(*store);
        gcStore.collectGarbage(options, results);
        logger->stopWork();

        to << results.paths << results.bytesFreed << 0 /* obsolete */;

        break;
    }

    case WorkerProto::Op::SetOptions: {

        ClientSettings clientSettings;

        clientSettings.keepFailed = readInt(from);
        clientSettings.keepGoing = readInt(from);
        clientSettings.tryFallback = readInt(from);
        clientSettings.verbosity = (Verbosity) readInt(from);
        clientSettings.maxBuildJobs = readInt(from);
        clientSettings.maxSilentTime = readInt(from);
        readInt(from); // obsolete useBuildHook
        clientSettings.verboseBuild = lvlError == (Verbosity) readInt(from);
        readInt(from); // obsolete logType
        readInt(from); // obsolete printBuildTrace
        clientSettings.buildCores = readInt(from);
        clientSettings.useSubstitutes = readInt(from);

        if (GET_PROTOCOL_MINOR(clientVersion) >= 12) {
            unsigned int n = readInt(from);
            for (unsigned int i = 0; i < n; i++) {
                auto name = readString(from);
                auto value = readString(from);
                clientSettings.overrides.emplace(name, value);
            }
        }

        logger->startWork();

        // FIXME: use some setting in recursive mode. Will need to use
        // non-global variables.
        if (!recursive)
            clientSettings.apply(trusted);

        logger->stopWork();
        break;
    }

    case WorkerProto::Op::QuerySubstitutablePathInfo: {
        auto path = store->parseStorePath(readString(from));
        logger->startWork();
        SubstitutablePathInfos infos;
        store->querySubstitutablePathInfos({{path, std::nullopt}}, infos);
        logger->stopWork();
        auto i = infos.find(path);
        if (i == infos.end())
            to << 0;
        else {
            to << 1
               << (i->second.deriver ? store->printStorePath(*i->second.deriver) : "");
            WorkerProto::write(*store, wconn, i->second.references);
            to << i->second.downloadSize
               << i->second.narSize;
        }
        break;
    }

    case WorkerProto::Op::QuerySubstitutablePathInfos: {
        SubstitutablePathInfos infos;
        StorePathCAMap pathsMap = {};
        if (GET_PROTOCOL_MINOR(clientVersion) < 22) {
            auto paths = WorkerProto::Serialise<StorePathSet>::read(*store, rconn);
            for (auto & path : paths)
                pathsMap.emplace(path, std::nullopt);
        } else
            pathsMap = WorkerProto::Serialise<StorePathCAMap>::read(*store, rconn);
        logger->startWork();
        store->querySubstitutablePathInfos(pathsMap, infos);
        logger->stopWork();
        to << infos.size();
        for (auto & i : infos) {
            to << store->printStorePath(i.first)
               << (i.second.deriver ? store->printStorePath(*i.second.deriver) : "");
            WorkerProto::write(*store, wconn, i.second.references);
            to << i.second.downloadSize << i.second.narSize;
        }
        break;
    }

    case WorkerProto::Op::QueryAllValidPaths: {
        logger->startWork();
        auto paths = store->queryAllValidPaths();
        logger->stopWork();
        WorkerProto::write(*store, wconn, paths);
        break;
    }

    case WorkerProto::Op::QueryPathInfo: {
        auto path = store->parseStorePath(readString(from));
        std::shared_ptr<const ValidPathInfo> info;
        logger->startWork();
        try {
            info = store->queryPathInfo(path);
        } catch (InvalidPath &) {
            if (GET_PROTOCOL_MINOR(clientVersion) < 17) throw;
        }
        logger->stopWork();
        if (info) {
            if (GET_PROTOCOL_MINOR(clientVersion) >= 17)
                to << 1;
            info->write(to, *store, GET_PROTOCOL_MINOR(clientVersion), false);
        } else {
            assert(GET_PROTOCOL_MINOR(clientVersion) >= 17);
            to << 0;
        }
        break;
    }

    case WorkerProto::Op::OptimiseStore:
        logger->startWork();
        store->optimiseStore();
        logger->stopWork();
        to << 1;
        break;

    case WorkerProto::Op::VerifyStore: {
        bool checkContents, repair;
        from >> checkContents >> repair;
        logger->startWork();
        if (repair && !trusted)
            throw Error("you are not privileged to repair paths");
        bool errors = store->verifyStore(checkContents, (RepairFlag) repair);
        logger->stopWork();
        to << errors;
        break;
    }

    case WorkerProto::Op::AddSignatures: {
        auto path = store->parseStorePath(readString(from));
        StringSet sigs = readStrings<StringSet>(from);
        logger->startWork();
        store->addSignatures(path, sigs);
        logger->stopWork();
        to << 1;
        break;
    }

    case WorkerProto::Op::NarFromPath: {
        auto path = store->parseStorePath(readString(from));
        logger->startWork();
        logger->stopWork();
        dumpPath(store->toRealPath(path), to);
        break;
    }

    case WorkerProto::Op::AddToStoreNar: {
        bool repair, dontCheckSigs;
        auto path = store->parseStorePath(readString(from));
        auto deriver = readString(from);
        auto narHash = Hash::parseAny(readString(from), htSHA256);
        ValidPathInfo info { path, narHash };
        if (deriver != "")
            info.deriver = store->parseStorePath(deriver);
        info.references = WorkerProto::Serialise<StorePathSet>::read(*store, rconn);
        from >> info.registrationTime >> info.narSize >> info.ultimate;
        info.sigs = readStrings<StringSet>(from);
        info.ca = ContentAddress::parseOpt(readString(from));
        from >> repair >> dontCheckSigs;
        if (!trusted && dontCheckSigs)
            dontCheckSigs = false;
        if (!trusted)
            info.ultimate = false;

        if (GET_PROTOCOL_MINOR(clientVersion) >= 23) {
            logger->startWork();
            {
                FramedSource source(from);
                store->addToStore(info, source, (RepairFlag) repair,
                    dontCheckSigs ? NoCheckSigs : CheckSigs);
            }
            logger->stopWork();
        }

        else {
            std::unique_ptr<Source> source;
            StringSink saved;
            if (GET_PROTOCOL_MINOR(clientVersion) >= 21)
                source = std::make_unique<TunnelSource>(from, to);
            else {
                TeeSource tee { from, saved };
                ParseSink ether;
                parseDump(ether, tee);
                source = std::make_unique<StringSource>(saved.s);
            }

            logger->startWork();

            // FIXME: race if addToStore doesn't read source?
            store->addToStore(info, *source, (RepairFlag) repair,
                dontCheckSigs ? NoCheckSigs : CheckSigs);

            logger->stopWork();
        }

        break;
    }

    case WorkerProto::Op::QueryMissing: {
        auto targets = readDerivedPaths(*store, clientVersion, rconn);
        logger->startWork();
        StorePathSet willBuild, willSubstitute, unknown;
        uint64_t downloadSize, narSize;
        store->queryMissing(targets, willBuild, willSubstitute, unknown, downloadSize, narSize);
        logger->stopWork();
        WorkerProto::write(*store, wconn, willBuild);
        WorkerProto::write(*store, wconn, willSubstitute);
        WorkerProto::write(*store, wconn, unknown);
        to << downloadSize << narSize;
        break;
    }

    case WorkerProto::Op::RegisterDrvOutput: {
        logger->startWork();
        if (GET_PROTOCOL_MINOR(clientVersion) < 31) {
            auto outputId = DrvOutput::parse(readString(from));
            auto outputPath = StorePath(readString(from));
            store->registerDrvOutput(Realisation{
                .id = outputId, .outPath = outputPath});
        } else {
            auto realisation = WorkerProto::Serialise<Realisation>::read(*store, rconn);
            store->registerDrvOutput(realisation);
        }
        logger->stopWork();
        break;
    }

    case WorkerProto::Op::QueryRealisation: {
        logger->startWork();
        auto outputId = DrvOutput::parse(readString(from));
        auto info = store->queryRealisation(outputId);
        logger->stopWork();
        if (GET_PROTOCOL_MINOR(clientVersion) < 31) {
            std::set<StorePath> outPaths;
            if (info) outPaths.insert(info->outPath);
            WorkerProto::write(*store, wconn, outPaths);
        } else {
            std::set<Realisation> realisations;
            if (info) realisations.insert(*info);
            WorkerProto::write(*store, wconn, realisations);
        }
        break;
    }

    case WorkerProto::Op::AddBuildLog: {
        StorePath path{readString(from)};
        logger->startWork();
        if (!trusted)
            throw Error("you are not privileged to add logs");
        auto & logStore = require<LogStore>(*store);
        {
            FramedSource source(from);
            StringSink sink;
            source.drainInto(sink);
            logStore.addBuildLog(path, sink.s);
        }
        logger->stopWork();
        to << 1;
        break;
    }

    case WorkerProto::Op::QueryFailedPaths:
    case WorkerProto::Op::ClearFailedPaths:
        throw Error("Removed operation %1%", op);

    default:
        throw Error("invalid operation %1%", op);
    }
}

void processConnection(
    ref<Store> store,
    FdSource & from,
    FdSink & to,
    TrustedFlag trusted,
    RecursiveFlag recursive)
{
    auto monitor = !recursive ? std::make_unique<MonitorFdHup>(from.fd) : nullptr;

    /* Exchange the greeting. */
    unsigned int magic = readInt(from);
    if (magic != WORKER_MAGIC_1) throw Error("protocol mismatch");
    to << WORKER_MAGIC_2 << PROTOCOL_VERSION;
    to.flush();
    unsigned int clientVersion = readInt(from);

    if (clientVersion < 0x10a)
        throw Error("the Nix client version is too old");

    auto tunnelLogger = new TunnelLogger(to, clientVersion);
    auto prevLogger = nix::logger;
    // FIXME
    if (!recursive)
        logger = tunnelLogger;

    unsigned int opCount = 0;

    Finally finally([&]() {
        _isInterrupted = false;
        printMsgUsing(prevLogger, lvlDebug, "%d operations", opCount);
    });

    if (GET_PROTOCOL_MINOR(clientVersion) >= 14 && readInt(from)) {
        // Obsolete CPU affinity.
        readInt(from);
    }

    if (GET_PROTOCOL_MINOR(clientVersion) >= 11)
        readInt(from); // obsolete reserveSpace

    if (GET_PROTOCOL_MINOR(clientVersion) >= 33)
        to << nixVersion;

    if (GET_PROTOCOL_MINOR(clientVersion) >= 35) {
        // We and the underlying store both need to trust the client for
        // it to be trusted.
        auto temp = trusted
            ? store->isTrustedClient()
            : std::optional { NotTrusted };
        WorkerProto::WriteConn wconn { .to = to };
        WorkerProto::write(*store, wconn, temp);
    }

    /* Send startup error messages to the client. */
    tunnelLogger->startWork();

    try {

        tunnelLogger->stopWork();
        to.flush();

        /* Process client requests. */
        while (true) {
            WorkerProto::Op op;
            try {
                op = (enum WorkerProto::Op) readInt(from);
            } catch (Interrupted & e) {
                break;
            } catch (EndOfFile & e) {
                break;
            }

            printMsgUsing(prevLogger, lvlDebug, "received daemon op %d", op);

            opCount++;

            debug("performing daemon worker op: %d", op);

            try {
                performOp(tunnelLogger, store, trusted, recursive, clientVersion, from, to, op);
            } catch (Error & e) {
                /* If we're not in a state where we can send replies, then
                   something went wrong processing the input of the
                   client.  This can happen especially if I/O errors occur
                   during addTextToStore() / importPath().  If that
                   happens, just send the error message and exit. */
                bool errorAllowed = tunnelLogger->state_.lock()->canSendStderr;
                tunnelLogger->stopWork(&e);
                if (!errorAllowed) throw;
            } catch (std::bad_alloc & e) {
                auto ex = Error("Nix daemon out of memory");
                tunnelLogger->stopWork(&ex);
                throw;
            }

            to.flush();

            assert(!tunnelLogger->state_.lock()->canSendStderr);
        };

    } catch (Error & e) {
        tunnelLogger->stopWork(&e);
        to.flush();
        return;
    } catch (std::exception & e) {
        auto ex = Error(e.what());
        tunnelLogger->stopWork(&ex);
        to.flush();
        return;
    }
}

}<|MERGE_RESOLUTION|>--- conflicted
+++ resolved
@@ -216,17 +216,7 @@
                 Strings subs;
                 auto ss = tokenizeString<Strings>(value);
                 for (auto & s : ss)
-<<<<<<< HEAD
                     subs.push_back(s);
-=======
-                    if (trusted.count(s))
-                        subs.push_back(s);
-                    else if (!hasSuffix(s, "/") && trusted.count(s + "/"))
-                        subs.push_back(s + "/");
-                    else
-                        warn("ignoring untrusted substituter '%s', you are not a trusted user.\n"
-                             "Run `man nix.conf` for more information on the `substituters` configuration option.", s);
->>>>>>> 2d1d8111
                 res = subs;
                 return true;
             };
