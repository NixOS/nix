--- conflicted
+++ resolved
@@ -1048,17 +1048,15 @@
     auto prevLogger = logger.get();
     // FIXME
     if (!recursive) {
-<<<<<<< HEAD
-        logger = tunnelLogger;
-=======
         prevLogger_ = std::move(logger);
         logger = std::move(tunnelLogger_);
-    }
->>>>>>> aa9d573d
 
         if (!loggerSettings.jsonLogPath.get().empty()) {
             try {
-                logger = makeTeeLogger({logger, makeJSONLogger(std::filesystem::path(loggerSettings.jsonLogPath.get()), false)});
+                std::vector<std::unique_ptr<Logger>> loggers;
+                loggers.push_back(std::move(logger));
+                loggers.push_back(makeJSONLogger(std::filesystem::path(loggerSettings.jsonLogPath.get()), false));
+                logger = makeTeeLogger(std::move(loggers));
             } catch (...) {
                 ignoreExceptionExceptInterrupt();
             }
