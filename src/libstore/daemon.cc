--- conflicted
+++ resolved
@@ -247,11 +247,7 @@
 {
     to << (info->deriver ? store->printStorePath(*info->deriver) : "")
        << info->narHash.to_string(Base16, false);
-<<<<<<< HEAD
-    WorkerProto<StorePathSet>::write(*store, to, info->referencesPossiblyToSelf());
-=======
-    worker_proto::write(*store, to, info->references);
->>>>>>> 51c29921
+    worker_proto::write(*store, to, info->referencesPossiblyToSelf());
     to << info->registrationTime << info->narSize;
     if (GET_PROTOCOL_MINOR(clientVersion) >= 16) {
         to << info->ultimate
@@ -276,19 +272,11 @@
     }
 
     case wopQueryValidPaths: {
-<<<<<<< HEAD
-        auto paths = WorkerProto<StorePathSet>::read(*store, from);
+        auto paths = worker_proto::read(*store, from, Phantom<StorePathSet> {});
         logger->startWork();
         auto res = store->queryValidPaths(paths);
         logger->stopWork();
-        WorkerProto<StorePathSet>::write(*store, to, res);
-=======
-        auto paths = worker_proto::read(*store, from, Phantom<StorePathSet> {});
-        logger->startWork();
-        auto res = store->queryValidPaths(paths);
-        logger->stopWork();
         worker_proto::write(*store, to, res);
->>>>>>> 51c29921
         break;
     }
 
@@ -304,19 +292,11 @@
     }
 
     case wopQuerySubstitutablePaths: {
-<<<<<<< HEAD
-        auto paths = WorkerProto<StorePathSet>::read(*store, from);
+        auto paths = worker_proto::read(*store, from, Phantom<StorePathSet> {});
         logger->startWork();
         auto res = store->querySubstitutablePaths(paths);
         logger->stopWork();
-        WorkerProto<StorePathSet>::write(*store, to, res);
-=======
-        auto paths = worker_proto::read(*store, from, Phantom<StorePathSet> {});
-        logger->startWork();
-        auto res = store->querySubstitutablePaths(paths);
-        logger->stopWork();
         worker_proto::write(*store, to, res);
->>>>>>> 51c29921
         break;
     }
 
@@ -345,11 +325,7 @@
             paths = store->queryValidDerivers(path);
         else paths = store->queryDerivationOutputs(path);
         logger->stopWork();
-<<<<<<< HEAD
-        WorkerProto<StorePathSet>::write(*store, to, paths);
-=======
         worker_proto::write(*store, to, paths);
->>>>>>> 51c29921
         break;
     }
 
@@ -367,7 +343,7 @@
         logger->startWork();
         auto outputs = store->queryPartialDerivationOutputMap(path);
         logger->stopWork();
-        WorkerProto<std::map<std::string, std::optional<StorePath>>>::write(*store, to, outputs);
+        worker_proto::write(*store, to, outputs);
         break;
     }
 
@@ -393,11 +369,7 @@
         if (GET_PROTOCOL_MINOR(clientVersion) >= 25) {
             auto name = readString(from);
             auto camStr = readString(from);
-<<<<<<< HEAD
-            auto refs = WorkerProto<StorePathSet>::read(*store, from);
-=======
             auto refs = worker_proto::read(*store, from, Phantom<StorePathSet> {});
->>>>>>> 51c29921
             bool repairBool;
             from >> repairBool;
             auto repair = RepairFlag{repairBool};
@@ -477,11 +449,7 @@
     case wopAddTextToStore: {
         string suffix = readString(from);
         string s = readString(from);
-<<<<<<< HEAD
-        auto refs = WorkerProto<StorePathSet>::read(*store, from);
-=======
         auto refs = worker_proto::read(*store, from, Phantom<StorePathSet> {});
->>>>>>> 51c29921
         logger->startWork();
         auto path = store->addTextToStore(suffix, s, refs, NoRepair);
         logger->stopWork();
@@ -654,11 +622,7 @@
     case wopCollectGarbage: {
         GCOptions options;
         options.action = (GCOptions::GCAction) readInt(from);
-<<<<<<< HEAD
-        options.pathsToDelete = WorkerProto<StorePathSet>::read(*store, from);
-=======
         options.pathsToDelete = worker_proto::read(*store, from, Phantom<StorePathSet> {});
->>>>>>> 51c29921
         from >> options.ignoreLiveness >> options.maxFreed;
         // obsolete fields
         readInt(from);
@@ -727,11 +691,7 @@
         else {
             to << 1
                << (i->second.deriver ? store->printStorePath(*i->second.deriver) : "");
-<<<<<<< HEAD
-            WorkerProto<StorePathSet>::write(*store, to, i->second.referencesPossiblyToSelf(path));
-=======
-            worker_proto::write(*store, to, i->second.references);
->>>>>>> 51c29921
+            worker_proto::write(*store, to, i->second.referencesPossiblyToSelf(path));
             to << i->second.downloadSize
                << i->second.narSize;
         }
@@ -740,20 +700,10 @@
 
     case wopQuerySubstitutablePathInfos: {
         SubstitutablePathInfos infos;
-<<<<<<< HEAD
-        auto paths = WorkerProto<StorePathSet>::read(*store, from);
+        auto paths = worker_proto::read(*store, from, Phantom<StorePathSet> {});
         std::set<StorePathDescriptor> caPaths;
         if (GET_PROTOCOL_MINOR(clientVersion) > 22)
-            caPaths = WorkerProto<std::set<StorePathDescriptor>>::read(*store, from);
-=======
-        StorePathCAMap pathsMap = {};
-        if (GET_PROTOCOL_MINOR(clientVersion) < 22) {
-            auto paths = worker_proto::read(*store, from, Phantom<StorePathSet> {});
-            for (auto & path : paths)
-                pathsMap.emplace(path, std::nullopt);
-        } else
-            pathsMap = worker_proto::read(*store, from, Phantom<StorePathCAMap> {});
->>>>>>> 51c29921
+            caPaths = worker_proto::read(*store, from, Phantom<std::set<StorePathDescriptor>> {});
         logger->startWork();
         store->querySubstitutablePathInfos(paths, caPaths, infos);
         logger->stopWork();
@@ -761,11 +711,7 @@
         for (auto & i : infos) {
             to << store->printStorePath(i.first)
                << (i.second.deriver ? store->printStorePath(*i.second.deriver) : "");
-<<<<<<< HEAD
-            WorkerProto<StorePathSet>::write(*store, to, i.second.referencesPossiblyToSelf(i.first));
-=======
-            worker_proto::write(*store, to, i.second.references);
->>>>>>> 51c29921
+            worker_proto::write(*store, to, i.second.referencesPossiblyToSelf(i.first));
             to << i.second.downloadSize << i.second.narSize;
         }
         break;
@@ -775,11 +721,7 @@
         logger->startWork();
         auto paths = store->queryAllValidPaths();
         logger->stopWork();
-<<<<<<< HEAD
-        WorkerProto<StorePathSet>::write(*store, to, paths);
-=======
         worker_proto::write(*store, to, paths);
->>>>>>> 51c29921
         break;
     }
 
@@ -851,11 +793,7 @@
         ValidPathInfo info { path, narHash };
         if (deriver != "")
             info.deriver = store->parseStorePath(deriver);
-<<<<<<< HEAD
-        info.setReferencesPossiblyToSelf(WorkerProto<StorePathSet>::read(*store, from));
-=======
-        info.references = worker_proto::read(*store, from, Phantom<StorePathSet> {});
->>>>>>> 51c29921
+        info.setReferencesPossiblyToSelf(worker_proto::read(*store, from, Phantom<StorePathSet> {}));
         from >> info.registrationTime >> info.narSize >> info.ultimate;
         info.sigs = readStrings<StringSet>(from);
         info.ca = parseContentAddressOpt(readString(from));
@@ -908,15 +846,9 @@
         uint64_t downloadSize, narSize;
         store->queryMissing(targets, willBuild, willSubstitute, unknown, downloadSize, narSize);
         logger->stopWork();
-<<<<<<< HEAD
-        WorkerProto<StorePathSet>::write(*store, to, willBuild);
-        WorkerProto<StorePathSet>::write(*store, to, willSubstitute);
-        WorkerProto<StorePathSet>::write(*store, to, unknown);
-=======
         worker_proto::write(*store, to, willBuild);
         worker_proto::write(*store, to, willSubstitute);
         worker_proto::write(*store, to, unknown);
->>>>>>> 51c29921
         to << downloadSize << narSize;
         break;
     }
