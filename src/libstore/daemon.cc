#include "daemon.hh"
#include "signals.hh"
#include "worker-protocol.hh"
#include "worker-protocol-connection.hh"
#include "worker-protocol-impl.hh"
#include "build-result.hh"
#include "store-api.hh"
#include "store-cast.hh"
#include "gc-store.hh"
#include "log-store.hh"
#include "indirect-root-store.hh"
#include "path-with-outputs.hh"
#include "finally.hh"
#include "archive.hh"
#include "derivations.hh"
#include "args.hh"
#include "git.hh"

#ifndef _WIN32 // TODO need graceful async exit support on Windows?
# include "monitor-fd.hh"
#endif

#include <sstream>

namespace nix::daemon {

Sink & operator << (Sink & sink, const Logger::Fields & fields)
{
    sink << fields.size();
    for (auto & f : fields) {
        sink << f.type;
        if (f.type == Logger::Field::tInt)
            sink << f.i;
        else if (f.type == Logger::Field::tString)
            sink << f.s;
        else abort();
    }
    return sink;
}

/* Logger that forwards log messages to the client, *if* we're in a
   state where the protocol allows it (i.e., when canSendStderr is
   true). */
struct TunnelLogger : public Logger
{
    FdSink & to;

    struct State
    {
        bool canSendStderr = false;
        std::vector<std::string> pendingMsgs;
    };

    Sync<State> state_;

    WorkerProto::Version clientVersion;

    TunnelLogger(FdSink & to, WorkerProto::Version clientVersion)
        : to(to), clientVersion(clientVersion) { }

    void enqueueMsg(const std::string & s)
    {
        auto state(state_.lock());

        if (state->canSendStderr) {
            assert(state->pendingMsgs.empty());
            try {
                to(s);
                to.flush();
            } catch (...) {
                /* Write failed; that means that the other side is
                   gone. */
                state->canSendStderr = false;
                throw;
            }
        } else
            state->pendingMsgs.push_back(s);
    }

    void log(Verbosity lvl, std::string_view s) override
    {
        if (lvl > verbosity) return;

        StringSink buf;
        buf << STDERR_NEXT << (s + "\n");
        enqueueMsg(buf.s);
    }

    void logEI(const ErrorInfo & ei) override
    {
        if (ei.level > verbosity) return;

        std::stringstream oss;
        showErrorInfo(oss, ei, false);

        StringSink buf;
        buf << STDERR_NEXT << oss.str();
        enqueueMsg(buf.s);
    }

    /* startWork() means that we're starting an operation for which we
       want to send out stderr to the client. */
    void startWork()
    {
        auto state(state_.lock());
        state->canSendStderr = true;

        for (auto & msg : state->pendingMsgs)
            to(msg);

        state->pendingMsgs.clear();

        to.flush();
    }

    /* stopWork() means that we're done; stop sending stderr to the
       client. */
    void stopWork(const Error * ex = nullptr)
    {
        auto state(state_.lock());

        state->canSendStderr = false;

        if (!ex)
            to << STDERR_LAST;
        else {
            if (GET_PROTOCOL_MINOR(clientVersion) >= 26) {
                to << STDERR_ERROR << *ex;
            } else {
                to << STDERR_ERROR << ex->what() << ex->info().status;
            }
        }
    }

    void startActivity(ActivityId act, Verbosity lvl, ActivityType type,
        const std::string & s, const Fields & fields, ActivityId parent) override
    {
        if (GET_PROTOCOL_MINOR(clientVersion) < 20) {
            if (!s.empty())
                log(lvl, s + "...");
            return;
        }

        StringSink buf;
        buf << STDERR_START_ACTIVITY << act << lvl << type << s << fields << parent;
        enqueueMsg(buf.s);
    }

    void stopActivity(ActivityId act) override
    {
        if (GET_PROTOCOL_MINOR(clientVersion) < 20) return;
        StringSink buf;
        buf << STDERR_STOP_ACTIVITY << act;
        enqueueMsg(buf.s);
    }

    void result(ActivityId act, ResultType type, const Fields & fields) override
    {
        if (GET_PROTOCOL_MINOR(clientVersion) < 20) return;
        StringSink buf;
        buf << STDERR_RESULT << act << type << fields;
        enqueueMsg(buf.s);
    }
};

struct TunnelSink : Sink
{
    Sink & to;
    TunnelSink(Sink & to) : to(to) { }
    void operator () (std::string_view data)
    {
        to << STDERR_WRITE;
        writeString(data, to);
    }
};

struct TunnelSource : BufferedSource
{
    Source & from;
    BufferedSink & to;
    TunnelSource(Source & from, BufferedSink & to) : from(from), to(to) { }
    size_t readUnbuffered(char * data, size_t len) override
    {
        to << STDERR_READ << len;
        to.flush();
        size_t n = readString(data, len, from);
        if (n == 0) throw EndOfFile("unexpected end-of-file");
        return n;
    }
};

struct ClientSettings
{
    bool keepFailed;
    bool keepGoing;
    bool tryFallback;
    Verbosity verbosity;
    unsigned int maxBuildJobs;
    time_t maxSilentTime;
    bool verboseBuild;
    unsigned int buildCores;
    bool useSubstitutes;
    StringMap overrides;

    void apply(TrustedFlag trusted)
    {
        settings.keepFailed = keepFailed;
        settings.keepGoing = keepGoing;
        settings.tryFallback = tryFallback;
        nix::verbosity = verbosity;
        settings.maxBuildJobs.assign(maxBuildJobs);
        settings.maxSilentTime = maxSilentTime;
        settings.verboseBuild = verboseBuild;
        settings.buildCores = buildCores;
        settings.useSubstitutes = useSubstitutes;

        for (auto & i : overrides) {
            auto & name(i.first);
            auto & value(i.second);

            auto setSubstituters = [&](Setting<Strings> & res) {
                if (name != res.name && res.aliases.count(name) == 0)
                    return false;
                StringSet trusted = settings.trustedSubstituters;
                for (auto & s : settings.substituters.get())
                    trusted.insert(s);
                Strings subs;
                auto ss = tokenizeString<Strings>(value);
                for (auto & s : ss)
                    if (trusted.count(s))
                        subs.push_back(s);
                    else if (!hasSuffix(s, "/") && trusted.count(s + "/"))
                        subs.push_back(s + "/");
                    else
                        warn("ignoring untrusted substituter '%s', you are not a trusted user.\n"
                             "Run `man nix.conf` for more information on the `substituters` configuration option.", s);
                res = subs;
                return true;
            };

            try {
                if (name == "ssh-auth-sock") // obsolete
                    ;
                else if (name == experimentalFeatureSettings.experimentalFeatures.name) {
                    // We don’t want to forward the experimental features to
                    // the daemon, as that could cause some pretty weird stuff
                    if (parseFeatures(tokenizeString<StringSet>(value)) != experimentalFeatureSettings.experimentalFeatures.get())
                        debug("Ignoring the client-specified experimental features");
                } else if (name == "plugin-files") {
                    warn("Ignoring the client-specified plugin-files.\n"
                         "The client specifying plugins to the daemon never made sense, and was removed in Nix >=2.14.");
                }
                else if (trusted
                    || name == settings.buildTimeout.name
                    || name == settings.maxSilentTime.name
                    || name == settings.pollInterval.name
                    || name == "connect-timeout"
                    || (name == "builders" && value == ""))
                    settings.set(name, value);
                else if (setSubstituters(settings.substituters))
                    ;
                else
                    warn("ignoring the client-specified setting '%s', because it is a restricted setting and you are not a trusted user", name);
            } catch (UsageError & e) {
                warn(e.what());
            }
        }
    }
};

static void performOp(TunnelLogger * logger, ref<Store> store,
    TrustedFlag trusted, RecursiveFlag recursive,
    WorkerProto::BasicServerConnection & conn,
    WorkerProto::Op op)
{
    WorkerProto::ReadConn rconn(conn);
    WorkerProto::WriteConn wconn(conn);

    switch (op) {

    case WorkerProto::Op::IsValidPath: {
        auto path = store->parseStorePath(readString(conn.from));
        logger->startWork();
        bool result = store->isValidPath(path);
        logger->stopWork();
        conn.to << result;
        break;
    }

    case WorkerProto::Op::QueryValidPaths: {
        auto paths = WorkerProto::Serialise<StorePathSet>::read(*store, rconn);

        SubstituteFlag substitute = NoSubstitute;
        if (GET_PROTOCOL_MINOR(conn.protoVersion) >= 27) {
            substitute = readInt(conn.from) ? Substitute : NoSubstitute;
        }

        logger->startWork();
        if (substitute) {
            store->substitutePaths(paths);
        }
        auto res = store->queryValidPaths(paths, substitute);
        logger->stopWork();
        WorkerProto::write(*store, wconn, res);
        break;
    }

    case WorkerProto::Op::HasSubstitutes: {
        auto path = store->parseStorePath(readString(conn.from));
        logger->startWork();
        StorePathSet paths; // FIXME
        paths.insert(path);
        auto res = store->querySubstitutablePaths(paths);
        logger->stopWork();
        conn.to << (res.count(path) != 0);
        break;
    }

    case WorkerProto::Op::QuerySubstitutablePaths: {
        auto paths = WorkerProto::Serialise<StorePathSet>::read(*store, rconn);
        logger->startWork();
        auto res = store->querySubstitutablePaths(paths);
        logger->stopWork();
        WorkerProto::write(*store, wconn, res);
        break;
    }

    case WorkerProto::Op::QueryPathHash: {
        auto path = store->parseStorePath(readString(conn.from));
        logger->startWork();
        auto hash = store->queryPathInfo(path)->narHash;
        logger->stopWork();
        conn.to << hash.to_string(HashFormat::Base16, false);
        break;
    }

    case WorkerProto::Op::QueryReferences:
    case WorkerProto::Op::QueryReferrers:
    case WorkerProto::Op::QueryValidDerivers:
    case WorkerProto::Op::QueryDerivationOutputs: {
        auto path = store->parseStorePath(readString(conn.from));
        logger->startWork();
        StorePathSet paths;
        if (op == WorkerProto::Op::QueryReferences)
            for (auto & i : store->queryPathInfo(path)->references)
                paths.insert(i);
        else if (op == WorkerProto::Op::QueryReferrers)
            store->queryReferrers(path, paths);
        else if (op == WorkerProto::Op::QueryValidDerivers)
            paths = store->queryValidDerivers(path);
        else paths = store->queryDerivationOutputs(path);
        logger->stopWork();
        WorkerProto::write(*store, wconn, paths);
        break;
    }

    case WorkerProto::Op::QueryDerivationOutputNames: {
        auto path = store->parseStorePath(readString(conn.from));
        logger->startWork();
        auto names = store->readDerivation(path).outputNames();
        logger->stopWork();
        conn.to << names;
        break;
    }

    case WorkerProto::Op::QueryDerivationOutputMap: {
        auto path = store->parseStorePath(readString(conn.from));
        logger->startWork();
        auto outputs = store->queryPartialDerivationOutputMap(path);
        logger->stopWork();
        WorkerProto::write(*store, wconn, outputs);
        break;
    }

    case WorkerProto::Op::QueryDeriver: {
        auto path = store->parseStorePath(readString(conn.from));
        logger->startWork();
        auto info = store->queryPathInfo(path);
        logger->stopWork();
        conn.to << (info->deriver ? store->printStorePath(*info->deriver) : "");
        break;
    }

    case WorkerProto::Op::QueryPathFromHashPart: {
        auto hashPart = readString(conn.from);
        logger->startWork();
        auto path = store->queryPathFromHashPart(hashPart);
        logger->stopWork();
        conn.to << (path ? store->printStorePath(*path) : "");
        break;
    }

    case WorkerProto::Op::AddToStore: {
        if (GET_PROTOCOL_MINOR(conn.protoVersion) >= 25) {
            auto name = readString(conn.from);
            auto camStr = readString(conn.from);
            auto refs = WorkerProto::Serialise<StorePathSet>::read(*store, rconn);
            bool repairBool;
            conn.from >> repairBool;
            auto repair = RepairFlag{repairBool};

            logger->startWork();
            auto pathInfo = [&]() {
                // NB: FramedSource must be out of scope before logger->stopWork();
                auto [contentAddressMethod, hashAlgo] = ContentAddressMethod::parseWithAlgo(camStr);
                FramedSource source(conn.from);
                FileSerialisationMethod dumpMethod;
                switch (contentAddressMethod.getFileIngestionMethod()) {
                case FileIngestionMethod::Flat:
                    dumpMethod = FileSerialisationMethod::Flat;
                    break;
                case FileIngestionMethod::NixArchive:
                    dumpMethod = FileSerialisationMethod::NixArchive;
                    break;
                case FileIngestionMethod::Git:
                    // Use NAR; Git is not a serialization method
                    dumpMethod = FileSerialisationMethod::NixArchive;
                    break;
                default:
                    assert(false);
                }
                // TODO these two steps are essentially RemoteStore::addCAToStore. Move it up to Store.
                auto path = store->addToStoreFromDump(source, name, dumpMethod, contentAddressMethod, hashAlgo, refs, repair);
                return store->queryPathInfo(path);
            }();
            logger->stopWork();

            WorkerProto::Serialise<ValidPathInfo>::write(*store, wconn, *pathInfo);
        } else {
            HashAlgorithm hashAlgo;
            std::string baseName;
            ContentAddressMethod method;
            {
                bool fixed;
                uint8_t recursive;
                std::string hashAlgoRaw;
                conn.from >> baseName >> fixed /* obsolete */ >> recursive >> hashAlgoRaw;
                if (recursive > true)
                    throw Error("unsupported FileIngestionMethod with value of %i; you may need to upgrade nix-daemon", recursive);
                method = recursive
                    ? ContentAddressMethod::Raw::NixArchive
                    : ContentAddressMethod::Raw::Flat;
                /* Compatibility hack. */
                if (!fixed) {
                    hashAlgoRaw = "sha256";
                    method = ContentAddressMethod::Raw::NixArchive;
                }
                hashAlgo = parseHashAlgo(hashAlgoRaw);
            }

            // Old protocol always sends NAR, regardless of hashing method
            auto dumpSource = sinkToSource([&](Sink & saved) {
                /* We parse the NAR dump through into `saved` unmodified,
                   so why all this extra work? We still parse the NAR so
                   that we aren't sending arbitrary data to `saved`
                   unwittingly`, and we know when the NAR ends so we don't
                   consume the rest of `conn.from` and can't parse another
                   command. (We don't trust `addToStoreFromDump` to not
                   eagerly consume the entire stream it's given, past the
                   length of the Nar. */
                TeeSource savedNARSource(conn.from, saved);
                NullFileSystemObjectSink sink; /* just parse the NAR */
                parseDump(sink, savedNARSource);
            });
            logger->startWork();
            auto path = store->addToStoreFromDump(
                *dumpSource, baseName, FileSerialisationMethod::NixArchive, method, hashAlgo);
            logger->stopWork();

            conn.to << store->printStorePath(path);
        }
        break;
    }

    case WorkerProto::Op::AddMultipleToStore: {
        bool repair, dontCheckSigs;
        conn.from >> repair >> dontCheckSigs;
        if (!trusted && dontCheckSigs)
            dontCheckSigs = false;

        logger->startWork();
        {
            FramedSource source(conn.from);
            store->addMultipleToStore(source,
                RepairFlag{repair},
                dontCheckSigs ? NoCheckSigs : CheckSigs);
        }
        logger->stopWork();
        break;
    }

    case WorkerProto::Op::AddTextToStore: {
        std::string suffix = readString(conn.from);
        std::string s = readString(conn.from);
        auto refs = WorkerProto::Serialise<StorePathSet>::read(*store, rconn);
        logger->startWork();
        auto path = ({
            StringSource source { s };
            store->addToStoreFromDump(source, suffix, FileSerialisationMethod::Flat, ContentAddressMethod::Raw::Text, HashAlgorithm::SHA256, refs, NoRepair);
        });
        logger->stopWork();
        conn.to << store->printStorePath(path);
        break;
    }

    case WorkerProto::Op::ExportPath: {
        auto path = store->parseStorePath(readString(conn.from));
        readInt(conn.from); // obsolete
        logger->startWork();
        TunnelSink sink(conn.to);
        store->exportPath(path, sink);
        logger->stopWork();
        conn.to << 1;
        break;
    }

    case WorkerProto::Op::ImportPaths: {
        logger->startWork();
        TunnelSource source(conn.from, conn.to);
        auto paths = store->importPaths(source,
            trusted ? NoCheckSigs : CheckSigs);
        logger->stopWork();
        Strings paths2;
        for (auto & i : paths) paths2.push_back(store->printStorePath(i));
        conn.to << paths2;
        break;
    }

    case WorkerProto::Op::BuildPaths: {
        auto drvs = WorkerProto::Serialise<DerivedPaths>::read(*store, rconn);
        BuildMode mode = bmNormal;
        if (GET_PROTOCOL_MINOR(conn.protoVersion) >= 15) {
            mode = WorkerProto::Serialise<BuildMode>::read(*store, rconn);

            /* Repairing is not atomic, so disallowed for "untrusted"
               clients.

               FIXME: layer violation in this message: the daemon code (i.e.
               this file) knows whether a client/connection is trusted, but it
               does not how how the client was authenticated. The mechanism
               need not be getting the UID of the other end of a Unix Domain
               Socket.
              */
            if (mode == bmRepair && !trusted)
                throw Error("repairing is not allowed because you are not in 'trusted-users'");
        }
        logger->startWork();
        store->buildPaths(drvs, mode);
        logger->stopWork();
        conn.to << 1;
        break;
    }

    case WorkerProto::Op::BuildPathsWithResults: {
        auto drvs = WorkerProto::Serialise<DerivedPaths>::read(*store, rconn);
        BuildMode mode = bmNormal;
        mode = WorkerProto::Serialise<BuildMode>::read(*store, rconn);

        /* Repairing is not atomic, so disallowed for "untrusted"
           clients.

           FIXME: layer violation; see above. */
        if (mode == bmRepair && !trusted)
            throw Error("repairing is not allowed because you are not in 'trusted-users'");

        logger->startWork();
        auto results = store->buildPathsWithResults(drvs, mode);
        logger->stopWork();

        WorkerProto::write(*store, wconn, results);

        break;
    }

    case WorkerProto::Op::BuildDerivation: {
        auto drvPath = store->parseStorePath(readString(conn.from));
        BasicDerivation drv;
        /*
         * Note: unlike wopEnsurePath, this operation reads a
         * derivation-to-be-realized from the client with
         * readDerivation(Source,Store) rather than reading it from
         * the local store with Store::readDerivation().  Since the
         * derivation-to-be-realized is not registered in the store
         * it cannot be trusted that its outPath was calculated
         * correctly.
         */
        readDerivation(conn.from, *store, drv, Derivation::nameFromPath(drvPath));
        auto buildMode = WorkerProto::Serialise<BuildMode>::read(*store, rconn);
        logger->startWork();

        auto drvType = drv.type();

        /* Content-addressed derivations are trustless because their output paths
           are verified by their content alone, so any derivation is free to
           try to produce such a path.

           Input-addressed derivation output paths, however, are calculated
           from the derivation closure that produced them---even knowing the
           root derivation is not enough. That the output data actually came
           from those derivations is fundamentally unverifiable, but the daemon
           trusts itself on that matter. The question instead is whether the
           submitted plan has rights to the output paths it wants to fill, and
           at least the derivation closure proves that.

           It would have been nice if input-address algorithm merely depended
           on the build time closure, rather than depending on the derivation
           closure. That would mean input-addressed paths used at build time
           would just be trusted and not need their own evidence. This is in
           fact fine as the same guarantees would hold *inductively*: either
           the remote builder has those paths and already trusts them, or it
           needs to build them too and thus their evidence must be provided in
           turn.  The advantage of this variant algorithm is that the evidence
           for input-addressed paths which the remote builder already has
           doesn't need to be sent again.

           That said, now that we have floating CA derivations, it is better
           that people just migrate to those which also solve this problem, and
           others. It's the same migration difficulty with strictly more
           benefit.

           Lastly, do note that when we parse fixed-output content-addressed
           derivations, we throw out the precomputed output paths and just
           store the hashes, so there aren't two competing sources of truth an
           attacker could exploit. */
        if (!(drvType.isCA() || trusted))
            throw Error("you are not privileged to build input-addressed derivations");

        /* Make sure that the non-input-addressed derivations that got this far
           are in fact content-addressed if we don't trust them. */
        assert(drvType.isCA() || trusted);

        /* Recompute the derivation path when we cannot trust the original. */
        if (!trusted) {
            /* Recomputing the derivation path for input-address derivations
               makes it harder to audit them after the fact, since we need the
               original not-necessarily-resolved derivation to verify the drv
               derivation as adequate claim to the input-addressed output
               paths. */
            assert(drvType.isCA());

            Derivation drv2;
            static_cast<BasicDerivation &>(drv2) = drv;
            drvPath = writeDerivation(*store, Derivation { drv2 });
        }

        auto res = store->buildDerivation(drvPath, drv, buildMode);
        logger->stopWork();
        WorkerProto::write(*store, wconn, res);
        break;
    }

    case WorkerProto::Op::EnsurePath: {
        auto path = store->parseStorePath(readString(conn.from));
        logger->startWork();
        store->ensurePath(path);
        logger->stopWork();
        conn.to << 1;
        break;
    }

    case WorkerProto::Op::AddTempRoot: {
        auto path = store->parseStorePath(readString(conn.from));
        logger->startWork();
        store->addTempRoot(path);
        logger->stopWork();
        conn.to << 1;
        break;
    }

    case WorkerProto::Op::AddPermRoot: {
        if (!trusted)
            throw Error(
                "you are not privileged to create perm roots\n\n"
                "hint: you can just do this client-side without special privileges, and probably want to do that instead.");
        auto storePath = WorkerProto::Serialise<StorePath>::read(*store, rconn);
        Path gcRoot = absPath(readString(conn.from));
        logger->startWork();
        auto & localFSStore = require<LocalFSStore>(*store);
        localFSStore.addPermRoot(storePath, gcRoot);
        logger->stopWork();
<<<<<<< HEAD
        to << gcRoot.string();
=======
        conn.to << gcRoot;
>>>>>>> 56757e15
        break;
    }

    case WorkerProto::Op::AddIndirectRoot: {
        Path path = absPath(readString(conn.from));

        logger->startWork();
        auto & indirectRootStore = require<IndirectRootStore>(*store);
        indirectRootStore.addIndirectRoot(path);
        logger->stopWork();

        conn.to << 1;
        break;
    }

    // Obsolete.
    case WorkerProto::Op::SyncWithGC: {
        logger->startWork();
        logger->stopWork();
        conn.to << 1;
        break;
    }

    case WorkerProto::Op::FindRoots: {
        logger->startWork();
        auto & gcStore = require<GcStore>(*store);
        Roots roots = gcStore.findRoots(!trusted);
        logger->stopWork();

        size_t size = 0;
        for (auto & i : roots)
            size += i.second.size();

        conn.to << size;

        for (auto & [target, links] : roots)
            for (auto & link : links)
                conn.to << link << store->printStorePath(target);

        break;
    }

    case WorkerProto::Op::CollectGarbage: {
        GCOptions options;
        options.action = (GCOptions::GCAction) readInt(conn.from);
        options.pathsToDelete = WorkerProto::Serialise<StorePathSet>::read(*store, rconn);
        conn.from >> options.ignoreLiveness >> options.maxFreed;
        // obsolete fields
        readInt(conn.from);
        readInt(conn.from);
        readInt(conn.from);

        GCResults results;

        logger->startWork();
        if (options.ignoreLiveness)
            throw Error("you are not allowed to ignore liveness");
        auto & gcStore = require<GcStore>(*store);
        gcStore.collectGarbage(options, results);
        logger->stopWork();

<<<<<<< HEAD
        WorkerProto::write(*store, wconn, results.paths);
        to << results.bytesFreed << 0 /* obsolete */;
=======
        conn.to << results.paths << results.bytesFreed << 0 /* obsolete */;
>>>>>>> 56757e15

        break;
    }

    case WorkerProto::Op::SetOptions: {

        ClientSettings clientSettings;

        clientSettings.keepFailed = readInt(conn.from);
        clientSettings.keepGoing = readInt(conn.from);
        clientSettings.tryFallback = readInt(conn.from);
        clientSettings.verbosity = (Verbosity) readInt(conn.from);
        clientSettings.maxBuildJobs = readInt(conn.from);
        clientSettings.maxSilentTime = readInt(conn.from);
        readInt(conn.from); // obsolete useBuildHook
        clientSettings.verboseBuild = lvlError == (Verbosity) readInt(conn.from);
        readInt(conn.from); // obsolete logType
        readInt(conn.from); // obsolete printBuildTrace
        clientSettings.buildCores = readInt(conn.from);
        clientSettings.useSubstitutes = readInt(conn.from);

        if (GET_PROTOCOL_MINOR(conn.protoVersion) >= 12) {
            unsigned int n = readInt(conn.from);
            for (unsigned int i = 0; i < n; i++) {
                auto name = readString(conn.from);
                auto value = readString(conn.from);
                clientSettings.overrides.emplace(name, value);
            }
        }

        logger->startWork();

        // FIXME: use some setting in recursive mode. Will need to use
        // non-global variables.
        if (!recursive)
            clientSettings.apply(trusted);

        logger->stopWork();
        break;
    }

    case WorkerProto::Op::QuerySubstitutablePathInfo: {
        auto path = store->parseStorePath(readString(conn.from));
        logger->startWork();
        SubstitutablePathInfos infos;
        store->querySubstitutablePathInfos({{path, std::nullopt}}, infos);
        logger->stopWork();
        auto i = infos.find(path);
        if (i == infos.end())
            conn.to << 0;
        else {
            conn.to << 1
               << (i->second.deriver ? store->printStorePath(*i->second.deriver) : "");
            WorkerProto::write(*store, wconn, i->second.references);
            conn.to << i->second.downloadSize
                    << i->second.narSize;
        }
        break;
    }

    case WorkerProto::Op::QuerySubstitutablePathInfos: {
        SubstitutablePathInfos infos;
        StorePathCAMap pathsMap = {};
        if (GET_PROTOCOL_MINOR(conn.protoVersion) < 22) {
            auto paths = WorkerProto::Serialise<StorePathSet>::read(*store, rconn);
            for (auto & path : paths)
                pathsMap.emplace(path, std::nullopt);
        } else
            pathsMap = WorkerProto::Serialise<StorePathCAMap>::read(*store, rconn);
        logger->startWork();
        store->querySubstitutablePathInfos(pathsMap, infos);
        logger->stopWork();
        conn.to << infos.size();
        for (auto & i : infos) {
            conn.to << store->printStorePath(i.first)
                    << (i.second.deriver ? store->printStorePath(*i.second.deriver) : "");
            WorkerProto::write(*store, wconn, i.second.references);
            conn.to << i.second.downloadSize << i.second.narSize;
        }
        break;
    }

    case WorkerProto::Op::QueryAllValidPaths: {
        logger->startWork();
        auto paths = store->queryAllValidPaths();
        logger->stopWork();
        WorkerProto::write(*store, wconn, paths);
        break;
    }

    case WorkerProto::Op::QueryPathInfo: {
        auto path = store->parseStorePath(readString(conn.from));
        std::shared_ptr<const ValidPathInfo> info;
        logger->startWork();
        try {
            info = store->queryPathInfo(path);
        } catch (InvalidPath &) {
            if (GET_PROTOCOL_MINOR(conn.protoVersion) < 17) throw;
        }
        logger->stopWork();
        if (info) {
            if (GET_PROTOCOL_MINOR(conn.protoVersion) >= 17)
                conn.to << 1;
            WorkerProto::write(*store, wconn, static_cast<const UnkeyedValidPathInfo &>(*info));
        } else {
            assert(GET_PROTOCOL_MINOR(conn.protoVersion) >= 17);
            conn.to << 0;
        }
        break;
    }

    case WorkerProto::Op::OptimiseStore:
        logger->startWork();
        store->optimiseStore();
        logger->stopWork();
        conn.to << 1;
        break;

    case WorkerProto::Op::VerifyStore: {
        bool checkContents, repair;
        conn.from >> checkContents >> repair;
        logger->startWork();
        if (repair && !trusted)
            throw Error("you are not privileged to repair paths");
        bool errors = store->verifyStore(checkContents, (RepairFlag) repair);
        logger->stopWork();
        conn.to << errors;
        break;
    }

    case WorkerProto::Op::AddSignatures: {
        auto path = store->parseStorePath(readString(conn.from));
        StringSet sigs = readStrings<StringSet>(conn.from);
        logger->startWork();
        store->addSignatures(path, sigs);
        logger->stopWork();
        conn.to << 1;
        break;
    }

    case WorkerProto::Op::NarFromPath: {
        auto path = store->parseStorePath(readString(conn.from));
        logger->startWork();
        logger->stopWork();
        dumpPath(store->toRealPath(path), conn.to);
        break;
    }

    case WorkerProto::Op::AddToStoreNar: {
        bool repair, dontCheckSigs;
        auto path = store->parseStorePath(readString(conn.from));
        auto deriver = readString(conn.from);
        auto narHash = Hash::parseAny(readString(conn.from), HashAlgorithm::SHA256);
        ValidPathInfo info { path, narHash };
        if (deriver != "")
            info.deriver = store->parseStorePath(deriver);
        info.references = WorkerProto::Serialise<StorePathSet>::read(*store, rconn);
        conn.from >> info.registrationTime >> info.narSize >> info.ultimate;
        info.sigs = readStrings<StringSet>(conn.from);
        info.ca = ContentAddress::parseOpt(readString(conn.from));
        conn.from >> repair >> dontCheckSigs;
        if (!trusted && dontCheckSigs)
            dontCheckSigs = false;
        if (!trusted)
            info.ultimate = false;

        if (GET_PROTOCOL_MINOR(conn.protoVersion) >= 23) {
            logger->startWork();
            {
                FramedSource source(conn.from);
                store->addToStore(info, source, (RepairFlag) repair,
                    dontCheckSigs ? NoCheckSigs : CheckSigs);
            }
            logger->stopWork();
        }

        else {
            std::unique_ptr<Source> source;
            StringSink saved;
            if (GET_PROTOCOL_MINOR(conn.protoVersion) >= 21)
                source = std::make_unique<TunnelSource>(conn.from, conn.to);
            else {
                TeeSource tee { conn.from, saved };
                NullFileSystemObjectSink ether;
                parseDump(ether, tee);
                source = std::make_unique<StringSource>(saved.s);
            }

            logger->startWork();

            // FIXME: race if addToStore doesn't read source?
            store->addToStore(info, *source, (RepairFlag) repair,
                dontCheckSigs ? NoCheckSigs : CheckSigs);

            logger->stopWork();
        }

        break;
    }

    case WorkerProto::Op::QueryMissing: {
        auto targets = WorkerProto::Serialise<DerivedPaths>::read(*store, rconn);
        logger->startWork();
        StorePathSet willBuild, willSubstitute, unknown;
        uint64_t downloadSize, narSize;
        store->queryMissing(targets, willBuild, willSubstitute, unknown, downloadSize, narSize);
        logger->stopWork();
        WorkerProto::write(*store, wconn, willBuild);
        WorkerProto::write(*store, wconn, willSubstitute);
        WorkerProto::write(*store, wconn, unknown);
        conn.to << downloadSize << narSize;
        break;
    }

    case WorkerProto::Op::RegisterDrvOutput: {
        logger->startWork();
        if (GET_PROTOCOL_MINOR(conn.protoVersion) < 31) {
            auto outputId = DrvOutput::parse(readString(conn.from));
            auto outputPath = StorePath(readString(conn.from));
            store->registerDrvOutput(Realisation{
                .id = outputId, .outPath = outputPath});
        } else {
            auto realisation = WorkerProto::Serialise<Realisation>::read(*store, rconn);
            store->registerDrvOutput(realisation);
        }
        logger->stopWork();
        break;
    }

    case WorkerProto::Op::QueryRealisation: {
        logger->startWork();
        auto outputId = DrvOutput::parse(readString(conn.from));
        auto info = store->queryRealisation(outputId);
        logger->stopWork();
        if (GET_PROTOCOL_MINOR(conn.protoVersion) < 31) {
            std::set<StorePath> outPaths;
            if (info) outPaths.insert(info->outPath);
            WorkerProto::write(*store, wconn, outPaths);
        } else {
            std::set<Realisation> realisations;
            if (info) realisations.insert(*info);
            WorkerProto::write(*store, wconn, realisations);
        }
        break;
    }

    case WorkerProto::Op::AddBuildLog: {
        StorePath path{readString(conn.from)};
        logger->startWork();
        if (!trusted)
            throw Error("you are not privileged to add logs");
        auto & logStore = require<LogStore>(*store);
        {
            FramedSource source(conn.from);
            StringSink sink;
            source.drainInto(sink);
            logStore.addBuildLog(path, sink.s);
        }
        logger->stopWork();
        conn.to << 1;
        break;
    }

    case WorkerProto::Op::QueryFailedPaths:
    case WorkerProto::Op::ClearFailedPaths:
        throw Error("Removed operation %1%", op);

    default:
        throw Error("invalid operation %1%", op);
    }
}

void processConnection(
    ref<Store> store,
    FdSource && from,
    FdSink && to,
    TrustedFlag trusted,
    RecursiveFlag recursive)
{
#ifndef _WIN32 // TODO need graceful async exit support on Windows?
    auto monitor = !recursive ? std::make_unique<MonitorFdHup>(from.fd) : nullptr;
#endif

    /* Exchange the greeting. */
    WorkerProto::Version clientVersion =
        WorkerProto::BasicServerConnection::handshake(
            to, from, PROTOCOL_VERSION);

    if (clientVersion < 0x10a)
        throw Error("the Nix client version is too old");

    WorkerProto::BasicServerConnection conn;
    conn.to = std::move(to);
    conn.from = std::move(from);
    conn.protoVersion = clientVersion;

    auto tunnelLogger = new TunnelLogger(conn.to, clientVersion);
    auto prevLogger = nix::logger;
    // FIXME
    if (!recursive)
        logger = tunnelLogger;

    unsigned int opCount = 0;

    Finally finally([&]() {
        setInterrupted(false);
        printMsgUsing(prevLogger, lvlDebug, "%d operations", opCount);
    });

    conn.postHandshake(*store, {
        .daemonNixVersion = nixVersion,
        // We and the underlying store both need to trust the client for
        // it to be trusted.
        .remoteTrustsUs = trusted
            ? store->isTrustedClient()
            : std::optional { NotTrusted },
    });

    /* Send startup error messages to the client. */
    tunnelLogger->startWork();

    try {

        tunnelLogger->stopWork();
        conn.to.flush();

        /* Process client requests. */
        while (true) {
            WorkerProto::Op op;
            try {
                op = (enum WorkerProto::Op) readInt(conn.from);
            } catch (Interrupted & e) {
                break;
            } catch (EndOfFile & e) {
                break;
            }

            printMsgUsing(prevLogger, lvlDebug, "received daemon op %d", op);

            opCount++;

            debug("performing daemon worker op: %d", op);

            try {
                performOp(tunnelLogger, store, trusted, recursive, conn, op);
            } catch (Error & e) {
                /* If we're not in a state where we can send replies, then
                   something went wrong processing the input of the
                   client.  This can happen especially if I/O errors occur
                   during addTextToStore() / importPath().  If that
                   happens, just send the error message and exit. */
                bool errorAllowed = tunnelLogger->state_.lock()->canSendStderr;
                tunnelLogger->stopWork(&e);
                if (!errorAllowed) throw;
            } catch (std::bad_alloc & e) {
                auto ex = Error("Nix daemon out of memory");
                tunnelLogger->stopWork(&ex);
                throw;
            }

            conn.to.flush();

            assert(!tunnelLogger->state_.lock()->canSendStderr);
        };

    } catch (Error & e) {
        tunnelLogger->stopWork(&e);
        conn.to.flush();
        return;
    } catch (std::exception & e) {
        auto ex = Error(e.what());
        tunnelLogger->stopWork(&ex);
        conn.to.flush();
        return;
    }
}

}<|MERGE_RESOLUTION|>--- conflicted
+++ resolved
@@ -678,11 +678,7 @@
         auto & localFSStore = require<LocalFSStore>(*store);
         localFSStore.addPermRoot(storePath, gcRoot);
         logger->stopWork();
-<<<<<<< HEAD
-        to << gcRoot.string();
-=======
         conn.to << gcRoot;
->>>>>>> 56757e15
         break;
     }
 
@@ -744,12 +740,7 @@
         gcStore.collectGarbage(options, results);
         logger->stopWork();
 
-<<<<<<< HEAD
-        WorkerProto::write(*store, wconn, results.paths);
-        to << results.bytesFreed << 0 /* obsolete */;
-=======
         conn.to << results.paths << results.bytesFreed << 0 /* obsolete */;
->>>>>>> 56757e15
 
         break;
     }
