--- conflicted
+++ resolved
@@ -385,20 +385,9 @@
         logger->startWork();
         if (!savedRegular.regular) throw Error("regular file expected");
 
-<<<<<<< HEAD
-        StringSource dumpSource {
-            method == FileIngestionMethod::Recursive ? *savedNAR.s : savedRegular.s
-        };
-        auto path = store->addToStoreFromDump(
-            dumpSource,
-            baseName,
-            method,
-            hashAlgo);
-=======
         // FIXME: try to stream directly from `from`.
         StringSource dumpSource { *saved.s };
         auto path = store->addToStoreFromDump(dumpSource, baseName, method, hashAlgo);
->>>>>>> 090960b7
         logger->stopWork();
 
         to << store->printStorePath(path);
@@ -723,13 +712,8 @@
         else {
             StringSink saved;
             TeeSource tee { from, saved };
-<<<<<<< HEAD
-            ParseSink sink;
-            parseDump(sink, tee);
-=======
             ParseSink ether;
             parseDump(ether, tee);
->>>>>>> 090960b7
             source = std::make_unique<StringSource>(std::move(*saved.s));
         }
 
