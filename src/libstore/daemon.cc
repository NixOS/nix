--- conflicted
+++ resolved
@@ -253,15 +253,9 @@
     auto narHash = narHashResult->first;
     auto narSize = narHashResult->second;
     to << (info->deriver ? store->printStorePath(*info->deriver) : "")
-<<<<<<< HEAD
        << narHash.to_string(Base16, false);
-    writeStorePaths(*store, to, info->references);
+    worker_proto::write(*store, to, info->references);
     to << info->registrationTime << narSize;
-=======
-       << info->narHash.to_string(Base16, false);
-    worker_proto::write(*store, to, info->references);
-    to << info->registrationTime << info->narSize;
->>>>>>> 20d2140e
     if (GET_PROTOCOL_MINOR(clientVersion) >= 16) {
         to << info->ultimate
            << info->sigs
@@ -811,8 +805,7 @@
         ValidPathInfo info { path, This<HashResult> { { narHash, 0 } } };
         if (deriver != "")
             info.deriver = store->parseStorePath(deriver);
-<<<<<<< HEAD
-        info.references = readStorePaths<StorePathSet>(*store, from);
+        info.references = worker_proto::read(*store, from, Phantom<StorePathSet> {});
         from >> info.registrationTime;
         {
             auto tempNarSize = readInt(from);
@@ -820,10 +813,6 @@
             info.viewHashResult() = { tempHashResult.first, tempNarSize };
         }
         from >> info.ultimate;
-=======
-        info.references = worker_proto::read(*store, from, Phantom<StorePathSet> {});
-        from >> info.registrationTime >> info.narSize >> info.ultimate;
->>>>>>> 20d2140e
         info.sigs = readStrings<StringSet>(from);
         info.viewCA().add(parseContentAddressOpt(readString(from)));
         from >> repair >> dontCheckSigs;
