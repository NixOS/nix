--- conflicted
+++ resolved
@@ -13,14 +13,11 @@
 #include "archive.hh"
 #include "derivations.hh"
 #include "args.hh"
-<<<<<<< HEAD
+#include "git.hh"
 #include "auth.hh"
 #include "auth-tunnel.hh"
 
 #include <sys/socket.h>
-=======
-#include "git.hh"
->>>>>>> 67f95755
 
 namespace nix::daemon {
 
