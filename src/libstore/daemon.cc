--- conflicted
+++ resolved
@@ -433,26 +433,6 @@
                 hashAlgo = parseHashType(hashAlgoRaw);
             }
 
-<<<<<<< HEAD
-            StringSink saved;
-            TeeSource savedNARSource(from, saved);
-            RetrieveRegularNARSink savedRegular { saved };
-
-            if (method == FileIngestionMethod::Recursive) {
-                /* Get the entire NAR dump from the client and save it to
-                  a string so that we can pass it to
-                  addToStoreFromDump(). */
-                ParseSink sink; /* null sink; just parse the NAR */
-                parseDump(sink, savedNARSource);
-            } else if (method == FileIngestionMethod::Flat) {
-                parseDump(savedRegular, from);
-            } else {
-                /* Should have validated above that no other file ingestion
-                   method was used. */
-                assert(false);
-            }
-
-=======
             auto dumpSource = sinkToSource([&](Sink & saved) {
                 if (method == FileIngestionMethod::Recursive) {
                     /* We parse the NAR dump through into `saved` unmodified,
@@ -466,16 +446,19 @@
                     TeeSource savedNARSource(from, saved);
                     ParseSink sink; /* null sink; just parse the NAR */
                     parseDump(sink, savedNARSource);
-                } else {
+                } else if (method == FileIngestionMethod::Flat) {
                     /* Incrementally parse the NAR file, stripping the
                        metadata, and streaming the sole file we expect into
                        `saved`. */
                     RetrieveRegularNARSink savedRegular { saved };
                     parseDump(savedRegular, from);
                     if (!savedRegular.regular) throw Error("regular file expected");
+                } else {
+                    /* Should have validated above that no other file ingestion
+                       method was used. */
+                    assert(false);
                 }
             });
->>>>>>> 5e87f088
             logger->startWork();
             auto path = store->addToStoreFromDump(*dumpSource, baseName, method, hashAlgo);
             logger->stopWork();
