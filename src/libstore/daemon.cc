#include "daemon.hh"
#include "monitor-fd.hh"
#include "worker-protocol.hh"
#include "worker-protocol-impl.hh"
#include "build-result.hh"
#include "store-api.hh"
#include "store-cast.hh"
#include "gc-store.hh"
#include "log-store.hh"
#include "indirect-root-store.hh"
#include "path-with-outputs.hh"
#include "finally.hh"
#include "archive.hh"
#include "derivations.hh"
#include "args.hh"

namespace nix::daemon {

Sink & operator << (Sink & sink, const Logger::Fields & fields)
{
    sink << fields.size();
    for (auto & f : fields) {
        sink << f.type;
        if (f.type == Logger::Field::tInt)
            sink << f.i;
        else if (f.type == Logger::Field::tString)
            sink << f.s;
        else abort();
    }
    return sink;
}

/* Logger that forwards log messages to the client, *if* we're in a
   state where the protocol allows it (i.e., when canSendStderr is
   true). */
struct TunnelLogger : public Logger
{
    FdSink & to;

    struct State
    {
        bool canSendStderr = false;
        std::vector<std::string> pendingMsgs;
    };

    Sync<State> state_;

    unsigned int clientVersion;

    TunnelLogger(FdSink & to, unsigned int clientVersion)
        : to(to), clientVersion(clientVersion) { }

    void enqueueMsg(const std::string & s)
    {
        auto state(state_.lock());

        if (state->canSendStderr) {
            assert(state->pendingMsgs.empty());
            try {
                to(s);
                to.flush();
            } catch (...) {
                /* Write failed; that means that the other side is
                   gone. */
                state->canSendStderr = false;
                throw;
            }
        } else
            state->pendingMsgs.push_back(s);
    }

    void log(Verbosity lvl, std::string_view s) override
    {
        if (lvl > verbosity) return;

        StringSink buf;
        buf << STDERR_NEXT << (s + "\n");
        enqueueMsg(buf.s);
    }

    void logEI(const ErrorInfo & ei) override
    {
        if (ei.level > verbosity) return;

        std::stringstream oss;
        showErrorInfo(oss, ei, false);

        StringSink buf;
        buf << STDERR_NEXT << oss.str();
        enqueueMsg(buf.s);
    }

    /* startWork() means that we're starting an operation for which we
       want to send out stderr to the client. */
    void startWork()
    {
        auto state(state_.lock());
        state->canSendStderr = true;

        for (auto & msg : state->pendingMsgs)
            to(msg);

        state->pendingMsgs.clear();

        to.flush();
    }

    /* stopWork() means that we're done; stop sending stderr to the
       client. */
    void stopWork(const Error * ex = nullptr)
    {
        auto state(state_.lock());

        state->canSendStderr = false;

        if (!ex)
            to << STDERR_LAST;
        else {
            if (GET_PROTOCOL_MINOR(clientVersion) >= 26) {
                to << STDERR_ERROR << *ex;
            } else {
                to << STDERR_ERROR << ex->what() << ex->status;
            }
        }
    }

    void startActivity(ActivityId act, Verbosity lvl, ActivityType type,
        const std::string & s, const Fields & fields, ActivityId parent) override
    {
        if (GET_PROTOCOL_MINOR(clientVersion) < 20) {
            if (!s.empty())
                log(lvl, s + "...");
            return;
        }

        StringSink buf;
        buf << STDERR_START_ACTIVITY << act << lvl << type << s << fields << parent;
        enqueueMsg(buf.s);
    }

    void stopActivity(ActivityId act) override
    {
        if (GET_PROTOCOL_MINOR(clientVersion) < 20) return;
        StringSink buf;
        buf << STDERR_STOP_ACTIVITY << act;
        enqueueMsg(buf.s);
    }

    void result(ActivityId act, ResultType type, const Fields & fields) override
    {
        if (GET_PROTOCOL_MINOR(clientVersion) < 20) return;
        StringSink buf;
        buf << STDERR_RESULT << act << type << fields;
        enqueueMsg(buf.s);
    }
};

struct TunnelSink : Sink
{
    Sink & to;
    TunnelSink(Sink & to) : to(to) { }
    void operator () (std::string_view data)
    {
        to << STDERR_WRITE;
        writeString(data, to);
    }
};

struct TunnelSource : BufferedSource
{
    Source & from;
    BufferedSink & to;
    TunnelSource(Source & from, BufferedSink & to) : from(from), to(to) { }
    size_t readUnbuffered(char * data, size_t len) override
    {
        to << STDERR_READ << len;
        to.flush();
        size_t n = readString(data, len, from);
        if (n == 0) throw EndOfFile("unexpected end-of-file");
        return n;
    }
};

struct ClientSettings
{
    bool keepFailed;
    bool keepGoing;
    bool tryFallback;
    Verbosity verbosity;
    unsigned int maxBuildJobs;
    time_t maxSilentTime;
    bool verboseBuild;
    unsigned int buildCores;
    bool useSubstitutes;
    StringMap overrides;

    void apply(TrustedFlag trusted)
    {
        settings.keepFailed = keepFailed;
        settings.keepGoing = keepGoing;
        settings.tryFallback = tryFallback;
        nix::verbosity = verbosity;
        settings.maxBuildJobs.assign(maxBuildJobs);
        settings.maxSilentTime = maxSilentTime;
        settings.verboseBuild = verboseBuild;
        settings.buildCores = buildCores;
        settings.useSubstitutes = useSubstitutes;

        for (auto & i : overrides) {
            auto & name(i.first);
            auto & value(i.second);

            auto setSubstituters = [&](Setting<Strings> & res) {
                if (name != res.name && res.aliases.count(name) == 0)
                    return false;
                StringSet trusted = settings.trustedSubstituters;
                for (auto & s : settings.substituters.get())
                    trusted.insert(s);
                Strings subs;
                auto ss = tokenizeString<Strings>(value);
                for (auto & s : ss)
                    if (trusted.count(s))
                        subs.push_back(s);
                    else if (!hasSuffix(s, "/") && trusted.count(s + "/"))
                        subs.push_back(s + "/");
                    else
                        warn("ignoring untrusted substituter '%s', you are not a trusted user.\n"
                             "Run `man nix.conf` for more information on the `substituters` configuration option.", s);
                res = subs;
                return true;
            };

            try {
                if (name == "ssh-auth-sock") // obsolete
                    ;
                else if (name == experimentalFeatureSettings.experimentalFeatures.name) {
                    // We don’t want to forward the experimental features to
                    // the daemon, as that could cause some pretty weird stuff
                    if (parseFeatures(tokenizeString<StringSet>(value)) != experimentalFeatureSettings.experimentalFeatures.get())
                        debug("Ignoring the client-specified experimental features");
                } else if (name == settings.pluginFiles.name) {
                    if (tokenizeString<Paths>(value) != settings.pluginFiles.get())
                        warn("Ignoring the client-specified plugin-files.\n"
                             "The client specifying plugins to the daemon never made sense, and was removed in Nix >=2.14.");
                }
                else if (trusted
                    || name == settings.buildTimeout.name
                    || name == settings.maxSilentTime.name
                    || name == settings.pollInterval.name
                    || name == "connect-timeout"
                    || (name == "builders" && value == ""))
                    settings.set(name, value);
                else if (setSubstituters(settings.substituters))
                    ;
                else
                    debug("ignoring the client-specified setting '%s', because it is a restricted setting and you are not a trusted user", name);
            } catch (UsageError & e) {
                warn(e.what());
            }
        }
    }
};

static std::vector<DerivedPath> readDerivedPaths(Store & store, unsigned int clientVersion, WorkerProto::ReadConn conn)
{
    std::vector<DerivedPath> reqs;
    if (GET_PROTOCOL_MINOR(clientVersion) >= 30) {
        reqs = WorkerProto::Serialise<std::vector<DerivedPath>>::read(store, conn);
    } else {
        for (auto & s : readStrings<Strings>(conn.from))
            reqs.push_back(parsePathWithOutputs(store, s).toDerivedPath());
    }
    return reqs;
}

static void performOp(TunnelLogger * logger, ref<Store> store,
    TrustedFlag trusted, RecursiveFlag recursive, unsigned int clientVersion,
    Source & from, BufferedSink & to, WorkerProto::Op op)
{
    WorkerProto::ReadConn rconn { .from = from };
    WorkerProto::WriteConn wconn { .to = to };

    switch (op) {

    case WorkerProto::Op::IsValidPath: {
        auto path = store->parseStorePath(readString(from));
        logger->startWork();
        bool result = store->isValidPath(path);
        logger->stopWork();
        to << result;
        break;
    }

    case WorkerProto::Op::QueryValidPaths: {
        auto paths = WorkerProto::Serialise<StorePathSet>::read(*store, rconn);

        SubstituteFlag substitute = NoSubstitute;
        if (GET_PROTOCOL_MINOR(clientVersion) >= 27) {
            substitute = readInt(from) ? Substitute : NoSubstitute;
        }

        logger->startWork();
        if (substitute) {
            store->substitutePaths(paths);
        }
        auto res = store->queryValidPaths(paths, substitute);
        logger->stopWork();
        WorkerProto::write(*store, wconn, res);
        break;
    }

    case WorkerProto::Op::HasSubstitutes: {
        auto path = store->parseStorePath(readString(from));
        logger->startWork();
        StorePathSet paths; // FIXME
        paths.insert(path);
        auto res = store->querySubstitutablePaths(paths);
        logger->stopWork();
        to << (res.count(path) != 0);
        break;
    }

    case WorkerProto::Op::QuerySubstitutablePaths: {
        auto paths = WorkerProto::Serialise<StorePathSet>::read(*store, rconn);
        logger->startWork();
        auto res = store->querySubstitutablePaths(paths);
        logger->stopWork();
        WorkerProto::write(*store, wconn, res);
        break;
    }

    case WorkerProto::Op::QueryPathHash: {
        auto path = store->parseStorePath(readString(from));
        logger->startWork();
        auto hash = store->queryPathInfo(path)->narHash;
        logger->stopWork();
        to << hash.to_string(Base16, false);
        break;
    }

    case WorkerProto::Op::QueryReferences:
    case WorkerProto::Op::QueryReferrers:
    case WorkerProto::Op::QueryValidDerivers:
    case WorkerProto::Op::QueryDerivationOutputs: {
        auto path = store->parseStorePath(readString(from));
        logger->startWork();
        StorePathSet paths;
<<<<<<< HEAD
        if (op == wopQueryReferences)
            for (auto & i : store->queryPathInfo(path)->referencesPossiblyToSelf())
=======
        if (op == WorkerProto::Op::QueryReferences)
            for (auto & i : store->queryPathInfo(path)->references)
>>>>>>> 91baf7f1
                paths.insert(i);
        else if (op == WorkerProto::Op::QueryReferrers)
            store->queryReferrers(path, paths);
        else if (op == WorkerProto::Op::QueryValidDerivers)
            paths = store->queryValidDerivers(path);
        else paths = store->queryDerivationOutputs(path);
        logger->stopWork();
        WorkerProto::write(*store, wconn, paths);
        break;
    }

    case WorkerProto::Op::QueryDerivationOutputNames: {
        auto path = store->parseStorePath(readString(from));
        logger->startWork();
        auto names = store->readDerivation(path).outputNames();
        logger->stopWork();
        to << names;
        break;
    }

    case WorkerProto::Op::QueryDerivationOutputMap: {
        auto path = store->parseStorePath(readString(from));
        logger->startWork();
        auto outputs = store->queryPartialDerivationOutputMap(path);
        logger->stopWork();
        WorkerProto::write(*store, wconn, outputs);
        break;
    }

    case WorkerProto::Op::QueryDeriver: {
        auto path = store->parseStorePath(readString(from));
        logger->startWork();
        auto info = store->queryPathInfo(path);
        logger->stopWork();
        to << (info->deriver ? store->printStorePath(*info->deriver) : "");
        break;
    }

    case WorkerProto::Op::QueryPathFromHashPart: {
        auto hashPart = readString(from);
        logger->startWork();
        auto path = store->queryPathFromHashPart(hashPart);
        logger->stopWork();
        to << (path ? store->printStorePath(*path) : "");
        break;
    }

    case WorkerProto::Op::AddToStore: {
        if (GET_PROTOCOL_MINOR(clientVersion) >= 25) {
            auto name = readString(from);
            auto camStr = readString(from);
            auto refs = WorkerProto::Serialise<StorePathSet>::read(*store, rconn);
            bool repairBool;
            from >> repairBool;
            auto repair = RepairFlag{repairBool};

            logger->startWork();
            auto pathInfo = [&]() {
                // NB: FramedSource must be out of scope before logger->stopWork();
                auto [contentAddressMethod, hashType_] = ContentAddressMethod::parse(camStr);
                auto hashType = hashType_; // work around clang bug
                FramedSource source(from);
                // TODO this is essentially RemoteStore::addCAToStore. Move it up to Store.
                return std::visit(overloaded {
                    [&](const TextIngestionMethod &) {
                        if (hashType != htSHA256)
                            throw UnimplementedError("When adding text-hashed data called '%s', only SHA-256 is supported but '%s' was given",
                                name, printHashType(hashType));
                        // We could stream this by changing Store
                        std::string contents = source.drain();
                        auto path = store->addTextToStore(name, contents, refs, repair);
                        return store->queryPathInfo(path);
                    },
                    [&](const FileIngestionMethod & fim) {
                        auto path = store->addToStoreFromDump(source, name, fim, hashType, repair, refs);
                        return store->queryPathInfo(path);
                    },
                }, contentAddressMethod.raw);
            }();
            logger->stopWork();

            pathInfo->write(to, *store, GET_PROTOCOL_MINOR(clientVersion));
        } else {
            HashType hashAlgo;
            std::string baseName;
            FileIngestionMethod method;
            {
                bool fixed;
                uint8_t recursive;
                std::string hashAlgoRaw;
                from >> baseName >> fixed /* obsolete */ >> recursive >> hashAlgoRaw;
                if (recursive > (uint8_t) FileIngestionMethod::Recursive)
                    throw Error("unsupported FileIngestionMethod with value of %i; you may need to upgrade nix-daemon", recursive);
                method = FileIngestionMethod { recursive };
                /* Compatibility hack. */
                if (!fixed) {
                    hashAlgoRaw = "sha256";
                    method = FileIngestionMethod::Recursive;
                }
                hashAlgo = parseHashType(hashAlgoRaw);
            }

            auto dumpSource = sinkToSource([&](Sink & saved) {
                if (method == FileIngestionMethod::Recursive) {
                    /* We parse the NAR dump through into `saved` unmodified,
                       so why all this extra work? We still parse the NAR so
                       that we aren't sending arbitrary data to `saved`
                       unwittingly`, and we know when the NAR ends so we don't
                       consume the rest of `from` and can't parse another
                       command. (We don't trust `addToStoreFromDump` to not
                       eagerly consume the entire stream it's given, past the
                       length of the Nar. */
                    TeeSource savedNARSource(from, saved);
                    ParseSink sink; /* null sink; just parse the NAR */
                    parseDump(sink, savedNARSource);
                } else {
                    /* Incrementally parse the NAR file, stripping the
                       metadata, and streaming the sole file we expect into
                       `saved`. */
                    RetrieveRegularNARSink savedRegular { saved };
                    parseDump(savedRegular, from);
                    if (!savedRegular.regular) throw Error("regular file expected");
                }
            });
            logger->startWork();
            auto path = store->addToStoreFromDump(*dumpSource, baseName, method, hashAlgo);
            logger->stopWork();

            to << store->printStorePath(path);
        }
        break;
    }

    case WorkerProto::Op::AddMultipleToStore: {
        bool repair, dontCheckSigs;
        from >> repair >> dontCheckSigs;
        if (!trusted && dontCheckSigs)
            dontCheckSigs = false;

        logger->startWork();
        {
            FramedSource source(from);
            store->addMultipleToStore(source,
                RepairFlag{repair},
                dontCheckSigs ? NoCheckSigs : CheckSigs);
        }
        logger->stopWork();
        break;
    }

    case WorkerProto::Op::AddTextToStore: {
        std::string suffix = readString(from);
        std::string s = readString(from);
        auto refs = WorkerProto::Serialise<StorePathSet>::read(*store, rconn);
        logger->startWork();
        auto path = store->addTextToStore(suffix, s, refs, NoRepair);
        logger->stopWork();
        to << store->printStorePath(path);
        break;
    }

    case WorkerProto::Op::ExportPath: {
        auto path = store->parseStorePath(readString(from));
        readInt(from); // obsolete
        logger->startWork();
        TunnelSink sink(to);
        store->exportPath(path, sink);
        logger->stopWork();
        to << 1;
        break;
    }

    case WorkerProto::Op::ImportPaths: {
        logger->startWork();
        TunnelSource source(from, to);
        auto paths = store->importPaths(source,
            trusted ? NoCheckSigs : CheckSigs);
        logger->stopWork();
        Strings paths2;
        for (auto & i : paths) paths2.push_back(store->printStorePath(i));
        to << paths2;
        break;
    }

    case WorkerProto::Op::BuildPaths: {
        auto drvs = readDerivedPaths(*store, clientVersion, rconn);
        BuildMode mode = bmNormal;
        if (GET_PROTOCOL_MINOR(clientVersion) >= 15) {
            mode = (BuildMode) readInt(from);

            /* Repairing is not atomic, so disallowed for "untrusted"
               clients.

               FIXME: layer violation in this message: the daemon code (i.e.
               this file) knows whether a client/connection is trusted, but it
               does not how how the client was authenticated. The mechanism
               need not be getting the UID of the other end of a Unix Domain
               Socket.
              */
            if (mode == bmRepair && !trusted)
                throw Error("repairing is not allowed because you are not in 'trusted-users'");
        }
        logger->startWork();
        store->buildPaths(drvs, mode);
        logger->stopWork();
        to << 1;
        break;
    }

    case WorkerProto::Op::BuildPathsWithResults: {
        auto drvs = readDerivedPaths(*store, clientVersion, rconn);
        BuildMode mode = bmNormal;
        mode = (BuildMode) readInt(from);

        /* Repairing is not atomic, so disallowed for "untrusted"
           clients.

           FIXME: layer violation; see above. */
        if (mode == bmRepair && !trusted)
            throw Error("repairing is not allowed because you are not in 'trusted-users'");

        logger->startWork();
        auto results = store->buildPathsWithResults(drvs, mode);
        logger->stopWork();

        WorkerProto::write(*store, wconn, results);

        break;
    }

    case WorkerProto::Op::BuildDerivation: {
        auto drvPath = store->parseStorePath(readString(from));
        BasicDerivation drv;
        readDerivation(from, *store, drv, Derivation::nameFromPath(drvPath));
        BuildMode buildMode = (BuildMode) readInt(from);
        logger->startWork();

        auto drvType = drv.type();

        /* Content-addressed derivations are trustless because their output paths
           are verified by their content alone, so any derivation is free to
           try to produce such a path.

           Input-addressed derivation output paths, however, are calculated
           from the derivation closure that produced them---even knowing the
           root derivation is not enough. That the output data actually came
           from those derivations is fundamentally unverifiable, but the daemon
           trusts itself on that matter. The question instead is whether the
           submitted plan has rights to the output paths it wants to fill, and
           at least the derivation closure proves that.

           It would have been nice if input-address algorithm merely depended
           on the build time closure, rather than depending on the derivation
           closure. That would mean input-addressed paths used at build time
           would just be trusted and not need their own evidence. This is in
           fact fine as the same guarantees would hold *inductively*: either
           the remote builder has those paths and already trusts them, or it
           needs to build them too and thus their evidence must be provided in
           turn.  The advantage of this variant algorithm is that the evidence
           for input-addressed paths which the remote builder already has
           doesn't need to be sent again.

           That said, now that we have floating CA derivations, it is better
           that people just migrate to those which also solve this problem, and
           others. It's the same migration difficulty with strictly more
           benefit.

           Lastly, do note that when we parse fixed-output content-addressed
           derivations, we throw out the precomputed output paths and just
           store the hashes, so there aren't two competing sources of truth an
           attacker could exploit. */
        if (!(drvType.isCA() || trusted))
            throw Error("you are not privileged to build input-addressed derivations");

        /* Make sure that the non-input-addressed derivations that got this far
           are in fact content-addressed if we don't trust them. */
        assert(drvType.isCA() || trusted);

        /* Recompute the derivation path when we cannot trust the original. */
        if (!trusted) {
            /* Recomputing the derivation path for input-address derivations
               makes it harder to audit them after the fact, since we need the
               original not-necessarily-resolved derivation to verify the drv
               derivation as adequate claim to the input-addressed output
               paths. */
            assert(drvType.isCA());

            Derivation drv2;
            static_cast<BasicDerivation &>(drv2) = drv;
            drvPath = writeDerivation(*store, Derivation { drv2 });
        }

        auto res = store->buildDerivation(drvPath, drv, buildMode);
        logger->stopWork();
        to << res.status << res.errorMsg;
        if (GET_PROTOCOL_MINOR(clientVersion) >= 29) {
            to << res.timesBuilt << res.isNonDeterministic << res.startTime << res.stopTime;
        }
        if (GET_PROTOCOL_MINOR(clientVersion) >= 28) {
            DrvOutputs builtOutputs;
            for (auto & [output, realisation] : res.builtOutputs)
                builtOutputs.insert_or_assign(realisation.id, realisation);
            WorkerProto::write(*store, wconn, builtOutputs);
        }
        break;
    }

    case WorkerProto::Op::EnsurePath: {
        auto path = store->parseStorePath(readString(from));
        logger->startWork();
        store->ensurePath(path);
        logger->stopWork();
        to << 1;
        break;
    }

    case WorkerProto::Op::AddTempRoot: {
        auto path = store->parseStorePath(readString(from));
        logger->startWork();
        store->addTempRoot(path);
        logger->stopWork();
        to << 1;
        break;
    }

    case WorkerProto::Op::AddIndirectRoot: {
        Path path = absPath(readString(from));

        logger->startWork();
        auto & indirectRootStore = require<IndirectRootStore>(*store);
        indirectRootStore.addIndirectRoot(path);
        logger->stopWork();

        to << 1;
        break;
    }

    // Obsolete.
    case WorkerProto::Op::SyncWithGC: {
        logger->startWork();
        logger->stopWork();
        to << 1;
        break;
    }

    case WorkerProto::Op::FindRoots: {
        logger->startWork();
        auto & gcStore = require<GcStore>(*store);
        Roots roots = gcStore.findRoots(!trusted);
        logger->stopWork();

        size_t size = 0;
        for (auto & i : roots)
            size += i.second.size();

        to << size;

        for (auto & [target, links] : roots)
            for (auto & link : links)
                to << link << store->printStorePath(target);

        break;
    }

    case WorkerProto::Op::CollectGarbage: {
        GCOptions options;
        options.action = (GCOptions::GCAction) readInt(from);
        options.pathsToDelete = WorkerProto::Serialise<StorePathSet>::read(*store, rconn);
        from >> options.ignoreLiveness >> options.maxFreed;
        // obsolete fields
        readInt(from);
        readInt(from);
        readInt(from);

        GCResults results;

        logger->startWork();
        if (options.ignoreLiveness)
            throw Error("you are not allowed to ignore liveness");
        auto & gcStore = require<GcStore>(*store);
        gcStore.collectGarbage(options, results);
        logger->stopWork();

        to << results.paths << results.bytesFreed << 0 /* obsolete */;

        break;
    }

    case WorkerProto::Op::SetOptions: {

        ClientSettings clientSettings;

        clientSettings.keepFailed = readInt(from);
        clientSettings.keepGoing = readInt(from);
        clientSettings.tryFallback = readInt(from);
        clientSettings.verbosity = (Verbosity) readInt(from);
        clientSettings.maxBuildJobs = readInt(from);
        clientSettings.maxSilentTime = readInt(from);
        readInt(from); // obsolete useBuildHook
        clientSettings.verboseBuild = lvlError == (Verbosity) readInt(from);
        readInt(from); // obsolete logType
        readInt(from); // obsolete printBuildTrace
        clientSettings.buildCores = readInt(from);
        clientSettings.useSubstitutes = readInt(from);

        if (GET_PROTOCOL_MINOR(clientVersion) >= 12) {
            unsigned int n = readInt(from);
            for (unsigned int i = 0; i < n; i++) {
                auto name = readString(from);
                auto value = readString(from);
                clientSettings.overrides.emplace(name, value);
            }
        }

        logger->startWork();

        // FIXME: use some setting in recursive mode. Will need to use
        // non-global variables.
        if (!recursive)
            clientSettings.apply(trusted);

        logger->stopWork();
        break;
    }

    case WorkerProto::Op::QuerySubstitutablePathInfo: {
        auto path = store->parseStorePath(readString(from));
        logger->startWork();
        SubstitutablePathInfos infos;
        store->querySubstitutablePathInfos({path}, {}, infos);
        logger->stopWork();
        auto i = infos.find(path);
        if (i == infos.end())
            to << 0;
        else {
            to << 1
               << (i->second.deriver ? store->printStorePath(*i->second.deriver) : "");
<<<<<<< HEAD
            worker_proto::write(*store, to, i->second.references.possiblyToSelf(path));
=======
            WorkerProto::write(*store, wconn, i->second.references);
>>>>>>> 91baf7f1
            to << i->second.downloadSize
               << i->second.narSize;
        }
        break;
    }

    case WorkerProto::Op::QuerySubstitutablePathInfos: {
        SubstitutablePathInfos infos;
<<<<<<< HEAD
        auto paths = worker_proto::read(*store, from, Phantom<StorePathSet> {});
        std::set<StorePathDescriptor> caPaths;
        if (GET_PROTOCOL_MINOR(clientVersion) > 22)
            caPaths = worker_proto::read(*store, from, Phantom<std::set<StorePathDescriptor>> {});
=======
        StorePathCAMap pathsMap = {};
        if (GET_PROTOCOL_MINOR(clientVersion) < 22) {
            auto paths = WorkerProto::Serialise<StorePathSet>::read(*store, rconn);
            for (auto & path : paths)
                pathsMap.emplace(path, std::nullopt);
        } else
            pathsMap = WorkerProto::Serialise<StorePathCAMap>::read(*store, rconn);
>>>>>>> 91baf7f1
        logger->startWork();
        store->querySubstitutablePathInfos(paths, caPaths, infos);
        logger->stopWork();
        to << infos.size();
        for (auto & i : infos) {
            to << store->printStorePath(i.first)
               << (i.second.deriver ? store->printStorePath(*i.second.deriver) : "");
<<<<<<< HEAD
            worker_proto::write(*store, to, i.second.references.possiblyToSelf(i.first));
=======
            WorkerProto::write(*store, wconn, i.second.references);
>>>>>>> 91baf7f1
            to << i.second.downloadSize << i.second.narSize;
        }
        break;
    }

    case WorkerProto::Op::QueryAllValidPaths: {
        logger->startWork();
        auto paths = store->queryAllValidPaths();
        logger->stopWork();
        WorkerProto::write(*store, wconn, paths);
        break;
    }

    case WorkerProto::Op::QueryPathInfo: {
        auto path = store->parseStorePath(readString(from));
        std::shared_ptr<const ValidPathInfo> info;
        logger->startWork();
        try {
            info = store->queryPathInfo(path);
        } catch (InvalidPath &) {
            if (GET_PROTOCOL_MINOR(clientVersion) < 17) throw;
        }
        logger->stopWork();
        if (info) {
            if (GET_PROTOCOL_MINOR(clientVersion) >= 17)
                to << 1;
            info->write(to, *store, GET_PROTOCOL_MINOR(clientVersion), false);
        } else {
            assert(GET_PROTOCOL_MINOR(clientVersion) >= 17);
            to << 0;
        }
        break;
    }

    case WorkerProto::Op::OptimiseStore:
        logger->startWork();
        store->optimiseStore();
        logger->stopWork();
        to << 1;
        break;

    case WorkerProto::Op::VerifyStore: {
        bool checkContents, repair;
        from >> checkContents >> repair;
        logger->startWork();
        if (repair && !trusted)
            throw Error("you are not privileged to repair paths");
        bool errors = store->verifyStore(checkContents, (RepairFlag) repair);
        logger->stopWork();
        to << errors;
        break;
    }

    case WorkerProto::Op::AddSignatures: {
        auto path = store->parseStorePath(readString(from));
        StringSet sigs = readStrings<StringSet>(from);
        logger->startWork();
        store->addSignatures(path, sigs);
        logger->stopWork();
        to << 1;
        break;
    }

    case WorkerProto::Op::NarFromPath: {
        auto path = store->parseStorePath(readString(from));
        logger->startWork();
        logger->stopWork();
        dumpPath(store->toRealPath(path), to);
        break;
    }

    case WorkerProto::Op::AddToStoreNar: {
        bool repair, dontCheckSigs;
        auto path = store->parseStorePath(readString(from));
        auto deriver = readString(from);
        auto narHash = Hash::parseAny(readString(from), htSHA256);
        ValidPathInfo info { path, narHash };
        if (deriver != "")
            info.deriver = store->parseStorePath(deriver);
<<<<<<< HEAD
        info.setReferencesPossiblyToSelf(worker_proto::read(*store, from, Phantom<StorePathSet> {}));
=======
        info.references = WorkerProto::Serialise<StorePathSet>::read(*store, rconn);
>>>>>>> 91baf7f1
        from >> info.registrationTime >> info.narSize >> info.ultimate;
        info.sigs = readStrings<StringSet>(from);
        info.ca = ContentAddress::parseOpt(readString(from));
        from >> repair >> dontCheckSigs;
        if (!trusted && dontCheckSigs)
            dontCheckSigs = false;
        if (!trusted)
            info.ultimate = false;

        if (GET_PROTOCOL_MINOR(clientVersion) >= 23) {
            logger->startWork();
            {
                FramedSource source(from);
                store->addToStore(info, source, (RepairFlag) repair,
                    dontCheckSigs ? NoCheckSigs : CheckSigs);
            }
            logger->stopWork();
        }

        else {
            std::unique_ptr<Source> source;
            StringSink saved;
            if (GET_PROTOCOL_MINOR(clientVersion) >= 21)
                source = std::make_unique<TunnelSource>(from, to);
            else {
                TeeSource tee { from, saved };
                ParseSink ether;
                parseDump(ether, tee);
                source = std::make_unique<StringSource>(saved.s);
            }

            logger->startWork();

            // FIXME: race if addToStore doesn't read source?
            store->addToStore(info, *source, (RepairFlag) repair,
                dontCheckSigs ? NoCheckSigs : CheckSigs);

            logger->stopWork();
        }

        break;
    }

    case WorkerProto::Op::QueryMissing: {
        auto targets = readDerivedPaths(*store, clientVersion, rconn);
        logger->startWork();
        StorePathSet willBuild, willSubstitute, unknown;
        uint64_t downloadSize, narSize;
        store->queryMissing(targets, willBuild, willSubstitute, unknown, downloadSize, narSize);
        logger->stopWork();
        WorkerProto::write(*store, wconn, willBuild);
        WorkerProto::write(*store, wconn, willSubstitute);
        WorkerProto::write(*store, wconn, unknown);
        to << downloadSize << narSize;
        break;
    }

    case WorkerProto::Op::RegisterDrvOutput: {
        logger->startWork();
        if (GET_PROTOCOL_MINOR(clientVersion) < 31) {
            auto outputId = DrvOutput::parse(readString(from));
            auto outputPath = StorePath(readString(from));
            store->registerDrvOutput(Realisation{
                .id = outputId, .outPath = outputPath});
        } else {
            auto realisation = WorkerProto::Serialise<Realisation>::read(*store, rconn);
            store->registerDrvOutput(realisation);
        }
        logger->stopWork();
        break;
    }

    case WorkerProto::Op::QueryRealisation: {
        logger->startWork();
        auto outputId = DrvOutput::parse(readString(from));
        auto info = store->queryRealisation(outputId);
        logger->stopWork();
        if (GET_PROTOCOL_MINOR(clientVersion) < 31) {
            std::set<StorePath> outPaths;
            if (info) outPaths.insert(info->outPath);
            WorkerProto::write(*store, wconn, outPaths);
        } else {
            std::set<Realisation> realisations;
            if (info) realisations.insert(*info);
            WorkerProto::write(*store, wconn, realisations);
        }
        break;
    }

    case WorkerProto::Op::AddBuildLog: {
        StorePath path{readString(from)};
        logger->startWork();
        if (!trusted)
            throw Error("you are not privileged to add logs");
        auto & logStore = require<LogStore>(*store);
        {
            FramedSource source(from);
            StringSink sink;
            source.drainInto(sink);
            logStore.addBuildLog(path, sink.s);
        }
        logger->stopWork();
        to << 1;
        break;
    }

    case WorkerProto::Op::QueryFailedPaths:
    case WorkerProto::Op::ClearFailedPaths:
        throw Error("Removed operation %1%", op);

    default:
        throw Error("invalid operation %1%", op);
    }
}

void processConnection(
    ref<Store> store,
    FdSource & from,
    FdSink & to,
    TrustedFlag trusted,
    RecursiveFlag recursive)
{
    auto monitor = !recursive ? std::make_unique<MonitorFdHup>(from.fd) : nullptr;

    /* Exchange the greeting. */
    unsigned int magic = readInt(from);
    if (magic != WORKER_MAGIC_1) throw Error("protocol mismatch");
    to << WORKER_MAGIC_2 << PROTOCOL_VERSION;
    to.flush();
    unsigned int clientVersion = readInt(from);

    if (clientVersion < 0x10a)
        throw Error("the Nix client version is too old");

    auto tunnelLogger = new TunnelLogger(to, clientVersion);
    auto prevLogger = nix::logger;
    // FIXME
    if (!recursive)
        logger = tunnelLogger;

    unsigned int opCount = 0;

    Finally finally([&]() {
        _isInterrupted = false;
        printMsgUsing(prevLogger, lvlDebug, "%d operations", opCount);
    });

    if (GET_PROTOCOL_MINOR(clientVersion) >= 14 && readInt(from)) {
        // Obsolete CPU affinity.
        readInt(from);
    }

    if (GET_PROTOCOL_MINOR(clientVersion) >= 11)
        readInt(from); // obsolete reserveSpace

    if (GET_PROTOCOL_MINOR(clientVersion) >= 33)
        to << nixVersion;

    if (GET_PROTOCOL_MINOR(clientVersion) >= 35) {
        // We and the underlying store both need to trust the client for
        // it to be trusted.
        auto temp = trusted
            ? store->isTrustedClient()
            : std::optional { NotTrusted };
        WorkerProto::WriteConn wconn { .to = to };
        WorkerProto::write(*store, wconn, temp);
    }

    /* Send startup error messages to the client. */
    tunnelLogger->startWork();

    try {

        tunnelLogger->stopWork();
        to.flush();

        /* Process client requests. */
        while (true) {
            WorkerProto::Op op;
            try {
                op = (enum WorkerProto::Op) readInt(from);
            } catch (Interrupted & e) {
                break;
            } catch (EndOfFile & e) {
                break;
            }

            printMsgUsing(prevLogger, lvlDebug, "received daemon op %d", op);

            opCount++;

            debug("performing daemon worker op: %d", op);

            try {
                performOp(tunnelLogger, store, trusted, recursive, clientVersion, from, to, op);
            } catch (Error & e) {
                /* If we're not in a state where we can send replies, then
                   something went wrong processing the input of the
                   client.  This can happen especially if I/O errors occur
                   during addTextToStore() / importPath().  If that
                   happens, just send the error message and exit. */
                bool errorAllowed = tunnelLogger->state_.lock()->canSendStderr;
                tunnelLogger->stopWork(&e);
                if (!errorAllowed) throw;
            } catch (std::bad_alloc & e) {
                auto ex = Error("Nix daemon out of memory");
                tunnelLogger->stopWork(&ex);
                throw;
            }

            to.flush();

            assert(!tunnelLogger->state_.lock()->canSendStderr);
        };

    } catch (Error & e) {
        tunnelLogger->stopWork(&e);
        to.flush();
        return;
    } catch (std::exception & e) {
        auto ex = Error(e.what());
        tunnelLogger->stopWork(&ex);
        to.flush();
        return;
    }
}

}<|MERGE_RESOLUTION|>--- conflicted
+++ resolved
@@ -345,13 +345,8 @@
         auto path = store->parseStorePath(readString(from));
         logger->startWork();
         StorePathSet paths;
-<<<<<<< HEAD
-        if (op == wopQueryReferences)
+        if (op == WorkerProto::Op::QueryReferences)
             for (auto & i : store->queryPathInfo(path)->referencesPossiblyToSelf())
-=======
-        if (op == WorkerProto::Op::QueryReferences)
-            for (auto & i : store->queryPathInfo(path)->references)
->>>>>>> 91baf7f1
                 paths.insert(i);
         else if (op == WorkerProto::Op::QueryReferrers)
             store->queryReferrers(path, paths);
@@ -789,11 +784,7 @@
         else {
             to << 1
                << (i->second.deriver ? store->printStorePath(*i->second.deriver) : "");
-<<<<<<< HEAD
-            worker_proto::write(*store, to, i->second.references.possiblyToSelf(path));
-=======
-            WorkerProto::write(*store, wconn, i->second.references);
->>>>>>> 91baf7f1
+            WorkerProto::write(*store, wconn, i->second.references.possiblyToSelf(path));
             to << i->second.downloadSize
                << i->second.narSize;
         }
@@ -802,20 +793,26 @@
 
     case WorkerProto::Op::QuerySubstitutablePathInfos: {
         SubstitutablePathInfos infos;
-<<<<<<< HEAD
-        auto paths = worker_proto::read(*store, from, Phantom<StorePathSet> {});
+        StorePathSet paths;
         std::set<StorePathDescriptor> caPaths;
-        if (GET_PROTOCOL_MINOR(clientVersion) > 22)
-            caPaths = worker_proto::read(*store, from, Phantom<std::set<StorePathDescriptor>> {});
-=======
-        StorePathCAMap pathsMap = {};
-        if (GET_PROTOCOL_MINOR(clientVersion) < 22) {
-            auto paths = WorkerProto::Serialise<StorePathSet>::read(*store, rconn);
-            for (auto & path : paths)
-                pathsMap.emplace(path, std::nullopt);
-        } else
-            pathsMap = WorkerProto::Serialise<StorePathCAMap>::read(*store, rconn);
->>>>>>> 91baf7f1
+        if (GET_PROTOCOL_MINOR(clientVersion) >= 36) {
+            paths = WorkerProto::Serialise<StorePathSet>::read(*store, rconn);
+            caPaths = WorkerProto::Serialise<std::set<StorePathDescriptor>>::read(*store, rconn);
+        } else if (GET_PROTOCOL_MINOR(clientVersion) >= 22) {
+            auto pathsMap = WorkerProto::Serialise<WorkerProto::StorePathCAMap>::read(*store, rconn);
+            for (auto & [storePath, optCA] : pathsMap) {
+                if (!optCA) {
+                    paths.insert(storePath);
+                } else {
+                    caPaths.insert(StorePathDescriptor {
+                        .name = std::string { storePath.name() },
+                        .info = ContentAddressWithReferences::withoutRefs(*optCA),
+                    });
+                }
+            }
+        } else {
+            paths = WorkerProto::Serialise<StorePathSet>::read(*store, rconn);
+        }
         logger->startWork();
         store->querySubstitutablePathInfos(paths, caPaths, infos);
         logger->stopWork();
@@ -823,11 +820,7 @@
         for (auto & i : infos) {
             to << store->printStorePath(i.first)
                << (i.second.deriver ? store->printStorePath(*i.second.deriver) : "");
-<<<<<<< HEAD
-            worker_proto::write(*store, to, i.second.references.possiblyToSelf(i.first));
-=======
-            WorkerProto::write(*store, wconn, i.second.references);
->>>>>>> 91baf7f1
+            WorkerProto::write(*store, wconn, i.second.references.possiblyToSelf(i.first));
             to << i.second.downloadSize << i.second.narSize;
         }
         break;
@@ -907,11 +900,7 @@
         ValidPathInfo info { path, narHash };
         if (deriver != "")
             info.deriver = store->parseStorePath(deriver);
-<<<<<<< HEAD
-        info.setReferencesPossiblyToSelf(worker_proto::read(*store, from, Phantom<StorePathSet> {}));
-=======
-        info.references = WorkerProto::Serialise<StorePathSet>::read(*store, rconn);
->>>>>>> 91baf7f1
+        info.setReferencesPossiblyToSelf(WorkerProto::Serialise<StorePathSet>::read(*store, rconn));
         from >> info.registrationTime >> info.narSize >> info.ultimate;
         info.sigs = readStrings<StringSet>(from);
         info.ca = ContentAddress::parseOpt(readString(from));
