#include "daemon.hh"
#include "monitor-fd.hh"
#include "worker-protocol.hh"
#include "store-api.hh"
#include "local-store.hh"
#include "finally.hh"
#include "affinity.hh"
#include "archive.hh"
#include "derivations.hh"
#include "args.hh"

namespace nix::daemon {

Sink & operator << (Sink & sink, const Logger::Fields & fields)
{
    sink << fields.size();
    for (auto & f : fields) {
        sink << f.type;
        if (f.type == Logger::Field::tInt)
            sink << f.i;
        else if (f.type == Logger::Field::tString)
            sink << f.s;
        else abort();
    }
    return sink;
}

/* Logger that forwards log messages to the client, *if* we're in a
   state where the protocol allows it (i.e., when canSendStderr is
   true). */
struct TunnelLogger : public Logger
{
    FdSink & to;

    struct State
    {
        bool canSendStderr = false;
        std::vector<std::string> pendingMsgs;
    };

    Sync<State> state_;

    unsigned int clientVersion;

    TunnelLogger(FdSink & to, unsigned int clientVersion)
        : to(to), clientVersion(clientVersion) { }

    void enqueueMsg(const std::string & s)
    {
        auto state(state_.lock());

        if (state->canSendStderr) {
            assert(state->pendingMsgs.empty());
            try {
                to(s);
                to.flush();
            } catch (...) {
                /* Write failed; that means that the other side is
                   gone. */
                state->canSendStderr = false;
                throw;
            }
        } else
            state->pendingMsgs.push_back(s);
    }

    void log(Verbosity lvl, const FormatOrString & fs) override
    {
        if (lvl > verbosity) return;

        StringSink buf;
        buf << STDERR_NEXT << (fs.s + "\n");
        enqueueMsg(*buf.s);
    }

    void logEI(const ErrorInfo & ei) override
    {
        if (ei.level > verbosity) return;

        std::stringstream oss;
        showErrorInfo(oss, ei, false);

        StringSink buf;
        buf << STDERR_NEXT << oss.str();
        enqueueMsg(*buf.s);
    }

    /* startWork() means that we're starting an operation for which we
       want to send out stderr to the client. */
    void startWork()
    {
        auto state(state_.lock());
        state->canSendStderr = true;

        for (auto & msg : state->pendingMsgs)
            to(msg);

        state->pendingMsgs.clear();

        to.flush();
    }

    /* stopWork() means that we're done; stop sending stderr to the
       client. */
    void stopWork(bool success = true, const string & msg = "", unsigned int status = 0)
    {
        auto state(state_.lock());

        state->canSendStderr = false;

        if (success)
            to << STDERR_LAST;
        else {
            to << STDERR_ERROR << msg;
            if (status != 0) to << status;
        }
    }

    void startActivity(ActivityId act, Verbosity lvl, ActivityType type,
        const std::string & s, const Fields & fields, ActivityId parent) override
    {
        if (GET_PROTOCOL_MINOR(clientVersion) < 20) {
            if (!s.empty())
                log(lvl, s + "...");
            return;
        }

        StringSink buf;
        buf << STDERR_START_ACTIVITY << act << lvl << type << s << fields << parent;
        enqueueMsg(*buf.s);
    }

    void stopActivity(ActivityId act) override
    {
        if (GET_PROTOCOL_MINOR(clientVersion) < 20) return;
        StringSink buf;
        buf << STDERR_STOP_ACTIVITY << act;
        enqueueMsg(*buf.s);
    }

    void result(ActivityId act, ResultType type, const Fields & fields) override
    {
        if (GET_PROTOCOL_MINOR(clientVersion) < 20) return;
        StringSink buf;
        buf << STDERR_RESULT << act << type << fields;
        enqueueMsg(*buf.s);
    }
};

struct TunnelSink : Sink
{
    Sink & to;
    TunnelSink(Sink & to) : to(to) { }
    virtual void operator () (const unsigned char * data, size_t len)
    {
        to << STDERR_WRITE;
        writeString(data, len, to);
    }
};

struct TunnelSource : BufferedSource
{
    Source & from;
    BufferedSink & to;
    TunnelSource(Source & from, BufferedSink & to) : from(from), to(to) { }
    size_t readUnbuffered(unsigned char * data, size_t len) override
    {
        to << STDERR_READ << len;
        to.flush();
        size_t n = readString(data, len, from);
        if (n == 0) throw EndOfFile("unexpected end-of-file");
        return n;
    }
};

struct ClientSettings
{
    bool keepFailed;
    bool keepGoing;
    bool tryFallback;
    Verbosity verbosity;
    unsigned int maxBuildJobs;
    time_t maxSilentTime;
    bool verboseBuild;
    unsigned int buildCores;
    bool useSubstitutes;
    StringMap overrides;

    void apply(TrustedFlag trusted)
    {
        settings.keepFailed = keepFailed;
        settings.keepGoing = keepGoing;
        settings.tryFallback = tryFallback;
        nix::verbosity = verbosity;
        settings.maxBuildJobs.assign(maxBuildJobs);
        settings.maxSilentTime = maxSilentTime;
        settings.verboseBuild = verboseBuild;
        settings.buildCores = buildCores;
        settings.useSubstitutes = useSubstitutes;

        for (auto & i : overrides) {
            auto & name(i.first);
            auto & value(i.second);

            auto setSubstituters = [&](Setting<Strings> & res) {
                if (name != res.name && res.aliases.count(name) == 0)
                    return false;
                StringSet trusted = settings.trustedSubstituters;
                for (auto & s : settings.substituters.get())
                    trusted.insert(s);
                Strings subs;
                auto ss = tokenizeString<Strings>(value);
                for (auto & s : ss)
                    if (trusted.count(s))
                        subs.push_back(s);
                    else
                        warn("ignoring untrusted substituter '%s'", s);
                res = subs;
                return true;
            };

            try {
                if (name == "ssh-auth-sock") // obsolete
                    ;
                else if (trusted
                    || name == settings.buildTimeout.name
                    || name == "connect-timeout"
                    || (name == "builders" && value == ""))
                    settings.set(name, value);
                else if (setSubstituters(settings.substituters))
                    ;
                else if (setSubstituters(settings.extraSubstituters))
                    ;
                else
                    warn("ignoring the user-specified setting '%s', because it is a restricted setting and you are not a trusted user", name);
            } catch (UsageError & e) {
                warn(e.what());
            }
        }
    }
};

static void performOp(TunnelLogger * logger, ref<Store> store,
    TrustedFlag trusted, RecursiveFlag recursive, unsigned int clientVersion,
    Source & from, BufferedSink & to, unsigned int op)
{
    switch (op) {

    case wopIsValidPath: {
        auto path = store->parseStorePath(readString(from));
        logger->startWork();
        bool result = store->isValidPath(path);
        logger->stopWork();
        to << result;
        break;
    }

    case wopQueryValidPaths: {
        auto paths = WorkerProto<StorePathSet>::read(*store, from);
        logger->startWork();
        auto res = store->queryValidPaths(paths);
        logger->stopWork();
        WorkerProto<StorePathSet>::write(*store, to, res);
        break;
    }

    case wopHasSubstitutes: {
        auto path = store->parseStorePath(readString(from));
        logger->startWork();
        StorePathSet paths; // FIXME
        paths.insert(path);
        auto res = store->querySubstitutablePaths(paths);
        logger->stopWork();
        to << (res.count(path) != 0);
        break;
    }

    case wopQuerySubstitutablePaths: {
        auto paths = WorkerProto<StorePathSet>::read(*store, from);
        logger->startWork();
        auto res = store->querySubstitutablePaths(paths);
        logger->stopWork();
        WorkerProto<StorePathSet>::write(*store, to, res);
        break;
    }

    case wopQueryPathHash: {
        auto path = store->parseStorePath(readString(from));
        logger->startWork();
        auto hash = store->queryPathInfo(path)->narHash;
        logger->stopWork();
        to << hash.to_string(Base16, false);
        break;
    }

    case wopQueryReferences:
    case wopQueryReferrers:
    case wopQueryValidDerivers:
    case wopQueryDerivationOutputs: {
        auto path = store->parseStorePath(readString(from));
        logger->startWork();
        StorePathSet paths;
        if (op == wopQueryReferences)
            for (auto & i : store->queryPathInfo(path)->referencesPossiblyToSelf())
                paths.insert(i);
        else if (op == wopQueryReferrers)
            store->queryReferrers(path, paths);
        else if (op == wopQueryValidDerivers)
            paths = store->queryValidDerivers(path);
        else paths = store->queryDerivationOutputs(path);
        logger->stopWork();
        WorkerProto<StorePathSet>::write(*store, to, paths);
        break;
    }

    case wopQueryDerivationOutputNames: {
        auto path = store->parseStorePath(readString(from));
        logger->startWork();
        auto names = store->readDerivation(path).outputNames();
        logger->stopWork();
        to << names;
        break;
    }

    case wopQueryDerivationOutputMap: {
        auto path = store->parseStorePath(readString(from));
        logger->startWork();
        auto outputs = store->queryDerivationOutputMap(path);
        logger->stopWork();
        WorkerProto<std::map<std::string, std::optional<StorePath>>>::write(*store, to, outputs);
        break;
    }

    case wopQueryDeriver: {
        auto path = store->parseStorePath(readString(from));
        logger->startWork();
        auto info = store->queryPathInfo(path);
        logger->stopWork();
        to << (info->deriver ? store->printStorePath(*info->deriver) : "");
        break;
    }

    case wopQueryPathFromHashPart: {
        auto hashPart = readString(from);
        logger->startWork();
        auto path = store->queryPathFromHashPart(hashPart);
        logger->stopWork();
        to << (path ? store->printStorePath(*path) : "");
        break;
    }

    case wopAddToStore: {
        HashType hashAlgo;
        std::string baseName;
        FileIngestionMethod method;
        {
            bool fixed;
            uint8_t recursive;
            std::string hashAlgoRaw;
            from >> baseName >> fixed /* obsolete */ >> recursive >> hashAlgoRaw;
            if (recursive > (uint8_t) FileIngestionMethod::Recursive)
                throw Error("unsupported FileIngestionMethod with value of %i; you may need to upgrade nix-daemon", recursive);
            method = FileIngestionMethod { recursive };
            /* Compatibility hack. */
            if (!fixed) {
                hashAlgoRaw = "sha256";
                method = FileIngestionMethod::Recursive;
            }
            hashAlgo = parseHashType(hashAlgoRaw);
        }

        StringSink saved;
        TeeSource savedNARSource(from, saved);
        RetrieveRegularNARSink savedRegular { saved };

        if (method == FileIngestionMethod::Recursive) {
            /* Get the entire NAR dump from the client and save it to
               a string so that we can pass it to
               addToStoreFromDump(). */
            ParseSink sink; /* null sink; just parse the NAR */
            parseDump(sink, savedNARSource);
        } else
            parseDump(savedRegular, from);

        logger->startWork();
        if (!savedRegular.regular) throw Error("regular file expected");

        // FIXME: try to stream directly from `from`.
        StringSource dumpSource { *saved.s };
        auto path = store->addToStoreFromDump(dumpSource, baseName, method, hashAlgo);
        logger->stopWork();

        to << store->printStorePath(path);
        break;
    }

    case wopAddTextToStore: {
        string suffix = readString(from);
        string s = readString(from);
        auto refs = WorkerProto<StorePathSet>::read(*store, from);
        logger->startWork();
        auto path = store->addTextToStore(suffix, s, refs, NoRepair);
        logger->stopWork();
        to << store->printStorePath(path);
        break;
    }

    case wopExportPath: {
        auto path = store->parseStorePath(readString(from));
        readInt(from); // obsolete
        logger->startWork();
        TunnelSink sink(to);
        store->exportPath(path, sink);
        logger->stopWork();
        to << 1;
        break;
    }

    case wopImportPaths: {
        logger->startWork();
        TunnelSource source(from, to);
        auto paths = store->importPaths(source,
            trusted ? NoCheckSigs : CheckSigs);
        logger->stopWork();
        Strings paths2;
        for (auto & i : paths) paths2.push_back(store->printStorePath(i));
        to << paths2;
        break;
    }

    case wopBuildPaths: {
        std::vector<StorePathWithOutputs> drvs;
        for (auto & s : readStrings<Strings>(from))
            drvs.push_back(store->parsePathWithOutputs(s));
        BuildMode mode = bmNormal;
        if (GET_PROTOCOL_MINOR(clientVersion) >= 15) {
            mode = (BuildMode) readInt(from);

            /* Repairing is not atomic, so disallowed for "untrusted"
               clients.  */
            if (mode == bmRepair && !trusted)
                throw Error("repairing is not allowed because you are not in 'trusted-users'");
        }
        logger->startWork();
        store->buildPaths(drvs, mode);
        logger->stopWork();
        to << 1;
        break;
    }

    case wopBuildDerivation: {
        auto drvPath = store->parseStorePath(readString(from));
        BasicDerivation drv;
        readDerivation(from, *store, drv, Derivation::nameFromPath(drvPath));
        BuildMode buildMode = (BuildMode) readInt(from);
        logger->startWork();

        /* Content-addressed derivations are trustless because their output paths
           are verified by their content alone, so any derivation is free to
           try to produce such a path.

           Input-addressed derivation output paths, however, are calculated
           from the derivation closure that produced them---even knowing the
           root derivation is not enough. That the output data actually came
           from those derivations is fundamentally unverifiable, but the daemon
           trusts itself on that matter. The question instead is whether the
           submitted plan has rights to the output paths it wants to fill, and
           at least the derivation closure proves that.

           It would have been nice if input-address algorithm merely depended
           on the build time closure, rather than depending on the derivation
           closure. That would mean input-addressed paths used at build time
           would just be trusted and not need their own evidence. This is in
           fact fine as the same guarantees would hold *inductively*: either
           the remote builder has those paths and already trusts them, or it
           needs to build them too and thus their evidence must be provided in
           turn.  The advantage of this variant algorithm is that the evidence
           for input-addressed paths which the remote builder already has
           doesn't need to be sent again.

           That said, now that we have floating CA derivations, it is better
           that people just migrate to those which also solve this problem, and
           others. It's the same migration difficulty with strictly more
           benefit.

           Lastly, do note that when we parse fixed-output content-addressed
           derivations, we throw out the precomputed output paths and just
           store the hashes, so there aren't two competing sources of truth an
           attacker could exploit. */
        if (drv.type() == DerivationType::InputAddressed && !trusted)
            throw Error("you are not privileged to build input-addressed derivations");

        /* Make sure that the non-input-addressed derivations that got this far
           are in fact content-addressed if we don't trust them. */
        assert(derivationIsCA(drv.type()) || trusted);

        auto res = store->buildDerivation(drvPath, drv, buildMode);
        logger->stopWork();
        to << res.status << res.errorMsg;
        break;
    }

    case wopEnsurePath: {
        auto path = store->parseStorePath(readString(from));
        logger->startWork();
        store->ensurePath(path);
        logger->stopWork();
        to << 1;
        break;
    }

    case wopAddTempRoot: {
        auto path = store->parseStorePath(readString(from));
        logger->startWork();
        store->addTempRoot(path);
        logger->stopWork();
        to << 1;
        break;
    }

    case wopAddIndirectRoot: {
        Path path = absPath(readString(from));
        logger->startWork();
        store->addIndirectRoot(path);
        logger->stopWork();
        to << 1;
        break;
    }

    case wopSyncWithGC: {
        logger->startWork();
        store->syncWithGC();
        logger->stopWork();
        to << 1;
        break;
    }

    case wopFindRoots: {
        logger->startWork();
        Roots roots = store->findRoots(!trusted);
        logger->stopWork();

        size_t size = 0;
        for (auto & i : roots)
            size += i.second.size();

        to << size;

        for (auto & [target, links] : roots)
            for (auto & link : links)
                to << link << store->printStorePath(target);

        break;
    }

    case wopCollectGarbage: {
        GCOptions options;
        options.action = (GCOptions::GCAction) readInt(from);
        options.pathsToDelete = WorkerProto<StorePathSet>::read(*store, from);
        from >> options.ignoreLiveness >> options.maxFreed;
        // obsolete fields
        readInt(from);
        readInt(from);
        readInt(from);

        GCResults results;

        logger->startWork();
        if (options.ignoreLiveness)
            throw Error("you are not allowed to ignore liveness");
        store->collectGarbage(options, results);
        logger->stopWork();

        to << results.paths << results.bytesFreed << 0 /* obsolete */;

        break;
    }

    case wopSetOptions: {

        ClientSettings clientSettings;

        clientSettings.keepFailed = readInt(from);
        clientSettings.keepGoing = readInt(from);
        clientSettings.tryFallback = readInt(from);
        clientSettings.verbosity = (Verbosity) readInt(from);
        clientSettings.maxBuildJobs = readInt(from);
        clientSettings.maxSilentTime = readInt(from);
        readInt(from); // obsolete useBuildHook
        clientSettings.verboseBuild = lvlError == (Verbosity) readInt(from);
        readInt(from); // obsolete logType
        readInt(from); // obsolete printBuildTrace
        clientSettings.buildCores = readInt(from);
        clientSettings.useSubstitutes = readInt(from);

        if (GET_PROTOCOL_MINOR(clientVersion) >= 12) {
            unsigned int n = readInt(from);
            for (unsigned int i = 0; i < n; i++) {
                string name = readString(from);
                string value = readString(from);
                clientSettings.overrides.emplace(name, value);
            }
        }

        logger->startWork();

        // FIXME: use some setting in recursive mode. Will need to use
        // non-global variables.
        if (!recursive)
            clientSettings.apply(trusted);

        logger->stopWork();
        break;
    }

    case wopQuerySubstitutablePathInfo: {
        auto path = store->parseStorePath(readString(from));
        logger->startWork();
        SubstitutablePathInfos infos;
        store->querySubstitutablePathInfos({path}, {}, infos);
        logger->stopWork();
        auto i = infos.find(path);
        if (i == infos.end())
            to << 0;
        else {
            to << 1
               << (i->second.deriver ? store->printStorePath(*i->second.deriver) : "");
            WorkerProto<StorePathSet>::write(*store, to, i->second.referencesPossiblyToSelf(path));
            to << i->second.downloadSize
               << i->second.narSize;
        }
        break;
    }

    case wopQuerySubstitutablePathInfos: {
        SubstitutablePathInfos infos;
        auto paths = WorkerProto<StorePathSet>::read(*store, from);
        std::set<StorePathDescriptor> caPaths;
        if (GET_PROTOCOL_MINOR(clientVersion) > 22)
            caPaths = WorkerProto<std::set<StorePathDescriptor>>::read(*store, from);
        logger->startWork();
        store->querySubstitutablePathInfos(paths, caPaths, infos);
        logger->stopWork();
        to << infos.size();
        for (auto & i : infos) {
            to << store->printStorePath(i.first)
               << (i.second.deriver ? store->printStorePath(*i.second.deriver) : "");
            WorkerProto<StorePathSet>::write(*store, to, i.second.referencesPossiblyToSelf(i.first));
            to << i.second.downloadSize << i.second.narSize;
        }
        break;
    }

    case wopQueryAllValidPaths: {
        logger->startWork();
        auto paths = store->queryAllValidPaths();
        logger->stopWork();
        WorkerProto<StorePathSet>::write(*store, to, paths);
        break;
    }

    case wopQueryPathInfo: {
        auto path = store->parseStorePath(readString(from));
        std::shared_ptr<const ValidPathInfo> info;
        logger->startWork();
        try {
            info = store->queryPathInfo(path);
        } catch (InvalidPath &) {
            if (GET_PROTOCOL_MINOR(clientVersion) < 17) throw;
        }
        logger->stopWork();
        if (info) {
            if (GET_PROTOCOL_MINOR(clientVersion) >= 17)
                to << 1;
            to << (info->deriver ? store->printStorePath(*info->deriver) : "")
<<<<<<< HEAD
               << info->narHash->to_string(Base16, false);
            WorkerProto<StorePathSet>::write(*store, to, info->referencesPossiblyToSelf());
=======
               << info->narHash.to_string(Base16, false);
            WorkerProto<StorePathSet>::write(*store, to, info->references);
>>>>>>> be0d429b
            to << info->registrationTime << info->narSize;
            if (GET_PROTOCOL_MINOR(clientVersion) >= 16) {
                to << info->ultimate
                   << info->sigs
                   << renderContentAddress(info->ca);
            }
        } else {
            assert(GET_PROTOCOL_MINOR(clientVersion) >= 17);
            to << 0;
        }
        break;
    }

    case wopOptimiseStore:
        logger->startWork();
        store->optimiseStore();
        logger->stopWork();
        to << 1;
        break;

    case wopVerifyStore: {
        bool checkContents, repair;
        from >> checkContents >> repair;
        logger->startWork();
        if (repair && !trusted)
            throw Error("you are not privileged to repair paths");
        bool errors = store->verifyStore(checkContents, (RepairFlag) repair);
        logger->stopWork();
        to << errors;
        break;
    }

    case wopAddSignatures: {
        auto path = store->parseStorePath(readString(from));
        StringSet sigs = readStrings<StringSet>(from);
        logger->startWork();
        if (!trusted)
            throw Error("you are not privileged to add signatures");
        store->addSignatures(path, sigs);
        logger->stopWork();
        to << 1;
        break;
    }

    case wopNarFromPath: {
        auto path = store->parseStorePath(readString(from));
        logger->startWork();
        logger->stopWork();
        dumpPath(store->toRealPath(path), to);
        break;
    }

    case wopAddToStoreNar: {
        bool repair, dontCheckSigs;
        auto path = store->parseStorePath(readString(from));
        auto deriver = readString(from);
        auto narHash = Hash::parseAny(readString(from), htSHA256);
        ValidPathInfo info { path, narHash };
        if (deriver != "")
            info.deriver = store->parseStorePath(deriver);
<<<<<<< HEAD
        info.narHash = Hash::parseAny(readString(from), htSHA256);
        info.setReferencesPossiblyToSelf(WorkerProto<StorePathSet>::read(*store, from));
=======
        info.references = WorkerProto<StorePathSet>::read(*store, from);
>>>>>>> be0d429b
        from >> info.registrationTime >> info.narSize >> info.ultimate;
        info.sigs = readStrings<StringSet>(from);
        info.ca = parseContentAddressOpt(readString(from));
        from >> repair >> dontCheckSigs;
        if (!trusted && dontCheckSigs)
            dontCheckSigs = false;
        if (!trusted)
            info.ultimate = false;

        if (GET_PROTOCOL_MINOR(clientVersion) >= 23) {

            struct FramedSource : Source
            {
                Source & from;
                bool eof = false;
                std::vector<unsigned char> pending;
                size_t pos = 0;

                FramedSource(Source & from) : from(from)
                { }

                ~FramedSource()
                {
                    if (!eof) {
                        while (true) {
                            auto n = readInt(from);
                            if (!n) break;
                            std::vector<unsigned char> data(n);
                            from(data.data(), n);
                        }
                    }
                }

                size_t read(unsigned char * data, size_t len) override
                {
                    if (eof) throw EndOfFile("reached end of FramedSource");

                    if (pos >= pending.size()) {
                        size_t len = readInt(from);
                        if (!len) {
                            eof = true;
                            return 0;
                        }
                        pending = std::vector<unsigned char>(len);
                        pos = 0;
                        from(pending.data(), len);
                    }

                    auto n = std::min(len, pending.size() - pos);
                    memcpy(data, pending.data() + pos, n);
                    pos += n;
                    return n;
                }
            };

            logger->startWork();

            {
                FramedSource source(from);
                store->addToStore(info, source, (RepairFlag) repair,
                    dontCheckSigs ? NoCheckSigs : CheckSigs);
            }

            logger->stopWork();
        }

        else {
            std::unique_ptr<Source> source;
            if (GET_PROTOCOL_MINOR(clientVersion) >= 21)
                source = std::make_unique<TunnelSource>(from, to);
            else {
                StringSink saved;
                TeeSource tee { from, saved };
                ParseSink ether;
                parseDump(ether, tee);
                source = std::make_unique<StringSource>(std::move(*saved.s));
            }

            logger->startWork();

            // FIXME: race if addToStore doesn't read source?
            store->addToStore(info, *source, (RepairFlag) repair,
                dontCheckSigs ? NoCheckSigs : CheckSigs);

            logger->stopWork();
        }

        break;
    }

    case wopQueryMissing: {
        std::vector<StorePathWithOutputs> targets;
        for (auto & s : readStrings<Strings>(from))
            targets.push_back(store->parsePathWithOutputs(s));
        logger->startWork();
        StorePathSet willBuild, willSubstitute, unknown;
        uint64_t downloadSize, narSize;
        store->queryMissing(targets, willBuild, willSubstitute, unknown, downloadSize, narSize);
        logger->stopWork();
        WorkerProto<StorePathSet>::write(*store, to, willBuild);
        WorkerProto<StorePathSet>::write(*store, to, willSubstitute);
        WorkerProto<StorePathSet>::write(*store, to, unknown);
        to << downloadSize << narSize;
        break;
    }

    default:
        throw Error("invalid operation %1%", op);
    }
}

void processConnection(
    ref<Store> store,
    FdSource & from,
    FdSink & to,
    TrustedFlag trusted,
    RecursiveFlag recursive,
    std::function<void(Store &)> authHook)
{
    auto monitor = !recursive ? std::make_unique<MonitorFdHup>(from.fd) : nullptr;

    /* Exchange the greeting. */
    unsigned int magic = readInt(from);
    if (magic != WORKER_MAGIC_1) throw Error("protocol mismatch");
    to << WORKER_MAGIC_2 << PROTOCOL_VERSION;
    to.flush();
    unsigned int clientVersion = readInt(from);

    if (clientVersion < 0x10a)
        throw Error("the Nix client version is too old");

    auto tunnelLogger = new TunnelLogger(to, clientVersion);
    auto prevLogger = nix::logger;
    // FIXME
    if (!recursive)
        logger = tunnelLogger;

    unsigned int opCount = 0;

    Finally finally([&]() {
        _isInterrupted = false;
        prevLogger->log(lvlDebug, fmt("%d operations", opCount));
    });

    if (GET_PROTOCOL_MINOR(clientVersion) >= 14 && readInt(from)) {
        auto affinity = readInt(from);
        setAffinityTo(affinity);
    }

    readInt(from); // obsolete reserveSpace

    /* Send startup error messages to the client. */
    tunnelLogger->startWork();

    try {

        /* If we can't accept clientVersion, then throw an error
           *here* (not above). */
        authHook(*store);

        tunnelLogger->stopWork();
        to.flush();

        /* Process client requests. */
        while (true) {
            WorkerOp op;
            try {
                op = (WorkerOp) readInt(from);
            } catch (Interrupted & e) {
                break;
            } catch (EndOfFile & e) {
                break;
            }

            opCount++;

            try {
                performOp(tunnelLogger, store, trusted, recursive, clientVersion, from, to, op);
            } catch (Error & e) {
                /* If we're not in a state where we can send replies, then
                   something went wrong processing the input of the
                   client.  This can happen especially if I/O errors occur
                   during addTextToStore() / importPath().  If that
                   happens, just send the error message and exit. */
                bool errorAllowed = tunnelLogger->state_.lock()->canSendStderr;
                tunnelLogger->stopWork(false, e.msg(), e.status);
                if (!errorAllowed) throw;
            } catch (std::bad_alloc & e) {
                tunnelLogger->stopWork(false, "Nix daemon out of memory", 1);
                throw;
            }

            to.flush();

            assert(!tunnelLogger->state_.lock()->canSendStderr);
        };

    } catch (std::exception & e) {
        tunnelLogger->stopWork(false, e.what(), 1);
        to.flush();
        return;
    }
}

}<|MERGE_RESOLUTION|>--- conflicted
+++ resolved
@@ -673,13 +673,8 @@
             if (GET_PROTOCOL_MINOR(clientVersion) >= 17)
                 to << 1;
             to << (info->deriver ? store->printStorePath(*info->deriver) : "")
-<<<<<<< HEAD
-               << info->narHash->to_string(Base16, false);
+               << info->narHash.to_string(Base16, false);
             WorkerProto<StorePathSet>::write(*store, to, info->referencesPossiblyToSelf());
-=======
-               << info->narHash.to_string(Base16, false);
-            WorkerProto<StorePathSet>::write(*store, to, info->references);
->>>>>>> be0d429b
             to << info->registrationTime << info->narSize;
             if (GET_PROTOCOL_MINOR(clientVersion) >= 16) {
                 to << info->ultimate
@@ -740,12 +735,7 @@
         ValidPathInfo info { path, narHash };
         if (deriver != "")
             info.deriver = store->parseStorePath(deriver);
-<<<<<<< HEAD
-        info.narHash = Hash::parseAny(readString(from), htSHA256);
         info.setReferencesPossiblyToSelf(WorkerProto<StorePathSet>::read(*store, from));
-=======
-        info.references = WorkerProto<StorePathSet>::read(*store, from);
->>>>>>> be0d429b
         from >> info.registrationTime >> info.narSize >> info.ultimate;
         info.sigs = readStrings<StringSet>(from);
         info.ca = parseContentAddressOpt(readString(from));
