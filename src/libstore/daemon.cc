#include "daemon.hh"
#include "monitor-fd.hh"
#include "worker-protocol.hh"
#include "store-api.hh"
#include "path-with-outputs.hh"
#include "finally.hh"
#include "affinity.hh"
#include "archive.hh"
#include "derivations.hh"
#include "args.hh"

namespace nix::daemon {

Sink & operator << (Sink & sink, const Logger::Fields & fields)
{
    sink << fields.size();
    for (auto & f : fields) {
        sink << f.type;
        if (f.type == Logger::Field::tInt)
            sink << f.i;
        else if (f.type == Logger::Field::tString)
            sink << f.s;
        else abort();
    }
    return sink;
}

/* Logger that forwards log messages to the client, *if* we're in a
   state where the protocol allows it (i.e., when canSendStderr is
   true). */
struct TunnelLogger : public Logger
{
    FdSink & to;

    struct State
    {
        bool canSendStderr = false;
        std::vector<std::string> pendingMsgs;
    };

    Sync<State> state_;

    unsigned int clientVersion;

    TunnelLogger(FdSink & to, unsigned int clientVersion)
        : to(to), clientVersion(clientVersion) { }

    void enqueueMsg(const std::string & s)
    {
        auto state(state_.lock());

        if (state->canSendStderr) {
            assert(state->pendingMsgs.empty());
            try {
                to(s);
                to.flush();
            } catch (...) {
                /* Write failed; that means that the other side is
                   gone. */
                state->canSendStderr = false;
                throw;
            }
        } else
            state->pendingMsgs.push_back(s);
    }

    void log(Verbosity lvl, const FormatOrString & fs) override
    {
        if (lvl > verbosity) return;

        StringSink buf;
        buf << STDERR_NEXT << (fs.s + "\n");
        enqueueMsg(*buf.s);
    }

    void logEI(const ErrorInfo & ei) override
    {
        if (ei.level > verbosity) return;

        std::stringstream oss;
        showErrorInfo(oss, ei, false);

        StringSink buf;
        buf << STDERR_NEXT << oss.str();
        enqueueMsg(*buf.s);
    }

    /* startWork() means that we're starting an operation for which we
       want to send out stderr to the client. */
    void startWork()
    {
        auto state(state_.lock());
        state->canSendStderr = true;

        for (auto & msg : state->pendingMsgs)
            to(msg);

        state->pendingMsgs.clear();

        to.flush();
    }

    /* stopWork() means that we're done; stop sending stderr to the
       client. */
    void stopWork(const Error * ex = nullptr)
    {
        auto state(state_.lock());

        state->canSendStderr = false;

        if (!ex)
            to << STDERR_LAST;
        else {
            if (GET_PROTOCOL_MINOR(clientVersion) >= 26) {
                to << STDERR_ERROR << *ex;
            } else {
                to << STDERR_ERROR << ex->what() << ex->status;
            }
        }
    }

    void startActivity(ActivityId act, Verbosity lvl, ActivityType type,
        const std::string & s, const Fields & fields, ActivityId parent) override
    {
        if (GET_PROTOCOL_MINOR(clientVersion) < 20) {
            if (!s.empty())
                log(lvl, s + "...");
            return;
        }

        StringSink buf;
        buf << STDERR_START_ACTIVITY << act << lvl << type << s << fields << parent;
        enqueueMsg(*buf.s);
    }

    void stopActivity(ActivityId act) override
    {
        if (GET_PROTOCOL_MINOR(clientVersion) < 20) return;
        StringSink buf;
        buf << STDERR_STOP_ACTIVITY << act;
        enqueueMsg(*buf.s);
    }

    void result(ActivityId act, ResultType type, const Fields & fields) override
    {
        if (GET_PROTOCOL_MINOR(clientVersion) < 20) return;
        StringSink buf;
        buf << STDERR_RESULT << act << type << fields;
        enqueueMsg(*buf.s);
    }
};

struct TunnelSink : Sink
{
    Sink & to;
    TunnelSink(Sink & to) : to(to) { }
    void operator () (std::string_view data)
    {
        to << STDERR_WRITE;
        writeString(data, to);
    }
};

struct TunnelSource : BufferedSource
{
    Source & from;
    BufferedSink & to;
    TunnelSource(Source & from, BufferedSink & to) : from(from), to(to) { }
    size_t readUnbuffered(char * data, size_t len) override
    {
        to << STDERR_READ << len;
        to.flush();
        size_t n = readString(data, len, from);
        if (n == 0) throw EndOfFile("unexpected end-of-file");
        return n;
    }
};

struct ClientSettings
{
    bool keepFailed;
    bool keepGoing;
    bool tryFallback;
    Verbosity verbosity;
    unsigned int maxBuildJobs;
    time_t maxSilentTime;
    bool verboseBuild;
    unsigned int buildCores;
    bool useSubstitutes;
    StringMap overrides;

    void apply(TrustedFlag trusted)
    {
        settings.keepFailed = keepFailed;
        settings.keepGoing = keepGoing;
        settings.tryFallback = tryFallback;
        nix::verbosity = verbosity;
        settings.maxBuildJobs.assign(maxBuildJobs);
        settings.maxSilentTime = maxSilentTime;
        settings.verboseBuild = verboseBuild;
        settings.buildCores = buildCores;
        settings.useSubstitutes = useSubstitutes;

        for (auto & i : overrides) {
            auto & name(i.first);
            auto & value(i.second);

            auto setSubstituters = [&](Setting<Strings> & res) {
                if (name != res.name && res.aliases.count(name) == 0)
                    return false;
                StringSet trusted = settings.trustedSubstituters;
                for (auto & s : settings.substituters.get())
                    trusted.insert(s);
                Strings subs;
                auto ss = tokenizeString<Strings>(value);
                for (auto & s : ss)
                    if (trusted.count(s))
                        subs.push_back(s);
                    else if (!hasSuffix(s, "/") && trusted.count(s + "/"))
                        subs.push_back(s + "/");
                    else
                        warn("ignoring untrusted substituter '%s'", s);
                res = subs;
                return true;
            };

            try {
                if (name == "ssh-auth-sock") // obsolete
                    ;
                else if (name == settings.experimentalFeatures.name) {
                    // We don’t want to forward the experimental features to
                    // the daemon, as that could cause some pretty weird stuff
                    if (tokenizeString<Strings>(value) != settings.experimentalFeatures.get())
                        debug("Ignoring the client-specified experimental features");
                }
                else if (trusted
                    || name == settings.buildTimeout.name
                    || name == "connect-timeout"
                    || (name == "builders" && value == ""))
                    settings.set(name, value);
                else if (setSubstituters(settings.substituters))
                    ;
                else
                    debug("ignoring the client-specified setting '%s', because it is a restricted setting and you are not a trusted user", name);
            } catch (UsageError & e) {
                warn(e.what());
            }
        }
    }
};

static std::vector<DerivedPath> readDerivedPaths(Store & store, unsigned int clientVersion, Source & from)
{
    std::vector<DerivedPath> reqs;
    if (GET_PROTOCOL_MINOR(clientVersion) >= 30) {
        reqs = worker_proto::read(store, from, Phantom<std::vector<DerivedPath>> {});
    } else {
        for (auto & s : readStrings<Strings>(from))
            reqs.push_back(parsePathWithOutputs(store, s).toDerivedPath());
    }
    return reqs;
}

static void performOp(TunnelLogger * logger, ref<Store> store,
    TrustedFlag trusted, RecursiveFlag recursive, unsigned int clientVersion,
    Source & from, BufferedSink & to, unsigned int op)
{
    switch (op) {

    case wopIsValidPath: {
        auto path = store->parseStorePath(readString(from));
        logger->startWork();
        bool result = store->isValidPath(path);
        logger->stopWork();
        to << result;
        break;
    }

    case wopQueryValidPaths: {
        auto paths = worker_proto::read(*store, from, Phantom<StorePathSet> {});

        SubstituteFlag substitute = NoSubstitute;
        if (GET_PROTOCOL_MINOR(clientVersion) >= 27) {
            substitute = readInt(from) ? Substitute : NoSubstitute;
        }

        logger->startWork();
        if (substitute) {
            store->substitutePaths(paths);
        }
        auto res = store->queryValidPaths(paths, substitute);
        logger->stopWork();
        worker_proto::write(*store, to, res);
        break;
    }

    case wopHasSubstitutes: {
        auto path = store->parseStorePath(readString(from));
        logger->startWork();
        StorePathSet paths; // FIXME
        paths.insert(path);
        auto res = store->querySubstitutablePaths(paths);
        logger->stopWork();
        to << (res.count(path) != 0);
        break;
    }

    case wopQuerySubstitutablePaths: {
        auto paths = worker_proto::read(*store, from, Phantom<StorePathSet> {});
        logger->startWork();
        auto res = store->querySubstitutablePaths(paths);
        logger->stopWork();
        worker_proto::write(*store, to, res);
        break;
    }

    case wopQueryPathHash: {
        auto path = store->parseStorePath(readString(from));
        logger->startWork();
        auto hash = store->queryPathInfo(path)->narHash;
        logger->stopWork();
        to << hash.to_string(Base16, false);
        break;
    }

    case wopQueryReferences:
    case wopQueryReferrers:
    case wopQueryValidDerivers:
    case wopQueryDerivationOutputs: {
        auto path = store->parseStorePath(readString(from));
        logger->startWork();
        StorePathSet paths;
        if (op == wopQueryReferences)
            for (auto & i : store->queryPathInfo(path)->referencesPossiblyToSelf())
                paths.insert(i);
        else if (op == wopQueryReferrers)
            store->queryReferrers(path, paths);
        else if (op == wopQueryValidDerivers)
            paths = store->queryValidDerivers(path);
        else paths = store->queryDerivationOutputs(path);
        logger->stopWork();
        worker_proto::write(*store, to, paths);
        break;
    }

    case wopQueryDerivationOutputNames: {
        auto path = store->parseStorePath(readString(from));
        logger->startWork();
        auto names = store->readDerivation(path).outputNames();
        logger->stopWork();
        to << names;
        break;
    }

    case wopQueryDerivationOutputMap: {
        auto path = store->parseStorePath(readString(from));
        logger->startWork();
        auto outputs = store->queryPartialDerivationOutputMap(path);
        logger->stopWork();
        worker_proto::write(*store, to, outputs);
        break;
    }

    case wopQueryDeriver: {
        auto path = store->parseStorePath(readString(from));
        logger->startWork();
        auto info = store->queryPathInfo(path);
        logger->stopWork();
        to << (info->deriver ? store->printStorePath(*info->deriver) : "");
        break;
    }

    case wopQueryPathFromHashPart: {
        auto hashPart = readString(from);
        logger->startWork();
        auto path = store->queryPathFromHashPart(hashPart);
        logger->stopWork();
        to << (path ? store->printStorePath(*path) : "");
        break;
    }

    case wopAddToStore: {
        if (GET_PROTOCOL_MINOR(clientVersion) >= 25) {
            auto name = readString(from);
            auto camStr = readString(from);
            auto refs = worker_proto::read(*store, from, Phantom<StorePathSet> {});
            bool repairBool;
            from >> repairBool;
            auto repair = RepairFlag{repairBool};

            logger->startWork();
            auto pathInfo = [&]() {
                // NB: FramedSource must be out of scope before logger->stopWork();
                auto [contentAddressMethod, hashType_] = parseContentAddressMethod(camStr);
                auto hashType = hashType_; // work around clang bug
                FramedSource source(from);
                // TODO this is essentially RemoteStore::addCAToStore. Move it up to Store.
                return std::visit(overloaded {
<<<<<<< HEAD
                    [&](TextHashMethod _) {
                        if (hashType != htSHA256)
                            throw UnimplementedError("Only SHA-256 is supported for adding text-hashed data, but '%1' was given",
                                printHashType(hashType));
=======
                    [&](TextHashMethod &) {
>>>>>>> 13b6b645
                        // We could stream this by changing Store
                        std::string contents = source.drain();
                        auto path = store->addTextToStore(name, contents, refs, repair);
                        return store->queryPathInfo(path);
                    },
<<<<<<< HEAD
                    [&](FileIngestionMethod fim) {
=======
                    [&](FixedOutputHashMethod & fohm) {
>>>>>>> 13b6b645
                        if (!refs.empty())
                            throw UnimplementedError("cannot yet have refs with flat or nar-hashed data");
                        auto path = store->addToStoreFromDump(source, name, fim, hashType, repair);
                        return store->queryPathInfo(path);
                    },
                }, contentAddressMethod);
            }();
            logger->stopWork();

            pathInfo->write(to, *store, GET_PROTOCOL_MINOR(clientVersion));
        } else {
            HashType hashAlgo;
            std::string baseName;
            FileIngestionMethod method;
            {
                bool fixed;
                uint8_t recursive;
                std::string hashAlgoRaw;
                from >> baseName >> fixed /* obsolete */ >> recursive >> hashAlgoRaw;
                if (recursive > (uint8_t) FileIngestionMethod::Recursive)
                    throw Error("unsupported FileIngestionMethod with value of %i; you may need to upgrade nix-daemon", recursive);
                method = FileIngestionMethod { recursive };
                /* Compatibility hack. */
                if (!fixed) {
                    hashAlgoRaw = "sha256";
                    method = FileIngestionMethod::Recursive;
                }
                hashAlgo = parseHashType(hashAlgoRaw);
            }

            StringSink saved;
            TeeSource savedNARSource(from, saved);
            RetrieveRegularNARSink savedRegular { saved };

            if (method == FileIngestionMethod::Recursive) {
                /* Get the entire NAR dump from the client and save it to
                  a string so that we can pass it to
                  addToStoreFromDump(). */
                ParseSink sink; /* null sink; just parse the NAR */
                parseDump(sink, savedNARSource);
            } else
                parseDump(savedRegular, from);

            logger->startWork();
            if (!savedRegular.regular) throw Error("regular file expected");

            // FIXME: try to stream directly from `from`.
            StringSource dumpSource { *saved.s };
            auto path = store->addToStoreFromDump(dumpSource, baseName, method, hashAlgo);
            logger->stopWork();

            to << store->printStorePath(path);
        }
        break;
    }

    case wopAddMultipleToStore: {
        bool repair, dontCheckSigs;
        from >> repair >> dontCheckSigs;
        if (!trusted && dontCheckSigs)
            dontCheckSigs = false;

        logger->startWork();
        FramedSource source(from);
        store->addMultipleToStore(source,
            RepairFlag{repair},
            dontCheckSigs ? NoCheckSigs : CheckSigs);
        logger->stopWork();
        break;
    }

    case wopAddTextToStore: {
        string suffix = readString(from);
        string s = readString(from);
        auto refs = worker_proto::read(*store, from, Phantom<StorePathSet> {});
        logger->startWork();
        auto path = store->addTextToStore(suffix, s, refs, NoRepair);
        logger->stopWork();
        to << store->printStorePath(path);
        break;
    }

    case wopExportPath: {
        auto path = store->parseStorePath(readString(from));
        readInt(from); // obsolete
        logger->startWork();
        TunnelSink sink(to);
        store->exportPath(path, sink);
        logger->stopWork();
        to << 1;
        break;
    }

    case wopImportPaths: {
        logger->startWork();
        TunnelSource source(from, to);
        auto paths = store->importPaths(source,
            trusted ? NoCheckSigs : CheckSigs);
        logger->stopWork();
        Strings paths2;
        for (auto & i : paths) paths2.push_back(store->printStorePath(i));
        to << paths2;
        break;
    }

    case wopBuildPaths: {
        auto drvs = readDerivedPaths(*store, clientVersion, from);
        BuildMode mode = bmNormal;
        if (GET_PROTOCOL_MINOR(clientVersion) >= 15) {
            mode = (BuildMode) readInt(from);

            /* Repairing is not atomic, so disallowed for "untrusted"
               clients.  */
            if (mode == bmRepair && !trusted)
                throw Error("repairing is not allowed because you are not in 'trusted-users'");
        }
        logger->startWork();
        store->buildPaths(drvs, mode);
        logger->stopWork();
        to << 1;
        break;
    }

    case wopBuildDerivation: {
        auto drvPath = store->parseStorePath(readString(from));
        BasicDerivation drv;
        readDerivation(from, *store, drv, Derivation::nameFromPath(drvPath));
        BuildMode buildMode = (BuildMode) readInt(from);
        logger->startWork();

        /* Content-addressed derivations are trustless because their output paths
           are verified by their content alone, so any derivation is free to
           try to produce such a path.

           Input-addressed derivation output paths, however, are calculated
           from the derivation closure that produced them---even knowing the
           root derivation is not enough. That the output data actually came
           from those derivations is fundamentally unverifiable, but the daemon
           trusts itself on that matter. The question instead is whether the
           submitted plan has rights to the output paths it wants to fill, and
           at least the derivation closure proves that.

           It would have been nice if input-address algorithm merely depended
           on the build time closure, rather than depending on the derivation
           closure. That would mean input-addressed paths used at build time
           would just be trusted and not need their own evidence. This is in
           fact fine as the same guarantees would hold *inductively*: either
           the remote builder has those paths and already trusts them, or it
           needs to build them too and thus their evidence must be provided in
           turn.  The advantage of this variant algorithm is that the evidence
           for input-addressed paths which the remote builder already has
           doesn't need to be sent again.

           That said, now that we have floating CA derivations, it is better
           that people just migrate to those which also solve this problem, and
           others. It's the same migration difficulty with strictly more
           benefit.

           Lastly, do note that when we parse fixed-output content-addressed
           derivations, we throw out the precomputed output paths and just
           store the hashes, so there aren't two competing sources of truth an
           attacker could exploit. */
        if (drv.type() == DerivationType::InputAddressed && !trusted)
            throw Error("you are not privileged to build input-addressed derivations");

        /* Make sure that the non-input-addressed derivations that got this far
           are in fact content-addressed if we don't trust them. */
        assert(derivationIsCA(drv.type()) || trusted);

        /* Recompute the derivation path when we cannot trust the original. */
        if (!trusted) {
            /* Recomputing the derivation path for input-address derivations
               makes it harder to audit them after the fact, since we need the
               original not-necessarily-resolved derivation to verify the drv
               derivation as adequate claim to the input-addressed output
               paths. */
            assert(derivationIsCA(drv.type()));

            Derivation drv2;
            static_cast<BasicDerivation &>(drv2) = drv;
            drvPath = writeDerivation(*store, Derivation { drv2 });
        }

        auto res = store->buildDerivation(drvPath, drv, buildMode);
        logger->stopWork();
        to << res.status << res.errorMsg;
        if (GET_PROTOCOL_MINOR(clientVersion) >= 29) {
            to << res.timesBuilt << res.isNonDeterministic << res.startTime << res.stopTime;
        }
        if (GET_PROTOCOL_MINOR(clientVersion) >= 28) {
            worker_proto::write(*store, to, res.builtOutputs);
        }
        break;
    }

    case wopEnsurePath: {
        auto path = store->parseStorePath(readString(from));
        logger->startWork();
        store->ensurePath(path);
        logger->stopWork();
        to << 1;
        break;
    }

    case wopAddTempRoot: {
        auto path = store->parseStorePath(readString(from));
        logger->startWork();
        store->addTempRoot(path);
        logger->stopWork();
        to << 1;
        break;
    }

    case wopAddIndirectRoot: {
        Path path = absPath(readString(from));
        logger->startWork();
        store->addIndirectRoot(path);
        logger->stopWork();
        to << 1;
        break;
    }

    case wopSyncWithGC: {
        logger->startWork();
        store->syncWithGC();
        logger->stopWork();
        to << 1;
        break;
    }

    case wopFindRoots: {
        logger->startWork();
        Roots roots = store->findRoots(!trusted);
        logger->stopWork();

        size_t size = 0;
        for (auto & i : roots)
            size += i.second.size();

        to << size;

        for (auto & [target, links] : roots)
            for (auto & link : links)
                to << link << store->printStorePath(target);

        break;
    }

    case wopCollectGarbage: {
        GCOptions options;
        options.action = (GCOptions::GCAction) readInt(from);
        options.pathsToDelete = worker_proto::read(*store, from, Phantom<StorePathSet> {});
        from >> options.ignoreLiveness >> options.maxFreed;
        // obsolete fields
        readInt(from);
        readInt(from);
        readInt(from);

        GCResults results;

        logger->startWork();
        if (options.ignoreLiveness)
            throw Error("you are not allowed to ignore liveness");
        store->collectGarbage(options, results);
        logger->stopWork();

        to << results.paths << results.bytesFreed << 0 /* obsolete */;

        break;
    }

    case wopSetOptions: {

        ClientSettings clientSettings;

        clientSettings.keepFailed = readInt(from);
        clientSettings.keepGoing = readInt(from);
        clientSettings.tryFallback = readInt(from);
        clientSettings.verbosity = (Verbosity) readInt(from);
        clientSettings.maxBuildJobs = readInt(from);
        clientSettings.maxSilentTime = readInt(from);
        readInt(from); // obsolete useBuildHook
        clientSettings.verboseBuild = lvlError == (Verbosity) readInt(from);
        readInt(from); // obsolete logType
        readInt(from); // obsolete printBuildTrace
        clientSettings.buildCores = readInt(from);
        clientSettings.useSubstitutes = readInt(from);

        if (GET_PROTOCOL_MINOR(clientVersion) >= 12) {
            unsigned int n = readInt(from);
            for (unsigned int i = 0; i < n; i++) {
                string name = readString(from);
                string value = readString(from);
                clientSettings.overrides.emplace(name, value);
            }
        }

        logger->startWork();

        // FIXME: use some setting in recursive mode. Will need to use
        // non-global variables.
        if (!recursive)
            clientSettings.apply(trusted);

        logger->stopWork();
        break;
    }

    case wopQuerySubstitutablePathInfo: {
        auto path = store->parseStorePath(readString(from));
        logger->startWork();
        SubstitutablePathInfos infos;
        store->querySubstitutablePathInfos({{path, std::nullopt}}, infos);
        logger->stopWork();
        auto i = infos.find(path);
        if (i == infos.end())
            to << 0;
        else {
            to << 1
               << (i->second.deriver ? store->printStorePath(*i->second.deriver) : "");
            worker_proto::write(*store, to, i->second.referencesPossiblyToSelf(path));
            to << i->second.downloadSize
               << i->second.narSize;
        }
        break;
    }

    case wopQuerySubstitutablePathInfos: {
        SubstitutablePathInfos infos;
        StorePathCAMap pathsMap = {};
        if (GET_PROTOCOL_MINOR(clientVersion) < 22) {
            auto paths = worker_proto::read(*store, from, Phantom<StorePathSet> {});
            for (auto & path : paths)
                pathsMap.emplace(path, std::nullopt);
        } else
            pathsMap = worker_proto::read(*store, from, Phantom<StorePathCAMap> {});
        logger->startWork();
        store->querySubstitutablePathInfos(pathsMap, infos);
        logger->stopWork();
        to << infos.size();
        for (auto & i : infos) {
            to << store->printStorePath(i.first)
               << (i.second.deriver ? store->printStorePath(*i.second.deriver) : "");
            worker_proto::write(*store, to, i.second.referencesPossiblyToSelf(i.first));
            to << i.second.downloadSize << i.second.narSize;
        }
        break;
    }

    case wopQueryAllValidPaths: {
        logger->startWork();
        auto paths = store->queryAllValidPaths();
        logger->stopWork();
        worker_proto::write(*store, to, paths);
        break;
    }

    case wopQueryPathInfo: {
        auto path = store->parseStorePath(readString(from));
        std::shared_ptr<const ValidPathInfo> info;
        logger->startWork();
        try {
            info = store->queryPathInfo(path);
        } catch (InvalidPath &) {
            if (GET_PROTOCOL_MINOR(clientVersion) < 17) throw;
        }
        logger->stopWork();
        if (info) {
            if (GET_PROTOCOL_MINOR(clientVersion) >= 17)
                to << 1;
            info->write(to, *store, GET_PROTOCOL_MINOR(clientVersion), false);
        } else {
            assert(GET_PROTOCOL_MINOR(clientVersion) >= 17);
            to << 0;
        }
        break;
    }

    case wopOptimiseStore:
        logger->startWork();
        store->optimiseStore();
        logger->stopWork();
        to << 1;
        break;

    case wopVerifyStore: {
        bool checkContents, repair;
        from >> checkContents >> repair;
        logger->startWork();
        if (repair && !trusted)
            throw Error("you are not privileged to repair paths");
        bool errors = store->verifyStore(checkContents, (RepairFlag) repair);
        logger->stopWork();
        to << errors;
        break;
    }

    case wopAddSignatures: {
        auto path = store->parseStorePath(readString(from));
        StringSet sigs = readStrings<StringSet>(from);
        logger->startWork();
        if (!trusted)
            throw Error("you are not privileged to add signatures");
        store->addSignatures(path, sigs);
        logger->stopWork();
        to << 1;
        break;
    }

    case wopNarFromPath: {
        auto path = store->parseStorePath(readString(from));
        logger->startWork();
        logger->stopWork();
        dumpPath(store->toRealPath(path), to);
        break;
    }

    case wopAddToStoreNar: {
        bool repair, dontCheckSigs;
        auto path = store->parseStorePath(readString(from));
        auto deriver = readString(from);
        auto narHash = Hash::parseAny(readString(from), htSHA256);
        ValidPathInfo info { path, narHash };
        if (deriver != "")
            info.deriver = store->parseStorePath(deriver);
        info.setReferencesPossiblyToSelf(worker_proto::read(*store, from, Phantom<StorePathSet> {}));
        from >> info.registrationTime >> info.narSize >> info.ultimate;
        info.sigs = readStrings<StringSet>(from);
        info.ca = parseContentAddressOpt(readString(from));
        from >> repair >> dontCheckSigs;
        if (!trusted && dontCheckSigs)
            dontCheckSigs = false;
        if (!trusted)
            info.ultimate = false;

        if (GET_PROTOCOL_MINOR(clientVersion) >= 23) {
            logger->startWork();
            {
                FramedSource source(from);
                store->addToStore(info, source, (RepairFlag) repair,
                    dontCheckSigs ? NoCheckSigs : CheckSigs);
            }
            logger->stopWork();
        }

        else {
            std::unique_ptr<Source> source;
            if (GET_PROTOCOL_MINOR(clientVersion) >= 21)
                source = std::make_unique<TunnelSource>(from, to);
            else {
                StringSink saved;
                TeeSource tee { from, saved };
                ParseSink ether;
                parseDump(ether, tee);
                source = std::make_unique<StringSource>(std::move(*saved.s));
            }

            logger->startWork();

            // FIXME: race if addToStore doesn't read source?
            store->addToStore(info, *source, (RepairFlag) repair,
                dontCheckSigs ? NoCheckSigs : CheckSigs);

            logger->stopWork();
        }

        break;
    }

    case wopQueryMissing: {
        auto targets = readDerivedPaths(*store, clientVersion, from);
        logger->startWork();
        StorePathSet willBuild, willSubstitute, unknown;
        uint64_t downloadSize, narSize;
        store->queryMissing(targets, willBuild, willSubstitute, unknown, downloadSize, narSize);
        logger->stopWork();
        worker_proto::write(*store, to, willBuild);
        worker_proto::write(*store, to, willSubstitute);
        worker_proto::write(*store, to, unknown);
        to << downloadSize << narSize;
        break;
    }

    case wopRegisterDrvOutput: {
        logger->startWork();
        if (GET_PROTOCOL_MINOR(clientVersion) < 31) {
            auto outputId = DrvOutput::parse(readString(from));
            auto outputPath = StorePath(readString(from));
            store->registerDrvOutput(Realisation{
                .id = outputId, .outPath = outputPath});
        } else {
            auto realisation = worker_proto::read(*store, from, Phantom<Realisation>());
            store->registerDrvOutput(realisation);
        }
        logger->stopWork();
        break;
    }

    case wopQueryRealisation: {
        logger->startWork();
        auto outputId = DrvOutput::parse(readString(from));
        auto info = store->queryRealisation(outputId);
        logger->stopWork();
        if (GET_PROTOCOL_MINOR(clientVersion) < 31) {
            std::set<StorePath> outPaths;
            if (info) outPaths.insert(info->outPath);
            worker_proto::write(*store, to, outPaths);
        } else {
            std::set<Realisation> realisations;
            if (info) realisations.insert(*info);
            worker_proto::write(*store, to, realisations);
        }
        break;
    }

    default:
        throw Error("invalid operation %1%", op);
    }
}

void processConnection(
    ref<Store> store,
    FdSource & from,
    FdSink & to,
    TrustedFlag trusted,
    RecursiveFlag recursive,
    std::function<void(Store &)> authHook)
{
    auto monitor = !recursive ? std::make_unique<MonitorFdHup>(from.fd) : nullptr;

    /* Exchange the greeting. */
    unsigned int magic = readInt(from);
    if (magic != WORKER_MAGIC_1) throw Error("protocol mismatch");
    to << WORKER_MAGIC_2 << PROTOCOL_VERSION;
    to.flush();
    unsigned int clientVersion = readInt(from);

    if (clientVersion < 0x10a)
        throw Error("the Nix client version is too old");

    auto tunnelLogger = new TunnelLogger(to, clientVersion);
    auto prevLogger = nix::logger;
    // FIXME
    if (!recursive)
        logger = tunnelLogger;

    unsigned int opCount = 0;

    Finally finally([&]() {
        _isInterrupted = false;
        prevLogger->log(lvlDebug, fmt("%d operations", opCount));
    });

    if (GET_PROTOCOL_MINOR(clientVersion) >= 14 && readInt(from)) {
        auto affinity = readInt(from);
        setAffinityTo(affinity);
    }

    readInt(from); // obsolete reserveSpace

    /* Send startup error messages to the client. */
    tunnelLogger->startWork();

    try {

        /* If we can't accept clientVersion, then throw an error
           *here* (not above). */
        authHook(*store);

        tunnelLogger->stopWork();
        to.flush();

        /* Process client requests. */
        while (true) {
            WorkerOp op;
            try {
                op = (WorkerOp) readInt(from);
            } catch (Interrupted & e) {
                break;
            } catch (EndOfFile & e) {
                break;
            }

            opCount++;

            try {
                performOp(tunnelLogger, store, trusted, recursive, clientVersion, from, to, op);
            } catch (Error & e) {
                /* If we're not in a state where we can send replies, then
                   something went wrong processing the input of the
                   client.  This can happen especially if I/O errors occur
                   during addTextToStore() / importPath().  If that
                   happens, just send the error message and exit. */
                bool errorAllowed = tunnelLogger->state_.lock()->canSendStderr;
                tunnelLogger->stopWork(&e);
                if (!errorAllowed) throw;
            } catch (std::bad_alloc & e) {
                auto ex = Error("Nix daemon out of memory");
                tunnelLogger->stopWork(&ex);
                throw;
            }

            to.flush();

            assert(!tunnelLogger->state_.lock()->canSendStderr);
        };

    } catch (Error & e) {
        tunnelLogger->stopWork(&e);
        to.flush();
        return;
    } catch (std::exception & e) {
        auto ex = Error(e.what());
        tunnelLogger->stopWork(&ex);
        to.flush();
        return;
    }
}

}<|MERGE_RESOLUTION|>--- conflicted
+++ resolved
@@ -396,24 +396,16 @@
                 FramedSource source(from);
                 // TODO this is essentially RemoteStore::addCAToStore. Move it up to Store.
                 return std::visit(overloaded {
-<<<<<<< HEAD
-                    [&](TextHashMethod _) {
+                    [&](TextHashMethod &) {
                         if (hashType != htSHA256)
                             throw UnimplementedError("Only SHA-256 is supported for adding text-hashed data, but '%1' was given",
                                 printHashType(hashType));
-=======
-                    [&](TextHashMethod &) {
->>>>>>> 13b6b645
                         // We could stream this by changing Store
                         std::string contents = source.drain();
                         auto path = store->addTextToStore(name, contents, refs, repair);
                         return store->queryPathInfo(path);
                     },
-<<<<<<< HEAD
-                    [&](FileIngestionMethod fim) {
-=======
-                    [&](FixedOutputHashMethod & fohm) {
->>>>>>> 13b6b645
+                    [&](FileIngestionMethod & fim) {
                         if (!refs.empty())
                             throw UnimplementedError("cannot yet have refs with flat or nar-hashed data");
                         auto path = store->addToStoreFromDump(source, name, fim, hashType, repair);
