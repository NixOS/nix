--- conflicted
+++ resolved
@@ -587,11 +587,7 @@
         else {
             to << 1
                << (i->second.deriver ? store->printStorePath(*i->second.deriver) : "");
-<<<<<<< HEAD
-            write(*store, to, i->second.referencesPossiblyToSelf(path));
-=======
-            WorkerProto<StorePathSet>::write(*store, to, i->second.references);
->>>>>>> 46f9dd56
+            WorkerProto<StorePathSet>::write(*store, to, i->second.referencesPossiblyToSelf(path));
             to << i->second.downloadSize
                << i->second.narSize;
         }
@@ -600,20 +596,10 @@
 
     case wopQuerySubstitutablePathInfos: {
         SubstitutablePathInfos infos;
-<<<<<<< HEAD
-        auto paths = read(*store, from, Proxy<StorePathSet> {});
+        auto paths = WorkerProto<StorePathSet>::read(*store, from);
         std::set<StorePathDescriptor> caPaths;
         if (GET_PROTOCOL_MINOR(clientVersion) > 22)
-            caPaths = read(*store, from, Proxy<std::set<StorePathDescriptor>> {});
-=======
-        StorePathCAMap pathsMap = {};
-        if (GET_PROTOCOL_MINOR(clientVersion) < 22) {
-            auto paths = WorkerProto<StorePathSet>::read(*store, from);
-            for (auto & path : paths)
-                pathsMap.emplace(path, std::nullopt);
-        } else
-            pathsMap = WorkerProto<StorePathCAMap>::read(*store, from);
->>>>>>> 46f9dd56
+            caPaths = WorkerProto<std::set<StorePathDescriptor>>::read(*store, from);
         logger->startWork();
         store->querySubstitutablePathInfos(paths, caPaths, infos);
         logger->stopWork();
@@ -621,11 +607,7 @@
         for (auto & i : infos) {
             to << store->printStorePath(i.first)
                << (i.second.deriver ? store->printStorePath(*i.second.deriver) : "");
-<<<<<<< HEAD
-            write(*store, to, i.second.referencesPossiblyToSelf(i.first));
-=======
-            WorkerProto<StorePathSet>::write(*store, to, i.second.references);
->>>>>>> 46f9dd56
+            WorkerProto<StorePathSet>::write(*store, to, i.second.referencesPossiblyToSelf(i.first));
             to << i.second.downloadSize << i.second.narSize;
         }
         break;
@@ -654,11 +636,7 @@
                 to << 1;
             to << (info->deriver ? store->printStorePath(*info->deriver) : "")
                << info->narHash->to_string(Base16, false);
-<<<<<<< HEAD
-            write(*store, to, info->referencesPossiblyToSelf());
-=======
-            WorkerProto<StorePathSet>::write(*store, to, info->references);
->>>>>>> 46f9dd56
+            WorkerProto<StorePathSet>::write(*store, to, info->referencesPossiblyToSelf());
             to << info->registrationTime << info->narSize;
             if (GET_PROTOCOL_MINOR(clientVersion) >= 16) {
                 to << info->ultimate
@@ -718,11 +696,7 @@
         if (deriver != "")
             info.deriver = store->parseStorePath(deriver);
         info.narHash = Hash::parseAny(readString(from), htSHA256);
-<<<<<<< HEAD
-        info.setReferencesPossiblyToSelf(read(*store, from, Proxy<StorePathSet> {}));
-=======
-        info.references = WorkerProto<StorePathSet>::read(*store, from);
->>>>>>> 46f9dd56
+        info.setReferencesPossiblyToSelf(WorkerProto<StorePathSet>::read(*store, from));
         from >> info.registrationTime >> info.narSize >> info.ultimate;
         info.sigs = readStrings<StringSet>(from);
         info.ca = parseContentAddressOpt(readString(from));
