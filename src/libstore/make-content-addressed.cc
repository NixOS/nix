--- conflicted
+++ resolved
@@ -28,7 +28,6 @@
         StringMap rewrites;
 
         StoreReferences refs;
-<<<<<<< HEAD
         refs.self = oldInfo->references.self;
         for (auto & ref : oldInfo->references.others) {
             auto i = remappings.find(ref);
@@ -36,17 +35,6 @@
             // FIXME: warn about unremapped paths?
             if (replacement != ref) {
                 rewrites.insert_or_assign(srcStore.printStorePath(ref), srcStore.printStorePath(replacement));
-=======
-        for (auto & ref : oldInfo->references) {
-            if (ref == path)
-                refs.self = true;
-            else {
-                auto i = remappings.find(ref);
-                auto replacement = i != remappings.end() ? i->second : ref;
-                // FIXME: warn about unremapped paths?
-                if (replacement != ref)
-                    rewrites.insert_or_assign(srcStore.printStorePath(ref), srcStore.printStorePath(replacement));
->>>>>>> 91baf7f1
                 refs.others.insert(std::move(replacement));
             }
         }
