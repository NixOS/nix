#pragma once

#include "lock.hh"
#include "store-api.hh"
#include "goal.hh"

namespace nix {

class Worker;

struct PathSubstitutionGoal : public Goal
{
    /* The store path that should be realised through a substitute. */
    StorePath storePath;

    /* The path the substituter refers to the path as. This will be
       different when the stores have different names. */
    std::optional<StorePath> subPath;

    /* The remaining substituters. */
    std::list<ref<Store>> subs;

    /* The current substituter. */
    std::shared_ptr<Store> sub;

    /* Whether a substituter failed. */
    bool substituterFailed = false;

    /* Path info returned by the substituter's query info operation. */
    std::shared_ptr<const ValidPathInfo> info;

    /* Pipe for the substituter's standard output. */
    Pipe outPipe;

    /* The substituter thread. */
    std::thread thr;

    std::promise<void> promise;

    /* Whether to try to repair a valid path. */
    RepairFlag repair;

    /* Location where we're downloading the substitute.  Differs from
       storePath when doing a repair. */
    Path destPath;

    std::unique_ptr<MaintainCount<uint64_t>> maintainExpectedSubstitutions,
        maintainRunningSubstitutions, maintainExpectedNar, maintainExpectedDownload;

    typedef void (PathSubstitutionGoal::*GoalState)();
    GoalState state;

    /* Content address for recomputing store path */
    std::optional<ContentAddress> ca;

<<<<<<< HEAD
    /* Time substitution started. */
    std::chrono::time_point<std::chrono::steady_clock> startTime;

    void done(ExitCode result, BuildResult::Status status);
=======
    void done(
        ExitCode result,
        BuildResult::Status status,
        std::optional<std::string> errorMsg = {});
>>>>>>> 734019ce

public:
    PathSubstitutionGoal(const StorePath & storePath, Worker & worker, RepairFlag repair = NoRepair, std::optional<ContentAddress> ca = std::nullopt);
    ~PathSubstitutionGoal();

    void timedOut(Error && ex) override { abort(); };

    std::string key() override
    {
        /* "a$" ensures substitution goals happen before derivation
           goals. */
        return "a$" + std::string(storePath.name()) + "$" + worker.store.printStorePath(storePath);
    }

    void work() override;

    /* The states. */
    void init();
    void tryNext();
    void gotInfo();
    void referencesValid();
    void tryToRun();
    void finished();

    /* Callback used by the worker to write to the log. */
    void handleChildOutput(int fd, std::string_view data) override;
    void handleEOF(int fd) override;

    void cleanup() override;
};

}<|MERGE_RESOLUTION|>--- conflicted
+++ resolved
@@ -53,17 +53,13 @@
     /* Content address for recomputing store path */
     std::optional<ContentAddress> ca;
 
-<<<<<<< HEAD
     /* Time substitution started. */
     std::chrono::time_point<std::chrono::steady_clock> startTime;
 
-    void done(ExitCode result, BuildResult::Status status);
-=======
     void done(
         ExitCode result,
         BuildResult::Status status,
         std::optional<std::string> errorMsg = {});
->>>>>>> 734019ce
 
 public:
     PathSubstitutionGoal(const StorePath & storePath, Worker & worker, RepairFlag repair = NoRepair, std::optional<ContentAddress> ca = std::nullopt);
