--- conflicted
+++ resolved
@@ -11,28 +11,16 @@
 
 struct PathSubstitutionGoal : public Goal
 {
-<<<<<<< HEAD
-    /* The store path that should be realised through a substitute. */
-    // FIXME OwnedStorePathOrDesc storePath
-    StorePath storePath;
-
-    /* The remaining substituters. */
-=======
     /**
      * The store path that should be realised through a substitute.
+     *
+     * @todo should be `OwnedStorePathOrDesc`.
      */
     StorePath storePath;
 
     /**
-     * The path the substituter refers to the path as. This will be
-     * different when the stores have different names.
-     */
-    std::optional<StorePath> subPath;
-
-    /**
      * The remaining substituters.
      */
->>>>>>> 91baf7f1
     std::list<ref<Store>> subs;
 
     /**
@@ -79,16 +67,12 @@
     typedef void (PathSubstitutionGoal::*GoalState)();
     GoalState state;
 
-<<<<<<< HEAD
-    /* Content address for recomputing store path */
-    // TODO delete once `storePath` is variant.
-    std::optional<StorePathDescriptor> ca;
-=======
     /**
      * Content address for recomputing store path
+     *
+     * @todo delete once `storePath` is a `std::variant`.
      */
-    std::optional<ContentAddress> ca;
->>>>>>> 91baf7f1
+    std::optional<StorePathDescriptor> ca;
 
     void done(
         ExitCode result,
