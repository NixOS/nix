--- conflicted
+++ resolved
@@ -196,19 +196,11 @@
 
     BuildMode buildMode;
 
-<<<<<<< HEAD
     /* Time the build started. 'result' also has a 'startTime' field,
        but that's wall clock time, so we can't use it to compute the
        build duration... */
     std::chrono::time_point<std::chrono::steady_clock> startTime;
 
-    /* The current round, if we're building multiple times. */
-    size_t curRound = 1;
-
-    size_t nrRounds;
-
-=======
->>>>>>> 1af94bf4
     std::unique_ptr<MaintainCount<uint64_t>> mcExpectedBuilds, mcRunningBuilds;
 
     std::unique_ptr<Activity> act;
