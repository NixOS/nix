--- conflicted
+++ resolved
@@ -112,32 +112,6 @@
     return s1 < s2;
 }
 
-<<<<<<< HEAD
-BuildResult Goal::getBuildResult(const DerivedPath & req) const
-{
-    BuildResult res{buildResult};
-
-    if (auto pbp = std::get_if<DerivedPath::Built>(&req)) {
-        auto & bp = *pbp;
-
-        /* Because goals are in general shared between derived paths
-           that share the same derivation, we need to filter their
-           results to get back just the results we care about.
-         */
-
-        for (auto it = res.builtOutputs.begin(); it != res.builtOutputs.end();) {
-            if (bp.outputs.contains(it->first))
-                ++it;
-            else
-                it = res.builtOutputs.erase(it);
-        }
-    }
-
-    return res;
-}
-
-=======
->>>>>>> ec6ba866
 void addToWeakGoals(WeakGoals & goals, GoalPtr p)
 {
     if (goals.find(p) != goals.end())
