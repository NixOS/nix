#pragma once

#include "types.hh"
#include "lock.hh"
#include "store-api.hh"
#include "goal.hh"

#include <future>
#include <thread>

namespace nix {

/* Forward definition. */
struct DerivationGoal;
struct SubstitutionGoal;

/* Workaround for not being able to declare a something like

     class SubstitutionGoal : public Goal;

   even when Goal is a complete type.

   This is still a static cast. The purpose of exporting it is to define it in
   a place where `SubstitutionGoal` is concrete, and use it in a place where it
   is opaque. */
GoalPtr upcast_goal(std::shared_ptr<SubstitutionGoal> subGoal);

typedef std::chrono::time_point<std::chrono::steady_clock> steady_time_point;


/* A mapping used to remember for each child process to what goal it
   belongs, and file descriptors for receiving log data and output
   path creation commands. */
struct Child
{
    WeakGoalPtr goal;
    Goal * goal2; // ugly hackery
    set<int> fds;
    bool respectTimeouts;
    bool inBuildSlot;
    steady_time_point lastOutput; /* time we last got output on stdout/stderr */
    steady_time_point timeStarted;
};

/* Forward definition. */
struct HookInstance;

/* The worker class. */
class Worker
{
private:

    /* Note: the worker should only have strong pointers to the
       top-level goals. */

    /* The top-level goals of the worker. */
    Goals topGoals;

    /* Goals that are ready to do some work. */
    WeakGoals awake;

    /* Goals waiting for a build slot. */
    WeakGoals wantingToBuild;

    /* Child processes currently running. */
    std::list<Child> children;

    /* Number of build slots occupied.  This includes local builds and
       substitutions but not remote builds via the build hook. */
    unsigned int nrLocalBuilds;

    /* Maps used to prevent multiple instantiations of a goal for the
       same derivation / path. */
    std::map<StorePath, std::weak_ptr<DerivationGoal>> derivationGoals;
    std::map<StorePath, std::weak_ptr<SubstitutionGoal>> substitutionGoals;

    /* Goals waiting for busy paths to be unlocked. */
    WeakGoals waitingForAnyGoal;

    /* Goals sleeping for a few seconds (polling a lock). */
    WeakGoals waitingForAWhile;

    /* Last time the goals in `waitingForAWhile' where woken up. */
    steady_time_point lastWokenUp;

    /* Cache for pathContentsGood(). */
    std::map<StorePath, bool> pathContentsGoodCache;

public:

    const Activity act;
    const Activity actDerivations;
    const Activity actSubstitutions;

    /* Set if at least one derivation had a BuildError (i.e. permanent
       failure). */
    bool permanentFailure;

    /* Set if at least one derivation had a timeout. */
    bool timedOut;

    /* Set if at least one derivation fails with a hash mismatch. */
    bool hashMismatch;

    /* Set if at least one derivation is not deterministic in check mode. */
    bool checkMismatch;

    Store & store;

    std::unique_ptr<HookInstance> hook;

    uint64_t expectedBuilds = 0;
    uint64_t doneBuilds = 0;
    uint64_t failedBuilds = 0;
    uint64_t runningBuilds = 0;

    uint64_t expectedSubstitutions = 0;
    uint64_t doneSubstitutions = 0;
    uint64_t failedSubstitutions = 0;
    uint64_t runningSubstitutions = 0;
    uint64_t expectedDownloadSize = 0;
    uint64_t doneDownloadSize = 0;
    uint64_t expectedNarSize = 0;
    uint64_t doneNarSize = 0;

    /* Whether to ask the build hook if it can build a derivation. If
       it answers with "decline-permanently", we don't try again. */
    bool tryBuildHook = true;

    Worker(Store & store);
    ~Worker();

    /* Make a goal (with caching). */

    /* derivation goal */
private:
    std::shared_ptr<DerivationGoal> makeDerivationGoalCommon(
        const StorePath & drvPath, const StringSet & wantedOutputs,
        std::function<std::shared_ptr<DerivationGoal>()> mkDrvGoal);
public:
    std::shared_ptr<DerivationGoal> makeDerivationGoal(
        const StorePath & drvPath,
        const StringSet & wantedOutputs, BuildMode buildMode = bmNormal);
    std::shared_ptr<DerivationGoal> makeBasicDerivationGoal(
        const StorePath & drvPath, const BasicDerivation & drv,
        const StringSet & wantedOutputs, BuildMode buildMode = bmNormal);

    /* substitution goal */
<<<<<<< HEAD
    GoalPtr makeSubstitutionGoal(StorePathOrDesc storePath, RepairFlag repair = NoRepair);
=======
    std::shared_ptr<SubstitutionGoal> makeSubstitutionGoal(const StorePath & storePath, RepairFlag repair = NoRepair, std::optional<ContentAddress> ca = std::nullopt);
>>>>>>> 26a0c665

    /* Remove a dead goal. */
    void removeGoal(GoalPtr goal);

    /* Wake up a goal (i.e., there is something for it to do). */
    void wakeUp(GoalPtr goal);

    /* Return the number of local build and substitution processes
       currently running (but not remote builds via the build
       hook). */
    unsigned int getNrLocalBuilds();

    /* Registers a running child process.  `inBuildSlot' means that
       the process counts towards the jobs limit. */
    void childStarted(GoalPtr goal, const set<int> & fds,
        bool inBuildSlot, bool respectTimeouts);

    /* Unregisters a running child process.  `wakeSleepers' should be
       false if there is no sense in waking up goals that are sleeping
       because they can't run yet (e.g., there is no free build slot,
       or the hook would still say `postpone'). */
    void childTerminated(Goal * goal, bool wakeSleepers = true);

    /* Put `goal' to sleep until a build slot becomes available (which
       might be right away). */
    void waitForBuildSlot(GoalPtr goal);

    /* Wait for any goal to finish.  Pretty indiscriminate way to
       wait for some resource that some other goal is holding. */
    void waitForAnyGoal(GoalPtr goal);

    /* Wait for a few seconds and then retry this goal.  Used when
       waiting for a lock held by another process.  This kind of
       polling is inefficient, but POSIX doesn't really provide a way
       to wait for multiple locks in the main select() loop. */
    void waitForAWhile(GoalPtr goal);

    /* Loop until the specified top-level goals have finished. */
    void run(const Goals & topGoals);

    /* Wait for input to become available. */
    void waitForInput();

    unsigned int exitStatus();

    /* Check whether the given valid path exists and has the right
       contents. */
    bool pathContentsGood(const StorePath & path);

    void markContentsGood(const StorePath & path);

    void updateProgress()
    {
        actDerivations.progress(doneBuilds, expectedBuilds + doneBuilds, runningBuilds, failedBuilds);
        actSubstitutions.progress(doneSubstitutions, expectedSubstitutions + doneSubstitutions, runningSubstitutions, failedSubstitutions);
        act.setExpected(actFileTransfer, expectedDownloadSize + doneDownloadSize);
        act.setExpected(actCopyPath, expectedNarSize + doneNarSize);
    }
};

}<|MERGE_RESOLUTION|>--- conflicted
+++ resolved
@@ -146,11 +146,7 @@
         const StringSet & wantedOutputs, BuildMode buildMode = bmNormal);
 
     /* substitution goal */
-<<<<<<< HEAD
-    GoalPtr makeSubstitutionGoal(StorePathOrDesc storePath, RepairFlag repair = NoRepair);
-=======
-    std::shared_ptr<SubstitutionGoal> makeSubstitutionGoal(const StorePath & storePath, RepairFlag repair = NoRepair, std::optional<ContentAddress> ca = std::nullopt);
->>>>>>> 26a0c665
+    std::shared_ptr<SubstitutionGoal> makeSubstitutionGoal(StorePathOrDesc storePath, RepairFlag repair = NoRepair);
 
     /* Remove a dead goal. */
     void removeGoal(GoalPtr goal);
