--- conflicted
+++ resolved
@@ -332,16 +332,10 @@
                 /* Nothing to wait for; tail call */
                 return DerivationGoal::gaveUpOnSubstitution();
             }
-<<<<<<< HEAD
             auto optCA = getDerivationCA(*drv);
             auto p = optCA ? StorePathOrDesc { *optCA } : status.known->path;
-            addWaitee(worker.makeSubstitutionGoal(p, buildMode == bmRepair ? Repair : NoRepair));
-=======
-            addWaitee(upcast_goal(worker.makeSubstitutionGoal(
-                status.known->path,
-                buildMode == bmRepair ? Repair : NoRepair,
-                getDerivationCA(*drv))));
->>>>>>> 26a0c665
+            addWaitee(upcast_goal(
+                worker.makeSubstitutionGoal(p, buildMode == bmRepair ? Repair : NoRepair)));
         }
 
     if (waitees.empty()) /* to prevent hang (no wake-up event) */
@@ -2174,9 +2168,6 @@
         return path;
     }
 
-<<<<<<< HEAD
-    void narFromPath(StorePathOrDesc pathOrDesc, Sink & sink) override
-=======
     StorePath addToStoreFromDump(Source & dump, const string & name,
         FileIngestionMethod method = FileIngestionMethod::Recursive, HashType hashAlgo = htSHA256, RepairFlag repair = NoRepair) override
     {
@@ -2185,8 +2176,7 @@
         return path;
     }
 
-    void narFromPath(const StorePath & path, Sink & sink) override
->>>>>>> 26a0c665
+    void narFromPath(StorePathOrDesc pathOrDesc, Sink & sink) override
     {
         auto path = bakeCaIfNeeded(pathOrDesc);
         if (!goal.isAllowed(path))
