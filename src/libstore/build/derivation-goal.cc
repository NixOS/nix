#include "derivation-goal.hh"
#ifndef _WIN32 // TODO enable build hook on Windows
#  include "hook-instance.hh"
#endif
#include "processes.hh"
#include "config-global.hh"
#include "worker.hh"
#include "builtins.hh"
#include "builtins/buildenv.hh"
#include "references.hh"
#include "finally.hh"
#include "util.hh"
#include "archive.hh"
#include "compression.hh"
#include "common-protocol.hh"
#include "common-protocol-impl.hh"
#include "topo-sort.hh"
#include "callback.hh"
#include "local-store.hh" // TODO remove, along with remaining downcasts

#include <regex>
#include <queue>

#include <fstream>
#include <sys/types.h>
#include <fcntl.h>
#include <unistd.h>

#ifndef _WIN32 // TODO abstract over proc exit status
#  include <sys/wait.h>
#endif

#include <nlohmann/json.hpp>

#include "strings.hh"

namespace nix {

Goal::Co DerivationGoal::init() {
    if (useDerivation) {
        co_return getDerivation();
    } else {
        co_return haveDerivation();
    }
}

DerivationGoal::DerivationGoal(const StorePath & drvPath,
    const OutputsSpec & wantedOutputs, Worker & worker, BuildMode buildMode)
    : Goal(worker, DerivedPath::Built { .drvPath = makeConstantStorePathRef(drvPath), .outputs = wantedOutputs })
    , useDerivation(true)
    , drvPath(drvPath)
    , wantedOutputs(wantedOutputs)
    , buildMode(buildMode)
{
    name = fmt(
        "building of '%s' from .drv file",
        DerivedPath::Built { makeConstantStorePathRef(drvPath), wantedOutputs }.to_string(worker.store));
    trace("created");

    mcExpectedBuilds = std::make_unique<MaintainCount<uint64_t>>(worker.expectedBuilds);
    worker.updateProgress();
}


DerivationGoal::DerivationGoal(const StorePath & drvPath, const BasicDerivation & drv,
    const OutputsSpec & wantedOutputs, Worker & worker, BuildMode buildMode)
    : Goal(worker, DerivedPath::Built { .drvPath = makeConstantStorePathRef(drvPath), .outputs = wantedOutputs })
    , useDerivation(false)
    , drvPath(drvPath)
    , wantedOutputs(wantedOutputs)
    , buildMode(buildMode)
{
    this->drv = std::make_unique<Derivation>(drv);

    name = fmt(
        "building of '%s' from in-memory derivation",
        DerivedPath::Built { makeConstantStorePathRef(drvPath), drv.outputNames() }.to_string(worker.store));
    trace("created");

    mcExpectedBuilds = std::make_unique<MaintainCount<uint64_t>>(worker.expectedBuilds);
    worker.updateProgress();

    /* Prevent the .chroot directory from being
       garbage-collected. (See isActiveTempFile() in gc.cc.) */
    worker.store.addTempRoot(this->drvPath);
}


DerivationGoal::~DerivationGoal()
{
    /* Careful: we should never ever throw an exception from a
       destructor. */
    try { closeLogFile(); } catch (...) { ignoreExceptionInDestructor(); }
}


std::string DerivationGoal::key()
{
    /* Ensure that derivations get built in order of their name,
       i.e. a derivation named "aardvark" always comes before
       "baboon". And substitution goals always happen before
       derivation goals (due to "b$"). */
    return "b$" + std::string(drvPath.name()) + "$" + worker.store.printStorePath(drvPath);
}


void DerivationGoal::killChild()
{
#ifndef _WIN32 // TODO enable build hook on Windows
    hook.reset();
#endif
}


void DerivationGoal::timedOut(Error && ex)
{
    killChild();
    // We're not inside a coroutine, hence we can't use co_return here.
    // Thus we ignore the return value.
    [[maybe_unused]] Done _ = done(BuildResult::TimedOut, {}, std::move(ex));
}

void DerivationGoal::addWantedOutputs(const OutputsSpec & outputs)
{
    auto newWanted = wantedOutputs.union_(outputs);
    switch (needRestart) {
    case NeedRestartForMoreOutputs::OutputsUnmodifedDontNeed:
        if (!newWanted.isSubsetOf(wantedOutputs))
            needRestart = NeedRestartForMoreOutputs::OutputsAddedDoNeed;
        break;
    case NeedRestartForMoreOutputs::OutputsAddedDoNeed:
        /* No need to check whether we added more outputs, because a
           restart is already queued up. */
        break;
    case NeedRestartForMoreOutputs::BuildInProgressWillNotNeed:
        /* We are already building all outputs, so it doesn't matter if
           we now want more. */
        break;
    };
    wantedOutputs = newWanted;
}


Goal::Co DerivationGoal::getDerivation()
{
    trace("init");

    /* The first thing to do is to make sure that the derivation
       exists.  If it doesn't, it may be created through a
       substitute. */
    if (buildMode == bmNormal && worker.evalStore.isValidPath(drvPath)) {
        co_return loadDerivation();
    }

    addWaitee(upcast_goal(worker.makePathSubstitutionGoal(drvPath)));

    co_await Suspend{};
    co_return loadDerivation();
}


Goal::Co DerivationGoal::loadDerivation()
{
    trace("loading derivation");

    if (nrFailed != 0) {
        co_return done(BuildResult::MiscFailure, {}, Error("cannot build missing derivation '%s'", worker.store.printStorePath(drvPath)));
    }

    /* `drvPath' should already be a root, but let's be on the safe
       side: if the user forgot to make it a root, we wouldn't want
       things being garbage collected while we're busy. */
    worker.evalStore.addTempRoot(drvPath);

    /* Get the derivation. It is probably in the eval store, but it might be inthe main store:

         - Resolved derivation are resolved against main store realisations, and so must be stored there.

         - Dynamic derivations are built, and so are found in the main store.
     */
    for (auto * drvStore : { &worker.evalStore, &worker.store }) {
        if (drvStore->isValidPath(drvPath)) {
            drv = std::make_unique<Derivation>(drvStore->readDerivation(drvPath));
            break;
        }
    }
    assert(drv);

    co_return haveDerivation();
}


Goal::Co DerivationGoal::haveDerivation()
{
    trace("have derivation");

    parsedDrv = std::make_unique<ParsedDerivation>(drvPath, *drv);

    if (!drv->type().hasKnownOutputPaths())
        experimentalFeatureSettings.require(Xp::CaDerivations);

    if (drv->type().isImpure()) {
        experimentalFeatureSettings.require(Xp::ImpureDerivations);

        for (auto & [outputName, output] : drv->outputs) {
            auto randomPath = StorePath::random(outputPathName(drv->name, outputName));
            assert(!worker.store.isValidPath(randomPath));
            initialOutputs.insert({
                outputName,
                InitialOutput {
                    .wanted = true,
                    .outputHash = impureOutputHash,
                    .known = InitialOutputStatus {
                        .path = randomPath,
                        .status = PathStatus::Absent
                    }
                }
            });
        }

        co_return gaveUpOnSubstitution();
    }

    for (auto & i : drv->outputsAndOptPaths(worker.store))
        if (i.second.second)
            worker.store.addTempRoot(*i.second.second);

    auto outputHashes = staticOutputHashes(worker.evalStore, *drv);
    for (auto & [outputName, outputHash] : outputHashes)
        initialOutputs.insert({
            outputName,
            InitialOutput {
                .wanted = true, // Will be refined later
                .outputHash = outputHash
            }
        });

    /* Check what outputs paths are not already valid. */
    auto [allValid, validOutputs] = checkPathValidity();

    /* If they are all valid, then we're done. */
    if (allValid && buildMode == bmNormal) {
        co_return done(BuildResult::AlreadyValid, std::move(validOutputs));
    }

    /* We are first going to try to create the invalid output paths
       through substitutes.  If that doesn't work, we'll build
       them. */
    if (settings.useSubstitutes && parsedDrv->substitutesAllowed())
        for (auto & [outputName, status] : initialOutputs) {
            if (!status.wanted) continue;
            if (!status.known)
                addWaitee(
                    upcast_goal(
                        worker.makeDrvOutputSubstitutionGoal(
                            DrvOutput{status.outputHash, outputName},
                            buildMode == bmRepair ? Repair : NoRepair
                        )
                    )
                );
            else {
                auto * cap = getDerivationCA(*drv);
                addWaitee(upcast_goal(worker.makePathSubstitutionGoal(
                    status.known->path,
                    buildMode == bmRepair ? Repair : NoRepair,
                    cap ? std::optional { *cap } : std::nullopt)));
            }
        }

    if (!waitees.empty()) co_await Suspend{}; /* to prevent hang (no wake-up event) */
    co_return outputsSubstitutionTried();
}


Goal::Co DerivationGoal::outputsSubstitutionTried()
{
    trace("all outputs substituted (maybe)");

    assert(!drv->type().isImpure());

    if (nrFailed > 0 && nrFailed > nrNoSubstituters + nrIncompleteClosure && !settings.tryFallback) {
        co_return done(BuildResult::TransientFailure, {},
            Error("some substitutes for the outputs of derivation '%s' failed (usually happens due to networking issues); try '--fallback' to build derivation from source ",
                worker.store.printStorePath(drvPath)));
    }

    /*  If the substitutes form an incomplete closure, then we should
        build the dependencies of this derivation, but after that, we
        can still use the substitutes for this derivation itself.

        If the nrIncompleteClosure != nrFailed, we have another issue as well.
        In particular, it may be the case that the hole in the closure is
        an output of the current derivation, which causes a loop if retried.
     */
    {
        bool substitutionFailed =
            nrIncompleteClosure > 0 &&
            nrIncompleteClosure == nrFailed;
        switch (retrySubstitution) {
        case RetrySubstitution::NoNeed:
            if (substitutionFailed)
                retrySubstitution = RetrySubstitution::YesNeed;
            break;
        case RetrySubstitution::YesNeed:
            // Should not be able to reach this state from here.
            assert(false);
            break;
        case RetrySubstitution::AlreadyRetried:
            debug("substitution failed again, but we already retried once. Not retrying again.");
            break;
        }
    }

    nrFailed = nrNoSubstituters = nrIncompleteClosure = 0;

    if (needRestart == NeedRestartForMoreOutputs::OutputsAddedDoNeed) {
        needRestart = NeedRestartForMoreOutputs::OutputsUnmodifedDontNeed;
        co_return haveDerivation();
    }

    auto [allValid, validOutputs] = checkPathValidity();

    if (buildMode == bmNormal && allValid) {
        co_return done(BuildResult::Substituted, std::move(validOutputs));
    }
    if (buildMode == bmRepair && allValid) {
        co_return repairClosure();
    }
    if (buildMode == bmCheck && !allValid)
        throw Error("some outputs of '%s' are not valid, so checking is not possible",
            worker.store.printStorePath(drvPath));

    /* Nothing to wait for; tail call */
    co_return gaveUpOnSubstitution();
}


/* At least one of the output paths could not be
   produced using a substitute.  So we have to build instead. */
Goal::Co DerivationGoal::gaveUpOnSubstitution()
{
    /* At this point we are building all outputs, so if more are wanted there
       is no need to restart. */
    needRestart = NeedRestartForMoreOutputs::BuildInProgressWillNotNeed;

    /* The inputs must be built before we can build this goal. */
    inputDrvOutputs.clear();
    if (useDerivation) {
        std::function<void(ref<SingleDerivedPath>, const DerivedPathMap<StringSet>::ChildNode &)> addWaiteeDerivedPath;

        addWaiteeDerivedPath = [&](ref<SingleDerivedPath> inputDrv, const DerivedPathMap<StringSet>::ChildNode & inputNode) {
            if (!inputNode.value.empty())
                addWaitee(worker.makeGoal(
                    DerivedPath::Built {
                        .drvPath = inputDrv,
                        .outputs = inputNode.value,
                    },
                    buildMode == bmRepair ? bmRepair : bmNormal));
            for (const auto & [outputName, childNode] : inputNode.childMap)
                addWaiteeDerivedPath(
                    make_ref<SingleDerivedPath>(SingleDerivedPath::Built { inputDrv, outputName }),
                    childNode);
        };

        for (const auto & [inputDrvPath, inputNode] : dynamic_cast<Derivation *>(drv.get())->inputDrvs.map) {
            /* Ensure that pure, non-fixed-output derivations don't
               depend on impure derivations. */
            if (experimentalFeatureSettings.isEnabled(Xp::ImpureDerivations) && !drv->type().isImpure() && !drv->type().isFixed()) {
                auto inputDrv = worker.evalStore.readDerivation(inputDrvPath);
                if (inputDrv.type().isImpure())
                    throw Error("pure derivation '%s' depends on impure derivation '%s'",
                        worker.store.printStorePath(drvPath),
                        worker.store.printStorePath(inputDrvPath));
            }

            addWaiteeDerivedPath(makeConstantStorePathRef(inputDrvPath), inputNode);
        }
    }

    /* Copy the input sources from the eval store to the build
       store.

       Note that some inputs might not be in the eval store because they
       are (resolved) derivation outputs in a resolved derivation. */
    if (&worker.evalStore != &worker.store) {
        RealisedPath::Set inputSrcs;
        for (auto & i : drv->inputSrcs)
            if (worker.evalStore.isValidPath(i))
                inputSrcs.insert(i);
        copyClosure(worker.evalStore, worker.store, inputSrcs);
    }

    for (auto & i : drv->inputSrcs) {
        if (worker.store.isValidPath(i)) continue;
        if (!settings.useSubstitutes)
            throw Error("dependency '%s' of '%s' does not exist, and substitution is disabled",
                worker.store.printStorePath(i), worker.store.printStorePath(drvPath));
        addWaitee(upcast_goal(worker.makePathSubstitutionGoal(i)));
    }

    if (!waitees.empty()) co_await Suspend{}; /* to prevent hang (no wake-up event) */
    co_return inputsRealised();
}


Goal::Co DerivationGoal::repairClosure()
{
    assert(!drv->type().isImpure());

    /* If we're repairing, we now know that our own outputs are valid.
       Now check whether the other paths in the outputs closure are
       good.  If not, then start derivation goals for the derivations
       that produced those outputs. */

    /* Get the output closure. */
    auto outputs = queryDerivationOutputMap();
    StorePathSet outputClosure;
    for (auto & i : outputs) {
        if (!wantedOutputs.contains(i.first)) continue;
        worker.store.computeFSClosure(i.second, outputClosure);
    }

    /* Filter out our own outputs (which we have already checked). */
    for (auto & i : outputs)
        outputClosure.erase(i.second);

    /* Get all dependencies of this derivation so that we know which
       derivation is responsible for which path in the output
       closure. */
    StorePathSet inputClosure;
    if (useDerivation) worker.store.computeFSClosure(drvPath, inputClosure);
    std::map<StorePath, StorePath> outputsToDrv;
    for (auto & i : inputClosure)
        if (i.isDerivation()) {
            auto depOutputs = worker.store.queryPartialDerivationOutputMap(i, &worker.evalStore);
            for (auto & j : depOutputs)
                if (j.second)
                    outputsToDrv.insert_or_assign(*j.second, i);
        }

    /* Check each path (slow!). */
    for (auto & i : outputClosure) {
        if (worker.pathContentsGood(i)) continue;
        printError(
            "found corrupted or missing path '%s' in the output closure of '%s'",
            worker.store.printStorePath(i), worker.store.printStorePath(drvPath));
        auto drvPath2 = outputsToDrv.find(i);
        if (drvPath2 == outputsToDrv.end())
            addWaitee(upcast_goal(worker.makePathSubstitutionGoal(i, Repair)));
        else
            addWaitee(worker.makeGoal(
                DerivedPath::Built {
                    .drvPath = makeConstantStorePathRef(drvPath2->second),
                    .outputs = OutputsSpec::All { },
                },
                bmRepair));
    }

    if (waitees.empty()) {
        co_return done(BuildResult::AlreadyValid, assertPathValidity());
    } else {
        co_await Suspend{};
        co_return closureRepaired();
    }
}


Goal::Co DerivationGoal::closureRepaired()
{
    trace("closure repaired");
    if (nrFailed > 0)
        throw Error("some paths in the output closure of derivation '%s' could not be repaired",
            worker.store.printStorePath(drvPath));
    co_return done(BuildResult::AlreadyValid, assertPathValidity());
}


Goal::Co DerivationGoal::inputsRealised()
{
    trace("all inputs realised");

    if (nrFailed != 0) {
        if (!useDerivation)
            throw Error("some dependencies of '%s' are missing", worker.store.printStorePath(drvPath));
        co_return done(BuildResult::DependencyFailed, {}, Error(
                "%s dependencies of derivation '%s' failed to build",
                nrFailed, worker.store.printStorePath(drvPath)));
    }

    if (retrySubstitution == RetrySubstitution::YesNeed) {
        retrySubstitution = RetrySubstitution::AlreadyRetried;
        co_return haveDerivation();
    }

    /* Gather information necessary for computing the closure and/or
       running the build hook. */

    /* Determine the full set of input paths. */

    /* First, the input derivations. */
    if (useDerivation) {
        auto & fullDrv = *dynamic_cast<Derivation *>(drv.get());

        auto drvType = fullDrv.type();
        bool resolveDrv = std::visit(overloaded {
            [&](const DerivationType::InputAddressed & ia) {
                /* must resolve if deferred. */
                return ia.deferred;
            },
            [&](const DerivationType::ContentAddressed & ca) {
                return !fullDrv.inputDrvs.map.empty() && (
                    ca.fixed
                    /* Can optionally resolve if fixed, which is good
                       for avoiding unnecessary rebuilds. */
                    ? experimentalFeatureSettings.isEnabled(Xp::CaDerivations)
                    /* Must resolve if floating and there are any inputs
                       drvs. */
                    : true);
            },
            [&](const DerivationType::Impure &) {
                return true;
            }
        }, drvType.raw);

        if (resolveDrv && !fullDrv.inputDrvs.map.empty()) {
            experimentalFeatureSettings.require(Xp::CaDerivations);

            /* We are be able to resolve this derivation based on the
               now-known results of dependencies. If so, we become a
               stub goal aliasing that resolved derivation goal. */
            std::optional attempt = fullDrv.tryResolve(worker.store, inputDrvOutputs);
            if (!attempt) {
              /* TODO (impure derivations-induced tech debt) (see below):
                 The above attempt should have found it, but because we manage
                 inputDrvOutputs statefully, sometimes it gets out of sync with
                 the real source of truth (store). So we query the store
                 directly if there's a problem. */
              attempt = fullDrv.tryResolve(worker.store, &worker.evalStore);
            }
            assert(attempt);
            Derivation drvResolved { std::move(*attempt) };

            auto pathResolved = writeDerivation(worker.store, drvResolved);

            auto msg = fmt("resolved derivation: '%s' -> '%s'",
                worker.store.printStorePath(drvPath),
                worker.store.printStorePath(pathResolved));
            act = std::make_unique<Activity>(*logger, lvlInfo, actBuildWaiting, msg,
                Logger::Fields {
                       worker.store.printStorePath(drvPath),
                       worker.store.printStorePath(pathResolved),
                   });

            resolvedDrvGoal = worker.makeDerivationGoal(
                pathResolved, wantedOutputs, buildMode);
            addWaitee(resolvedDrvGoal);

            co_await Suspend{};
            co_return resolvedFinished();
        }

        std::function<void(const StorePath &, const DerivedPathMap<StringSet>::ChildNode &)> accumInputPaths;

        accumInputPaths = [&](const StorePath & depDrvPath, const DerivedPathMap<StringSet>::ChildNode & inputNode) {
            /* Add the relevant output closures of the input derivation
               `i' as input paths.  Only add the closures of output paths
               that are specified as inputs. */
            auto getOutput = [&](const std::string & outputName) {
                /* TODO (impure derivations-induced tech debt):
                   Tracking input derivation outputs statefully through the
                   goals is error prone and has led to bugs.
                   For a robust nix, we need to move towards the `else` branch,
                   which does not rely on goal state to match up with the
                   reality of the store, which is our real source of truth.
                   However, the impure derivations feature still relies on this
                   fragile way of doing things, because its builds do not have
                   a representation in the store, which is a usability problem
                   in itself. When implementing this logic entirely with lookups
                   make sure that they're cached. */
                if (auto outPath = get(inputDrvOutputs, { depDrvPath, outputName })) {
                    return *outPath;
                }
                else {
                    auto outMap = [&]{
                        for (auto * drvStore : { &worker.evalStore, &worker.store })
                            if (drvStore->isValidPath(depDrvPath))
                                return worker.store.queryDerivationOutputMap(depDrvPath, drvStore);
                        assert(false);
                    }();

                    auto outMapPath = outMap.find(outputName);
                    if (outMapPath == outMap.end()) {
                        throw Error(
                            "derivation '%s' requires non-existent output '%s' from input derivation '%s'",
                            worker.store.printStorePath(drvPath), outputName, worker.store.printStorePath(depDrvPath));
                    }
                    return outMapPath->second;
                }
            };

            for (auto & outputName : inputNode.value)
                worker.store.computeFSClosure(getOutput(outputName), inputPaths);

            for (auto & [outputName, childNode] : inputNode.childMap)
                accumInputPaths(getOutput(outputName), childNode);
        };

        for (auto & [depDrvPath, depNode] : fullDrv.inputDrvs.map)
            accumInputPaths(depDrvPath, depNode);
    }

    /* Second, the input sources. */
    worker.store.computeFSClosure(drv->inputSrcs, inputPaths);

    debug("added input paths %s", worker.store.showPaths(inputPaths));

    /* What type of derivation are we building? */
    derivationType = drv->type();

    /* Okay, try to build.  Note that here we don't wait for a build
       slot to become available, since we don't need one if there is a
       build hook. */
    worker.wakeUp(shared_from_this());
    co_await Suspend{};
    co_return tryToBuild();
}

void DerivationGoal::started()
{
    auto msg = fmt(
        buildMode == bmRepair ? "repairing outputs of '%s'" :
        buildMode == bmCheck ? "checking outputs of '%s'" :
        "building '%s'", worker.store.printStorePath(drvPath));
    fmt("building '%s'", worker.store.printStorePath(drvPath));
#ifndef _WIN32 // TODO enable build hook on Windows
    if (hook) msg += fmt(" on '%s'", machineName);
#endif
    act = std::make_unique<Activity>(*logger, lvlInfo, actBuild, msg,
        Logger::Fields{worker.store.printStorePath(drvPath),
#ifndef _WIN32 // TODO enable build hook on Windows
        hook ? machineName :
#endif
            "",
        1,
        1});
    mcRunningBuilds = std::make_unique<MaintainCount<uint64_t>>(worker.runningBuilds);
    worker.updateProgress();
}

Goal::Co DerivationGoal::tryToBuild()
{
    trace("trying to build");

    /* Obtain locks on all output paths, if the paths are known a priori.

       The locks are automatically released when we exit this function or Nix
       crashes.  If we can't acquire the lock, then continue; hopefully some
       other goal can start a build, and if not, the main loop will sleep a few
       seconds and then retry this goal. */
    PathSet lockFiles;
    /* FIXME: Should lock something like the drv itself so we don't build same
       CA drv concurrently */
    if (dynamic_cast<LocalStore *>(&worker.store)) {
        /* If we aren't a local store, we might need to use the local store as
           a build remote, but that would cause a deadlock. */
        /* FIXME: Make it so we can use ourselves as a build remote even if we
           are the local store (separate locking for building vs scheduling? */
        /* FIXME: find some way to lock for scheduling for the other stores so
           a forking daemon with --store still won't farm out redundant builds.
           */
        for (auto & i : drv->outputsAndOptPaths(worker.store)) {
            if (i.second.second)
                lockFiles.insert(worker.store.Store::toRealPath(*i.second.second));
            else
                lockFiles.insert(
                    worker.store.Store::toRealPath(drvPath) + "." + i.first
                );
        }
    }

    if (!outputLocks.lockPaths(lockFiles, "", false)) {
        if (!actLock)
            actLock = std::make_unique<Activity>(*logger, lvlWarn, actBuildWaiting,
                fmt("waiting for lock on %s", Magenta(showPaths(lockFiles))));
        worker.waitForAWhile(shared_from_this());
        co_await Suspend{};
        co_return tryToBuild();
    }

    actLock.reset();

    /* Now check again whether the outputs are valid.  This is because
       another process may have started building in parallel.  After
       it has finished and released the locks, we can (and should)
       reuse its results.  (Strictly speaking the first check can be
       omitted, but that would be less efficient.)  Note that since we
       now hold the locks on the output paths, no other process can
       build this derivation, so no further checks are necessary. */
    auto [allValid, validOutputs] = checkPathValidity();

    if (buildMode != bmCheck && allValid) {
        debug("skipping build of derivation '%s', someone beat us to it", worker.store.printStorePath(drvPath));
        outputLocks.setDeletion(true);
        co_return done(BuildResult::AlreadyValid, std::move(validOutputs));
    }

    /* If any of the outputs already exist but are not valid, delete
       them. */
    for (auto & [_, status] : initialOutputs) {
        if (!status.known || status.known->isValid()) continue;
        auto storePath = status.known->path;
        debug("removing invalid path '%s'", worker.store.printStorePath(status.known->path));
        deletePath(worker.store.Store::toRealPath(storePath));
    }

    /* Don't do a remote build if the derivation has the attribute
       `preferLocalBuild' set.  Also, check and repair modes are only
       supported for local builds. */
    bool buildLocally =
        (buildMode != bmNormal || parsedDrv->willBuildLocally(worker.store))
        && settings.maxBuildJobs.get() != 0;

    if (!buildLocally) {
        switch (tryBuildHook()) {
            case rpAccept:
                /* Yes, it has started doing so.  Wait until we get
                   EOF from the hook. */
                actLock.reset();
                buildResult.startTime = time(0); // inexact
<<<<<<< HEAD
                startTime = std::chrono::steady_clock::now();
                state = &DerivationGoal::buildDone;
=======
>>>>>>> 1af94bf4
                started();
                co_await Suspend{};
                co_return buildDone();
            case rpPostpone:
                /* Not now; wait until at least one child finishes or
                   the wake-up timeout expires. */
                if (!actLock)
                    actLock = std::make_unique<Activity>(*logger, lvlWarn, actBuildWaiting,
                        fmt("waiting for a machine to build '%s'", Magenta(worker.store.printStorePath(drvPath))));
                worker.waitForAWhile(shared_from_this());
                outputLocks.unlock();
                co_await Suspend{};
                co_return tryToBuild();
            case rpDecline:
                /* We should do it ourselves. */
                break;
        }
    }

    actLock.reset();

    worker.wakeUp(shared_from_this());
    co_await Suspend{};
    co_return tryLocalBuild();
}

Goal::Co DerivationGoal::tryLocalBuild() {
    throw Error(
        R"(
        Unable to build with a primary store that isn't a local store;
        either pass a different '--store' or enable remote builds.

        For more information check 'man nix.conf' and search for '/machines'.
        )"
    );
}


static void chmod_(const Path & path, mode_t mode)
{
    if (chmod(path.c_str(), mode) == -1)
        throw SysError("setting permissions on '%s'", path);
}


/* Move/rename path 'src' to 'dst'. Temporarily make 'src' writable if
   it's a directory and we're not root (to be able to update the
   directory's parent link ".."). */
static void movePath(const Path & src, const Path & dst)
{
    auto st = lstat(src);

    bool changePerm = (
#ifndef _WIN32
        geteuid()
#else
        !isRootUser()
#endif
        && S_ISDIR(st.st_mode) && !(st.st_mode & S_IWUSR));

    if (changePerm)
        chmod_(src, st.st_mode | S_IWUSR);

    std::filesystem::rename(src, dst);

    if (changePerm)
        chmod_(dst, st.st_mode);
}


void replaceValidPath(const Path & storePath, const Path & tmpPath)
{
    /* We can't atomically replace storePath (the original) with
       tmpPath (the replacement), so we have to move it out of the
       way first.  We'd better not be interrupted here, because if
       we're repairing (say) Glibc, we end up with a broken system. */
    Path oldPath = fmt("%1%.old-%2%-%3%", storePath, getpid(), rand());
    if (pathExists(storePath))
        movePath(storePath, oldPath);

    try {
        movePath(tmpPath, storePath);
    } catch (...) {
        try {
            // attempt to recover
            movePath(oldPath, storePath);
        } catch (...) {
            ignoreExceptionExceptInterrupt();
        }
        throw;
    }

    deletePath(oldPath);
}


int DerivationGoal::getChildStatus()
{
#ifndef _WIN32 // TODO enable build hook on Windows
    return hook->pid.kill();
#else
    return 0;
#endif
}


void DerivationGoal::closeReadPipes()
{
#ifndef _WIN32 // TODO enable build hook on Windows
    hook->builderOut.readSide.close();
    hook->fromHook.readSide.close();
#endif
}


void DerivationGoal::cleanupHookFinally()
{
}


void DerivationGoal::cleanupPreChildKill()
{
}


void DerivationGoal::cleanupPostChildKill()
{
}


bool DerivationGoal::cleanupDecideWhetherDiskFull()
{
    return false;
}


void DerivationGoal::cleanupPostOutputsRegisteredModeCheck()
{
}


void DerivationGoal::cleanupPostOutputsRegisteredModeNonCheck()
{
}

void runPostBuildHook(
    Store & store,
    Logger & logger,
    const StorePath & drvPath,
    const StorePathSet & outputPaths)
{
    auto hook = settings.postBuildHook;
    if (hook == "")
        return;

    Activity act(logger, lvlTalkative, actPostBuildHook,
            fmt("running post-build-hook '%s'", settings.postBuildHook),
            Logger::Fields{store.printStorePath(drvPath)});
    PushActivity pact(act.id);
    std::map<std::string, std::string> hookEnvironment = getEnv();

    hookEnvironment.emplace("DRV_PATH", store.printStorePath(drvPath));
    hookEnvironment.emplace("OUT_PATHS", chomp(concatStringsSep(" ", store.printStorePathSet(outputPaths))));
    hookEnvironment.emplace("NIX_CONFIG", globalConfig.toKeyValue());

    struct LogSink : Sink {
        Activity & act;
        std::string currentLine;

        LogSink(Activity & act) : act(act) { }

        void operator() (std::string_view data) override {
            for (auto c : data) {
                if (c == '\n') {
                    flushLine();
                } else {
                    currentLine += c;
                }
            }
        }

        void flushLine() {
            act.result(resPostBuildLogLine, currentLine);
            currentLine.clear();
        }

        ~LogSink() {
            if (currentLine != "") {
                currentLine += '\n';
                flushLine();
            }
        }
    };
    LogSink sink(act);

    runProgram2({
        .program = settings.postBuildHook,
        .environment = hookEnvironment,
        .standardOut = &sink,
        .mergeStderrToStdout = true,
    });
}

Goal::Co DerivationGoal::buildDone()
{
    trace("build done");

    Finally releaseBuildUser([&](){ this->cleanupHookFinally(); });

    cleanupPreChildKill();

    /* Since we got an EOF on the logger pipe, the builder is presumed
       to have terminated.  In fact, the builder could also have
       simply have closed its end of the pipe, so just to be sure,
       kill it. */
    int status = getChildStatus();

    debug("builder process for '%s' finished", worker.store.printStorePath(drvPath));

    buildResult.timesBuilt++;
    buildResult.stopTime = time(0);

    /* So the child is gone now. */
    worker.childTerminated(this);

    /* Close the read side of the logger pipe. */
    closeReadPipes();

    /* Close the log file. */
    closeLogFile();

    cleanupPostChildKill();

    if (buildResult.cpuUser && buildResult.cpuSystem) {
        debug("builder for '%s' terminated with status %d, user CPU %.3fs, system CPU %.3fs",
            worker.store.printStorePath(drvPath),
            status,
            ((double) buildResult.cpuUser->count()) / 1000000,
            ((double) buildResult.cpuSystem->count()) / 1000000);
    }

    bool diskFull = false;

    try {

        /* Check the exit status. */
        if (!statusOk(status)) {

            diskFull |= cleanupDecideWhetherDiskFull();

            auto msg = fmt("builder for '%s' %s",
                Magenta(worker.store.printStorePath(drvPath)),
                statusToString(status));

            if (!logger->isVerbose() && !logTail.empty()) {
                msg += fmt(";\nlast %d log lines:\n", logTail.size());
                for (auto & line : logTail) {
                    msg += "> ";
                    msg += line;
                    msg += "\n";
                }
                auto nixLogCommand = experimentalFeatureSettings.isEnabled(Xp::NixCommand)
                    ? "nix log"
                    : "nix-store -l";
                msg += fmt("For full logs, run '" ANSI_BOLD "%s %s" ANSI_NORMAL "'.",
                    nixLogCommand,
                    worker.store.printStorePath(drvPath));
            }

            if (diskFull)
                msg += "\nnote: build failure may have been caused by lack of free disk space";

            throw BuildError(msg);
        }

        /* Compute the FS closure of the outputs and register them as
           being valid. */
        auto builtOutputs = registerOutputs();

        StorePathSet outputPaths;
        for (auto & [_, output] : builtOutputs)
            outputPaths.insert(output.outPath);
        runPostBuildHook(
            worker.store,
            *logger,
            drvPath,
            outputPaths
        );

        cleanupPostOutputsRegisteredModeNonCheck();

        /* It is now safe to delete the lock files, since all future
           lockers will see that the output paths are valid; they will
           not create new lock files with the same names as the old
           (unlinked) lock files. */
        outputLocks.setDeletion(true);
        outputLocks.unlock();

        co_return done(BuildResult::Built, std::move(builtOutputs));

    } catch (BuildError & e) {
        outputLocks.unlock();

        BuildResult::Status st = BuildResult::MiscFailure;

#ifndef _WIN32 // TODO abstract over proc exit status
        if (hook && WIFEXITED(status) && WEXITSTATUS(status) == 101)
            st = BuildResult::TimedOut;

        else if (hook && (!WIFEXITED(status) || WEXITSTATUS(status) != 100)) {
        }

        else
#endif
        {
            assert(derivationType);
            st =
                dynamic_cast<NotDeterministic*>(&e) ? BuildResult::NotDeterministic :
                statusOk(status) ? BuildResult::OutputRejected :
                !derivationType->isSandboxed() || diskFull ? BuildResult::TransientFailure :
                BuildResult::PermanentFailure;
        }

        co_return done(st, {}, std::move(e));
    }

    auto stopTime = std::chrono::steady_clock::now();

    auto duration = std::chrono::duration_cast<std::chrono::milliseconds>(stopTime - startTime).count() / 1000.0;

    // FIXME: associate with activity 'act'.
    printMsg(duration > 0.2 ? lvlNotice : lvlInfo,
        ANSI_BOLD ANSI_GREEN "Built" ANSI_NORMAL " '%s' in %.1f s.",
        worker.store.printStorePath(drvPath),
        duration);
}

Goal::Co DerivationGoal::resolvedFinished()
{
    trace("resolved derivation finished");

    assert(resolvedDrvGoal);
    auto resolvedDrv = *resolvedDrvGoal->drv;
    auto & resolvedResult = resolvedDrvGoal->buildResult;

    SingleDrvOutputs builtOutputs;

    if (resolvedResult.success()) {
        auto resolvedHashes = staticOutputHashes(worker.store, resolvedDrv);

        StorePathSet outputPaths;

        for (auto & outputName : resolvedDrv.outputNames()) {
            auto initialOutput = get(initialOutputs, outputName);
            auto resolvedHash = get(resolvedHashes, outputName);
            if ((!initialOutput) || (!resolvedHash))
                throw Error(
                    "derivation '%s' doesn't have expected output '%s' (derivation-goal.cc/resolvedFinished,resolve)",
                    worker.store.printStorePath(drvPath), outputName);

            auto realisation = [&]{
              auto take1 = get(resolvedResult.builtOutputs, outputName);
              if (take1) return *take1;

              /* The above `get` should work. But sateful tracking of
                 outputs in resolvedResult, this can get out of sync with the
                 store, which is our actual source of truth. For now we just
                 check the store directly if it fails. */
              auto take2 = worker.evalStore.queryRealisation(DrvOutput { *resolvedHash, outputName });
              if (take2) return *take2;

              throw Error(
                  "derivation '%s' doesn't have expected output '%s' (derivation-goal.cc/resolvedFinished,realisation)",
                  worker.store.printStorePath(resolvedDrvGoal->drvPath), outputName);
            }();

            if (!drv->type().isImpure()) {
                auto newRealisation = realisation;
                newRealisation.id = DrvOutput { initialOutput->outputHash, outputName };
                newRealisation.signatures.clear();
                if (!drv->type().isFixed()) {
                    auto & drvStore = worker.evalStore.isValidPath(drvPath)
                        ? worker.evalStore
                        : worker.store;
                    newRealisation.dependentRealisations = drvOutputReferences(worker.store, *drv, realisation.outPath, &drvStore);
                }
                signRealisation(newRealisation);
                worker.store.registerDrvOutput(newRealisation);
            }
            outputPaths.insert(realisation.outPath);
            builtOutputs.emplace(outputName, realisation);
        }

        runPostBuildHook(
            worker.store,
            *logger,
            drvPath,
            outputPaths
        );
    }

    auto status = resolvedResult.status;
    if (status == BuildResult::AlreadyValid)
        status = BuildResult::ResolvesToAlreadyValid;

    co_return done(status, std::move(builtOutputs));
}

HookReply DerivationGoal::tryBuildHook()
{
#ifdef _WIN32 // TODO enable build hook on Windows
    return rpDecline;
#else
    if (settings.buildHook.get().empty() || !worker.tryBuildHook || !useDerivation) return rpDecline;

    if (!worker.hook)
        worker.hook = std::make_unique<HookInstance>();

    try {

        /* Send the request to the hook. */
        worker.hook->sink
            << "try"
            << (worker.getNrLocalBuilds() < settings.maxBuildJobs ? 1 : 0)
            << drv->platform
            << worker.store.printStorePath(drvPath)
            << parsedDrv->getRequiredSystemFeatures();
        worker.hook->sink.flush();

        /* Read the first line of input, which should be a word indicating
           whether the hook wishes to perform the build. */
        std::string reply;
        while (true) {
            auto s = [&]() {
                try {
                    return readLine(worker.hook->fromHook.readSide.get());
                } catch (Error & e) {
                    e.addTrace({}, "while reading the response from the build hook");
                    throw;
                }
            }();
            if (handleJSONLogMessage(s, worker.act, worker.hook->activities, true))
                ;
            else if (s.substr(0, 2) == "# ") {
                reply = s.substr(2);
                break;
            }
            else {
                s += "\n";
                writeToStderr(s);
            }
        }

        debug("hook reply is '%1%'", reply);

        if (reply == "decline")
            return rpDecline;
        else if (reply == "decline-permanently") {
            worker.tryBuildHook = false;
            worker.hook = 0;
            return rpDecline;
        }
        else if (reply == "postpone")
            return rpPostpone;
        else if (reply != "accept")
            throw Error("bad hook reply '%s'", reply);

    } catch (SysError & e) {
        if (e.errNo == EPIPE) {
            printError(
                "build hook died unexpectedly: %s",
                chomp(drainFD(worker.hook->fromHook.readSide.get())));
            worker.hook = 0;
            return rpDecline;
        } else
            throw;
    }

    hook = std::move(worker.hook);

    try {
        machineName = readLine(hook->fromHook.readSide.get());
    } catch (Error & e) {
        e.addTrace({}, "while reading the machine name from the build hook");
        throw;
    }

    CommonProto::WriteConn conn { hook->sink };

    /* Tell the hook all the inputs that have to be copied to the
       remote system. */
    CommonProto::write(worker.store, conn, inputPaths);

    /* Tell the hooks the missing outputs that have to be copied back
       from the remote system. */
    {
        StringSet missingOutputs;
        for (auto & [outputName, status] : initialOutputs) {
            // XXX: Does this include known CA outputs?
            if (buildMode != bmCheck && status.known && status.known->isValid()) continue;
            missingOutputs.insert(outputName);
        }
        CommonProto::write(worker.store, conn, missingOutputs);
    }

    hook->sink = FdSink();
    hook->toHook.writeSide.close();

    /* Create the log file and pipe. */
    Path logFile = openLogFile();

    std::set<MuxablePipePollState::CommChannel> fds;
    fds.insert(hook->fromHook.readSide.get());
    fds.insert(hook->builderOut.readSide.get());
    worker.childStarted(shared_from_this(), fds, false, false);

    return rpAccept;
#endif
}


SingleDrvOutputs DerivationGoal::registerOutputs()
{
    /* When using a build hook, the build hook can register the output
       as valid (by doing `nix-store --import').  If so we don't have
       to do anything here.

       We can only early return when the outputs are known a priori. For
       floating content-addressed derivations this isn't the case.
     */
    return assertPathValidity();
}

Path DerivationGoal::openLogFile()
{
    logSize = 0;

    if (!settings.keepLog) return "";

    auto baseName = std::string(baseNameOf(worker.store.printStorePath(drvPath)));

    /* Create a log file. */
    Path logDir;
    if (auto localStore = dynamic_cast<LocalStore *>(&worker.store))
        logDir = localStore->logDir;
    else
        logDir = settings.nixLogDir;
    Path dir = fmt("%s/%s/%s/", logDir, LocalFSStore::drvsLogDir, baseName.substr(0, 2));
    createDirs(dir);

    Path logFileName = fmt("%s/%s%s", dir, baseName.substr(2),
        settings.compressLog ? ".bz2" : "");

    fdLogFile = toDescriptor(open(logFileName.c_str(), O_CREAT | O_WRONLY | O_TRUNC
#ifndef _WIN32
        | O_CLOEXEC
#endif
        , 0666));
    if (!fdLogFile) throw SysError("creating log file '%1%'", logFileName);

    logFileSink = std::make_shared<FdSink>(fdLogFile.get());

    if (settings.compressLog)
        logSink = std::shared_ptr<CompressionSink>(makeCompressionSink("bzip2", *logFileSink));
    else
        logSink = logFileSink;

    return logFileName;
}


void DerivationGoal::closeLogFile()
{
    auto logSink2 = std::dynamic_pointer_cast<CompressionSink>(logSink);
    if (logSink2) logSink2->finish();
    if (logFileSink) logFileSink->flush();
    logSink = logFileSink = 0;
    fdLogFile.close();
}


bool DerivationGoal::isReadDesc(Descriptor fd)
{
#ifdef _WIN32 // TODO enable build hook on Windows
    return false;
#else
    return fd == hook->builderOut.readSide.get();
#endif
}

void DerivationGoal::handleChildOutput(Descriptor fd, std::string_view data)
{
    // local & `ssh://`-builds are dealt with here.
    auto isWrittenToLog = isReadDesc(fd);
    if (isWrittenToLog)
    {
        logSize += data.size();
        if (settings.maxLogSize && logSize > settings.maxLogSize) {
            killChild();
            // We're not inside a coroutine, hence we can't use co_return here.
            // Thus we ignore the return value.
            [[maybe_unused]] Done _ = done(
                BuildResult::LogLimitExceeded, {},
                Error("%s killed after writing more than %d bytes of log output",
                    getName(), settings.maxLogSize));
            return;
        }

        for (auto c : data)
            if (c == '\r')
                currentLogLinePos = 0;
            else if (c == '\n')
                flushLine();
            else {
                if (currentLogLinePos >= currentLogLine.size())
                    currentLogLine.resize(currentLogLinePos + 1);
                currentLogLine[currentLogLinePos++] = c;
            }

        if (logSink) (*logSink)(data);
    }

#ifndef _WIN32 // TODO enable build hook on Windows
    if (hook && fd == hook->fromHook.readSide.get()) {
        for (auto c : data)
            if (c == '\n') {
                auto json = parseJSONMessage(currentHookLine);
                if (json) {
                    auto s = handleJSONLogMessage(*json, worker.act, hook->activities, true);
                    // ensure that logs from a builder using `ssh-ng://` as protocol
                    // are also available to `nix log`.
                    if (s && !isWrittenToLog && logSink) {
                        const auto type = (*json)["type"];
                        const auto fields = (*json)["fields"];
                        if (type == resBuildLogLine) {
                            (*logSink)((fields.size() > 0 ? fields[0].get<std::string>() : "") + "\n");
                        } else if (type == resSetPhase && ! fields.is_null()) {
                            const auto phase = fields[0];
                            if (! phase.is_null()) {
                                // nixpkgs' stdenv produces lines in the log to signal
                                // phase changes.
                                // We want to get the same lines in case of remote builds.
                                // The format is:
                                //   @nix { "action": "setPhase", "phase": "$curPhase" }
                                const auto logLine = nlohmann::json::object({
                                    {"action", "setPhase"},
                                    {"phase", phase}
                                });
                                (*logSink)("@nix " + logLine.dump(-1, ' ', false, nlohmann::json::error_handler_t::replace) + "\n");
                            }
                        }
                    }
                }
                currentHookLine.clear();
            } else
                currentHookLine += c;
    }
#endif
}


void DerivationGoal::handleEOF(Descriptor fd)
{
    if (!currentLogLine.empty()) flushLine();
    worker.wakeUp(shared_from_this());
}


void DerivationGoal::flushLine()
{
    if (handleJSONLogMessage(currentLogLine, *act, builderActivities, false))
        ;

    else {
        logTail.push_back(currentLogLine);
        if (logTail.size() > settings.logLines) logTail.pop_front();

        act->result(resBuildLogLine, currentLogLine);
    }

    currentLogLine = "";
    currentLogLinePos = 0;
}


std::map<std::string, std::optional<StorePath>> DerivationGoal::queryPartialDerivationOutputMap()
{
    assert(!drv->type().isImpure());
    if (!useDerivation || drv->type().hasKnownOutputPaths()) {
        std::map<std::string, std::optional<StorePath>> res;
        for (auto & [name, output] : drv->outputs)
            res.insert_or_assign(name, output.path(worker.store, drv->name, name));
        return res;
    } else {
        for (auto * drvStore : { &worker.evalStore, &worker.store })
            if (drvStore->isValidPath(drvPath))
                return worker.store.queryPartialDerivationOutputMap(drvPath, drvStore);
        assert(false);
    }
}

OutputPathMap DerivationGoal::queryDerivationOutputMap()
{
    assert(!drv->type().isImpure());
    if (!useDerivation || drv->type().hasKnownOutputPaths()) {
        OutputPathMap res;
        for (auto & [name, output] : drv->outputsAndOptPaths(worker.store))
            res.insert_or_assign(name, *output.second);
        return res;
    } else {
        for (auto * drvStore : { &worker.evalStore, &worker.store })
            if (drvStore->isValidPath(drvPath))
                return worker.store.queryDerivationOutputMap(drvPath, drvStore);
        assert(false);
    }
}


std::pair<bool, SingleDrvOutputs> DerivationGoal::checkPathValidity()
{
    if (drv->type().isImpure()) return { false, {} };

    bool checkHash = buildMode == bmRepair;
    auto wantedOutputsLeft = std::visit(overloaded {
        [&](const OutputsSpec::All &) {
            return StringSet {};
        },
        [&](const OutputsSpec::Names & names) {
            return static_cast<StringSet>(names);
        },
    }, wantedOutputs.raw);
    SingleDrvOutputs validOutputs;

    for (auto & i : queryPartialDerivationOutputMap()) {
        auto initialOutput = get(initialOutputs, i.first);
        if (!initialOutput)
            // this is an invalid output, gets catched with (!wantedOutputsLeft.empty())
            continue;
        auto & info = *initialOutput;
        info.wanted = wantedOutputs.contains(i.first);
        if (info.wanted)
            wantedOutputsLeft.erase(i.first);
        if (i.second) {
            auto outputPath = *i.second;
            info.known = {
                .path = outputPath,
                .status = !worker.store.isValidPath(outputPath)
                    ? PathStatus::Absent
                    : !checkHash || worker.pathContentsGood(outputPath)
                    ? PathStatus::Valid
                    : PathStatus::Corrupt,
            };
        }
        auto drvOutput = DrvOutput{info.outputHash, i.first};
        if (experimentalFeatureSettings.isEnabled(Xp::CaDerivations)) {
            if (auto real = worker.store.queryRealisation(drvOutput)) {
                info.known = {
                    .path = real->outPath,
                    .status = PathStatus::Valid,
                };
            } else if (info.known && info.known->isValid()) {
                // We know the output because it's a static output of the
                // derivation, and the output path is valid, but we don't have
                // its realisation stored (probably because it has been built
                // without the `ca-derivations` experimental flag).
                worker.store.registerDrvOutput(
                    Realisation {
                        drvOutput,
                        info.known->path,
                    }
                );
            }
        }
        if (info.known && info.known->isValid())
            validOutputs.emplace(i.first, Realisation { drvOutput, info.known->path });
    }

    // If we requested all the outputs, we are always fine.
    // If we requested specific elements, the loop above removes all the valid
    // ones, so any that are left must be invalid.
    if (!wantedOutputsLeft.empty())
        throw Error("derivation '%s' does not have wanted outputs %s",
            worker.store.printStorePath(drvPath),
            concatStringsSep(", ", quoteStrings(wantedOutputsLeft)));

    bool allValid = true;
    for (auto & [_, status] : initialOutputs) {
        if (!status.wanted) continue;
        if (!status.known || !status.known->isValid()) {
            allValid = false;
            break;
        }
    }

    return { allValid, validOutputs };
}


SingleDrvOutputs DerivationGoal::assertPathValidity()
{
    auto [allValid, validOutputs] = checkPathValidity();
    if (!allValid)
        throw Error("some outputs are unexpectedly invalid");
    return validOutputs;
}


Goal::Done DerivationGoal::done(
    BuildResult::Status status,
    SingleDrvOutputs builtOutputs,
    std::optional<Error> ex)
{
    outputLocks.unlock();
    buildResult.status = status;
    if (ex)
        buildResult.errorMsg = fmt("%s", Uncolored(ex->info().msg));
    if (buildResult.status == BuildResult::TimedOut)
        worker.timedOut = true;
    if (buildResult.status == BuildResult::PermanentFailure)
        worker.permanentFailure = true;

    mcExpectedBuilds.reset();
    mcRunningBuilds.reset();

    if (buildResult.success()) {
        auto wantedBuiltOutputs = filterDrvOutputs(wantedOutputs, std::move(builtOutputs));
        assert(!wantedBuiltOutputs.empty());
        buildResult.builtOutputs = std::move(wantedBuiltOutputs);
        if (status == BuildResult::Built)
            worker.doneBuilds++;
    } else {
        if (status != BuildResult::DependencyFailed)
            worker.failedBuilds++;
    }

    worker.updateProgress();

    auto traceBuiltOutputsFile = getEnv("_NIX_TRACE_BUILT_OUTPUTS").value_or("");
    if (traceBuiltOutputsFile != "") {
        std::fstream fs;
        fs.open(traceBuiltOutputsFile, std::fstream::out);
        fs << worker.store.printStorePath(drvPath) << "\t" << buildResult.toString() << std::endl;
    }

    return amDone(buildResult.success() ? ecSuccess : ecFailed, std::move(ex));
}


void DerivationGoal::waiteeDone(GoalPtr waitee, ExitCode result)
{
    Goal::waiteeDone(waitee, result);

    if (!useDerivation || !drv) return;
    auto & fullDrv = *dynamic_cast<Derivation *>(drv.get());

    auto * dg = dynamic_cast<DerivationGoal *>(&*waitee);
    if (!dg) return;

    auto * nodeP = fullDrv.inputDrvs.findSlot(DerivedPath::Opaque { .path = dg->drvPath });
    if (!nodeP) return;
    auto & outputs = nodeP->value;

    for (auto & outputName : outputs) {
        auto buildResult = dg->getBuildResult(DerivedPath::Built {
            .drvPath = makeConstantStorePathRef(dg->drvPath),
            .outputs = OutputsSpec::Names { outputName },
        });
        if (buildResult.success()) {
            auto i = buildResult.builtOutputs.find(outputName);
            if (i != buildResult.builtOutputs.end())
                inputDrvOutputs.insert_or_assign(
                    { dg->drvPath, outputName },
                    i->second.outPath);
        }
    }
}

}<|MERGE_RESOLUTION|>--- conflicted
+++ resolved
@@ -727,11 +727,7 @@
                    EOF from the hook. */
                 actLock.reset();
                 buildResult.startTime = time(0); // inexact
-<<<<<<< HEAD
                 startTime = std::chrono::steady_clock::now();
-                state = &DerivationGoal::buildDone;
-=======
->>>>>>> 1af94bf4
                 started();
                 co_await Suspend{};
                 co_return buildDone();
