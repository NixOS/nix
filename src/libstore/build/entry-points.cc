--- conflicted
+++ resolved
@@ -107,15 +107,10 @@
         if (goal->ex) {
             goal->ex->status = worker.failingExitStatus();
             throw std::move(*goal->ex);
-<<<<<<< HEAD
         } else {
             auto p = this->bakeCaIfNeeded(path);
-            throw Error(worker.exitStatus(), "path '%s' does not exist and cannot be created", printStorePath(p));
+            throw Error(worker.failingExitStatus(), "path '%s' does not exist and cannot be created", printStorePath(p));
         }
-=======
-        } else
-            throw Error(worker.failingExitStatus(), "path '%s' does not exist and cannot be created", printStorePath(path));
->>>>>>> 91baf7f1
     }
 }
 
