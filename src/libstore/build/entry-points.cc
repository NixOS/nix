#include "machines.hh"
#include "worker.hh"
#include "substitution-goal.hh"
#include "derivation-goal.hh"
#include "local-store.hh"

namespace nix {

void Store::buildPaths(const std::vector<StorePathWithOutputs> & drvPaths, BuildMode buildMode)
{
    Worker worker(*this);

    Goals goals;
    for (auto & path : drvPaths) {
        if (path.path.isDerivation())
            goals.insert(worker.makeDerivationGoal(path.path, path.outputs, buildMode));
        else
            goals.insert(worker.makePathSubstitutionGoal(path.path, buildMode == bmRepair ? Repair : NoRepair));
    }

    worker.run(goals);

    StorePathSet failed;
    std::optional<Error> ex;
    for (auto & i : goals) {
        if (i->ex) {
            if (ex)
                logError(i->ex->info());
            else
                ex = i->ex;
        }
        if (i->exitCode != Goal::ecSuccess) {
            if (auto i2 = dynamic_cast<DerivationGoal *>(i.get())) failed.insert(i2->drvPath);
            else if (auto i2 = dynamic_cast<PathSubstitutionGoal *>(i.get())) failed.insert(i2->storePath);
        }
    }

    if (failed.size() == 1 && ex) {
        ex->status = worker.exitStatus();
        throw *ex;
    } else if (!failed.empty()) {
        if (ex) logError(ex->info());
        throw Error(worker.exitStatus(), "build of %s failed", showPaths(failed));
    }
}

BuildResult Store::buildDerivation(const StorePath & drvPath, const BasicDerivation & drv,
    BuildMode buildMode)
{
    Worker worker(*this);
    auto goal = worker.makeBasicDerivationGoal(drvPath, drv, {}, buildMode);

    BuildResult result;

    try {
        worker.run(Goals{goal});
        result = goal->getResult();
    } catch (Error & e) {
        result.status = BuildResult::MiscFailure;
        result.errorMsg = e.msg();
    }
    // XXX: Should use `goal->queryPartialDerivationOutputMap()` once it's
    // extended to return the full realisation for each output
    auto staticDrvOutputs = drv.outputsAndOptPaths(*this);
    auto outputHashes = staticOutputHashes(*this, drv);
    for (auto & [outputName, staticOutput] : staticDrvOutputs) {
        auto outputId = DrvOutput{outputHashes.at(outputName), outputName};
        if (staticOutput.second)
            result.builtOutputs.insert_or_assign(
                    outputId,
                    Realisation{ outputId, *staticOutput.second}
                    );
        if (settings.isExperimentalFeatureEnabled("ca-derivations") && !derivationHasKnownOutputPaths(drv.type())) {
            auto realisation = this->queryRealisation(outputId);
            if (realisation)
                result.builtOutputs.insert_or_assign(
                        outputId,
                        *realisation
                        );
        }
    }

    return result;
}


void Store::ensurePath(StorePathOrDesc path)
{
    /* If the path is already valid, we're done. */
    if (isValidPath(path)) return;

    Worker worker(*this);
<<<<<<< HEAD
    GoalPtr goal = worker.makeSubstitutionGoal(path, NoRepair);
=======
    GoalPtr goal = worker.makePathSubstitutionGoal(path);
>>>>>>> e12308dd
    Goals goals = {goal};

    worker.run(goals);

    if (goal->exitCode != Goal::ecSuccess) {
        if (goal->ex) {
            goal->ex->status = worker.exitStatus();
            throw *goal->ex;
        } else {
            auto p = this->bakeCaIfNeeded(path);
            throw Error(worker.exitStatus(), "path '%s' does not exist and cannot be created", printStorePath(p));
        }
    }
}


void LocalStore::repairPath(const StorePath & path)
{
    Worker worker(*this);
    GoalPtr goal = worker.makePathSubstitutionGoal(path, Repair);
    Goals goals = {goal};

    worker.run(goals);

    if (goal->exitCode != Goal::ecSuccess) {
        /* Since substituting the path didn't work, if we have a valid
           deriver, then rebuild the deriver. */
        auto info = queryPathInfo(path);
        if (info->deriver && isValidPath(*info->deriver)) {
            goals.clear();
            goals.insert(worker.makeDerivationGoal(*info->deriver, StringSet(), bmRepair));
            worker.run(goals);
        } else
            throw Error(worker.exitStatus(), "cannot repair path '%s'", printStorePath(path));
    }
}

}<|MERGE_RESOLUTION|>--- conflicted
+++ resolved
@@ -90,11 +90,7 @@
     if (isValidPath(path)) return;
 
     Worker worker(*this);
-<<<<<<< HEAD
-    GoalPtr goal = worker.makeSubstitutionGoal(path, NoRepair);
-=======
     GoalPtr goal = worker.makePathSubstitutionGoal(path);
->>>>>>> e12308dd
     Goals goals = {goal};
 
     worker.run(goals);
