--- conflicted
+++ resolved
@@ -203,15 +203,10 @@
             Activity act(*logger, actSubstitute, Logger::Fields{worker.store.printStorePath(storePath), sub->getUri()});
             PushActivity pact(act.id);
 
-<<<<<<< HEAD
             auto p = ca ? StorePathOrDesc { std::cref(*ca) } : std::cref(storePath);
 
-            copyStorePath(ref<Store>(sub), ref<Store>(worker.store.shared_from_this()),
+            copyStorePath(*sub, worker.store,
                 p, repair, sub->isTrusted ? NoCheckSigs : CheckSigs);
-=======
-            copyStorePath(*sub, worker.store,
-                subPath ? *subPath : storePath, repair, sub->isTrusted ? NoCheckSigs : CheckSigs);
->>>>>>> f4f3203a
 
             promise.set_value();
         } catch (...) {
