--- conflicted
+++ resolved
@@ -5,13 +5,8 @@
 
 namespace nix {
 
-<<<<<<< HEAD
 PathSubstitutionGoal::PathSubstitutionGoal(const StorePath & storePath, Worker & worker, RepairFlag repair, std::optional<StorePathDescriptor> ca)
-    : Goal(worker)
-=======
-PathSubstitutionGoal::PathSubstitutionGoal(const StorePath & storePath, Worker & worker, RepairFlag repair, std::optional<ContentAddress> ca)
     : Goal(worker, DerivedPath::Opaque { storePath })
->>>>>>> 8ba08959
     , storePath(storePath)
     , repair(repair)
     , ca(ca)
