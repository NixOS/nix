#include "worker.hh"
#include "substitution-goal.hh"
#include "nar-info.hh"
#include "finally.hh"

namespace nix {

PathSubstitutionGoal::PathSubstitutionGoal(const StorePath & storePath, Worker & worker, RepairFlag repair, std::optional<ContentAddress> ca)
    : Goal(worker)
    , storePath(storePath)
    , repair(repair)
    , ca(ca)
{
    state = &PathSubstitutionGoal::init;
    name = fmt("substitution of '%s'", worker.store.printStorePath(this->storePath));
    trace("created");
    maintainExpectedSubstitutions = std::make_unique<MaintainCount<uint64_t>>(worker.expectedSubstitutions);
}


PathSubstitutionGoal::~PathSubstitutionGoal()
{
    cleanup();
}


void PathSubstitutionGoal::work()
{
    (this->*state)();
}


void PathSubstitutionGoal::init()
{
    trace("init");

    worker.store.addTempRoot(storePath);

    /* If the path already exists we're done. */
    if (!repair && worker.store.isValidPath(storePath)) {
        amDone(ecSuccess);
        return;
    }

    if (settings.readOnlyMode)
        throw Error("cannot substitute path '%s' - no write access to the Nix store", worker.store.printStorePath(storePath));

    subs = settings.useSubstitutes ? getDefaultSubstituters() : std::list<ref<Store>>();

    tryNext();
}


void PathSubstitutionGoal::tryNext()
{
    trace("trying next substituter");

    cleanup();

    if (subs.size() == 0) {
        /* None left.  Terminate this goal and let someone else deal
           with it. */
        debug("path '%s' is required, but there is no substituter that can build it", worker.store.printStorePath(storePath));

        /* Hack: don't indicate failure if there were no substituters.
           In that case the calling derivation should just do a
           build. */
        amDone(substituterFailed ? ecFailed : ecNoSubstituters);

        if (substituterFailed) {
            worker.failedSubstitutions++;
            worker.updateProgress();
        }

        return;
    }

    sub = subs.front();
    subs.pop_front();

    if (ca) {
        subPath = sub->makeFixedOutputPathFromCA(storePath.name(), *ca);
        if (sub->storeDir == worker.store.storeDir)
            assert(subPath == storePath);
    } else if (sub->storeDir != worker.store.storeDir) {
        tryNext();
        return;
    }

    try {
        // FIXME: make async
        info = sub->queryPathInfo(subPath ? *subPath : storePath);
    } catch (InvalidPath &) {
        tryNext();
        return;
    } catch (SubstituterDisabled &) {
        if (settings.tryFallback) {
            tryNext();
            return;
        }
        throw;
    } catch (Error & e) {
        if (settings.tryFallback) {
            logError(e.info());
            tryNext();
            return;
        }
        throw;
    }

    if (info->path != storePath) {
        if (info->isContentAddressed(*sub) && info->references.empty()) {
            auto info2 = std::make_shared<ValidPathInfo>(*info);
            info2->path = storePath;
            info = info2;
        } else {
            printError("asked '%s' for '%s' but got '%s'",
                sub->getUri(), worker.store.printStorePath(storePath), sub->printStorePath(info->path));
            tryNext();
            return;
        }
    }

    /* Update the total expected download size. */
    auto narInfo = std::dynamic_pointer_cast<const NarInfo>(info);

    maintainExpectedNar = std::make_unique<MaintainCount<uint64_t>>(worker.expectedNarSize, info->narSize);

    maintainExpectedDownload =
        narInfo && narInfo->fileSize
        ? std::make_unique<MaintainCount<uint64_t>>(worker.expectedDownloadSize, narInfo->fileSize)
        : nullptr;

    worker.updateProgress();

    /* Bail out early if this substituter lacks a valid
       signature. LocalStore::addToStore() also checks for this, but
       only after we've downloaded the path. */
    if (!sub->isTrusted && worker.store.pathInfoIsUntrusted(*info))
    {
<<<<<<< HEAD
        warn("substituter '%s' does not have a valid signature for path '%s'",
            sub->getUri(), worker.store.printStorePath(storePath));
        warn("verify that your nix.conf contains a correct signature in 'trusted-public-keys' for %s",
            sub->getUri());
=======
        warn("the substitute for '%s' from '%s' is not signed by any of the keys in 'trusted-public-keys'",
            worker.store.printStorePath(storePath), sub->getUri());
>>>>>>> df11e75d
        tryNext();
        return;
    }

    /* To maintain the closure invariant, we first have to realise the
       paths referenced by this one. */
    for (auto & i : info->references)
        if (i != storePath) /* ignore self-references */
            addWaitee(worker.makePathSubstitutionGoal(i));

    if (waitees.empty()) /* to prevent hang (no wake-up event) */
        referencesValid();
    else
        state = &PathSubstitutionGoal::referencesValid;
}


void PathSubstitutionGoal::referencesValid()
{
    trace("all references realised");

    if (nrFailed > 0) {
        debug("some references of path '%s' could not be realised", worker.store.printStorePath(storePath));
        amDone(nrNoSubstituters > 0 || nrIncompleteClosure > 0 ? ecIncompleteClosure : ecFailed);
        return;
    }

    for (auto & i : info->references)
        if (i != storePath) /* ignore self-references */
            assert(worker.store.isValidPath(i));

    state = &PathSubstitutionGoal::tryToRun;
    worker.wakeUp(shared_from_this());
}


void PathSubstitutionGoal::tryToRun()
{
    trace("trying to run");

    /* Make sure that we are allowed to start a build.  Note that even
       if maxBuildJobs == 0 (no local builds allowed), we still allow
       a substituter to run.  This is because substitutions cannot be
       distributed to another machine via the build hook. */
    if (worker.getNrLocalBuilds() >= std::max(1U, (unsigned int) settings.maxBuildJobs)) {
        worker.waitForBuildSlot(shared_from_this());
        return;
    }

    maintainRunningSubstitutions = std::make_unique<MaintainCount<uint64_t>>(worker.runningSubstitutions);
    worker.updateProgress();

    outPipe.create();

    startTime = std::chrono::steady_clock::now();

    promise = std::promise<void>();

    thr = std::thread([this]() {
        try {
            /* Wake up the worker loop when we're done. */
            Finally updateStats([this]() { outPipe.writeSide.close(); });

            Activity act(*logger, actSubstitute, Logger::Fields{worker.store.printStorePath(storePath), sub->getUri()});
            PushActivity pact(act.id);

            copyStorePath(*sub, worker.store,
                subPath ? *subPath : storePath, repair, sub->isTrusted ? NoCheckSigs : CheckSigs);

            promise.set_value();
        } catch (...) {
            promise.set_exception(std::current_exception());
        }
    });

    worker.childStarted(shared_from_this(), {outPipe.readSide.get()}, true, false);

    state = &PathSubstitutionGoal::finished;
}


void PathSubstitutionGoal::finished()
{
    trace("substitute finished");

    thr.join();
    worker.childTerminated(this);

    try {
        promise.get_future().get();
    } catch (std::exception & e) {
        printError(e.what());

        /* Cause the parent build to fail unless --fallback is given,
           or the substitute has disappeared. The latter case behaves
           the same as the substitute never having existed in the
           first place. */
        try {
            throw;
        } catch (SubstituteGone &) {
        } catch (...) {
            substituterFailed = true;
        }

        /* Try the next substitute. */
        state = &PathSubstitutionGoal::tryNext;
        worker.wakeUp(shared_from_this());
        return;
    }

    worker.markContentsGood(storePath);

    printMsg(lvlChatty, "substitution of path '%s' succeeded", worker.store.printStorePath(storePath));

    maintainRunningSubstitutions.reset();

    maintainExpectedSubstitutions.reset();
    worker.doneSubstitutions++;

    if (maintainExpectedDownload) {
        auto fileSize = maintainExpectedDownload->delta;
        maintainExpectedDownload.reset();
        worker.doneDownloadSize += fileSize;
    }

    worker.doneNarSize += maintainExpectedNar->delta;
    maintainExpectedNar.reset();

    worker.updateProgress();

    amDone(ecSuccess);

    auto stopTime = std::chrono::steady_clock::now();

    auto duration = std::chrono::duration_cast<std::chrono::milliseconds>(stopTime - startTime).count() / 1000.0;

    // FIXME: associate with activity 'act'.
    printMsg(duration > 0.2 ? lvlNotice : lvlInfo,
        ANSI_BOLD ANSI_GREEN "Substituted" ANSI_NORMAL " '%s' in %.1f s.",
        worker.store.printStorePath(storePath),
        duration);
}


void PathSubstitutionGoal::handleChildOutput(int fd, const string & data)
{
}


void PathSubstitutionGoal::handleEOF(int fd)
{
    if (fd == outPipe.readSide.get()) worker.wakeUp(shared_from_this());
}


void PathSubstitutionGoal::cleanup()
{
    try {
        if (thr.joinable()) {
            // FIXME: signal worker thread to quit.
            thr.join();
            worker.childTerminated(this);
        }

        outPipe.close();
    } catch (...) {
        ignoreException();
    }
}


}<|MERGE_RESOLUTION|>--- conflicted
+++ resolved
@@ -138,15 +138,8 @@
        only after we've downloaded the path. */
     if (!sub->isTrusted && worker.store.pathInfoIsUntrusted(*info))
     {
-<<<<<<< HEAD
-        warn("substituter '%s' does not have a valid signature for path '%s'",
-            sub->getUri(), worker.store.printStorePath(storePath));
-        warn("verify that your nix.conf contains a correct signature in 'trusted-public-keys' for %s",
-            sub->getUri());
-=======
         warn("the substitute for '%s' from '%s' is not signed by any of the keys in 'trusted-public-keys'",
             worker.store.printStorePath(storePath), sub->getUri());
->>>>>>> df11e75d
         tryNext();
         return;
     }
