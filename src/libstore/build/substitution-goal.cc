#include "nix/store/build/worker.hh"
#include "nix/store/store-open.hh"
#include "nix/store/build/substitution-goal.hh"
#include "nix/store/nar-info.hh"
#include "nix/util/finally.hh"
#include "nix/util/signals.hh"
<<<<<<< HEAD
=======
#include "nix/store/globals.hh"
>>>>>>> ec6ba866

#include <coroutine>

#include <nlohmann/json.hpp>

namespace nix {

PathSubstitutionGoal::PathSubstitutionGoal(
    const StorePath & storePath, Worker & worker, RepairFlag repair, std::optional<ContentAddress> ca)
    : Goal(worker, init())
    , storePath(storePath)
    , repair(repair)
    , ca(ca)
{
    name = fmt("substitution of '%s'", worker.store.printStorePath(this->storePath));
    trace("created");
    maintainExpectedSubstitutions = std::make_unique<MaintainCount<uint64_t>>(worker.expectedSubstitutions);
}

PathSubstitutionGoal::~PathSubstitutionGoal()
{
    cleanup();
}

Goal::Done PathSubstitutionGoal::done(ExitCode result, BuildResult::Status status, std::optional<std::string> errorMsg)
{
    buildResult.status = status;
    if (errorMsg) {
        debug(*errorMsg);
        buildResult.errorMsg = *errorMsg;
    }

    logger->result(
        getCurActivity(),
        resBuildResult,
        nlohmann::json(KeyedBuildResult(buildResult, DerivedPath::Opaque{storePath})));

    return amDone(result);
}

Goal::Co PathSubstitutionGoal::init()
{
    trace("init");

    worker.store.addTempRoot(storePath);

    /* If the path already exists we're done. */
    if (!repair && worker.store.isValidPath(storePath)) {
        co_return done(ecSuccess, BuildResult::AlreadyValid);
    }

    if (settings.readOnlyMode)
        throw Error(
            "cannot substitute path '%s' - no write access to the Nix store", worker.store.printStorePath(storePath));

    auto subs = settings.useSubstitutes ? getDefaultSubstituters() : std::list<ref<Store>>();

    bool substituterFailed = false;

    for (const auto & sub : subs) {
        trace("trying next substituter");

        cleanup();

        /* The path the substituter refers to the path as. This will be
         * different when the stores have different names. */
        std::optional<StorePath> subPath;

        /* Path info returned by the substituter's query info operation. */
        std::shared_ptr<const ValidPathInfo> info;

        if (ca) {
            subPath = sub->makeFixedOutputPathFromCA(
                std::string{storePath.name()}, ContentAddressWithReferences::withoutRefs(*ca));
            if (sub->storeDir == worker.store.storeDir)
                assert(subPath == storePath);
        } else if (sub->storeDir != worker.store.storeDir) {
            continue;
        }

        try {
            // FIXME: make async
            info = sub->queryPathInfo(subPath ? *subPath : storePath);
        } catch (InvalidPath &) {
            continue;
        } catch (SubstituterDisabled & e) {
            if (settings.tryFallback)
                continue;
            else
                throw e;
        } catch (Error & e) {
            if (settings.tryFallback) {
                logError(e.info());
                continue;
            } else
                throw e;
        }

        if (info->path != storePath) {
            if (info->isContentAddressed(*sub) && info->references.empty()) {
                auto info2 = std::make_shared<ValidPathInfo>(*info);
                info2->path = storePath;
                info = info2;
            } else {
                printError(
                    "asked '%s' for '%s' but got '%s'",
<<<<<<< HEAD
                    sub->getUri(),
=======
                    sub->config.getHumanReadableURI(),
>>>>>>> ec6ba866
                    worker.store.printStorePath(storePath),
                    sub->printStorePath(info->path));
                continue;
            }
        }

        /* Update the total expected download size. */
        auto narInfo = std::dynamic_pointer_cast<const NarInfo>(info);

        maintainExpectedNar = std::make_unique<MaintainCount<uint64_t>>(worker.expectedNarSize, info->narSize);

        maintainExpectedDownload =
            narInfo && narInfo->fileSize
                ? std::make_unique<MaintainCount<uint64_t>>(worker.expectedDownloadSize, narInfo->fileSize)
                : nullptr;

        worker.updateProgress();

        /* Bail out early if this substituter lacks a valid
           signature. LocalStore::addToStore() also checks for this, but
           only after we've downloaded the path. */
        if (!sub->config.isTrusted && worker.store.pathInfoIsUntrusted(*info)) {
            warn(
                "ignoring substitute for '%s' from '%s', as it's not signed by any of the keys in 'trusted-public-keys'",
                worker.store.printStorePath(storePath),
<<<<<<< HEAD
                sub->getUri());
=======
                sub->config.getHumanReadableURI());
>>>>>>> ec6ba866
            continue;
        }

        Goals waitees;

        /* To maintain the closure invariant, we first have to realise the
           paths referenced by this one. */
        for (auto & i : info->references)
            if (i != storePath) /* ignore self-references */
                waitees.insert(worker.makePathSubstitutionGoal(i));

        co_await await(std::move(waitees));

        // FIXME: consider returning boolean instead of passing in reference
        bool out = false; // is mutated by tryToRun
        co_await tryToRun(subPath ? *subPath : storePath, sub, info, out);
        substituterFailed = substituterFailed || out;
    }

    /* None left.  Terminate this goal and let someone else deal
       with it. */

    if (substituterFailed) {
        worker.failedSubstitutions++;
        worker.updateProgress();
    }

    /* Hack: don't indicate failure if there were no substituters.
       In that case the calling derivation should just do a
       build. */
    co_return done(
        substituterFailed ? ecFailed : ecNoSubstituters,
        BuildResult::NoSubstituters,
        fmt("path '%s' is required, but there is no substituter that can build it",
            worker.store.printStorePath(storePath)));
}

Goal::Co PathSubstitutionGoal::tryToRun(
    StorePath subPath, nix::ref<Store> sub, std::shared_ptr<const ValidPathInfo> info, bool & substituterFailed)
{
    trace("all references realised");

    if (nrFailed > 0) {
        co_return done(
            nrNoSubstituters > 0 ? ecNoSubstituters : ecFailed,
            BuildResult::DependencyFailed,
            fmt("some references of path '%s' could not be realised", worker.store.printStorePath(storePath)));
    }

    for (auto & i : info->references)
        /* ignore self-references */
        if (i != storePath) {
            if (!worker.store.isValidPath(i)) {
                throw Error(
                    "reference '%s' of path '%s' is not a valid path",
                    worker.store.printStorePath(i),
                    worker.store.printStorePath(storePath));
            }
        }

    co_await yield();

    trace("trying to run");

    /* Make sure that we are allowed to start a substitution.  Note that even
       if maxSubstitutionJobs == 0, we still allow a substituter to run. This
       prevents infinite waiting. */
    while (worker.getNrSubstitutions() >= std::max(1U, (unsigned int) settings.maxSubstitutionJobs)) {
        co_await waitForBuildSlot();
    }

    auto maintainRunningSubstitutions = std::make_unique<MaintainCount<uint64_t>>(worker.runningSubstitutions);
    worker.updateProgress();

#ifndef _WIN32
    outPipe.create();
#else
    outPipe.createAsyncPipe(worker.ioport.get());
#endif

    auto promise = std::promise<void>();

    thr = std::thread([this, &promise, &subPath, &sub]() {
        try {
            ReceiveInterrupts receiveInterrupts;

            /* Wake up the worker loop when we're done. */
            Finally updateStats([this]() { outPipe.writeSide.close(); });

            Activity act(
                *logger,
                actSubstitute,
                Logger::Fields{worker.store.printStorePath(storePath), sub->config.getHumanReadableURI()});
            PushActivity pact(act.id);

            copyStorePath(*sub, worker.store, subPath, repair, sub->config.isTrusted ? NoCheckSigs : CheckSigs);

            promise.set_value();
        } catch (...) {
            promise.set_exception(std::current_exception());
        }
    });

    worker.childStarted(
        shared_from_this(),
        {
#ifndef _WIN32
            outPipe.readSide.get()
#else
            &outPipe
#endif
        },
        true,
        false);

    co_await Suspend{};

    trace("substitute finished");

    thr.join();
    worker.childTerminated(this);

    try {
        promise.get_future().get();
    } catch (std::exception & e) {
        printError(e.what());

        /* Cause the parent build to fail unless --fallback is given,
           or the substitute has disappeared. The latter case behaves
           the same as the substitute never having existed in the
           first place. */
        try {
            throw;
        } catch (SubstituteGone &) {
        } catch (...) {
            substituterFailed = true;
        }

        co_return Return{};
    }

    worker.markContentsGood(storePath);

    printMsg(lvlChatty, "substitution of path '%s' succeeded", worker.store.printStorePath(storePath));

    maintainRunningSubstitutions.reset();

    maintainExpectedSubstitutions.reset();
    worker.doneSubstitutions++;

    if (maintainExpectedDownload) {
        auto fileSize = maintainExpectedDownload->delta;
        maintainExpectedDownload.reset();
        worker.doneDownloadSize += fileSize;
    }

    assert(maintainExpectedNar);
    worker.doneNarSize += maintainExpectedNar->delta;
    maintainExpectedNar.reset();

    worker.updateProgress();

    co_return done(ecSuccess, BuildResult::Substituted);
}

void PathSubstitutionGoal::handleEOF(Descriptor fd)
{
    worker.wakeUp(shared_from_this());
}

void PathSubstitutionGoal::cleanup()
{
    try {
        if (thr.joinable()) {
            // FIXME: signal worker thread to quit.
            thr.join();
            worker.childTerminated(this);
        }

        outPipe.close();
    } catch (...) {
        ignoreExceptionInDestructor();
    }
}

} // namespace nix<|MERGE_RESOLUTION|>--- conflicted
+++ resolved
@@ -4,10 +4,7 @@
 #include "nix/store/nar-info.hh"
 #include "nix/util/finally.hh"
 #include "nix/util/signals.hh"
-<<<<<<< HEAD
-=======
 #include "nix/store/globals.hh"
->>>>>>> ec6ba866
 
 #include <coroutine>
 
@@ -114,11 +111,7 @@
             } else {
                 printError(
                     "asked '%s' for '%s' but got '%s'",
-<<<<<<< HEAD
-                    sub->getUri(),
-=======
                     sub->config.getHumanReadableURI(),
->>>>>>> ec6ba866
                     worker.store.printStorePath(storePath),
                     sub->printStorePath(info->path));
                 continue;
@@ -144,11 +137,7 @@
             warn(
                 "ignoring substitute for '%s' from '%s', as it's not signed by any of the keys in 'trusted-public-keys'",
                 worker.store.printStorePath(storePath),
-<<<<<<< HEAD
-                sub->getUri());
-=======
                 sub->config.getHumanReadableURI());
->>>>>>> ec6ba866
             continue;
         }
 
