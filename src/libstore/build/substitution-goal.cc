--- conflicted
+++ resolved
@@ -197,13 +197,9 @@
     outPipe.createAsyncPipe(worker.ioport.get());
 #endif
 
-<<<<<<< HEAD
     startTime = std::chrono::steady_clock::now();
 
-    promise = std::promise<void>();
-=======
     auto promise = std::promise<void>();
->>>>>>> 1af94bf4
 
     thr = std::thread([this, &promise, &subPath, &sub]() {
         try {
@@ -279,9 +275,6 @@
 
     worker.updateProgress();
 
-<<<<<<< HEAD
-    done(ecSuccess, BuildResult::Substituted);
-
     auto stopTime = std::chrono::steady_clock::now();
 
     auto duration = std::chrono::duration_cast<std::chrono::milliseconds>(stopTime - startTime).count() / 1000.0;
@@ -291,9 +284,8 @@
         ANSI_BOLD ANSI_GREEN "Substituted" ANSI_NORMAL " '%s' in %.1f s.",
         worker.store.printStorePath(storePath),
         duration);
-=======
+
     co_return done(ecSuccess, BuildResult::Substituted);
->>>>>>> 1af94bf4
 }
 
 
