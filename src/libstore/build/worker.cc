--- conflicted
+++ resolved
@@ -74,18 +74,11 @@
 }
 
 
-<<<<<<< HEAD
-GoalPtr Worker::makeSubstitutionGoal(StorePathOrDesc path, RepairFlag repair)
+std::shared_ptr<SubstitutionGoal> Worker::makeSubstitutionGoal(StorePathOrDesc path, RepairFlag repair)
 {
     auto p = store.bakeCaIfNeeded(path);
-    WeakGoalPtr & goal_weak = substitutionGoals[p];
-    GoalPtr goal = goal_weak.lock(); // FIXME
-=======
-std::shared_ptr<SubstitutionGoal> Worker::makeSubstitutionGoal(const StorePath & path, RepairFlag repair, std::optional<ContentAddress> ca)
-{
-    std::weak_ptr<SubstitutionGoal> & goal_weak = substitutionGoals[path];
-    auto goal = goal_weak.lock(); // FIXME
->>>>>>> 26a0c665
+    std::weak_ptr<SubstitutionGoal> & goal_weak = substitutionGoals[p];
+    std::shared_ptr<SubstitutionGoal> goal = goal_weak.lock(); // FIXME
     if (!goal) {
         auto optCA = std::get_if<1>(&path);
         goal = std::make_shared<SubstitutionGoal>(
