--- conflicted
+++ resolved
@@ -152,14 +152,9 @@
     if (auto drvGoal = std::dynamic_pointer_cast<DerivationGoal>(goal)) {
         act.result(resUnexpectBuild, store.printStorePath(drvGoal->drvPath));
         nix::removeGoal(drvGoal, derivationGoals);
-<<<<<<< HEAD
     }
     else if (auto subGoal = std::dynamic_pointer_cast<PathSubstitutionGoal>(goal)) {
         act.result(resUnexpectSubstitution, store.printStorePath(subGoal->storePath));
-=======
-    else
-    if (auto subGoal = std::dynamic_pointer_cast<PathSubstitutionGoal>(goal))
->>>>>>> 1af94bf4
         nix::removeGoal(subGoal, substitutionGoals);
     }
     else if (auto subGoal = std::dynamic_pointer_cast<DrvOutputSubstitutionGoal>(goal))
