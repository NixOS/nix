--- conflicted
+++ resolved
@@ -2510,21 +2510,10 @@
             }
             ValidPathInfo newInfo0 {
                 worker.store,
-<<<<<<< HEAD
                 {
                     .name = outputPathName(drv->name, outputName),
-                    .info = FixedOutputInfo {
-                        {
-                            .method = outputHash.method,
-                            .hash = got,
-                        },
-                        .references = rewriteRefs(),
-                    },
+                    .info = *std::move(optCA),
                 },
-=======
-                outputPathName(drv->name, outputName),
-                *std::move(optCA),
->>>>>>> 4a8c9bb9
                 Hash::dummy,
             };
             if (*scratchPath != newInfo0.path) {
