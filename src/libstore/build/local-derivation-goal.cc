--- conflicted
+++ resolved
@@ -8,11 +8,7 @@
 #include "finally.hh"
 #include "util.hh"
 #include "archive.hh"
-<<<<<<< HEAD
 #include "git.hh"
-#include "json.hh"
-=======
->>>>>>> 4ed87aac
 #include "compression.hh"
 #include "daemon.hh"
 #include "worker-protocol.hh"
@@ -2469,13 +2465,8 @@
             }
             rewriteOutput();
             /* FIXME optimize and deduplicate with addToStore */
-<<<<<<< HEAD
-            std::string oldHashPart { scratchPath.hashPart() };
+            std::string oldHashPart { scratchPath->hashPart() };
             Hash got { outputHash.hashType }; // Dummy value
-=======
-            std::string oldHashPart { scratchPath->hashPart() };
-            HashModuloSink caSink { outputHash.hashType, oldHashPart };
->>>>>>> 4ed87aac
             switch (outputHash.method) {
             case FileIngestionMethod::Recursive: {
                 HashModuloSink caSink { outputHash.hashType, oldHashPart };
