#include "local-derivation-goal.hh"
<<<<<<< HEAD
#include "acl.hh"
#include "config.hh"
#include "gc-store.hh"
#include "granular-access-store.hh"
=======
#include "indirect-root-store.hh"
>>>>>>> 188c803d
#include "hook-instance.hh"
#include "local-fs-store.hh"
#include "worker.hh"
#include "builtins.hh"
#include "builtins/buildenv.hh"
#include "path-references.hh"
#include "finally.hh"
#include "util.hh"
#include "archive.hh"
#include "compression.hh"
#include "daemon.hh"
#include "topo-sort.hh"
#include "callback.hh"
#include "json-utils.hh"
#include "cgroup.hh"
#include "personality.hh"
#include "current-process.hh"
#include "namespaces.hh"
#include "child.hh"
#include "unix-domain-socket.hh"
#include "posix-fs-canonicalise.hh"

#include <filesystem>
#include <regex>
#include <queue>

#include <sys/un.h>
#include <fcntl.h>
#include <sys/xattr.h>
#include <termios.h>
#include <unistd.h>
#include <sys/mman.h>
#include <sys/resource.h>
#include <sys/socket.h>

#if HAVE_STATVFS
#include <sys/statvfs.h>
#endif

/* Includes required for chroot support. */
#if __linux__
#include <sys/ioctl.h>
#include <net/if.h>
#include <netinet/ip.h>
#include <sys/mman.h>
#include <sched.h>
#include <sys/param.h>
#include <sys/mount.h>
#include <sys/syscall.h>
#if HAVE_SECCOMP
#include <seccomp.h>
#endif
#define pivot_root(new_root, put_old) (syscall(SYS_pivot_root, new_root, put_old))
#endif

#if __APPLE__
#include <spawn.h>
#include <sys/sysctl.h>
#endif

#include <pwd.h>
#include <grp.h>
#include <iostream>

namespace nix {

void handleDiffHook(
    uid_t uid, uid_t gid,
    const Path & tryA, const Path & tryB,
    const Path & drvPath, const Path & tmpDir)
{
    auto & diffHookOpt = settings.diffHook.get();
    if (diffHookOpt && settings.runDiffHook) {
        auto & diffHook = *diffHookOpt;
        try {
            auto diffRes = runProgram(RunOptions {
                .program = diffHook,
                .searchPath = true,
                .args = {tryA, tryB, drvPath, tmpDir},
                .uid = uid,
                .gid = gid,
                .chdir = "/"
            });
            if (!statusOk(diffRes.first))
                throw ExecError(diffRes.first,
                    "diff-hook program '%1%' %2%",
                    diffHook,
                    statusToString(diffRes.first));

            if (diffRes.second != "")
                printError(chomp(diffRes.second));
        } catch (Error & error) {
            ErrorInfo ei = error.info();
            // FIXME: wrap errors.
            ei.msg = hintfmt("diff hook execution failed: %s", ei.msg.str());
            logError(ei);
        }
    }
}

const Path LocalDerivationGoal::homeDir = "/homeless-shelter";


LocalDerivationGoal::~LocalDerivationGoal()
{
    /* Careful: we should never ever throw an exception from a
       destructor. */
    try { deleteTmpDir(false); } catch (...) { ignoreException(); }
    try { killChild(); } catch (...) { ignoreException(); }
    try { stopDaemon(); } catch (...) { ignoreException(); }
}


inline bool LocalDerivationGoal::needsHashRewrite()
{
#if __linux__
    return !useChroot;
#else
    /* Darwin requires hash rewriting even when sandboxing is enabled. */
    return true;
#endif
}


LocalStore & LocalDerivationGoal::getLocalStore()
{
    auto p = dynamic_cast<LocalStore *>(&worker.store);
    assert(p);
    return *p;
}


void LocalDerivationGoal::killChild()
{
    if (pid != -1) {
        worker.childTerminated(this);

        /* If we're using a build user, then there is a tricky race
           condition: if we kill the build user before the child has
           done its setuid() to the build user uid, then it won't be
           killed, and we'll potentially lock up in pid.wait().  So
           also send a conventional kill to the child. */
        ::kill(-pid, SIGKILL); /* ignore the result */

        killSandbox(true);

        pid.wait();
    }

    DerivationGoal::killChild();
}


void LocalDerivationGoal::killSandbox(bool getStats)
{
    if (cgroup) {
        #if __linux__
        auto stats = destroyCgroup(*cgroup);
        if (getStats) {
            buildResult.cpuUser = stats.cpuUser;
            buildResult.cpuSystem = stats.cpuSystem;
        }
        #else
        abort();
        #endif
    }

    else if (buildUser) {
        auto uid = buildUser->getUID();
        assert(uid != 0);
        killUser(uid);
    }
}


void LocalDerivationGoal::tryLocalBuild()
{
    unsigned int curBuilds = worker.getNrLocalBuilds();
    if (curBuilds >= settings.maxBuildJobs) {
        state = &DerivationGoal::tryToBuild;
        worker.waitForBuildSlot(shared_from_this());
        outputLocks.unlock();
        return;
    }

    assert(derivationType);

    /* Are we doing a chroot build? */
    {
        auto noChroot = parsedDrv->getBoolAttr("__noChroot");
        if (settings.sandboxMode == smEnabled) {
            if (noChroot)
                throw Error("derivation '%s' has '__noChroot' set, "
                    "but that's not allowed when 'sandbox' is 'true'", worker.store.printStorePath(drvPath));
#if __APPLE__
            if (additionalSandboxProfile != "")
                throw Error("derivation '%s' specifies a sandbox profile, "
                    "but this is only allowed when 'sandbox' is 'relaxed'", worker.store.printStorePath(drvPath));
#endif
            useChroot = true;
        }
        else if (settings.sandboxMode == smDisabled)
            useChroot = false;
        else if (settings.sandboxMode == smRelaxed)
            useChroot = derivationType->isSandboxed() && !noChroot;
    }

    auto & localStore = getLocalStore();
    if (localStore.storeDir != localStore.realStoreDir.get()) {
        #if __linux__
            useChroot = true;
        #else
            throw Error("building using a diverted store is not supported on this platform");
        #endif
    }

    #if __linux__
    if (useChroot) {
        if (!mountAndPidNamespacesSupported()) {
            if (!settings.sandboxFallback)
                throw Error("this system does not support the kernel namespaces that are required for sandboxing; use '--no-sandbox' to disable sandboxing");
            debug("auto-disabling sandboxing because the prerequisite namespaces are not available");
            useChroot = false;
        }
    }
    #endif

    if (useBuildUsers()) {
        if (!buildUser)
            buildUser = acquireUserLock(parsedDrv->useUidRange() ? 65536 : 1, useChroot);

        if (!buildUser) {
            if (!actLock)
                actLock = std::make_unique<Activity>(*logger, lvlWarn, actBuildWaiting,
                    fmt("waiting for a free build user ID for '%s'", yellowtxt(worker.store.printStorePath(drvPath))));
            worker.waitForAWhile(shared_from_this());
            return;
        }
    }

    if (experimentalFeatureSettings.isEnabled(Xp::ACLs))
        if (auto localStore = dynamic_cast<LocalStore*>(&worker.store)) {
            for (auto path : inputPaths) {
                if (localStore->getAccessStatus(path).isProtected) {
                    if (!localStore->canAccess(path))
                        throw AccessDenied(
                            "%s (uid %d) does not have access to path %s",
                            getUserName(localStore->effectiveUser->uid),
                            localStore->effectiveUser->uid,
                            localStore->printStorePath(path));
                    localStore->grantBuildUserAccess(path, ACL::User(getuid()));
                    localStore->grantBuildUserAccess(path, ACL::User(sandboxUid()));
                }
            }
        }

    actLock.reset();

    try {

        /* Okay, we have to build. */
        startBuilder();

    } catch (BuildError & e) {
        outputLocks.unlock();
        buildUser.reset();
        worker.permanentFailure = true;
        done(BuildResult::InputRejected, {}, std::move(e));
        return;
    }

    /* This state will be reached when we get EOF on the child's
       log pipe. */
    state = &DerivationGoal::buildDone;

    started();
}

static void chmod_(const Path & path, mode_t mode)
{
    if (chmod(path.c_str(), mode) == -1)
        throw SysError("setting permissions on '%s'", path);
}


/* Move/rename path 'src' to 'dst'. Temporarily make 'src' writable if
   it's a directory and we're not root (to be able to update the
   directory's parent link ".."). */
static void movePath(const Path & src, const Path & dst)
{
    debug("Moving %s to %s", src, dst);
    auto st = lstat(src);

    bool changePerm = (geteuid() && S_ISDIR(st.st_mode) && !(st.st_mode & S_IWUSR));
    mode_t mode = st.st_mode;
    if (experimentalFeatureSettings.isEnabled(Xp::ACLs))
        mode &= ~S_IRWXO;

    chmod_(src, mode | (changePerm ? S_IWUSR : 0));

    renameFile(src, dst);

    chmod_(dst, mode);
}


extern void replaceValidPath(const Path & storePath, const Path & tmpPath);


int LocalDerivationGoal::getChildStatus()
{
    return hook ? DerivationGoal::getChildStatus() : pid.kill();
}

void LocalDerivationGoal::closeReadPipes()
{
    if (hook) {
        DerivationGoal::closeReadPipes();
    } else
        builderOut.close();
}


void LocalDerivationGoal::cleanupHookFinally()
{
    if (experimentalFeatureSettings.isEnabled(Xp::ACLs)) {
        if (auto localStore = dynamic_cast<LocalStore*>(&worker.store)) {
            for (auto path : inputPaths) {
                localStore->revokeBuildUserAccess(path, ACL::User(getuid()));
                localStore->revokeBuildUserAccess(path, ACL::User(sandboxUid()));
            }
        }
    }

    /* Release the build user at the end of this function. We don't do
       it right away because we don't want another build grabbing this
       uid and then messing around with our output. */
    buildUser.reset();
}


void LocalDerivationGoal::cleanupPreChildKill()
{
    sandboxMountNamespace = -1;
    sandboxUserNamespace = -1;
}


void LocalDerivationGoal::cleanupPostChildKill()
{
    /* When running under a build user, make sure that all processes
       running under that uid are gone.  This is to prevent a
       malicious user from leaving behind a process that keeps files
       open and modifies them after they have been chown'ed to
       root. */
    killSandbox(true);

    /* Terminate the recursive Nix daemon. */
    stopDaemon();
}


bool LocalDerivationGoal::cleanupDecideWhetherDiskFull()
{
    bool diskFull = false;

    /* Heuristically check whether the build failure may have
       been caused by a disk full condition.  We have no way
       of knowing whether the build actually got an ENOSPC.
       So instead, check if the disk is (nearly) full now.  If
       so, we don't mark this build as a permanent failure. */
#if HAVE_STATVFS
    {
        auto & localStore = getLocalStore();
        uint64_t required = 8ULL * 1024 * 1024; // FIXME: make configurable
        struct statvfs st;
        if (statvfs(localStore.realStoreDir.get().c_str(), &st) == 0 &&
            (uint64_t) st.f_bavail * st.f_bsize < required)
            diskFull = true;
        if (statvfs(tmpDir.c_str(), &st) == 0 &&
            (uint64_t) st.f_bavail * st.f_bsize < required)
            diskFull = true;
    }
#endif

    deleteTmpDir(false);

    /* Move paths out of the chroot for easier debugging of
       build failures. */
    if (useChroot && buildMode == bmNormal)
        for (auto & [_, status] : initialOutputs) {
            if (!status.known) continue;
            if (buildMode != bmCheck && status.known->isValid()) continue;
            auto p = worker.store.toRealPath(status.known->path);
            if (pathExists(chrootRootDir + p)) {
                deletePath(p);
                renameFile((chrootRootDir + p), p);
            }
        }

    return diskFull;
}


void LocalDerivationGoal::cleanupPostOutputsRegisteredModeCheck()
{
    deleteTmpDir(true);
}


void LocalDerivationGoal::cleanupPostOutputsRegisteredModeNonCheck()
{
    /* Delete unused redirected outputs (when doing hash rewriting). */
    for (auto & i : redirectedOutputs)
        deletePath(worker.store.Store::toRealPath(i.second));

    /* Delete the chroot (if we were using one). */
    autoDelChroot.reset(); /* this runs the destructor */

    cleanupPostOutputsRegisteredModeCheck();
}

#if __linux__
static void doBind(const Path & source, const Path & target, bool optional = false) {
    debug("bind mounting '%1%' to '%2%'", source, target);
    struct stat st;
    if (stat(source.c_str(), &st) == -1) {
        if (optional && errno == ENOENT)
            return;
        else
            throw SysError("getting attributes of path '%1%'", source);
    }
    if (S_ISDIR(st.st_mode))
        createDirs(target);
    else {
        createDirs(dirOf(target));
        writeFile(target, "");
    }
    if (mount(source.c_str(), target.c_str(), "", MS_BIND | MS_REC, 0) == -1)
        throw SysError("bind mount from '%1%' to '%2%' failed", source, target);
};
#endif

void LocalDerivationGoal::startBuilder()
{
    if ((buildUser && buildUser->getUIDCount() != 1)
        #if __linux__
        || settings.useCgroups
        #endif
        )
    {
        #if __linux__
        experimentalFeatureSettings.require(Xp::Cgroups);

        auto cgroupFS = getCgroupFS();
        if (!cgroupFS)
            throw Error("cannot determine the cgroups file system");

        auto ourCgroups = getCgroups("/proc/self/cgroup");
        auto ourCgroup = ourCgroups[""];
        if (ourCgroup == "")
            throw Error("cannot determine cgroup name from /proc/self/cgroup");

        auto ourCgroupPath = canonPath(*cgroupFS + "/" + ourCgroup);

        if (!pathExists(ourCgroupPath))
            throw Error("expected cgroup directory '%s'", ourCgroupPath);

        static std::atomic<unsigned int> counter{0};

        cgroup = buildUser
            ? fmt("%s/nix-build-uid-%d", ourCgroupPath, buildUser->getUID())
            : fmt("%s/nix-build-pid-%d-%d", ourCgroupPath, getpid(), counter++);

        debug("using cgroup '%s'", *cgroup);

        /* When using a build user, record the cgroup we used for that
           user so that if we got interrupted previously, we can kill
           any left-over cgroup first. */
        if (buildUser) {
            auto cgroupsDir = settings.nixStateDir + "/cgroups";
            createDirs(cgroupsDir);

            auto cgroupFile = fmt("%s/%d", cgroupsDir, buildUser->getUID());

            if (pathExists(cgroupFile)) {
                auto prevCgroup = readFile(cgroupFile);
                destroyCgroup(prevCgroup);
            }

            writeFile(cgroupFile, *cgroup);
        }

        #else
        throw Error("cgroups are not supported on this platform");
        #endif
    }

    /* Make sure that no other processes are executing under the
       sandbox uids. This must be done before any chownToBuilder()
       calls. */
    killSandbox(false);

    /* Right platform? */
    if (!parsedDrv->canBuildLocally(worker.store))
        throw Error("a '%s' with features {%s} is required to build '%s', but I am a '%s' with features {%s}",
            drv->platform,
            concatStringsSep(", ", parsedDrv->getRequiredSystemFeatures()),
            worker.store.printStorePath(drvPath),
            settings.thisSystem,
            concatStringsSep<StringSet>(", ", worker.store.systemFeatures));

#if __APPLE__
    additionalSandboxProfile = parsedDrv->getStringAttr("__sandboxProfile").value_or("");
#endif

    /* Create a temporary directory where the build will take
       place. */
    tmpDir = createTempDir("", "nix-build-" + std::string(drvPath.name()), false, false, 0700);

    chownToBuilder(tmpDir);

    for (auto & [outputName, status] : initialOutputs) {
        /* Set scratch path we'll actually use during the build.

           If we're not doing a chroot build, but we have some valid
           output paths.  Since we can't just overwrite or delete
           them, we have to do hash rewriting: i.e. in the
           environment/arguments passed to the build, we replace the
           hashes of the valid outputs with unique dummy strings;
           after the build, we discard the redirected outputs
           corresponding to the valid outputs, and rewrite the
           contents of the new outputs to replace the dummy strings
           with the actual hashes. */
        auto scratchPath =
            !status.known
                ? makeFallbackPath(outputName)
            : !needsHashRewrite()
                /* Can always use original path in sandbox */
                ? status.known->path
            : !status.known->isPresent()
                /* If path doesn't yet exist can just use it */
                ? status.known->path
            : buildMode != bmRepair && !status.known->isValid()
                /* If we aren't repairing we'll delete a corrupted path, so we
                   can use original path */
                ? status.known->path
            :   /* If we are repairing or the path is totally valid, we'll need
                   to use a temporary path */
                makeFallbackPath(status.known->path);
        scratchOutputs.insert_or_assign(outputName, scratchPath);

        /* Substitute output placeholders with the scratch output paths.
           We'll use during the build. */
        inputRewrites[hashPlaceholder(outputName)] = worker.store.printStorePath(scratchPath);

        /* Additional tasks if we know the final path a priori. */
        if (!status.known) continue;
        auto fixedFinalPath = status.known->path;

        /* Additional tasks if the final and scratch are both known and
           differ. */
        if (fixedFinalPath == scratchPath) continue;

        /* Ensure scratch path is ours to use. */
        deletePath(worker.store.printStorePath(scratchPath));

        /* Rewrite and unrewrite paths */
        {
            std::string h1 { fixedFinalPath.hashPart() };
            std::string h2 { scratchPath.hashPart() };
            inputRewrites[h1] = h2;
        }

        redirectedOutputs.insert_or_assign(std::move(fixedFinalPath), std::move(scratchPath));
    }

    /* Construct the environment passed to the builder. */
    initEnv();

    writeStructuredAttrs();

    /* Handle exportReferencesGraph(), if set. */
    if (!parsedDrv->getStructuredAttrs()) {
        /* The `exportReferencesGraph' feature allows the references graph
           to be passed to a builder.  This attribute should be a list of
           pairs [name1 path1 name2 path2 ...].  The references graph of
           each `pathN' will be stored in a text file `nameN' in the
           temporary build directory.  The text files have the format used
           by `nix-store --register-validity'.  However, the deriver
           fields are left empty. */
        auto s = getOr(drv->env, "exportReferencesGraph", "");
        Strings ss = tokenizeString<Strings>(s);
        if (ss.size() % 2 != 0)
            throw BuildError("odd number of tokens in 'exportReferencesGraph': '%1%'", s);
        for (Strings::iterator i = ss.begin(); i != ss.end(); ) {
            auto fileName = *i++;
            static std::regex regex("[A-Za-z_][A-Za-z0-9_.-]*");
            if (!std::regex_match(fileName, regex))
                throw Error("invalid file name '%s' in 'exportReferencesGraph'", fileName);

            auto storePathS = *i++;
            if (!worker.store.isInStore(storePathS))
                throw BuildError("'exportReferencesGraph' contains a non-store path '%1%'", storePathS);
            auto storePath = worker.store.toStorePath(storePathS).first;

            /* Write closure info to <fileName>. */
            writeFile(tmpDir + "/" + fileName,
                worker.store.makeValidityRegistration(
                    worker.store.exportReferences({storePath}, inputPaths), false, false));
        }
    }

    if (useChroot) {

        /* Allow a user-configurable set of directories from the
           host file system. */
        pathsInChroot.clear();

        for (auto i : settings.sandboxPaths.get()) {
            if (i.empty()) continue;
            bool optional = false;
            if (i[i.size() - 1] == '?') {
                optional = true;
                i.pop_back();
            }
            size_t p = i.find('=');
            if (p == std::string::npos)
                pathsInChroot[i] = {i, optional};
            else
                pathsInChroot[i.substr(0, p)] = {i.substr(p + 1), optional};
        }
        if (hasPrefix(worker.store.storeDir, tmpDirInSandbox))
        {
            throw Error("`sandbox-build-dir` must not contain the storeDir");
        }
        pathsInChroot[tmpDirInSandbox] = tmpDir;

        /* Add the closure of store paths to the chroot. */
        StorePathSet closure;
        for (auto & i : pathsInChroot)
            try {
                if (worker.store.isInStore(i.second.source))
                    worker.store.computeFSClosure(worker.store.toStorePath(i.second.source).first, closure);
            } catch (InvalidPath & e) {
            } catch (Error & e) {
                e.addTrace({}, "while processing 'sandbox-paths'");
                throw;
            }
        for (auto & i : closure) {
            auto p = worker.store.printStorePath(i);
            pathsInChroot.insert_or_assign(p, p);
        }

        PathSet allowedPaths = settings.allowedImpureHostPrefixes;

        /* This works like the above, except on a per-derivation level */
        auto impurePaths = parsedDrv->getStringsAttr("__impureHostDeps").value_or(Strings());

        for (auto & i : impurePaths) {
            bool found = false;
            /* Note: we're not resolving symlinks here to prevent
               giving a non-root user info about inaccessible
               files. */
            Path canonI = canonPath(i);
            /* If only we had a trie to do this more efficiently :) luckily, these are generally going to be pretty small */
            for (auto & a : allowedPaths) {
                Path canonA = canonPath(a);
                if (canonI == canonA || isInDir(canonI, canonA)) {
                    found = true;
                    break;
                }
            }
            if (!found)
                throw Error("derivation '%s' requested impure path '%s', but it was not in allowed-impure-host-deps",
                    worker.store.printStorePath(drvPath), i);

            /* Allow files in __impureHostDeps to be missing; e.g.
               macOS 11+ has no /usr/lib/libSystem*.dylib */
            pathsInChroot[i] = {i, true};
        }

#if __linux__
        /* Create a temporary directory in which we set up the chroot
           environment using bind-mounts.  We put it in the Nix store
           so that the build outputs can be moved efficiently from the
           chroot to their final location. */
        chrootRootDir = worker.store.Store::toRealPath(drvPath) + ".chroot";
        deletePath(chrootRootDir);

        /* Clean up the chroot directory automatically. */
        autoDelChroot = std::make_shared<AutoDelete>(chrootRootDir);

        printMsg(lvlChatty, "setting up chroot environment in '%1%'", chrootRootDir);

        // FIXME: make this 0700
        if (mkdir(chrootRootDir.c_str(), buildUser && buildUser->getUIDCount() != 1 ? 0755 : 0750) == -1)
            throw SysError("cannot create '%1%'", chrootRootDir);

        if (buildUser && chown(chrootRootDir.c_str(), buildUser->getUIDCount() != 1 ? buildUser->getUID() : 0, buildUser->getGID()) == -1)
            throw SysError("cannot change ownership of '%1%'", chrootRootDir);

        /* Create a writable /tmp in the chroot.  Many builders need
           this.  (Of course they should really respect $TMPDIR
           instead.) */
        Path chrootTmpDir = chrootRootDir + "/tmp";
        createDirs(chrootTmpDir);
        chmod_(chrootTmpDir, 01777);

        /* Create a /etc/passwd with entries for the build user and the
           nobody account.  The latter is kind of a hack to support
           Samba-in-QEMU. */
        createDirs(chrootRootDir + "/etc");
        if (parsedDrv->useUidRange())
            chownToBuilder(chrootRootDir + "/etc");

        if (parsedDrv->useUidRange() && (!buildUser || buildUser->getUIDCount() < 65536))
            throw Error("feature 'uid-range' requires the setting '%s' to be enabled", settings.autoAllocateUids.name);

        /* Declare the build user's group so that programs get a consistent
           view of the system (e.g., "id -gn"). */
        writeFile(chrootRootDir + "/etc/group",
            fmt("root:x:0:\n"
                "nixbld:!:%1%:\n"
                "nogroup:x:65534:\n", sandboxGid()));

        /* Create /etc/hosts with localhost entry. */
        if (derivationType->isSandboxed())
            writeFile(chrootRootDir + "/etc/hosts", "127.0.0.1 localhost\n::1 localhost\n");

        /* Make the closure of the inputs available in the chroot,
           rather than the whole Nix store.  This prevents any access
           to undeclared dependencies.  Directories are bind-mounted,
           while other inputs are hard-linked (since only directories
           can be bind-mounted).  !!! As an extra security
           precaution, make the fake Nix store only writable by the
           build user. */
        Path chrootStoreDir = chrootRootDir + worker.store.storeDir;
        createDirs(chrootStoreDir);
        chmod_(chrootStoreDir, 01775);

        if (buildUser && chown(chrootStoreDir.c_str(), 0, buildUser->getGID()) == -1)
            throw SysError("cannot change ownership of '%1%'", chrootStoreDir);

        // auto & localStore = getLocalStore();
        for (auto & i : inputPaths) {
            auto p = worker.store.printStorePath(i);
            Path r = worker.store.toRealPath(p);
<<<<<<< HEAD
            dirsInChroot.insert_or_assign(p, r);
=======
            pathsInChroot.insert_or_assign(p, r);
>>>>>>> 188c803d
        }

        /* If we're repairing, checking or rebuilding part of a
           multiple-outputs derivation, it's possible that we're
           rebuilding a path that is in settings.sandbox-paths
           (typically the dependencies of /bin/sh).  Throw them
           out. */
        for (auto & i : drv->outputsAndOptPaths(worker.store)) {
            /* If the name isn't known a priori (i.e. floating
               content-addressed derivation), the temporary location we use
               should be fresh.  Freshness means it is impossible that the path
               is already in the sandbox, so we don't need to worry about
               removing it.  */
            if (i.second.second)
                pathsInChroot.erase(worker.store.printStorePath(*i.second.second));
        }

        if (cgroup) {
            if (mkdir(cgroup->c_str(), 0755) != 0)
                throw SysError("creating cgroup '%s'", *cgroup);
            chownToBuilder(*cgroup);
            chownToBuilder(*cgroup + "/cgroup.procs");
            chownToBuilder(*cgroup + "/cgroup.threads");
            //chownToBuilder(*cgroup + "/cgroup.subtree_control");
        }

#else
        if (parsedDrv->useUidRange())
            throw Error("feature 'uid-range' is not supported on this platform");
        #if __APPLE__
            /* We don't really have any parent prep work to do (yet?)
               All work happens in the child, instead. */
        #else
            throw Error("sandboxing builds is not supported on this platform");
        #endif
#endif
    } else {
        if (parsedDrv->useUidRange())
            throw Error("feature 'uid-range' is only supported in sandboxed builds");
    }

    if (needsHashRewrite() && pathExists(homeDir))
        throw Error("home directory '%1%' exists; please remove it to assure purity of builds without sandboxing", homeDir);

    if (useChroot && settings.preBuildHook != "" && dynamic_cast<Derivation *>(drv.get())) {
        printMsg(lvlChatty, "executing pre-build hook '%1%'", settings.preBuildHook);
        auto args = useChroot ? Strings({worker.store.printStorePath(drvPath), chrootRootDir}) :
            Strings({ worker.store.printStorePath(drvPath) });
        enum BuildHookState {
            stBegin,
            stExtraChrootDirs
        };
        auto state = stBegin;
        auto lines = runProgram(settings.preBuildHook, false, args);
        auto lastPos = std::string::size_type{0};
        for (auto nlPos = lines.find('\n'); nlPos != std::string::npos;
                nlPos = lines.find('\n', lastPos))
        {
            auto line = lines.substr(lastPos, nlPos - lastPos);
            lastPos = nlPos + 1;
            if (state == stBegin) {
                if (line == "extra-sandbox-paths" || line == "extra-chroot-dirs") {
                    state = stExtraChrootDirs;
                } else {
                    throw Error("unknown pre-build hook command '%1%'", line);
                }
            } else if (state == stExtraChrootDirs) {
                if (line == "") {
                    state = stBegin;
                } else {
                    auto p = line.find('=');
                    if (p == std::string::npos)
                        pathsInChroot[line] = line;
                    else
                        pathsInChroot[line.substr(0, p)] = line.substr(p + 1);
                }
            }
        }
    }

    /* Fire up a Nix daemon to process recursive Nix calls from the
       builder. */
    if (parsedDrv->getRequiredSystemFeatures().count("recursive-nix"))
        startDaemon();

    /* Run the builder. */
    printMsg(lvlChatty, "executing builder '%1%'", drv->builder);
    printMsg(lvlChatty, "using builder args '%1%'", concatStringsSep(" ", drv->args));
    
    for (auto & i : drv->env)
        printMsg(lvlVomit, "setting builder env variable '%1%'='%2%'", i.first, i.second);

    /* Create the log file. */
    Path logFile = openLogFile();

    /* Create a pseudoterminal to get the output of the builder. */
    builderOut = posix_openpt(O_RDWR | O_NOCTTY);
    if (!builderOut)
        throw SysError("opening pseudoterminal master");

    // FIXME: not thread-safe, use ptsname_r
    std::string slaveName = ptsname(builderOut.get());

    if (buildUser) {
        if (chmod(slaveName.c_str(), 0600))
            throw SysError("changing mode of pseudoterminal slave");

        if (chown(slaveName.c_str(), buildUser->getUID(), 0))
            throw SysError("changing owner of pseudoterminal slave");
    }
#if __APPLE__
    else {
        if (grantpt(builderOut.get()))
            throw SysError("granting access to pseudoterminal slave");
    }
#endif

    if (unlockpt(builderOut.get()))
        throw SysError("unlocking pseudoterminal");

    /* Open the slave side of the pseudoterminal and use it as stderr. */
    auto openSlave = [&]()
    {
        AutoCloseFD builderOut = open(slaveName.c_str(), O_RDWR | O_NOCTTY);
        if (!builderOut)
            throw SysError("opening pseudoterminal slave");

        // Put the pt into raw mode to prevent \n -> \r\n translation.
        struct termios term;
        if (tcgetattr(builderOut.get(), &term))
            throw SysError("getting pseudoterminal attributes");

        cfmakeraw(&term);

        if (tcsetattr(builderOut.get(), TCSANOW, &term))
            throw SysError("putting pseudoterminal into raw mode");

        if (dup2(builderOut.get(), STDERR_FILENO) == -1)
            throw SysError("cannot pipe standard error into log file");
    };

    buildResult.startTime = time(0);

    /* Fork a child to build the package. */

#if __linux__
    if (useChroot) {
        /* Set up private namespaces for the build:

           - The PID namespace causes the build to start as PID 1.
             Processes outside of the chroot are not visible to those
             on the inside, but processes inside the chroot are
             visible from the outside (though with different PIDs).

           - The private mount namespace ensures that all the bind
             mounts we do will only show up in this process and its
             children, and will disappear automatically when we're
             done.

           - The private network namespace ensures that the builder
             cannot talk to the outside world (or vice versa).  It
             only has a private loopback interface. (Fixed-output
             derivations are not run in a private network namespace
             to allow functions like fetchurl to work.)

           - The IPC namespace prevents the builder from communicating
             with outside processes using SysV IPC mechanisms (shared
             memory, message queues, semaphores).  It also ensures
             that all IPC objects are destroyed when the builder
             exits.

           - The UTS namespace ensures that builders see a hostname of
             localhost rather than the actual hostname.

           We use a helper process to do the clone() to work around
           clone() being broken in multi-threaded programs due to
           at-fork handlers not being run. Note that we use
           CLONE_PARENT to ensure that the real builder is parented to
           us.
        */

        if (derivationType->isSandboxed())
            privateNetwork = true;

        userNamespaceSync.create();

        usingUserNamespace = userNamespacesSupported();

        Pipe sendPid;
        sendPid.create();

        Pid helper = startProcess([&]() {
            sendPid.readSide.close();

            /* We need to open the slave early, before
               CLONE_NEWUSER. Otherwise we get EPERM when running as
               root. */
            openSlave();

            /* Drop additional groups here because we can't do it
               after we've created the new user namespace. */
            if (setgroups(0, 0) == -1) {
                if (errno != EPERM)
                    throw SysError("setgroups failed");
                if (settings.requireDropSupplementaryGroups)
                    throw Error("setgroups failed. Set the require-drop-supplementary-groups option to false to skip this step.");
            }

            ProcessOptions options;
            options.cloneFlags = CLONE_NEWPID | CLONE_NEWNS | CLONE_NEWIPC | CLONE_NEWUTS | CLONE_PARENT | SIGCHLD;
            if (privateNetwork)
                options.cloneFlags |= CLONE_NEWNET;
            if (usingUserNamespace)
                options.cloneFlags |= CLONE_NEWUSER;

            pid_t child = startProcess([&]() { runChild(); }, options);

            writeFull(sendPid.writeSide.get(), fmt("%d\n", child));
            _exit(0);
        });

        sendPid.writeSide.close();

        if (helper.wait() != 0)
            throw Error("unable to start build process");

        userNamespaceSync.readSide = -1;

        /* Close the write side to prevent runChild() from hanging
           reading from this. */
        Finally cleanup([&]() {
            userNamespaceSync.writeSide = -1;
        });

        auto ss = tokenizeString<std::vector<std::string>>(readLine(sendPid.readSide.get()));
        assert(ss.size() == 1);
        pid = string2Int<pid_t>(ss[0]).value();

        if (usingUserNamespace) {
            /* Set the UID/GID mapping of the builder's user namespace
               such that the sandbox user maps to the build user, or to
               the calling user (if build users are disabled). */
            uid_t hostUid = buildUser ? buildUser->getUID() : getuid();
            uid_t hostGid = buildUser ? buildUser->getGID() : getgid();
            uid_t nrIds = buildUser ? buildUser->getUIDCount() : 1;

            writeFile("/proc/" + std::to_string(pid) + "/uid_map",
                fmt("%d %d %d", sandboxUid(), hostUid, nrIds));

            if (!buildUser || buildUser->getUIDCount() == 1)
                writeFile("/proc/" + std::to_string(pid) + "/setgroups", "deny");

            writeFile("/proc/" + std::to_string(pid) + "/gid_map",
                fmt("%d %d %d", sandboxGid(), hostGid, nrIds));
        } else {
            debug("note: not using a user namespace");
            if (!buildUser)
                throw Error("cannot perform a sandboxed build because user namespaces are not enabled; check /proc/sys/user/max_user_namespaces");
        }

        /* Now that we now the sandbox uid, we can write
           /etc/passwd. */
        writeFile(chrootRootDir + "/etc/passwd", fmt(
                "root:x:0:0:Nix build user:%3%:/noshell\n"
                "nixbld:x:%1%:%2%:Nix build user:%3%:/noshell\n"
                "nobody:x:65534:65534:Nobody:/:/noshell\n",
                sandboxUid(), sandboxGid(), settings.sandboxBuildDir));

        /* Save the mount- and user namespace of the child. We have to do this
           *before* the child does a chroot. */
        sandboxMountNamespace = open(fmt("/proc/%d/ns/mnt", (pid_t) pid).c_str(), O_RDONLY);
        if (sandboxMountNamespace.get() == -1)
            throw SysError("getting sandbox mount namespace");

        if (usingUserNamespace) {
            sandboxUserNamespace = open(fmt("/proc/%d/ns/user", (pid_t) pid).c_str(), O_RDONLY);
            if (sandboxUserNamespace.get() == -1)
                throw SysError("getting sandbox user namespace");
        }

        /* Move the child into its own cgroup. */
        if (cgroup)
            writeFile(*cgroup + "/cgroup.procs", fmt("%d", (pid_t) pid));

        /* Signal the builder that we've updated its user namespace. */
        writeFull(userNamespaceSync.writeSide.get(), "1");

    } else
#endif
    {
        pid = startProcess([&]() {
            openSlave();
            runChild();
        });
    }

    /* parent */
    pid.setSeparatePG(true);
    worker.childStarted(shared_from_this(), {builderOut.get()}, true, true);

    /* Check if setting up the build environment failed. */
    std::vector<std::string> msgs;
    while (true) {
        std::string msg = [&]() {
            try {
                return readLine(builderOut.get());
            } catch (Error & e) {
                auto status = pid.wait();
                e.addTrace({}, "while waiting for the build environment for '%s' to initialize (%s, previous messages: %s)",
                    worker.store.printStorePath(drvPath),
                    statusToString(status),
                    concatStringsSep("|", msgs));
                throw;
            }
        }();
        if (msg.substr(0, 1) == "\2") break;
        if (msg.substr(0, 1) == "\1") {
            FdSource source(builderOut.get());
            auto ex = readError(source);
            ex.addTrace({}, "while setting up the build environment");
            throw ex;
        }
        debug("sandbox setup: " + msg);
        msgs.push_back(std::move(msg));
    }
}


void LocalDerivationGoal::initTmpDir() {
    /* In a sandbox, for determinism, always use the same temporary
       directory. */
#if __linux__
    tmpDirInSandbox = useChroot ? settings.sandboxBuildDir : tmpDir;
#else
    tmpDirInSandbox = tmpDir;
#endif

    /* In non-structured mode, add all bindings specified in the
       derivation via the environment, except those listed in the
       passAsFile attribute. Those are passed as file names pointing
       to temporary files containing the contents. Note that
       passAsFile is ignored in structure mode because it's not
       needed (attributes are not passed through the environment, so
       there is no size constraint). */
    if (!parsedDrv->getStructuredAttrs()) {

        StringSet passAsFile = tokenizeString<StringSet>(getOr(drv->env, "passAsFile", ""));
        for (auto & i : drv->env) {
            if (passAsFile.find(i.first) == passAsFile.end()) {
                env[i.first] = i.second;
            } else {
                auto hash = hashString(htSHA256, i.first);
                std::string fn = ".attr-" + hash.to_string(HashFormat::Base32, false);
                Path p = tmpDir + "/" + fn;
                writeFile(p, rewriteStrings(i.second, inputRewrites));
                chownToBuilder(p);
                env[i.first + "Path"] = tmpDirInSandbox + "/" + fn;
            }
        }

    }

    /* For convenience, set an environment pointing to the top build
       directory. */
    env["NIX_BUILD_TOP"] = tmpDirInSandbox;

    /* Also set TMPDIR and variants to point to this directory. */
    env["TMPDIR"] = env["TEMPDIR"] = env["TMP"] = env["TEMP"] = tmpDirInSandbox;

    /* Explicitly set PWD to prevent problems with chroot builds.  In
       particular, dietlibc cannot figure out the cwd because the
       inode of the current directory doesn't appear in .. (because
       getdents returns the inode of the mount point). */
    env["PWD"] = tmpDirInSandbox;
}


void LocalDerivationGoal::initEnv()
{
    env.clear();

    /* Most shells initialise PATH to some default (/bin:/usr/bin:...) when
       PATH is not set.  We don't want this, so we fill it in with some dummy
       value. */
    env["PATH"] = "/path-not-set";

    /* Set HOME to a non-existing path to prevent certain programs from using
       /etc/passwd (or NIS, or whatever) to locate the home directory (for
       example, wget looks for ~/.wgetrc).  I.e., these tools use /etc/passwd
       if HOME is not set, but they will just assume that the settings file
       they are looking for does not exist if HOME is set but points to some
       non-existing path. */
    env["HOME"] = homeDir;

    /* Tell the builder where the Nix store is.  Usually they
       shouldn't care, but this is useful for purity checking (e.g.,
       the compiler or linker might only want to accept paths to files
       in the store or in the build directory). */
    env["NIX_STORE"] = worker.store.storeDir;

    /* The maximum number of cores to utilize for parallel building. */
    env["NIX_BUILD_CORES"] = fmt("%d", settings.buildCores);

    initTmpDir();

    /* Compatibility hack with Nix <= 0.7: if this is a fixed-output
       derivation, tell the builder, so that for instance `fetchurl'
       can skip checking the output.  On older Nixes, this environment
       variable won't be set, so `fetchurl' will do the check. */
    if (derivationType->isFixed()) env["NIX_OUTPUT_CHECKED"] = "1";

    /* *Only* if this is a fixed-output derivation, propagate the
       values of the environment variables specified in the
       `impureEnvVars' attribute to the builder.  This allows for
       instance environment variables for proxy configuration such as
       `http_proxy' to be easily passed to downloaders like
       `fetchurl'.  Passing such environment variables from the caller
       to the builder is generally impure, but the output of
       fixed-output derivations is by definition pure (since we
       already know the cryptographic hash of the output). */
    if (!derivationType->isSandboxed()) {
        auto & impureEnv = settings.impureEnv.get();
        if (!impureEnv.empty())
            experimentalFeatureSettings.require(Xp::ConfigurableImpureEnv);

        for (auto & i : parsedDrv->getStringsAttr("impureEnvVars").value_or(Strings())) {
            auto envVar = impureEnv.find(i);
            if (envVar != impureEnv.end()) {
                env[i] = envVar->second;
            } else {
                env[i] = getEnv(i).value_or("");
            }
        }
    }

    /* Currently structured log messages piggyback on stderr, but we
       may change that in the future. So tell the builder which file
       descriptor to use for that. */
    env["NIX_LOG_FD"] = "2";

    /* Trigger colored output in various tools. */
    env["TERM"] = "xterm-256color";
}


void LocalDerivationGoal::writeStructuredAttrs()
{
    if (auto structAttrsJson = parsedDrv->prepareStructuredAttrs(worker.store, inputPaths)) {
        auto json = structAttrsJson.value();
        nlohmann::json rewritten;
        for (auto & [i, v] : json["outputs"].get<nlohmann::json::object_t>()) {
            /* The placeholder must have a rewrite, so we use it to cover both the
               cases where we know or don't know the output path ahead of time. */
            rewritten[i] = rewriteStrings((std::string) v, inputRewrites);
        }

        json["outputs"] = rewritten;

        auto jsonSh = writeStructuredAttrsShell(json);

        writeFile(tmpDir + "/.attrs.sh", rewriteStrings(jsonSh, inputRewrites));
        chownToBuilder(tmpDir + "/.attrs.sh");
        env["NIX_ATTRS_SH_FILE"] = tmpDirInSandbox + "/.attrs.sh";
        writeFile(tmpDir + "/.attrs.json", rewriteStrings(json.dump(), inputRewrites));
        chownToBuilder(tmpDir + "/.attrs.json");
        env["NIX_ATTRS_JSON_FILE"] = tmpDirInSandbox + "/.attrs.json";
    }
}


static StorePath pathPartOfReq(const SingleDerivedPath & req)
{
    return std::visit(overloaded {
        [&](const SingleDerivedPath::Opaque & bo) {
            return bo.path;
        },
        [&](const SingleDerivedPath::Built & bfd)  {
            return pathPartOfReq(*bfd.drvPath);
        },
    }, req.raw());
}


static StorePath pathPartOfReq(const DerivedPath & req)
{
    return std::visit(overloaded {
        [&](const DerivedPath::Opaque & bo) {
            return bo.path;
        },
        [&](const DerivedPath::Built & bfd)  {
            return pathPartOfReq(*bfd.drvPath);
        },
    }, req.raw());
}


bool LocalDerivationGoal::isAllowed(const DerivedPath & req)
{
    return this->isAllowed(pathPartOfReq(req));
}


struct RestrictedStoreConfig : virtual LocalFSStoreConfig
{
    using LocalFSStoreConfig::LocalFSStoreConfig;
    const std::string name() { return "Restricted Store"; }
};

/* A wrapper around LocalStore that only allows building/querying of
   paths that are in the input closures of the build or were added via
   recursive Nix calls. */
struct RestrictedStore : public virtual RestrictedStoreConfig, public virtual IndirectRootStore, public virtual GcStore
{
    ref<LocalStore> next;

    LocalDerivationGoal & goal;

    RestrictedStore(const Params & params, ref<LocalStore> next, LocalDerivationGoal & goal)
        : StoreConfig(params)
        , LocalFSStoreConfig(params)
        , RestrictedStoreConfig(params)
        , Store(params)
        , LocalFSStore(params)
        , next(next), goal(goal)
    { }

    Path getRealStoreDir() override
    { return next->realStoreDir; }

    std::string getUri() override
    { return next->getUri(); }

    StorePathSet queryAllValidPaths() override
    {
        StorePathSet paths;
        for (auto & p : goal.inputPaths) paths.insert(p);
        for (auto & p : goal.addedPaths) paths.insert(p);
        return paths;
    }

    void queryPathInfoUncached(const StorePath & path,
        Callback<std::shared_ptr<const ValidPathInfo>> callback) noexcept override
    {
        if (goal.isAllowed(path)) {
            try {
                /* Censor impure information. */
                auto info = std::make_shared<ValidPathInfo>(*next->queryPathInfo(path));
                info->deriver.reset();
                info->registrationTime = 0;
                info->ultimate = false;
                info->sigs.clear();
                callback(info);
            } catch (InvalidPath &) {
                callback(nullptr);
            }
        } else
            callback(nullptr);
    };

    void queryReferrers(const StorePath & path, StorePathSet & referrers) override
    { }

    std::map<std::string, std::optional<StorePath>> queryPartialDerivationOutputMap(
        const StorePath & path,
        Store * evalStore = nullptr) override
    {
        if (!goal.isAllowed(path))
            throw InvalidPath("cannot query output map for unknown path '%s' in recursive Nix", printStorePath(path));
        return next->queryPartialDerivationOutputMap(path, evalStore);
    }

    std::optional<StorePath> queryPathFromHashPart(const std::string & hashPart) override
    { throw Error("queryPathFromHashPart"); }

    StorePath addToStore(
        std::string_view name,
        const Path & srcPath,
        FileIngestionMethod method,
        HashType hashAlgo,
        PathFilter & filter,
        RepairFlag repair,
        const StorePathSet & references) override
    { throw Error("addToStore"); }

    void addToStore(const ValidPathInfo & info, Source & narSource,
        RepairFlag repair = NoRepair, CheckSigsFlag checkSigs = CheckSigs) override
    {
        next->addToStore(info, narSource, repair, checkSigs);
        goal.addDependency(info.path);
    }

    StorePath addTextToStore(
        std::string_view name,
        std::string_view s,
        const StorePathSet & references,
        RepairFlag repair = NoRepair) override
    {
        auto path = next->addTextToStore(name, s, references, repair);
        goal.addDependency(path);
        return path;
    }

    StorePath addToStoreFromDump(
        Source & dump,
        std::string_view name,
        FileIngestionMethod method,
        HashType hashAlgo,
        RepairFlag repair,
        const StorePathSet & references) override
    {
        auto path = next->addToStoreFromDump(dump, name, method, hashAlgo, repair, references);
        goal.addDependency(path);
        return path;
    }

    void narFromPath(const StorePath & path, Sink & sink) override
    {
        if (!goal.isAllowed(path))
            throw InvalidPath("cannot dump unknown path '%s' in recursive Nix", printStorePath(path));
        LocalFSStore::narFromPath(path, sink);
    }

    void ensurePath(const StorePath & path) override
    {
        if (!goal.isAllowed(path))
            throw InvalidPath("cannot substitute unknown path '%s' in recursive Nix", printStorePath(path));
        /* Nothing to be done; 'path' must already be valid. */
    }

    void registerDrvOutput(const Realisation & info) override
    // XXX: This should probably be allowed as a no-op if the realisation
    // corresponds to an allowed derivation
    { throw Error("registerDrvOutput"); }

    void queryRealisationUncached(const DrvOutput & id,
        Callback<std::shared_ptr<const Realisation>> callback) noexcept override
    // XXX: This should probably be allowed if the realisation corresponds to
    // an allowed derivation
    {
        if (!goal.isAllowed(id))
            callback(nullptr);
        next->queryRealisation(id, std::move(callback));
    }

    void buildPaths(const std::vector<DerivedPath> & paths, BuildMode buildMode, std::shared_ptr<Store> evalStore) override
    {
        for (auto & result : buildPathsWithResults(paths, buildMode, evalStore))
            if (!result.success())
                result.rethrow();
    }

    std::vector<KeyedBuildResult> buildPathsWithResults(
        const std::vector<DerivedPath> & paths,
        BuildMode buildMode = bmNormal,
        std::shared_ptr<Store> evalStore = nullptr) override
    {
        assert(!evalStore);

        if (buildMode != bmNormal) throw Error("unsupported build mode");

        StorePathSet newPaths;
        std::set<Realisation> newRealisations;

        for (auto & req : paths) {
            if (!goal.isAllowed(req))
                throw InvalidPath("cannot build '%s' in recursive Nix because path is unknown", req.to_string(*next));
        }

        auto results = next->buildPathsWithResults(paths, buildMode);

        for (auto & result : results) {
            for (auto & [outputName, output] : result.builtOutputs) {
                newPaths.insert(output.outPath);
                newRealisations.insert(output);
            }
        }

        StorePathSet closure;
        next->computeFSClosure(newPaths, closure);
        for (auto & path : closure)
            goal.addDependency(path);
        for (auto & real : Realisation::closure(*next, newRealisations))
            goal.addedDrvOutputs.insert(real.id);

        return results;
    }

    BuildResult buildDerivation(const StorePath & drvPath, const BasicDerivation & drv,
        BuildMode buildMode = bmNormal) override
    { unsupported("buildDerivation"); }

    void addTempRoot(const StorePath & path) override
    { }

    void addIndirectRoot(const Path & path) override
    { }

    Roots findRoots(bool censor) override
    { return Roots(); }

    void collectGarbage(const GCOptions & options, GCResults & results) override
    { }

    void addSignatures(const StorePath & storePath, const StringSet & sigs) override
    { unsupported("addSignatures"); }

    void queryMissing(const std::vector<DerivedPath> & targets,
        StorePathSet & willBuild, StorePathSet & willSubstitute, StorePathSet & unknown,
        uint64_t & downloadSize, uint64_t & narSize) override
    {
        /* This is slightly impure since it leaks information to the
           client about what paths will be built/substituted or are
           already present. Probably not a big deal. */

        std::vector<DerivedPath> allowed;
        for (auto & req : targets) {
            if (goal.isAllowed(req))
                allowed.emplace_back(req);
            else
                unknown.insert(pathPartOfReq(req));
        }

        next->queryMissing(allowed, willBuild, willSubstitute,
            unknown, downloadSize, narSize);
    }

    virtual std::optional<std::string> getBuildLogExact(const StorePath & path) override
    { return std::nullopt; }

    virtual void addBuildLog(const StorePath & path, std::string_view log) override
    { unsupported("addBuildLog"); }

    std::optional<TrustedFlag> isTrustedClient() override
    { return NotTrusted; }
};


void LocalDerivationGoal::startDaemon()
{
    experimentalFeatureSettings.require(Xp::RecursiveNix);

    Store::Params params;
    params["path-info-cache-size"] = "0";
    params["store"] = worker.store.storeDir;
    if (auto & optRoot = getLocalStore().rootDir.get())
        params["root"] = *optRoot;
    params["state"] = "/no-such-path";
    params["log"] = "/no-such-path";
    auto store = make_ref<RestrictedStore>(params,
        ref<LocalStore>(std::dynamic_pointer_cast<LocalStore>(worker.store.shared_from_this())),
        *this);

    addedPaths.clear();

    auto socketName = ".nix-socket";
    Path socketPath = tmpDir + "/" + socketName;
    env["NIX_REMOTE"] = "unix://" + tmpDirInSandbox + "/" + socketName;

    daemonSocket = createUnixDomainSocket(socketPath, 0600);

    chownToBuilder(socketPath);

    daemonThread = std::thread([this, store]() {

        while (true) {

            /* Accept a connection. */
            struct sockaddr_un remoteAddr;
            socklen_t remoteAddrLen = sizeof(remoteAddr);

            AutoCloseFD remote = accept(daemonSocket.get(),
                (struct sockaddr *) &remoteAddr, &remoteAddrLen);
            if (!remote) {
                if (errno == EINTR || errno == EAGAIN) continue;
                if (errno == EINVAL || errno == ECONNABORTED) break;
                throw SysError("accepting connection");
            }

            closeOnExec(remote.get());

            debug("received daemon connection");

            auto workerThread = std::thread([store, remote{std::move(remote)}]() {
                FdSource from(remote.get());
                FdSink to(remote.get());
                AuthenticatedUser user;
                if (store->next->effectiveUser) {
                    user = {NotTrusted, store->next->effectiveUser->uid};
                } else {
                    user = {NotTrusted, 0};
                }
                try {
                    daemon::processConnection(store, from, to,
                        user, daemon::Recursive);
                    debug("terminated daemon connection");
                } catch (SysError &) {
                    ignoreException();
                }
            });

            daemonWorkerThreads.push_back(std::move(workerThread));
        }

        debug("daemon shutting down");
    });
}


void LocalDerivationGoal::stopDaemon()
{
    if (daemonSocket && shutdown(daemonSocket.get(), SHUT_RDWR) == -1) {
        // According to the POSIX standard, the 'shutdown' function should
        // return an ENOTCONN error when attempting to shut down a socket that
        // hasn't been connected yet. This situation occurs when the 'accept'
        // function is called on a socket without any accepted connections,
        // leaving the socket unconnected. While Linux doesn't seem to produce
        // an error for sockets that have only been accepted, more
        // POSIX-compliant operating systems like OpenBSD, macOS, and others do
        // return the ENOTCONN error. Therefore, we handle this error here to
        // avoid raising an exception for compliant behaviour.
        if (errno == ENOTCONN) {
            daemonSocket.close();
        } else {
            throw SysError("shutting down daemon socket");
        }
    }

    if (daemonThread.joinable())
        daemonThread.join();

    // FIXME: should prune worker threads more quickly.
    // FIXME: shutdown the client socket to speed up worker termination.
    for (auto & thread : daemonWorkerThreads)
        thread.join();
    daemonWorkerThreads.clear();

    // release the socket.
    daemonSocket.close();
}


void LocalDerivationGoal::addDependency(const StorePath & path)
{
    if (isAllowed(path)) return;

    addedPaths.insert(path);

    /* If we're doing a sandbox build, then we have to make the path
       appear in the sandbox. */
    if (useChroot) {

        debug("materialising '%s' in the sandbox", worker.store.printStorePath(path));

        #if __linux__

            Path source = worker.store.Store::toRealPath(path);
            Path target = chrootRootDir + worker.store.printStorePath(path);

            if (pathExists(target)) {
                // There is a similar debug message in doBind, so only run it in this block to not have double messages.
                debug("bind-mounting %s -> %s", target, source);
                throw Error("store path '%s' already exists in the sandbox", worker.store.printStorePath(path));
            }

            /* Bind-mount the path into the sandbox. This requires
               entering its mount namespace, which is not possible
               in multithreaded programs. So we do this in a
               child process.*/
            Pid child(startProcess([&]() {

                if (usingUserNamespace && (setns(sandboxUserNamespace.get(), 0) == -1))
                    throw SysError("entering sandbox user namespace");

                if (setns(sandboxMountNamespace.get(), 0) == -1)
                    throw SysError("entering sandbox mount namespace");

                doBind(source, target);

                _exit(0);
            }));

            int status = child.wait();
            if (status != 0)
                throw Error("could not add path '%s' to sandbox", worker.store.printStorePath(path));

        #else
            throw Error("don't know how to make path '%s' (produced by a recursive Nix call) appear in the sandbox",
                worker.store.printStorePath(path));
        #endif

    }
}

void LocalDerivationGoal::chownToBuilder(const Path & path)
{
    if (!buildUser) return;
    if (chown(path.c_str(), buildUser->getUID(), buildUser->getGID()) == -1)
        throw SysError("cannot change ownership of '%1%'", path);
}

void setupSeccomp()
{
#if __linux__
    if (!settings.filterSyscalls) return;
#if HAVE_SECCOMP
    scmp_filter_ctx ctx;

    if (!(ctx = seccomp_init(SCMP_ACT_ALLOW)))
        throw SysError("unable to initialize seccomp mode 2");

    Finally cleanup([&]() {
        seccomp_release(ctx);
    });

    constexpr std::string_view nativeSystem = SYSTEM;

    if (nativeSystem == "x86_64-linux" &&
        seccomp_arch_add(ctx, SCMP_ARCH_X86) != 0)
        throw SysError("unable to add 32-bit seccomp architecture");

    if (nativeSystem == "x86_64-linux" &&
        seccomp_arch_add(ctx, SCMP_ARCH_X32) != 0)
        throw SysError("unable to add X32 seccomp architecture");

    if (nativeSystem == "aarch64-linux" &&
        seccomp_arch_add(ctx, SCMP_ARCH_ARM) != 0)
        printError("unable to add ARM seccomp architecture; this may result in spurious build failures if running 32-bit ARM processes");

    if (nativeSystem == "mips64-linux" &&
        seccomp_arch_add(ctx, SCMP_ARCH_MIPS) != 0)
        printError("unable to add mips seccomp architecture");

    if (nativeSystem == "mips64-linux" &&
        seccomp_arch_add(ctx, SCMP_ARCH_MIPS64N32) != 0)
        printError("unable to add mips64-*abin32 seccomp architecture");

    if (nativeSystem == "mips64el-linux" &&
        seccomp_arch_add(ctx, SCMP_ARCH_MIPSEL) != 0)
        printError("unable to add mipsel seccomp architecture");

    if (nativeSystem == "mips64el-linux" &&
        seccomp_arch_add(ctx, SCMP_ARCH_MIPSEL64N32) != 0)
        printError("unable to add mips64el-*abin32 seccomp architecture");

    /* Prevent builders from creating setuid/setgid binaries. */
    for (int perm : { S_ISUID, S_ISGID }) {
        if (seccomp_rule_add(ctx, SCMP_ACT_ERRNO(EPERM), SCMP_SYS(chmod), 1,
                SCMP_A1(SCMP_CMP_MASKED_EQ, (scmp_datum_t) perm, (scmp_datum_t) perm)) != 0)
            throw SysError("unable to add seccomp rule");

        if (seccomp_rule_add(ctx, SCMP_ACT_ERRNO(EPERM), SCMP_SYS(fchmod), 1,
                SCMP_A1(SCMP_CMP_MASKED_EQ, (scmp_datum_t) perm, (scmp_datum_t) perm)) != 0)
            throw SysError("unable to add seccomp rule");

        if (seccomp_rule_add(ctx, SCMP_ACT_ERRNO(EPERM), SCMP_SYS(fchmodat), 1,
                SCMP_A2(SCMP_CMP_MASKED_EQ, (scmp_datum_t) perm, (scmp_datum_t) perm)) != 0)
            throw SysError("unable to add seccomp rule");
    }

    /* Prevent builders from creating EAs or ACLs. Not all filesystems
       support these, and they're not allowed in the Nix store because
       they're not representable in the NAR serialisation. */
    if (seccomp_rule_add(ctx, SCMP_ACT_ERRNO(ENOTSUP), SCMP_SYS(setxattr), 0) != 0 ||
        seccomp_rule_add(ctx, SCMP_ACT_ERRNO(ENOTSUP), SCMP_SYS(lsetxattr), 0) != 0 ||
        seccomp_rule_add(ctx, SCMP_ACT_ERRNO(ENOTSUP), SCMP_SYS(fsetxattr), 0) != 0)
        throw SysError("unable to add seccomp rule");

    if (seccomp_attr_set(ctx, SCMP_FLTATR_CTL_NNP, settings.allowNewPrivileges ? 0 : 1) != 0)
        throw SysError("unable to set 'no new privileges' seccomp attribute");

    if (seccomp_load(ctx) != 0)
        throw SysError("unable to load seccomp BPF program");
#else
    throw Error(
        "seccomp is not supported on this platform; "
        "you can bypass this error by setting the option 'filter-syscalls' to false, but note that untrusted builds can then create setuid binaries!");
#endif
#endif
}


void LocalDerivationGoal::runChild()
{
    /* Warning: in the child we should absolutely not make any SQLite
       calls! */

    bool sendException = true;

    try { /* child */

        commonChildInit();

        try {
            setupSeccomp();
        } catch (...) {
            if (buildUser) throw;
        }

        bool setUser = true;

        /* Make the contents of netrc available to builtin:fetchurl
           (which may run under a different uid and/or in a sandbox). */
        std::string netrcData;
        try {
            if (drv->isBuiltin() && drv->builder == "builtin:fetchurl")
                netrcData = readFile(settings.netrcFile);
        } catch (SysError &) { }

#if __linux__
        if (useChroot) {

            userNamespaceSync.writeSide = -1;

            if (drainFD(userNamespaceSync.readSide.get()) != "1")
                throw Error("user namespace initialisation failed");

            userNamespaceSync.readSide = -1;

            if (privateNetwork) {

                /* Initialise the loopback interface. */
                AutoCloseFD fd(socket(PF_INET, SOCK_DGRAM, IPPROTO_IP));
                if (!fd) throw SysError("cannot open IP socket");

                struct ifreq ifr;
                strcpy(ifr.ifr_name, "lo");
                ifr.ifr_flags = IFF_UP | IFF_LOOPBACK | IFF_RUNNING;
                if (ioctl(fd.get(), SIOCSIFFLAGS, &ifr) == -1)
                    throw SysError("cannot set loopback interface flags");
            }

            /* Set the hostname etc. to fixed values. */
            char hostname[] = "localhost";
            if (sethostname(hostname, sizeof(hostname)) == -1)
                throw SysError("cannot set host name");
            char domainname[] = "(none)"; // kernel default
            if (setdomainname(domainname, sizeof(domainname)) == -1)
                throw SysError("cannot set domain name");

            /* Make all filesystems private.  This is necessary
               because subtrees may have been mounted as "shared"
               (MS_SHARED).  (Systemd does this, for instance.)  Even
               though we have a private mount namespace, mounting
               filesystems on top of a shared subtree still propagates
               outside of the namespace.  Making a subtree private is
               local to the namespace, though, so setting MS_PRIVATE
               does not affect the outside world. */
            if (mount(0, "/", 0, MS_PRIVATE | MS_REC, 0) == -1)
                throw SysError("unable to make '/' private");

            /* Bind-mount chroot directory to itself, to treat it as a
               different filesystem from /, as needed for pivot_root. */
            if (mount(chrootRootDir.c_str(), chrootRootDir.c_str(), 0, MS_BIND, 0) == -1)
                throw SysError("unable to bind mount '%1%'", chrootRootDir);

            /* Bind-mount the sandbox's Nix store onto itself so that
               we can mark it as a "shared" subtree, allowing bind
               mounts made in *this* mount namespace to be propagated
               into the child namespace created by the
               unshare(CLONE_NEWNS) call below.

               Marking chrootRootDir as MS_SHARED causes pivot_root()
               to fail with EINVAL. Don't know why. */
            Path chrootStoreDir = chrootRootDir + worker.store.storeDir;

            if (mount(chrootStoreDir.c_str(), chrootStoreDir.c_str(), 0, MS_BIND, 0) == -1)
                throw SysError("unable to bind mount the Nix store", chrootStoreDir);

            if (mount(0, chrootStoreDir.c_str(), 0, MS_SHARED, 0) == -1)
                throw SysError("unable to make '%s' shared", chrootStoreDir);

            /* Set up a nearly empty /dev, unless the user asked to
               bind-mount the host /dev. */
            Strings ss;
            if (pathsInChroot.find("/dev") == pathsInChroot.end()) {
                createDirs(chrootRootDir + "/dev/shm");
                createDirs(chrootRootDir + "/dev/pts");
                ss.push_back("/dev/full");
                if (worker.store.systemFeatures.get().count("kvm") && pathExists("/dev/kvm"))
                    ss.push_back("/dev/kvm");
                ss.push_back("/dev/null");
                ss.push_back("/dev/random");
                ss.push_back("/dev/tty");
                ss.push_back("/dev/urandom");
                ss.push_back("/dev/zero");
                createSymlink("/proc/self/fd", chrootRootDir + "/dev/fd");
                createSymlink("/proc/self/fd/0", chrootRootDir + "/dev/stdin");
                createSymlink("/proc/self/fd/1", chrootRootDir + "/dev/stdout");
                createSymlink("/proc/self/fd/2", chrootRootDir + "/dev/stderr");
            }

            /* Fixed-output derivations typically need to access the
               network, so give them access to /etc/resolv.conf and so
               on. */
            if (!derivationType->isSandboxed()) {
                // Only use nss functions to resolve hosts and
                // services. Don’t use it for anything else that may
                // be configured for this system. This limits the
                // potential impurities introduced in fixed-outputs.
                writeFile(chrootRootDir + "/etc/nsswitch.conf", "hosts: files dns\nservices: files\n");

                /* N.B. it is realistic that these paths might not exist. It
                   happens when testing Nix building fixed-output derivations
                   within a pure derivation. */
                for (auto & path : { "/etc/resolv.conf", "/etc/services", "/etc/hosts" })
                    if (pathExists(path))
                        ss.push_back(path);

                if (settings.caFile != "")
                    pathsInChroot.try_emplace("/etc/ssl/certs/ca-certificates.crt", settings.caFile, true);
            }

            for (auto & i : ss) pathsInChroot.emplace(i, i);

            /* Bind-mount all the directories from the "host"
               filesystem that we want in the chroot
               environment. */
<<<<<<< HEAD
            auto doBind = [&](const Path & source, const Path & target, bool optional = false) {
                auto doMount = [&](const Path & source, const Path & target) {
                    debug("bind mounting '%1%' to '%2%'", source, target);
                    struct stat st;
                    if (stat(source.c_str(), &st) == -1) {
                        if (optional && errno == ENOENT)
                            return;
                        else
                            throw SysError("getting attributes of path '%1%'", source);
                    }

                    if (S_ISDIR(st.st_mode))
                        createDirs(target);
                    else {
                        createDirs(dirOf(target));
                        writeFile(target, "");
                    }

                    if (mount(source.c_str(), target.c_str(), "", MS_BIND | MS_REC, 0) == -1)
                        throw SysError("bind mount from '%1%' to '%2%' failed", source, target);
                };


                if (experimentalFeatureSettings.isEnabled(Xp::ACLs) && worker.store.isInStore(source)) {
                    auto [storePath, subPath] = worker.store.toStorePath(source);

                    // TODO(ACL) Add tests to check that ACL information is never leaked
                    // FIXME probably should use a FUSE fs or something?
                    ssize_t eaSize = llistxattr(source.c_str(), nullptr, 0);
                    if (subPath == "" && eaSize > 0) {
                        // The source store path contains extended attributes
                        // mounting it as-is would preserve them, which is undesireable.
                        if (std::filesystem::is_directory(source)) {
                            createDirs(target); // In case the directory is empty
                            for (auto dirent : std::filesystem::directory_iterator(std::filesystem::directory_entry(source)))
                                doMount(dirent.path().c_str(), (target + "/" + baseNameOf(dirent.path().c_str())).c_str());
                        }
                        else {
                            std::filesystem::copy(source, target);
                        }
                        using namespace std::filesystem;
                        auto p = status(target).permissions();
                        permissions(target, (p | ((p & perms::owner_read) != perms::none ? perms::others_read : perms::none) | ((p & perms::owner_exec) != perms::none ? perms::others_exec : perms::none)), perm_options::add);
                        return;
                    }
                }
                doMount(source, target);
            };

            for (auto & i : dirsInChroot) {
=======
            for (auto & i : pathsInChroot) {
>>>>>>> 188c803d
                if (i.second.source == "/proc") continue; // backwards compatibility

                #if HAVE_EMBEDDED_SANDBOX_SHELL
                if (i.second.source == "__embedded_sandbox_shell__") {
                    static unsigned char sh[] = {
                        #include "embedded-sandbox-shell.gen.hh"
                    };
                    auto dst = chrootRootDir + i.first;
                    createDirs(dirOf(dst));
                    writeFile(dst, std::string_view((const char *) sh, sizeof(sh)));
                    chmod_(dst, 0555);
                } else
                #endif
                    doBind(i.second.source, chrootRootDir + i.first, i.second.optional);
            }

            /* Bind a new instance of procfs on /proc. */
            createDirs(chrootRootDir + "/proc");
            if (mount("none", (chrootRootDir + "/proc").c_str(), "proc", 0, 0) == -1)
                throw SysError("mounting /proc");

            /* Mount sysfs on /sys. */
            if (buildUser && buildUser->getUIDCount() != 1) {
                createDirs(chrootRootDir + "/sys");
                if (mount("none", (chrootRootDir + "/sys").c_str(), "sysfs", 0, 0) == -1)
                    throw SysError("mounting /sys");
            }

            /* Mount a new tmpfs on /dev/shm to ensure that whatever
               the builder puts in /dev/shm is cleaned up automatically. */
            if (pathExists("/dev/shm") && mount("none", (chrootRootDir + "/dev/shm").c_str(), "tmpfs", 0,
                    fmt("size=%s", settings.sandboxShmSize).c_str()) == -1)
                throw SysError("mounting /dev/shm");

            /* Mount a new devpts on /dev/pts.  Note that this
               requires the kernel to be compiled with
               CONFIG_DEVPTS_MULTIPLE_INSTANCES=y (which is the case
               if /dev/ptx/ptmx exists). */
            if (pathExists("/dev/pts/ptmx") &&
                !pathExists(chrootRootDir + "/dev/ptmx")
                && !pathsInChroot.count("/dev/pts"))
            {
                if (mount("none", (chrootRootDir + "/dev/pts").c_str(), "devpts", 0, "newinstance,mode=0620") == 0)
                {
                    createSymlink("/dev/pts/ptmx", chrootRootDir + "/dev/ptmx");

                    /* Make sure /dev/pts/ptmx is world-writable.  With some
                       Linux versions, it is created with permissions 0.  */
                    chmod_(chrootRootDir + "/dev/pts/ptmx", 0666);
                } else {
                    if (errno != EINVAL)
                        throw SysError("mounting /dev/pts");
                    doBind("/dev/pts", chrootRootDir + "/dev/pts");
                    doBind("/dev/ptmx", chrootRootDir + "/dev/ptmx");
                }
            }

            /* Make /etc unwritable */
            if (!parsedDrv->useUidRange())
                chmod_(chrootRootDir + "/etc", 0555);

            /* Unshare this mount namespace. This is necessary because
               pivot_root() below changes the root of the mount
               namespace. This means that the call to setns() in
               addDependency() would hide the host's filesystem,
               making it impossible to bind-mount paths from the host
               Nix store into the sandbox. Therefore, we save the
               pre-pivot_root namespace in
               sandboxMountNamespace. Since we made /nix/store a
               shared subtree above, this allows addDependency() to
               make paths appear in the sandbox. */
            if (unshare(CLONE_NEWNS) == -1)
                throw SysError("unsharing mount namespace");

            /* Unshare the cgroup namespace. This means
               /proc/self/cgroup will show the child's cgroup as '/'
               rather than whatever it is in the parent. */
            if (cgroup && unshare(CLONE_NEWCGROUP) == -1)
                throw SysError("unsharing cgroup namespace");

            /* Do the chroot(). */
            if (chdir(chrootRootDir.c_str()) == -1)
                throw SysError("cannot change directory to '%1%'", chrootRootDir);

            if (mkdir("real-root", 0) == -1)
                throw SysError("cannot create real-root directory");

            if (pivot_root(".", "real-root") == -1)
                throw SysError("cannot pivot old root directory onto '%1%'", (chrootRootDir + "/real-root"));

            if (chroot(".") == -1)
                throw SysError("cannot change root directory to '%1%'", chrootRootDir);

            if (umount2("real-root", MNT_DETACH) == -1)
                throw SysError("cannot unmount real root filesystem");

            if (rmdir("real-root") == -1)
                throw SysError("cannot remove real-root directory");

            /* Switch to the sandbox uid/gid in the user namespace,
               which corresponds to the build user or calling user in
               the parent namespace. */
            if (setgid(sandboxGid()) == -1)
                throw SysError("setgid failed");
            if (setuid(sandboxUid()) == -1)
                throw SysError("setuid failed");

            setUser = false;
        }
#endif

        if (chdir(tmpDirInSandbox.c_str()) == -1)
            throw SysError("changing into '%1%'", tmpDir);

        /* Close all other file descriptors. */
        closeMostFDs({STDIN_FILENO, STDOUT_FILENO, STDERR_FILENO});

        setPersonality(drv->platform);

        /* Disable core dumps by default. */
        struct rlimit limit = { 0, RLIM_INFINITY };
        setrlimit(RLIMIT_CORE, &limit);

        // FIXME: set other limits to deterministic values?

        /* Fill in the environment. */
        Strings envStrs;
        for (auto & i : env)
            envStrs.push_back(rewriteStrings(i.first + "=" + i.second, inputRewrites));

        /* If we are running in `build-users' mode, then switch to the
           user we allocated above.  Make sure that we drop all root
           privileges.  Note that above we have closed all file
           descriptors except std*, so that's safe.  Also note that
           setuid() when run as root sets the real, effective and
           saved UIDs. */
        if (setUser && buildUser) {
            /* Preserve supplementary groups of the build user, to allow
               admins to specify groups such as "kvm".  */
            auto gids = buildUser->getSupplementaryGIDs();
            if (setgroups(gids.size(), gids.data()) == -1)
                throw SysError("cannot set supplementary groups of build user");

            if (setgid(buildUser->getGID()) == -1 ||
                getgid() != buildUser->getGID() ||
                getegid() != buildUser->getGID())
                throw SysError("setgid failed");

            if (setuid(buildUser->getUID()) == -1 ||
                getuid() != buildUser->getUID() ||
                geteuid() != buildUser->getUID())
                throw SysError("setuid failed");
        }

        /* Fill in the arguments. */
        Strings args;

        std::string builder = "invalid";

        if (drv->isBuiltin()) {
            ;
        }
#if __APPLE__
        else {
            /* This has to appear before import statements. */
            std::string sandboxProfile = "(version 1)\n";

            if (useChroot) {

                /* Lots and lots and lots of file functions freak out if they can't stat their full ancestry */
                PathSet ancestry;

                /* We build the ancestry before adding all inputPaths to the store because we know they'll
                   all have the same parents (the store), and there might be lots of inputs. This isn't
                   particularly efficient... I doubt it'll be a bottleneck in practice */
                for (auto & i : pathsInChroot) {
                    Path cur = i.first;
                    while (cur.compare("/") != 0) {
                        cur = dirOf(cur);
                        ancestry.insert(cur);
                    }
                }

                /* And we want the store in there regardless of how empty pathsInChroot. We include the innermost
                   path component this time, since it's typically /nix/store and we care about that. */
                Path cur = worker.store.storeDir;
                while (cur.compare("/") != 0) {
                    ancestry.insert(cur);
                    cur = dirOf(cur);
                }

                /* Add all our input paths to the chroot */
                for (auto & i : inputPaths) {
                    auto p = worker.store.printStorePath(i);
<<<<<<< HEAD

                    dirsInChroot[p] = p;
=======
                    pathsInChroot[p] = p;
>>>>>>> 188c803d
                }

                /* Violations will go to the syslog if you set this. Unfortunately the destination does not appear to be configurable */
                if (settings.darwinLogSandboxViolations) {
                    sandboxProfile += "(deny default)\n";
                } else {
                    sandboxProfile += "(deny default (with no-log))\n";
                }

                sandboxProfile +=
                    #include "sandbox-defaults.sb"
                    ;

                if (!derivationType->isSandboxed())
                    sandboxProfile +=
                        #include "sandbox-network.sb"
                        ;

                /* Add the output paths we'll use at build-time to the chroot */
                sandboxProfile += "(allow file-read* file-write* process-exec\n";
                for (auto & [_, path] : scratchOutputs)
                    sandboxProfile += fmt("\t(subpath \"%s\")\n", worker.store.printStorePath(path));

                sandboxProfile += ")\n";

                /* Our inputs (transitive dependencies and any impurities computed above)

                   without file-write* allowed, access() incorrectly returns EPERM
                 */
                sandboxProfile += "(allow file-read* file-write* process-exec\n";
                for (auto & i : pathsInChroot) {
                    if (i.first != i.second.source)
                        throw Error(
                            "can't map '%1%' to '%2%': mismatched impure paths not supported on Darwin",
                            i.first, i.second.source);

                    std::string path = i.first;
                    struct stat st;
                    if (lstat(path.c_str(), &st)) {
                        if (i.second.optional && errno == ENOENT)
                            continue;
                        throw SysError("getting attributes of path '%s", path);
                    }
                    if (S_ISDIR(st.st_mode))
                        sandboxProfile += fmt("\t(subpath \"%s\")\n", path);
                    else
                        sandboxProfile += fmt("\t(literal \"%s\")\n", path);
                }
                sandboxProfile += ")\n";

                /* Allow file-read* on full directory hierarchy to self. Allows realpath() */
                sandboxProfile += "(allow file-read*\n";
                for (auto & i : ancestry) {
                    sandboxProfile += fmt("\t(literal \"%s\")\n", i);
                }
                sandboxProfile += ")\n";

                sandboxProfile += additionalSandboxProfile;
            } else
                sandboxProfile +=
                    #include "sandbox-minimal.sb"
                    ;

            debug("Generated sandbox profile:");
            debug(sandboxProfile);

            Path sandboxFile = tmpDir + "/.sandbox.sb";

            writeFile(sandboxFile, sandboxProfile);

            bool allowLocalNetworking = parsedDrv->getBoolAttr("__darwinAllowLocalNetworking");

            /* The tmpDir in scope points at the temporary build directory for our derivation. Some packages try different mechanisms
               to find temporary directories, so we want to open up a broader place for them to dump their files, if needed. */
            Path globalTmpDir = canonPath(getEnvNonEmpty("TMPDIR").value_or("/tmp"), true);

            /* They don't like trailing slashes on subpath directives */
            if (globalTmpDir.back() == '/') globalTmpDir.pop_back();

            if (getEnv("_NIX_TEST_NO_SANDBOX") != "1") {
                builder = "/usr/bin/sandbox-exec";
                args.push_back("sandbox-exec");
                args.push_back("-f");
                args.push_back(sandboxFile);
                args.push_back("-D");
                args.push_back("_GLOBAL_TMP_DIR=" + globalTmpDir);
                if (allowLocalNetworking) {
                    args.push_back("-D");
                    args.push_back(std::string("_ALLOW_LOCAL_NETWORKING=1"));
                }
                args.push_back(drv->builder);
            } else {
                builder = drv->builder;
                args.push_back(std::string(baseNameOf(drv->builder)));
            }
        }
#else
        else {
            builder = drv->builder;
            args.push_back(std::string(baseNameOf(drv->builder)));
        }
#endif

        for (auto & i : drv->args)
            args.push_back(rewriteStrings(i, inputRewrites));

        /* Indicate that we managed to set up the build environment. */
        writeFull(STDERR_FILENO, std::string("\2\n"));

        sendException = false;

        /* Execute the program.  This should not return. */
        if (drv->isBuiltin()) {
            try {
                logger = makeJSONLogger(*logger);

                BasicDerivation & drv2(*drv);
                for (auto & e : drv2.env)
                    e.second = rewriteStrings(e.second, inputRewrites);

                if (drv->builder == "builtin:fetchurl")
                    builtinFetchurl(drv2, netrcData);
                else if (drv->builder == "builtin:buildenv")
                    builtinBuildenv(drv2);
                else if (drv->builder == "builtin:unpack-channel")
                    builtinUnpackChannel(drv2);
                else
                    throw Error("unsupported builtin builder '%1%'", drv->builder.substr(8));
                _exit(0);
            } catch (std::exception & e) {
                writeFull(STDERR_FILENO, e.what() + std::string("\n"));
                _exit(1);
            }
        }

#if __APPLE__
        posix_spawnattr_t attrp;

        if (posix_spawnattr_init(&attrp))
            throw SysError("failed to initialize builder");

        if (posix_spawnattr_setflags(&attrp, POSIX_SPAWN_SETEXEC))
            throw SysError("failed to initialize builder");

        if (drv->platform == "aarch64-darwin") {
            // Unset kern.curproc_arch_affinity so we can escape Rosetta
            int affinity = 0;
            sysctlbyname("kern.curproc_arch_affinity", NULL, NULL, &affinity, sizeof(affinity));

            cpu_type_t cpu = CPU_TYPE_ARM64;
            posix_spawnattr_setbinpref_np(&attrp, 1, &cpu, NULL);
        } else if (drv->platform == "x86_64-darwin") {
            cpu_type_t cpu = CPU_TYPE_X86_64;
            posix_spawnattr_setbinpref_np(&attrp, 1, &cpu, NULL);
        }

        posix_spawn(NULL, builder.c_str(), NULL, &attrp, stringsToCharPtrs(args).data(), stringsToCharPtrs(envStrs).data());
#else
        execve(builder.c_str(), stringsToCharPtrs(args).data(), stringsToCharPtrs(envStrs).data());
#endif

        throw SysError("executing '%1%'", drv->builder);

    } catch (Error & e) {
        if (sendException) {
            writeFull(STDERR_FILENO, "\1\n");
            FdSink sink(STDERR_FILENO);
            sink << e;
            sink.flush();
        } else
            std::cerr << e.msg();
        _exit(1);
    }
}


SingleDrvOutputs LocalDerivationGoal::registerOutputs()
{
    /* When using a build hook, the build hook can register the output
       as valid (by doing `nix-store --import').  If so we don't have
       to do anything here.

       We can only early return when the outputs are known a priori. For
       floating content-addressed derivations this isn't the case.
     */
    if (hook)
        return DerivationGoal::registerOutputs();

    std::map<std::string, ValidPathInfo> infos;

    /* Set of inodes seen during calls to canonicalisePathMetaData()
       for this build's outputs.  This needs to be shared between
       outputs to allow hard links between outputs. */
    InodesSeen inodesSeen;

    Path checkSuffix = ".check";

    std::exception_ptr delayedException;

    /* The paths that can be referenced are the input closures, the
       output paths, and any paths that have been built via recursive
       Nix calls. */
    StorePathSet referenceablePaths;
    for (auto & p : inputPaths) referenceablePaths.insert(p);
    for (auto & i : scratchOutputs) referenceablePaths.insert(i.second);
    for (auto & p : addedPaths) referenceablePaths.insert(p);

    /* FIXME `needsHashRewrite` should probably be removed and we get to the
       real reason why we aren't using the chroot dir */
    auto toRealPathChroot = [&](const Path & p) -> Path {
        return useChroot && !needsHashRewrite()
            ? chrootRootDir + p
            : worker.store.toRealPath(p);
    };

    /* Check whether the output paths were created, and make all
       output paths read-only.  Then get the references of each output (that we
       might need to register), so we can topologically sort them. For the ones
       that are most definitely already installed, we just store their final
       name so we can also use it in rewrites. */
    StringSet outputsToSort;
    struct AlreadyRegistered { StorePath path; };
    struct PerhapsNeedToRegister { StorePathSet refs; };
    std::map<std::string, std::variant<AlreadyRegistered, PerhapsNeedToRegister>> outputReferencesIfUnregistered;
    std::map<std::string, struct stat> outputStats;
    for (auto & [outputName, _] : drv->outputs) {
        auto scratchOutput = get(scratchOutputs, outputName);
        if (!scratchOutput)
            throw BuildError(
                "builder for '%s' has no scratch output for '%s'",
                worker.store.printStorePath(drvPath), outputName);
        auto actualPath = toRealPathChroot(worker.store.printStorePath(*scratchOutput));

        outputsToSort.insert(outputName);

        /* Updated wanted info to remove the outputs we definitely don't need to register */
        auto initialOutput = get(initialOutputs, outputName);
        if (!initialOutput)
            throw BuildError(
                "builder for '%s' has no initial output for '%s'",
                worker.store.printStorePath(drvPath), outputName);
        auto & initialInfo = *initialOutput;

        /* Don't register if already valid, and not checking */
        initialInfo.wanted = buildMode == bmCheck
            || !(initialInfo.known && initialInfo.known->isValid());
        if (!initialInfo.wanted) {
            outputReferencesIfUnregistered.insert_or_assign(
                outputName,
                AlreadyRegistered { .path = initialInfo.known->path });
            continue;
        }

        struct stat st;
        if (lstat(actualPath.c_str(), &st) == -1) {
            if (errno == ENOENT)
                throw BuildError(
                    "builder for '%s' failed to produce output path for output '%s' at '%s'",
                    worker.store.printStorePath(drvPath), outputName, actualPath);
            throw SysError("getting attributes of path '%s'", actualPath);
        }

#ifndef __CYGWIN__
        /* Check that the output is not group or world writable, as
           that means that someone else can have interfered with the
           build.  Also, the output should be owned by the build
           user. */
        if ((!S_ISLNK(st.st_mode) && (st.st_mode & (S_IWGRP | S_IWOTH))) ||
            (buildUser && st.st_uid != buildUser->getUID()))
            throw BuildError(
                    "suspicious ownership or permission on '%s' for output '%s'; rejecting this build output",
                    actualPath, outputName);
#endif

        /* Canonicalise first.  This ensures that the path we're
           rewriting doesn't contain a hard link to /etc/shadow or
           something like that. */
        canonicalisePathMetaData(
            actualPath,
            buildUser ? std::optional(buildUser->getUIDRange()) : std::nullopt,
            inodesSeen);

        bool discardReferences = false;
        if (auto structuredAttrs = parsedDrv->getStructuredAttrs()) {
            if (auto udr = get(*structuredAttrs, "unsafeDiscardReferences")) {
                if (auto output = get(*udr, outputName)) {
                    if (!output->is_boolean())
                        throw Error("attribute 'unsafeDiscardReferences.\"%s\"' of derivation '%s' must be a Boolean", outputName, drvPath.to_string());
                    discardReferences = output->get<bool>();
                }
            }
        }

        StorePathSet references;
        if (discardReferences)
            debug("discarding references of output '%s'", outputName);
        else {
            debug("scanning for references for output '%s' in temp location '%s'", outputName, actualPath);

            /* Pass blank Sink as we are not ready to hash data at this stage. */
            NullSink blank;
            references = scanForReferences(blank, actualPath, referenceablePaths);
        }

        outputReferencesIfUnregistered.insert_or_assign(
            outputName,
            PerhapsNeedToRegister { .refs = references });
        outputStats.insert_or_assign(outputName, std::move(st));
    }

    auto sortedOutputNames = topoSort(outputsToSort,
        {[&](const std::string & name) {
            auto orifu = get(outputReferencesIfUnregistered, name);
            if (!orifu)
                throw BuildError(
                    "no output reference for '%s' in build of '%s'",
                    name, worker.store.printStorePath(drvPath));
            return std::visit(overloaded {
                /* Since we'll use the already installed versions of these, we
                   can treat them as leaves and ignore any references they
                   have. */
                [&](const AlreadyRegistered &) { return StringSet {}; },
                [&](const PerhapsNeedToRegister & refs) {
                    StringSet referencedOutputs;
                    /* FIXME build inverted map up front so no quadratic waste here */
                    for (auto & r : refs.refs)
                        for (auto & [o, p] : scratchOutputs)
                            if (r == p)
                                referencedOutputs.insert(o);
                    return referencedOutputs;
                },
            }, *orifu);
        }},
        {[&](const std::string & path, const std::string & parent) {
            // TODO with more -vvvv also show the temporary paths for manual inspection.
            return BuildError(
                "cycle detected in build of '%s' in the references of output '%s' from output '%s'",
                worker.store.printStorePath(drvPath), path, parent);
        }});

    std::reverse(sortedOutputNames.begin(), sortedOutputNames.end());

    OutputPathMap finalOutputs;

    for (auto & outputName : sortedOutputNames) {
        auto output = get(drv->outputs, outputName);
        auto scratchPath = get(scratchOutputs, outputName);
        assert(output && scratchPath);
        auto actualPath = toRealPathChroot(worker.store.printStorePath(*scratchPath));

        auto finish = [&](StorePath finalStorePath) {
            auto & localStore = getLocalStore();

            StoreObjectDerivationOutput thisOutput(drvPath, outputName);
            if (localStore.futurePermissions.contains(thisOutput)) {
                localStore.setFutureAccessStatus(finalStorePath, localStore.futurePermissions[thisOutput]);
            }
            /* Store the final path */
            finalOutputs.insert_or_assign(outputName, finalStorePath);
            /* The rewrite rule will be used in downstream outputs that refer to
               use. This is why the topological sort is essential to do first
               before this for loop. */
            if (*scratchPath != finalStorePath)
                outputRewrites[std::string { scratchPath->hashPart() }] = std::string { finalStorePath.hashPart() };
        };

        auto orifu = get(outputReferencesIfUnregistered, outputName);
        assert(orifu);

        std::optional<StorePathSet> referencesOpt = std::visit(overloaded {
            [&](const AlreadyRegistered & skippedFinalPath) -> std::optional<StorePathSet> {
                finish(skippedFinalPath.path);
                return std::nullopt;
            },
            [&](const PerhapsNeedToRegister & r) -> std::optional<StorePathSet> {
                return r.refs;
            },
        }, *orifu);

        if (!referencesOpt)
            continue;
        auto references = *referencesOpt;

        auto rewriteOutput = [&](const StringMap & rewrites) {
            /* Apply hash rewriting if necessary. */
            if (!rewrites.empty()) {
                debug("rewriting hashes in '%1%'; cross fingers", actualPath);

                /* FIXME: Is this actually streaming? */
                auto source = sinkToSource([&](Sink & nextSink) {
                    RewritingSink rsink(rewrites, nextSink);
                    dumpPath(actualPath, rsink);
                    rsink.flush();
                });
                Path tmpPath = actualPath + ".tmp";
                restorePath(tmpPath, *source);
                deletePath(actualPath);
                movePath(tmpPath, actualPath);

                /* FIXME: set proper permissions in restorePath() so
                   we don't have to do another traversal. */
                canonicalisePathMetaData(actualPath, {}, inodesSeen);
            }
        };

        auto rewriteRefs = [&]() -> StoreReferences {
            /* In the CA case, we need the rewritten refs to calculate the
               final path, therefore we look for a *non-rewritten
               self-reference, and use a bool rather try to solve the
               computationally intractable fixed point. */
            StoreReferences res {
                .self = false,
            };
            for (auto & r : references) {
                auto name = r.name();
                auto origHash = std::string { r.hashPart() };
                if (r == *scratchPath) {
                    res.self = true;
                } else if (auto outputRewrite = get(outputRewrites, origHash)) {
                    std::string newRef = *outputRewrite;
                    newRef += '-';
                    newRef += name;
                    res.others.insert(StorePath { newRef });
                } else {
                    res.others.insert(r);
                }
            }
            return res;
        };

        auto newInfoFromCA = [&](const DerivationOutput::CAFloating outputHash) -> ValidPathInfo {
            auto st = get(outputStats, outputName);
            if (!st)
                throw BuildError(
                    "output path %1% without valid stats info",
                    actualPath);
            if (outputHash.method == ContentAddressMethod { FileIngestionMethod::Flat } ||
                outputHash.method == ContentAddressMethod { TextIngestionMethod {} })
            {
                /* The output path should be a regular file without execute permission. */
                if (!S_ISREG(st->st_mode) || (st->st_mode & S_IXUSR) != 0)
                    throw BuildError(
                        "output path '%1%' should be a non-executable regular file "
                        "since recursive hashing is not enabled (one of outputHashMode={flat,text} is true)",
                        actualPath);
            }
            rewriteOutput(outputRewrites);
            /* FIXME optimize and deduplicate with addToStore */
            std::string oldHashPart { scratchPath->hashPart() };
            HashModuloSink caSink { outputHash.hashType, oldHashPart };
            std::visit(overloaded {
                [&](const TextIngestionMethod &) {
                    readFile(actualPath, caSink);
                },
                [&](const FileIngestionMethod & m2) {
                    switch (m2) {
                    case FileIngestionMethod::Recursive:
                        dumpPath(actualPath, caSink);
                        break;
                    case FileIngestionMethod::Flat:
                        readFile(actualPath, caSink);
                        break;
                    }
                },
            }, outputHash.method.raw);
            auto got = caSink.finish().first;

            auto optCA = ContentAddressWithReferences::fromPartsOpt(
                outputHash.method,
                std::move(got),
                rewriteRefs());
            if (!optCA) {
                // TODO track distinct failure modes separately (at the time of
                // writing there is just one but `nullopt` is unclear) so this
                // message can't get out of sync.
                throw BuildError("output path '%s' has illegal content address, probably a spurious self-reference with text hashing");
            }
            ValidPathInfo newInfo0 {
                worker.store,
                outputPathName(drv->name, outputName),
                std::move(*optCA),
                Hash::dummy,
            };
            if (*scratchPath != newInfo0.path) {
                // If the path has some self-references, we need to rewrite
                // them.
                // (note that this doesn't invalidate the ca hash we calculated
                // above because it's computed *modulo the self-references*, so
                // it already takes this rewrite into account).
                rewriteOutput(
                    StringMap{{oldHashPart,
                               std::string(newInfo0.path.hashPart())}});
            }

            HashResult narHashAndSize = hashPath(htSHA256, actualPath);
            newInfo0.narHash = narHashAndSize.first;
            newInfo0.narSize = narHashAndSize.second;

            assert(newInfo0.ca);
            return newInfo0;
        };

        ValidPathInfo newInfo = std::visit(overloaded {

            [&](const DerivationOutput::InputAddressed & output) {
                /* input-addressed case */
                auto requiredFinalPath = output.path;
                /* Preemptively add rewrite rule for final hash, as that is
                   what the NAR hash will use rather than normalized-self references */
                if (*scratchPath != requiredFinalPath)
                    outputRewrites.insert_or_assign(
                        std::string { scratchPath->hashPart() },
                        std::string { requiredFinalPath.hashPart() });
                rewriteOutput(outputRewrites);
                auto narHashAndSize = hashPath(htSHA256, actualPath);
                ValidPathInfo newInfo0 { requiredFinalPath, narHashAndSize.first };
                newInfo0.narSize = narHashAndSize.second;
                auto refs = rewriteRefs();
                newInfo0.references = std::move(refs.others);
                if (refs.self)
                    newInfo0.references.insert(newInfo0.path);
                return newInfo0;
            },

            [&](const DerivationOutput::CAFixed & dof) {
                auto & wanted = dof.ca.hash;

                auto newInfo0 = newInfoFromCA(DerivationOutput::CAFloating {
                    .method = dof.ca.method,
                    .hashType = wanted.type,
                });

                /* Check wanted hash */
                assert(newInfo0.ca);
                auto & got = newInfo0.ca->hash;
                if (wanted != got) {
                    /* Throw an error after registering the path as
                       valid. */
                    worker.hashMismatch = true;
                    delayedException = std::make_exception_ptr(
                        BuildError("hash mismatch in fixed-output derivation '%s':\n  specified: %s\n     got:    %s",
                            worker.store.printStorePath(drvPath),
                            wanted.to_string(HashFormat::SRI, true),
                            got.to_string(HashFormat::SRI, true)));
                }
                if (!newInfo0.references.empty())
                    delayedException = std::make_exception_ptr(
                        BuildError("illegal path references in fixed-output derivation '%s'",
                            worker.store.printStorePath(drvPath)));

                return newInfo0;
            },

            [&](const DerivationOutput::CAFloating & dof) {
                return newInfoFromCA(dof);
            },

            [&](const DerivationOutput::Deferred &) -> ValidPathInfo {
                // No derivation should reach that point without having been
                // rewritten first
                assert(false);
            },

            [&](const DerivationOutput::Impure & doi) {
                return newInfoFromCA(DerivationOutput::CAFloating {
                    .method = doi.method,
                    .hashType = doi.hashType,
                });
            },

        }, output->raw);

        /* FIXME: set proper permissions in restorePath() so
            we don't have to do another traversal. */
        canonicalisePathMetaData(actualPath, {}, inodesSeen);

        /* Calculate where we'll move the output files. In the checking case we
           will leave leave them where they are, for now, rather than move to
           their usual "final destination" */
        auto finalDestPath = worker.store.printStorePath(newInfo.path);

        /* Lock final output path, if not already locked. This happens with
           floating CA derivations and hash-mismatching fixed-output
           derivations. */
        PathLocks dynamicOutputLock;
        dynamicOutputLock.setDeletion(true);
        auto optFixedPath = output->path(worker.store, drv->name, outputName);
        if (!optFixedPath ||
            worker.store.printStorePath(*optFixedPath) != finalDestPath)
        {
            assert(newInfo.ca);
            dynamicOutputLock.lockPaths({worker.store.toRealPath(finalDestPath)});
        }

        /* Move files, if needed */
        if (worker.store.toRealPath(finalDestPath) != actualPath) {
            if (buildMode == bmRepair) {
                /* Path already exists, need to replace it */
                replaceValidPath(worker.store.toRealPath(finalDestPath), actualPath);
                actualPath = worker.store.toRealPath(finalDestPath);
            } else if (buildMode == bmCheck) {
                /* Path already exists, and we want to compare, so we leave out
                   new path in place. */
            } else if (worker.store.isValidPath(newInfo.path)) {
                /* Path already exists because CA path produced by something
                   else. No moving needed. */
                assert(newInfo.ca);
            } else {
                auto destPath = worker.store.toRealPath(finalDestPath);
                deletePath(destPath);
                movePath(actualPath, destPath);
                actualPath = destPath;
            }
        }

        auto & localStore = getLocalStore();

        if (buildMode == bmCheck) {

            if (!worker.store.isValidPath(newInfo.path)) continue;
            ValidPathInfo oldInfo(*worker.store.queryPathInfo(newInfo.path));
            if (newInfo.narHash != oldInfo.narHash) {
                worker.checkMismatch = true;
                if (settings.runDiffHook || settings.keepFailed) {
                    auto dst = worker.store.toRealPath(finalDestPath + checkSuffix);
                    deletePath(dst);
                    movePath(actualPath, dst);

                    handleDiffHook(
                        buildUser ? buildUser->getUID() : getuid(),
                        buildUser ? buildUser->getGID() : getgid(),
                        finalDestPath, dst, worker.store.printStorePath(drvPath), tmpDir);

                    throw NotDeterministic("derivation '%s' may not be deterministic: output '%s' differs from '%s'",
                        worker.store.printStorePath(drvPath), worker.store.toRealPath(finalDestPath), dst);
                } else
                    throw NotDeterministic("derivation '%s' may not be deterministic: output '%s' differs",
                        worker.store.printStorePath(drvPath), worker.store.toRealPath(finalDestPath));
            }

            /* Since we verified the build, it's now ultimately trusted, and we
               can grant access to whoever requested the build */
            if (!oldInfo.ultimate) {
                oldInfo.ultimate = true;
                localStore.signPathInfo(oldInfo);
                localStore.registerValidPaths({{oldInfo.path, oldInfo}});
            }
            if (localStore.effectiveUser && !localStore.canAccess(oldInfo.path))
                localStore.addAllowedEntities(oldInfo.path, {*localStore.effectiveUser});

            continue;
        }

        /* For debugging, print out the referenced and unreferenced paths. */
        for (auto & i : inputPaths) {
            if (references.count(i))
                debug("referenced input: '%1%'", worker.store.printStorePath(i));
            else
                debug("unreferenced input: '%1%'", worker.store.printStorePath(i));
        }

        localStore.optimisePath(actualPath, NoRepair); // FIXME: combine with scanForReferences()
        worker.markContentsGood(newInfo.path);

        newInfo.deriver = drvPath;
        newInfo.ultimate = true;
        localStore.signPathInfo(newInfo);

        finish(newInfo.path);

        /* If it's a CA path, register it right away. This is necessary if it
           isn't statically known so that we can safely unlock the path before
           the next iteration */
        if (newInfo.ca)
            localStore.registerValidPaths({{newInfo.path, newInfo}}, false);

        infos.emplace(outputName, std::move(newInfo));
    }

    if (buildMode == bmCheck) {
        auto & localStore = getLocalStore();
        StoreObjectDerivationLog log { drvPath };
        /* Since all outputs are known to be matching, give access to the log */
        if (localStore.effectiveUser && !localStore.canAccess(log))
            localStore.addAllowedEntities(log, {*localStore.effectiveUser});

        /* In case of fixed-output derivations, if there are
           mismatches on `--check` an error must be thrown as this is
           also a source for non-determinism. */
        if (delayedException)
            std::rethrow_exception(delayedException);
        return assertPathValidity();
    }

    /* Apply output checks. */
    checkOutputs(infos);

    /* Register each output path as valid, and register the sets of
       paths referenced by each of them.  If there are cycles in the
       outputs, this will fail. */
    {
        auto & localStore = getLocalStore();

        ValidPathInfos infos2;
        for (auto & [outputName, newInfo] : infos) {
            infos2.insert_or_assign(newInfo.path, newInfo);
        }
        localStore.registerValidPaths(infos2);
    }

    /* In case of a fixed-output derivation hash mismatch, throw an
       exception now that we have registered the output as valid. */
    if (delayedException)
        std::rethrow_exception(delayedException);

    /* If we made it this far, we are sure the output matches the derivation
       (since the delayedException would be a fixed output CA mismatch). That
       means it's safe to link the derivation to the output hash. We must do
       that for floating CA derivations, which otherwise couldn't be cached,
       but it's fine to do in all cases. */
    SingleDrvOutputs builtOutputs;

    for (auto & [outputName, newInfo] : infos) {
        auto oldinfo = get(initialOutputs, outputName);
        assert(oldinfo);
        auto thisRealisation = Realisation {
            .id = DrvOutput {
                oldinfo->outputHash,
                outputName
            },
            .outPath = newInfo.path
        };
        if (experimentalFeatureSettings.isEnabled(Xp::CaDerivations)
            && drv->type().isPure())
        {
            signRealisation(thisRealisation);
            worker.store.registerDrvOutput(thisRealisation);
        }
        builtOutputs.emplace(outputName, thisRealisation);
    }

    return builtOutputs;
}

void LocalDerivationGoal::signRealisation(Realisation & realisation)
{
    getLocalStore().signRealisation(realisation);
}


void LocalDerivationGoal::checkOutputs(const std::map<std::string, ValidPathInfo> & outputs)
{
    std::map<Path, const ValidPathInfo &> outputsByPath;
    for (auto & output : outputs)
        outputsByPath.emplace(worker.store.printStorePath(output.second.path), output.second);

    for (auto & output : outputs) {
        auto & outputName = output.first;
        auto & info = output.second;

        struct Checks
        {
            bool ignoreSelfRefs = false;
            std::optional<uint64_t> maxSize, maxClosureSize;
            std::optional<Strings> allowedReferences, allowedRequisites, disallowedReferences, disallowedRequisites;
        };

        /* Compute the closure and closure size of some output. This
           is slightly tricky because some of its references (namely
           other outputs) may not be valid yet. */
        auto getClosure = [&](const StorePath & path)
        {
            uint64_t closureSize = 0;
            StorePathSet pathsDone;
            std::queue<StorePath> pathsLeft;
            pathsLeft.push(path);

            while (!pathsLeft.empty()) {
                auto path = pathsLeft.front();
                pathsLeft.pop();
                if (!pathsDone.insert(path).second) continue;

                auto i = outputsByPath.find(worker.store.printStorePath(path));
                if (i != outputsByPath.end()) {
                    closureSize += i->second.narSize;
                    for (auto & ref : i->second.references)
                        pathsLeft.push(ref);
                } else {
                    auto info = worker.store.queryPathInfo(path);
                    closureSize += info->narSize;
                    for (auto & ref : info->references)
                        pathsLeft.push(ref);
                }
            }

            return std::make_pair(std::move(pathsDone), closureSize);
        };

        auto applyChecks = [&](const Checks & checks)
        {
            if (checks.maxSize && info.narSize > *checks.maxSize)
                throw BuildError("path '%s' is too large at %d bytes; limit is %d bytes",
                    worker.store.printStorePath(info.path), info.narSize, *checks.maxSize);

            if (checks.maxClosureSize) {
                uint64_t closureSize = getClosure(info.path).second;
                if (closureSize > *checks.maxClosureSize)
                    throw BuildError("closure of path '%s' is too large at %d bytes; limit is %d bytes",
                        worker.store.printStorePath(info.path), closureSize, *checks.maxClosureSize);
            }

            auto checkRefs = [&](const std::optional<Strings> & value, bool allowed, bool recursive)
            {
                if (!value) return;

                /* Parse a list of reference specifiers.  Each element must
                   either be a store path, or the symbolic name of the output
                   of the derivation (such as `out'). */
                StorePathSet spec;
                for (auto & i : *value) {
                    if (worker.store.isStorePath(i))
                        spec.insert(worker.store.parseStorePath(i));
                    else if (auto output = get(outputs, i))
                        spec.insert(output->path);
                    else
                        throw BuildError("derivation contains an illegal reference specifier '%s'", i);
                }

                auto used = recursive
                    ? getClosure(info.path).first
                    : info.references;

                if (recursive && checks.ignoreSelfRefs)
                    used.erase(info.path);

                StorePathSet badPaths;

                for (auto & i : used)
                    if (allowed) {
                        if (!spec.count(i))
                            badPaths.insert(i);
                    } else {
                        if (spec.count(i))
                            badPaths.insert(i);
                    }

                if (!badPaths.empty()) {
                    std::string badPathsStr;
                    for (auto & i : badPaths) {
                        badPathsStr += "\n  ";
                        badPathsStr += worker.store.printStorePath(i);
                    }
                    throw BuildError("output '%s' is not allowed to refer to the following paths:%s",
                        worker.store.printStorePath(info.path), badPathsStr);
                }
            };

            checkRefs(checks.allowedReferences, true, false);
            checkRefs(checks.allowedRequisites, true, true);
            checkRefs(checks.disallowedReferences, false, false);
            checkRefs(checks.disallowedRequisites, false, true);
        };

        if (auto structuredAttrs = parsedDrv->getStructuredAttrs()) {
            if (auto outputChecks = get(*structuredAttrs, "outputChecks")) {
                if (auto output = get(*outputChecks, outputName)) {
                    Checks checks;

                    if (auto maxSize = get(*output, "maxSize"))
                        checks.maxSize = maxSize->get<uint64_t>();

                    if (auto maxClosureSize = get(*output, "maxClosureSize"))
                        checks.maxClosureSize = maxClosureSize->get<uint64_t>();

                    auto get_ = [&](const std::string & name) -> std::optional<Strings> {
                        if (auto i = get(*output, name)) {
                            Strings res;
                            for (auto j = i->begin(); j != i->end(); ++j) {
                                if (!j->is_string())
                                    throw Error("attribute '%s' of derivation '%s' must be a list of strings", name, worker.store.printStorePath(drvPath));
                                res.push_back(j->get<std::string>());
                            }
                            checks.disallowedRequisites = res;
                            return res;
                        }
                        return {};
                    };

                    checks.allowedReferences = get_("allowedReferences");
                    checks.allowedRequisites = get_("allowedRequisites");
                    checks.disallowedReferences = get_("disallowedReferences");
                    checks.disallowedRequisites = get_("disallowedRequisites");

                    applyChecks(checks);
                }
            }
        } else {
            // legacy non-structured-attributes case
            Checks checks;
            checks.ignoreSelfRefs = true;
            checks.allowedReferences = parsedDrv->getStringsAttr("allowedReferences");
            checks.allowedRequisites = parsedDrv->getStringsAttr("allowedRequisites");
            checks.disallowedReferences = parsedDrv->getStringsAttr("disallowedReferences");
            checks.disallowedRequisites = parsedDrv->getStringsAttr("disallowedRequisites");
            applyChecks(checks);
        }
    }
}


void LocalDerivationGoal::deleteTmpDir(bool force)
{
    if (tmpDir != "") {
        /* Don't keep temporary directories for builtins because they
           might have privileged stuff (like a copy of netrc). */
        if (settings.keepFailed && !force && !drv->isBuiltin()) {
            printError("note: keeping build directory '%s'", tmpDir);
            chmod(tmpDir.c_str(), 0755);
        }
        else
            deletePath(tmpDir);
        tmpDir = "";
    }
}


bool LocalDerivationGoal::isReadDesc(int fd)
{
    return (hook && DerivationGoal::isReadDesc(fd)) ||
        (!hook && fd == builderOut.get());
}


StorePath LocalDerivationGoal::makeFallbackPath(OutputNameView outputName)
{
    return worker.store.makeStorePath(
        "rewrite:" + std::string(drvPath.to_string()) + ":name:" + std::string(outputName),
        Hash(htSHA256), outputPathName(drv->name, outputName));
}


StorePath LocalDerivationGoal::makeFallbackPath(const StorePath & path)
{
    return worker.store.makeStorePath(
        "rewrite:" + std::string(drvPath.to_string()) + ":" + std::string(path.to_string()),
        Hash(htSHA256), path.name());
}


}<|MERGE_RESOLUTION|>--- conflicted
+++ resolved
@@ -1,12 +1,9 @@
 #include "local-derivation-goal.hh"
-<<<<<<< HEAD
 #include "acl.hh"
 #include "config.hh"
 #include "gc-store.hh"
 #include "granular-access-store.hh"
-=======
 #include "indirect-root-store.hh"
->>>>>>> 188c803d
 #include "hook-instance.hh"
 #include "local-fs-store.hh"
 #include "worker.hh"
@@ -429,26 +426,54 @@
     cleanupPostOutputsRegisteredModeCheck();
 }
 
-#if __linux__
-static void doBind(const Path & source, const Path & target, bool optional = false) {
-    debug("bind mounting '%1%' to '%2%'", source, target);
-    struct stat st;
-    if (stat(source.c_str(), &st) == -1) {
-        if (optional && errno == ENOENT)
+static void doBind(const Path & source, const Path & target, Store & store, bool optional = false) {
+    auto doMount = [&](const Path & source, const Path & target) {
+        debug("bind mounting '%1%' to '%2%'", source, target);
+        struct stat st;
+        if (stat(source.c_str(), &st) == -1) {
+            if (optional && errno == ENOENT)
+                return;
+            else
+                throw SysError("getting attributes of path '%1%'", source);
+        }
+
+        if (S_ISDIR(st.st_mode))
+            createDirs(target);
+        else {
+            createDirs(dirOf(target));
+            writeFile(target, "");
+        }
+
+        if (mount(source.c_str(), target.c_str(), "", MS_BIND | MS_REC, 0) == -1)
+            throw SysError("bind mount from '%1%' to '%2%' failed", source, target);
+    };
+
+
+    if (experimentalFeatureSettings.isEnabled(Xp::ACLs) && store.isInStore(source)) {
+        auto [storePath, subPath] = store.toStorePath(source);
+
+        // TODO(ACL) Add tests to check that ACL information is never leaked
+        // FIXME probably should use a FUSE fs or something?
+        ssize_t eaSize = llistxattr(source.c_str(), nullptr, 0);
+        if (subPath == "" && eaSize > 0) {
+            // The source store path contains extended attributes
+            // mounting it as-is would preserve them, which is undesireable.
+            if (std::filesystem::is_directory(source)) {
+                createDirs(target); // In case the directory is empty
+                for (auto dirent : std::filesystem::directory_iterator(std::filesystem::directory_entry(source)))
+                    doMount(dirent.path().c_str(), (target + "/" + baseNameOf(dirent.path().c_str())).c_str());
+            }
+            else {
+                std::filesystem::copy(source, target);
+            }
+            using namespace std::filesystem;
+            auto p = status(target).permissions();
+            permissions(target, (p | ((p & perms::owner_read) != perms::none ? perms::others_read : perms::none) | ((p & perms::owner_exec) != perms::none ? perms::others_exec : perms::none)), perm_options::add);
             return;
-        else
-            throw SysError("getting attributes of path '%1%'", source);
-    }
-    if (S_ISDIR(st.st_mode))
-        createDirs(target);
-    else {
-        createDirs(dirOf(target));
-        writeFile(target, "");
-    }
-    if (mount(source.c_str(), target.c_str(), "", MS_BIND | MS_REC, 0) == -1)
-        throw SysError("bind mount from '%1%' to '%2%' failed", source, target);
+        }
+    }
+    doMount(source, target);
 };
-#endif
 
 void LocalDerivationGoal::startBuilder()
 {
@@ -755,11 +780,7 @@
         for (auto & i : inputPaths) {
             auto p = worker.store.printStorePath(i);
             Path r = worker.store.toRealPath(p);
-<<<<<<< HEAD
-            dirsInChroot.insert_or_assign(p, r);
-=======
             pathsInChroot.insert_or_assign(p, r);
->>>>>>> 188c803d
         }
 
         /* If we're repairing, checking or rebuilding part of a
@@ -1636,7 +1657,7 @@
                 if (setns(sandboxMountNamespace.get(), 0) == -1)
                     throw SysError("entering sandbox mount namespace");
 
-                doBind(source, target);
+                doBind(source, target, worker.store);
 
                 _exit(0);
             }));
@@ -1877,60 +1898,7 @@
             /* Bind-mount all the directories from the "host"
                filesystem that we want in the chroot
                environment. */
-<<<<<<< HEAD
-            auto doBind = [&](const Path & source, const Path & target, bool optional = false) {
-                auto doMount = [&](const Path & source, const Path & target) {
-                    debug("bind mounting '%1%' to '%2%'", source, target);
-                    struct stat st;
-                    if (stat(source.c_str(), &st) == -1) {
-                        if (optional && errno == ENOENT)
-                            return;
-                        else
-                            throw SysError("getting attributes of path '%1%'", source);
-                    }
-
-                    if (S_ISDIR(st.st_mode))
-                        createDirs(target);
-                    else {
-                        createDirs(dirOf(target));
-                        writeFile(target, "");
-                    }
-
-                    if (mount(source.c_str(), target.c_str(), "", MS_BIND | MS_REC, 0) == -1)
-                        throw SysError("bind mount from '%1%' to '%2%' failed", source, target);
-                };
-
-
-                if (experimentalFeatureSettings.isEnabled(Xp::ACLs) && worker.store.isInStore(source)) {
-                    auto [storePath, subPath] = worker.store.toStorePath(source);
-
-                    // TODO(ACL) Add tests to check that ACL information is never leaked
-                    // FIXME probably should use a FUSE fs or something?
-                    ssize_t eaSize = llistxattr(source.c_str(), nullptr, 0);
-                    if (subPath == "" && eaSize > 0) {
-                        // The source store path contains extended attributes
-                        // mounting it as-is would preserve them, which is undesireable.
-                        if (std::filesystem::is_directory(source)) {
-                            createDirs(target); // In case the directory is empty
-                            for (auto dirent : std::filesystem::directory_iterator(std::filesystem::directory_entry(source)))
-                                doMount(dirent.path().c_str(), (target + "/" + baseNameOf(dirent.path().c_str())).c_str());
-                        }
-                        else {
-                            std::filesystem::copy(source, target);
-                        }
-                        using namespace std::filesystem;
-                        auto p = status(target).permissions();
-                        permissions(target, (p | ((p & perms::owner_read) != perms::none ? perms::others_read : perms::none) | ((p & perms::owner_exec) != perms::none ? perms::others_exec : perms::none)), perm_options::add);
-                        return;
-                    }
-                }
-                doMount(source, target);
-            };
-
-            for (auto & i : dirsInChroot) {
-=======
             for (auto & i : pathsInChroot) {
->>>>>>> 188c803d
                 if (i.second.source == "/proc") continue; // backwards compatibility
 
                 #if HAVE_EMBEDDED_SANDBOX_SHELL
@@ -1944,7 +1912,7 @@
                     chmod_(dst, 0555);
                 } else
                 #endif
-                    doBind(i.second.source, chrootRootDir + i.first, i.second.optional);
+                    doBind(i.second.source, chrootRootDir + i.first, worker.store, i.second.optional);
             }
 
             /* Bind a new instance of procfs on /proc. */
@@ -1983,8 +1951,8 @@
                 } else {
                     if (errno != EINVAL)
                         throw SysError("mounting /dev/pts");
-                    doBind("/dev/pts", chrootRootDir + "/dev/pts");
-                    doBind("/dev/ptmx", chrootRootDir + "/dev/ptmx");
+                    doBind("/dev/pts", chrootRootDir + "/dev/pts", worker.store);
+                    doBind("/dev/ptmx", chrootRootDir + "/dev/ptmx", worker.store);
                 }
             }
 
@@ -2125,12 +2093,7 @@
                 /* Add all our input paths to the chroot */
                 for (auto & i : inputPaths) {
                     auto p = worker.store.printStorePath(i);
-<<<<<<< HEAD
-
-                    dirsInChroot[p] = p;
-=======
                     pathsInChroot[p] = p;
->>>>>>> 188c803d
                 }
 
                 /* Violations will go to the syslog if you set this. Unfortunately the destination does not appear to be configurable */
