#include "nix/store/globals.hh"
#include "nix/util/config-global.hh"
#include "nix/util/current-process.hh"
#include "nix/util/archive.hh"
#include "nix/util/args.hh"
#include "nix/util/abstract-setting-to-json.hh"
#include "nix/util/compute-levels.hh"
#include "nix/util/signals.hh"

#include <algorithm>
#include <map>
#include <mutex>
#include <thread>

#include <curl/curl.h>
#include <nlohmann/json.hpp>

#ifndef _WIN32
#  include <sys/utsname.h>
#endif

#ifdef __GLIBC__
#  include <gnu/lib-names.h>
#  include <nss.h>
#  include <dlfcn.h>
#endif

#ifdef __APPLE__
#  include "nix/util/processes.hh"
#endif

#include "nix/util/config-impl.hh"

#ifdef __APPLE__
#  include <sys/sysctl.h>
#endif

#include "store-config-private.hh"

namespace nix {

/* The default location of the daemon socket, relative to nixStateDir.
   The socket is in a directory to allow you to control access to the
   Nix daemon by setting the mode/ownership of the directory
   appropriately.  (This wouldn't work on the socket itself since it
   must be deleted and recreated on startup.) */
#define DEFAULT_SOCKET_PATH "/daemon-socket/socket"

Settings settings;

static GlobalConfig::Register rSettings(&settings);

Settings::Settings()
    : nixPrefix(NIX_PREFIX)
    , nixStore(
#ifndef _WIN32
          // On Windows `/nix/store` is not a canonical path, but we dont'
          // want to deal with that yet.
          canonPath
#endif
          (getEnvNonEmpty("NIX_STORE_DIR").value_or(getEnvNonEmpty("NIX_STORE").value_or(NIX_STORE_DIR))))
    , nixDataDir(canonPath(getEnvNonEmpty("NIX_DATA_DIR").value_or(NIX_DATA_DIR)))
    , nixLogDir(canonPath(getEnvNonEmpty("NIX_LOG_DIR").value_or(NIX_LOG_DIR)))
    , nixStateDir(canonPath(getEnvNonEmpty("NIX_STATE_DIR").value_or(NIX_STATE_DIR)))
    , nixConfDir(canonPath(getEnvNonEmpty("NIX_CONF_DIR").value_or(NIX_CONF_DIR)))
    , nixUserConfFiles(getUserConfigFiles())
    , nixDaemonSocketFile(
          canonPath(getEnvNonEmpty("NIX_DAEMON_SOCKET_PATH").value_or(nixStateDir + DEFAULT_SOCKET_PATH)))
{
#ifndef _WIN32
    buildUsersGroup = isRootUser() ? "nixbld" : "";
#endif
    allowSymlinkedStore = getEnv("NIX_IGNORE_SYMLINK_STORE") == "1";

    auto sslOverride = getEnv("NIX_SSL_CERT_FILE").value_or(getEnv("SSL_CERT_FILE").value_or(""));
    if (sslOverride != "")
        caFile = sslOverride;

    /* Backwards compatibility. */
    auto s = getEnv("NIX_REMOTE_SYSTEMS");
    if (s) {
        Strings ss;
        for (auto & p : tokenizeString<Strings>(*s, ":"))
            ss.push_back("@" + p);
        builders = concatStringsSep("\n", ss);
    }

#if (defined(__linux__) || defined(__FreeBSD__)) && defined(SANDBOX_SHELL)
    sandboxPaths = {{"/bin/sh", {.source = SANDBOX_SHELL}}};
#endif

    /* chroot-like behavior from Apple's sandbox */
#ifdef __APPLE__
<<<<<<< HEAD
    sandboxPaths = tokenizeString<StringSet>(
        "/System/Library/Frameworks /System/Library/PrivateFrameworks /bin/sh /bin/bash /private/tmp /private/var/tmp /usr/lib");
=======
    for (PathView p : {
             "/System/Library/Frameworks",
             "/System/Library/PrivateFrameworks",
             "/bin/sh",
             "/bin/bash",
             "/private/tmp",
             "/private/var/tmp",
             "/usr/lib",
         }) {
        sandboxPaths.get().insert_or_assign(std::string{p}, ChrootPath{.source = std::string{p}});
    }
>>>>>>> ec6ba866
    allowedImpureHostPrefixes = tokenizeString<StringSet>("/System/Library /usr/lib /dev /bin/sh");
#endif
}

void loadConfFile(AbstractConfig & config)
{
    auto applyConfigFile = [&](const Path & path) {
        try {
            std::string contents = readFile(path);
            config.applyConfig(contents, path);
        } catch (SystemError &) {
        }
    };

    applyConfigFile(settings.nixConfDir + "/nix.conf");

    /* We only want to send overrides to the daemon, i.e. stuff from
       ~/.nix/nix.conf or the command line. */
    config.resetOverridden();

    auto files = settings.nixUserConfFiles;
    for (auto file = files.rbegin(); file != files.rend(); file++) {
        applyConfigFile(*file);
    }

    auto nixConfEnv = getEnv("NIX_CONFIG");
    if (nixConfEnv.has_value()) {
        config.applyConfig(nixConfEnv.value(), "NIX_CONFIG");
    }
}

std::vector<Path> getUserConfigFiles()
{
    // Use the paths specified in NIX_USER_CONF_FILES if it has been defined
    auto nixConfFiles = getEnv("NIX_USER_CONF_FILES");
    if (nixConfFiles.has_value()) {
        return tokenizeString<std::vector<std::string>>(nixConfFiles.value(), ":");
    }

    // Use the paths specified by the XDG spec
    std::vector<Path> files;
    auto dirs = getConfigDirs();
    for (auto & dir : dirs) {
        files.insert(files.end(), dir + "/nix.conf");
    }
    return files;
}

unsigned int Settings::getDefaultCores() const
{
    const unsigned int concurrency = std::max(1U, std::thread::hardware_concurrency());
    const unsigned int maxCPU = getMaxCPU();

    if (maxCPU > 0)
        return maxCPU;
    else
        return concurrency;
}

#ifdef __APPLE__
static bool hasVirt()
{

    int hasVMM;
    int hvSupport;
    size_t size;

    size = sizeof(hasVMM);
    if (sysctlbyname("kern.hv_vmm_present", &hasVMM, &size, NULL, 0) == 0) {
        if (hasVMM)
            return false;
    }

    // whether the kernel and hardware supports virt
    size = sizeof(hvSupport);
    if (sysctlbyname("kern.hv_support", &hvSupport, &size, NULL, 0) == 0) {
        return hvSupport == 1;
    } else {
        return false;
    }
}
#endif

StringSet Settings::getDefaultSystemFeatures()
{
    /* For backwards compatibility, accept some "features" that are
       used in Nixpkgs to route builds to certain machines but don't
       actually require anything special on the machines. */
    StringSet features{"nixos-test", "benchmark", "big-parallel"};

#ifdef __linux__
    features.insert("uid-range");
#endif

#ifdef __linux__
    if (access("/dev/kvm", R_OK | W_OK) == 0)
        features.insert("kvm");
#endif

#ifdef __APPLE__
    if (hasVirt())
        features.insert("apple-virt");
#endif

    return features;
}

StringSet Settings::getDefaultExtraPlatforms()
{
    StringSet extraPlatforms;

    if (std::string{NIX_LOCAL_SYSTEM} == "x86_64-linux" && !isWSL1())
        extraPlatforms.insert("i686-linux");

#ifdef __linux__
    StringSet levels = computeLevels();
    for (auto iter = levels.begin(); iter != levels.end(); ++iter)
        extraPlatforms.insert(*iter + "-linux");
#elif defined(__APPLE__)
    // Rosetta 2 emulation layer can run x86_64 binaries on aarch64
    // machines. Note that we can’t force processes from executing
    // x86_64 in aarch64 environments or vice versa since they can
    // always exec with their own binary preferences.
    if (std::string{NIX_LOCAL_SYSTEM} == "aarch64-darwin"
        && runProgram(
               RunOptions{.program = "arch", .args = {"-arch", "x86_64", "/usr/bin/true"}, .mergeStderrToStdout = true})
                   .first
               == 0)
        extraPlatforms.insert("x86_64-darwin");
#endif

    return extraPlatforms;
}

bool Settings::isWSL1()
{
#ifdef __linux__
    struct utsname utsbuf;
    uname(&utsbuf);
    // WSL1 uses -Microsoft suffix
    // WSL2 uses -microsoft-standard suffix
    return hasSuffix(utsbuf.release, "-Microsoft");
#else
    return false;
#endif
}

Path Settings::getDefaultSSLCertFile()
{
    for (auto & fn :
         {"/etc/ssl/certs/ca-certificates.crt", "/nix/var/nix/profiles/default/etc/ssl/certs/ca-bundle.crt"})
        if (pathAccessible(fn))
            return fn;
    return "";
}

std::string nixVersion = PACKAGE_VERSION;

<<<<<<< HEAD
const std::string determinateNixVersion = DETERMINATE_NIX_VERSION;

NLOHMANN_JSON_SERIALIZE_ENUM(
    SandboxMode,
    {
        {SandboxMode::smEnabled, true},
        {SandboxMode::smRelaxed, "relaxed"},
        {SandboxMode::smDisabled, false},
    });

=======
NLOHMANN_JSON_SERIALIZE_ENUM(
    SandboxMode,
    {
        {SandboxMode::smEnabled, true},
        {SandboxMode::smRelaxed, "relaxed"},
        {SandboxMode::smDisabled, false},
    });

>>>>>>> ec6ba866
template<>
SandboxMode BaseSetting<SandboxMode>::parse(const std::string & str) const
{
    if (str == "true")
        return smEnabled;
    else if (str == "relaxed")
        return smRelaxed;
    else if (str == "false")
        return smDisabled;
    else
        throw UsageError("option '%s' has invalid value '%s'", name, str);
}

template<>
struct BaseSetting<SandboxMode>::trait
{
    static constexpr bool appendable = false;
};

template<>
std::string BaseSetting<SandboxMode>::to_string() const
{
    if (value == smEnabled)
        return "true";
    else if (value == smRelaxed)
        return "relaxed";
    else if (value == smDisabled)
        return "false";
    else
        unreachable();
}

template<>
void BaseSetting<SandboxMode>::convertToArg(Args & args, const std::string & category)
{
    args.addFlag({
        .longName = name,
        .aliases = aliases,
        .description = "Enable sandboxing.",
        .category = category,
        .handler = {[this]() { override(smEnabled); }},
    });
    args.addFlag({
        .longName = "no-" + name,
        .aliases = aliases,
        .description = "Disable sandboxing.",
        .category = category,
        .handler = {[this]() { override(smDisabled); }},
    });
    args.addFlag({
        .longName = "relaxed-" + name,
        .aliases = aliases,
        .description = "Enable sandboxing, but allow builds to disable it.",
        .category = category,
        .handler = {[this]() { override(smRelaxed); }},
    });
}

NLOHMANN_DEFINE_TYPE_NON_INTRUSIVE(ChrootPath, source, optional)

template<>
PathsInChroot BaseSetting<PathsInChroot>::parse(const std::string & str) const
{
    PathsInChroot pathsInChroot;
    for (auto i : tokenizeString<StringSet>(str)) {
        if (i.empty())
            continue;
        bool optional = false;
        if (i[i.size() - 1] == '?') {
            optional = true;
            i.pop_back();
        }
        size_t p = i.find('=');
        if (p == std::string::npos)
            pathsInChroot[i] = {.source = i, .optional = optional};
        else
            pathsInChroot[i.substr(0, p)] = {.source = i.substr(p + 1), .optional = optional};
    }
    return pathsInChroot;
}

template<>
std::string BaseSetting<PathsInChroot>::to_string() const
{
    std::vector<std::string> accum;
    for (auto & [name, cp] : value) {
        std::string s = name == cp.source ? name : name + "=" + cp.source;
        if (cp.optional)
            s += "?";
        accum.push_back(std::move(s));
    }
    return concatStringsSep(" ", accum);
}

unsigned int MaxBuildJobsSetting::parse(const std::string & str) const
{
    if (str == "auto")
        return std::max(1U, std::thread::hardware_concurrency());
    else {
        if (auto n = string2Int<decltype(value)>(str))
            return *n;
        else
            throw UsageError("configuration setting '%s' should be 'auto' or an integer", name);
    }
}

<<<<<<< HEAD
NLOHMANN_DEFINE_TYPE_NON_INTRUSIVE(Settings::ExternalBuilder, systems, program, args);

template<>
Settings::ExternalBuilders BaseSetting<Settings::ExternalBuilders>::parse(const std::string & str) const
{
    try {
        return nlohmann::json::parse(str).template get<Settings::ExternalBuilders>();
    } catch (std::exception & e) {
        throw UsageError("parsing setting '%s': %s", name, e.what());
    }
}

template<>
std::string BaseSetting<Settings::ExternalBuilders>::to_string() const
{
    return nlohmann::json(value).dump();
=======
template<>
void BaseSetting<PathsInChroot>::appendOrSet(PathsInChroot newValue, bool append)
{
    if (!append)
        value.clear();
    value.insert(std::make_move_iterator(newValue.begin()), std::make_move_iterator(newValue.end()));
>>>>>>> ec6ba866
}

static void preloadNSS()
{
    /* builtin:fetchurl can trigger a DNS lookup, which with glibc can trigger a dynamic library load of
       one of the glibc NSS libraries in a sandboxed child, which will fail unless the library's already
       been loaded in the parent. So we force a lookup of an invalid domain to force the NSS machinery to
       load its lookup libraries in the parent before any child gets a chance to. */
    static std::once_flag dns_resolve_flag;

    std::call_once(dns_resolve_flag, []() {
#ifdef __GLIBC__
        /* On linux, glibc will run every lookup through the nss layer.
         * That means every lookup goes, by default, through nscd, which acts as a local
         * cache.
         * Because we run builds in a sandbox, we also remove access to nscd otherwise
         * lookups would leak into the sandbox.
         *
         * But now we have a new problem, we need to make sure the nss_dns backend that
         * does the dns lookups when nscd is not available is loaded or available.
         *
         * We can't make it available without leaking nix's environment, so instead we'll
         * load the backend, and configure nss so it does not try to run dns lookups
         * through nscd.
         *
         * This is technically only used for builtins:fetch* functions so we only care
         * about dns.
         *
         * All other platforms are unaffected.
         */
        if (!dlopen(LIBNSS_DNS_SO, RTLD_NOW))
            warn("unable to load nss_dns backend");
        // FIXME: get hosts entry from nsswitch.conf.
        __nss_configure_lookup("hosts", "files dns");
#endif
    });
}

static bool initLibStoreDone = false;

void assertLibStoreInitialized()
{
    if (!initLibStoreDone) {
        printError("The program must call nix::initNix() before calling any libstore library functions.");
        abort();
    };
}

void initLibStore(bool loadConfig)
{
    if (initLibStoreDone)
        return;

    initLibUtil();

    if (loadConfig)
        loadConfFile(globalConfig);

    preloadNSS();

    /* Because of an objc quirk[1], calling curl_global_init for the first time
       after fork() will always result in a crash.
       Up until now the solution has been to set OBJC_DISABLE_INITIALIZE_FORK_SAFETY
       for every nix process to ignore that error.
       Instead of working around that error we address it at the core -
       by calling curl_global_init here, which should mean curl will already
       have been initialized by the time we try to do so in a forked process.

       [1]
       https://github.com/apple-oss-distributions/objc4/blob/01edf1705fbc3ff78a423cd21e03dfc21eb4d780/runtime/objc-initialize.mm#L614-L636
    */
    curl_global_init(CURL_GLOBAL_ALL);
#ifdef __APPLE__
    /* On macOS, don't use the per-session TMPDIR (as set e.g. by
       sshd). This breaks build users because they don't have access
       to the TMPDIR, in particular in ‘nix-store --serve’. */
    if (hasPrefix(defaultTempDir(), "/var/folders/"))
        unsetenv("TMPDIR");
#endif

    initLibStoreDone = true;
}

} // namespace nix<|MERGE_RESOLUTION|>--- conflicted
+++ resolved
@@ -91,10 +91,6 @@
 
     /* chroot-like behavior from Apple's sandbox */
 #ifdef __APPLE__
-<<<<<<< HEAD
-    sandboxPaths = tokenizeString<StringSet>(
-        "/System/Library/Frameworks /System/Library/PrivateFrameworks /bin/sh /bin/bash /private/tmp /private/var/tmp /usr/lib");
-=======
     for (PathView p : {
              "/System/Library/Frameworks",
              "/System/Library/PrivateFrameworks",
@@ -106,7 +102,6 @@
          }) {
         sandboxPaths.get().insert_or_assign(std::string{p}, ChrootPath{.source = std::string{p}});
     }
->>>>>>> ec6ba866
     allowedImpureHostPrefixes = tokenizeString<StringSet>("/System/Library /usr/lib /dev /bin/sh");
 #endif
 }
@@ -265,7 +260,6 @@
 
 std::string nixVersion = PACKAGE_VERSION;
 
-<<<<<<< HEAD
 const std::string determinateNixVersion = DETERMINATE_NIX_VERSION;
 
 NLOHMANN_JSON_SERIALIZE_ENUM(
@@ -276,16 +270,6 @@
         {SandboxMode::smDisabled, false},
     });
 
-=======
-NLOHMANN_JSON_SERIALIZE_ENUM(
-    SandboxMode,
-    {
-        {SandboxMode::smEnabled, true},
-        {SandboxMode::smRelaxed, "relaxed"},
-        {SandboxMode::smDisabled, false},
-    });
-
->>>>>>> ec6ba866
 template<>
 SandboxMode BaseSetting<SandboxMode>::parse(const std::string & str) const
 {
@@ -359,10 +343,15 @@
             i.pop_back();
         }
         size_t p = i.find('=');
-        if (p == std::string::npos)
-            pathsInChroot[i] = {.source = i, .optional = optional};
-        else
-            pathsInChroot[i.substr(0, p)] = {.source = i.substr(p + 1), .optional = optional};
+        std::string inside, outside;
+        if (p == std::string::npos) {
+            inside = i;
+            outside = i;
+        } else {
+            inside = i.substr(0, p);
+            outside = i.substr(p + 1);
+        }
+        pathsInChroot[inside] = {.source = outside, .optional = optional};
     }
     return pathsInChroot;
 }
@@ -392,7 +381,6 @@
     }
 }
 
-<<<<<<< HEAD
 NLOHMANN_DEFINE_TYPE_NON_INTRUSIVE(Settings::ExternalBuilder, systems, program, args);
 
 template<>
@@ -409,14 +397,14 @@
 std::string BaseSetting<Settings::ExternalBuilders>::to_string() const
 {
     return nlohmann::json(value).dump();
-=======
+}
+
 template<>
 void BaseSetting<PathsInChroot>::appendOrSet(PathsInChroot newValue, bool append)
 {
     if (!append)
         value.clear();
     value.insert(std::make_move_iterator(newValue.begin()), std::make_move_iterator(newValue.end()));
->>>>>>> ec6ba866
 }
 
 static void preloadNSS()
