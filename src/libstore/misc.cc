#include "derivations.hh"
#include "parsed-derivations.hh"
#include "globals.hh"
#include "local-store.hh"
#include "store-api.hh"
#include "thread-pool.hh"


namespace nix {


void Store::computeFSClosure(const StorePathSet & startPaths,
    StorePathSet & paths_, bool flipDirection, bool includeOutputs, bool includeDerivers)
{
    struct State
    {
        size_t pending;
        StorePathSet & paths;
        std::exception_ptr exc;
    };

    Sync<State> state_(State{0, paths_, 0});

    std::function<void(const Path &)> enqueue;

    std::condition_variable done;

    enqueue = [&](const Path & path) -> void {
        {
            auto state(state_.lock());
            if (state->exc) return;
            if (!state->paths.insert(parseStorePath(path)).second) return;
            state->pending++;
        }

        auto p = parseStorePath(path);
        queryPathInfo(p, {[&, pathS(path)](std::future<ref<const ValidPathInfo>> fut) {
            // FIXME: calls to isValidPath() should be async

            try {
                auto info = fut.get();

                auto path = parseStorePath(pathS);

                if (flipDirection) {

                    StorePathSet referrers;
                    queryReferrers(path, referrers);
                    for (auto & ref : referrers)
                        if (ref != path)
                            enqueue(printStorePath(ref));

                    if (includeOutputs)
                        for (auto & i : queryValidDerivers(path))
                            enqueue(printStorePath(i));

                    if (includeDerivers && path.isDerivation())
                        for (auto & i : queryDerivationOutputs(path))
                            if (isValidPath(i) && queryPathInfo(i)->deriver == path)
                                enqueue(printStorePath(i));

                } else {

                    for (auto & ref : info->references)
                        enqueue(printStorePath(ref));

                    if (includeOutputs && path.isDerivation())
                        for (auto & i : queryDerivationOutputs(path))
                            if (isValidPath(i)) enqueue(printStorePath(i));

                    if (includeDerivers && info->deriver && isValidPath(*info->deriver))
                        enqueue(printStorePath(*info->deriver));

                }

                {
                    auto state(state_.lock());
                    assert(state->pending);
                    if (!--state->pending) done.notify_one();
                }

            } catch (...) {
                auto state(state_.lock());
                if (!state->exc) state->exc = std::current_exception();
                assert(state->pending);
                if (!--state->pending) done.notify_one();
            };
        }});
    };

    for (auto & startPath : startPaths)
        enqueue(printStorePath(startPath));

    {
        auto state(state_.lock());
        while (state->pending) state.wait(done);
        if (state->exc) std::rethrow_exception(state->exc);
    }
}


void Store::computeFSClosure(const StorePath & startPath,
    StorePathSet & paths_, bool flipDirection, bool includeOutputs, bool includeDerivers)
{
    StorePathSet paths;
    paths.insert(startPath);
    computeFSClosure(paths, paths_, flipDirection, includeOutputs, includeDerivers);
}


<<<<<<< HEAD
std::optional<StorePathDescriptor> getDerivationCA(const BasicDerivation & drv)
{
    auto out = drv.outputs.find("out");
    if (out != drv.outputs.end() && out->second.hash) {
        return StorePathDescriptor {
            .name = std::string { out->second.path.name() },
            .info = FixedOutputInfo { *out->second.hash, {} },
        };
=======
std::optional<ContentAddress> getDerivationCA(const BasicDerivation & drv)
{
    auto out = drv.outputs.find("out");
    if (out != drv.outputs.end()) {
        if (auto v = std::get_if<DerivationOutputFixed>(&out->second.output))
            return v->hash;
>>>>>>> e3a2154f
    }
    return std::nullopt;
}

void Store::queryMissing(const std::vector<StorePathWithOutputs> & targets,
    StorePathSet & willBuild_, StorePathSet & willSubstitute_, StorePathSet & unknown_,
    uint64_t & downloadSize_, uint64_t & narSize_)
{
    Activity act(*logger, lvlDebug, actUnknown, "querying info about missing paths");

    downloadSize_ = narSize_ = 0;

    ThreadPool pool;

    struct State
    {
        std::unordered_set<std::string> done;
        StorePathSet & unknown, & willSubstitute, & willBuild;
        uint64_t & downloadSize;
        uint64_t & narSize;
    };

    struct DrvState
    {
        size_t left;
        bool done = false;
        StorePathSet outPaths;
        DrvState(size_t left) : left(left) { }
    };

    Sync<State> state_(State{{}, unknown_, willSubstitute_, willBuild_, downloadSize_, narSize_});

    std::function<void(StorePathWithOutputs)> doPath;

    auto mustBuildDrv = [&](const StorePath & drvPath, const Derivation & drv) {
        {
            auto state(state_.lock());
            state->willBuild.insert(drvPath);
        }

        for (auto & i : drv.inputDrvs)
            pool.enqueue(std::bind(doPath, StorePathWithOutputs { i.first, i.second }));
    };

    auto checkOutput = [&](
        const Path & drvPathS, ref<Derivation> drv, const Path & outPathS, ref<Sync<DrvState>> drvState_)
    {
        if (drvState_->lock()->done) return;

        auto drvPath = parseStorePath(drvPathS);
        auto outPath = parseStorePath(outPathS);

        SubstitutablePathInfos infos;
<<<<<<< HEAD
        auto caOpt = getDerivationCA(*drv);
        if (caOpt)
            querySubstitutablePathInfos({}, { *std::move(caOpt) }, infos);
        else
            querySubstitutablePathInfos({outPath}, {}, infos);
=======
        querySubstitutablePathInfos({{outPath, getDerivationCA(*drv)}}, infos);
>>>>>>> e3a2154f

        if (infos.empty()) {
            drvState_->lock()->done = true;
            mustBuildDrv(drvPath, *drv);
        } else {
            {
                auto drvState(drvState_->lock());
                if (drvState->done) return;
                assert(drvState->left);
                drvState->left--;
                drvState->outPaths.insert(outPath);
                if (!drvState->left) {
                    for (auto & path : drvState->outPaths)
                        pool.enqueue(std::bind(doPath, StorePathWithOutputs { path } ));
                }
            }
        }
    };

    doPath = [&](const StorePathWithOutputs & path) {

        {
            auto state(state_.lock());
            if (!state->done.insert(path.to_string(*this)).second) return;
        }

        if (path.path.isDerivation()) {
            if (!isValidPath(path.path)) {
                // FIXME: we could try to substitute the derivation.
                auto state(state_.lock());
                state->unknown.insert(path.path);
                return;
            }

            auto drv = make_ref<Derivation>(derivationFromPath(path.path));
            ParsedDerivation parsedDrv(StorePath(path.path), *drv);

            PathSet invalid;
            for (auto & j : drv->outputs)
                if (wantOutput(j.first, path.outputs)
                    && !isValidPath(j.second.path(*this, drv->name)))
                    invalid.insert(printStorePath(j.second.path(*this, drv->name)));
            if (invalid.empty()) return;

            if (settings.useSubstitutes && parsedDrv.substitutesAllowed()) {
                auto drvState = make_ref<Sync<DrvState>>(DrvState(invalid.size()));
                for (auto & output : invalid)
                    pool.enqueue(std::bind(checkOutput, printStorePath(path.path), drv, output, drvState));
            } else
                mustBuildDrv(path.path, *drv);

        } else {

            if (isValidPath(path.path)) return;

            SubstitutablePathInfos infos;
<<<<<<< HEAD
            querySubstitutablePathInfos({path.path}, {}, infos);
=======
            querySubstitutablePathInfos({{path.path, std::nullopt}}, infos);
>>>>>>> e3a2154f

            if (infos.empty()) {
                auto state(state_.lock());
                state->unknown.insert(path.path);
                return;
            }

            auto info = infos.find(path.path);
            assert(info != infos.end());

            {
                auto state(state_.lock());
                state->willSubstitute.insert(path.path);
                state->downloadSize += info->second.downloadSize;
                state->narSize += info->second.narSize;
            }

            for (auto & ref : info->second.references)
                pool.enqueue(std::bind(doPath, StorePathWithOutputs { ref }));
        }
    };

    for (auto & path : targets)
        pool.enqueue(std::bind(doPath, path));

    pool.process();
}


StorePaths Store::topoSortPaths(const StorePathSet & paths)
{
    StorePaths sorted;
    StorePathSet visited, parents;

    std::function<void(const StorePath & path, const StorePath * parent)> dfsVisit;

    dfsVisit = [&](const StorePath & path, const StorePath * parent) {
        if (parents.count(path))
            throw BuildError("cycle detected in the references of '%s' from '%s'",
                printStorePath(path), printStorePath(*parent));

        if (!visited.insert(path).second) return;
        parents.insert(path);

        StorePathSet references;
        try {
            references = queryPathInfo(path)->references;
        } catch (InvalidPath &) {
        }

        for (auto & i : references)
            /* Don't traverse into paths that don't exist.  That can
               happen due to substitutes for non-existent paths. */
            if (paths.count(i))
                dfsVisit(i, &path);

        sorted.push_back(path);
        parents.erase(path);
    };

    for (auto & i : paths)
        dfsVisit(i, nullptr);

    std::reverse(sorted.begin(), sorted.end());

    return sorted;
}


}<|MERGE_RESOLUTION|>--- conflicted
+++ resolved
@@ -108,23 +108,16 @@
 }
 
 
-<<<<<<< HEAD
 std::optional<StorePathDescriptor> getDerivationCA(const BasicDerivation & drv)
 {
     auto out = drv.outputs.find("out");
-    if (out != drv.outputs.end() && out->second.hash) {
+    if (out == drv.outputs.end())
+        return std::nullopt;
+    if (auto dof = std::get_if<DerivationOutputFixed>(&out->second.output)) {
         return StorePathDescriptor {
-            .name = std::string { out->second.path.name() },
-            .info = FixedOutputInfo { *out->second.hash, {} },
+            .name =  drv.name,
+            .info = FixedOutputInfo { dof->hash, {} },
         };
-=======
-std::optional<ContentAddress> getDerivationCA(const BasicDerivation & drv)
-{
-    auto out = drv.outputs.find("out");
-    if (out != drv.outputs.end()) {
-        if (auto v = std::get_if<DerivationOutputFixed>(&out->second.output))
-            return v->hash;
->>>>>>> e3a2154f
     }
     return std::nullopt;
 }
@@ -178,15 +171,11 @@
         auto outPath = parseStorePath(outPathS);
 
         SubstitutablePathInfos infos;
-<<<<<<< HEAD
         auto caOpt = getDerivationCA(*drv);
         if (caOpt)
             querySubstitutablePathInfos({}, { *std::move(caOpt) }, infos);
         else
             querySubstitutablePathInfos({outPath}, {}, infos);
-=======
-        querySubstitutablePathInfos({{outPath, getDerivationCA(*drv)}}, infos);
->>>>>>> e3a2154f
 
         if (infos.empty()) {
             drvState_->lock()->done = true;
@@ -225,10 +214,12 @@
             ParsedDerivation parsedDrv(StorePath(path.path), *drv);
 
             PathSet invalid;
-            for (auto & j : drv->outputs)
+            for (auto & j : drv->outputs) {
+                auto storePath = j.second.path(*this, drv->name);
                 if (wantOutput(j.first, path.outputs)
-                    && !isValidPath(j.second.path(*this, drv->name)))
-                    invalid.insert(printStorePath(j.second.path(*this, drv->name)));
+                    && !isValidPath(storePath))
+                    invalid.insert(printStorePath(storePath));
+            }
             if (invalid.empty()) return;
 
             if (settings.useSubstitutes && parsedDrv.substitutesAllowed()) {
@@ -243,11 +234,7 @@
             if (isValidPath(path.path)) return;
 
             SubstitutablePathInfos infos;
-<<<<<<< HEAD
             querySubstitutablePathInfos({path.path}, {}, infos);
-=======
-            querySubstitutablePathInfos({{path.path, std::nullopt}}, infos);
->>>>>>> e3a2154f
 
             if (infos.empty()) {
                 auto state(state_.lock());
