--- conflicted
+++ resolved
@@ -85,10 +85,9 @@
 std::optional<ContentAddress> getDerivationCA(const BasicDerivation & drv)
 {
     auto out = drv.outputs.find("out");
-<<<<<<< HEAD
     if (out == drv.outputs.end())
         return std::nullopt;
-    if (auto dof = std::get_if<DerivationOutputCAFixed>(&out->second.output)) {
+    if (auto dof = std::get_if<DerivationOutput::CAFixed>(&out->second)) {
         return std::visit(overloaded {
             [&](const TextInfo & ti) -> std::optional<ContentAddress> {
                 if (!ti.references.empty())
@@ -101,11 +100,6 @@
                 return static_cast<FixedOutputHash>(fi);
             },
         }, dof->ca);
-=======
-    if (out != drv.outputs.end()) {
-        if (const auto * v = std::get_if<DerivationOutput::CAFixed>(&out->second.raw()))
-            return v->hash;
->>>>>>> 0dc29749
     }
     return std::nullopt;
 }
