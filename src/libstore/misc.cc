#include "derivations.hh"
#include "parsed-derivations.hh"
#include "globals.hh"
#include "local-store.hh"
#include "store-api.hh"
#include "thread-pool.hh"
#include "topo-sort.hh"


namespace nix {


void Store::computeFSClosure(const StorePathSet & startPaths,
    StorePathSet & paths_, bool flipDirection, bool includeOutputs, bool includeDerivers)
{
    struct State
    {
        size_t pending;
        StorePathSet & paths;
        std::exception_ptr exc;
    };

    Sync<State> state_(State{0, paths_, 0});

    std::function<void(const Path &)> enqueue;

    std::condition_variable done;

    enqueue = [&](const Path & path) -> void {
        {
            auto state(state_.lock());
            if (state->exc) return;
            if (!state->paths.insert(parseStorePath(path)).second) return;
            state->pending++;
        }

        auto p = parseStorePath(path);
        queryPathInfo(p, {[&, pathS(path)](std::future<ref<const ValidPathInfo>> fut) {
            // FIXME: calls to isValidPath() should be async

            try {
                auto info = fut.get();

                auto path = parseStorePath(pathS);

                if (flipDirection) {

                    StorePathSet referrers;
                    queryReferrers(path, referrers);
                    for (auto & ref : referrers)
                        if (ref != path)
                            enqueue(printStorePath(ref));

                    if (includeOutputs)
                        for (auto & i : queryValidDerivers(path))
                            enqueue(printStorePath(i));

                    if (includeDerivers && path.isDerivation())
                        for (auto & i : queryDerivationOutputs(path))
                            if (isValidPath(i) && queryPathInfo(i)->deriver == path)
                                enqueue(printStorePath(i));

                } else {

                    for (auto & ref : info->references)
                        enqueue(printStorePath(ref));

                    if (includeOutputs && path.isDerivation())
                        for (auto & i : queryDerivationOutputs(path))
                            if (isValidPath(i)) enqueue(printStorePath(i));

                    if (includeDerivers && info->deriver && isValidPath(*info->deriver))
                        enqueue(printStorePath(*info->deriver));

                }

                {
                    auto state(state_.lock());
                    assert(state->pending);
                    if (!--state->pending) done.notify_one();
                }

            } catch (...) {
                auto state(state_.lock());
                if (!state->exc) state->exc = std::current_exception();
                assert(state->pending);
                if (!--state->pending) done.notify_one();
            };
        }});
    };

    for (auto & startPath : startPaths)
        enqueue(printStorePath(startPath));

    {
        auto state(state_.lock());
        while (state->pending) state.wait(done);
        if (state->exc) std::rethrow_exception(state->exc);
    }
}


void Store::computeFSClosure(const StorePath & startPath,
    StorePathSet & paths_, bool flipDirection, bool includeOutputs, bool includeDerivers)
{
    StorePathSet paths;
    paths.insert(startPath);
    computeFSClosure(paths, paths_, flipDirection, includeOutputs, includeDerivers);
}


std::optional<StorePathDescriptor> getDerivationCA(const BasicDerivation & drv)
{
    auto out = drv.outputs.find("out");
<<<<<<< HEAD
    if (out == drv.outputs.end())
        return std::nullopt;
    if (auto dof = std::get_if<DerivationOutputFixed>(&out->second.output)) {
        return StorePathDescriptor {
            .name =  drv.name,
            .info = FixedOutputInfo { dof->hash, {} },
        };
=======
    if (out != drv.outputs.end()) {
        if (auto v = std::get_if<DerivationOutputCAFixed>(&out->second.output))
            return v->hash;
>>>>>>> 7302761f
    }
    return std::nullopt;
}

void Store::queryMissing(const std::vector<StorePathWithOutputs> & targets,
    StorePathSet & willBuild_, StorePathSet & willSubstitute_, StorePathSet & unknown_,
    uint64_t & downloadSize_, uint64_t & narSize_)
{
    Activity act(*logger, lvlDebug, actUnknown, "querying info about missing paths");

    downloadSize_ = narSize_ = 0;

    ThreadPool pool;

    struct State
    {
        std::unordered_set<std::string> done;
        StorePathSet & unknown, & willSubstitute, & willBuild;
        uint64_t & downloadSize;
        uint64_t & narSize;
    };

    struct DrvState
    {
        size_t left;
        bool done = false;
        StorePathSet outPaths;
        DrvState(size_t left) : left(left) { }
    };

    Sync<State> state_(State{{}, unknown_, willSubstitute_, willBuild_, downloadSize_, narSize_});

    std::function<void(StorePathWithOutputs)> doPath;

    auto mustBuildDrv = [&](const StorePath & drvPath, const Derivation & drv) {
        {
            auto state(state_.lock());
            state->willBuild.insert(drvPath);
        }

        for (auto & i : drv.inputDrvs)
            pool.enqueue(std::bind(doPath, StorePathWithOutputs { i.first, i.second }));
    };

    auto checkOutput = [&](
        const Path & drvPathS, ref<Derivation> drv, const Path & outPathS, ref<Sync<DrvState>> drvState_)
    {
        if (drvState_->lock()->done) return;

        auto drvPath = parseStorePath(drvPathS);
        auto outPath = parseStorePath(outPathS);

        SubstitutablePathInfos infos;
        auto caOpt = getDerivationCA(*drv);
        if (caOpt)
            querySubstitutablePathInfos({}, { *std::move(caOpt) }, infos);
        else
            querySubstitutablePathInfos({outPath}, {}, infos);

        if (infos.empty()) {
            drvState_->lock()->done = true;
            mustBuildDrv(drvPath, *drv);
        } else {
            {
                auto drvState(drvState_->lock());
                if (drvState->done) return;
                assert(drvState->left);
                drvState->left--;
                drvState->outPaths.insert(outPath);
                if (!drvState->left) {
                    for (auto & path : drvState->outPaths)
                        pool.enqueue(std::bind(doPath, StorePathWithOutputs { path } ));
                }
            }
        }
    };

    doPath = [&](const StorePathWithOutputs & path) {

        {
            auto state(state_.lock());
            if (!state->done.insert(path.to_string(*this)).second) return;
        }

        if (path.path.isDerivation()) {
            if (!isValidPath(path.path)) {
                // FIXME: we could try to substitute the derivation.
                auto state(state_.lock());
                state->unknown.insert(path.path);
                return;
            }

            auto drv = make_ref<Derivation>(derivationFromPath(path.path));
            ParsedDerivation parsedDrv(StorePath(path.path), *drv);

            PathSet invalid;
            for (auto & j : drv->outputs) {
                auto storePath = j.second.path(*this, drv->name);
                if (wantOutput(j.first, path.outputs)
                    && !isValidPath(storePath))
                    invalid.insert(printStorePath(storePath));
            }
            if (invalid.empty()) return;

            if (settings.useSubstitutes && parsedDrv.substitutesAllowed()) {
                auto drvState = make_ref<Sync<DrvState>>(DrvState(invalid.size()));
                for (auto & output : invalid)
                    pool.enqueue(std::bind(checkOutput, printStorePath(path.path), drv, output, drvState));
            } else
                mustBuildDrv(path.path, *drv);

        } else {

            if (isValidPath(path.path)) return;

            SubstitutablePathInfos infos;
            querySubstitutablePathInfos({path.path}, {}, infos);

            if (infos.empty()) {
                auto state(state_.lock());
                state->unknown.insert(path.path);
                return;
            }

            auto info = infos.find(path.path);
            assert(info != infos.end());

            {
                auto state(state_.lock());
                state->willSubstitute.insert(path.path);
                state->downloadSize += info->second.downloadSize;
                state->narSize += info->second.narSize;
            }

            for (auto & ref : info->second.references)
                pool.enqueue(std::bind(doPath, StorePathWithOutputs { ref }));
        }
    };

    for (auto & path : targets)
        pool.enqueue(std::bind(doPath, path));

    pool.process();
}


StorePaths Store::topoSortPaths(const StorePathSet & paths)
{
<<<<<<< HEAD
    StorePaths sorted;
    StorePathSet visited, parents;

    std::function<void(const StorePath & path, const StorePath * parent)> dfsVisit;

    dfsVisit = [&](const StorePath & path, const StorePath * parent) {
        if (parents.count(path))
            throw BuildError("cycle detected in the references of '%s' from '%s'",
                printStorePath(path), printStorePath(*parent));

        if (!visited.insert(path).second) return;
        parents.insert(path);

        StorePathSet references;
        try {
            references = queryPathInfo(path)->references;
        } catch (InvalidPath &) {
        }

        for (auto & i : references)
            /* Don't traverse into paths that don't exist.  That can
               happen due to substitutes for non-existent paths. */
            if (paths.count(i))
                dfsVisit(i, &path);

        sorted.push_back(path);
        parents.erase(path);
    };

    for (auto & i : paths)
        dfsVisit(i, nullptr);

    std::reverse(sorted.begin(), sorted.end());

    return sorted;
=======
    return topoSort(paths,
        {[&](const StorePath & path) {
            StorePathSet references;
            try {
                references = queryPathInfo(path)->references;
            } catch (InvalidPath &) {
            }
            return references;
        }},
        {[&](const StorePath & path, const StorePath & parent) {
            return BuildError(
                "cycle detected in the references of '%s' from '%s'",
                printStorePath(path),
                printStorePath(parent));
        }});
>>>>>>> 7302761f
}


}<|MERGE_RESOLUTION|>--- conflicted
+++ resolved
@@ -112,19 +112,13 @@
 std::optional<StorePathDescriptor> getDerivationCA(const BasicDerivation & drv)
 {
     auto out = drv.outputs.find("out");
-<<<<<<< HEAD
     if (out == drv.outputs.end())
         return std::nullopt;
-    if (auto dof = std::get_if<DerivationOutputFixed>(&out->second.output)) {
+    if (auto dof = std::get_if<DerivationOutputCAFixed>(&out->second.output)) {
         return StorePathDescriptor {
             .name =  drv.name,
             .info = FixedOutputInfo { dof->hash, {} },
         };
-=======
-    if (out != drv.outputs.end()) {
-        if (auto v = std::get_if<DerivationOutputCAFixed>(&out->second.output))
-            return v->hash;
->>>>>>> 7302761f
     }
     return std::nullopt;
 }
@@ -273,43 +267,6 @@
 
 StorePaths Store::topoSortPaths(const StorePathSet & paths)
 {
-<<<<<<< HEAD
-    StorePaths sorted;
-    StorePathSet visited, parents;
-
-    std::function<void(const StorePath & path, const StorePath * parent)> dfsVisit;
-
-    dfsVisit = [&](const StorePath & path, const StorePath * parent) {
-        if (parents.count(path))
-            throw BuildError("cycle detected in the references of '%s' from '%s'",
-                printStorePath(path), printStorePath(*parent));
-
-        if (!visited.insert(path).second) return;
-        parents.insert(path);
-
-        StorePathSet references;
-        try {
-            references = queryPathInfo(path)->references;
-        } catch (InvalidPath &) {
-        }
-
-        for (auto & i : references)
-            /* Don't traverse into paths that don't exist.  That can
-               happen due to substitutes for non-existent paths. */
-            if (paths.count(i))
-                dfsVisit(i, &path);
-
-        sorted.push_back(path);
-        parents.erase(path);
-    };
-
-    for (auto & i : paths)
-        dfsVisit(i, nullptr);
-
-    std::reverse(sorted.begin(), sorted.end());
-
-    return sorted;
-=======
     return topoSort(paths,
         {[&](const StorePath & path) {
             StorePathSet references;
@@ -325,7 +282,6 @@
                 printStorePath(path),
                 printStorePath(parent));
         }});
->>>>>>> 7302761f
 }
 
 
