--- conflicted
+++ resolved
@@ -236,11 +236,7 @@
             if (isValidPath(bo.path)) return;
 
             SubstitutablePathInfos infos;
-<<<<<<< HEAD
-            querySubstitutablePathInfos({path.path}, {}, infos);
-=======
-            querySubstitutablePathInfos({{bo.path, std::nullopt}}, infos);
->>>>>>> d5cef6c3
+            querySubstitutablePathInfos({bo.path}, {}, infos);
 
             if (infos.empty()) {
                 auto state(state_.lock());
