#include "derivations.hh"
#include "parsed-derivations.hh"
#include "globals.hh"
#include "local-store.hh"
#include "store-api.hh"
#include "thread-pool.hh"
#include "topo-sort.hh"
#include "callback.hh"
#include "closure.hh"
#include "filetransfer.hh"

namespace nix {

void Store::computeFSClosure(const StorePathSet & startPaths,
    StorePathSet & paths_, bool flipDirection, bool includeOutputs, bool includeDerivers)
{
    std::function<std::set<StorePath>(const StorePath & path, std::future<ref<const ValidPathInfo>> &)> queryDeps;
    if (flipDirection)
        queryDeps = [&](const StorePath& path,
                        std::future<ref<const ValidPathInfo>> & fut) {
            StorePathSet res;
            StorePathSet referrers;
            queryReferrers(path, referrers);
            for (auto& ref : referrers)
                if (ref != path)
                    res.insert(ref);

            if (includeOutputs)
                for (auto& i : queryValidDerivers(path))
                    res.insert(i);

            if (includeDerivers && path.isDerivation())
                for (auto& [_, maybeOutPath] : queryPartialDerivationOutputMap(path))
                    if (maybeOutPath && isValidPath(*maybeOutPath))
                        res.insert(*maybeOutPath);
            return res;
        };
    else
        queryDeps = [&](const StorePath& path,
                        std::future<ref<const ValidPathInfo>> & fut) {
            StorePathSet res;
            auto info = fut.get();
<<<<<<< HEAD
            for (auto & ref : info->references.others)
                res.insert(ref);
=======
            for (auto& ref : info->references)
                if (ref != path)
                    res.insert(ref);
>>>>>>> 91baf7f1

            if (includeOutputs && path.isDerivation())
                for (auto& [_, maybeOutPath] : queryPartialDerivationOutputMap(path))
                    if (maybeOutPath && isValidPath(*maybeOutPath))
                        res.insert(*maybeOutPath);

            if (includeDerivers && info->deriver && isValidPath(*info->deriver))
                res.insert(*info->deriver);
            return res;
        };

    computeClosure<StorePath>(
        startPaths, paths_,
        [&](const StorePath& path,
            std::function<void(std::promise<std::set<StorePath>>&)>
                processEdges) {
            std::promise<std::set<StorePath>> promise;
            std::function<void(std::future<ref<const ValidPathInfo>>)>
                getDependencies =
                    [&](std::future<ref<const ValidPathInfo>> fut) {
                        try {
                            promise.set_value(queryDeps(path, fut));
                        } catch (...) {
                            promise.set_exception(std::current_exception());
                        }
                    };
            queryPathInfo(path, getDependencies);
            processEdges(promise);
        });
}

void Store::computeFSClosure(const StorePath & startPath,
    StorePathSet & paths_, bool flipDirection, bool includeOutputs, bool includeDerivers)
{
    StorePathSet paths;
    paths.insert(startPath);
    computeFSClosure(paths, paths_, flipDirection, includeOutputs, includeDerivers);
}


<<<<<<< HEAD
std::optional<StorePathDescriptor> getDerivationCA(const BasicDerivation & drv)
{
    auto out = drv.outputs.find("out");
    if (out == drv.outputs.end())
        return std::nullopt;
    if (auto dof = std::get_if<DerivationOutput::CAFixed>(&out->second.raw())) {
        return StorePathDescriptor {
            .name =  drv.name,
            .info = FixedOutputInfo { dof->hash, {} },
        };
=======
const ContentAddress * getDerivationCA(const BasicDerivation & drv)
{
    auto out = drv.outputs.find("out");
    if (out == drv.outputs.end())
        return nullptr;
    if (auto dof = std::get_if<DerivationOutput::CAFixed>(&out->second.raw)) {
        return &dof->ca;
>>>>>>> 91baf7f1
    }
    return nullptr;
}

void Store::queryMissing(const std::vector<DerivedPath> & targets,
    StorePathSet & willBuild_, StorePathSet & willSubstitute_, StorePathSet & unknown_,
    uint64_t & downloadSize_, uint64_t & narSize_)
{
    Activity act(*logger, lvlDebug, actUnknown, "querying info about missing paths");

    downloadSize_ = narSize_ = 0;

    // FIXME: make async.
    ThreadPool pool(fileTransferSettings.httpConnections);

    struct State
    {
        std::unordered_set<std::string> done;
        StorePathSet & unknown, & willSubstitute, & willBuild;
        uint64_t & downloadSize;
        uint64_t & narSize;
    };

    struct DrvState
    {
        size_t left;
        bool done = false;
        StorePathSet outPaths;
        DrvState(size_t left) : left(left) { }
    };

    Sync<State> state_(State{{}, unknown_, willSubstitute_, willBuild_, downloadSize_, narSize_});

    std::function<void(DerivedPath)> doPath;

    auto mustBuildDrv = [&](const StorePath & drvPath, const Derivation & drv) {
        {
            auto state(state_.lock());
            state->willBuild.insert(drvPath);
        }

        for (auto & i : drv.inputDrvs)
            pool.enqueue(std::bind(doPath, DerivedPath::Built { makeConstantStorePathRef(i.first), i.second }));
    };

    auto checkOutput = [&](
        const StorePath & drvPath, ref<Derivation> drv, const StorePath & outPath, ref<Sync<DrvState>> drvState_)
    {
        if (drvState_->lock()->done) return;

        SubstitutablePathInfos infos;
<<<<<<< HEAD
        auto caOpt = getDerivationCA(*drv);
        if (caOpt)
            querySubstitutablePathInfos({}, { *std::move(caOpt) }, infos);
        else
            querySubstitutablePathInfos({outPath}, {}, infos);
=======
        auto * cap = getDerivationCA(*drv);
        querySubstitutablePathInfos({
            {
                outPath,
                cap ? std::optional { *cap } : std::nullopt,
            },
        }, infos);
>>>>>>> 91baf7f1

        if (infos.empty()) {
            drvState_->lock()->done = true;
            mustBuildDrv(drvPath, *drv);
        } else {
            {
                auto drvState(drvState_->lock());
                if (drvState->done) return;
                assert(drvState->left);
                drvState->left--;
                drvState->outPaths.insert(outPath);
                if (!drvState->left) {
                    for (auto & path : drvState->outPaths)
                        pool.enqueue(std::bind(doPath, DerivedPath::Opaque { path } ));
                }
            }
        }
    };

    doPath = [&](const DerivedPath & req) {

        {
            auto state(state_.lock());
            if (!state->done.insert(req.to_string(*this)).second) return;
        }

        std::visit(overloaded {
          [&](const DerivedPath::Built & bfd) {
            auto drvPathP = std::get_if<DerivedPath::Opaque>(&*bfd.drvPath);
            if (!drvPathP) {
                // TODO make work in this case.
                warn("Ignoring dynamic derivation %s while querying missing paths; not yet implemented", bfd.drvPath->to_string(*this));
                return;
            }
            auto & drvPath = drvPathP->path;

            if (!isValidPath(drvPath)) {
                // FIXME: we could try to substitute the derivation.
                auto state(state_.lock());
                state->unknown.insert(drvPath);
                return;
            }

            StorePathSet invalid;
            /* true for regular derivations, and CA derivations for which we
               have a trust mapping for all wanted outputs. */
            auto knownOutputPaths = true;
            for (auto & [outputName, pathOpt] : queryPartialDerivationOutputMap(drvPath)) {
                if (!pathOpt) {
                    knownOutputPaths = false;
                    break;
                }
                if (bfd.outputs.contains(outputName) && !isValidPath(*pathOpt))
                    invalid.insert(*pathOpt);
            }
            if (knownOutputPaths && invalid.empty()) return;

            auto drv = make_ref<Derivation>(derivationFromPath(drvPath));
            ParsedDerivation parsedDrv(StorePath(drvPath), *drv);

            if (!knownOutputPaths && settings.useSubstitutes && parsedDrv.substitutesAllowed()) {
                experimentalFeatureSettings.require(Xp::CaDerivations);

                // If there are unknown output paths, attempt to find if the
                // paths are known to substituters through a realisation.
                auto outputHashes = staticOutputHashes(*this, *drv);
                knownOutputPaths = true;

                for (auto [outputName, hash] : outputHashes) {
                    if (!bfd.outputs.contains(outputName))
                        continue;

                    bool found = false;
                    for (auto &sub : getDefaultSubstituters()) {
                        auto realisation = sub->queryRealisation({hash, outputName});
                        if (!realisation)
                            continue;
                        found = true;
                        if (!isValidPath(realisation->outPath))
                            invalid.insert(realisation->outPath);
                        break;
                    }
                    if (!found) {
                        // Some paths did not have a realisation, this must be built.
                        knownOutputPaths = false;
                        break;
                    }
                }
            }

            if (knownOutputPaths && settings.useSubstitutes && parsedDrv.substitutesAllowed()) {
                auto drvState = make_ref<Sync<DrvState>>(DrvState(invalid.size()));
                for (auto & output : invalid)
                    pool.enqueue(std::bind(checkOutput, drvPath, drv, output, drvState));
            } else
                mustBuildDrv(drvPath, *drv);

          },
          [&](const DerivedPath::Opaque & bo) {

            if (isValidPath(bo.path)) return;

            SubstitutablePathInfos infos;
            querySubstitutablePathInfos({bo.path}, {}, infos);

            if (infos.empty()) {
                auto state(state_.lock());
                state->unknown.insert(bo.path);
                return;
            }

            auto info = infos.find(bo.path);
            assert(info != infos.end());

            {
                auto state(state_.lock());
                state->willSubstitute.insert(bo.path);
                state->downloadSize += info->second.downloadSize;
                state->narSize += info->second.narSize;
            }

            for (auto & ref : info->second.references.others)
                pool.enqueue(std::bind(doPath, DerivedPath::Opaque { ref }));
          },
        }, req.raw());
    };

    for (auto & path : targets)
        pool.enqueue(std::bind(doPath, path));

    pool.process();
}


StorePaths Store::topoSortPaths(const StorePathSet & paths)
{
    return topoSort(paths,
        {[&](const StorePath & path) {
            try {
                return queryPathInfo(path)->references.others;
            } catch (InvalidPath &) {
                return StorePathSet();
            }
        }},
        {[&](const StorePath & path, const StorePath & parent) {
            return BuildError(
                "cycle detected in the references of '%s' from '%s'",
                printStorePath(path),
                printStorePath(parent));
        }});
}


std::map<DrvOutput, StorePath> drvOutputReferences(
    const std::set<Realisation> & inputRealisations,
    const StorePathSet & pathReferences)
{
    std::map<DrvOutput, StorePath> res;

    for (const auto & input : inputRealisations) {
        if (pathReferences.count(input.outPath)) {
            res.insert({input.id, input.outPath});
        }
    }

    return res;
}

std::map<DrvOutput, StorePath> drvOutputReferences(
    Store & store,
    const Derivation & drv,
    const StorePath & outputPath)
{
    std::set<Realisation> inputRealisations;

    for (const auto & [inputDrv, outputNames] : drv.inputDrvs) {
        const auto outputHashes =
            staticOutputHashes(store, store.readDerivation(inputDrv));
        for (const auto & outputName : outputNames) {
            auto outputHash = get(outputHashes, outputName);
            if (!outputHash)
                throw Error(
                    "output '%s' of derivation '%s' isn't realised", outputName,
                    store.printStorePath(inputDrv));
            auto thisRealisation = store.queryRealisation(
                DrvOutput{*outputHash, outputName});
            if (!thisRealisation)
                throw Error(
                    "output '%s' of derivation '%s' isn't built", outputName,
                    store.printStorePath(inputDrv));
            inputRealisations.insert(*thisRealisation);
        }
    }

    auto info = store.queryPathInfo(outputPath);

    return drvOutputReferences(Realisation::closure(store, inputRealisations), info->referencesPossiblyToSelf());
}

OutputPathMap resolveDerivedPath(Store & store, const DerivedPath::Built & bfd, Store * evalStore_)
{
    auto drvPath = resolveDerivedPath(store, *bfd.drvPath, evalStore_);

    auto outputsOpt_ = store.queryPartialDerivationOutputMap(drvPath, evalStore_);

    auto outputsOpt = std::visit(overloaded {
        [&](const OutputsSpec::All &) {
            // Keep all outputs
            return std::move(outputsOpt_);
        },
        [&](const OutputsSpec::Names & names) {
            // Get just those mentioned by name
            std::map<std::string, std::optional<StorePath>> outputsOpt;
            for (auto & output : names) {
                auto * pOutputPathOpt = get(outputsOpt_, output);
                if (!pOutputPathOpt)
                    throw Error(
                        "the derivation '%s' doesn't have an output named '%s'",
                        bfd.drvPath->to_string(store), output);
                outputsOpt.insert_or_assign(output, std::move(*pOutputPathOpt));
            }
            return outputsOpt;
        },
    }, bfd.outputs.raw);

    OutputPathMap outputs;
    for (auto & [outputName, outputPathOpt] : outputsOpt) {
        if (!outputPathOpt)
            throw MissingRealisation(bfd.drvPath->to_string(store), outputName);
        auto & outputPath = *outputPathOpt;
        outputs.insert_or_assign(outputName, outputPath);
    }
    return outputs;
}


StorePath resolveDerivedPath(Store & store, const SingleDerivedPath & req, Store * evalStore_)
{
    auto & evalStore = evalStore_ ? *evalStore_ : store;

    return std::visit(overloaded {
        [&](const SingleDerivedPath::Opaque & bo) {
            return bo.path;
        },
        [&](const SingleDerivedPath::Built & bfd) {
            auto drvPath = resolveDerivedPath(store, *bfd.drvPath, evalStore_);
            auto outputPaths = evalStore.queryPartialDerivationOutputMap(drvPath, evalStore_);
            if (outputPaths.count(bfd.output) == 0)
                throw Error("derivation '%s' does not have an output named '%s'",
                    store.printStorePath(drvPath), bfd.output);
            auto & optPath = outputPaths.at(bfd.output);
            if (!optPath)
                throw MissingRealisation(bfd.drvPath->to_string(store), bfd.output);
            return *optPath;
        },
    }, req.raw());
}


OutputPathMap resolveDerivedPath(Store & store, const DerivedPath::Built & bfd)
{
    auto drvPath = resolveDerivedPath(store, *bfd.drvPath);
    auto outputMap = store.queryDerivationOutputMap(drvPath);
    auto outputsLeft = std::visit(overloaded {
        [&](const OutputsSpec::All &) {
            return StringSet {};
        },
        [&](const OutputsSpec::Names & names) {
            return static_cast<StringSet>(names);
        },
    }, bfd.outputs.raw);
    for (auto iter = outputMap.begin(); iter != outputMap.end();) {
        auto & outputName = iter->first;
        if (bfd.outputs.contains(outputName)) {
            outputsLeft.erase(outputName);
            ++iter;
        } else {
            iter = outputMap.erase(iter);
        }
    }
    if (!outputsLeft.empty())
        throw Error("derivation '%s' does not have an outputs %s",
            store.printStorePath(drvPath),
            concatStringsSep(", ", quoteStrings(std::get<OutputsSpec::Names>(bfd.outputs.raw))));
    return outputMap;
}

}<|MERGE_RESOLUTION|>--- conflicted
+++ resolved
@@ -40,14 +40,8 @@
                         std::future<ref<const ValidPathInfo>> & fut) {
             StorePathSet res;
             auto info = fut.get();
-<<<<<<< HEAD
             for (auto & ref : info->references.others)
                 res.insert(ref);
-=======
-            for (auto& ref : info->references)
-                if (ref != path)
-                    res.insert(ref);
->>>>>>> 91baf7f1
 
             if (includeOutputs && path.isDerivation())
                 for (auto& [_, maybeOutPath] : queryPartialDerivationOutputMap(path))
@@ -88,28 +82,18 @@
 }
 
 
-<<<<<<< HEAD
 std::optional<StorePathDescriptor> getDerivationCA(const BasicDerivation & drv)
 {
     auto out = drv.outputs.find("out");
     if (out == drv.outputs.end())
         return std::nullopt;
-    if (auto dof = std::get_if<DerivationOutput::CAFixed>(&out->second.raw())) {
+    if (auto dof = std::get_if<DerivationOutput::CAFixed>(&out->second.raw)) {
         return StorePathDescriptor {
             .name =  drv.name,
-            .info = FixedOutputInfo { dof->hash, {} },
+            .info = ContentAddressWithReferences::withoutRefs(dof->ca),
         };
-=======
-const ContentAddress * getDerivationCA(const BasicDerivation & drv)
-{
-    auto out = drv.outputs.find("out");
-    if (out == drv.outputs.end())
-        return nullptr;
-    if (auto dof = std::get_if<DerivationOutput::CAFixed>(&out->second.raw)) {
-        return &dof->ca;
->>>>>>> 91baf7f1
     }
-    return nullptr;
+    return std::nullopt;
 }
 
 void Store::queryMissing(const std::vector<DerivedPath> & targets,
@@ -159,21 +143,11 @@
         if (drvState_->lock()->done) return;
 
         SubstitutablePathInfos infos;
-<<<<<<< HEAD
         auto caOpt = getDerivationCA(*drv);
         if (caOpt)
             querySubstitutablePathInfos({}, { *std::move(caOpt) }, infos);
         else
             querySubstitutablePathInfos({outPath}, {}, infos);
-=======
-        auto * cap = getDerivationCA(*drv);
-        querySubstitutablePathInfos({
-            {
-                outPath,
-                cap ? std::optional { *cap } : std::nullopt,
-            },
-        }, infos);
->>>>>>> 91baf7f1
 
         if (infos.empty()) {
             drvState_->lock()->done = true;
