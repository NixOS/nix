--- conflicted
+++ resolved
@@ -215,19 +215,10 @@
             ParsedDerivation parsedDrv(StorePath(path.path), *drv);
 
             PathSet invalid;
-<<<<<<< HEAD
-            for (auto & j : drv->outputs) {
-                auto storePath = j.second.path(*this, drv->name);
-                if (wantOutput(j.first, path.outputs)
-                    && !isValidPath(storePath))
-                    invalid.insert(printStorePath(storePath));
-            }
-=======
             for (auto & j : drv->outputsAndPaths(*this))
                 if (wantOutput(j.first, path.outputs)
                     && !isValidPath(j.second.second))
                     invalid.insert(printStorePath(j.second.second));
->>>>>>> be0d429b
             if (invalid.empty()) return;
 
             if (settings.useSubstitutes && parsedDrv.substitutesAllowed()) {
