--- conflicted
+++ resolved
@@ -34,12 +34,7 @@
             state->pending++;
         }
 
-<<<<<<< HEAD
-        auto p = parseStorePath(path);
-        queryPathInfo(p, {[&, pathS(path)](std::future<ref<const ValidPathInfo>> fut) {
-=======
         queryPathInfo(path, {[&](std::future<ref<const ValidPathInfo>> fut) {
->>>>>>> e12308dd
             // FIXME: calls to isValidPath() should be async
 
             try {
