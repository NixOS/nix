--- conflicted
+++ resolved
@@ -45,11 +45,7 @@
     teeSink
         << exportMagic
         << printStorePath(path);
-<<<<<<< HEAD
-    WorkerProto<StorePathSet>::write(*this, teeSink, info->referencesPossiblyToSelf());
-=======
-    worker_proto::write(*this, teeSink, info->references);
->>>>>>> 51c29921
+    worker_proto::write(*this, teeSink, info->referencesPossiblyToSelf());
     teeSink
         << (info->deriver ? printStorePath(*info->deriver) : "")
         << 0;
@@ -77,11 +73,7 @@
 
         //Activity act(*logger, lvlInfo, format("importing path '%s'") % info.path);
 
-<<<<<<< HEAD
-        auto references = WorkerProto<StorePathSet>::read(*this, source);
-=======
         auto references = worker_proto::read(*this, source, Phantom<StorePathSet> {});
->>>>>>> 51c29921
         auto deriver = readString(source);
         auto narHash = hashString(htSHA256, *saved.s);
 
