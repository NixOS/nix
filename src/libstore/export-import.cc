--- conflicted
+++ resolved
@@ -45,11 +45,7 @@
     teeSink
         << exportMagic
         << printStorePath(path);
-<<<<<<< HEAD
-    write(*this, teeSink, info->referencesPossiblyToSelf());
-=======
-    WorkerProto<StorePathSet>::write(*this, teeSink, info->references);
->>>>>>> 46f9dd56
+    WorkerProto<StorePathSet>::write(*this, teeSink, info->referencesPossiblyToSelf());
     teeSink
         << (info->deriver ? printStorePath(*info->deriver) : "")
         << 0;
@@ -77,11 +73,7 @@
 
         //Activity act(*logger, lvlInfo, format("importing path '%s'") % info.path);
 
-<<<<<<< HEAD
-        info.setReferencesPossiblyToSelf(read(*this, source, Proxy<StorePathSet> {}));
-=======
-        info.references = WorkerProto<StorePathSet>::read(*this, source);
->>>>>>> 46f9dd56
+        info.setReferencesPossiblyToSelf(WorkerProto<StorePathSet>::read(*this, source));
 
         auto deriver = readString(source);
         if (deriver != "")
