#include "serialise.hh"
#include "store-api.hh"
#include "archive.hh"
#include "worker-protocol.hh"
#include "worker-protocol-impl.hh"

#include <algorithm>

namespace nix {

void Store::exportPaths(const StorePathSet & paths, Sink & sink)
{
    auto sorted = topoSortPaths(paths);
    std::reverse(sorted.begin(), sorted.end());

    std::string doneLabel("paths exported");
    //logger->incExpected(doneLabel, sorted.size());

    for (auto & path : sorted) {
        //Activity act(*logger, lvlInfo, "exporting path '%s'", path);
        sink << 1;
        exportPath(path, sink);
        //logger->incProgress(doneLabel);
    }

    sink << 0;
}

void Store::exportPath(const StorePath & path, Sink & sink)
{
    auto info = queryPathInfo(path);

    HashSink hashSink(htSHA256);
    TeeSink teeSink(sink, hashSink);

    narFromPath(path, teeSink);

    /* Refuse to export paths that have changed.  This prevents
       filesystem corruption from spreading to other machines.
       Don't complain if the stored hash is zero (unknown). */
    Hash hash = hashSink.currentHash().first;
    if (hash != info->narHash && info->narHash != Hash(info->narHash.type))
        throw Error("hash of path '%s' has changed from '%s' to '%s'!",
            printStorePath(path), info->narHash.to_string(Base32, true), hash.to_string(Base32, true));

    teeSink
        << exportMagic
        << printStorePath(path);
<<<<<<< HEAD
    worker_proto::write(*this, teeSink, info->referencesPossiblyToSelf());
=======
    WorkerProto::write(*this,
        WorkerProto::WriteConn { .to = teeSink },
        info->references);
>>>>>>> 91baf7f1
    teeSink
        << (info->deriver ? printStorePath(*info->deriver) : "")
        << 0;
}

StorePaths Store::importPaths(Source & source, CheckSigsFlag checkSigs)
{
    StorePaths res;
    while (true) {
        auto n = readNum<uint64_t>(source);
        if (n == 0) break;
        if (n != 1) throw Error("input doesn't look like something created by 'nix-store --export'");

        /* Extract the NAR from the source. */
        StringSink saved;
        TeeSource tee { source, saved };
        ParseSink ether;
        parseDump(ether, tee);

        uint32_t magic = readInt(source);
        if (magic != exportMagic)
            throw Error("Nix archive cannot be imported; wrong format");

        auto path = parseStorePath(readString(source));

        //Activity act(*logger, lvlInfo, "importing path '%s'", info.path);

        auto references = WorkerProto::Serialise<StorePathSet>::read(*this,
            WorkerProto::ReadConn { .from = source });
        auto deriver = readString(source);
        auto narHash = hashString(htSHA256, saved.s);

        ValidPathInfo info { path, narHash };
        if (deriver != "")
            info.deriver = parseStorePath(deriver);
        info.setReferencesPossiblyToSelf(std::move(references));
        info.narSize = saved.s.size();

        // Ignore optional legacy signature.
        if (readInt(source) == 1)
            readString(source);

        // Can't use underlying source, which would have been exhausted
        auto source = StringSource(saved.s);
        addToStore(info, source, NoRepair, checkSigs);

        res.push_back(info.path);
    }

    return res;
}

}<|MERGE_RESOLUTION|>--- conflicted
+++ resolved
@@ -46,13 +46,9 @@
     teeSink
         << exportMagic
         << printStorePath(path);
-<<<<<<< HEAD
-    worker_proto::write(*this, teeSink, info->referencesPossiblyToSelf());
-=======
     WorkerProto::write(*this,
         WorkerProto::WriteConn { .to = teeSink },
-        info->references);
->>>>>>> 91baf7f1
+        info->referencesPossiblyToSelf());
     teeSink
         << (info->deriver ? printStorePath(*info->deriver) : "")
         << 0;
