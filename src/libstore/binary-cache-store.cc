#include "archive.hh"
#include "binary-cache-store.hh"
#include "compression.hh"
#include "derivations.hh"
#include "fs-accessor.hh"
#include "globals.hh"
#include "nar-info.hh"
#include "sync.hh"
#include "remote-fs-accessor.hh"
#include "nar-info-disk-cache.hh"
#include "nar-accessor.hh"
#include "json.hh"
#include "thread-pool.hh"
#include "callback.hh"

#include <chrono>
#include <future>
#include <regex>
#include <fstream>

#include <nlohmann/json.hpp>

namespace nix {

BinaryCacheStore::BinaryCacheStore(const Params & params)
    : BinaryCacheStoreConfig(params)
    , Store(params)
{
    if (secretKeyFile != "")
        secretKey = std::unique_ptr<SecretKey>(new SecretKey(readFile(secretKeyFile)));

    StringSink sink;
    sink << narVersionMagic1;
    narMagic = *sink.s;
}

void BinaryCacheStore::init()
{
    std::string cacheInfoFile = "nix-cache-info";

    auto cacheInfo = getFile(cacheInfoFile);
    if (!cacheInfo) {
        upsertFile(cacheInfoFile, "StoreDir: " + storeDir + "\n", "text/x-nix-cache-info");
    } else {
        for (auto & line : tokenizeString<Strings>(*cacheInfo, "\n")) {
            size_t colon= line.find(':');
            if (colon ==std::string::npos) continue;
            auto name = line.substr(0, colon);
            auto value = trim(line.substr(colon + 1, std::string::npos));
            if (name == "StoreDir") {
                if (value != storeDir)
                    throw Error("binary cache '%s' is for Nix stores with prefix '%s', not '%s'",
                        getUri(), value, storeDir);
            } else if (name == "WantMassQuery") {
                wantMassQuery.setDefault(value == "1" ? "true" : "false");
            } else if (name == "Priority") {
                priority.setDefault(fmt("%d", std::stoi(value)));
            }
        }
    }
}

void BinaryCacheStore::upsertFile(const std::string & path,
    std::string && data,
    const std::string & mimeType)
{
    upsertFile(path, std::make_shared<std::stringstream>(std::move(data)), mimeType);
}

void BinaryCacheStore::getFile(const std::string & path,
    Callback<std::shared_ptr<std::string>> callback) noexcept
{
    try {
        callback(getFile(path));
    } catch (...) { callback.rethrow(); }
}

void BinaryCacheStore::getFile(const std::string & path, Sink & sink)
{
    std::promise<std::shared_ptr<std::string>> promise;
    getFile(path,
        {[&](std::future<std::shared_ptr<std::string>> result) {
            try {
                promise.set_value(result.get());
            } catch (...) {
                promise.set_exception(std::current_exception());
            }
        }});
    auto data = promise.get_future().get();
    sink((unsigned char *) data->data(), data->size());
}

std::shared_ptr<std::string> BinaryCacheStore::getFile(const std::string & path)
{
    StringSink sink;
    try {
        getFile(path, sink);
    } catch (NoSuchBinaryCacheFile &) {
        return nullptr;
    }
    return sink.s;
}

std::string BinaryCacheStore::narInfoFileFor(const StorePath & storePath)
{
    return std::string(storePath.hashPart()) + ".narinfo";
}

void BinaryCacheStore::writeNarInfo(ref<NarInfo> narInfo)
{
    auto narInfoFile = narInfoFileFor(narInfo->path);

    upsertFile(narInfoFile, narInfo->to_string(*this), "text/x-nix-narinfo");

    std::string hashPart(narInfo->path.hashPart());

    {
        auto state_(state.lock());
        state_->pathInfoCache.upsert(hashPart, PathInfoCacheValue { .value = std::shared_ptr<NarInfo>(narInfo) });
    }

    if (diskCache)
        diskCache->upsertNarInfo(getUri(), hashPart, std::shared_ptr<NarInfo>(narInfo));
}

AutoCloseFD openFile(const Path & path)
{
    auto fd = open(path.c_str(), O_RDONLY | O_CLOEXEC);
    if (!fd)
        throw SysError("opening file '%1%'", path);
    return fd;
}

struct FileSource : FdSource
{
    AutoCloseFD fd2;

    FileSource(const Path & path)
        : fd2(openFile(path))
    {
        fd = fd2.get();
    }
};

ref<const ValidPathInfo> BinaryCacheStore::addToStoreCommon(
    Source & narSource, RepairFlag repair, CheckSigsFlag checkSigs,
    std::function<ValidPathInfo(HashResult)> mkInfo)
{
    auto [fdTemp, fnTemp] = createTempFile();

    AutoDelete autoDelete(fnTemp);

    auto now1 = std::chrono::steady_clock::now();

    /* Read the NAR simultaneously into a CompressionSink+FileSink (to
       write the compressed NAR to disk), into a HashSink (to get the
       NAR hash), and into a NarAccessor (to get the NAR listing). */
    HashSink fileHashSink { htSHA256 };
    std::shared_ptr<FSAccessor> narAccessor;
    HashSink narHashSink { htSHA256 };
    {
    FdSink fileSink(fdTemp.get());
    TeeSink teeSinkCompressed { fileSink, fileHashSink };
    auto compressionSink = makeCompressionSink(compression, teeSinkCompressed);
    TeeSink teeSinkUncompressed { *compressionSink, narHashSink };
    TeeSource teeSource { narSource, teeSinkUncompressed };
    narAccessor = makeNarAccessor(teeSource);
    compressionSink->finish();
    fileSink.flush();
    }

    auto now2 = std::chrono::steady_clock::now();

    auto info = mkInfo(narHashSink.finish());
    auto narInfo = make_ref<NarInfo>(info);
    narInfo->compression = compression;
    auto [fileHash, fileSize] = fileHashSink.finish();
    narInfo->fileHash = fileHash;
    narInfo->fileSize = fileSize;
    narInfo->url = "nar/" + narInfo->fileHash->to_string(Base32, false) + ".nar"
        + (compression == "xz" ? ".xz" :
           compression == "bzip2" ? ".bz2" :
           compression == "br" ? ".br" :
           "");

    auto duration = std::chrono::duration_cast<std::chrono::milliseconds>(now2 - now1).count();
    printMsg(lvlTalkative, "copying path '%1%' (%2% bytes, compressed %3$.1f%% in %4% ms) to binary cache",
        printStorePath(narInfo->path), info.narSize,
        ((1.0 - (double) fileSize / info.narSize) * 100.0),
        duration);

    /* Verify that all references are valid. This may do some .narinfo
       reads, but typically they'll already be cached. */
    for (auto & ref : info.references)
        try {
            queryPathInfo(ref);
        } catch (InvalidPath &) {
            throw Error("cannot add '%s' to the binary cache because the reference '%s' is not valid",
                printStorePath(info.path), printStorePath(ref));
        }

    /* Optionally write a JSON file containing a listing of the
       contents of the NAR. */
    if (writeNARListing) {
        std::ostringstream jsonOut;

        {
            JSONObject jsonRoot(jsonOut);
            jsonRoot.attr("version", 1);

            {
                auto res = jsonRoot.placeholder("root");
                listNar(res, ref<FSAccessor>(narAccessor), "", true);
            }
        }

        upsertFile(std::string(info.path.hashPart()) + ".ls", jsonOut.str(), "application/json");
    }

    /* Optionally maintain an index of DWARF debug info files
       consisting of JSON files named 'debuginfo/<build-id>' that
       specify the NAR file and member containing the debug info. */
    if (writeDebugInfo) {

        std::string buildIdDir = "/lib/debug/.build-id";

        if (narAccessor->stat(buildIdDir).type == FSAccessor::tDirectory) {

            ThreadPool threadPool(25);

            auto doFile = [&](std::string member, std::string key, std::string target) {
                checkInterrupt();

                nlohmann::json json;
                json["archive"] = target;
                json["member"] = member;

                // FIXME: or should we overwrite? The previous link may point
                // to a GC'ed file, so overwriting might be useful...
                if (fileExists(key)) return;

                printMsg(lvlTalkative, "creating debuginfo link from '%s' to '%s'", key, target);

                upsertFile(key, json.dump(), "application/json");
            };

            std::regex regex1("^[0-9a-f]{2}$");
            std::regex regex2("^[0-9a-f]{38}\\.debug$");

            for (auto & s1 : narAccessor->readDirectory(buildIdDir)) {
                auto dir = buildIdDir + "/" + s1;

                if (narAccessor->stat(dir).type != FSAccessor::tDirectory
                    || !std::regex_match(s1, regex1))
                    continue;

                for (auto & s2 : narAccessor->readDirectory(dir)) {
                    auto debugPath = dir + "/" + s2;

                    if (narAccessor->stat(debugPath).type != FSAccessor::tRegular
                        || !std::regex_match(s2, regex2))
                        continue;

                    auto buildId = s1 + s2;

                    std::string key = "debuginfo/" + buildId;
                    std::string target = "../" + narInfo->url;

                    threadPool.enqueue(std::bind(doFile, std::string(debugPath, 1), key, target));
                }
            }

            threadPool.process();
        }
    }

    /* Atomically write the NAR file. */
    if (repair || !fileExists(narInfo->url)) {
        stats.narWrite++;
        upsertFile(narInfo->url,
            std::make_shared<std::fstream>(fnTemp, std::ios_base::in | std::ios_base::binary),
            "application/x-nix-nar");
    } else
        stats.narWriteAverted++;

    stats.narWriteBytes += info.narSize;
    stats.narWriteCompressedBytes += fileSize;
    stats.narWriteCompressionTimeMs += duration;

    /* Atomically write the NAR info file.*/
    if (secretKey) narInfo->sign(*this, *secretKey);

    writeNarInfo(narInfo);

    stats.narInfoWrite++;

    return narInfo;
}

void BinaryCacheStore::addToStore(const ValidPathInfo & info, Source & narSource,
    RepairFlag repair, CheckSigsFlag checkSigs)
{
    if (!repair && isValidPath(info.path)) {
        // FIXME: copyNAR -> null sink
        narSource.drain();
        return;
    }

    addToStoreCommon(narSource, repair, checkSigs, {[&](HashResult nar) {
        /* FIXME reinstate these, once we can correctly do hash modulo sink as
           needed. We need to throw here in case we uploaded a corrupted store path. */
        // assert(info.narHash == nar.first);
        // assert(info.narSize == nar.second);
        return info;
    }});
}

StorePath BinaryCacheStore::addToStoreFromDump(Source & dump, const string & name,
    FileIngestionMethod method, HashType hashAlgo, RepairFlag repair)
{
    if (method != FileIngestionMethod::Recursive || hashAlgo != htSHA256)
        unsupported("addToStoreFromDump");
    return addToStoreCommon(dump, repair, CheckSigs, [&](HashResult nar) {
        ValidPathInfo info {
            makeFixedOutputPath(method, nar.first, name),
            nar.first,
        };
        info.narSize = nar.second;
        return info;
    })->path;
}

bool BinaryCacheStore::isValidPathUncached(StorePathOrDesc storePath)
{
    // FIXME: this only checks whether a .narinfo with a matching hash
    // part exists. So ‘f4kb...-foo’ matches ‘f4kb...-bar’, even
    // though they shouldn't. Not easily fixed.
    return fileExists(narInfoFileFor(bakeCaIfNeeded(storePath)));
}

void BinaryCacheStore::narFromPath(StorePathOrDesc storePath, Sink & sink)
{
    auto info = queryPathInfo(storePath).cast<const NarInfo>();

    LengthSink narSize;
    TeeSink tee { sink, narSize };

    auto decompressor = makeDecompressionSink(info->compression, tee);

    try {
        getFile(info->url, *decompressor);
    } catch (NoSuchBinaryCacheFile & e) {
        throw SubstituteGone(e.info());
    }

    decompressor->finish();

    stats.narRead++;
    //stats.narReadCompressedBytes += nar->size(); // FIXME
    stats.narReadBytes += narSize.length;
}

void BinaryCacheStore::queryPathInfoUncached(StorePathOrDesc storePath,
    Callback<std::shared_ptr<const ValidPathInfo>> callback) noexcept
{
    auto uri = getUri();
    auto actualStorePath = bakeCaIfNeeded(storePath);
    auto storePathS = printStorePath(actualStorePath);
    auto act = std::make_shared<Activity>(*logger, lvlTalkative, actQueryPathInfo,
        fmt("querying info about '%s' on '%s'", storePathS, uri), Logger::Fields{storePathS, uri});
    PushActivity pact(act->id);

    auto narInfoFile = narInfoFileFor(actualStorePath);

    auto callbackPtr = std::make_shared<decltype(callback)>(std::move(callback));

    getFile(narInfoFile,
        {[=](std::future<std::shared_ptr<std::string>> fut) {
            try {
                auto data = fut.get();

                if (!data) return (*callbackPtr)(nullptr);

                stats.narInfoRead++;

                (*callbackPtr)((std::shared_ptr<ValidPathInfo>)
                    std::make_shared<NarInfo>(*this, *data, narInfoFile));

                (void) act; // force Activity into this lambda to ensure it stays alive
            } catch (...) {
                callbackPtr->rethrow();
            }
        }});
}

StorePath BinaryCacheStore::addToStore(const string & name, const Path & srcPath,
    FileIngestionMethod method, HashType hashAlgo, PathFilter & filter, RepairFlag repair)
{
    /* FIXME: Make BinaryCacheStore::addToStoreCommon support
       non-recursive+sha256 so we can just use the default
       implementation of this method in terms of addToStoreFromDump. */

    HashSink sink { hashAlgo };
    if (method == FileIngestionMethod::Recursive) {
        dumpPath(srcPath, sink, filter);
    } else {
        readFile(srcPath, sink);
    }
    auto h = sink.finish().first;

<<<<<<< HEAD
    ValidPathInfo info {
        *this,
        {
            name,
                FixedOutputInfo {
                {
                    .method = method,
                    .hash = *h,
                },
                {},
            },
        },
        Hash::dummy, // Will be fixed in addToStore, which recomputes nar hash
    };

    auto source = StringSource { *sink.s };
    addToStore(info, source, repair, CheckSigs);

    return std::move(info.path);
=======
    auto source = sinkToSource([&](Sink & sink) {
        dumpPath(srcPath, sink, filter);
    });
    return addToStoreCommon(*source, repair, CheckSigs, [&](HashResult nar) {
        ValidPathInfo info {
            makeFixedOutputPath(method, h, name),
            nar.first,
        };
        info.narSize = nar.second;
        info.ca = FixedOutputHash {
            .method = method,
            .hash = h,
        };
        return info;
    })->path;
>>>>>>> 51c29921
}

StorePath BinaryCacheStore::addTextToStore(const string & name, const string & s,
    const StorePathSet & references, RepairFlag repair)
{
    auto textHash = hashString(htSHA256, s);
    auto path = makeTextPath(name, textHash, references);

    if (!repair && isValidPath(path))
        return path;

    auto source = StringSource { s };
    return addToStoreCommon(source, repair, CheckSigs, [&](HashResult nar) {
        ValidPathInfo info { path, nar.first };
        info.narSize = nar.second;
        info.ca = TextHash { textHash };
        info.references = references;
        return info;
    })->path;
}

ref<FSAccessor> BinaryCacheStore::getFSAccessor()
{
    return make_ref<RemoteFSAccessor>(ref<Store>(shared_from_this()), localNarCache);
}

void BinaryCacheStore::addSignatures(const StorePath & storePath, const StringSet & sigs)
{
    /* Note: this is inherently racy since there is no locking on
       binary caches. In particular, with S3 this unreliable, even
       when addSignatures() is called sequentially on a path, because
       S3 might return an outdated cached version. */

    auto narInfo = make_ref<NarInfo>((NarInfo &) *queryPathInfo(storePath));

    narInfo->sigs.insert(sigs.begin(), sigs.end());

    writeNarInfo(narInfo);
}

std::shared_ptr<std::string> BinaryCacheStore::getBuildLog(const StorePath & path)
{
    auto drvPath = path;

    if (!path.isDerivation()) {
        try {
            auto info = queryPathInfo(path);
            // FIXME: add a "Log" field to .narinfo
            if (!info->deriver) return nullptr;
            drvPath = *info->deriver;
        } catch (InvalidPath &) {
            return nullptr;
        }
    }

    auto logPath = "log/" + std::string(baseNameOf(printStorePath(drvPath)));

    debug("fetching build log from binary cache '%s/%s'", getUri(), logPath);

    return getFile(logPath);
}

}<|MERGE_RESOLUTION|>--- conflicted
+++ resolved
@@ -322,7 +322,17 @@
         unsupported("addToStoreFromDump");
     return addToStoreCommon(dump, repair, CheckSigs, [&](HashResult nar) {
         ValidPathInfo info {
-            makeFixedOutputPath(method, nar.first, name),
+            *this,
+            {
+                .name = name,
+                .info = FixedOutputInfo {
+                    {
+                        .method = method,
+                        .hash = nar.first,
+                    },
+                    {},
+                },
+            },
             nar.first,
         };
         info.narSize = nar.second;
@@ -408,60 +418,53 @@
     }
     auto h = sink.finish().first;
 
-<<<<<<< HEAD
-    ValidPathInfo info {
-        *this,
-        {
-            name,
-                FixedOutputInfo {
-                {
-                    .method = method,
-                    .hash = *h,
-                },
-                {},
-            },
-        },
-        Hash::dummy, // Will be fixed in addToStore, which recomputes nar hash
-    };
-
-    auto source = StringSource { *sink.s };
-    addToStore(info, source, repair, CheckSigs);
-
-    return std::move(info.path);
-=======
     auto source = sinkToSource([&](Sink & sink) {
         dumpPath(srcPath, sink, filter);
     });
     return addToStoreCommon(*source, repair, CheckSigs, [&](HashResult nar) {
         ValidPathInfo info {
-            makeFixedOutputPath(method, h, name),
+            *this,
+            {
+                .name = name,
+                .info = FixedOutputInfo {
+                    {
+                        .method = method,
+                        .hash = h,
+                    },
+                    {},
+                },
+            },
             nar.first,
         };
         info.narSize = nar.second;
-        info.ca = FixedOutputHash {
-            .method = method,
-            .hash = h,
-        };
         return info;
     })->path;
->>>>>>> 51c29921
 }
 
 StorePath BinaryCacheStore::addTextToStore(const string & name, const string & s,
     const StorePathSet & references, RepairFlag repair)
 {
     auto textHash = hashString(htSHA256, s);
-    auto path = makeTextPath(name, textHash, references);
+    auto path = makeTextPath(name, TextInfo { textHash, references });
 
     if (!repair && isValidPath(path))
         return path;
 
     auto source = StringSource { s };
     return addToStoreCommon(source, repair, CheckSigs, [&](HashResult nar) {
-        ValidPathInfo info { path, nar.first };
+        ValidPathInfo info {
+            *this,
+            {
+                .name = name,
+                .info = TextInfo {
+                    { .hash = textHash },
+                    references,
+                },
+            },
+            nar.first,
+        };
         info.narSize = nar.second;
         info.ca = TextHash { textHash };
-        info.references = references;
         return info;
     })->path;
 }
