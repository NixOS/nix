#include "archive.hh"
#include "binary-cache-store.hh"
#include "compression.hh"
#include "derivations.hh"
#include "fs-accessor.hh"
#include "globals.hh"
#include "nar-info.hh"
#include "sync.hh"
#include "remote-fs-accessor.hh"
#include "nar-info-disk-cache.hh"
#include "nar-accessor.hh"
#include "json.hh"
#include "thread-pool.hh"
#include "callback.hh"

#include <chrono>
#include <future>
#include <regex>
#include <fstream>

#include <nlohmann/json.hpp>

namespace nix {

BinaryCacheStore::BinaryCacheStore(const Params & params)
    : BinaryCacheStoreConfig(params)
    , Store(params)
{
    if (secretKeyFile != "")
        secretKey = std::unique_ptr<SecretKey>(new SecretKey(readFile(secretKeyFile)));

    StringSink sink;
    sink << narVersionMagic1;
    narMagic = *sink.s;
}

void BinaryCacheStore::init()
{
    std::string cacheInfoFile = "nix-cache-info";

    auto cacheInfo = getFile(cacheInfoFile);
    if (!cacheInfo) {
        upsertFile(cacheInfoFile, "StoreDir: " + storeDir + "\n", "text/x-nix-cache-info");
    } else {
        for (auto & line : tokenizeString<Strings>(*cacheInfo, "\n")) {
            size_t colon= line.find(':');
            if (colon ==std::string::npos) continue;
            auto name = line.substr(0, colon);
            auto value = trim(line.substr(colon + 1, std::string::npos));
            if (name == "StoreDir") {
                if (value != storeDir)
                    throw Error("binary cache '%s' is for Nix stores with prefix '%s', not '%s'",
                        getUri(), value, storeDir);
            } else if (name == "WantMassQuery") {
                wantMassQuery.setDefault(value == "1" ? "true" : "false");
            } else if (name == "Priority") {
                priority.setDefault(fmt("%d", std::stoi(value)));
            }
        }
    }
}

void BinaryCacheStore::upsertFile(const std::string & path,
    std::string && data,
    const std::string & mimeType)
{
    upsertFile(path, std::make_shared<std::stringstream>(std::move(data)), mimeType);
}

void BinaryCacheStore::getFile(const std::string & path,
    Callback<std::shared_ptr<std::string>> callback) noexcept
{
    try {
        callback(getFile(path));
    } catch (...) { callback.rethrow(); }
}

void BinaryCacheStore::getFile(const std::string & path, Sink & sink)
{
    std::promise<std::shared_ptr<std::string>> promise;
    getFile(path,
        {[&](std::future<std::shared_ptr<std::string>> result) {
            try {
                promise.set_value(result.get());
            } catch (...) {
                promise.set_exception(std::current_exception());
            }
        }});
    auto data = promise.get_future().get();
    sink((unsigned char *) data->data(), data->size());
}

std::shared_ptr<std::string> BinaryCacheStore::getFile(const std::string & path)
{
    StringSink sink;
    try {
        getFile(path, sink);
    } catch (NoSuchBinaryCacheFile &) {
        return nullptr;
    }
    return sink.s;
}

std::string BinaryCacheStore::narInfoFileFor(const StorePath & storePath)
{
    return std::string(storePath.hashPart()) + ".narinfo";
}

void BinaryCacheStore::writeNarInfo(ref<NarInfo> narInfo)
{
    auto narInfoFile = narInfoFileFor(narInfo->path);

    upsertFile(narInfoFile, narInfo->to_string(*this), "text/x-nix-narinfo");

    std::string hashPart(narInfo->path.hashPart());

    {
        auto state_(state.lock());
        state_->pathInfoCache.upsert(hashPart, PathInfoCacheValue { .value = std::shared_ptr<NarInfo>(narInfo) });
    }

    if (diskCache)
        diskCache->upsertNarInfo(getUri(), hashPart, std::shared_ptr<NarInfo>(narInfo));
}

AutoCloseFD openFile(const Path & path)
{
    auto fd = open(path.c_str(), O_RDONLY | O_CLOEXEC);
    if (!fd)
        throw SysError("opening file '%1%'", path);
    return fd;
}

struct FileSource : FdSource
{
    AutoCloseFD fd2;

    FileSource(const Path & path)
        : fd2(openFile(path))
    {
        fd = fd2.get();
    }
};

ref<const ValidPathInfo> BinaryCacheStore::addToStoreCommon(
    Source & narSource, RepairFlag repair, CheckSigsFlag checkSigs,
    std::function<ValidPathInfo(HashResult)> mkInfo)
{
<<<<<<< HEAD
    assert(info.optNarSize());
    auto narSize = *info.optNarSize();

    if (!repair && isValidPath(info.path)) {
        // FIXME: copyNAR -> null sink
        narSource.drain();
        return;
    }

=======
>>>>>>> 20d2140e
    auto [fdTemp, fnTemp] = createTempFile();

    AutoDelete autoDelete(fnTemp);

    auto now1 = std::chrono::steady_clock::now();

    /* Read the NAR simultaneously into a CompressionSink+FileSink (to
       write the compressed NAR to disk), into a HashSink (to get the
       NAR hash), and into a NarAccessor (to get the NAR listing). */
    HashSink fileHashSink { htSHA256 };
    std::shared_ptr<FSAccessor> narAccessor;
    HashSink narHashSink { htSHA256 };
    {
    FdSink fileSink(fdTemp.get());
    TeeSink teeSinkCompressed { fileSink, fileHashSink };
    auto compressionSink = makeCompressionSink(compression, teeSinkCompressed);
    TeeSink teeSinkUncompressed { *compressionSink, narHashSink };
    TeeSource teeSource { narSource, teeSinkUncompressed };
    narAccessor = makeNarAccessor(teeSource);
    compressionSink->finish();
    fileSink.flush();
    }

    auto now2 = std::chrono::steady_clock::now();

    auto info = mkInfo(narHashSink.finish());
    auto narInfo = make_ref<NarInfo>(info);
    narInfo->compression = compression;
    auto [fileHash, fileSize] = fileHashSink.finish();
    narInfo->fileHash = fileHash;
    narInfo->fileSize = fileSize;
    narInfo->url = "nar/" + narInfo->fileHash->to_string(Base32, false) + ".nar"
        + (compression == "xz" ? ".xz" :
           compression == "bzip2" ? ".bz2" :
           compression == "br" ? ".br" :
           "");

    auto duration = std::chrono::duration_cast<std::chrono::milliseconds>(now2 - now1).count();
    printMsg(lvlTalkative, "copying path '%1%' (%2% bytes, compressed %3$.1f%% in %4% ms) to binary cache",
        printStorePath(narInfo->path), narSize,
        ((1.0 - (double) fileSize / narSize) * 100.0),
        duration);

    /* Verify that all references are valid. This may do some .narinfo
       reads, but typically they'll already be cached. */
    for (auto & ref : info.references)
        try {
            if (ref != info.path)
                queryPathInfo(ref);
        } catch (InvalidPath &) {
            throw Error("cannot add '%s' to the binary cache because the reference '%s' is not valid",
                printStorePath(info.path), printStorePath(ref));
        }

    /* Optionally write a JSON file containing a listing of the
       contents of the NAR. */
    if (writeNARListing) {
        std::ostringstream jsonOut;

        {
            JSONObject jsonRoot(jsonOut);
            jsonRoot.attr("version", 1);

            {
                auto res = jsonRoot.placeholder("root");
                listNar(res, ref<FSAccessor>(narAccessor), "", true);
            }
        }

        upsertFile(std::string(info.path.hashPart()) + ".ls", jsonOut.str(), "application/json");
    }

    /* Optionally maintain an index of DWARF debug info files
       consisting of JSON files named 'debuginfo/<build-id>' that
       specify the NAR file and member containing the debug info. */
    if (writeDebugInfo) {

        std::string buildIdDir = "/lib/debug/.build-id";

        if (narAccessor->stat(buildIdDir).type == FSAccessor::tDirectory) {

            ThreadPool threadPool(25);

            auto doFile = [&](std::string member, std::string key, std::string target) {
                checkInterrupt();

                nlohmann::json json;
                json["archive"] = target;
                json["member"] = member;

                // FIXME: or should we overwrite? The previous link may point
                // to a GC'ed file, so overwriting might be useful...
                if (fileExists(key)) return;

                printMsg(lvlTalkative, "creating debuginfo link from '%s' to '%s'", key, target);

                upsertFile(key, json.dump(), "application/json");
            };

            std::regex regex1("^[0-9a-f]{2}$");
            std::regex regex2("^[0-9a-f]{38}\\.debug$");

            for (auto & s1 : narAccessor->readDirectory(buildIdDir)) {
                auto dir = buildIdDir + "/" + s1;

                if (narAccessor->stat(dir).type != FSAccessor::tDirectory
                    || !std::regex_match(s1, regex1))
                    continue;

                for (auto & s2 : narAccessor->readDirectory(dir)) {
                    auto debugPath = dir + "/" + s2;

                    if (narAccessor->stat(debugPath).type != FSAccessor::tRegular
                        || !std::regex_match(s2, regex2))
                        continue;

                    auto buildId = s1 + s2;

                    std::string key = "debuginfo/" + buildId;
                    std::string target = "../" + narInfo->url;

                    threadPool.enqueue(std::bind(doFile, std::string(debugPath, 1), key, target));
                }
            }

            threadPool.process();
        }
    }

    /* Atomically write the NAR file. */
    if (repair || !fileExists(narInfo->url)) {
        stats.narWrite++;
        upsertFile(narInfo->url,
            std::make_shared<std::fstream>(fnTemp, std::ios_base::in | std::ios_base::binary),
            "application/x-nix-nar");
    } else
        stats.narWriteAverted++;

    stats.narWriteBytes += narSize;
    stats.narWriteCompressedBytes += fileSize;
    stats.narWriteCompressionTimeMs += duration;

    /* Atomically write the NAR info file.*/
    if (secretKey) narInfo->sign(*this, *secretKey);

    writeNarInfo(narInfo);

    stats.narInfoWrite++;

    return narInfo;
}

void BinaryCacheStore::addToStore(const ValidPathInfo & info, Source & narSource,
    RepairFlag repair, CheckSigsFlag checkSigs)
{
    if (!repair && isValidPath(info.path)) {
        // FIXME: copyNAR -> null sink
        narSource.drain();
        return;
    }

    addToStoreCommon(narSource, repair, checkSigs, {[&](HashResult nar) {
        /* FIXME reinstate these, once we can correctly do hash modulo sink as
           needed. We need to throw here in case we uploaded a corrupted store path. */
        // assert(info.narHash == nar.first);
        // assert(info.narSize == nar.second);
        return info;
    }});
}

StorePath BinaryCacheStore::addToStoreFromDump(Source & dump, const string & name,
    FileIngestionMethod method, HashType hashAlgo, RepairFlag repair)
{
    if (method != FileIngestionMethod::Recursive || hashAlgo != htSHA256)
        unsupported("addToStoreFromDump");
    return addToStoreCommon(dump, repair, CheckSigs, [&](HashResult nar) {
        ValidPathInfo info {
            makeFixedOutputPath(method, nar.first, name),
            nar.first,
        };
        info.narSize = nar.second;
        return info;
    })->path;
}

bool BinaryCacheStore::isValidPathUncached(const StorePath & storePath)
{
    // FIXME: this only checks whether a .narinfo with a matching hash
    // part exists. So ‘f4kb...-foo’ matches ‘f4kb...-bar’, even
    // though they shouldn't. Not easily fixed.
    return fileExists(narInfoFileFor(storePath));
}

void BinaryCacheStore::narFromPath(const StorePath & storePath, Sink & sink)
{
    auto info = queryPathInfo(storePath).cast<const NarInfo>();

    LengthSink narSize;
    TeeSink tee { sink, narSize };

    auto decompressor = makeDecompressionSink(info->compression, tee);

    try {
        getFile(info->url, *decompressor);
    } catch (NoSuchBinaryCacheFile & e) {
        throw SubstituteGone(e.info());
    }

    decompressor->finish();

    stats.narRead++;
    //stats.narReadCompressedBytes += nar->size(); // FIXME
    stats.narReadBytes += narSize.length;
}

void BinaryCacheStore::queryPathInfoUncached(const StorePath & storePath,
    Callback<std::shared_ptr<const ValidPathInfo>> callback) noexcept
{
    auto uri = getUri();
    auto storePathS = printStorePath(storePath);
    auto act = std::make_shared<Activity>(*logger, lvlTalkative, actQueryPathInfo,
        fmt("querying info about '%s' on '%s'", storePathS, uri), Logger::Fields{storePathS, uri});
    PushActivity pact(act->id);

    auto narInfoFile = narInfoFileFor(storePath);

    auto callbackPtr = std::make_shared<decltype(callback)>(std::move(callback));

    getFile(narInfoFile,
        {[=](std::future<std::shared_ptr<std::string>> fut) {
            try {
                auto data = fut.get();

                if (!data) return (*callbackPtr)(nullptr);

                stats.narInfoRead++;

                (*callbackPtr)((std::shared_ptr<ValidPathInfo>)
                    std::make_shared<NarInfo>(*this, *data, narInfoFile));

                (void) act; // force Activity into this lambda to ensure it stays alive
            } catch (...) {
                callbackPtr->rethrow();
            }
        }});
}

StorePath BinaryCacheStore::addToStore(const string & name, const Path & srcPath,
    FileIngestionMethod method, HashType hashAlgo, PathFilter & filter, RepairFlag repair)
{
    /* FIXME: Make BinaryCacheStore::addToStoreCommon support
       non-recursive+sha256 so we can just use the default
       implementation of this method in terms of addToStoreFromDump. */

    HashSink sink { hashAlgo };
    if (method == FileIngestionMethod::Recursive) {
        dumpPath(srcPath, sink, filter);
    } else {
        readFile(srcPath, sink);
    }
    auto h = sink.finish().first;

<<<<<<< HEAD
    ValidPathInfo info {
        makeFixedOutputPath(method, *h, name),
        This<HashResult> { { Hash::dummy, 0 } }, // Will be fixed in addToStore, which recomputes nar hash
    };

    auto source = StringSource { *sink.s };
    addToStore(info, source, repair, CheckSigs);

    return std::move(info.path);
=======
    auto source = sinkToSource([&](Sink & sink) {
        dumpPath(srcPath, sink, filter);
    });
    return addToStoreCommon(*source, repair, CheckSigs, [&](HashResult nar) {
        ValidPathInfo info {
            makeFixedOutputPath(method, h, name),
            nar.first,
        };
        info.narSize = nar.second;
        info.ca = FixedOutputHash {
            .method = method,
            .hash = h,
        };
        return info;
    })->path;
>>>>>>> 20d2140e
}

StorePath BinaryCacheStore::addTextToStore(const string & name, const string & s,
    const StorePathSet & references, RepairFlag repair)
{
<<<<<<< HEAD
    ValidPathInfo info {
        computeStorePathForText(name, s, references),
        This<HashResult> { { Hash::dummy, 0 } }, // Will be fixed in addToStore, which recomputes nar hash
    };
    info.references = references;

    if (repair || !isValidPath(info.path)) {
        StringSink sink;
        dumpString(s, sink);
        auto source = StringSource { *sink.s };
        addToStore(info, source, repair, CheckSigs);
    }

    return std::move(info.path);
=======
    auto textHash = hashString(htSHA256, s);
    auto path = makeTextPath(name, textHash, references);

    if (!repair && isValidPath(path))
        return path;

    auto source = StringSource { s };
    return addToStoreCommon(source, repair, CheckSigs, [&](HashResult nar) {
        ValidPathInfo info { path, nar.first };
        info.narSize = nar.second;
        info.ca = TextHash { textHash };
        info.references = references;
        return info;
    })->path;
>>>>>>> 20d2140e
}

ref<FSAccessor> BinaryCacheStore::getFSAccessor()
{
    return make_ref<RemoteFSAccessor>(ref<Store>(shared_from_this()), localNarCache);
}

void BinaryCacheStore::addSignatures(const StorePath & storePath, const StringSet & sigs)
{
    /* Note: this is inherently racy since there is no locking on
       binary caches. In particular, with S3 this unreliable, even
       when addSignatures() is called sequentially on a path, because
       S3 might return an outdated cached version. */

    auto narInfo = make_ref<NarInfo>((NarInfo &) *queryPathInfo(storePath));

    narInfo->sigs.insert(sigs.begin(), sigs.end());

    writeNarInfo(narInfo);
}

std::shared_ptr<std::string> BinaryCacheStore::getBuildLog(const StorePath & path)
{
    auto drvPath = path;

    if (!path.isDerivation()) {
        try {
            auto info = queryPathInfo(path);
            // FIXME: add a "Log" field to .narinfo
            if (!info->deriver) return nullptr;
            drvPath = *info->deriver;
        } catch (InvalidPath &) {
            return nullptr;
        }
    }

    auto logPath = "log/" + std::string(baseNameOf(printStorePath(drvPath)));

    debug("fetching build log from binary cache '%s/%s'", getUri(), logPath);

    return getFile(logPath);
}

}<|MERGE_RESOLUTION|>--- conflicted
+++ resolved
@@ -146,18 +146,6 @@
     Source & narSource, RepairFlag repair, CheckSigsFlag checkSigs,
     std::function<ValidPathInfo(HashResult)> mkInfo)
 {
-<<<<<<< HEAD
-    assert(info.optNarSize());
-    auto narSize = *info.optNarSize();
-
-    if (!repair && isValidPath(info.path)) {
-        // FIXME: copyNAR -> null sink
-        narSource.drain();
-        return;
-    }
-
-=======
->>>>>>> 20d2140e
     auto [fdTemp, fnTemp] = createTempFile();
 
     AutoDelete autoDelete(fnTemp);
@@ -195,6 +183,7 @@
            compression == "br" ? ".br" :
            "");
 
+    auto narSize = *narInfo->optNarSize();
     auto duration = std::chrono::duration_cast<std::chrono::milliseconds>(now2 - now1).count();
     printMsg(lvlTalkative, "copying path '%1%' (%2% bytes, compressed %3$.1f%% in %4% ms) to binary cache",
         printStorePath(narInfo->path), narSize,
@@ -336,9 +325,14 @@
     return addToStoreCommon(dump, repair, CheckSigs, [&](HashResult nar) {
         ValidPathInfo info {
             makeFixedOutputPath(method, nar.first, name),
-            nar.first,
+            (ContentAddresses) std::pair {
+                nar,
+                (ContentAddress) FixedOutputHash {
+                    .method = method,
+                    .hash = nar.first,
+                },
+            },
         };
-        info.narSize = nar.second;
         return info;
     })->path;
 }
@@ -420,54 +414,27 @@
     }
     auto h = sink.finish().first;
 
-<<<<<<< HEAD
-    ValidPathInfo info {
-        makeFixedOutputPath(method, *h, name),
-        This<HashResult> { { Hash::dummy, 0 } }, // Will be fixed in addToStore, which recomputes nar hash
-    };
-
-    auto source = StringSource { *sink.s };
-    addToStore(info, source, repair, CheckSigs);
-
-    return std::move(info.path);
-=======
     auto source = sinkToSource([&](Sink & sink) {
         dumpPath(srcPath, sink, filter);
     });
     return addToStoreCommon(*source, repair, CheckSigs, [&](HashResult nar) {
         ValidPathInfo info {
             makeFixedOutputPath(method, h, name),
-            nar.first,
-        };
-        info.narSize = nar.second;
-        info.ca = FixedOutputHash {
-            .method = method,
-            .hash = h,
+            (ContentAddresses) std::pair {
+                nar,
+                (ContentAddress) FixedOutputHash {
+                    .method = method,
+                    .hash = h,
+                },
+            },
         };
         return info;
     })->path;
->>>>>>> 20d2140e
 }
 
 StorePath BinaryCacheStore::addTextToStore(const string & name, const string & s,
     const StorePathSet & references, RepairFlag repair)
 {
-<<<<<<< HEAD
-    ValidPathInfo info {
-        computeStorePathForText(name, s, references),
-        This<HashResult> { { Hash::dummy, 0 } }, // Will be fixed in addToStore, which recomputes nar hash
-    };
-    info.references = references;
-
-    if (repair || !isValidPath(info.path)) {
-        StringSink sink;
-        dumpString(s, sink);
-        auto source = StringSource { *sink.s };
-        addToStore(info, source, repair, CheckSigs);
-    }
-
-    return std::move(info.path);
-=======
     auto textHash = hashString(htSHA256, s);
     auto path = makeTextPath(name, textHash, references);
 
@@ -476,13 +443,16 @@
 
     auto source = StringSource { s };
     return addToStoreCommon(source, repair, CheckSigs, [&](HashResult nar) {
-        ValidPathInfo info { path, nar.first };
-        info.narSize = nar.second;
-        info.ca = TextHash { textHash };
+        ValidPathInfo info {
+            path,
+            (ContentAddresses) std::pair {
+                nar,
+                (ContentAddress) TextHash { textHash },
+            },
+        };
         info.references = references;
         return info;
     })->path;
->>>>>>> 20d2140e
 }
 
 ref<FSAccessor> BinaryCacheStore::getFSAccessor()
