--- conflicted
+++ resolved
@@ -23,8 +23,6 @@
         ;
 }
 
-<<<<<<< HEAD
-=======
 StoreReference LocalBinaryCacheStoreConfig::getReference() const
 {
     return {
@@ -36,7 +34,6 @@
     };
 }
 
->>>>>>> ec6ba866
 struct LocalBinaryCacheStore : virtual BinaryCacheStore
 {
     using Config = LocalBinaryCacheStoreConfig;
@@ -128,17 +125,11 @@
 
 ref<Store> LocalBinaryCacheStoreConfig::openStore() const
 {
-<<<<<<< HEAD
-    return make_ref<LocalBinaryCacheStore>(
-        ref{// FIXME we shouldn't actually need a mutable config
-            std::const_pointer_cast<LocalBinaryCacheStore::Config>(shared_from_this())});
-=======
     auto store = make_ref<LocalBinaryCacheStore>(
         ref{// FIXME we shouldn't actually need a mutable config
             std::const_pointer_cast<LocalBinaryCacheStore::Config>(shared_from_this())});
     store->init();
     return store;
->>>>>>> ec6ba866
 }
 
 static RegisterStoreImplementation<LocalBinaryCacheStore::Config> regLocalBinaryCacheStore;
