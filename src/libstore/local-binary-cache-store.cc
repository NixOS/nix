--- conflicted
+++ resolved
@@ -41,10 +41,6 @@
         , LocalBinaryCacheStoreConfig(scheme, binaryCacheDir, params)
         , Store(params)
         , BinaryCacheStore(params)
-<<<<<<< HEAD
-        , binaryCacheDir(std::filesystem::path{std::string{binaryCacheDir}})
-=======
->>>>>>> 56757e15
     {
     }
 
