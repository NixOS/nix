#include "uds-remote-store.hh"
#include "unix-domain-socket.hh"
#include "worker-protocol.hh"

#include <sys/types.h>
#include <sys/stat.h>
#include <fcntl.h>
#include <unistd.h>

#ifdef _WIN32
# include <winsock2.h>
# include <afunix.h>
#else
# include <sys/socket.h>
# include <sys/un.h>
#endif

namespace nix {

UDSRemoteStoreConfig::UDSRemoteStoreConfig(
    std::string_view scheme,
    std::string_view authority,
    const Params & params)
    : StoreConfig(params)
    , LocalFSStoreConfig(params)
    , RemoteStoreConfig(params)
    , path{authority.empty() ? settings.nixDaemonSocketFile : authority}
{
    if (scheme != UDSRemoteStoreConfig::scheme) {
        throw UsageError("Scheme must be 'unix'");
    }
}


std::string UDSRemoteStoreConfig::doc()
{
    return
        #include "uds-remote-store.md"
        ;
}


// A bit gross that we now pass empty string but this is knowing that
// empty string will later default to the same nixDaemonSocketFile. Why
// don't we just wire it all through? I believe there are cases where it
// will live reload so we want to continue to account for that.
UDSRemoteStore::UDSRemoteStore(const Params & params)
    : UDSRemoteStore(scheme, "", params)
{}


UDSRemoteStore::UDSRemoteStore(std::string_view scheme, std::string_view authority, const Params & params)
    : StoreConfig(params)
    , LocalFSStoreConfig(params)
    , RemoteStoreConfig(params)
    , UDSRemoteStoreConfig(scheme, authority, params)
    , Store(params)
    , LocalFSStore(params)
    , RemoteStore(params)
{
}


<<<<<<< HEAD
UDSRemoteStore::UDSRemoteStore(
    std::string_view scheme,
    std::string_view socket_path,
    const Params & params)
    : UDSRemoteStore(params)
{
    if (!socket_path.empty())
        path.emplace(Path { socket_path });
}


std::string UDSRemoteStore::getUri()
{
    if (path) {
        return std::string { "unix://" } + path->native();
    } else {
        // unix:// with no path also works. Change what we return?
        return "daemon";
    }
=======
std::string UDSRemoteStore::getUri()
{
    return path == settings.nixDaemonSocketFile
        ? // FIXME: Not clear why we return daemon here and not default
          // to settings.nixDaemonSocketFile
          //
          // unix:// with no path also works. Change what we return?
          "daemon"
        : std::string(scheme) + "://" + path;
>>>>>>> 56757e15
}


void UDSRemoteStore::Connection::closeWrite()
{
    shutdown(toSocket(fd.get()), SHUT_WR);
}


ref<RemoteStore::Connection> UDSRemoteStore::openConnection()
{
    auto conn = make_ref<Connection>();

    /* Connect to a daemon that does the privileged work for us. */
    conn->fd = createUnixDomainSocket();

    nix::connect(toSocket(conn->fd.get()), path);

    conn->from.fd = conn->fd.get();
    conn->to.fd = conn->fd.get();

    conn->startTime = std::chrono::steady_clock::now();

    return conn;
}


void UDSRemoteStore::addIndirectRoot(const Path & path)
{
    auto conn(getConnection());
    conn->to << WorkerProto::Op::AddIndirectRoot << path.string();
    conn.processStderr();
    readInt(conn->from);
}


static RegisterStoreImplementation<UDSRemoteStore, UDSRemoteStoreConfig> regUDSRemoteStore;

}<|MERGE_RESOLUTION|>--- conflicted
+++ resolved
@@ -61,27 +61,6 @@
 }
 
 
-<<<<<<< HEAD
-UDSRemoteStore::UDSRemoteStore(
-    std::string_view scheme,
-    std::string_view socket_path,
-    const Params & params)
-    : UDSRemoteStore(params)
-{
-    if (!socket_path.empty())
-        path.emplace(Path { socket_path });
-}
-
-
-std::string UDSRemoteStore::getUri()
-{
-    if (path) {
-        return std::string { "unix://" } + path->native();
-    } else {
-        // unix:// with no path also works. Change what we return?
-        return "daemon";
-    }
-=======
 std::string UDSRemoteStore::getUri()
 {
     return path == settings.nixDaemonSocketFile
@@ -91,7 +70,6 @@
           // unix:// with no path also works. Change what we return?
           "daemon"
         : std::string(scheme) + "://" + path;
->>>>>>> 56757e15
 }
 
 
