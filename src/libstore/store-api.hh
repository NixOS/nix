--- conflicted
+++ resolved
@@ -543,11 +543,7 @@
     /* Ensure that a path is valid.  If it is not currently valid, it
        may be made valid by running a substitute (if defined for the
        path). */
-<<<<<<< HEAD
-    virtual void ensurePath(StorePathOrDesc desc) = 0;
-=======
-    virtual void ensurePath(const StorePath & path);
->>>>>>> 26a0c665
+    virtual void ensurePath(StorePathOrDesc desc);
 
     /* Add a store path as a temporary root of the garbage collector.
        The root disappears as soon as we exit. */
