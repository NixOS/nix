#pragma once

#include "path.hh"
#include "hash.hh"
#include "serialise.hh"
#include "crypto.hh"
#include "lru-cache.hh"
#include "sync.hh"
#include "globals.hh"
#include "config.hh"

#include <atomic>
#include <limits>
#include <map>
#include <unordered_map>
#include <unordered_set>
#include <memory>
#include <string>
#include <chrono>


namespace nix {


MakeError(SubstError, Error);
MakeError(BuildError, Error); // denotes a permanent build failure
MakeError(InvalidPath, Error);
MakeError(Unsupported, Error);
MakeError(SubstituteGone, Error);
MakeError(SubstituterDisabled, Error);
MakeError(NotInStore, Error);


struct BasicDerivation;
struct Derivation;
class FSAccessor;
class NarInfoDiskCache;
class Store;
class JSONPlaceholder;


enum RepairFlag : bool { NoRepair = false, Repair = true };
enum CheckSigsFlag : bool { NoCheckSigs = false, CheckSigs = true };
enum SubstituteFlag : bool { NoSubstitute = false, Substitute = true };
enum AllowInvalidFlag : bool { DisallowInvalid = false, AllowInvalid = true };

/* Magic header of exportPath() output (obsolete). */
const uint32_t exportMagic = 0x4558494e;


typedef std::unordered_map<StorePath, std::unordered_set<std::string>> Roots;


struct GCOptions
{
    /* Garbage collector operation:

       - `gcReturnLive': return the set of paths reachable from
         (i.e. in the closure of) the roots.

       - `gcReturnDead': return the set of paths not reachable from
         the roots.

       - `gcDeleteDead': actually delete the latter set.

       - `gcDeleteSpecific': delete the paths listed in
          `pathsToDelete', insofar as they are not reachable.
    */
    typedef enum {
        gcReturnLive,
        gcReturnDead,
        gcDeleteDead,
        gcDeleteSpecific,
    } GCAction;

    GCAction action{gcDeleteDead};

    /* If `ignoreLiveness' is set, then reachability from the roots is
       ignored (dangerous!).  However, the paths must still be
       unreferenced *within* the store (i.e., there can be no other
       store paths that depend on them). */
    bool ignoreLiveness{false};

    /* For `gcDeleteSpecific', the paths to delete. */
    StorePathSet pathsToDelete;

    /* Stop after at least `maxFreed' bytes have been freed. */
    unsigned long long maxFreed{std::numeric_limits<unsigned long long>::max()};
};


struct GCResults
{
    /* Depending on the action, the GC roots, or the paths that would
       be or have been deleted. */
    PathSet paths;

    /* For `gcReturnDead', `gcDeleteDead' and `gcDeleteSpecific', the
       number of bytes that would be or was freed. */
    unsigned long long bytesFreed = 0;
};


struct SubstitutablePathInfo
{
    std::optional<StorePath> deriver;
    StorePathSet references;
    unsigned long long downloadSize; /* 0 = unknown or inapplicable */
    unsigned long long narSize; /* 0 = unknown */
};

typedef std::map<StorePath, SubstitutablePathInfo> SubstitutablePathInfos;


struct ValidPathInfo
{
    StorePath path;
    std::optional<StorePath> deriver;
    Hash narHash;
    StorePathSet references;
    time_t registrationTime = 0;
    uint64_t narSize = 0; // 0 = unknown
    uint64_t id; // internal use only

    /* Whether the path is ultimately trusted, that is, it's a
       derivation output that was built locally. */
    bool ultimate = false;

    StringSet sigs; // note: not necessarily verified

    /* If non-empty, an assertion that the path is content-addressed,
       i.e., that the store path is computed from a cryptographic hash
       of the contents of the path, plus some other bits of data like
       the "name" part of the path. Such a path doesn't need
       signatures, since we don't have to trust anybody's claim that
       the path is the output of a particular derivation. (In the
       extensional store model, we have to trust that the *contents*
       of an output path of a derivation were actually produced by
       that derivation. In the intensional model, we have to trust
       that a particular output path was produced by a derivation; the
       path then implies the contents.)

       Ideally, the content-addressability assertion would just be a
       Boolean, and the store path would be computed from
       the name component, ‘narHash’ and ‘references’. However,
       1) we've accumulated several types of content-addressed paths
       over the years; and 2) fixed-output derivations support
       multiple hash algorithms and serialisation methods (flat file
       vs NAR). Thus, ‘ca’ has one of the following forms:

       * ‘text:sha256:<sha256 hash of file contents>’: For paths
         computed by makeTextPath() / addTextToStore().

       * ‘fixed:<r?>:<ht>:<h>’: For paths computed by
         makeFixedOutputPath() / addToStore().
    */
    std::string ca;

    bool operator == (const ValidPathInfo & i) const
    {
        return
            path == i.path
            && narHash == i.narHash
            && references == i.references;
    }

    /* Return a fingerprint of the store path to be used in binary
       cache signatures. It contains the store path, the base-32
       SHA-256 hash of the NAR serialisation of the path, the size of
       the NAR, and the sorted references. The size field is strictly
       speaking superfluous, but might prevent endless/excessive data
       attacks. */
    std::string fingerprint(const Store & store) const;

    void sign(const Store & store, const SecretKey & secretKey);

    /* Return true iff the path is verifiably content-addressed. */
    bool isContentAddressed(const Store & store) const;

    static const size_t maxSigs = std::numeric_limits<size_t>::max();

    /* Return the number of signatures on this .narinfo that were
       produced by one of the specified keys, or maxSigs if the path
       is content-addressed. */
    size_t checkSignatures(const Store & store, const PublicKeys & publicKeys) const;

    /* Verify a single signature. */
    bool checkSignature(const Store & store, const PublicKeys & publicKeys, const std::string & sig) const;

    Strings shortRefs() const;

<<<<<<< HEAD
    ValidPathInfo(StorePath && path) : path(std::move(path)) { };
    ValidPathInfo(const StorePath & path) : path(path) { };
    ValidPathInfo(const ValidPathInfo & other) = default;
=======
    ValidPathInfo(const StorePath & path) : path(path) { }

    ValidPathInfo(StorePath && path) : path(std::move(path)) { }
>>>>>>> 29542865

    virtual ~ValidPathInfo() { }
};

typedef list<ValidPathInfo> ValidPathInfos;


enum BuildMode { bmNormal, bmRepair, bmCheck };


struct BuildResult
{
    /* Note: don't remove status codes, and only add new status codes
       at the end of the list, to prevent client/server
       incompatibilities in the nix-store --serve protocol. */
    enum Status {
        Built = 0,
        Substituted,
        AlreadyValid,
        PermanentFailure,
        InputRejected,
        OutputRejected,
        TransientFailure, // possibly transient
        CachedFailure, // no longer used
        TimedOut,
        MiscFailure,
        DependencyFailed,
        LogLimitExceeded,
        NotDeterministic,
    } status = MiscFailure;
    std::string errorMsg;

    /* How many times this build was performed. */
    unsigned int timesBuilt = 0;

    /* If timesBuilt > 1, whether some builds did not produce the same
       result. (Note that 'isNonDeterministic = false' does not mean
       the build is deterministic, just that we don't have evidence of
       non-determinism.) */
    bool isNonDeterministic = false;

    /* The start/stop times of the build (or one of the rounds, if it
       was repeated). */
    time_t startTime = 0, stopTime = 0;

    bool success() {
        return status == Built || status == Substituted || status == AlreadyValid;
    }
};


class Store : public std::enable_shared_from_this<Store>, public Config
{
public:

    typedef std::map<std::string, std::string> Params;

    const PathSetting storeDir_{this, false, settings.nixStore,
        "store", "path to the Nix store"};
    const Path storeDir = storeDir_;

    const Setting<int> pathInfoCacheSize{this, 65536, "path-info-cache-size", "size of the in-memory store path information cache"};

    const Setting<bool> isTrusted{this, false, "trusted", "whether paths from this store can be used as substitutes even when they lack trusted signatures"};

    Setting<int> priority{this, 0, "priority", "priority of this substituter (lower value means higher priority)"};

    Setting<bool> wantMassQuery{this, false, "want-mass-query", "whether this substituter can be queried efficiently for path validity"};

protected:

    struct PathInfoCacheValue {

        // Time of cache entry creation or update
        std::chrono::time_point<std::chrono::steady_clock> time_point = std::chrono::steady_clock::now();

        // Null if missing
        std::shared_ptr<const ValidPathInfo> value;

        // Whether the value is valid as a cache entry. The path may not exist.
        bool isKnownNow();

        // Past tense, because a path can only be assumed to exists when
        // isKnownNow() && didExist()
        inline bool didExist() {
          return value != nullptr;
        }
    };

    struct State
    {
        // FIXME: fix key
        LRUCache<std::string, PathInfoCacheValue> pathInfoCache;
    };

    Sync<State> state;

    std::shared_ptr<NarInfoDiskCache> diskCache;

    Store(const Params & params);

public:

    virtual ~Store() { }

    virtual std::string getUri() = 0;

    StorePath parseStorePath(std::string_view path) const;

    std::optional<StorePath> maybeParseStorePath(std::string_view path) const;

    std::string printStorePath(const StorePath & path) const;

    // FIXME: remove
    StorePathSet parseStorePathSet(const PathSet & paths) const;

    PathSet printStorePathSet(const StorePathSet & path) const;

    /* Split a string specifying a derivation and a set of outputs
       (/nix/store/hash-foo!out1,out2,...) into the derivation path
       and the outputs. */
    StorePathWithOutputs parsePathWithOutputs(const string & s);

    /* Display a set of paths in human-readable form (i.e., between quotes
       and separated by commas). */
    std::string showPaths(const StorePathSet & paths);

    /* Return true if ‘path’ is in the Nix store (but not the Nix
       store itself). */
    bool isInStore(const Path & path) const;

    /* Return true if ‘path’ is a store path, i.e. a direct child of
       the Nix store. */
    bool isStorePath(std::string_view path) const;

    /* Chop off the parts after the top-level store name, e.g.,
       /nix/store/abcd-foo/bar => /nix/store/abcd-foo. */
    Path toStorePath(const Path & path) const;

    /* Follow symlinks until we end up with a path in the Nix store. */
    Path followLinksToStore(std::string_view path) const;

    /* Same as followLinksToStore(), but apply toStorePath() to the
       result. */
    StorePath followLinksToStorePath(std::string_view path) const;

    StorePathWithOutputs followLinksToStorePathWithOutputs(std::string_view path) const;

    /* Constructs a unique store path name. */
    StorePath makeStorePath(const string & type,
        const Hash & hash, std::string_view name) const;

    StorePath makeOutputPath(const string & id,
        const Hash & hash, std::string_view name) const;

    StorePath makeFixedOutputPath(FileIngestionMethod method,
        const Hash & hash, std::string_view name,
        const StorePathSet & references = {},
        bool hasSelfReference = false) const;

    StorePath makeTextPath(std::string_view name, const Hash & hash,
        const StorePathSet & references) const;

    /* This is the preparatory part of addToStore(); it computes the
       store path to which srcPath is to be copied.  Returns the store
       path and the cryptographic hash of the contents of srcPath. */
    std::pair<StorePath, Hash> computeStorePathForPath(std::string_view name,
        const Path & srcPath, FileIngestionMethod method = FileIngestionMethod::Recursive,
        HashType hashAlgo = htSHA256, PathFilter & filter = defaultPathFilter) const;

    /* Preparatory part of addTextToStore().

       !!! Computation of the path should take the references given to
       addTextToStore() into account, otherwise we have a (relatively
       minor) security hole: a caller can register a source file with
       bogus references.  If there are too many references, the path may
       not be garbage collected when it has to be (not really a problem,
       the caller could create a root anyway), or it may be garbage
       collected when it shouldn't be (more serious).

       Hashing the references would solve this (bogus references would
       simply yield a different store path, so other users wouldn't be
       affected), but it has some backwards compatibility issues (the
       hashing scheme changes), so I'm not doing that for now. */
    StorePath computeStorePathForText(const string & name, const string & s,
        const StorePathSet & references) const;

    /* Check whether a path is valid. */
    bool isValidPath(const StorePath & path);

protected:

    virtual bool isValidPathUncached(const StorePath & path);

public:

    /* Query which of the given paths is valid. Optionally, try to
       substitute missing paths. */
    virtual StorePathSet queryValidPaths(const StorePathSet & paths,
        SubstituteFlag maybeSubstitute = NoSubstitute);

    /* Query the set of all valid paths. Note that for some store
       backends, the name part of store paths may be omitted
       (i.e. you'll get /nix/store/<hash> rather than
       /nix/store/<hash>-<name>). Use queryPathInfo() to obtain the
       full store path. */
    virtual StorePathSet queryAllValidPaths()
    { unsupported("queryAllValidPaths"); }

    /* Query information about a valid path. It is permitted to omit
       the name part of the store path. */
    ref<const ValidPathInfo> queryPathInfo(const StorePath & path);

    /* Asynchronous version of queryPathInfo(). */
    void queryPathInfo(const StorePath & path,
        Callback<ref<const ValidPathInfo>> callback) noexcept;

protected:

    virtual void queryPathInfoUncached(const StorePath & path,
        Callback<std::shared_ptr<const ValidPathInfo>> callback) noexcept = 0;

public:

    /* Queries the set of incoming FS references for a store path.
       The result is not cleared. */
    virtual void queryReferrers(const StorePath & path, StorePathSet & referrers)
    { unsupported("queryReferrers"); }

    /* Return all currently valid derivations that have `path' as an
       output.  (Note that the result of `queryDeriver()' is the
       derivation that was actually used to produce `path', which may
       not exist anymore.) */
    virtual StorePathSet queryValidDerivers(const StorePath & path) { return {}; };

    /* Query the outputs of the derivation denoted by `path'. */
    virtual StorePathSet queryDerivationOutputs(const StorePath & path)
    { unsupported("queryDerivationOutputs"); }

    /* Query the full store path given the hash part of a valid store
       path, or empty if the path doesn't exist. */
    virtual std::optional<StorePath> queryPathFromHashPart(const std::string & hashPart) = 0;

    /* Query which of the given paths have substitutes. */
    virtual StorePathSet querySubstitutablePaths(const StorePathSet & paths) { return {}; };

    /* Query substitute info (i.e. references, derivers and download
       sizes) of a set of paths.  If a path does not have substitute
       info, it's omitted from the resulting ‘infos’ map. */
    virtual void querySubstitutablePathInfos(const StorePathSet & paths,
        SubstitutablePathInfos & infos) { return; };

    /* Import a path into the store. */
    virtual void addToStore(const ValidPathInfo & info, Source & narSource,
        RepairFlag repair = NoRepair, CheckSigsFlag checkSigs = CheckSigs,
        std::shared_ptr<FSAccessor> accessor = 0) = 0;

    /* Copy the contents of a path to the store and register the
       validity the resulting path.  The resulting path is returned.
       The function object `filter' can be used to exclude files (see
       libutil/archive.hh). */
    virtual StorePath addToStore(const string & name, const Path & srcPath,
        FileIngestionMethod method = FileIngestionMethod::Recursive, HashType hashAlgo = htSHA256,
        PathFilter & filter = defaultPathFilter, RepairFlag repair = NoRepair) = 0;

    // FIXME: remove?
    virtual StorePath addToStoreFromDump(const string & dump, const string & name,
        FileIngestionMethod method = FileIngestionMethod::Recursive, HashType hashAlgo = htSHA256, RepairFlag repair = NoRepair)
    {
        throw Error("addToStoreFromDump() is not supported by this store");
    }

    /* Like addToStore, but the contents written to the output path is
       a regular file containing the given string. */
    virtual StorePath addTextToStore(const string & name, const string & s,
        const StorePathSet & references, RepairFlag repair = NoRepair) = 0;

    /* Write a NAR dump of a store path. */
    virtual void narFromPath(const StorePath & path, Sink & sink) = 0;

    /* For each path, if it's a derivation, build it.  Building a
       derivation means ensuring that the output paths are valid.  If
       they are already valid, this is a no-op.  Otherwise, validity
       can be reached in two ways.  First, if the output paths is
       substitutable, then build the path that way.  Second, the
       output paths can be created by running the builder, after
       recursively building any sub-derivations. For inputs that are
       not derivations, substitute them. */
    virtual void buildPaths(
        const std::vector<StorePathWithOutputs> & paths,
        BuildMode buildMode = bmNormal);

    /* Build a single non-materialized derivation (i.e. not from an
       on-disk .drv file). Note that ‘drvPath’ is only used for
       informational purposes. */
    virtual BuildResult buildDerivation(const StorePath & drvPath, const BasicDerivation & drv,
        BuildMode buildMode = bmNormal) = 0;

    /* Ensure that a path is valid.  If it is not currently valid, it
       may be made valid by running a substitute (if defined for the
       path). */
    virtual void ensurePath(const StorePath & path) = 0;

    /* Add a store path as a temporary root of the garbage collector.
       The root disappears as soon as we exit. */
    virtual void addTempRoot(const StorePath & path)
    { unsupported("addTempRoot"); }

    /* Add an indirect root, which is merely a symlink to `path' from
       /nix/var/nix/gcroots/auto/<hash of `path'>.  `path' is supposed
       to be a symlink to a store path.  The garbage collector will
       automatically remove the indirect root when it finds that
       `path' has disappeared. */
    virtual void addIndirectRoot(const Path & path)
    { unsupported("addIndirectRoot"); }

    /* Acquire the global GC lock, then immediately release it.  This
       function must be called after registering a new permanent root,
       but before exiting.  Otherwise, it is possible that a running
       garbage collector doesn't see the new root and deletes the
       stuff we've just built.  By acquiring the lock briefly, we
       ensure that either:

       - The collector is already running, and so we block until the
         collector is finished.  The collector will know about our
         *temporary* locks, which should include whatever it is we
         want to register as a permanent lock.

       - The collector isn't running, or it's just started but hasn't
         acquired the GC lock yet.  In that case we get and release
         the lock right away, then exit.  The collector scans the
         permanent root and sees our's.

       In either case the permanent root is seen by the collector. */
    virtual void syncWithGC() { };

    /* Find the roots of the garbage collector.  Each root is a pair
       (link, storepath) where `link' is the path of the symlink
       outside of the Nix store that point to `storePath'. If
       'censor' is true, privacy-sensitive information about roots
       found in /proc is censored. */
    virtual Roots findRoots(bool censor)
    { unsupported("findRoots"); }

    /* Perform a garbage collection. */
    virtual void collectGarbage(const GCOptions & options, GCResults & results)
    { unsupported("collectGarbage"); }

    /* Return a string representing information about the path that
       can be loaded into the database using `nix-store --load-db' or
       `nix-store --register-validity'. */
    string makeValidityRegistration(const StorePathSet & paths,
        bool showDerivers, bool showHash);

    /* Write a JSON representation of store path metadata, such as the
       hash and the references. If ‘includeImpureInfo’ is true,
       variable elements such as the registration time are
       included. If ‘showClosureSize’ is true, the closure size of
       each path is included. */
    void pathInfoToJSON(JSONPlaceholder & jsonOut, const StorePathSet & storePaths,
        bool includeImpureInfo, bool showClosureSize,
        Base hashBase = Base32,
        AllowInvalidFlag allowInvalid = DisallowInvalid);

    /* Return the size of the closure of the specified path, that is,
       the sum of the size of the NAR serialisation of each path in
       the closure. */
    std::pair<uint64_t, uint64_t> getClosureSize(const StorePath & storePath);

    /* Optimise the disk space usage of the Nix store by hard-linking files
       with the same contents. */
    virtual void optimiseStore() { };

    /* Check the integrity of the Nix store.  Returns true if errors
       remain. */
    virtual bool verifyStore(bool checkContents, RepairFlag repair = NoRepair) { return false; };

    /* Return an object to access files in the Nix store. */
    virtual ref<FSAccessor> getFSAccessor()
    { unsupported("getFSAccessor"); }

    /* Add signatures to the specified store path. The signatures are
       not verified. */
    virtual void addSignatures(const StorePath & storePath, const StringSet & sigs)
    { unsupported("addSignatures"); }

    /* Utility functions. */

    /* Read a derivation, after ensuring its existence through
       ensurePath(). */
    Derivation derivationFromPath(const StorePath & drvPath);

    /* Read a derivation (which must already be valid). */
    Derivation readDerivation(const StorePath & drvPath);

    /* Place in `out' the set of all store paths in the file system
       closure of `storePath'; that is, all paths than can be directly
       or indirectly reached from it.  `out' is not cleared.  If
       `flipDirection' is true, the set of paths that can reach
       `storePath' is returned; that is, the closures under the
       `referrers' relation instead of the `references' relation is
       returned. */
    virtual void computeFSClosure(const StorePathSet & paths,
        StorePathSet & out, bool flipDirection = false,
        bool includeOutputs = false, bool includeDerivers = false);

    void computeFSClosure(const StorePath & path,
        StorePathSet & out, bool flipDirection = false,
        bool includeOutputs = false, bool includeDerivers = false);

    /* Given a set of paths that are to be built, return the set of
       derivations that will be built, and the set of output paths
       that will be substituted. */
    virtual void queryMissing(const std::vector<StorePathWithOutputs> & targets,
        StorePathSet & willBuild, StorePathSet & willSubstitute, StorePathSet & unknown,
        unsigned long long & downloadSize, unsigned long long & narSize);

    /* Sort a set of paths topologically under the references
       relation.  If p refers to q, then p precedes q in this list. */
    StorePaths topoSortPaths(const StorePathSet & paths);

    /* Export multiple paths in the format expected by ‘nix-store
       --import’. */
    void exportPaths(const StorePathSet & paths, Sink & sink);

    void exportPath(const StorePath & path, Sink & sink);

    /* Import a sequence of NAR dumps created by exportPaths() into
       the Nix store. Optionally, the contents of the NARs are
       preloaded into the specified FS accessor to speed up subsequent
       access. */
    StorePaths importPaths(Source & source, std::shared_ptr<FSAccessor> accessor,
        CheckSigsFlag checkSigs = CheckSigs);

    struct Stats
    {
        std::atomic<uint64_t> narInfoRead{0};
        std::atomic<uint64_t> narInfoReadAverted{0};
        std::atomic<uint64_t> narInfoMissing{0};
        std::atomic<uint64_t> narInfoWrite{0};
        std::atomic<uint64_t> pathInfoCacheSize{0};
        std::atomic<uint64_t> narRead{0};
        std::atomic<uint64_t> narReadBytes{0};
        std::atomic<uint64_t> narReadCompressedBytes{0};
        std::atomic<uint64_t> narWrite{0};
        std::atomic<uint64_t> narWriteAverted{0};
        std::atomic<uint64_t> narWriteBytes{0};
        std::atomic<uint64_t> narWriteCompressedBytes{0};
        std::atomic<uint64_t> narWriteCompressionTimeMs{0};
    };

    const Stats & getStats();

    /* Return the build log of the specified store path, if available,
       or null otherwise. */
    virtual std::shared_ptr<std::string> getBuildLog(const StorePath & path)
    { return nullptr; }

    /* Hack to allow long-running processes like hydra-queue-runner to
       occasionally flush their path info cache. */
    void clearPathInfoCache()
    {
        state.lock()->pathInfoCache.clear();
    }

    /* Establish a connection to the store, for store types that have
       a notion of connection. Otherwise this is a no-op. */
    virtual void connect() { };

    /* Get the protocol version of this store or it's connection. */
    virtual unsigned int getProtocol()
    {
        return 0;
    };

    virtual Path toRealPath(const Path & storePath)
    {
        return storePath;
    }

    Path toRealPath(const StorePath & storePath)
    {
        return toRealPath(printStorePath(storePath));
    }

    virtual void createUser(const std::string & userName, uid_t userId)
    { }

protected:

    Stats stats;

    /* Unsupported methods. */
    [[noreturn]] void unsupported(const std::string & op)
    {
        throw Unsupported("operation '%s' is not supported by store '%s'", op, getUri());
    }

};


class LocalFSStore : public virtual Store
{
public:

    // FIXME: the (Store*) cast works around a bug in gcc that causes
    // it to omit the call to the Setting constructor. Clang works fine
    // either way.
    const PathSetting rootDir{(Store*) this, true, "",
        "root", "directory prefixed to all other paths"};
    const PathSetting stateDir{(Store*) this, false,
        rootDir != "" ? rootDir + "/nix/var/nix" : settings.nixStateDir,
        "state", "directory where Nix will store state"};
    const PathSetting logDir{(Store*) this, false,
        rootDir != "" ? rootDir + "/nix/var/log/nix" : settings.nixLogDir,
        "log", "directory where Nix will store state"};

    const static string drvsLogDir;

    LocalFSStore(const Params & params);

    void narFromPath(const StorePath & path, Sink & sink) override;
    ref<FSAccessor> getFSAccessor() override;

    /* Register a permanent GC root. */
    Path addPermRoot(const StorePath & storePath,
        const Path & gcRoot, bool indirect, bool allowOutsideRootsDir = false);

    virtual Path getRealStoreDir() { return storeDir; }

    Path toRealPath(const Path & storePath) override
    {
        assert(isInStore(storePath));
        return getRealStoreDir() + "/" + std::string(storePath, storeDir.size() + 1);
    }

    std::shared_ptr<std::string> getBuildLog(const StorePath & path) override;
};


/* Copy a path from one store to another. */
void copyStorePath(ref<Store> srcStore, ref<Store> dstStore,
    const StorePath & storePath, RepairFlag repair = NoRepair, CheckSigsFlag checkSigs = CheckSigs);


/* Copy store paths from one store to another. The paths may be copied
   in parallel. They are copied in a topologically sorted order
   (i.e. if A is a reference of B, then A is copied before B), but
   the set of store paths is not automatically closed; use
   copyClosure() for that. */
void copyPaths(ref<Store> srcStore, ref<Store> dstStore, const StorePathSet & storePaths,
    RepairFlag repair = NoRepair,
    CheckSigsFlag checkSigs = CheckSigs,
    SubstituteFlag substitute = NoSubstitute);


/* Copy the closure of the specified paths from one store to another. */
void copyClosure(ref<Store> srcStore, ref<Store> dstStore,
    const StorePathSet & storePaths,
    RepairFlag repair = NoRepair,
    CheckSigsFlag checkSigs = CheckSigs,
    SubstituteFlag substitute = NoSubstitute);


/* Remove the temporary roots file for this process.  Any temporary
   root becomes garbage after this point unless it has been registered
   as a (permanent) root. */
void removeTempRoots();


/* Return a Store object to access the Nix store denoted by
   ‘uri’ (slight misnomer...). Supported values are:

   * ‘local’: The Nix store in /nix/store and database in
     /nix/var/nix/db, accessed directly.

   * ‘daemon’: The Nix store accessed via a Unix domain socket
     connection to nix-daemon.

   * ‘unix://<path>’: The Nix store accessed via a Unix domain socket
     connection to nix-daemon, with the socket located at <path>.

   * ‘auto’ or ‘’: Equivalent to ‘local’ or ‘daemon’ depending on
     whether the user has write access to the local Nix
     store/database.

   * ‘file://<path>’: A binary cache stored in <path>.

   * ‘https://<path>’: A binary cache accessed via HTTP.

   * ‘s3://<path>’: A writable binary cache stored on Amazon's Simple
     Storage Service.

   * ‘ssh://[user@]<host>’: A remote Nix store accessed by running
     ‘nix-store --serve’ via SSH.

   You can pass parameters to the store implementation by appending
   ‘?key=value&key=value&...’ to the URI.
*/
ref<Store> openStore(const std::string & uri = settings.storeUri.get(),
    const Store::Params & extraParams = Store::Params());


enum StoreType {
    tDaemon,
    tLocal,
    tOther
};


StoreType getStoreType(const std::string & uri = settings.storeUri.get(),
    const std::string & stateDir = settings.nixStateDir);

/* Return the default substituter stores, defined by the
   ‘substituters’ option and various legacy options. */
std::list<ref<Store>> getDefaultSubstituters();


/* Store implementation registration. */
typedef std::function<std::shared_ptr<Store>(
    const std::string & uri, const Store::Params & params)> OpenStore;

struct RegisterStoreImplementation
{
    typedef std::vector<OpenStore> Implementations;
    static Implementations * implementations;

    RegisterStoreImplementation(OpenStore fun)
    {
        if (!implementations) implementations = new Implementations;
        implementations->push_back(fun);
    }
};



/* Display a set of paths in human-readable form (i.e., between quotes
   and separated by commas). */
string showPaths(const PathSet & paths);


std::optional<ValidPathInfo> decodeValidPathInfo(
    const Store & store,
    std::istream & str,
    bool hashGiven = false);

/* Compute the prefix to the hash algorithm which indicates how the files were
   ingested. */
std::string makeFileIngestionPrefix(const FileIngestionMethod m);

/* Compute the content-addressability assertion (ValidPathInfo::ca)
   for paths created by makeFixedOutputPath() / addToStore(). */
std::string makeFixedOutputCA(FileIngestionMethod method, const Hash & hash);


/* Split URI into protocol+hierarchy part and its parameter set. */
std::pair<std::string, Store::Params> splitUriAndParams(const std::string & uri);

}<|MERGE_RESOLUTION|>--- conflicted
+++ resolved
@@ -189,15 +189,10 @@
 
     Strings shortRefs() const;
 
-<<<<<<< HEAD
+    ValidPathInfo(const ValidPathInfo & other) = default;
+
     ValidPathInfo(StorePath && path) : path(std::move(path)) { };
     ValidPathInfo(const StorePath & path) : path(path) { };
-    ValidPathInfo(const ValidPathInfo & other) = default;
-=======
-    ValidPathInfo(const StorePath & path) : path(path) { }
-
-    ValidPathInfo(StorePath && path) : path(std::move(path)) { }
->>>>>>> 29542865
 
     virtual ~ValidPathInfo() { }
 };
