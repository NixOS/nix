--- conflicted
+++ resolved
@@ -439,19 +439,12 @@
     virtual StorePathSet querySubstitutablePaths(const StorePathSet & paths) { return {}; };
 
     /* Query substitute info (i.e. references, derivers and download
-<<<<<<< HEAD
-       sizes) of a map of paths to their optional ca values. If a path
-       does not have substitute info, it's omitted from the resulting
-       ‘infos’ map. */
-    virtual void querySubstitutablePathInfos(const StorePathSet & paths,
-        const std::set<StorePathDescriptor> & caPaths,
-=======
        sizes) of a map of paths to their optional ca values. The info
        of the first succeeding substituter for each path will be
        returned. If a path does not have substitute info, it's omitted
        from the resulting ‘infos’ map. */
-    virtual void querySubstitutablePathInfos(const StorePathCAMap & paths,
->>>>>>> f4f3203a
+    virtual void querySubstitutablePathInfos(const StorePathSet & paths,
+        const std::set<StorePathDescriptor> & caPaths,
         SubstitutablePathInfos & infos) { return; };
 
     /* Import a path into the store. */
@@ -776,51 +769,36 @@
 
 
 /* Copy a path from one store to another. */
-<<<<<<< HEAD
-void copyStorePath(ref<Store> srcStore, ref<Store> dstStore,
-    StorePathOrDesc storePath,
-    RepairFlag repair = NoRepair, CheckSigsFlag checkSigs = CheckSigs);
-=======
 void copyStorePath(
     Store & srcStore,
     Store & dstStore,
-    const StorePath & storePath,
+    StorePathOrDesc storePath,
     RepairFlag repair = NoRepair,
     CheckSigsFlag checkSigs = CheckSigs);
->>>>>>> f4f3203a
 
 
 /* Copy store paths from one store to another. The paths may be copied
    in parallel. They are copied in a topologically sorted order (i.e.
    if A is a reference of B, then A is copied before B), but the set
    of store paths is not automatically closed; use copyClosure() for
-<<<<<<< HEAD
    that. */
-void copyPaths(ref<Store> srcStore, ref<Store> dstStore,
-=======
-   that. Returns a map of what each path was copied to the dstStore
-   as. */
-std::map<StorePath, StorePath> copyPaths(
+void copyPaths(
     Store & srcStore, Store & dstStore,
->>>>>>> f4f3203a
     const RealisedPath::Set &,
     RepairFlag repair = NoRepair,
     CheckSigsFlag checkSigs = CheckSigs,
     SubstituteFlag substitute = NoSubstitute);
-<<<<<<< HEAD
-void copyPaths(ref<Store> srcStore, ref<Store> dstStore,
+
+void copyPaths(
+    Store & srcStore, Store & dstStore,
     const std::set<OwnedStorePathOrDesc> & storePaths,
     RepairFlag repair = NoRepair,
     CheckSigsFlag checkSigs = CheckSigs,
     SubstituteFlag substitute = NoSubstitute);
-void copyPaths(ref<Store> srcStore, ref<Store> dstStore,
+
+void copyPaths(
+    Store & srcStore, Store & dstStore,
     const StorePathSet & storePaths,
-=======
-
-std::map<StorePath, StorePath> copyPaths(
-    Store & srcStore, Store & dstStore,
-    const StorePathSet & paths,
->>>>>>> f4f3203a
     RepairFlag repair = NoRepair,
     CheckSigsFlag checkSigs = CheckSigs,
     SubstituteFlag substitute = NoSubstitute);
