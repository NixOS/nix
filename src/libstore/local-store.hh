#pragma once

#include "sqlite.hh"

#include "pathlocks.hh"
#include "store-api.hh"
#include "local-fs-store.hh"
#include "sync.hh"
#include "util.hh"

#include <chrono>
#include <future>
#include <string>
#include <unordered_set>


namespace nix {


/* Nix store and database schema version.  Version 1 (or 0) was Nix <=
   0.7.  Version 2 was Nix 0.8 and 0.9.  Version 3 is Nix 0.10.
   Version 4 is Nix 0.11.  Version 5 is Nix 0.12-0.16.  Version 6 is
   Nix 1.0.  Version 7 is Nix 1.3. Version 10 is 2.0. */
const int nixSchemaVersion = 10;


struct OptimiseStats
{
    unsigned long filesLinked = 0;
    uint64_t bytesFreed = 0;
    uint64_t blocksFreed = 0;
};

struct LocalStoreConfig : virtual LocalFSStoreConfig
{
    using LocalFSStoreConfig::LocalFSStoreConfig;

    Setting<bool> requireSigs{(StoreConfig*) this,
        settings.requireSigs,
        "require-sigs", "whether store paths should have a trusted signature on import"};

    const std::string name() override { return "Local Store"; }
};


class LocalStore : public virtual LocalStoreConfig, public virtual LocalFSStore
{
private:

    /* Lock file used for upgrading. */
    AutoCloseFD globalLock;

    struct State
    {
        /* The SQLite database object. */
        SQLite db;

        struct Stmts;
        std::unique_ptr<Stmts> stmts;

        /* The file to which we write our temporary roots. */
        AutoCloseFD fdTempRoots;

        /* The last time we checked whether to do an auto-GC, or an
           auto-GC finished. */
        std::chrono::time_point<std::chrono::steady_clock> lastGCCheck;

        /* Whether auto-GC is running. If so, get gcFuture to wait for
           the GC to finish. */
        bool gcRunning = false;
        std::shared_future<void> gcFuture;

        /* How much disk space was available after the previous
           auto-GC. If the current available disk space is below
           minFree but not much below availAfterGC, then there is no
           point in starting a new GC. */
        uint64_t availAfterGC = std::numeric_limits<uint64_t>::max();

        std::unique_ptr<PublicKeys> publicKeys;
    };

    Sync<State> _state;

public:

    PathSetting realStoreDir_;

    const Path realStoreDir;
    const Path dbDir;
    const Path linksDir;
    const Path reservedPath;
    const Path schemaPath;
    const Path trashDir;
    const Path tempRootsDir;
    const Path fnTempRoots;

private:

    const PublicKeys & getPublicKeys();

public:

    // Hack for build-remote.cc.
    PathSet locksHeld;

    /* Initialise the local store, upgrading the schema if
       necessary. */
    LocalStore(const Params & params);

    ~LocalStore();

    /* Implementations of abstract store API methods. */

    std::string getUri() override;

    bool isValidPathUncached(StorePathOrDesc path) override;

    std::set<OwnedStorePathOrDesc> queryValidPaths(const std::set<OwnedStorePathOrDesc> & paths,
        SubstituteFlag maybeSubstitute = NoSubstitute) override;

    StorePathSet queryAllValidPaths() override;

    void queryPathInfoUncached(StorePathOrDesc,
        Callback<std::shared_ptr<const ValidPathInfo>> callback) noexcept override;

    void queryReferrers(const StorePath & path, StorePathSet & referrers) override;

    StorePathSet queryValidDerivers(const StorePath & path) override;

    std::map<std::string, std::optional<StorePath>> queryPartialDerivationOutputMap(const StorePath & path) override;

    std::optional<StorePath> queryPathFromHashPart(const std::string & hashPart) override;

    StorePathSet querySubstitutablePaths(const StorePathSet & paths) override;

    void querySubstitutablePathInfos(const StorePathSet & paths,
        const std::set<StorePathDescriptor> & caPaths,
        SubstitutablePathInfos & infos) override;

    bool pathInfoIsTrusted(const ValidPathInfo &) override;

    void addToStore(const ValidPathInfo & info, Source & source,
        RepairFlag repair, CheckSigsFlag checkSigs) override;

    StorePath addToStoreFromDump(Source & dump, const string & name,
        FileIngestionMethod method, HashType hashAlgo, RepairFlag repair) override;

    StorePath addTextToStore(const string & name, const string & s,
        const StorePathSet & references, RepairFlag repair) override;

<<<<<<< HEAD
    void buildPaths(
        const std::vector<StorePathWithOutputs> & paths,
        BuildMode buildMode) override;

    BuildResult buildDerivation(const StorePath & drvPath, const BasicDerivation & drv,
        BuildMode buildMode) override;

    void ensurePath(StorePathOrDesc path) override;

=======
>>>>>>> 26a0c665
    void addTempRoot(const StorePath & path) override;

    void addIndirectRoot(const Path & path) override;

    void syncWithGC() override;

private:

    typedef std::shared_ptr<AutoCloseFD> FDPtr;
    typedef list<FDPtr> FDs;

    void findTempRoots(FDs & fds, Roots & roots, bool censor);

public:

    Roots findRoots(bool censor) override;

    void collectGarbage(const GCOptions & options, GCResults & results) override;

    /* Optimise the disk space usage of the Nix store by hard-linking
       files with the same contents. */
    void optimiseStore(OptimiseStats & stats);

    void optimiseStore() override;

    /* Optimise a single store path. */
    void optimisePath(const Path & path);

    bool verifyStore(bool checkContents, RepairFlag repair) override;

    /* Register the validity of a path, i.e., that `path' exists, that
       the paths referenced by it exists, and in the case of an output
       path of a derivation, that it has been produced by a successful
       execution of the derivation (or something equivalent).  Also
       register the hash of the file system contents of the path.  The
       hash must be a SHA-256 hash. */
    void registerValidPath(const ValidPathInfo & info);

    void registerValidPaths(const ValidPathInfos & infos);

    unsigned int getProtocol() override;

    void vacuumDB();

    void repairPath(const StorePath & path) override;

    void addSignatures(const StorePath & storePath, const StringSet & sigs) override;

    /* If free disk space in /nix/store if below minFree, delete
       garbage until it exceeds maxFree. */
    void autoGC(bool sync = true);

    /* Register the store path 'output' as the output named 'outputName' of
       derivation 'deriver'. */
    void registerDrvOutput(const Realisation & info) override;
    void cacheDrvOutputMapping(State & state, const uint64_t deriver, const string & outputName, const StorePath & output);

    std::optional<const Realisation> queryRealisation(const DrvOutput&) override;

private:

    int getSchema();

    void openDB(State & state, bool create);

    void makeStoreWritable();

    uint64_t queryValidPathId(State & state, const StorePath & path);

    uint64_t addValidPath(State & state, const ValidPathInfo & info, bool checkOutputs = true);

    void invalidatePath(State & state, const StorePath & path);

    /* Delete a path from the Nix store. */
    void invalidatePathChecked(const StorePath & path);

    void verifyPath(const Path & path, const StringSet & store,
        PathSet & done, StorePathSet & validPaths, RepairFlag repair, bool & errors);

    std::shared_ptr<const ValidPathInfo> queryPathInfoInternal(State & state, const StorePath & path);

    void updatePathInfo(State & state, const ValidPathInfo & info);

    void upgradeStore6();
    void upgradeStore7();
    PathSet queryValidPathsOld();
    ValidPathInfo queryPathInfoOld(const Path & path);

    struct GCState;

    void deleteGarbage(GCState & state, const Path & path);

    void tryToDelete(GCState & state, const Path & path);

    bool canReachRoot(GCState & state, StorePathSet & visited, const StorePath & path);

    void deletePathRecursive(GCState & state, const Path & path);

    bool isActiveTempFile(const GCState & state,
        const Path & path, const string & suffix);

    AutoCloseFD openGCLock(LockType lockType);

    void findRoots(const Path & path, unsigned char type, Roots & roots);

    void findRootsNoTemp(Roots & roots, bool censor);

    void findRuntimeRoots(Roots & roots, bool censor);

    void removeUnusedLinks(const GCState & state);

    Path createTempDirInStore();

    void checkDerivationOutputs(const StorePath & drvPath, const Derivation & drv);

    typedef std::unordered_set<ino_t> InodeHash;

    InodeHash loadInodeHash();
    Strings readDirectoryIgnoringInodes(const Path & path, const InodeHash & inodeHash);
    void optimisePath_(Activity * act, OptimiseStats & stats, const Path & path, InodeHash & inodeHash);

    // Internal versions that are not wrapped in retry_sqlite.
    bool isValidPath_(State & state, const StorePath & path);
    void queryReferrers(State & state, const StorePath & path, StorePathSet & referrers);

    /* Add signatures to a ValidPathInfo using the secret keys
       specified by the ‘secret-key-files’ option. */
    void signPathInfo(ValidPathInfo & info);

    Path getRealStoreDir() override { return realStoreDir; }

    void createUser(const std::string & userName, uid_t userId) override;

    friend struct DerivationGoal;
    friend struct SubstitutionGoal;
};


typedef std::pair<dev_t, ino_t> Inode;
typedef set<Inode> InodesSeen;


/* "Fix", or canonicalise, the meta-data of the files in a store path
   after it has been built.  In particular:
   - the last modification date on each file is set to 1 (i.e.,
     00:00:01 1/1/1970 UTC)
   - the permissions are set of 444 or 555 (i.e., read-only with or
     without execute permission; setuid bits etc. are cleared)
   - the owner and group are set to the Nix user and group, if we're
     running as root. */
void canonicalisePathMetaData(const Path & path, uid_t fromUid, InodesSeen & inodesSeen);
void canonicalisePathMetaData(const Path & path, uid_t fromUid);

void canonicaliseTimestampAndPermissions(const Path & path);

MakeError(PathInUse, Error);

}<|MERGE_RESOLUTION|>--- conflicted
+++ resolved
@@ -148,18 +148,6 @@
     StorePath addTextToStore(const string & name, const string & s,
         const StorePathSet & references, RepairFlag repair) override;
 
-<<<<<<< HEAD
-    void buildPaths(
-        const std::vector<StorePathWithOutputs> & paths,
-        BuildMode buildMode) override;
-
-    BuildResult buildDerivation(const StorePath & drvPath, const BasicDerivation & drv,
-        BuildMode buildMode) override;
-
-    void ensurePath(StorePathOrDesc path) override;
-
-=======
->>>>>>> 26a0c665
     void addTempRoot(const StorePath & path) override;
 
     void addIndirectRoot(const Path & path) override;
