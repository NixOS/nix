--- conflicted
+++ resolved
@@ -190,12 +190,8 @@
     typedef std::shared_ptr<AutoCloseFD> FDPtr;
     typedef list<FDPtr> FDs;
 
-<<<<<<< HEAD
-    std::set<std::pair<pid_t, Path>> readTempRoots(FDs & fds);
-#endif
-=======
     void findTempRoots(FDs & fds, Roots & roots, bool censor);
->>>>>>> a1a8ccb1
+#endif
 
 public:
 
