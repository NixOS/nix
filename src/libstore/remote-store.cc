--- conflicted
+++ resolved
@@ -20,147 +20,6 @@
 
 namespace nix {
 
-<<<<<<< HEAD
-namespace worker_proto {
-
-std::string read(const Store & store, Source & from, Phantom<std::string> _)
-{
-    return readString(from);
-}
-
-void write(const Store & store, Sink & out, const std::string & str)
-{
-    out << str;
-}
-
-
-StorePath read(const Store & store, Source & from, Phantom<StorePath> _)
-{
-    return store.parseStorePath(readString(from));
-}
-
-void write(const Store & store, Sink & out, const StorePath & storePath)
-{
-    out << store.printStorePath(storePath);
-}
-
-
-ContentAddress read(const Store & store, Source & from, Phantom<ContentAddress> _)
-{
-    return parseContentAddress(readString(from));
-}
-
-void write(const Store & store, Sink & out, const ContentAddress & ca)
-{
-    out << renderContentAddress(ca);
-}
-
-
-DerivedPath read(const Store & store, Source & from, Phantom<DerivedPath> _)
-{
-    auto s = readString(from);
-    return DerivedPath::parse(store, s);
-}
-
-void write(const Store & store, Sink & out, const DerivedPath & req)
-{
-    out << req.to_string(store);
-}
-
-
-Realisation read(const Store & store, Source & from, Phantom<Realisation> _)
-{
-    std::string rawInput = readString(from);
-    return Realisation::fromJSON(
-        nlohmann::json::parse(rawInput),
-        "remote-protocol"
-    );
-}
-
-void write(const Store & store, Sink & out, const Realisation & realisation)
-{
-    out << realisation.toJSON().dump();
-}
-
-
-DrvOutput read(const Store & store, Source & from, Phantom<DrvOutput> _)
-{
-    return DrvOutput::parse(readString(from));
-}
-
-void write(const Store & store, Sink & out, const DrvOutput & drvOutput)
-{
-    out << drvOutput.to_string();
-}
-
-
-StorePathDescriptor read(const Store & store, Source & from, Phantom<StorePathDescriptor> _)
-{
-    return parseStorePathDescriptor(readString(from));
-}
-
-void write(const Store & store, Sink & out, const StorePathDescriptor & ca)
-{
-    out << renderStorePathDescriptor(ca);
-}
-
-
-BuildResult read(const Store & store, Source & from, Phantom<BuildResult> _)
-{
-    auto path = worker_proto::read(store, from, Phantom<DerivedPath> {});
-    BuildResult res { .path = path };
-    res.status = (BuildResult::Status) readInt(from);
-    from
-        >> res.errorMsg
-        >> res.timesBuilt
-        >> res.isNonDeterministic
-        >> res.startTime
-        >> res.stopTime;
-    res.builtOutputs = worker_proto::read(store, from, Phantom<DrvOutputs> {});
-    return res;
-}
-
-void write(const Store & store, Sink & to, const BuildResult & res)
-{
-    worker_proto::write(store, to, res.path);
-    to
-        << res.status
-        << res.errorMsg
-        << res.timesBuilt
-        << res.isNonDeterministic
-        << res.startTime
-        << res.stopTime;
-    worker_proto::write(store, to, res.builtOutputs);
-}
-
-
-std::optional<StorePath> read(const Store & store, Source & from, Phantom<std::optional<StorePath>> _)
-{
-    auto s = readString(from);
-    return s == "" ? std::optional<StorePath> {} : store.parseStorePath(s);
-}
-
-void write(const Store & store, Sink & out, const std::optional<StorePath> & storePathOpt)
-{
-    out << (storePathOpt ? store.printStorePath(*storePathOpt) : "");
-}
-
-
-std::optional<ContentAddress> read(const Store & store, Source & from, Phantom<std::optional<ContentAddress>> _)
-{
-    return parseContentAddressOpt(readString(from));
-}
-
-void write(const Store & store, Sink & out, const std::optional<ContentAddress> & caOpt)
-{
-    out << (caOpt ? renderContentAddress(*caOpt) : "");
-}
-
-}
-
-
-=======
->>>>>>> 91baf7f1
 /* TODO: Separate these store impls into different files, give them better names */
 RemoteStore::RemoteStore(const Params & params)
     : RemoteStoreConfig(params)
@@ -348,30 +207,21 @@
                 res.insert(i);
         return res;
     } else {
-<<<<<<< HEAD
+        conn->to << WorkerProto::Op::QueryValidPaths;
         StorePathSet paths2;
         for (auto & pathOrDesc : paths)
             paths2.insert(bakeCaIfNeeded(pathOrDesc));
         // FIXME make new version to take advantage of desc case
-        conn->to << wopQueryValidPaths;
-        worker_proto::write(*this, conn->to, paths2);
-=======
-        conn->to << WorkerProto::Op::QueryValidPaths;
-        WorkerProto::write(*this, *conn, paths);
->>>>>>> 91baf7f1
+        WorkerProto::write(*this, *conn, paths2);
         if (GET_PROTOCOL_MINOR(conn->daemonVersion) >= 27) {
             conn->to << (settings.buildersUseSubstitutes ? 1 : 0);
         }
         conn.processStderr();
-<<<<<<< HEAD
-        auto res = worker_proto::read(*this, conn->from, Phantom<StorePathSet> {});
+        auto res = WorkerProto::Serialise<StorePathSet>::read(*this, *conn);
         std::set<OwnedStorePathOrDesc> res2;
         for (auto & r : res)
             res2.insert(r);
         return res2;
-=======
-        return WorkerProto::Serialise<StorePathSet>::read(*this, *conn);
->>>>>>> 91baf7f1
     }
 }
 
@@ -411,7 +261,7 @@
 
     auto conn(getConnection());
 
-    auto combine = [&]() {
+    auto combineSet = [&]() {
         std::set<StorePath> combined { paths };
         for (auto & ca : caPaths)
             combined.insert(makeFixedOutputPathFromCA(ca));
@@ -419,24 +269,16 @@
     };
 
     if (GET_PROTOCOL_MINOR(conn->daemonVersion) < 12) {
-        for (auto & path : combine()) {
+        for (auto & path : combineSet()) {
             SubstitutablePathInfo info;
-<<<<<<< HEAD
-            conn->to << wopQuerySubstitutablePathInfo << printStorePath(path);
-=======
-            conn->to << WorkerProto::Op::QuerySubstitutablePathInfo << printStorePath(i.first);
->>>>>>> 91baf7f1
+            conn->to << WorkerProto::Op::QuerySubstitutablePathInfo << printStorePath(path);
             conn.processStderr();
             unsigned int reply = readInt(conn->from);
             if (reply == 0) continue;
             auto deriver = readString(conn->from);
             if (deriver != "")
                 info.deriver = parseStorePath(deriver);
-<<<<<<< HEAD
-            info.references.setPossiblyToSelf(path, worker_proto::read(*this, conn->from, Phantom<StorePathSet> {}));
-=======
-            info.references = WorkerProto::Serialise<StorePathSet>::read(*this, *conn);
->>>>>>> 91baf7f1
+            info.references.setPossiblyToSelf(path, WorkerProto::Serialise<StorePathSet>::read(*this, *conn));
             info.downloadSize = readLongLong(conn->from);
             info.narSize = readLongLong(conn->from);
             infos.insert_or_assign(path, std::move(info));
@@ -446,20 +288,23 @@
 
         conn->to << WorkerProto::Op::QuerySubstitutablePathInfos;
         if (GET_PROTOCOL_MINOR(conn->daemonVersion) < 22) {
-<<<<<<< HEAD
-            worker_proto::write(*this, conn->to, combine());
+            WorkerProto::write(*this, *conn, combineSet());
+        } else if (GET_PROTOCOL_MINOR(conn->daemonVersion) < 36) {
+            WorkerProto::StorePathCAMap pathMap;
+            for (auto & path : paths)
+                pathMap[path];
+            for (auto & desc : caPaths) {
+                auto path = makeFixedOutputPathFromCA(desc);
+                pathMap[path] = {
+                    .method = desc.info.getMethod(),
+                    .hash = desc.info.getHash(),
+                };
+            }
+            WorkerProto::write(*this, *conn, pathMap);
         } else {
-            worker_proto::write(*this, conn->to, paths);
-            worker_proto::write(*this, conn->to, caPaths);
-        }
-=======
-            StorePathSet paths;
-            for (auto & path : pathsMap)
-                paths.insert(path.first);
             WorkerProto::write(*this, *conn, paths);
-        } else
-            WorkerProto::write(*this, *conn, pathsMap);
->>>>>>> 91baf7f1
+            WorkerProto::write(*this, *conn, caPaths);
+        }
         conn.processStderr();
         size_t count = readNum<size_t>(conn->from);
         for (size_t n = 0; n < count; n++) {
@@ -468,15 +313,10 @@
             auto deriver = readString(conn->from);
             if (deriver != "")
                 info.deriver = parseStorePath(deriver);
-<<<<<<< HEAD
-            info.references.setPossiblyToSelf(path, worker_proto::read(*this, conn->from, Phantom<StorePathSet> {}));
-=======
-            info.references = WorkerProto::Serialise<StorePathSet>::read(*this, *conn);
->>>>>>> 91baf7f1
+            info.references.setPossiblyToSelf(path, WorkerProto::Serialise<StorePathSet>::read(*this, *conn));
             info.downloadSize = readLongLong(conn->from);
             info.narSize = readLongLong(conn->from);
         }
-
     }
 }
 
@@ -694,11 +534,7 @@
             sink
                 << exportMagic
                 << printStorePath(info.path);
-<<<<<<< HEAD
-            worker_proto::write(*this, sink, info.referencesPossiblyToSelf());
-=======
-            WorkerProto::write(*this, *conn, info.references);
->>>>>>> 91baf7f1
+            WorkerProto::write(*this, *conn, info.referencesPossiblyToSelf());
             sink
                 << (info.deriver ? printStorePath(*info.deriver) : "")
                 << 0 // == no legacy signature
@@ -708,13 +544,8 @@
 
         conn.processStderr(0, source2.get());
 
-<<<<<<< HEAD
-        auto importedPaths = worker_proto::read(*this, conn->from, Phantom<StorePathSet> {});
-        assert(importedPaths.empty() == 0); // doesn't include possible self reference
-=======
         auto importedPaths = WorkerProto::Serialise<StorePathSet>::read(*this, *conn);
         assert(importedPaths.size() <= 1);
->>>>>>> 91baf7f1
     }
 
     else {
@@ -722,11 +553,7 @@
                  << printStorePath(info.path)
                  << (info.deriver ? printStorePath(*info.deriver) : "")
                  << info.narHash.to_string(Base16, false);
-<<<<<<< HEAD
-        worker_proto::write(*this, conn->to, info.referencesPossiblyToSelf());
-=======
-        WorkerProto::write(*this, *conn, info.references);
->>>>>>> 91baf7f1
+        WorkerProto::write(*this, *conn, info.referencesPossiblyToSelf());
         conn->to << info.registrationTime << info.narSize
                  << info.ultimate << info.sigs << renderContentAddress(info.ca)
                  << repair << !checkSigs;
