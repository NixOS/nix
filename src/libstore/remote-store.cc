#include "serialise.hh"
#include "util.hh"
#include "remote-fs-accessor.hh"
#include "remote-store.hh"
#include "worker-protocol.hh"
#include "archive.hh"
#include "affinity.hh"
#include "globals.hh"
#include "derivations.hh"
#include "pool.hh"
#include "finally.hh"
#include "logging.hh"
#include "callback.hh"
#include "filetransfer.hh"
#include <nlohmann/json.hpp>

namespace nix {

namespace worker_proto {

std::string read(const Store & store, Source & from, Phantom<std::string> _)
{
    return readString(from);
}

void write(const Store & store, Sink & out, const std::string & str)
{
    out << str;
}


StorePath read(const Store & store, Source & from, Phantom<StorePath> _)
{
    return store.parseStorePath(readString(from));
}

void write(const Store & store, Sink & out, const StorePath & storePath)
{
    out << store.printStorePath(storePath);
}


ContentAddress read(const Store & store, Source & from, Phantom<ContentAddress> _)
{
    return parseContentAddress(readString(from));
}

void write(const Store & store, Sink & out, const ContentAddress & ca)
{
    out << renderContentAddress(ca);
}

Realisation read(const Store & store, Source & from, Phantom<Realisation> _)
{
    std::string rawInput = readString(from);
    return Realisation::fromJSON(
        nlohmann::json::parse(rawInput),
        "remote-protocol"
    );
}
void write(const Store & store, Sink & out, const Realisation & realisation)
{ out << realisation.toJSON().dump(); }

DrvOutput read(const Store & store, Source & from, Phantom<DrvOutput> _)
{ return DrvOutput::parse(readString(from)); }
void write(const Store & store, Sink & out, const DrvOutput & drvOutput)
{ out << drvOutput.to_string(); }

StorePathDescriptor read(const Store & store, Source & from, Phantom<StorePathDescriptor> _)
{
    return parseStorePathDescriptor(readString(from));
}

void write(const Store & store, Sink & out, const StorePathDescriptor & ca)
{
    out << renderStorePathDescriptor(ca);
}


std::optional<StorePath> read(const Store & store, Source & from, Phantom<std::optional<StorePath>> _)
{
    auto s = readString(from);
    return s == "" ? std::optional<StorePath> {} : store.parseStorePath(s);
}

void write(const Store & store, Sink & out, const std::optional<StorePath> & storePathOpt)
{
    out << (storePathOpt ? store.printStorePath(*storePathOpt) : "");
}


std::optional<ContentAddress> read(const Store & store, Source & from, Phantom<std::optional<ContentAddress>> _)
{
    return parseContentAddressOpt(readString(from));
}

void write(const Store & store, Sink & out, const std::optional<ContentAddress> & caOpt)
{
    out << (caOpt ? renderContentAddress(*caOpt) : "");
}

}


/* TODO: Separate these store impls into different files, give them better names */
RemoteStore::RemoteStore(const Params & params)
    : RemoteStoreConfig(params)
    , Store(params)
    , connections(make_ref<Pool<Connection>>(
            std::max(1, (int) maxConnections),
            [this]() {
                auto conn = openConnectionWrapper();
                try {
                    initConnection(*conn);
                } catch (...) {
                    failed = true;
                    throw;
                }
                return conn;
            },
            [this](const ref<Connection> & r) {
                return
                    r->to.good()
                    && r->from.good()
                    && std::chrono::duration_cast<std::chrono::seconds>(
                        std::chrono::steady_clock::now() - r->startTime).count() < maxConnectionAge;
            }
            ))
{
}


ref<RemoteStore::Connection> RemoteStore::openConnectionWrapper()
{
    if (failed)
        throw Error("opening a connection to remote store '%s' previously failed", getUri());
    try {
        return openConnection();
    } catch (...) {
        failed = true;
        throw;
    }
}


void RemoteStore::initConnection(Connection & conn)
{
    /* Send the magic greeting, check for the reply. */
    try {
        conn.to << WORKER_MAGIC_1;
        conn.to.flush();
        unsigned int magic = readInt(conn.from);
        if (magic != WORKER_MAGIC_2) throw Error("protocol mismatch");

        conn.from >> conn.daemonVersion;
        if (GET_PROTOCOL_MAJOR(conn.daemonVersion) != GET_PROTOCOL_MAJOR(PROTOCOL_VERSION))
            throw Error("Nix daemon protocol version not supported");
        if (GET_PROTOCOL_MINOR(conn.daemonVersion) < 10)
            throw Error("the Nix daemon version is too old");
        conn.to << PROTOCOL_VERSION;

        if (GET_PROTOCOL_MINOR(conn.daemonVersion) >= 14) {
            int cpu = sameMachine() && settings.lockCPU ? lockToCurrentCPU() : -1;
            if (cpu != -1)
                conn.to << 1 << cpu;
            else
                conn.to << 0;
        }

        if (GET_PROTOCOL_MINOR(conn.daemonVersion) >= 11)
            conn.to << false;

        auto ex = conn.processStderr();
        if (ex) std::rethrow_exception(ex);
    }
    catch (Error & e) {
        throw Error("cannot open connection to remote store '%s': %s", getUri(), e.what());
    }

    setOptions(conn);
}


void RemoteStore::setOptions(Connection & conn)
{
    conn.to << wopSetOptions
       << settings.keepFailed
       << settings.keepGoing
       << settings.tryFallback
       << verbosity
       << settings.maxBuildJobs
       << settings.maxSilentTime
       << true
       << (settings.verboseBuild ? lvlError : lvlVomit)
       << 0 // obsolete log type
       << 0 /* obsolete print build trace */
       << settings.buildCores
       << settings.useSubstitutes;

    if (GET_PROTOCOL_MINOR(conn.daemonVersion) >= 12) {
        std::map<std::string, Config::SettingInfo> overrides;
        settings.getSettings(overrides, true); // libstore settings
        fileTransferSettings.getSettings(overrides, true);
        overrides.erase(settings.keepFailed.name);
        overrides.erase(settings.keepGoing.name);
        overrides.erase(settings.tryFallback.name);
        overrides.erase(settings.maxBuildJobs.name);
        overrides.erase(settings.maxSilentTime.name);
        overrides.erase(settings.buildCores.name);
        overrides.erase(settings.useSubstitutes.name);
        overrides.erase(loggerSettings.showTrace.name);
        conn.to << overrides.size();
        for (auto & i : overrides)
            conn.to << i.first << i.second.value;
    }

    auto ex = conn.processStderr();
    if (ex) std::rethrow_exception(ex);
}


/* A wrapper around Pool<RemoteStore::Connection>::Handle that marks
   the connection as bad (causing it to be closed) if a non-daemon
   exception is thrown before the handle is closed. Such an exception
   causes a deviation from the expected protocol and therefore a
   desynchronization between the client and daemon. */
struct ConnectionHandle
{
    Pool<RemoteStore::Connection>::Handle handle;
    bool daemonException = false;

    ConnectionHandle(Pool<RemoteStore::Connection>::Handle && handle)
        : handle(std::move(handle))
    { }

    ConnectionHandle(ConnectionHandle && h)
        : handle(std::move(h.handle))
    { }

    ~ConnectionHandle()
    {
        if (!daemonException && std::uncaught_exceptions()) {
            handle.markBad();
            debug("closing daemon connection because of an exception");
        }
    }

    RemoteStore::Connection * operator -> () { return &*handle; }

    void processStderr(Sink * sink = 0, Source * source = 0, bool flush = true)
    {
        auto ex = handle->processStderr(sink, source, flush);
        if (ex) {
            daemonException = true;
            std::rethrow_exception(ex);
        }
    }

    void withFramedSink(std::function<void(Sink & sink)> fun);
};


ConnectionHandle RemoteStore::getConnection()
{
    return ConnectionHandle(connections->get());
}


bool RemoteStore::isValidPathUncached(StorePathOrDesc pathOrDesc)
{
    auto path = bakeCaIfNeeded(pathOrDesc);
    auto conn(getConnection());
    conn->to << wopIsValidPath << printStorePath(path);
    conn.processStderr();
    return readInt(conn->from);
}


std::set<OwnedStorePathOrDesc> RemoteStore::queryValidPaths(const std::set<OwnedStorePathOrDesc> & paths, SubstituteFlag maybeSubstitute)
{
    auto conn(getConnection());
    if (GET_PROTOCOL_MINOR(conn->daemonVersion) < 12) {
        std::set<OwnedStorePathOrDesc> res;
        for (auto & i : paths)
            if (isValidPath(borrowStorePathOrDesc(i)))
                res.insert(i);
        return res;
    } else {
        StorePathSet paths2;
        for (auto & pathOrDesc : paths)
            paths2.insert(bakeCaIfNeeded(pathOrDesc));
        // FIXME make new version to take advantage of desc case
        conn->to << wopQueryValidPaths;
        worker_proto::write(*this, conn->to, paths2);
        if (GET_PROTOCOL_MINOR(conn->daemonVersion) >= 27) {
            conn->to << (settings.buildersUseSubstitutes ? 1 : 0);
        }
        conn.processStderr();
        auto res = worker_proto::read(*this, conn->from, Phantom<StorePathSet> {});
        std::set<OwnedStorePathOrDesc> res2;
        for (auto & r : res)
            res2.insert(r);
        return res2;
    }
}


StorePathSet RemoteStore::queryAllValidPaths()
{
    auto conn(getConnection());
    conn->to << wopQueryAllValidPaths;
    conn.processStderr();
    return worker_proto::read(*this, conn->from, Phantom<StorePathSet> {});
}


StorePathSet RemoteStore::querySubstitutablePaths(const StorePathSet & paths)
{
    auto conn(getConnection());
    if (GET_PROTOCOL_MINOR(conn->daemonVersion) < 12) {
        StorePathSet res;
        for (auto & i : paths) {
            conn->to << wopHasSubstitutes << printStorePath(i);
            conn.processStderr();
            if (readInt(conn->from)) res.insert(i);
        }
        return res;
    } else {
        conn->to << wopQuerySubstitutablePaths;
        worker_proto::write(*this, conn->to, paths);
        conn.processStderr();
        return worker_proto::read(*this, conn->from, Phantom<StorePathSet> {});
    }
}


void RemoteStore::querySubstitutablePathInfos(const StorePathSet & paths, const std::set<StorePathDescriptor> & caPaths, SubstitutablePathInfos & infos)
{
    if (paths.empty() && caPaths.empty()) return;

    auto conn(getConnection());

    auto combine = [&]() {
        std::set<StorePath> combined { paths };
        for (auto & ca : caPaths)
            combined.insert(makeFixedOutputPathFromCA(ca));
        return combined;
    };

    if (GET_PROTOCOL_MINOR(conn->daemonVersion) < 12) {
        for (auto & path : combine()) {
            SubstitutablePathInfo info;
            conn->to << wopQuerySubstitutablePathInfo << printStorePath(path);
            conn.processStderr();
            unsigned int reply = readInt(conn->from);
            if (reply == 0) continue;
            auto deriver = readString(conn->from);
            if (deriver != "")
                info.deriver = parseStorePath(deriver);
<<<<<<< HEAD
            info.setReferencesPossiblyToSelf(path, worker_proto::read(*this, conn->from, Phantom<StorePathSet> {}));
=======
            info.setReferencesPossiblyToSelf(i.first, worker_proto::read(*this, conn->from, Phantom<StorePathSet> {}));
>>>>>>> f0ad29ac
            info.downloadSize = readLongLong(conn->from);
            info.narSize = readLongLong(conn->from);
            infos.insert_or_assign(path, std::move(info));
        }

    } else {

        conn->to << wopQuerySubstitutablePathInfos;
        if (GET_PROTOCOL_MINOR(conn->daemonVersion) < 22) {
            worker_proto::write(*this, conn->to, combine());
        } else {
            worker_proto::write(*this, conn->to, paths);
            worker_proto::write(*this, conn->to, caPaths);
        }
        conn.processStderr();
        size_t count = readNum<size_t>(conn->from);
        for (size_t n = 0; n < count; n++) {
            auto path = parseStorePath(readString(conn->from));
            SubstitutablePathInfo & info { infos[path] };
            auto deriver = readString(conn->from);
            if (deriver != "")
                info.deriver = parseStorePath(deriver);
            info.setReferencesPossiblyToSelf(path, worker_proto::read(*this, conn->from, Phantom<StorePathSet> {}));
            info.downloadSize = readLongLong(conn->from);
            info.narSize = readLongLong(conn->from);
        }

    }
}


ref<const ValidPathInfo> RemoteStore::readValidPathInfo(ConnectionHandle & conn, const StorePath & path)
{
    auto deriver = readString(conn->from);
    auto narHash = Hash::parseAny(readString(conn->from), htSHA256);
    auto info = make_ref<ValidPathInfo>(path, narHash);
    if (deriver != "") info->deriver = parseStorePath(deriver);
    info->setReferencesPossiblyToSelf(worker_proto::read(*this, conn->from, Phantom<StorePathSet> {}));
    conn->from >> info->registrationTime >> info->narSize;
    if (GET_PROTOCOL_MINOR(conn->daemonVersion) >= 16) {
        conn->from >> info->ultimate;
        info->sigs = readStrings<StringSet>(conn->from);
        info->ca = parseContentAddressOpt(readString(conn->from));
    }
    return info;
}


void RemoteStore::queryPathInfoUncached(StorePathOrDesc pathOrDesc,
    Callback<std::shared_ptr<const ValidPathInfo>> callback) noexcept
{
    auto path = bakeCaIfNeeded(pathOrDesc);
    try {
        std::shared_ptr<const ValidPathInfo> info;
        {
            auto conn(getConnection());
            conn->to << wopQueryPathInfo << printStorePath(path);
            try {
                conn.processStderr();
            } catch (Error & e) {
                // Ugly backwards compatibility hack.
                if (e.msg().find("is not valid") != std::string::npos)
                    throw InvalidPath(e.info());
                throw;
            }
            if (GET_PROTOCOL_MINOR(conn->daemonVersion) >= 17) {
                bool valid; conn->from >> valid;
                if (!valid) throw InvalidPath("path '%s' is not valid", printStorePath(path));
            }
            info = readValidPathInfo(conn, path);
        }
        callback(std::move(info));
    } catch (...) { callback.rethrow(); }
}


void RemoteStore::queryReferrers(const StorePath & path,
    StorePathSet & referrers)
{
    auto conn(getConnection());
    conn->to << wopQueryReferrers << printStorePath(path);
    conn.processStderr();
    for (auto & i : worker_proto::read(*this, conn->from, Phantom<StorePathSet> {}))
        referrers.insert(i);
}


StorePathSet RemoteStore::queryValidDerivers(const StorePath & path)
{
    auto conn(getConnection());
    conn->to << wopQueryValidDerivers << printStorePath(path);
    conn.processStderr();
    return worker_proto::read(*this, conn->from, Phantom<StorePathSet> {});
}


StorePathSet RemoteStore::queryDerivationOutputs(const StorePath & path)
{
    if (GET_PROTOCOL_MINOR(getProtocol()) >= 0x16) {
        return Store::queryDerivationOutputs(path);
    }
    auto conn(getConnection());
    conn->to << wopQueryDerivationOutputs << printStorePath(path);
    conn.processStderr();
    return worker_proto::read(*this, conn->from, Phantom<StorePathSet> {});
}


std::map<std::string, std::optional<StorePath>> RemoteStore::queryPartialDerivationOutputMap(const StorePath & path)
{
    if (GET_PROTOCOL_MINOR(getProtocol()) >= 0x16) {
        auto conn(getConnection());
        conn->to << wopQueryDerivationOutputMap << printStorePath(path);
        conn.processStderr();
        return worker_proto::read(*this, conn->from, Phantom<std::map<std::string, std::optional<StorePath>>> {});
    } else {
        // Fallback for old daemon versions.
        // For floating-CA derivations (and their co-dependencies) this is an
        // under-approximation as it only returns the paths that can be inferred
        // from the derivation itself (and not the ones that are known because
        // the have been built), but as old stores don't handle floating-CA
        // derivations this shouldn't matter
        auto derivation = readDerivation(path);
        auto outputsWithOptPaths = derivation.outputsAndOptPaths(*this);
        std::map<std::string, std::optional<StorePath>> ret;
        for (auto & [outputName, outputAndPath] : outputsWithOptPaths) {
            ret.emplace(outputName, outputAndPath.second);
        }
        return ret;
    }
}

std::optional<StorePath> RemoteStore::queryPathFromHashPart(const std::string & hashPart)
{
    auto conn(getConnection());
    conn->to << wopQueryPathFromHashPart << hashPart;
    conn.processStderr();
    Path path = readString(conn->from);
    if (path.empty()) return {};
    return parseStorePath(path);
}


ref<const ValidPathInfo> RemoteStore::addCAToStore(
    Source & dump,
    const string & name,
    ContentAddressMethod caMethod,
    const StorePathSet & references,
    RepairFlag repair)
{
    std::optional<ConnectionHandle> conn_(getConnection());
    auto & conn = *conn_;

    if (GET_PROTOCOL_MINOR(conn->daemonVersion) >= 25) {

        conn->to
            << wopAddToStore
            << name
            << renderContentAddressMethod(caMethod);
        worker_proto::write(*this, conn->to, references);
        conn->to << repair;

        // The dump source may invoke the store, so we need to make some room.
        connections->incCapacity();
        {
            Finally cleanup([&]() { connections->decCapacity(); });
            conn.withFramedSink([&](Sink & sink) {
                dump.drainInto(sink);
            });
        }

        auto path = parseStorePath(readString(conn->from));
        return readValidPathInfo(conn, path);
    }
    else {
        if (repair) throw Error("repairing is not supported when building through the Nix daemon protocol < 1.25");

        std::visit(overloaded {
            [&](TextHashMethod thm) -> void {
                std::string s = dump.drain();
                conn->to << wopAddTextToStore << name << s;
                worker_proto::write(*this, conn->to, references);
                conn.processStderr();
            },
            [&](FixedOutputHashMethod fohm) -> void {
                conn->to
                    << wopAddToStore
                    << name
                    << ((fohm.hashType == htSHA256 && fohm.fileIngestionMethod == FileIngestionMethod::Recursive) ? 0 : 1) /* backwards compatibility hack */
                    << (fohm.fileIngestionMethod == FileIngestionMethod::Recursive ? 1 : 0)
                    << printHashType(fohm.hashType);

                try {
                    conn->to.written = 0;
                    conn->to.warn = true;
                    connections->incCapacity();
                    {
                        Finally cleanup([&]() { connections->decCapacity(); });
                        if (fohm.fileIngestionMethod == FileIngestionMethod::Recursive) {
                            dump.drainInto(conn->to);
                        } else {
                            std::string contents = dump.drain();
                            dumpString(contents, conn->to);
                        }
                    }
                    conn->to.warn = false;
                    conn.processStderr();
                } catch (SysError & e) {
                    /* Daemon closed while we were sending the path. Probably OOM
                      or I/O error. */
                    if (e.errNo == EPIPE)
                        try {
                            conn.processStderr();
                        } catch (EndOfFile & e) { }
                    throw;
                }

            }
        }, caMethod);
        auto path = parseStorePath(readString(conn->from));
        // Release our connection to prevent a deadlock in queryPathInfo().
        conn_.reset();
        return queryPathInfo(path);
    }
}


StorePath RemoteStore::addToStoreFromDump(Source & dump, const string & name,
        FileIngestionMethod method, HashType hashType, RepairFlag repair)
{
    StorePathSet references;
    return addCAToStore(dump, name, FixedOutputHashMethod{ .fileIngestionMethod = method, .hashType = hashType }, references, repair)->path;
}


void RemoteStore::addToStore(const ValidPathInfo & info, Source & source,
    RepairFlag repair, CheckSigsFlag checkSigs)
{
    auto conn(getConnection());

    if (GET_PROTOCOL_MINOR(conn->daemonVersion) < 18) {
        conn->to << wopImportPaths;

        auto source2 = sinkToSource([&](Sink & sink) {
            sink << 1 // == path follows
                ;
            copyNAR(source, sink);
            sink
                << exportMagic
                << printStorePath(info.path);
            worker_proto::write(*this, sink, info.referencesPossiblyToSelf());
            sink
                << (info.deriver ? printStorePath(*info.deriver) : "")
                << 0 // == no legacy signature
                << 0 // == no path follows
                ;
        });

        conn.processStderr(0, source2.get());

        auto importedPaths = worker_proto::read(*this, conn->from, Phantom<StorePathSet> {});
        assert(importedPaths.empty() == 0); // doesn't include possible self reference
    }

    else {
        conn->to << wopAddToStoreNar
                 << printStorePath(info.path)
                 << (info.deriver ? printStorePath(*info.deriver) : "")
                 << info.narHash.to_string(Base16, false);
        worker_proto::write(*this, conn->to, info.referencesPossiblyToSelf());
        conn->to << info.registrationTime << info.narSize
                 << info.ultimate << info.sigs << renderContentAddress(info.ca)
                 << repair << !checkSigs;

        if (GET_PROTOCOL_MINOR(conn->daemonVersion) >= 23) {
            conn.withFramedSink([&](Sink & sink) {
                copyNAR(source, sink);
            });
        } else if (GET_PROTOCOL_MINOR(conn->daemonVersion) >= 21) {
            conn.processStderr(0, &source);
        } else {
            copyNAR(source, conn->to);
            conn.processStderr(0, nullptr);
        }
    }
}


StorePath RemoteStore::addTextToStore(const string & name, const string & s,
    const StorePathSet & references, RepairFlag repair)
{
    StringSource source(s);
    return addCAToStore(source, name, TextHashMethod{}, references, repair)->path;
}

void RemoteStore::registerDrvOutput(const Realisation & info)
{
    auto conn(getConnection());
    conn->to << wopRegisterDrvOutput;
    conn->to << info.id.to_string();
    conn->to << std::string(info.outPath.to_string());
    conn.processStderr();
}

std::optional<const Realisation> RemoteStore::queryRealisation(const DrvOutput & id)
{
    auto conn(getConnection());
    conn->to << wopQueryRealisation;
    conn->to << id.to_string();
    conn.processStderr();
    auto outPaths = worker_proto::read(*this, conn->from, Phantom<std::set<StorePath>>{});
    if (outPaths.empty())
        return std::nullopt;
    return {Realisation{.id = id, .outPath = *outPaths.begin()}};
}


void RemoteStore::buildPaths(const std::vector<StorePathWithOutputs> & drvPaths, BuildMode buildMode)
{
    auto conn(getConnection());
    conn->to << wopBuildPaths;
    assert(GET_PROTOCOL_MINOR(conn->daemonVersion) >= 13);
    Strings ss;
    for (auto & p : drvPaths)
        ss.push_back(p.to_string(*this));
    conn->to << ss;
    if (GET_PROTOCOL_MINOR(conn->daemonVersion) >= 15)
        conn->to << buildMode;
    else
        /* Old daemons did not take a 'buildMode' parameter, so we
           need to validate it here on the client side.  */
        if (buildMode != bmNormal)
            throw Error("repairing or checking is not supported when building through the Nix daemon");
    conn.processStderr();
    readInt(conn->from);
}


BuildResult RemoteStore::buildDerivation(const StorePath & drvPath, const BasicDerivation & drv,
    BuildMode buildMode)
{
    auto conn(getConnection());
    conn->to << wopBuildDerivation << printStorePath(drvPath);
    writeDerivation(conn->to, *this, drv);
    conn->to << buildMode;
    conn.processStderr();
    BuildResult res;
    unsigned int status;
    conn->from >> status >> res.errorMsg;
    res.status = (BuildResult::Status) status;
    if (GET_PROTOCOL_MINOR(conn->daemonVersion) >= 0xc) {
        auto builtOutputs = worker_proto::read(*this, conn->from, Phantom<DrvOutputs> {});
        res.builtOutputs = builtOutputs;
    }
    return res;
}


void RemoteStore::ensurePath(StorePathOrDesc pathOrDesc)
{
    auto path = bakeCaIfNeeded(pathOrDesc);
    auto conn(getConnection());
    conn->to << wopEnsurePath << printStorePath(path);
    conn.processStderr();
    readInt(conn->from);
}


void RemoteStore::addTempRoot(const StorePath & path)
{
    auto conn(getConnection());
    conn->to << wopAddTempRoot << printStorePath(path);
    conn.processStderr();
    readInt(conn->from);
}


void RemoteStore::addIndirectRoot(const Path & path)
{
    auto conn(getConnection());
    conn->to << wopAddIndirectRoot << path;
    conn.processStderr();
    readInt(conn->from);
}


void RemoteStore::syncWithGC()
{
    auto conn(getConnection());
    conn->to << wopSyncWithGC;
    conn.processStderr();
    readInt(conn->from);
}


Roots RemoteStore::findRoots(bool censor)
{
    auto conn(getConnection());
    conn->to << wopFindRoots;
    conn.processStderr();
    size_t count = readNum<size_t>(conn->from);
    Roots result;
    while (count--) {
        Path link = readString(conn->from);
        auto target = parseStorePath(readString(conn->from));
        result[std::move(target)].emplace(link);
    }
    return result;
}


void RemoteStore::collectGarbage(const GCOptions & options, GCResults & results)
{
    auto conn(getConnection());

    conn->to
        << wopCollectGarbage << options.action;
    worker_proto::write(*this, conn->to, options.pathsToDelete);
    conn->to << options.ignoreLiveness
        << options.maxFreed
        /* removed options */
        << 0 << 0 << 0;

    conn.processStderr();

    results.paths = readStrings<PathSet>(conn->from);
    results.bytesFreed = readLongLong(conn->from);
    readLongLong(conn->from); // obsolete

    {
        auto state_(Store::state.lock());
        state_->pathInfoCache.clear();
    }
}


void RemoteStore::optimiseStore()
{
    auto conn(getConnection());
    conn->to << wopOptimiseStore;
    conn.processStderr();
    readInt(conn->from);
}


bool RemoteStore::verifyStore(bool checkContents, RepairFlag repair)
{
    auto conn(getConnection());
    conn->to << wopVerifyStore << checkContents << repair;
    conn.processStderr();
    return readInt(conn->from);
}


void RemoteStore::addSignatures(const StorePath & storePath, const StringSet & sigs)
{
    auto conn(getConnection());
    conn->to << wopAddSignatures << printStorePath(storePath) << sigs;
    conn.processStderr();
    readInt(conn->from);
}


void RemoteStore::queryMissing(const std::vector<StorePathWithOutputs> & targets,
    StorePathSet & willBuild, StorePathSet & willSubstitute, StorePathSet & unknown,
    uint64_t & downloadSize, uint64_t & narSize)
{
    {
        auto conn(getConnection());
        if (GET_PROTOCOL_MINOR(conn->daemonVersion) < 19)
            // Don't hold the connection handle in the fallback case
            // to prevent a deadlock.
            goto fallback;
        conn->to << wopQueryMissing;
        Strings ss;
        for (auto & p : targets)
            ss.push_back(p.to_string(*this));
        conn->to << ss;
        conn.processStderr();
        willBuild = worker_proto::read(*this, conn->from, Phantom<StorePathSet> {});
        willSubstitute = worker_proto::read(*this, conn->from, Phantom<StorePathSet> {});
        unknown = worker_proto::read(*this, conn->from, Phantom<StorePathSet> {});
        conn->from >> downloadSize >> narSize;
        return;
    }

 fallback:
    return Store::queryMissing(targets, willBuild, willSubstitute,
        unknown, downloadSize, narSize);
}


void RemoteStore::connect()
{
    auto conn(getConnection());
}


unsigned int RemoteStore::getProtocol()
{
    auto conn(connections->get());
    return conn->daemonVersion;
}


void RemoteStore::flushBadConnections()
{
    connections->flushBad();
}


RemoteStore::Connection::~Connection()
{
    try {
        to.flush();
    } catch (...) {
        ignoreException();
    }
}

void RemoteStore::narFromPath(StorePathOrDesc pathOrDesc, Sink & sink)
{
    auto path = bakeCaIfNeeded(pathOrDesc);
    auto conn(connections->get());
    conn->to << wopNarFromPath << printStorePath(path);
    conn->processStderr();
    copyNAR(conn->from, sink);
}

ref<FSAccessor> RemoteStore::getFSAccessor()
{
    return make_ref<RemoteFSAccessor>(ref<Store>(shared_from_this()));
}

static Logger::Fields readFields(Source & from)
{
    Logger::Fields fields;
    size_t size = readInt(from);
    for (size_t n = 0; n < size; n++) {
        auto type = (decltype(Logger::Field::type)) readInt(from);
        if (type == Logger::Field::tInt)
            fields.push_back(readNum<uint64_t>(from));
        else if (type == Logger::Field::tString)
            fields.push_back(readString(from));
        else
            throw Error("got unsupported field type %x from Nix daemon", (int) type);
    }
    return fields;
}


std::exception_ptr RemoteStore::Connection::processStderr(Sink * sink, Source * source, bool flush)
{
    if (flush)
        to.flush();

    while (true) {

        auto msg = readNum<uint64_t>(from);

        if (msg == STDERR_WRITE) {
            string s = readString(from);
            if (!sink) throw Error("no sink");
            (*sink)(s);
        }

        else if (msg == STDERR_READ) {
            if (!source) throw Error("no source");
            size_t len = readNum<size_t>(from);
            auto buf = std::make_unique<char[]>(len);
            writeString({(const char *) buf.get(), source->read(buf.get(), len)}, to);
            to.flush();
        }

        else if (msg == STDERR_ERROR) {
            if (GET_PROTOCOL_MINOR(daemonVersion) >= 26) {
                return std::make_exception_ptr(readError(from));
            } else {
                string error = readString(from);
                unsigned int status = readInt(from);
                return std::make_exception_ptr(Error(status, error));
            }
        }

        else if (msg == STDERR_NEXT)
            printError(chomp(readString(from)));

        else if (msg == STDERR_START_ACTIVITY) {
            auto act = readNum<ActivityId>(from);
            auto lvl = (Verbosity) readInt(from);
            auto type = (ActivityType) readInt(from);
            auto s = readString(from);
            auto fields = readFields(from);
            auto parent = readNum<ActivityId>(from);
            logger->startActivity(act, lvl, type, s, fields, parent);
        }

        else if (msg == STDERR_STOP_ACTIVITY) {
            auto act = readNum<ActivityId>(from);
            logger->stopActivity(act);
        }

        else if (msg == STDERR_RESULT) {
            auto act = readNum<ActivityId>(from);
            auto type = (ResultType) readInt(from);
            auto fields = readFields(from);
            logger->result(act, type, fields);
        }

        else if (msg == STDERR_LAST)
            break;

        else
            throw Error("got unknown message type %x from Nix daemon", msg);
    }

    return nullptr;
}

void ConnectionHandle::withFramedSink(std::function<void(Sink &sink)> fun)
{
    (*this)->to.flush();

    std::exception_ptr ex;

    /* Handle log messages / exceptions from the remote on a
        separate thread. */
    std::thread stderrThread([&]()
    {
        try {
            processStderr(nullptr, nullptr, false);
        } catch (...) {
            ex = std::current_exception();
        }
    });

    Finally joinStderrThread([&]()
    {
        if (stderrThread.joinable()) {
            stderrThread.join();
            if (ex) {
                try {
                    std::rethrow_exception(ex);
                } catch (...) {
                    ignoreException();
                }
            }
        }
    });

    {
        FramedSink sink((*this)->to, ex);
        fun(sink);
        sink.flush();
    }

    stderrThread.join();
    if (ex)
        std::rethrow_exception(ex);

}

}<|MERGE_RESOLUTION|>--- conflicted
+++ resolved
@@ -357,11 +357,7 @@
             auto deriver = readString(conn->from);
             if (deriver != "")
                 info.deriver = parseStorePath(deriver);
-<<<<<<< HEAD
             info.setReferencesPossiblyToSelf(path, worker_proto::read(*this, conn->from, Phantom<StorePathSet> {}));
-=======
-            info.setReferencesPossiblyToSelf(i.first, worker_proto::read(*this, conn->from, Phantom<StorePathSet> {}));
->>>>>>> f0ad29ac
             info.downloadSize = readLongLong(conn->from);
             info.narSize = readLongLong(conn->from);
             infos.insert_or_assign(path, std::move(info));
