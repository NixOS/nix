#include "serialise.hh"
#include "util.hh"
#include "remote-store.hh"
#include "worker-protocol.hh"
#include "archive.hh"
#include "affinity.hh"
#include "globals.hh"
#include "derivations.hh"
#include "pool.hh"
#include "finally.hh"
#include "git.hh"

#include <sys/types.h>
#include <sys/stat.h>
#include <sys/socket.h>
#include <sys/un.h>
#include <errno.h>
#include <fcntl.h>
#include <unistd.h>

#include <cstring>

namespace nix {


template<> StorePathSet readStorePaths(const Store & store, Source & from)
{
    StorePathSet paths;
    for (auto & i : readStrings<Strings>(from))
        paths.insert(store.parseStorePath(i));
    return paths;
}


void writeStorePaths(const Store & store, Sink & out, const StorePathSet & paths)
{
    out << paths.size();
    for (auto & i : paths)
        out << store.printStorePath(i);
}


/* TODO: Separate these store impls into different files, give them better names */
RemoteStore::RemoteStore(const Params & params)
    : Store(params)
    , connections(make_ref<Pool<Connection>>(
            std::max(1, (int) maxConnections),
            [this]() { return openConnectionWrapper(); },
            [this](const ref<Connection> & r) {
                return
                    r->to.good()
                    && r->from.good()
                    && std::chrono::duration_cast<std::chrono::seconds>(
                        std::chrono::steady_clock::now() - r->startTime).count() < maxConnectionAge;
            }
            ))
{
}


ref<RemoteStore::Connection> RemoteStore::openConnectionWrapper()
{
    if (failed)
        throw Error("opening a connection to remote store '%s' previously failed", getUri());
    try {
        return openConnection();
    } catch (...) {
        failed = true;
        throw;
    }
}


UDSRemoteStore::UDSRemoteStore(const Params & params)
    : Store(params)
    , LocalFSStore(params)
    , RemoteStore(params)
{
}


UDSRemoteStore::UDSRemoteStore(std::string socket_path, const Params & params)
    : Store(params)
    , LocalFSStore(params)
    , RemoteStore(params)
    , path(socket_path)
{
}


std::string UDSRemoteStore::getUri()
{
    if (path) {
        return std::string("unix://") + *path;
    } else {
        return "daemon";
    }
}


ref<RemoteStore::Connection> UDSRemoteStore::openConnection()
{
    auto conn = make_ref<Connection>();

    /* Connect to a daemon that does the privileged work for us. */
    conn->fd = socket(PF_UNIX, SOCK_STREAM
        #ifdef SOCK_CLOEXEC
        | SOCK_CLOEXEC
        #endif
        , 0);
    if (!conn->fd)
        throw SysError("cannot create Unix domain socket");
    closeOnExec(conn->fd.get());

    string socketPath = path ? *path : settings.nixDaemonSocketFile;

    struct sockaddr_un addr;
    addr.sun_family = AF_UNIX;
    if (socketPath.size() + 1 >= sizeof(addr.sun_path))
        throw Error(format("socket path '%1%' is too long") % socketPath);
    strcpy(addr.sun_path, socketPath.c_str());

    if (::connect(conn->fd.get(), (struct sockaddr *) &addr, sizeof(addr)) == -1)
        throw SysError(format("cannot connect to daemon at '%1%'") % socketPath);

    conn->from.fd = conn->fd.get();
    conn->to.fd = conn->fd.get();

    conn->startTime = std::chrono::steady_clock::now();

    initConnection(*conn);

    return conn;
}


void RemoteStore::initConnection(Connection & conn)
{
    /* Send the magic greeting, check for the reply. */
    try {
        conn.to << WORKER_MAGIC_1;
        conn.to.flush();
        unsigned int magic = readInt(conn.from);
        if (magic != WORKER_MAGIC_2) throw Error("protocol mismatch");

        conn.from >> conn.daemonVersion;
        if (GET_PROTOCOL_MAJOR(conn.daemonVersion) != GET_PROTOCOL_MAJOR(PROTOCOL_VERSION))
            throw Error("Nix daemon protocol version not supported");
        if (GET_PROTOCOL_MINOR(conn.daemonVersion) < 10)
            throw Error("the Nix daemon version is too old");
        conn.to << PROTOCOL_VERSION;

        if (GET_PROTOCOL_MINOR(conn.daemonVersion) >= 14) {
            int cpu = sameMachine() && settings.lockCPU ? lockToCurrentCPU() : -1;
            if (cpu != -1)
                conn.to << 1 << cpu;
            else
                conn.to << 0;
        }

        if (GET_PROTOCOL_MINOR(conn.daemonVersion) >= 11)
            conn.to << false;

        auto ex = conn.processStderr();
        if (ex) std::rethrow_exception(ex);
    }
    catch (Error & e) {
        throw Error("cannot open connection to remote store '%s': %s", getUri(), e.what());
    }

    setOptions(conn);
}


void RemoteStore::setOptions(Connection & conn)
{
    conn.to << wopSetOptions
       << settings.keepFailed
       << settings.keepGoing
       << settings.tryFallback
       << (uint64_t) verbosity
       << settings.maxBuildJobs
       << settings.maxSilentTime
       << true
       << (uint64_t) (settings.verboseBuild ? Verbosity::Error : Verbosity::Vomit)
       << 0 // obsolete log type
       << 0 /* obsolete print build trace */
       << settings.buildCores
       << settings.useSubstitutes;

    if (GET_PROTOCOL_MINOR(conn.daemonVersion) >= 12) {
        std::map<std::string, Config::SettingInfo> overrides;
        globalConfig.getSettings(overrides, true);
        overrides.erase(settings.keepFailed.name);
        overrides.erase(settings.keepGoing.name);
        overrides.erase(settings.tryFallback.name);
        overrides.erase(settings.maxBuildJobs.name);
        overrides.erase(settings.maxSilentTime.name);
        overrides.erase(settings.buildCores.name);
        overrides.erase(settings.useSubstitutes.name);
        overrides.erase(settings.showTrace.name);
        conn.to << overrides.size();
        for (auto & i : overrides)
            conn.to << i.first << i.second.value;
    }

    auto ex = conn.processStderr();
    if (ex) std::rethrow_exception(ex);
}


/* A wrapper around Pool<RemoteStore::Connection>::Handle that marks
   the connection as bad (causing it to be closed) if a non-daemon
   exception is thrown before the handle is closed. Such an exception
   causes a deviation from the expected protocol and therefore a
   desynchronization between the client and daemon. */
struct ConnectionHandle
{
    Pool<RemoteStore::Connection>::Handle handle;
    bool daemonException = false;

    ConnectionHandle(Pool<RemoteStore::Connection>::Handle && handle)
        : handle(std::move(handle))
    { }

    ConnectionHandle(ConnectionHandle && h)
        : handle(std::move(h.handle))
    { }

    ~ConnectionHandle()
    {
        if (!daemonException && std::uncaught_exception()) {
            handle.markBad();
            debug("closing daemon connection because of an exception");
        }
    }

    RemoteStore::Connection * operator -> () { return &*handle; }

    void processStderr(Sink * sink = 0, Source * source = 0)
    {
        auto ex = handle->processStderr(sink, source);
        if (ex) {
            daemonException = true;
            std::rethrow_exception(ex);
        }
    }
};


ConnectionHandle RemoteStore::getConnection()
{
    return ConnectionHandle(connections->get());
}


bool RemoteStore::isValidPathUncached(const StorePath & path)
{
    auto conn(getConnection());
    conn->to << wopIsValidPath << printStorePath(path);
    conn.processStderr();
    return readInt(conn->from);
}


StorePathSet RemoteStore::queryValidPaths(const StorePathSet & paths, SubstituteFlag maybeSubstitute)
{
    auto conn(getConnection());
    if (GET_PROTOCOL_MINOR(conn->daemonVersion) < 12) {
        StorePathSet res;
        for (auto & i : paths)
            if (isValidPath(i)) res.insert(i.clone());
        return res;
    } else {
        conn->to << wopQueryValidPaths;
        writeStorePaths(*this, conn->to, paths);
        conn.processStderr();
        return readStorePaths<StorePathSet>(*this, conn->from);
    }
}


StorePathSet RemoteStore::queryAllValidPaths()
{
    auto conn(getConnection());
    conn->to << wopQueryAllValidPaths;
    conn.processStderr();
    return readStorePaths<StorePathSet>(*this, conn->from);
}


StorePathSet RemoteStore::querySubstitutablePaths(const StorePathSet & paths)
{
    auto conn(getConnection());
    if (GET_PROTOCOL_MINOR(conn->daemonVersion) < 12) {
        StorePathSet res;
        for (auto & i : paths) {
            conn->to << wopHasSubstitutes << printStorePath(i);
            conn.processStderr();
            if (readInt(conn->from)) res.insert(i.clone());
        }
        return res;
    } else {
        conn->to << wopQuerySubstitutablePaths;
        writeStorePaths(*this, conn->to, paths);
        conn.processStderr();
        return readStorePaths<StorePathSet>(*this, conn->from);
    }
}


void RemoteStore::querySubstitutablePathInfos(const StorePathSet & paths,
    SubstitutablePathInfos & infos)
{
    if (paths.empty()) return;

    auto conn(getConnection());

    if (GET_PROTOCOL_MINOR(conn->daemonVersion) < 12) {

        for (auto & i : paths) {
            SubstitutablePathInfo info;
            conn->to << wopQuerySubstitutablePathInfo << printStorePath(i);
            conn.processStderr();
            unsigned int reply = readInt(conn->from);
            if (reply == 0) continue;
            auto deriver = readString(conn->from);
            if (deriver != "")
                info.deriver = parseStorePath(deriver);
            info.references = readStorePaths<StorePathSet>(*this, conn->from);
            info.downloadSize = readLongLong(conn->from);
            info.narSize = readLongLong(conn->from);
            infos.insert_or_assign(i.clone(), std::move(info));
        }

    } else {

        conn->to << wopQuerySubstitutablePathInfos;
        writeStorePaths(*this, conn->to, paths);
        conn.processStderr();
        size_t count = readNum<size_t>(conn->from);
        for (size_t n = 0; n < count; n++) {
            SubstitutablePathInfo & info(infos[parseStorePath(readString(conn->from))]);
            auto deriver = readString(conn->from);
            if (deriver != "")
                info.deriver = parseStorePath(deriver);
            info.references = readStorePaths<StorePathSet>(*this, conn->from);
            info.downloadSize = readLongLong(conn->from);
            info.narSize = readLongLong(conn->from);
        }

    }
}


void RemoteStore::queryPathInfoUncached(const StorePath & path,
    Callback<std::shared_ptr<const ValidPathInfo>> callback) noexcept
{
    try {
        std::shared_ptr<ValidPathInfo> info;
        {
            auto conn(getConnection());
            conn->to << wopQueryPathInfo << printStorePath(path);
            try {
                conn.processStderr();
            } catch (Error & e) {
                // Ugly backwards compatibility hack.
                if (e.msg().find("is not valid") != std::string::npos)
                    throw InvalidPath(e.what());
                throw;
            }
            if (GET_PROTOCOL_MINOR(conn->daemonVersion) >= 17) {
                bool valid; conn->from >> valid;
                if (!valid) throw InvalidPath("path '%s' is not valid", printStorePath(path));
            }
            info = std::make_shared<ValidPathInfo>(path.clone());
            auto deriver = readString(conn->from);
            if (deriver != "") info->deriver = parseStorePath(deriver);
            info->narHash = Hash(readString(conn->from), HashType::SHA256);
            info->references = readStorePaths<StorePathSet>(*this, conn->from);
            conn->from >> info->registrationTime >> info->narSize;
            if (GET_PROTOCOL_MINOR(conn->daemonVersion) >= 16) {
                conn->from >> info->ultimate;
                info->sigs = readStrings<StringSet>(conn->from);
                conn->from >> info->ca;
            }
        }
        callback(std::move(info));
    } catch (...) { callback.rethrow(); }
}


void RemoteStore::queryReferrers(const StorePath & path,
    StorePathSet & referrers)
{
    auto conn(getConnection());
    conn->to << wopQueryReferrers << printStorePath(path);
    conn.processStderr();
    for (auto & i : readStorePaths<StorePathSet>(*this, conn->from))
        referrers.insert(i.clone());
}


StorePathSet RemoteStore::queryValidDerivers(const StorePath & path)
{
    auto conn(getConnection());
    conn->to << wopQueryValidDerivers << printStorePath(path);
    conn.processStderr();
    return readStorePaths<StorePathSet>(*this, conn->from);
}


StorePathSet RemoteStore::queryDerivationOutputs(const StorePath & path)
{
    auto conn(getConnection());
    conn->to << wopQueryDerivationOutputs << printStorePath(path);
    conn.processStderr();
    return readStorePaths<StorePathSet>(*this, conn->from);
}


PathSet RemoteStore::queryDerivationOutputNames(const StorePath & path)
{
    auto conn(getConnection());
    conn->to << wopQueryDerivationOutputNames << printStorePath(path);
    conn.processStderr();
    return readStrings<PathSet>(conn->from);
}


std::optional<StorePath> RemoteStore::queryPathFromHashPart(const std::string & hashPart)
{
    auto conn(getConnection());
    conn->to << wopQueryPathFromHashPart << hashPart;
    conn.processStderr();
    Path path = readString(conn->from);
    if (path.empty()) return {};
    return parseStorePath(path);
}


void RemoteStore::addToStore(const ValidPathInfo & info, Source & source,
    RepairFlag repair, CheckSigsFlag checkSigs, std::shared_ptr<FSAccessor> accessor)
{
    auto conn(getConnection());

    if (GET_PROTOCOL_MINOR(conn->daemonVersion) < 18) {
        conn->to << wopImportPaths;

        auto source2 = sinkToSource([&](Sink & sink) {
            sink << 1 // == path follows
                ;
            copyNAR(source, sink);
            sink
                << exportMagic
                << printStorePath(info.path);
            writeStorePaths(*this, sink, info.references);
            sink
                << (info.deriver ? printStorePath(*info.deriver) : "")
                << 0 // == no legacy signature
                << 0 // == no path follows
                ;
        });

        conn.processStderr(0, source2.get());

        auto importedPaths = readStorePaths<StorePathSet>(*this, conn->from);
        assert(importedPaths.size() <= 1);
    }

    else {
        conn->to << wopAddToStoreNar
                 << printStorePath(info.path)
                 << (info.deriver ? printStorePath(*info.deriver) : "")
                 << info.narHash.to_string(Base::Base16, false);
        writeStorePaths(*this, conn->to, info.references);
        conn->to << info.registrationTime << info.narSize
                 << info.ultimate << info.sigs << info.ca
                 << repair << !checkSigs;
        bool tunnel = GET_PROTOCOL_MINOR(conn->daemonVersion) >= 21;
        if (!tunnel) copyNAR(source, conn->to);
        conn.processStderr(0, tunnel ? &source : nullptr);
    }
}


StorePath RemoteStore::addToStore(const string & name, const Path & _srcPath,
    FileIngestionMethod method, HashType hashAlgo, PathFilter & filter, RepairFlag repair)
{
    if (repair) throw Error("repairing is not supported when building through the Nix daemon");

    if (method == FileIngestionMethod::Git && hashAlgo != htSHA1)
        throw Error("git ingestion must use sha1 hash");

    Path srcPath(absPath(_srcPath));

    // recursively add to store if path is a directory
    if (method == FileIngestionMethod::Git) {
        struct stat st;
        if (lstat(srcPath.c_str(), &st))
            throw SysError(format("getting attributes of path '%1%'") % srcPath);
        if (S_ISDIR(st.st_mode))
            for (auto & i : readDirectory(srcPath))
                addToStore(i.name, srcPath + "/" + i.name, method, hashAlgo, filter, repair);
    }

    auto conn(getConnection());

    conn->to
        << wopAddToStore
        << name
<<<<<<< HEAD
        << ((hashAlgo == HashType::SHA256 && method == FileIngestionMethod::Recursive) ? 0 : 1) /* backwards compatibility hack */
        << (method == FileIngestionMethod::Recursive ? 1 : 0)
=======
        << ((hashAlgo == htSHA256 && method == FileIngestionMethod::Recursive) ? 0 : 1) /* backwards compatibility hack */
        << (uint8_t) method
>>>>>>> ed5b7c58
        << printHashType(hashAlgo);

    try {
        conn->to.written = 0;
        conn->to.warn = true;
        connections->incCapacity();
        {
            Finally cleanup([&]() { connections->decCapacity(); });
            if (method == FileIngestionMethod::Git)
                dumpGit(hashAlgo, srcPath, conn->to, filter);
            else
                dumpPath(srcPath, conn->to, filter);
        }
        conn->to.warn = false;
        conn.processStderr();
    } catch (SysError & e) {
        /* Daemon closed while we were sending the path. Probably OOM
           or I/O error. */
        if (e.errNo == EPIPE)
            try {
                conn.processStderr();
            } catch (EndOfFile & e) { }
        throw;
    }

    return parseStorePath(readString(conn->from));
}


StorePath RemoteStore::addTextToStore(const string & name, const string & s,
    const StorePathSet & references, RepairFlag repair)
{
    if (repair) throw Error("repairing is not supported when building through the Nix daemon");

    auto conn(getConnection());
    conn->to << wopAddTextToStore << name << s;
    writeStorePaths(*this, conn->to, references);

    conn.processStderr();
    return parseStorePath(readString(conn->from));
}


void RemoteStore::buildPaths(const std::vector<StorePathWithOutputs> & drvPaths, BuildMode buildMode)
{
    auto conn(getConnection());
    conn->to << wopBuildPaths;
    assert(GET_PROTOCOL_MINOR(conn->daemonVersion) >= 13);
    Strings ss;
    for (auto & p : drvPaths)
        ss.push_back(p.to_string(*this));
    conn->to << ss;
    if (GET_PROTOCOL_MINOR(conn->daemonVersion) >= 15)
        conn->to << buildMode;
    else
        /* Old daemons did not take a 'buildMode' parameter, so we
           need to validate it here on the client side.  */
        if (buildMode != bmNormal)
            throw Error("repairing or checking is not supported when building through the Nix daemon");
    conn.processStderr();
    readInt(conn->from);
}


BuildResult RemoteStore::buildDerivation(const StorePath & drvPath, const BasicDerivation & drv,
    BuildMode buildMode)
{
    auto conn(getConnection());
    conn->to << wopBuildDerivation << printStorePath(drvPath);
    writeDerivation(conn->to, *this, drv);
    conn->to << buildMode;
    conn.processStderr();
    BuildResult res;
    unsigned int status;
    conn->from >> status >> res.errorMsg;
    res.status = (BuildResult::Status) status;
    return res;
}


void RemoteStore::ensurePath(const StorePath & path)
{
    auto conn(getConnection());
    conn->to << wopEnsurePath << printStorePath(path);
    conn.processStderr();
    readInt(conn->from);
}


void RemoteStore::addTempRoot(const StorePath & path)
{
    auto conn(getConnection());
    conn->to << wopAddTempRoot << printStorePath(path);
    conn.processStderr();
    readInt(conn->from);
}


void RemoteStore::addIndirectRoot(const Path & path)
{
    auto conn(getConnection());
    conn->to << wopAddIndirectRoot << path;
    conn.processStderr();
    readInt(conn->from);
}


void RemoteStore::syncWithGC()
{
    auto conn(getConnection());
    conn->to << wopSyncWithGC;
    conn.processStderr();
    readInt(conn->from);
}


Roots RemoteStore::findRoots(bool censor)
{
    auto conn(getConnection());
    conn->to << wopFindRoots;
    conn.processStderr();
    size_t count = readNum<size_t>(conn->from);
    Roots result;
    while (count--) {
        Path link = readString(conn->from);
        auto target = parseStorePath(readString(conn->from));
        result[std::move(target)].emplace(link);
    }
    return result;
}


void RemoteStore::collectGarbage(const GCOptions & options, GCResults & results)
{
    auto conn(getConnection());

    conn->to
        << wopCollectGarbage << options.action;
    writeStorePaths(*this, conn->to, options.pathsToDelete);
    conn->to << options.ignoreLiveness
        << options.maxFreed
        /* removed options */
        << 0 << 0 << 0;

    conn.processStderr();

    results.paths = readStrings<PathSet>(conn->from);
    results.bytesFreed = readLongLong(conn->from);
    readLongLong(conn->from); // obsolete

    {
        auto state_(Store::state.lock());
        state_->pathInfoCache.clear();
    }
}


void RemoteStore::optimiseStore()
{
    auto conn(getConnection());
    conn->to << wopOptimiseStore;
    conn.processStderr();
    readInt(conn->from);
}


bool RemoteStore::verifyStore(bool checkContents, RepairFlag repair)
{
    auto conn(getConnection());
    conn->to << wopVerifyStore << checkContents << repair;
    conn.processStderr();
    return readInt(conn->from);
}


void RemoteStore::addSignatures(const StorePath & storePath, const StringSet & sigs)
{
    auto conn(getConnection());
    conn->to << wopAddSignatures << printStorePath(storePath) << sigs;
    conn.processStderr();
    readInt(conn->from);
}


void RemoteStore::queryMissing(const std::vector<StorePathWithOutputs> & targets,
    StorePathSet & willBuild, StorePathSet & willSubstitute, StorePathSet & unknown,
    unsigned long long & downloadSize, unsigned long long & narSize)
{
    {
        auto conn(getConnection());
        if (GET_PROTOCOL_MINOR(conn->daemonVersion) < 19)
            // Don't hold the connection handle in the fallback case
            // to prevent a deadlock.
            goto fallback;
        conn->to << wopQueryMissing;
        Strings ss;
        for (auto & p : targets)
            ss.push_back(p.to_string(*this));
        conn->to << ss;
        conn.processStderr();
        willBuild = readStorePaths<StorePathSet>(*this, conn->from);
        willSubstitute = readStorePaths<StorePathSet>(*this, conn->from);
        unknown = readStorePaths<StorePathSet>(*this, conn->from);
        conn->from >> downloadSize >> narSize;
        return;
    }

 fallback:
    return Store::queryMissing(targets, willBuild, willSubstitute,
        unknown, downloadSize, narSize);
}


void RemoteStore::connect()
{
    auto conn(getConnection());
}


unsigned int RemoteStore::getProtocol()
{
    auto conn(connections->get());
    return conn->daemonVersion;
}


void RemoteStore::flushBadConnections()
{
    connections->flushBad();
}


RemoteStore::Connection::~Connection()
{
    try {
        to.flush();
    } catch (...) {
        ignoreException();
    }
}


static Logger::Fields readFields(Source & from)
{
    Logger::Fields fields;
    size_t size = readInt(from);
    for (size_t n = 0; n < size; n++) {
        auto type = (decltype(Logger::Field::type)) readInt(from);
        if (type == Logger::Field::tInt)
            fields.push_back(readNum<uint64_t>(from));
        else if (type == Logger::Field::tString)
            fields.push_back(readString(from));
        else
            throw Error("got unsupported field type %x from Nix daemon", (int) type);
    }
    return fields;
}


std::exception_ptr RemoteStore::Connection::processStderr(Sink * sink, Source * source)
{
    to.flush();

    while (true) {

        auto msg = readNum<uint64_t>(from);

        if (msg == STDERR_WRITE) {
            string s = readString(from);
            if (!sink) throw Error("no sink");
            (*sink)(s);
        }

        else if (msg == STDERR_READ) {
            if (!source) throw Error("no source");
            size_t len = readNum<size_t>(from);
            auto buf = std::make_unique<unsigned char[]>(len);
            writeString(buf.get(), source->read(buf.get(), len), to);
            to.flush();
        }

        else if (msg == STDERR_ERROR) {
            string error = readString(from);
            unsigned int status = readInt(from);
            return std::make_exception_ptr(Error(status, error));
        }

        else if (msg == STDERR_NEXT)
            printError(chomp(readString(from)));

        else if (msg == STDERR_START_ACTIVITY) {
            auto act = readNum<ActivityId>(from);
            auto lvl = (Verbosity) readInt(from);
            auto type = (ActivityType) readInt(from);
            auto s = readString(from);
            auto fields = readFields(from);
            auto parent = readNum<ActivityId>(from);
            logger->startActivity(act, lvl, type, s, fields, parent);
        }

        else if (msg == STDERR_STOP_ACTIVITY) {
            auto act = readNum<ActivityId>(from);
            logger->stopActivity(act);
        }

        else if (msg == STDERR_RESULT) {
            auto act = readNum<ActivityId>(from);
            auto type = (ResultType) readInt(from);
            auto fields = readFields(from);
            logger->result(act, type, fields);
        }

        else if (msg == STDERR_LAST)
            break;

        else
            throw Error("got unknown message type %x from Nix daemon", msg);
    }

    return nullptr;
}

static std::string uriScheme = "unix://";

static RegisterStoreImplementation regStore([](
    const std::string & uri, const Store::Params & params)
    -> std::shared_ptr<Store>
{
    if (std::string(uri, 0, uriScheme.size()) != uriScheme) return 0;
    return std::make_shared<UDSRemoteStore>(std::string(uri, uriScheme.size()), params);
});

}<|MERGE_RESOLUTION|>--- conflicted
+++ resolved
@@ -489,7 +489,7 @@
 {
     if (repair) throw Error("repairing is not supported when building through the Nix daemon");
 
-    if (method == FileIngestionMethod::Git && hashAlgo != htSHA1)
+    if (method == FileIngestionMethod::Git && hashAlgo != HashType::SHA1)
         throw Error("git ingestion must use sha1 hash");
 
     Path srcPath(absPath(_srcPath));
@@ -509,13 +509,8 @@
     conn->to
         << wopAddToStore
         << name
-<<<<<<< HEAD
         << ((hashAlgo == HashType::SHA256 && method == FileIngestionMethod::Recursive) ? 0 : 1) /* backwards compatibility hack */
-        << (method == FileIngestionMethod::Recursive ? 1 : 0)
-=======
-        << ((hashAlgo == htSHA256 && method == FileIngestionMethod::Recursive) ? 0 : 1) /* backwards compatibility hack */
         << (uint8_t) method
->>>>>>> ed5b7c58
         << printHashType(hashAlgo);
 
     try {
