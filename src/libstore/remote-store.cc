#include "serialise.hh"
#include "util.hh"
#include "remote-store.hh"
#include "worker-protocol.hh"
#include "archive.hh"
#include "affinity.hh"
#include "globals.hh"
#include "derivations.hh"
#include "pool.hh"
#include "finally.hh"

#include <sys/types.h>
#include <sys/stat.h>
#include <sys/socket.h>
#include <sys/un.h>
#include <errno.h>
#include <fcntl.h>
#include <unistd.h>

#include <cstring>

namespace nix {


template<> StorePathSet readStorePaths(const Store & store, Source & from)
{
    StorePathSet paths;
    for (auto & i : readStrings<Strings>(from))
        paths.insert(store.parseStorePath(i));
    return paths;
}


void writeStorePaths(const Store & store, Sink & out, const StorePathSet & paths)
{
    out << paths.size();
    for (auto & i : paths)
        out << store.printStorePath(i);
}

<<<<<<< HEAD
std::set<ContentAddress> readContentAddressSet(const Store & store, Source & from)
{
    std::set<ContentAddress> paths;
    // TODO
    // auto count = readNum<size_t>(from);
    // while (count--)
    //     paths.insert_or_assign(store.parseStorePath(readString(from)), parseLegacyContentAddressOpt(readString(from)));
    return paths;
}

void writeContentAddressSet(const Store & store, Sink & out, const std::set<ContentAddress> & paths)
{
    // TODO
    //out << paths.size();
    //for (auto & i : paths) {
    //    out << store.printStorePath(i.first);
    //    out << renderLegacyContentAddress(i.second);
    //}
}

=======
std::map<string, StorePath> readOutputPathMap(const Store & store, Source & from)
{
    std::map<string, StorePath> pathMap;
    auto rawInput = readStrings<Strings>(from);
    if (rawInput.size() % 2)
        throw Error("got an odd number of elements from the daemon when trying to read a output path map");
    auto curInput = rawInput.begin();
    while (curInput != rawInput.end()) {
        auto thisKey = *curInput++;
        auto thisValue = *curInput++;
        pathMap.emplace(thisKey, store.parseStorePath(thisValue));
    }
    return pathMap;
}

void writeOutputPathMap(const Store & store, Sink & out, const std::map<string, StorePath> & pathMap)
{
    out << 2*pathMap.size();
    for (auto & i : pathMap) {
        out << i.first;
        out << store.printStorePath(i.second);
    }
}
>>>>>>> c3c7aedb

/* TODO: Separate these store impls into different files, give them better names */
RemoteStore::RemoteStore(const Params & params)
    : Store(params)
    , connections(make_ref<Pool<Connection>>(
            std::max(1, (int) maxConnections),
            [this]() { return openConnectionWrapper(); },
            [this](const ref<Connection> & r) {
                return
                    r->to.good()
                    && r->from.good()
                    && std::chrono::duration_cast<std::chrono::seconds>(
                        std::chrono::steady_clock::now() - r->startTime).count() < maxConnectionAge;
            }
            ))
{
}


ref<RemoteStore::Connection> RemoteStore::openConnectionWrapper()
{
    if (failed)
        throw Error("opening a connection to remote store '%s' previously failed", getUri());
    try {
        return openConnection();
    } catch (...) {
        failed = true;
        throw;
    }
}


UDSRemoteStore::UDSRemoteStore(const Params & params)
    : Store(params)
    , LocalFSStore(params)
    , RemoteStore(params)
{
}


UDSRemoteStore::UDSRemoteStore(std::string socket_path, const Params & params)
    : Store(params)
    , LocalFSStore(params)
    , RemoteStore(params)
    , path(socket_path)
{
}


std::string UDSRemoteStore::getUri()
{
    if (path) {
        return std::string("unix://") + *path;
    } else {
        return "daemon";
    }
}


ref<RemoteStore::Connection> UDSRemoteStore::openConnection()
{
    auto conn = make_ref<Connection>();

    /* Connect to a daemon that does the privileged work for us. */
    conn->fd = socket(PF_UNIX, SOCK_STREAM
        #ifdef SOCK_CLOEXEC
        | SOCK_CLOEXEC
        #endif
        , 0);
    if (!conn->fd)
        throw SysError("cannot create Unix domain socket");
    closeOnExec(conn->fd.get());

    string socketPath = path ? *path : settings.nixDaemonSocketFile;

    struct sockaddr_un addr;
    addr.sun_family = AF_UNIX;
    if (socketPath.size() + 1 >= sizeof(addr.sun_path))
        throw Error("socket path '%1%' is too long", socketPath);
    strcpy(addr.sun_path, socketPath.c_str());

    if (::connect(conn->fd.get(), (struct sockaddr *) &addr, sizeof(addr)) == -1)
        throw SysError("cannot connect to daemon at '%1%'", socketPath);

    conn->from.fd = conn->fd.get();
    conn->to.fd = conn->fd.get();

    conn->startTime = std::chrono::steady_clock::now();

    initConnection(*conn);

    return conn;
}


void RemoteStore::initConnection(Connection & conn)
{
    /* Send the magic greeting, check for the reply. */
    try {
        conn.to << WORKER_MAGIC_1;
        conn.to.flush();
        unsigned int magic = readInt(conn.from);
        if (magic != WORKER_MAGIC_2) throw Error("protocol mismatch");

        conn.from >> conn.daemonVersion;
        if (GET_PROTOCOL_MAJOR(conn.daemonVersion) != GET_PROTOCOL_MAJOR(PROTOCOL_VERSION))
            throw Error("Nix daemon protocol version not supported");
        if (GET_PROTOCOL_MINOR(conn.daemonVersion) < 10)
            throw Error("the Nix daemon version is too old");
        conn.to << PROTOCOL_VERSION;

        if (GET_PROTOCOL_MINOR(conn.daemonVersion) >= 14) {
            int cpu = sameMachine() && settings.lockCPU ? lockToCurrentCPU() : -1;
            if (cpu != -1)
                conn.to << 1 << cpu;
            else
                conn.to << 0;
        }

        if (GET_PROTOCOL_MINOR(conn.daemonVersion) >= 11)
            conn.to << false;

        auto ex = conn.processStderr();
        if (ex) std::rethrow_exception(ex);
    }
    catch (Error & e) {
        throw Error("cannot open connection to remote store '%s': %s", getUri(), e.what());
    }

    setOptions(conn);
}


void RemoteStore::setOptions(Connection & conn)
{
    conn.to << wopSetOptions
       << settings.keepFailed
       << settings.keepGoing
       << settings.tryFallback
       << verbosity
       << settings.maxBuildJobs
       << settings.maxSilentTime
       << true
       << (settings.verboseBuild ? lvlError : lvlVomit)
       << 0 // obsolete log type
       << 0 /* obsolete print build trace */
       << settings.buildCores
       << settings.useSubstitutes;

    if (GET_PROTOCOL_MINOR(conn.daemonVersion) >= 12) {
        std::map<std::string, Config::SettingInfo> overrides;
        globalConfig.getSettings(overrides, true);
        overrides.erase(settings.keepFailed.name);
        overrides.erase(settings.keepGoing.name);
        overrides.erase(settings.tryFallback.name);
        overrides.erase(settings.maxBuildJobs.name);
        overrides.erase(settings.maxSilentTime.name);
        overrides.erase(settings.buildCores.name);
        overrides.erase(settings.useSubstitutes.name);
        overrides.erase(settings.showTrace.name);
        conn.to << overrides.size();
        for (auto & i : overrides)
            conn.to << i.first << i.second.value;
    }

    auto ex = conn.processStderr();
    if (ex) std::rethrow_exception(ex);
}


/* A wrapper around Pool<RemoteStore::Connection>::Handle that marks
   the connection as bad (causing it to be closed) if a non-daemon
   exception is thrown before the handle is closed. Such an exception
   causes a deviation from the expected protocol and therefore a
   desynchronization between the client and daemon. */
struct ConnectionHandle
{
    Pool<RemoteStore::Connection>::Handle handle;
    bool daemonException = false;

    ConnectionHandle(Pool<RemoteStore::Connection>::Handle && handle)
        : handle(std::move(handle))
    { }

    ConnectionHandle(ConnectionHandle && h)
        : handle(std::move(h.handle))
    { }

    ~ConnectionHandle()
    {
        if (!daemonException && std::uncaught_exceptions()) {
            handle.markBad();
            debug("closing daemon connection because of an exception");
        }
    }

    RemoteStore::Connection * operator -> () { return &*handle; }

    void processStderr(Sink * sink = 0, Source * source = 0)
    {
        auto ex = handle->processStderr(sink, source);
        if (ex) {
            daemonException = true;
            std::rethrow_exception(ex);
        }
    }
};


ConnectionHandle RemoteStore::getConnection()
{
    return ConnectionHandle(connections->get());
}


bool RemoteStore::isValidPathUncached(const StorePath & path)
{
    auto conn(getConnection());
    conn->to << wopIsValidPath << printStorePath(path);
    conn.processStderr();
    return readInt(conn->from);
}


StorePathSet RemoteStore::queryValidPaths(const StorePathSet & paths, SubstituteFlag maybeSubstitute)
{
    auto conn(getConnection());
    if (GET_PROTOCOL_MINOR(conn->daemonVersion) < 12) {
        StorePathSet res;
        for (auto & i : paths)
            if (isValidPath(i)) res.insert(i);
        return res;
    } else {
        conn->to << wopQueryValidPaths;
        writeStorePaths(*this, conn->to, paths);
        conn.processStderr();
        return readStorePaths<StorePathSet>(*this, conn->from);
    }
}


StorePathSet RemoteStore::queryAllValidPaths()
{
    auto conn(getConnection());
    conn->to << wopQueryAllValidPaths;
    conn.processStderr();
    return readStorePaths<StorePathSet>(*this, conn->from);
}


StorePathSet RemoteStore::querySubstitutablePaths(const StorePathSet & paths)
{
    auto conn(getConnection());
    if (GET_PROTOCOL_MINOR(conn->daemonVersion) < 12) {
        StorePathSet res;
        for (auto & i : paths) {
            conn->to << wopHasSubstitutes << printStorePath(i);
            conn.processStderr();
            if (readInt(conn->from)) res.insert(i);
        }
        return res;
    } else {
        conn->to << wopQuerySubstitutablePaths;
        writeStorePaths(*this, conn->to, paths);
        conn.processStderr();
        return readStorePaths<StorePathSet>(*this, conn->from);
    }
}


void RemoteStore::querySubstitutablePathInfos(const StorePathSet & paths, const std::set<ContentAddress> & caPaths, SubstitutablePathInfos & infos)
{
    if (paths.empty() && caPaths.empty()) return;

    auto conn(getConnection());

    auto combine = [&]() {
        std::set<StorePath> combined { paths };
        for (auto & ca : caPaths)
            combined.insert(makeFixedOutputPathFromCA(ca));
        return combined;
    };

    if (GET_PROTOCOL_MINOR(conn->daemonVersion) < 12) {
        for (auto & path : combine()) {
            SubstitutablePathInfo info;
            conn->to << wopQuerySubstitutablePathInfo << printStorePath(path);
            conn.processStderr();
            unsigned int reply = readInt(conn->from);
            if (reply == 0) continue;
            auto deriver = readString(conn->from);
            if (deriver != "")
                info.deriver = parseStorePath(deriver);
            info.setReferencesPossiblyToSelf(path, readStorePaths<StorePathSet>(*this, conn->from));
            info.downloadSize = readLongLong(conn->from);
            info.narSize = readLongLong(conn->from);
            infos.insert_or_assign(path, std::move(info));
        }

    } else {

        conn->to << wopQuerySubstitutablePathInfos;
        if (GET_PROTOCOL_MINOR(conn->daemonVersion) < 22) {
            writeStorePaths(*this, conn->to, combine());
        } else {
            writeStorePaths(*this, conn->to, paths);
            writeContentAddressSet(*this, conn->to, caPaths);
        }
        conn.processStderr();
        size_t count = readNum<size_t>(conn->from);
        for (size_t n = 0; n < count; n++) {
            auto path = parseStorePath(readString(conn->from));
            SubstitutablePathInfo & info { infos[path] };
            auto deriver = readString(conn->from);
            if (deriver != "")
                info.deriver = parseStorePath(deriver);
            info.setReferencesPossiblyToSelf(path, readStorePaths<StorePathSet>(*this, conn->from));
            info.downloadSize = readLongLong(conn->from);
            info.narSize = readLongLong(conn->from);
        }

    }
}


void RemoteStore::queryPathInfoUncached(const StorePath & path,
    Callback<std::shared_ptr<const ValidPathInfo>> callback) noexcept
{
    try {
        std::shared_ptr<ValidPathInfo> info;
        {
            auto conn(getConnection());
            conn->to << wopQueryPathInfo << printStorePath(path);
            try {
                conn.processStderr();
            } catch (Error & e) {
                // Ugly backwards compatibility hack.
                if (e.msg().find("is not valid") != std::string::npos)
                    throw InvalidPath(e.info());
                throw;
            }
            if (GET_PROTOCOL_MINOR(conn->daemonVersion) >= 17) {
                bool valid; conn->from >> valid;
                if (!valid) throw InvalidPath("path '%s' is not valid", printStorePath(path));
            }
            info = std::make_shared<ValidPathInfo>(StorePath(path));
            auto deriver = readString(conn->from);
            if (deriver != "") info->deriver = parseStorePath(deriver);
            info->narHash = Hash(readString(conn->from), htSHA256);
            info->setReferencesPossiblyToSelf(readStorePaths<StorePathSet>(*this, conn->from));
            conn->from >> info->registrationTime >> info->narSize;
            if (GET_PROTOCOL_MINOR(conn->daemonVersion) >= 16) {
                conn->from >> info->ultimate;
                info->sigs = readStrings<StringSet>(conn->from);
                info->ca = parseLegacyContentAddressOpt(readString(conn->from));
            }
        }
        callback(std::move(info));
    } catch (...) { callback.rethrow(); }
}


void RemoteStore::queryReferrers(const StorePath & path,
    StorePathSet & referrers)
{
    auto conn(getConnection());
    conn->to << wopQueryReferrers << printStorePath(path);
    conn.processStderr();
    for (auto & i : readStorePaths<StorePathSet>(*this, conn->from))
        referrers.insert(i);
}


StorePathSet RemoteStore::queryValidDerivers(const StorePath & path)
{
    auto conn(getConnection());
    conn->to << wopQueryValidDerivers << printStorePath(path);
    conn.processStderr();
    return readStorePaths<StorePathSet>(*this, conn->from);
}


StorePathSet RemoteStore::queryDerivationOutputs(const StorePath & path)
{
    auto conn(getConnection());
    if (GET_PROTOCOL_MINOR(conn->daemonVersion) >= 0x16) {
        return Store::queryDerivationOutputs(path);
    }
    conn->to << wopQueryDerivationOutputs << printStorePath(path);
    conn.processStderr();
    return readStorePaths<StorePathSet>(*this, conn->from);
}


OutputPathMap RemoteStore::queryDerivationOutputMap(const StorePath & path)
{
    auto conn(getConnection());
    conn->to << wopQueryDerivationOutputMap << printStorePath(path);
    conn.processStderr();
    return readOutputPathMap(*this, conn->from);

}

std::optional<StorePath> RemoteStore::queryPathFromHashPart(const std::string & hashPart)
{
    auto conn(getConnection());
    conn->to << wopQueryPathFromHashPart << hashPart;
    conn.processStderr();
    Path path = readString(conn->from);
    if (path.empty()) return {};
    return parseStorePath(path);
}


void RemoteStore::addToStore(const ValidPathInfo & info, Source & source,
    RepairFlag repair, CheckSigsFlag checkSigs, std::shared_ptr<FSAccessor> accessor)
{
    auto conn(getConnection());

    if (GET_PROTOCOL_MINOR(conn->daemonVersion) < 18) {
        conn->to << wopImportPaths;

        auto source2 = sinkToSource([&](Sink & sink) {
            sink << 1 // == path follows
                ;
            copyNAR(source, sink);
            sink
                << exportMagic
                << printStorePath(info.path);
            writeStorePaths(*this, sink, info.referencesPossiblyToSelf());
            sink
                << (info.deriver ? printStorePath(*info.deriver) : "")
                << 0 // == no legacy signature
                << 0 // == no path follows
                ;
        });

        conn.processStderr(0, source2.get());

        auto importedPaths = readStorePaths<StorePathSet>(*this, conn->from);
        assert(importedPaths.empty() == 0); // doesn't include possible self reference
    }

    else {
        conn->to << wopAddToStoreNar
                 << printStorePath(info.path)
                 << (info.deriver ? printStorePath(*info.deriver) : "")
                 << info.narHash.to_string(Base16, false);
        writeStorePaths(*this, conn->to, info.referencesPossiblyToSelf());
        conn->to << info.registrationTime << info.narSize
                 << info.ultimate << info.sigs << renderLegacyContentAddress(info.ca)
                 << repair << !checkSigs;
        bool tunnel = GET_PROTOCOL_MINOR(conn->daemonVersion) >= 21;
        if (!tunnel) copyNAR(source, conn->to);
        conn.processStderr(0, tunnel ? &source : nullptr);
    }
}


StorePath RemoteStore::addToStore(const string & name, const Path & _srcPath,
    FileIngestionMethod method, HashType hashAlgo, PathFilter & filter, RepairFlag repair)
{
    if (repair) throw Error("repairing is not supported when building through the Nix daemon");

    auto conn(getConnection());

    Path srcPath(absPath(_srcPath));

    conn->to
        << wopAddToStore
        << name
        << ((hashAlgo == htSHA256 && method == FileIngestionMethod::Recursive) ? 0 : 1) /* backwards compatibility hack */
        << (method == FileIngestionMethod::Recursive ? 1 : 0)
        << printHashType(hashAlgo);

    try {
        conn->to.written = 0;
        conn->to.warn = true;
        connections->incCapacity();
        {
            Finally cleanup([&]() { connections->decCapacity(); });
            dumpPath(srcPath, conn->to, filter);
        }
        conn->to.warn = false;
        conn.processStderr();
    } catch (SysError & e) {
        /* Daemon closed while we were sending the path. Probably OOM
           or I/O error. */
        if (e.errNo == EPIPE)
            try {
                conn.processStderr();
            } catch (EndOfFile & e) { }
        throw;
    }

    return parseStorePath(readString(conn->from));
}


StorePath RemoteStore::addTextToStore(const string & name, const string & s,
    const StorePathSet & references, RepairFlag repair)
{
    if (repair) throw Error("repairing is not supported when building through the Nix daemon");

    auto conn(getConnection());
    conn->to << wopAddTextToStore << name << s;
    writeStorePaths(*this, conn->to, references);

    conn.processStderr();
    return parseStorePath(readString(conn->from));
}


void RemoteStore::buildPaths(const std::vector<StorePathWithOutputs> & drvPaths, BuildMode buildMode)
{
    auto conn(getConnection());
    conn->to << wopBuildPaths;
    assert(GET_PROTOCOL_MINOR(conn->daemonVersion) >= 13);
    Strings ss;
    for (auto & p : drvPaths)
        ss.push_back(p.to_string(*this));
    conn->to << ss;
    if (GET_PROTOCOL_MINOR(conn->daemonVersion) >= 15)
        conn->to << buildMode;
    else
        /* Old daemons did not take a 'buildMode' parameter, so we
           need to validate it here on the client side.  */
        if (buildMode != bmNormal)
            throw Error("repairing or checking is not supported when building through the Nix daemon");
    conn.processStderr();
    readInt(conn->from);
}


BuildResult RemoteStore::buildDerivation(const StorePath & drvPath, const BasicDerivation & drv,
    BuildMode buildMode)
{
    auto conn(getConnection());
    conn->to << wopBuildDerivation << printStorePath(drvPath);
    writeDerivation(conn->to, *this, drv);
    conn->to << buildMode;
    conn.processStderr();
    BuildResult res;
    unsigned int status;
    conn->from >> status >> res.errorMsg;
    res.status = (BuildResult::Status) status;
    return res;
}


void RemoteStore::ensurePath(const StorePath & path)
{
    auto conn(getConnection());
    conn->to << wopEnsurePath << printStorePath(path);
    conn.processStderr();
    readInt(conn->from);
}


void RemoteStore::addTempRoot(const StorePath & path)
{
    auto conn(getConnection());
    conn->to << wopAddTempRoot << printStorePath(path);
    conn.processStderr();
    readInt(conn->from);
}


void RemoteStore::addIndirectRoot(const Path & path)
{
    auto conn(getConnection());
    conn->to << wopAddIndirectRoot << path;
    conn.processStderr();
    readInt(conn->from);
}


void RemoteStore::syncWithGC()
{
    auto conn(getConnection());
    conn->to << wopSyncWithGC;
    conn.processStderr();
    readInt(conn->from);
}


Roots RemoteStore::findRoots(bool censor)
{
    auto conn(getConnection());
    conn->to << wopFindRoots;
    conn.processStderr();
    size_t count = readNum<size_t>(conn->from);
    Roots result;
    while (count--) {
        Path link = readString(conn->from);
        auto target = parseStorePath(readString(conn->from));
        result[std::move(target)].emplace(link);
    }
    return result;
}


void RemoteStore::collectGarbage(const GCOptions & options, GCResults & results)
{
    auto conn(getConnection());

    conn->to
        << wopCollectGarbage << options.action;
    writeStorePaths(*this, conn->to, options.pathsToDelete);
    conn->to << options.ignoreLiveness
        << options.maxFreed
        /* removed options */
        << 0 << 0 << 0;

    conn.processStderr();

    results.paths = readStrings<PathSet>(conn->from);
    results.bytesFreed = readLongLong(conn->from);
    readLongLong(conn->from); // obsolete

    {
        auto state_(Store::state.lock());
        state_->pathInfoCache.clear();
    }
}


void RemoteStore::optimiseStore()
{
    auto conn(getConnection());
    conn->to << wopOptimiseStore;
    conn.processStderr();
    readInt(conn->from);
}


bool RemoteStore::verifyStore(bool checkContents, RepairFlag repair)
{
    auto conn(getConnection());
    conn->to << wopVerifyStore << checkContents << repair;
    conn.processStderr();
    return readInt(conn->from);
}


void RemoteStore::addSignatures(const StorePath & storePath, const StringSet & sigs)
{
    auto conn(getConnection());
    conn->to << wopAddSignatures << printStorePath(storePath) << sigs;
    conn.processStderr();
    readInt(conn->from);
}


void RemoteStore::queryMissing(const std::vector<StorePathWithOutputs> & targets,
    StorePathSet & willBuild, StorePathSet & willSubstitute, StorePathSet & unknown,
    unsigned long long & downloadSize, unsigned long long & narSize)
{
    {
        auto conn(getConnection());
        if (GET_PROTOCOL_MINOR(conn->daemonVersion) < 19)
            // Don't hold the connection handle in the fallback case
            // to prevent a deadlock.
            goto fallback;
        conn->to << wopQueryMissing;
        Strings ss;
        for (auto & p : targets)
            ss.push_back(p.to_string(*this));
        conn->to << ss;
        conn.processStderr();
        willBuild = readStorePaths<StorePathSet>(*this, conn->from);
        willSubstitute = readStorePaths<StorePathSet>(*this, conn->from);
        unknown = readStorePaths<StorePathSet>(*this, conn->from);
        conn->from >> downloadSize >> narSize;
        return;
    }

 fallback:
    return Store::queryMissing(targets, willBuild, willSubstitute,
        unknown, downloadSize, narSize);
}


void RemoteStore::connect()
{
    auto conn(getConnection());
}


unsigned int RemoteStore::getProtocol()
{
    auto conn(connections->get());
    return conn->daemonVersion;
}


void RemoteStore::flushBadConnections()
{
    connections->flushBad();
}


RemoteStore::Connection::~Connection()
{
    try {
        to.flush();
    } catch (...) {
        ignoreException();
    }
}


static Logger::Fields readFields(Source & from)
{
    Logger::Fields fields;
    size_t size = readInt(from);
    for (size_t n = 0; n < size; n++) {
        auto type = (decltype(Logger::Field::type)) readInt(from);
        if (type == Logger::Field::tInt)
            fields.push_back(readNum<uint64_t>(from));
        else if (type == Logger::Field::tString)
            fields.push_back(readString(from));
        else
            throw Error("got unsupported field type %x from Nix daemon", (int) type);
    }
    return fields;
}


std::exception_ptr RemoteStore::Connection::processStderr(Sink * sink, Source * source)
{
    to.flush();

    while (true) {

        auto msg = readNum<uint64_t>(from);

        if (msg == STDERR_WRITE) {
            string s = readString(from);
            if (!sink) throw Error("no sink");
            (*sink)(s);
        }

        else if (msg == STDERR_READ) {
            if (!source) throw Error("no source");
            size_t len = readNum<size_t>(from);
            auto buf = std::make_unique<unsigned char[]>(len);
            writeString(buf.get(), source->read(buf.get(), len), to);
            to.flush();
        }

        else if (msg == STDERR_ERROR) {
            string error = readString(from);
            unsigned int status = readInt(from);
            return std::make_exception_ptr(Error(status, error));
        }

        else if (msg == STDERR_NEXT)
            printError(chomp(readString(from)));

        else if (msg == STDERR_START_ACTIVITY) {
            auto act = readNum<ActivityId>(from);
            auto lvl = (Verbosity) readInt(from);
            auto type = (ActivityType) readInt(from);
            auto s = readString(from);
            auto fields = readFields(from);
            auto parent = readNum<ActivityId>(from);
            logger->startActivity(act, lvl, type, s, fields, parent);
        }

        else if (msg == STDERR_STOP_ACTIVITY) {
            auto act = readNum<ActivityId>(from);
            logger->stopActivity(act);
        }

        else if (msg == STDERR_RESULT) {
            auto act = readNum<ActivityId>(from);
            auto type = (ResultType) readInt(from);
            auto fields = readFields(from);
            logger->result(act, type, fields);
        }

        else if (msg == STDERR_LAST)
            break;

        else
            throw Error("got unknown message type %x from Nix daemon", msg);
    }

    return nullptr;
}

static std::string uriScheme = "unix://";

static RegisterStoreImplementation regStore([](
    const std::string & uri, const Store::Params & params)
    -> std::shared_ptr<Store>
{
    if (std::string(uri, 0, uriScheme.size()) != uriScheme) return 0;
    return std::make_shared<UDSRemoteStore>(std::string(uri, uriScheme.size()), params);
});

}<|MERGE_RESOLUTION|>--- conflicted
+++ resolved
@@ -38,7 +38,6 @@
         out << store.printStorePath(i);
 }
 
-<<<<<<< HEAD
 std::set<ContentAddress> readContentAddressSet(const Store & store, Source & from)
 {
     std::set<ContentAddress> paths;
@@ -59,7 +58,6 @@
     //}
 }
 
-=======
 std::map<string, StorePath> readOutputPathMap(const Store & store, Source & from)
 {
     std::map<string, StorePath> pathMap;
@@ -83,7 +81,6 @@
         out << store.printStorePath(i.second);
     }
 }
->>>>>>> c3c7aedb
 
 /* TODO: Separate these store impls into different files, give them better names */
 RemoteStore::RemoteStore(const Params & params)
