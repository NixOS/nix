--- conflicted
+++ resolved
@@ -416,12 +416,7 @@
             auto narHash = Hash::parseAny(readString(conn->from), htSHA256);
             info = std::make_shared<ValidPathInfo>(path, narHash);
             if (deriver != "") info->deriver = parseStorePath(deriver);
-<<<<<<< HEAD
-            info->narHash = Hash::parseAny(readString(conn->from), htSHA256);
             info->setReferencesPossiblyToSelf(WorkerProto<StorePathSet>::read(*this, conn->from));
-=======
-            info->references = WorkerProto<StorePathSet>::read(*this, conn->from);
->>>>>>> be0d429b
             conn->from >> info->registrationTime >> info->narSize;
             if (GET_PROTOCOL_MINOR(conn->daemonVersion) >= 16) {
                 conn->from >> info->ultimate;
@@ -518,13 +513,8 @@
         conn->to << wopAddToStoreNar
                  << printStorePath(info.path)
                  << (info.deriver ? printStorePath(*info.deriver) : "")
-<<<<<<< HEAD
-                 << info.narHash->to_string(Base16, false);
+                 << info.narHash.to_string(Base16, false);
         WorkerProto<StorePathSet>::write(*this, conn->to, info.referencesPossiblyToSelf());
-=======
-                 << info.narHash.to_string(Base16, false);
-        WorkerProto<StorePathSet>::write(*this, conn->to, info.references);
->>>>>>> be0d429b
         conn->to << info.registrationTime << info.narSize
                  << info.ultimate << info.sigs << renderContentAddress(info.ca)
                  << repair << !checkSigs;
