--- conflicted
+++ resolved
@@ -275,14 +275,10 @@
             paths2.insert(bakeCaIfNeeded(pathOrDesc));
         // FIXME make new version to take advantage of desc case
         conn->to << wopQueryValidPaths;
-<<<<<<< HEAD
         worker_proto::write(*this, conn->to, paths2);
-=======
-        worker_proto::write(*this, conn->to, paths);
         if (GET_PROTOCOL_MINOR(conn->daemonVersion) >= 27) {
             conn->to << (settings.buildersUseSubstitutes ? 1 : 0);
         }
->>>>>>> 26a0c665
         conn.processStderr();
         auto res = worker_proto::read(*this, conn->from, Phantom<StorePathSet> {});
         std::set<OwnedStorePathOrDesc> res2;
