--- conflicted
+++ resolved
@@ -444,20 +444,17 @@
 }
 
 
-<<<<<<< HEAD
+OutputPathMap RemoteStore::queryDerivationOutputMap(const StorePath & path)
+{
+    auto conn(getConnection());
+    conn->to << wopQueryDerivationOutputMap << printStorePath(path);
+    conn.processStderr();
+    return readOutputPathMap(*this, conn->from);
+
+}
+
+
 std::optional<StorePath> RemoteStore::queryPathFromHashPart(std::string_view hashPart)
-=======
-OutputPathMap RemoteStore::queryDerivationOutputMap(const StorePath & path)
-{
-    auto conn(getConnection());
-    conn->to << wopQueryDerivationOutputMap << printStorePath(path);
-    conn.processStderr();
-    return readOutputPathMap(*this, conn->from);
-
-}
-
-std::optional<StorePath> RemoteStore::queryPathFromHashPart(const std::string & hashPart)
->>>>>>> c3c7aedb
 {
     auto conn(getConnection());
     conn->to << wopQueryPathFromHashPart << hashPart;
