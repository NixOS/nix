#include "serialise.hh"
#include "util.hh"
#include "remote-store.hh"
#include "worker-protocol.hh"
#include "archive.hh"
#include "affinity.hh"
#include "globals.hh"
#include "derivations.hh"
#include "pool.hh"
#include "finally.hh"
#include "logging.hh"

#include <sys/types.h>
#include <sys/stat.h>
#include <sys/socket.h>
#include <sys/un.h>
#include <errno.h>
#include <fcntl.h>
#include <unistd.h>

#include <cstring>

namespace nix {


template<> StorePathSet readStorePaths(const Store & store, Source & from)
{
    StorePathSet paths;
    for (auto & i : readStrings<Strings>(from))
        paths.insert(store.parseStorePath(i));
    return paths;
}


void writeStorePaths(const Store & store, Sink & out, const StorePathSet & paths)
{
    out << paths.size();
    for (auto & i : paths)
        out << store.printStorePath(i);
}

<<<<<<< HEAD
std::set<StorePathDescriptor> readStorePathDescriptorSet(const Store & store, Source & from)
{
    std::set<StorePathDescriptor> paths;
    // TODO
    // auto count = readNum<size_t>(from);
    // while (count--)
    //     paths.insert_or_assign(store.parseStorePath(readString(from)), parseContentAddressOpt(readString(from)));
    return paths;
}

void writeStorePathDescriptorSet(const Store & store, Sink & out, const std::set<StorePathDescriptor> & paths)
{
    // TODO
    //out << paths.size();
    //for (auto & i : paths) {
    //    out << store.printStorePath(i.first);
    //    out << renderContentAddress(i.second);
    //}
=======
StorePathCAMap readStorePathCAMap(const Store & store, Source & from)
{
    StorePathCAMap paths;
    auto count = readNum<size_t>(from);
    while (count--)
        paths.insert_or_assign(store.parseStorePath(readString(from)), parseContentAddressOpt(readString(from)));
    return paths;
}

void writeStorePathCAMap(const Store & store, Sink & out, const StorePathCAMap & paths)
{
    out << paths.size();
    for (auto & i : paths) {
        out << store.printStorePath(i.first);
        out << renderContentAddress(i.second);
    }
>>>>>>> e3a2154f
}

std::map<string, StorePath> readOutputPathMap(const Store & store, Source & from)
{
    std::map<string, StorePath> pathMap;
    auto rawInput = readStrings<Strings>(from);
    if (rawInput.size() % 2)
        throw Error("got an odd number of elements from the daemon when trying to read a output path map");
    auto curInput = rawInput.begin();
    while (curInput != rawInput.end()) {
        auto thisKey = *curInput++;
        auto thisValue = *curInput++;
        pathMap.emplace(thisKey, store.parseStorePath(thisValue));
    }
    return pathMap;
}

void writeOutputPathMap(const Store & store, Sink & out, const std::map<string, StorePath> & pathMap)
{
    out << 2*pathMap.size();
    for (auto & i : pathMap) {
        out << i.first;
        out << store.printStorePath(i.second);
    }
}

/* TODO: Separate these store impls into different files, give them better names */
RemoteStore::RemoteStore(const Params & params)
    : Store(params)
    , connections(make_ref<Pool<Connection>>(
            std::max(1, (int) maxConnections),
            [this]() { return openConnectionWrapper(); },
            [this](const ref<Connection> & r) {
                return
                    r->to.good()
                    && r->from.good()
                    && std::chrono::duration_cast<std::chrono::seconds>(
                        std::chrono::steady_clock::now() - r->startTime).count() < maxConnectionAge;
            }
            ))
{
}


ref<RemoteStore::Connection> RemoteStore::openConnectionWrapper()
{
    if (failed)
        throw Error("opening a connection to remote store '%s' previously failed", getUri());
    try {
        return openConnection();
    } catch (...) {
        failed = true;
        throw;
    }
}


UDSRemoteStore::UDSRemoteStore(const Params & params)
    : Store(params)
    , LocalFSStore(params)
    , RemoteStore(params)
{
}


UDSRemoteStore::UDSRemoteStore(std::string socket_path, const Params & params)
    : Store(params)
    , LocalFSStore(params)
    , RemoteStore(params)
    , path(socket_path)
{
}


std::string UDSRemoteStore::getUri()
{
    if (path) {
        return std::string("unix://") + *path;
    } else {
        return "daemon";
    }
}


ref<RemoteStore::Connection> UDSRemoteStore::openConnection()
{
    auto conn = make_ref<Connection>();

    /* Connect to a daemon that does the privileged work for us. */
    conn->fd = socket(PF_UNIX, SOCK_STREAM
        #ifdef SOCK_CLOEXEC
        | SOCK_CLOEXEC
        #endif
        , 0);
    if (!conn->fd)
        throw SysError("cannot create Unix domain socket");
    closeOnExec(conn->fd.get());

    string socketPath = path ? *path : settings.nixDaemonSocketFile;

    struct sockaddr_un addr;
    addr.sun_family = AF_UNIX;
    if (socketPath.size() + 1 >= sizeof(addr.sun_path))
        throw Error("socket path '%1%' is too long", socketPath);
    strcpy(addr.sun_path, socketPath.c_str());

    if (::connect(conn->fd.get(), (struct sockaddr *) &addr, sizeof(addr)) == -1)
        throw SysError("cannot connect to daemon at '%1%'", socketPath);

    conn->from.fd = conn->fd.get();
    conn->to.fd = conn->fd.get();

    conn->startTime = std::chrono::steady_clock::now();

    initConnection(*conn);

    return conn;
}


void RemoteStore::initConnection(Connection & conn)
{
    /* Send the magic greeting, check for the reply. */
    try {
        conn.to << WORKER_MAGIC_1;
        conn.to.flush();
        unsigned int magic = readInt(conn.from);
        if (magic != WORKER_MAGIC_2) throw Error("protocol mismatch");

        conn.from >> conn.daemonVersion;
        if (GET_PROTOCOL_MAJOR(conn.daemonVersion) != GET_PROTOCOL_MAJOR(PROTOCOL_VERSION))
            throw Error("Nix daemon protocol version not supported");
        if (GET_PROTOCOL_MINOR(conn.daemonVersion) < 10)
            throw Error("the Nix daemon version is too old");
        conn.to << PROTOCOL_VERSION;

        if (GET_PROTOCOL_MINOR(conn.daemonVersion) >= 14) {
            int cpu = sameMachine() && settings.lockCPU ? lockToCurrentCPU() : -1;
            if (cpu != -1)
                conn.to << 1 << cpu;
            else
                conn.to << 0;
        }

        if (GET_PROTOCOL_MINOR(conn.daemonVersion) >= 11)
            conn.to << false;

        auto ex = conn.processStderr();
        if (ex) std::rethrow_exception(ex);
    }
    catch (Error & e) {
        throw Error("cannot open connection to remote store '%s': %s", getUri(), e.what());
    }

    setOptions(conn);
}


void RemoteStore::setOptions(Connection & conn)
{
    conn.to << wopSetOptions
       << settings.keepFailed
       << settings.keepGoing
       << settings.tryFallback
       << verbosity
       << settings.maxBuildJobs
       << settings.maxSilentTime
       << true
       << (settings.verboseBuild ? lvlError : lvlVomit)
       << 0 // obsolete log type
       << 0 /* obsolete print build trace */
       << settings.buildCores
       << settings.useSubstitutes;

    if (GET_PROTOCOL_MINOR(conn.daemonVersion) >= 12) {
        std::map<std::string, Config::SettingInfo> overrides;
        globalConfig.getSettings(overrides, true);
        overrides.erase(settings.keepFailed.name);
        overrides.erase(settings.keepGoing.name);
        overrides.erase(settings.tryFallback.name);
        overrides.erase(settings.maxBuildJobs.name);
        overrides.erase(settings.maxSilentTime.name);
        overrides.erase(settings.buildCores.name);
        overrides.erase(settings.useSubstitutes.name);
        overrides.erase(loggerSettings.showTrace.name);
        conn.to << overrides.size();
        for (auto & i : overrides)
            conn.to << i.first << i.second.value;
    }

    auto ex = conn.processStderr();
    if (ex) std::rethrow_exception(ex);
}


/* A wrapper around Pool<RemoteStore::Connection>::Handle that marks
   the connection as bad (causing it to be closed) if a non-daemon
   exception is thrown before the handle is closed. Such an exception
   causes a deviation from the expected protocol and therefore a
   desynchronization between the client and daemon. */
struct ConnectionHandle
{
    Pool<RemoteStore::Connection>::Handle handle;
    bool daemonException = false;

    ConnectionHandle(Pool<RemoteStore::Connection>::Handle && handle)
        : handle(std::move(handle))
    { }

    ConnectionHandle(ConnectionHandle && h)
        : handle(std::move(h.handle))
    { }

    ~ConnectionHandle()
    {
        if (!daemonException && std::uncaught_exceptions()) {
            handle.markBad();
            debug("closing daemon connection because of an exception");
        }
    }

    RemoteStore::Connection * operator -> () { return &*handle; }

    void processStderr(Sink * sink = 0, Source * source = 0)
    {
        auto ex = handle->processStderr(sink, source);
        if (ex) {
            daemonException = true;
            std::rethrow_exception(ex);
        }
    }
};


ConnectionHandle RemoteStore::getConnection()
{
    return ConnectionHandle(connections->get());
}


bool RemoteStore::isValidPathUncached(StorePathOrDesc pathOrDesc)
{
    auto path = bakeCaIfNeeded(pathOrDesc);
    auto conn(getConnection());
    conn->to << wopIsValidPath << printStorePath(path);
    conn.processStderr();
    return readInt(conn->from);
}


StorePathSet RemoteStore::queryValidPaths(const StorePathSet & paths, SubstituteFlag maybeSubstitute)
{
    auto conn(getConnection());
    if (GET_PROTOCOL_MINOR(conn->daemonVersion) < 12) {
        StorePathSet res;
        for (auto & i : paths)
            if (isValidPath(i)) res.insert(i);
        return res;
    } else {
        conn->to << wopQueryValidPaths;
        writeStorePaths(*this, conn->to, paths);
        conn.processStderr();
        return readStorePaths<StorePathSet>(*this, conn->from);
    }
}


StorePathSet RemoteStore::queryAllValidPaths()
{
    auto conn(getConnection());
    conn->to << wopQueryAllValidPaths;
    conn.processStderr();
    return readStorePaths<StorePathSet>(*this, conn->from);
}


StorePathSet RemoteStore::querySubstitutablePaths(const StorePathSet & paths)
{
    auto conn(getConnection());
    if (GET_PROTOCOL_MINOR(conn->daemonVersion) < 12) {
        StorePathSet res;
        for (auto & i : paths) {
            conn->to << wopHasSubstitutes << printStorePath(i);
            conn.processStderr();
            if (readInt(conn->from)) res.insert(i);
        }
        return res;
    } else {
        conn->to << wopQuerySubstitutablePaths;
        writeStorePaths(*this, conn->to, paths);
        conn.processStderr();
        return readStorePaths<StorePathSet>(*this, conn->from);
    }
}


<<<<<<< HEAD
void RemoteStore::querySubstitutablePathInfos(const StorePathSet & paths, const std::set<StorePathDescriptor> & caPaths, SubstitutablePathInfos & infos)
{
    if (paths.empty() && caPaths.empty()) return;
=======
void RemoteStore::querySubstitutablePathInfos(const StorePathCAMap & pathsMap, SubstitutablePathInfos & infos)
{
    if (pathsMap.empty()) return;
>>>>>>> e3a2154f

    auto conn(getConnection());

    auto combine = [&]() {
        std::set<StorePath> combined { paths };
        for (auto & ca : caPaths)
            combined.insert(makeFixedOutputPathFromCA(ca));
        return combined;
    };

<<<<<<< HEAD
    if (GET_PROTOCOL_MINOR(conn->daemonVersion) < 12) {
        for (auto & path : combine()) {
            SubstitutablePathInfo info;
            conn->to << wopQuerySubstitutablePathInfo << printStorePath(path);
=======
        for (auto & i : pathsMap) {
            SubstitutablePathInfo info;
            conn->to << wopQuerySubstitutablePathInfo << printStorePath(i.first);
>>>>>>> e3a2154f
            conn.processStderr();
            unsigned int reply = readInt(conn->from);
            if (reply == 0) continue;
            auto deriver = readString(conn->from);
            if (deriver != "")
                info.deriver = parseStorePath(deriver);
            info.setReferencesPossiblyToSelf(path, readStorePaths<StorePathSet>(*this, conn->from));
            info.downloadSize = readLongLong(conn->from);
            info.narSize = readLongLong(conn->from);
<<<<<<< HEAD
            infos.insert_or_assign(path, std::move(info));
=======
            infos.insert_or_assign(i.first, std::move(info));
>>>>>>> e3a2154f
        }

    } else {

        conn->to << wopQuerySubstitutablePathInfos;
        if (GET_PROTOCOL_MINOR(conn->daemonVersion) < 22) {
<<<<<<< HEAD
            writeStorePaths(*this, conn->to, combine());
        } else {
            writeStorePaths(*this, conn->to, paths);
            writeStorePathDescriptorSet(*this, conn->to, caPaths);
        }
=======
            StorePathSet paths;
            for (auto & path : pathsMap)
                paths.insert(path.first);
            writeStorePaths(*this, conn->to, paths);
        } else
            writeStorePathCAMap(*this, conn->to, pathsMap);
>>>>>>> e3a2154f
        conn.processStderr();
        size_t count = readNum<size_t>(conn->from);
        for (size_t n = 0; n < count; n++) {
            auto path = parseStorePath(readString(conn->from));
            SubstitutablePathInfo & info { infos[path] };
            auto deriver = readString(conn->from);
            if (deriver != "")
                info.deriver = parseStorePath(deriver);
            info.setReferencesPossiblyToSelf(path, readStorePaths<StorePathSet>(*this, conn->from));
            info.downloadSize = readLongLong(conn->from);
            info.narSize = readLongLong(conn->from);
        }

    }
}


void RemoteStore::queryPathInfoUncached(StorePathOrDesc pathOrDesc,
    Callback<std::shared_ptr<const ValidPathInfo>> callback) noexcept
{
    auto path = bakeCaIfNeeded(pathOrDesc);
    try {
        std::shared_ptr<ValidPathInfo> info;
        {
            auto conn(getConnection());
            conn->to << wopQueryPathInfo << printStorePath(path);
            try {
                conn.processStderr();
            } catch (Error & e) {
                // Ugly backwards compatibility hack.
                if (e.msg().find("is not valid") != std::string::npos)
                    throw InvalidPath(e.info());
                throw;
            }
            if (GET_PROTOCOL_MINOR(conn->daemonVersion) >= 17) {
                bool valid; conn->from >> valid;
                if (!valid) throw InvalidPath("path '%s' is not valid", printStorePath(path));
            }
            info = std::make_shared<ValidPathInfo>(StorePath(path));
            auto deriver = readString(conn->from);
            if (deriver != "") info->deriver = parseStorePath(deriver);
            info->narHash = Hash::parseAny(readString(conn->from), htSHA256);
<<<<<<< HEAD
            info->setReferencesPossiblyToSelf(readStorePaths<StorePathSet>(*this, conn->from));
=======
            info->references = readStorePaths<StorePathSet>(*this, conn->from);
>>>>>>> e3a2154f
            conn->from >> info->registrationTime >> info->narSize;
            if (GET_PROTOCOL_MINOR(conn->daemonVersion) >= 16) {
                conn->from >> info->ultimate;
                info->sigs = readStrings<StringSet>(conn->from);
                info->ca = parseContentAddressOpt(readString(conn->from));
            }
        }
        callback(std::move(info));
    } catch (...) { callback.rethrow(); }
}


void RemoteStore::queryReferrers(const StorePath & path,
    StorePathSet & referrers)
{
    auto conn(getConnection());
    conn->to << wopQueryReferrers << printStorePath(path);
    conn.processStderr();
    for (auto & i : readStorePaths<StorePathSet>(*this, conn->from))
        referrers.insert(i);
}


StorePathSet RemoteStore::queryValidDerivers(const StorePath & path)
{
    auto conn(getConnection());
    conn->to << wopQueryValidDerivers << printStorePath(path);
    conn.processStderr();
    return readStorePaths<StorePathSet>(*this, conn->from);
}


StorePathSet RemoteStore::queryDerivationOutputs(const StorePath & path)
{
    auto conn(getConnection());
    if (GET_PROTOCOL_MINOR(conn->daemonVersion) >= 0x16) {
        return Store::queryDerivationOutputs(path);
    }
    conn->to << wopQueryDerivationOutputs << printStorePath(path);
    conn.processStderr();
    return readStorePaths<StorePathSet>(*this, conn->from);
}


OutputPathMap RemoteStore::queryDerivationOutputMap(const StorePath & path)
{
    auto conn(getConnection());
    conn->to << wopQueryDerivationOutputMap << printStorePath(path);
    conn.processStderr();
    return readOutputPathMap(*this, conn->from);

}

std::optional<StorePath> RemoteStore::queryPathFromHashPart(const std::string & hashPart)
{
    auto conn(getConnection());
    conn->to << wopQueryPathFromHashPart << hashPart;
    conn.processStderr();
    Path path = readString(conn->from);
    if (path.empty()) return {};
    return parseStorePath(path);
}


void RemoteStore::addToStore(const ValidPathInfo & info, Source & source,
    RepairFlag repair, CheckSigsFlag checkSigs)
{
    auto conn(getConnection());

    if (GET_PROTOCOL_MINOR(conn->daemonVersion) < 18) {
        conn->to << wopImportPaths;

        auto source2 = sinkToSource([&](Sink & sink) {
            sink << 1 // == path follows
                ;
            copyNAR(source, sink);
            sink
                << exportMagic
                << printStorePath(info.path);
            writeStorePaths(*this, sink, info.referencesPossiblyToSelf());
            sink
                << (info.deriver ? printStorePath(*info.deriver) : "")
                << 0 // == no legacy signature
                << 0 // == no path follows
                ;
        });

        conn.processStderr(0, source2.get());

        auto importedPaths = readStorePaths<StorePathSet>(*this, conn->from);
        assert(importedPaths.empty() == 0); // doesn't include possible self reference
    }

    else {
        conn->to << wopAddToStoreNar
                 << printStorePath(info.path)
                 << (info.deriver ? printStorePath(*info.deriver) : "")
                 << info.narHash->to_string(Base16, false);
<<<<<<< HEAD
        writeStorePaths(*this, conn->to, info.referencesPossiblyToSelf());
=======
        writeStorePaths(*this, conn->to, info.references);
>>>>>>> e3a2154f
        conn->to << info.registrationTime << info.narSize
                 << info.ultimate << info.sigs << renderContentAddress(info.ca)
                 << repair << !checkSigs;

        if (GET_PROTOCOL_MINOR(conn->daemonVersion) >= 23) {

            std::exception_ptr ex;

            struct FramedSink : BufferedSink
            {
                ConnectionHandle & conn;
                std::exception_ptr & ex;

                FramedSink(ConnectionHandle & conn, std::exception_ptr & ex) : conn(conn), ex(ex)
                { }

                ~FramedSink()
                {
                    try {
                        conn->to << 0;
                        conn->to.flush();
                    } catch (...) {
                        ignoreException();
                    }
                }

                void write(const unsigned char * data, size_t len) override
                {
                    /* Don't send more data if the remote has
                       encountered an error. */
                    if (ex) {
                        auto ex2 = ex;
                        ex = nullptr;
                        std::rethrow_exception(ex2);
                    }
                    conn->to << len;
                    conn->to(data, len);
                };
            };

            /* Handle log messages / exceptions from the remote on a
               separate thread. */
            std::thread stderrThread([&]()
            {
                try {
                    conn.processStderr();
                } catch (...) {
                    ex = std::current_exception();
                }
            });

            Finally joinStderrThread([&]()
            {
                if (stderrThread.joinable()) {
                    stderrThread.join();
                    if (ex) {
                        try {
                            std::rethrow_exception(ex);
                        } catch (...) {
                            ignoreException();
                        }
                    }
                }
            });

            {
                FramedSink sink(conn, ex);
                copyNAR(source, sink);
                sink.flush();
            }

            stderrThread.join();
            if (ex)
                std::rethrow_exception(ex);

        } else if (GET_PROTOCOL_MINOR(conn->daemonVersion) >= 21) {
            conn.processStderr(0, &source);
        } else {
            copyNAR(source, conn->to);
            conn.processStderr(0, nullptr);
        }
    }
}


StorePath RemoteStore::addToStore(const string & name, const Path & _srcPath,
    FileIngestionMethod method, HashType hashAlgo, PathFilter & filter, RepairFlag repair)
{
    if (repair) throw Error("repairing is not supported when building through the Nix daemon");

    auto conn(getConnection());

    Path srcPath(absPath(_srcPath));

    conn->to
        << wopAddToStore
        << name
        << ((hashAlgo == htSHA256 && method == FileIngestionMethod::Recursive) ? 0 : 1) /* backwards compatibility hack */
        << (method == FileIngestionMethod::Recursive ? 1 : 0)
        << printHashType(hashAlgo);

    try {
        conn->to.written = 0;
        conn->to.warn = true;
        connections->incCapacity();
        {
            Finally cleanup([&]() { connections->decCapacity(); });
            dumpPath(srcPath, conn->to, filter);
        }
        conn->to.warn = false;
        conn.processStderr();
    } catch (SysError & e) {
        /* Daemon closed while we were sending the path. Probably OOM
           or I/O error. */
        if (e.errNo == EPIPE)
            try {
                conn.processStderr();
            } catch (EndOfFile & e) { }
        throw;
    }

    return parseStorePath(readString(conn->from));
}


StorePath RemoteStore::addTextToStore(const string & name, const string & s,
    const StorePathSet & references, RepairFlag repair)
{
    if (repair) throw Error("repairing is not supported when building through the Nix daemon");

    auto conn(getConnection());
    conn->to << wopAddTextToStore << name << s;
    writeStorePaths(*this, conn->to, references);

    conn.processStderr();
    return parseStorePath(readString(conn->from));
}


void RemoteStore::buildPaths(const std::vector<StorePathWithOutputs> & drvPaths, BuildMode buildMode)
{
    auto conn(getConnection());
    conn->to << wopBuildPaths;
    assert(GET_PROTOCOL_MINOR(conn->daemonVersion) >= 13);
    Strings ss;
    for (auto & p : drvPaths)
        ss.push_back(p.to_string(*this));
    conn->to << ss;
    if (GET_PROTOCOL_MINOR(conn->daemonVersion) >= 15)
        conn->to << buildMode;
    else
        /* Old daemons did not take a 'buildMode' parameter, so we
           need to validate it here on the client side.  */
        if (buildMode != bmNormal)
            throw Error("repairing or checking is not supported when building through the Nix daemon");
    conn.processStderr();
    readInt(conn->from);
}


BuildResult RemoteStore::buildDerivation(const StorePath & drvPath, const BasicDerivation & drv,
    BuildMode buildMode)
{
    auto conn(getConnection());
    conn->to << wopBuildDerivation << printStorePath(drvPath);
    writeDerivation(conn->to, *this, drv);
    conn->to << buildMode;
    conn.processStderr();
    BuildResult res;
    unsigned int status;
    conn->from >> status >> res.errorMsg;
    res.status = (BuildResult::Status) status;
    return res;
}


void RemoteStore::ensurePath(StorePathOrDesc pathOrDesc)
{
    auto path = bakeCaIfNeeded(pathOrDesc);
    auto conn(getConnection());
    conn->to << wopEnsurePath << printStorePath(path);
    conn.processStderr();
    readInt(conn->from);
}


void RemoteStore::addTempRoot(const StorePath & path)
{
    auto conn(getConnection());
    conn->to << wopAddTempRoot << printStorePath(path);
    conn.processStderr();
    readInt(conn->from);
}


void RemoteStore::addIndirectRoot(const Path & path)
{
    auto conn(getConnection());
    conn->to << wopAddIndirectRoot << path;
    conn.processStderr();
    readInt(conn->from);
}


void RemoteStore::syncWithGC()
{
    auto conn(getConnection());
    conn->to << wopSyncWithGC;
    conn.processStderr();
    readInt(conn->from);
}


Roots RemoteStore::findRoots(bool censor)
{
    auto conn(getConnection());
    conn->to << wopFindRoots;
    conn.processStderr();
    size_t count = readNum<size_t>(conn->from);
    Roots result;
    while (count--) {
        Path link = readString(conn->from);
        auto target = parseStorePath(readString(conn->from));
        result[std::move(target)].emplace(link);
    }
    return result;
}


void RemoteStore::collectGarbage(const GCOptions & options, GCResults & results)
{
    auto conn(getConnection());

    conn->to
        << wopCollectGarbage << options.action;
    writeStorePaths(*this, conn->to, options.pathsToDelete);
    conn->to << options.ignoreLiveness
        << options.maxFreed
        /* removed options */
        << 0 << 0 << 0;

    conn.processStderr();

    results.paths = readStrings<PathSet>(conn->from);
    results.bytesFreed = readLongLong(conn->from);
    readLongLong(conn->from); // obsolete

    {
        auto state_(Store::state.lock());
        state_->pathInfoCache.clear();
    }
}


void RemoteStore::optimiseStore()
{
    auto conn(getConnection());
    conn->to << wopOptimiseStore;
    conn.processStderr();
    readInt(conn->from);
}


bool RemoteStore::verifyStore(bool checkContents, RepairFlag repair)
{
    auto conn(getConnection());
    conn->to << wopVerifyStore << checkContents << repair;
    conn.processStderr();
    return readInt(conn->from);
}


void RemoteStore::addSignatures(const StorePath & storePath, const StringSet & sigs)
{
    auto conn(getConnection());
    conn->to << wopAddSignatures << printStorePath(storePath) << sigs;
    conn.processStderr();
    readInt(conn->from);
}


void RemoteStore::queryMissing(const std::vector<StorePathWithOutputs> & targets,
    StorePathSet & willBuild, StorePathSet & willSubstitute, StorePathSet & unknown,
    uint64_t & downloadSize, uint64_t & narSize)
{
    {
        auto conn(getConnection());
        if (GET_PROTOCOL_MINOR(conn->daemonVersion) < 19)
            // Don't hold the connection handle in the fallback case
            // to prevent a deadlock.
            goto fallback;
        conn->to << wopQueryMissing;
        Strings ss;
        for (auto & p : targets)
            ss.push_back(p.to_string(*this));
        conn->to << ss;
        conn.processStderr();
        willBuild = readStorePaths<StorePathSet>(*this, conn->from);
        willSubstitute = readStorePaths<StorePathSet>(*this, conn->from);
        unknown = readStorePaths<StorePathSet>(*this, conn->from);
        conn->from >> downloadSize >> narSize;
        return;
    }

 fallback:
    return Store::queryMissing(targets, willBuild, willSubstitute,
        unknown, downloadSize, narSize);
}


void RemoteStore::connect()
{
    auto conn(getConnection());
}


unsigned int RemoteStore::getProtocol()
{
    auto conn(connections->get());
    return conn->daemonVersion;
}


void RemoteStore::flushBadConnections()
{
    connections->flushBad();
}


RemoteStore::Connection::~Connection()
{
    try {
        to.flush();
    } catch (...) {
        ignoreException();
    }
}


static Logger::Fields readFields(Source & from)
{
    Logger::Fields fields;
    size_t size = readInt(from);
    for (size_t n = 0; n < size; n++) {
        auto type = (decltype(Logger::Field::type)) readInt(from);
        if (type == Logger::Field::tInt)
            fields.push_back(readNum<uint64_t>(from));
        else if (type == Logger::Field::tString)
            fields.push_back(readString(from));
        else
            throw Error("got unsupported field type %x from Nix daemon", (int) type);
    }
    return fields;
}


std::exception_ptr RemoteStore::Connection::processStderr(Sink * sink, Source * source)
{
    to.flush();

    while (true) {

        auto msg = readNum<uint64_t>(from);

        if (msg == STDERR_WRITE) {
            string s = readString(from);
            if (!sink) throw Error("no sink");
            (*sink)(s);
        }

        else if (msg == STDERR_READ) {
            if (!source) throw Error("no source");
            size_t len = readNum<size_t>(from);
            auto buf = std::make_unique<unsigned char[]>(len);
            writeString(buf.get(), source->read(buf.get(), len), to);
            to.flush();
        }

        else if (msg == STDERR_ERROR) {
            string error = readString(from);
            unsigned int status = readInt(from);
            return std::make_exception_ptr(Error(status, error));
        }

        else if (msg == STDERR_NEXT)
            printError(chomp(readString(from)));

        else if (msg == STDERR_START_ACTIVITY) {
            auto act = readNum<ActivityId>(from);
            auto lvl = (Verbosity) readInt(from);
            auto type = (ActivityType) readInt(from);
            auto s = readString(from);
            auto fields = readFields(from);
            auto parent = readNum<ActivityId>(from);
            logger->startActivity(act, lvl, type, s, fields, parent);
        }

        else if (msg == STDERR_STOP_ACTIVITY) {
            auto act = readNum<ActivityId>(from);
            logger->stopActivity(act);
        }

        else if (msg == STDERR_RESULT) {
            auto act = readNum<ActivityId>(from);
            auto type = (ResultType) readInt(from);
            auto fields = readFields(from);
            logger->result(act, type, fields);
        }

        else if (msg == STDERR_LAST)
            break;

        else
            throw Error("got unknown message type %x from Nix daemon", msg);
    }

    return nullptr;
}

static std::string uriScheme = "unix://";

static RegisterStoreImplementation regStore([](
    const std::string & uri, const Store::Params & params)
    -> std::shared_ptr<Store>
{
    if (std::string(uri, 0, uriScheme.size()) != uriScheme) return 0;
    return std::make_shared<UDSRemoteStore>(std::string(uri, uriScheme.size()), params);
});

}<|MERGE_RESOLUTION|>--- conflicted
+++ resolved
@@ -39,7 +39,6 @@
         out << store.printStorePath(i);
 }
 
-<<<<<<< HEAD
 std::set<StorePathDescriptor> readStorePathDescriptorSet(const Store & store, Source & from)
 {
     std::set<StorePathDescriptor> paths;
@@ -58,24 +57,6 @@
     //    out << store.printStorePath(i.first);
     //    out << renderContentAddress(i.second);
     //}
-=======
-StorePathCAMap readStorePathCAMap(const Store & store, Source & from)
-{
-    StorePathCAMap paths;
-    auto count = readNum<size_t>(from);
-    while (count--)
-        paths.insert_or_assign(store.parseStorePath(readString(from)), parseContentAddressOpt(readString(from)));
-    return paths;
-}
-
-void writeStorePathCAMap(const Store & store, Sink & out, const StorePathCAMap & paths)
-{
-    out << paths.size();
-    for (auto & i : paths) {
-        out << store.printStorePath(i.first);
-        out << renderContentAddress(i.second);
-    }
->>>>>>> e3a2154f
 }
 
 std::map<string, StorePath> readOutputPathMap(const Store & store, Source & from)
@@ -372,15 +353,9 @@
 }
 
 
-<<<<<<< HEAD
 void RemoteStore::querySubstitutablePathInfos(const StorePathSet & paths, const std::set<StorePathDescriptor> & caPaths, SubstitutablePathInfos & infos)
 {
     if (paths.empty() && caPaths.empty()) return;
-=======
-void RemoteStore::querySubstitutablePathInfos(const StorePathCAMap & pathsMap, SubstitutablePathInfos & infos)
-{
-    if (pathsMap.empty()) return;
->>>>>>> e3a2154f
 
     auto conn(getConnection());
 
@@ -391,16 +366,10 @@
         return combined;
     };
 
-<<<<<<< HEAD
     if (GET_PROTOCOL_MINOR(conn->daemonVersion) < 12) {
         for (auto & path : combine()) {
             SubstitutablePathInfo info;
             conn->to << wopQuerySubstitutablePathInfo << printStorePath(path);
-=======
-        for (auto & i : pathsMap) {
-            SubstitutablePathInfo info;
-            conn->to << wopQuerySubstitutablePathInfo << printStorePath(i.first);
->>>>>>> e3a2154f
             conn.processStderr();
             unsigned int reply = readInt(conn->from);
             if (reply == 0) continue;
@@ -410,31 +379,18 @@
             info.setReferencesPossiblyToSelf(path, readStorePaths<StorePathSet>(*this, conn->from));
             info.downloadSize = readLongLong(conn->from);
             info.narSize = readLongLong(conn->from);
-<<<<<<< HEAD
             infos.insert_or_assign(path, std::move(info));
-=======
-            infos.insert_or_assign(i.first, std::move(info));
->>>>>>> e3a2154f
         }
 
     } else {
 
         conn->to << wopQuerySubstitutablePathInfos;
         if (GET_PROTOCOL_MINOR(conn->daemonVersion) < 22) {
-<<<<<<< HEAD
             writeStorePaths(*this, conn->to, combine());
         } else {
             writeStorePaths(*this, conn->to, paths);
             writeStorePathDescriptorSet(*this, conn->to, caPaths);
         }
-=======
-            StorePathSet paths;
-            for (auto & path : pathsMap)
-                paths.insert(path.first);
-            writeStorePaths(*this, conn->to, paths);
-        } else
-            writeStorePathCAMap(*this, conn->to, pathsMap);
->>>>>>> e3a2154f
         conn.processStderr();
         size_t count = readNum<size_t>(conn->from);
         for (size_t n = 0; n < count; n++) {
@@ -477,11 +433,7 @@
             auto deriver = readString(conn->from);
             if (deriver != "") info->deriver = parseStorePath(deriver);
             info->narHash = Hash::parseAny(readString(conn->from), htSHA256);
-<<<<<<< HEAD
             info->setReferencesPossiblyToSelf(readStorePaths<StorePathSet>(*this, conn->from));
-=======
-            info->references = readStorePaths<StorePathSet>(*this, conn->from);
->>>>>>> e3a2154f
             conn->from >> info->registrationTime >> info->narSize;
             if (GET_PROTOCOL_MINOR(conn->daemonVersion) >= 16) {
                 conn->from >> info->ultimate;
@@ -580,11 +532,7 @@
                  << printStorePath(info.path)
                  << (info.deriver ? printStorePath(*info.deriver) : "")
                  << info.narHash->to_string(Base16, false);
-<<<<<<< HEAD
         writeStorePaths(*this, conn->to, info.referencesPossiblyToSelf());
-=======
-        writeStorePaths(*this, conn->to, info.references);
->>>>>>> e3a2154f
         conn->to << info.registrationTime << info.narSize
                  << info.ultimate << info.sigs << renderContentAddress(info.ca)
                  << repair << !checkSigs;
