#include "serialise.hh"
#include "util.hh"
#include "remote-store.hh"
#include "worker-protocol.hh"
#include "archive.hh"
#include "affinity.hh"
#include "globals.hh"
#include "derivations.hh"
#include "pool.hh"
#include "finally.hh"
#include "logging.hh"

#include <sys/types.h>
#include <sys/stat.h>
#include <sys/socket.h>
#include <sys/un.h>
#include <errno.h>
#include <fcntl.h>
#include <unistd.h>

#include <cstring>

namespace nix {


template<> StorePathSet readStorePaths(const Store & store, Source & from)
{
    StorePathSet paths;
    for (auto & i : readStrings<Strings>(from))
        paths.insert(store.parseStorePath(i));
    return paths;
}


void writeStorePaths(const Store & store, Sink & out, const StorePathSet & paths)
{
    out << paths.size();
    for (auto & i : paths)
        out << store.printStorePath(i);
}

std::set<StorePathDescriptor> readStorePathDescriptorSet(const Store & store, Source & from)
{
    std::set<StorePathDescriptor> paths;
    // TODO
    // auto count = readNum<size_t>(from);
    // while (count--)
    //     paths.insert_or_assign(store.parseStorePath(readString(from)), parseContentAddressOpt(readString(from)));
    return paths;
}

void writeStorePathDescriptorSet(const Store & store, Sink & out, const std::set<StorePathDescriptor> & paths)
{
    // TODO
    //out << paths.size();
    //for (auto & i : paths) {
    //    out << store.printStorePath(i.first);
    //    out << renderContentAddress(i.second);
    //}
}

std::map<string, StorePath> readOutputPathMap(const Store & store, Source & from)
{
    std::map<string, StorePath> pathMap;
    auto rawInput = readStrings<Strings>(from);
    if (rawInput.size() % 2)
        throw Error("got an odd number of elements from the daemon when trying to read a output path map");
    auto curInput = rawInput.begin();
    while (curInput != rawInput.end()) {
        auto thisKey = *curInput++;
        auto thisValue = *curInput++;
        pathMap.emplace(thisKey, store.parseStorePath(thisValue));
    }
    return pathMap;
}

void writeOutputPathMap(const Store & store, Sink & out, const std::map<string, StorePath> & pathMap)
{
    out << 2*pathMap.size();
    for (auto & i : pathMap) {
        out << i.first;
        out << store.printStorePath(i.second);
    }
}

/* TODO: Separate these store impls into different files, give them better names */
RemoteStore::RemoteStore(const Params & params)
    : Store(params)
    , connections(make_ref<Pool<Connection>>(
            std::max(1, (int) maxConnections),
            [this]() { return openConnectionWrapper(); },
            [this](const ref<Connection> & r) {
                return
                    r->to.good()
                    && r->from.good()
                    && std::chrono::duration_cast<std::chrono::seconds>(
                        std::chrono::steady_clock::now() - r->startTime).count() < maxConnectionAge;
            }
            ))
{
}


ref<RemoteStore::Connection> RemoteStore::openConnectionWrapper()
{
    if (failed)
        throw Error("opening a connection to remote store '%s' previously failed", getUri());
    try {
        return openConnection();
    } catch (...) {
        failed = true;
        throw;
    }
}


UDSRemoteStore::UDSRemoteStore(const Params & params)
    : Store(params)
    , LocalFSStore(params)
    , RemoteStore(params)
{
}


UDSRemoteStore::UDSRemoteStore(std::string socket_path, const Params & params)
    : Store(params)
    , LocalFSStore(params)
    , RemoteStore(params)
    , path(socket_path)
{
}


std::string UDSRemoteStore::getUri()
{
    if (path) {
        return std::string("unix://") + *path;
    } else {
        return "daemon";
    }
}


ref<RemoteStore::Connection> UDSRemoteStore::openConnection()
{
    auto conn = make_ref<Connection>();

    /* Connect to a daemon that does the privileged work for us. */
    conn->fd = socket(PF_UNIX, SOCK_STREAM
        #ifdef SOCK_CLOEXEC
        | SOCK_CLOEXEC
        #endif
        , 0);
    if (!conn->fd)
        throw SysError("cannot create Unix domain socket");
    closeOnExec(conn->fd.get());

    string socketPath = path ? *path : settings.nixDaemonSocketFile;

    struct sockaddr_un addr;
    addr.sun_family = AF_UNIX;
    if (socketPath.size() + 1 >= sizeof(addr.sun_path))
        throw Error("socket path '%1%' is too long", socketPath);
    strcpy(addr.sun_path, socketPath.c_str());

    if (::connect(conn->fd.get(), (struct sockaddr *) &addr, sizeof(addr)) == -1)
        throw SysError("cannot connect to daemon at '%1%'", socketPath);

    conn->from.fd = conn->fd.get();
    conn->to.fd = conn->fd.get();

    conn->startTime = std::chrono::steady_clock::now();

    initConnection(*conn);

    return conn;
}


void RemoteStore::initConnection(Connection & conn)
{
    /* Send the magic greeting, check for the reply. */
    try {
        conn.to << WORKER_MAGIC_1;
        conn.to.flush();
        unsigned int magic = readInt(conn.from);
        if (magic != WORKER_MAGIC_2) throw Error("protocol mismatch");

        conn.from >> conn.daemonVersion;
        if (GET_PROTOCOL_MAJOR(conn.daemonVersion) != GET_PROTOCOL_MAJOR(PROTOCOL_VERSION))
            throw Error("Nix daemon protocol version not supported");
        if (GET_PROTOCOL_MINOR(conn.daemonVersion) < 10)
            throw Error("the Nix daemon version is too old");
        conn.to << PROTOCOL_VERSION;

        if (GET_PROTOCOL_MINOR(conn.daemonVersion) >= 14) {
            int cpu = sameMachine() && settings.lockCPU ? lockToCurrentCPU() : -1;
            if (cpu != -1)
                conn.to << 1 << cpu;
            else
                conn.to << 0;
        }

        if (GET_PROTOCOL_MINOR(conn.daemonVersion) >= 11)
            conn.to << false;

        auto ex = conn.processStderr();
        if (ex) std::rethrow_exception(ex);
    }
    catch (Error & e) {
        throw Error("cannot open connection to remote store '%s': %s", getUri(), e.what());
    }

    setOptions(conn);
}


void RemoteStore::setOptions(Connection & conn)
{
    conn.to << wopSetOptions
       << settings.keepFailed
       << settings.keepGoing
       << settings.tryFallback
       << verbosity
       << settings.maxBuildJobs
       << settings.maxSilentTime
       << true
       << (settings.verboseBuild ? lvlError : lvlVomit)
       << 0 // obsolete log type
       << 0 /* obsolete print build trace */
       << settings.buildCores
       << settings.useSubstitutes;

    if (GET_PROTOCOL_MINOR(conn.daemonVersion) >= 12) {
        std::map<std::string, Config::SettingInfo> overrides;
        globalConfig.getSettings(overrides, true);
        overrides.erase(settings.keepFailed.name);
        overrides.erase(settings.keepGoing.name);
        overrides.erase(settings.tryFallback.name);
        overrides.erase(settings.maxBuildJobs.name);
        overrides.erase(settings.maxSilentTime.name);
        overrides.erase(settings.buildCores.name);
        overrides.erase(settings.useSubstitutes.name);
        overrides.erase(loggerSettings.showTrace.name);
        conn.to << overrides.size();
        for (auto & i : overrides)
            conn.to << i.first << i.second.value;
    }

    auto ex = conn.processStderr();
    if (ex) std::rethrow_exception(ex);
}


/* A wrapper around Pool<RemoteStore::Connection>::Handle that marks
   the connection as bad (causing it to be closed) if a non-daemon
   exception is thrown before the handle is closed. Such an exception
   causes a deviation from the expected protocol and therefore a
   desynchronization between the client and daemon. */
struct ConnectionHandle
{
    Pool<RemoteStore::Connection>::Handle handle;
    bool daemonException = false;

    ConnectionHandle(Pool<RemoteStore::Connection>::Handle && handle)
        : handle(std::move(handle))
    { }

    ConnectionHandle(ConnectionHandle && h)
        : handle(std::move(h.handle))
    { }

    ~ConnectionHandle()
    {
        if (!daemonException && std::uncaught_exceptions()) {
            handle.markBad();
            debug("closing daemon connection because of an exception");
        }
    }

    RemoteStore::Connection * operator -> () { return &*handle; }

    void processStderr(Sink * sink = 0, Source * source = 0)
    {
        auto ex = handle->processStderr(sink, source);
        if (ex) {
            daemonException = true;
            std::rethrow_exception(ex);
        }
    }
};


ConnectionHandle RemoteStore::getConnection()
{
    return ConnectionHandle(connections->get());
}


bool RemoteStore::isValidPathUncached(const StorePath & path)
{
    auto conn(getConnection());
    conn->to << wopIsValidPath << printStorePath(path);
    conn.processStderr();
    return readInt(conn->from);
}


StorePathSet RemoteStore::queryValidPaths(const StorePathSet & paths, SubstituteFlag maybeSubstitute)
{
    auto conn(getConnection());
    if (GET_PROTOCOL_MINOR(conn->daemonVersion) < 12) {
        StorePathSet res;
        for (auto & i : paths)
            if (isValidPath(i)) res.insert(i);
        return res;
    } else {
        conn->to << wopQueryValidPaths;
        writeStorePaths(*this, conn->to, paths);
        conn.processStderr();
        return readStorePaths<StorePathSet>(*this, conn->from);
    }
}


StorePathSet RemoteStore::queryAllValidPaths()
{
    auto conn(getConnection());
    conn->to << wopQueryAllValidPaths;
    conn.processStderr();
    return readStorePaths<StorePathSet>(*this, conn->from);
}


StorePathSet RemoteStore::querySubstitutablePaths(const StorePathSet & paths)
{
    auto conn(getConnection());
    if (GET_PROTOCOL_MINOR(conn->daemonVersion) < 12) {
        StorePathSet res;
        for (auto & i : paths) {
            conn->to << wopHasSubstitutes << printStorePath(i);
            conn.processStderr();
            if (readInt(conn->from)) res.insert(i);
        }
        return res;
    } else {
        conn->to << wopQuerySubstitutablePaths;
        writeStorePaths(*this, conn->to, paths);
        conn.processStderr();
        return readStorePaths<StorePathSet>(*this, conn->from);
    }
}


void RemoteStore::querySubstitutablePathInfos(const StorePathSet & paths, const std::set<StorePathDescriptor> & caPaths, SubstitutablePathInfos & infos)
{
    if (paths.empty() && caPaths.empty()) return;

    auto conn(getConnection());

    auto combine = [&]() {
        std::set<StorePath> combined { paths };
        for (auto & ca : caPaths)
            combined.insert(makeFixedOutputPathFromCA(ca));
        return combined;
    };

    if (GET_PROTOCOL_MINOR(conn->daemonVersion) < 12) {
        for (auto & path : combine()) {
            SubstitutablePathInfo info;
            conn->to << wopQuerySubstitutablePathInfo << printStorePath(path);
            conn.processStderr();
            unsigned int reply = readInt(conn->from);
            if (reply == 0) continue;
            auto deriver = readString(conn->from);
            if (deriver != "")
                info.deriver = parseStorePath(deriver);
            info.setReferencesPossiblyToSelf(path, readStorePaths<StorePathSet>(*this, conn->from));
            info.downloadSize = readLongLong(conn->from);
            info.narSize = readLongLong(conn->from);
            infos.insert_or_assign(path, std::move(info));
        }

    } else {

        conn->to << wopQuerySubstitutablePathInfos;
        if (GET_PROTOCOL_MINOR(conn->daemonVersion) < 22) {
            writeStorePaths(*this, conn->to, combine());
        } else {
            writeStorePaths(*this, conn->to, paths);
            writeStorePathDescriptorSet(*this, conn->to, caPaths);
        }
        conn.processStderr();
        size_t count = readNum<size_t>(conn->from);
        for (size_t n = 0; n < count; n++) {
            auto path = parseStorePath(readString(conn->from));
            SubstitutablePathInfo & info { infos[path] };
            auto deriver = readString(conn->from);
            if (deriver != "")
                info.deriver = parseStorePath(deriver);
            info.setReferencesPossiblyToSelf(path, readStorePaths<StorePathSet>(*this, conn->from));
            info.downloadSize = readLongLong(conn->from);
            info.narSize = readLongLong(conn->from);
        }

    }
}


void RemoteStore::queryPathInfoUncached(const StorePath & path,
    Callback<std::shared_ptr<const ValidPathInfo>> callback) noexcept
{
    try {
        std::shared_ptr<ValidPathInfo> info;
        {
            auto conn(getConnection());
            conn->to << wopQueryPathInfo << printStorePath(path);
            try {
                conn.processStderr();
            } catch (Error & e) {
                // Ugly backwards compatibility hack.
                if (e.msg().find("is not valid") != std::string::npos)
                    throw InvalidPath(e.info());
                throw;
            }
            if (GET_PROTOCOL_MINOR(conn->daemonVersion) >= 17) {
                bool valid; conn->from >> valid;
                if (!valid) throw InvalidPath("path '%s' is not valid", printStorePath(path));
            }
            info = std::make_shared<ValidPathInfo>(StorePath(path));
            auto deriver = readString(conn->from);
            if (deriver != "") info->deriver = parseStorePath(deriver);
<<<<<<< HEAD
            info->narHash = Hash(readString(conn->from), htSHA256);
            info->setReferencesPossiblyToSelf(readStorePaths<StorePathSet>(*this, conn->from));
=======
            info->narHash = Hash::parseAny(readString(conn->from), htSHA256);
            info->references = readStorePaths<StorePathSet>(*this, conn->from);
>>>>>>> c466cb20
            conn->from >> info->registrationTime >> info->narSize;
            if (GET_PROTOCOL_MINOR(conn->daemonVersion) >= 16) {
                conn->from >> info->ultimate;
                info->sigs = readStrings<StringSet>(conn->from);
                info->ca = parseContentAddressOpt(readString(conn->from));
            }
        }
        callback(std::move(info));
    } catch (...) { callback.rethrow(); }
}


void RemoteStore::queryReferrers(const StorePath & path,
    StorePathSet & referrers)
{
    auto conn(getConnection());
    conn->to << wopQueryReferrers << printStorePath(path);
    conn.processStderr();
    for (auto & i : readStorePaths<StorePathSet>(*this, conn->from))
        referrers.insert(i);
}


StorePathSet RemoteStore::queryValidDerivers(const StorePath & path)
{
    auto conn(getConnection());
    conn->to << wopQueryValidDerivers << printStorePath(path);
    conn.processStderr();
    return readStorePaths<StorePathSet>(*this, conn->from);
}


StorePathSet RemoteStore::queryDerivationOutputs(const StorePath & path)
{
    auto conn(getConnection());
    if (GET_PROTOCOL_MINOR(conn->daemonVersion) >= 0x16) {
        return Store::queryDerivationOutputs(path);
    }
    conn->to << wopQueryDerivationOutputs << printStorePath(path);
    conn.processStderr();
    return readStorePaths<StorePathSet>(*this, conn->from);
}


OutputPathMap RemoteStore::queryDerivationOutputMap(const StorePath & path)
{
    auto conn(getConnection());
    conn->to << wopQueryDerivationOutputMap << printStorePath(path);
    conn.processStderr();
    return readOutputPathMap(*this, conn->from);

}

std::optional<StorePath> RemoteStore::queryPathFromHashPart(const std::string & hashPart)
{
    auto conn(getConnection());
    conn->to << wopQueryPathFromHashPart << hashPart;
    conn.processStderr();
    Path path = readString(conn->from);
    if (path.empty()) return {};
    return parseStorePath(path);
}


void RemoteStore::addToStore(const ValidPathInfo & info, Source & source,
    RepairFlag repair, CheckSigsFlag checkSigs)
{
    auto conn(getConnection());

    if (GET_PROTOCOL_MINOR(conn->daemonVersion) < 18) {
        conn->to << wopImportPaths;

        auto source2 = sinkToSource([&](Sink & sink) {
            sink << 1 // == path follows
                ;
            copyNAR(source, sink);
            sink
                << exportMagic
                << printStorePath(info.path);
            writeStorePaths(*this, sink, info.referencesPossiblyToSelf());
            sink
                << (info.deriver ? printStorePath(*info.deriver) : "")
                << 0 // == no legacy signature
                << 0 // == no path follows
                ;
        });

        conn.processStderr(0, source2.get());

        auto importedPaths = readStorePaths<StorePathSet>(*this, conn->from);
        assert(importedPaths.empty() == 0); // doesn't include possible self reference
    }

    else {
        conn->to << wopAddToStoreNar
                 << printStorePath(info.path)
                 << (info.deriver ? printStorePath(*info.deriver) : "")
<<<<<<< HEAD
                 << info.narHash.to_string(Base16, false);
        writeStorePaths(*this, conn->to, info.referencesPossiblyToSelf());
=======
                 << info.narHash->to_string(Base16, false);
        writeStorePaths(*this, conn->to, info.references);
>>>>>>> c466cb20
        conn->to << info.registrationTime << info.narSize
                 << info.ultimate << info.sigs << renderContentAddress(info.ca)
                 << repair << !checkSigs;
        bool tunnel = GET_PROTOCOL_MINOR(conn->daemonVersion) >= 21;
        if (!tunnel) copyNAR(source, conn->to);
        conn.processStderr(0, tunnel ? &source : nullptr);
    }
}


StorePath RemoteStore::addToStore(const string & name, const Path & _srcPath,
    FileIngestionMethod method, HashType hashAlgo, PathFilter & filter, RepairFlag repair)
{
    if (repair) throw Error("repairing is not supported when building through the Nix daemon");

    auto conn(getConnection());

    Path srcPath(absPath(_srcPath));

    conn->to
        << wopAddToStore
        << name
        << ((hashAlgo == htSHA256 && method == FileIngestionMethod::Recursive) ? 0 : 1) /* backwards compatibility hack */
        << (method == FileIngestionMethod::Recursive ? 1 : 0)
        << printHashType(hashAlgo);

    try {
        conn->to.written = 0;
        conn->to.warn = true;
        connections->incCapacity();
        {
            Finally cleanup([&]() { connections->decCapacity(); });
            dumpPath(srcPath, conn->to, filter);
        }
        conn->to.warn = false;
        conn.processStderr();
    } catch (SysError & e) {
        /* Daemon closed while we were sending the path. Probably OOM
           or I/O error. */
        if (e.errNo == EPIPE)
            try {
                conn.processStderr();
            } catch (EndOfFile & e) { }
        throw;
    }

    return parseStorePath(readString(conn->from));
}


StorePath RemoteStore::addTextToStore(const string & name, const string & s,
    const StorePathSet & references, RepairFlag repair)
{
    if (repair) throw Error("repairing is not supported when building through the Nix daemon");

    auto conn(getConnection());
    conn->to << wopAddTextToStore << name << s;
    writeStorePaths(*this, conn->to, references);

    conn.processStderr();
    return parseStorePath(readString(conn->from));
}


void RemoteStore::buildPaths(const std::vector<StorePathWithOutputs> & drvPaths, BuildMode buildMode)
{
    auto conn(getConnection());
    conn->to << wopBuildPaths;
    assert(GET_PROTOCOL_MINOR(conn->daemonVersion) >= 13);
    Strings ss;
    for (auto & p : drvPaths)
        ss.push_back(p.to_string(*this));
    conn->to << ss;
    if (GET_PROTOCOL_MINOR(conn->daemonVersion) >= 15)
        conn->to << buildMode;
    else
        /* Old daemons did not take a 'buildMode' parameter, so we
           need to validate it here on the client side.  */
        if (buildMode != bmNormal)
            throw Error("repairing or checking is not supported when building through the Nix daemon");
    conn.processStderr();
    readInt(conn->from);
}


BuildResult RemoteStore::buildDerivation(const StorePath & drvPath, const BasicDerivation & drv,
    BuildMode buildMode)
{
    auto conn(getConnection());
    conn->to << wopBuildDerivation << printStorePath(drvPath);
    writeDerivation(conn->to, *this, drv);
    conn->to << buildMode;
    conn.processStderr();
    BuildResult res;
    unsigned int status;
    conn->from >> status >> res.errorMsg;
    res.status = (BuildResult::Status) status;
    return res;
}


void RemoteStore::ensurePath(const StorePath & path)
{
    auto conn(getConnection());
    conn->to << wopEnsurePath << printStorePath(path);
    conn.processStderr();
    readInt(conn->from);
}


void RemoteStore::addTempRoot(const StorePath & path)
{
    auto conn(getConnection());
    conn->to << wopAddTempRoot << printStorePath(path);
    conn.processStderr();
    readInt(conn->from);
}


void RemoteStore::addIndirectRoot(const Path & path)
{
    auto conn(getConnection());
    conn->to << wopAddIndirectRoot << path;
    conn.processStderr();
    readInt(conn->from);
}


void RemoteStore::syncWithGC()
{
    auto conn(getConnection());
    conn->to << wopSyncWithGC;
    conn.processStderr();
    readInt(conn->from);
}


Roots RemoteStore::findRoots(bool censor)
{
    auto conn(getConnection());
    conn->to << wopFindRoots;
    conn.processStderr();
    size_t count = readNum<size_t>(conn->from);
    Roots result;
    while (count--) {
        Path link = readString(conn->from);
        auto target = parseStorePath(readString(conn->from));
        result[std::move(target)].emplace(link);
    }
    return result;
}


void RemoteStore::collectGarbage(const GCOptions & options, GCResults & results)
{
    auto conn(getConnection());

    conn->to
        << wopCollectGarbage << options.action;
    writeStorePaths(*this, conn->to, options.pathsToDelete);
    conn->to << options.ignoreLiveness
        << options.maxFreed
        /* removed options */
        << 0 << 0 << 0;

    conn.processStderr();

    results.paths = readStrings<PathSet>(conn->from);
    results.bytesFreed = readLongLong(conn->from);
    readLongLong(conn->from); // obsolete

    {
        auto state_(Store::state.lock());
        state_->pathInfoCache.clear();
    }
}


void RemoteStore::optimiseStore()
{
    auto conn(getConnection());
    conn->to << wopOptimiseStore;
    conn.processStderr();
    readInt(conn->from);
}


bool RemoteStore::verifyStore(bool checkContents, RepairFlag repair)
{
    auto conn(getConnection());
    conn->to << wopVerifyStore << checkContents << repair;
    conn.processStderr();
    return readInt(conn->from);
}


void RemoteStore::addSignatures(const StorePath & storePath, const StringSet & sigs)
{
    auto conn(getConnection());
    conn->to << wopAddSignatures << printStorePath(storePath) << sigs;
    conn.processStderr();
    readInt(conn->from);
}


void RemoteStore::queryMissing(const std::vector<StorePathWithOutputs> & targets,
    StorePathSet & willBuild, StorePathSet & willSubstitute, StorePathSet & unknown,
    unsigned long long & downloadSize, unsigned long long & narSize)
{
    {
        auto conn(getConnection());
        if (GET_PROTOCOL_MINOR(conn->daemonVersion) < 19)
            // Don't hold the connection handle in the fallback case
            // to prevent a deadlock.
            goto fallback;
        conn->to << wopQueryMissing;
        Strings ss;
        for (auto & p : targets)
            ss.push_back(p.to_string(*this));
        conn->to << ss;
        conn.processStderr();
        willBuild = readStorePaths<StorePathSet>(*this, conn->from);
        willSubstitute = readStorePaths<StorePathSet>(*this, conn->from);
        unknown = readStorePaths<StorePathSet>(*this, conn->from);
        conn->from >> downloadSize >> narSize;
        return;
    }

 fallback:
    return Store::queryMissing(targets, willBuild, willSubstitute,
        unknown, downloadSize, narSize);
}


void RemoteStore::connect()
{
    auto conn(getConnection());
}


unsigned int RemoteStore::getProtocol()
{
    auto conn(connections->get());
    return conn->daemonVersion;
}


void RemoteStore::flushBadConnections()
{
    connections->flushBad();
}


RemoteStore::Connection::~Connection()
{
    try {
        to.flush();
    } catch (...) {
        ignoreException();
    }
}


static Logger::Fields readFields(Source & from)
{
    Logger::Fields fields;
    size_t size = readInt(from);
    for (size_t n = 0; n < size; n++) {
        auto type = (decltype(Logger::Field::type)) readInt(from);
        if (type == Logger::Field::tInt)
            fields.push_back(readNum<uint64_t>(from));
        else if (type == Logger::Field::tString)
            fields.push_back(readString(from));
        else
            throw Error("got unsupported field type %x from Nix daemon", (int) type);
    }
    return fields;
}


std::exception_ptr RemoteStore::Connection::processStderr(Sink * sink, Source * source)
{
    to.flush();

    while (true) {

        auto msg = readNum<uint64_t>(from);

        if (msg == STDERR_WRITE) {
            string s = readString(from);
            if (!sink) throw Error("no sink");
            (*sink)(s);
        }

        else if (msg == STDERR_READ) {
            if (!source) throw Error("no source");
            size_t len = readNum<size_t>(from);
            auto buf = std::make_unique<unsigned char[]>(len);
            writeString(buf.get(), source->read(buf.get(), len), to);
            to.flush();
        }

        else if (msg == STDERR_ERROR) {
            string error = readString(from);
            unsigned int status = readInt(from);
            return std::make_exception_ptr(Error(status, error));
        }

        else if (msg == STDERR_NEXT)
            printError(chomp(readString(from)));

        else if (msg == STDERR_START_ACTIVITY) {
            auto act = readNum<ActivityId>(from);
            auto lvl = (Verbosity) readInt(from);
            auto type = (ActivityType) readInt(from);
            auto s = readString(from);
            auto fields = readFields(from);
            auto parent = readNum<ActivityId>(from);
            logger->startActivity(act, lvl, type, s, fields, parent);
        }

        else if (msg == STDERR_STOP_ACTIVITY) {
            auto act = readNum<ActivityId>(from);
            logger->stopActivity(act);
        }

        else if (msg == STDERR_RESULT) {
            auto act = readNum<ActivityId>(from);
            auto type = (ResultType) readInt(from);
            auto fields = readFields(from);
            logger->result(act, type, fields);
        }

        else if (msg == STDERR_LAST)
            break;

        else
            throw Error("got unknown message type %x from Nix daemon", msg);
    }

    return nullptr;
}

static std::string uriScheme = "unix://";

static RegisterStoreImplementation regStore([](
    const std::string & uri, const Store::Params & params)
    -> std::shared_ptr<Store>
{
    if (std::string(uri, 0, uriScheme.size()) != uriScheme) return 0;
    return std::make_shared<UDSRemoteStore>(std::string(uri, uriScheme.size()), params);
});

}<|MERGE_RESOLUTION|>--- conflicted
+++ resolved
@@ -430,13 +430,8 @@
             info = std::make_shared<ValidPathInfo>(StorePath(path));
             auto deriver = readString(conn->from);
             if (deriver != "") info->deriver = parseStorePath(deriver);
-<<<<<<< HEAD
-            info->narHash = Hash(readString(conn->from), htSHA256);
+            info->narHash = Hash::parseAny(readString(conn->from), htSHA256);
             info->setReferencesPossiblyToSelf(readStorePaths<StorePathSet>(*this, conn->from));
-=======
-            info->narHash = Hash::parseAny(readString(conn->from), htSHA256);
-            info->references = readStorePaths<StorePathSet>(*this, conn->from);
->>>>>>> c466cb20
             conn->from >> info->registrationTime >> info->narSize;
             if (GET_PROTOCOL_MINOR(conn->daemonVersion) >= 16) {
                 conn->from >> info->ultimate;
@@ -534,13 +529,8 @@
         conn->to << wopAddToStoreNar
                  << printStorePath(info.path)
                  << (info.deriver ? printStorePath(*info.deriver) : "")
-<<<<<<< HEAD
-                 << info.narHash.to_string(Base16, false);
+                 << info.narHash->to_string(Base16, false);
         writeStorePaths(*this, conn->to, info.referencesPossiblyToSelf());
-=======
-                 << info.narHash->to_string(Base16, false);
-        writeStorePaths(*this, conn->to, info.references);
->>>>>>> c466cb20
         conn->to << info.registrationTime << info.narSize
                  << info.ultimate << info.sigs << renderContentAddress(info.ca)
                  << repair << !checkSigs;
