#include "serialise.hh"
#include "util.hh"
#include "remote-fs-accessor.hh"
#include "remote-store.hh"
#include "worker-protocol.hh"
#include "archive.hh"
#include "affinity.hh"
#include "globals.hh"
#include "derivations.hh"
#include "pool.hh"
#include "finally.hh"
#include "git.hh"
#include "logging.hh"
#include "callback.hh"

#include <sys/types.h>
#include <sys/stat.h>
#include <sys/socket.h>
#include <sys/un.h>
#include <errno.h>
#include <fcntl.h>
#include <unistd.h>

#include <cstring>

namespace nix {

std::string WorkerProto<std::string>::read(const Store & store, Source & from)
{
    return readString(from);
}

void WorkerProto<std::string>::write(const Store & store, Sink & out, const std::string & str)
{
    out << str;
}


StorePath WorkerProto<StorePath>::read(const Store & store, Source & from)
{
    return store.parseStorePath(readString(from));
}

void WorkerProto<StorePath>::write(const Store & store, Sink & out, const StorePath & storePath)
{
    out << store.printStorePath(storePath);
}

StorePathDescriptor WorkerProto<StorePathDescriptor>::read(const Store & store, Source & from)
{
    return parseStorePathDescriptor(readString(from));
}

void WorkerProto<StorePathDescriptor>::write(const Store & store, Sink & out, const StorePathDescriptor & ca)
{
    out << renderStorePathDescriptor(ca);
}


std::optional<StorePath> WorkerProto<std::optional<StorePath>>::read(const Store & store, Source & from)
{
    auto s = readString(from);
    return s == "" ? std::optional<StorePath> {} : store.parseStorePath(s);
}

void WorkerProto<std::optional<StorePath>>::write(const Store & store, Sink & out, const std::optional<StorePath> & storePathOpt)
{
    out << (storePathOpt ? store.printStorePath(*storePathOpt) : "");
}


/* TODO: Separate these store impls into different files, give them better names */
RemoteStore::RemoteStore(const Params & params)
    : Store(params)
    , RemoteStoreConfig(params)
    , connections(make_ref<Pool<Connection>>(
            std::max(1, (int) maxConnections),
            [this]() {
                auto conn = openConnectionWrapper();
                try {
                    initConnection(*conn);
                } catch (...) {
                    failed = true;
                    throw;
                }
                return conn;
            },
            [this](const ref<Connection> & r) {
                return
                    r->to.good()
                    && r->from.good()
                    && std::chrono::duration_cast<std::chrono::seconds>(
                        std::chrono::steady_clock::now() - r->startTime).count() < maxConnectionAge;
            }
            ))
{
}


ref<RemoteStore::Connection> RemoteStore::openConnectionWrapper()
{
    if (failed)
        throw Error("opening a connection to remote store '%s' previously failed", getUri());
    try {
        return openConnection();
    } catch (...) {
        failed = true;
        throw;
    }
}


UDSRemoteStore::UDSRemoteStore(const Params & params)
    : StoreConfig(params)
    , Store(params)
    , LocalFSStore(params)
    , RemoteStore(params)
{
}


UDSRemoteStore::UDSRemoteStore(
        const std::string scheme,
        std::string socket_path,
        const Params & params)
    : UDSRemoteStore(params)
{
    path.emplace(socket_path);
}


std::string UDSRemoteStore::getUri()
{
    if (path) {
        return std::string("unix://") + *path;
    } else {
        return "daemon";
    }
}


ref<RemoteStore::Connection> UDSRemoteStore::openConnection()
{
    auto conn = make_ref<Connection>();

    /* Connect to a daemon that does the privileged work for us. */
    conn->fd = socket(PF_UNIX, SOCK_STREAM
        #ifdef SOCK_CLOEXEC
        | SOCK_CLOEXEC
        #endif
        , 0);
    if (!conn->fd)
        throw SysError("cannot create Unix domain socket");
    closeOnExec(conn->fd.get());

    string socketPath = path ? *path : settings.nixDaemonSocketFile;

    struct sockaddr_un addr;
    addr.sun_family = AF_UNIX;
    if (socketPath.size() + 1 >= sizeof(addr.sun_path))
        throw Error("socket path '%1%' is too long", socketPath);
    strcpy(addr.sun_path, socketPath.c_str());

    if (::connect(conn->fd.get(), (struct sockaddr *) &addr, sizeof(addr)) == -1)
        throw SysError("cannot connect to daemon at '%1%'", socketPath);

    conn->from.fd = conn->fd.get();
    conn->to.fd = conn->fd.get();

    conn->startTime = std::chrono::steady_clock::now();

    return conn;
}


void RemoteStore::initConnection(Connection & conn)
{
    /* Send the magic greeting, check for the reply. */
    try {
        conn.to << WORKER_MAGIC_1;
        conn.to.flush();
        unsigned int magic = readInt(conn.from);
        if (magic != WORKER_MAGIC_2) throw Error("protocol mismatch");

        conn.from >> conn.daemonVersion;
        if (GET_PROTOCOL_MAJOR(conn.daemonVersion) != GET_PROTOCOL_MAJOR(PROTOCOL_VERSION))
            throw Error("Nix daemon protocol version not supported");
        if (GET_PROTOCOL_MINOR(conn.daemonVersion) < 10)
            throw Error("the Nix daemon version is too old");
        conn.to << PROTOCOL_VERSION;

        if (GET_PROTOCOL_MINOR(conn.daemonVersion) >= 14) {
            int cpu = sameMachine() && settings.lockCPU ? lockToCurrentCPU() : -1;
            if (cpu != -1)
                conn.to << 1 << cpu;
            else
                conn.to << 0;
        }

        if (GET_PROTOCOL_MINOR(conn.daemonVersion) >= 11)
            conn.to << false;

        auto ex = conn.processStderr();
        if (ex) std::rethrow_exception(ex);
    }
    catch (Error & e) {
        throw Error("cannot open connection to remote store '%s': %s", getUri(), e.what());
    }

    setOptions(conn);
}


void RemoteStore::setOptions(Connection & conn)
{
    conn.to << wopSetOptions
       << settings.keepFailed
       << settings.keepGoing
       << settings.tryFallback
       << verbosity
       << settings.maxBuildJobs
       << settings.maxSilentTime
       << true
       << (settings.verboseBuild ? lvlError : lvlVomit)
       << 0 // obsolete log type
       << 0 /* obsolete print build trace */
       << settings.buildCores
       << settings.useSubstitutes;

    if (GET_PROTOCOL_MINOR(conn.daemonVersion) >= 12) {
        std::map<std::string, Config::SettingInfo> overrides;
        globalConfig.getSettings(overrides, true);
        overrides.erase(settings.keepFailed.name);
        overrides.erase(settings.keepGoing.name);
        overrides.erase(settings.tryFallback.name);
        overrides.erase(settings.maxBuildJobs.name);
        overrides.erase(settings.maxSilentTime.name);
        overrides.erase(settings.buildCores.name);
        overrides.erase(settings.useSubstitutes.name);
        overrides.erase(loggerSettings.showTrace.name);
        conn.to << overrides.size();
        for (auto & i : overrides)
            conn.to << i.first << i.second.value;
    }

    auto ex = conn.processStderr();
    if (ex) std::rethrow_exception(ex);
}


/* A wrapper around Pool<RemoteStore::Connection>::Handle that marks
   the connection as bad (causing it to be closed) if a non-daemon
   exception is thrown before the handle is closed. Such an exception
   causes a deviation from the expected protocol and therefore a
   desynchronization between the client and daemon. */
struct ConnectionHandle
{
    Pool<RemoteStore::Connection>::Handle handle;
    bool daemonException = false;

    ConnectionHandle(Pool<RemoteStore::Connection>::Handle && handle)
        : handle(std::move(handle))
    { }

    ConnectionHandle(ConnectionHandle && h)
        : handle(std::move(h.handle))
    { }

    ~ConnectionHandle()
    {
        if (!daemonException && std::uncaught_exceptions()) {
            handle.markBad();
            debug("closing daemon connection because of an exception");
        }
    }

    RemoteStore::Connection * operator -> () { return &*handle; }

    void processStderr(Sink * sink = 0, Source * source = 0, bool flush = true)
    {
        auto ex = handle->processStderr(sink, source, flush);
        if (ex) {
            daemonException = true;
            std::rethrow_exception(ex);
        }
    }

    void withFramedSink(std::function<void(Sink & sink)> fun);
};


ConnectionHandle RemoteStore::getConnection()
{
    return ConnectionHandle(connections->get());
}


bool RemoteStore::isValidPathUncached(StorePathOrDesc pathOrDesc)
{
    auto path = bakeCaIfNeeded(pathOrDesc);
    auto conn(getConnection());
    conn->to << wopIsValidPath << printStorePath(path);
    conn.processStderr();
    return readInt(conn->from);
}


std::set<OwnedStorePathOrDesc> RemoteStore::queryValidPaths(const std::set<OwnedStorePathOrDesc> & paths, SubstituteFlag maybeSubstitute)
{
    auto conn(getConnection());
    if (GET_PROTOCOL_MINOR(conn->daemonVersion) < 12) {
        std::set<OwnedStorePathOrDesc> res;
        for (auto & i : paths)
            if (isValidPath(borrowStorePathOrDesc(i)))
                res.insert(i);
        return res;
    } else {
        StorePathSet paths2;
        for (auto & pathOrDesc : paths)
            paths2.insert(bakeCaIfNeeded(pathOrDesc));
        // FIXME make new version to take advantage of desc case
        conn->to << wopQueryValidPaths;
        WorkerProto<StorePathSet>::write(*this, conn->to, paths2);
        conn.processStderr();
        auto res = WorkerProto<StorePathSet>::read(*this, conn->from);
        std::set<OwnedStorePathOrDesc> res2;
        for (auto & r : res)
            res2.insert(r);
        return res2;
    }
}


StorePathSet RemoteStore::queryAllValidPaths()
{
    auto conn(getConnection());
    conn->to << wopQueryAllValidPaths;
    conn.processStderr();
    return WorkerProto<StorePathSet>::read(*this, conn->from);
}


StorePathSet RemoteStore::querySubstitutablePaths(const StorePathSet & paths)
{
    auto conn(getConnection());
    if (GET_PROTOCOL_MINOR(conn->daemonVersion) < 12) {
        StorePathSet res;
        for (auto & i : paths) {
            conn->to << wopHasSubstitutes << printStorePath(i);
            conn.processStderr();
            if (readInt(conn->from)) res.insert(i);
        }
        return res;
    } else {
        conn->to << wopQuerySubstitutablePaths;
        WorkerProto<StorePathSet>::write(*this, conn->to, paths);
        conn.processStderr();
        return WorkerProto<StorePathSet>::read(*this, conn->from);
    }
}


void RemoteStore::querySubstitutablePathInfos(const StorePathSet & paths, const std::set<StorePathDescriptor> & caPaths, SubstitutablePathInfos & infos)
{
    if (paths.empty() && caPaths.empty()) return;

    auto conn(getConnection());

    auto combine = [&]() {
        std::set<StorePath> combined { paths };
        for (auto & ca : caPaths)
            combined.insert(makeFixedOutputPathFromCA(ca));
        return combined;
    };

    if (GET_PROTOCOL_MINOR(conn->daemonVersion) < 12) {
        for (auto & path : combine()) {
            SubstitutablePathInfo info;
            conn->to << wopQuerySubstitutablePathInfo << printStorePath(path);
            conn.processStderr();
            unsigned int reply = readInt(conn->from);
            if (reply == 0) continue;
            auto deriver = readString(conn->from);
            if (deriver != "")
                info.deriver = parseStorePath(deriver);
            info.setReferencesPossiblyToSelf(path, WorkerProto<StorePathSet>::read(*this, conn->from));
            info.downloadSize = readLongLong(conn->from);
            info.narSize = readLongLong(conn->from);
            infos.insert_or_assign(path, std::move(info));
        }

    } else {

        conn->to << wopQuerySubstitutablePathInfos;
        if (GET_PROTOCOL_MINOR(conn->daemonVersion) < 22) {
            WorkerProto<StorePathSet>::write(*this, conn->to, combine());
        } else {
            WorkerProto<StorePathSet>::write(*this, conn->to, paths);
            WorkerProto<std::set<StorePathDescriptor>>::write(*this, conn->to, caPaths);
        }
        conn.processStderr();
        size_t count = readNum<size_t>(conn->from);
        for (size_t n = 0; n < count; n++) {
            auto path = parseStorePath(readString(conn->from));
            SubstitutablePathInfo & info { infos[path] };
            auto deriver = readString(conn->from);
            if (deriver != "")
                info.deriver = parseStorePath(deriver);
            info.setReferencesPossiblyToSelf(path, WorkerProto<StorePathSet>::read(*this, conn->from));
            info.downloadSize = readLongLong(conn->from);
            info.narSize = readLongLong(conn->from);
        }

    }
}


ref<const ValidPathInfo> RemoteStore::readValidPathInfo(ConnectionHandle & conn, const StorePath & path)
{
    auto deriver = readString(conn->from);
    auto narHash = Hash::parseAny(readString(conn->from), htSHA256);
    auto info = make_ref<ValidPathInfo>(path, narHash);
    if (deriver != "") info->deriver = parseStorePath(deriver);
    info->setReferencesPossiblyToSelf(WorkerProto<StorePathSet>::read(*this, conn->from));
    conn->from >> info->registrationTime >> info->narSize;
    if (GET_PROTOCOL_MINOR(conn->daemonVersion) >= 16) {
        conn->from >> info->ultimate;
        info->sigs = readStrings<StringSet>(conn->from);
        info->ca = parseContentAddressOpt(readString(conn->from));
    }
    return info;
}


void RemoteStore::queryPathInfoUncached(StorePathOrDesc pathOrDesc,
    Callback<std::shared_ptr<const ValidPathInfo>> callback) noexcept
{
    auto path = bakeCaIfNeeded(pathOrDesc);
    try {
        std::shared_ptr<const ValidPathInfo> info;
        {
            auto conn(getConnection());
            conn->to << wopQueryPathInfo << printStorePath(path);
            try {
                conn.processStderr();
            } catch (Error & e) {
                // Ugly backwards compatibility hack.
                if (e.msg().find("is not valid") != std::string::npos)
                    throw InvalidPath(e.info());
                throw;
            }
            if (GET_PROTOCOL_MINOR(conn->daemonVersion) >= 17) {
                bool valid; conn->from >> valid;
                if (!valid) throw InvalidPath("path '%s' is not valid", printStorePath(path));
            }
            info = readValidPathInfo(conn, path);
        }
        callback(std::move(info));
    } catch (...) { callback.rethrow(); }
}


void RemoteStore::queryReferrers(const StorePath & path,
    StorePathSet & referrers)
{
    auto conn(getConnection());
    conn->to << wopQueryReferrers << printStorePath(path);
    conn.processStderr();
    for (auto & i : WorkerProto<StorePathSet>::read(*this, conn->from))
        referrers.insert(i);
}


StorePathSet RemoteStore::queryValidDerivers(const StorePath & path)
{
    auto conn(getConnection());
    conn->to << wopQueryValidDerivers << printStorePath(path);
    conn.processStderr();
    return WorkerProto<StorePathSet>::read(*this, conn->from);
}


StorePathSet RemoteStore::queryDerivationOutputs(const StorePath & path)
{
    auto conn(getConnection());
    if (GET_PROTOCOL_MINOR(conn->daemonVersion) >= 0x16) {
        return Store::queryDerivationOutputs(path);
    }
    conn->to << wopQueryDerivationOutputs << printStorePath(path);
    conn.processStderr();
    return WorkerProto<StorePathSet>::read(*this, conn->from);
}


std::map<std::string, std::optional<StorePath>> RemoteStore::queryPartialDerivationOutputMap(const StorePath & path)
{
    if (GET_PROTOCOL_MINOR(getProtocol()) >= 0x16) {
        auto conn(getConnection());
        conn->to << wopQueryDerivationOutputMap << printStorePath(path);
        conn.processStderr();
        return WorkerProto<std::map<std::string, std::optional<StorePath>>>::read(*this, conn->from);
    } else {
        // Fallback for old daemon versions.
        // For floating-CA derivations (and their co-dependencies) this is an
        // under-approximation as it only returns the paths that can be inferred
        // from the derivation itself (and not the ones that are known because
        // the have been built), but as old stores don't handle floating-CA
        // derivations this shouldn't matter
        auto derivation = readDerivation(path);
        auto outputsWithOptPaths = derivation.outputsAndOptPaths(*this);
        std::map<std::string, std::optional<StorePath>> ret;
        for (auto & [outputName, outputAndPath] : outputsWithOptPaths) {
            ret.emplace(outputName, outputAndPath.second);
        }
        return ret;
    }
}

std::optional<StorePath> RemoteStore::queryPathFromHashPart(const std::string & hashPart)
{
    auto conn(getConnection());
    conn->to << wopQueryPathFromHashPart << hashPart;
    conn.processStderr();
    Path path = readString(conn->from);
    if (path.empty()) return {};
    return parseStorePath(path);
}


ref<const ValidPathInfo> RemoteStore::addCAToStore(
    Source & dump,
    const string & name,
    ContentAddressMethod caMethod,
    const StorePathSet & references,
    RepairFlag repair)
{
    std::optional<ConnectionHandle> conn_(getConnection());
    auto & conn = *conn_;

    if (GET_PROTOCOL_MINOR(conn->daemonVersion) >= 25) {

        conn->to
            << wopAddToStore
            << name
            << renderContentAddressMethod(caMethod);
        WorkerProto<StorePathSet>::write(*this, conn->to, references);
        conn->to << repair;

        conn.withFramedSink([&](Sink & sink) {
            dump.drainInto(sink);
        });

        auto path = parseStorePath(readString(conn->from));
        return readValidPathInfo(conn, path);
    }
    else {
        if (repair) throw Error("repairing is not supported when building through the Nix daemon protocol < 1.25");

        std::visit(overloaded {
            [&](TextHashMethod thm) -> void {
                std::string s = dump.drain();
                conn->to << wopAddTextToStore << name << s;
                WorkerProto<StorePathSet>::write(*this, conn->to, references);
                conn.processStderr();
            },
            [&](FixedOutputHashMethod fohm) -> void {
                conn->to
                    << wopAddToStore
                    << name
                    << ((fohm.hashType == htSHA256 && fohm.fileIngestionMethod == FileIngestionMethod::Recursive) ? 0 : 1) /* backwards compatibility hack */
                    << (fohm.fileIngestionMethod == FileIngestionMethod::Recursive ? 1 : 0)
                    << printHashType(fohm.hashType);

                try {
                    conn->to.written = 0;
                    conn->to.warn = true;
                    connections->incCapacity();
                    {
                        Finally cleanup([&]() { connections->decCapacity(); });
                        if (fohm.fileIngestionMethod == FileIngestionMethod::Recursive) {
                            dump.drainInto(conn->to);
                        } else {
                            std::string contents = dump.drain();
                            dumpString(contents, conn->to);
                        }
                    }
                    conn->to.warn = false;
                    conn.processStderr();
                } catch (SysError & e) {
                    /* Daemon closed while we were sending the path. Probably OOM
                      or I/O error. */
                    if (e.errNo == EPIPE)
                        try {
                            conn.processStderr();
                        } catch (EndOfFile & e) { }
                    throw;
                }

            }
        }, caMethod);
        auto path = parseStorePath(readString(conn->from));
        // Release our connection to prevent a deadlock in queryPathInfo().
        conn_.reset();
        return queryPathInfo(path);
    }
}


StorePath RemoteStore::addToStoreFromDump(Source & dump, const string & name,
        FileIngestionMethod method, HashType hashType, RepairFlag repair)
{
    StorePathSet references;
    return addCAToStore(dump, name, FixedOutputHashMethod{ .fileIngestionMethod = method, .hashType = hashType }, references, repair)->path;
}


void RemoteStore::addToStore(const ValidPathInfo & info, Source & source,
    RepairFlag repair, CheckSigsFlag checkSigs)
{
    auto conn(getConnection());

    if (GET_PROTOCOL_MINOR(conn->daemonVersion) < 18) {
        conn->to << wopImportPaths;

        auto source2 = sinkToSource([&](Sink & sink) {
            sink << 1 // == path follows
                ;
            copyNAR(source, sink);
            sink
                << exportMagic
                << printStorePath(info.path);
            WorkerProto<StorePathSet>::write(*this, sink, info.referencesPossiblyToSelf());
            sink
                << (info.deriver ? printStorePath(*info.deriver) : "")
                << 0 // == no legacy signature
                << 0 // == no path follows
                ;
        });

        conn.processStderr(0, source2.get());

        auto importedPaths = WorkerProto<StorePathSet>::read(*this, conn->from);
        assert(importedPaths.size() <= 1);
    }

    else {
        conn->to << wopAddToStoreNar
                 << printStorePath(info.path)
                 << (info.deriver ? printStorePath(*info.deriver) : "")
                 << info.narHash.to_string(Base16, false);
        WorkerProto<StorePathSet>::write(*this, conn->to, info.referencesPossiblyToSelf());
        conn->to << info.registrationTime << info.narSize
                 << info.ultimate << info.sigs << renderContentAddress(info.ca)
                 << repair << !checkSigs;

        if (GET_PROTOCOL_MINOR(conn->daemonVersion) >= 23) {
            conn.withFramedSink([&](Sink & sink) {
                copyNAR(source, sink);
            });
        } else if (GET_PROTOCOL_MINOR(conn->daemonVersion) >= 21) {
            conn.processStderr(0, &source);
        } else {
            copyNAR(source, conn->to);
            conn.processStderr(0, nullptr);
        }
    }
}


<<<<<<< HEAD
StorePath RemoteStore::addToStore(const string & name, const Path & _srcPath,
    FileIngestionMethod method, HashType hashAlgo, PathFilter & filter, RepairFlag repair)
{
    if (repair) throw Error("repairing is not supported when building through the Nix daemon");

    if (method == FileIngestionMethod::Git && hashAlgo != htSHA1)
        throw Error("git ingestion must use sha1 hash");

    Path srcPath(absPath(_srcPath));

    // recursively add to store if path is a directory
    if (method == FileIngestionMethod::Git) {
        struct stat st;
        if (lstat(srcPath.c_str(), &st))
            throw SysError("getting attributes of path '%1%'", srcPath);
        if (S_ISDIR(st.st_mode))
            for (auto & i : readDirectory(srcPath))
                addToStore("git", srcPath + "/" + i.name, method, hashAlgo, filter, repair);
    }

    auto conn(getConnection());

    conn->to
        << wopAddToStore
        << name
        << ((hashAlgo == htSHA256 && method == FileIngestionMethod::Recursive) ? 0 : 1) /* backwards compatibility hack */
        << (uint8_t) method
        << printHashType(hashAlgo);

    try {
        conn->to.written = 0;
        conn->to.warn = true;
        connections->incCapacity();
        {
            Finally cleanup([&]() { connections->decCapacity(); });
            if (method == FileIngestionMethod::Git)
                dumpGit(hashAlgo, srcPath, conn->to, filter);
            else
                dumpPath(srcPath, conn->to, filter);
        }
        conn->to.warn = false;
        conn.processStderr();
    } catch (SysError & e) {
        /* Daemon closed while we were sending the path. Probably OOM
           or I/O error. */
        if (e.errNo == EPIPE)
            try {
                conn.processStderr();
            } catch (EndOfFile & e) { }
        throw;
    }

    return parseStorePath(readString(conn->from));
}


=======
>>>>>>> 884a0496
StorePath RemoteStore::addTextToStore(const string & name, const string & s,
    const StorePathSet & references, RepairFlag repair)
{
    StringSource source(s);
    return addCAToStore(source, name, TextHashMethod{}, references, repair)->path;
}


void RemoteStore::buildPaths(const std::vector<StorePathWithOutputs> & drvPaths, BuildMode buildMode)
{
    auto conn(getConnection());
    conn->to << wopBuildPaths;
    assert(GET_PROTOCOL_MINOR(conn->daemonVersion) >= 13);
    Strings ss;
    for (auto & p : drvPaths)
        ss.push_back(p.to_string(*this));
    conn->to << ss;
    if (GET_PROTOCOL_MINOR(conn->daemonVersion) >= 15)
        conn->to << buildMode;
    else
        /* Old daemons did not take a 'buildMode' parameter, so we
           need to validate it here on the client side.  */
        if (buildMode != bmNormal)
            throw Error("repairing or checking is not supported when building through the Nix daemon");
    conn.processStderr();
    readInt(conn->from);
}


BuildResult RemoteStore::buildDerivation(const StorePath & drvPath, const BasicDerivation & drv,
    BuildMode buildMode)
{
    auto conn(getConnection());
    conn->to << wopBuildDerivation << printStorePath(drvPath);
    writeDerivation(conn->to, *this, drv);
    conn->to << buildMode;
    conn.processStderr();
    BuildResult res;
    unsigned int status;
    conn->from >> status >> res.errorMsg;
    res.status = (BuildResult::Status) status;
    return res;
}


void RemoteStore::ensurePath(StorePathOrDesc pathOrDesc)
{
    auto path = bakeCaIfNeeded(pathOrDesc);
    auto conn(getConnection());
    conn->to << wopEnsurePath << printStorePath(path);
    conn.processStderr();
    readInt(conn->from);
}


void RemoteStore::addTempRoot(const StorePath & path)
{
    auto conn(getConnection());
    conn->to << wopAddTempRoot << printStorePath(path);
    conn.processStderr();
    readInt(conn->from);
}


void RemoteStore::addIndirectRoot(const Path & path)
{
    auto conn(getConnection());
    conn->to << wopAddIndirectRoot << path;
    conn.processStderr();
    readInt(conn->from);
}


void RemoteStore::syncWithGC()
{
    auto conn(getConnection());
    conn->to << wopSyncWithGC;
    conn.processStderr();
    readInt(conn->from);
}


Roots RemoteStore::findRoots(bool censor)
{
    auto conn(getConnection());
    conn->to << wopFindRoots;
    conn.processStderr();
    size_t count = readNum<size_t>(conn->from);
    Roots result;
    while (count--) {
        Path link = readString(conn->from);
        auto target = parseStorePath(readString(conn->from));
        result[std::move(target)].emplace(link);
    }
    return result;
}


void RemoteStore::collectGarbage(const GCOptions & options, GCResults & results)
{
    auto conn(getConnection());

    conn->to
        << wopCollectGarbage << options.action;
    WorkerProto<StorePathSet>::write(*this, conn->to, options.pathsToDelete);
    conn->to << options.ignoreLiveness
        << options.maxFreed
        /* removed options */
        << 0 << 0 << 0;

    conn.processStderr();

    results.paths = readStrings<PathSet>(conn->from);
    results.bytesFreed = readLongLong(conn->from);
    readLongLong(conn->from); // obsolete

    {
        auto state_(Store::state.lock());
        state_->pathInfoCache.clear();
    }
}


void RemoteStore::optimiseStore()
{
    auto conn(getConnection());
    conn->to << wopOptimiseStore;
    conn.processStderr();
    readInt(conn->from);
}


bool RemoteStore::verifyStore(bool checkContents, RepairFlag repair)
{
    auto conn(getConnection());
    conn->to << wopVerifyStore << checkContents << repair;
    conn.processStderr();
    return readInt(conn->from);
}


void RemoteStore::addSignatures(const StorePath & storePath, const StringSet & sigs)
{
    auto conn(getConnection());
    conn->to << wopAddSignatures << printStorePath(storePath) << sigs;
    conn.processStderr();
    readInt(conn->from);
}


void RemoteStore::queryMissing(const std::vector<StorePathWithOutputs> & targets,
    StorePathSet & willBuild, StorePathSet & willSubstitute, StorePathSet & unknown,
    uint64_t & downloadSize, uint64_t & narSize)
{
    {
        auto conn(getConnection());
        if (GET_PROTOCOL_MINOR(conn->daemonVersion) < 19)
            // Don't hold the connection handle in the fallback case
            // to prevent a deadlock.
            goto fallback;
        conn->to << wopQueryMissing;
        Strings ss;
        for (auto & p : targets)
            ss.push_back(p.to_string(*this));
        conn->to << ss;
        conn.processStderr();
        willBuild = WorkerProto<StorePathSet>::read(*this, conn->from);
        willSubstitute = WorkerProto<StorePathSet>::read(*this, conn->from);
        unknown = WorkerProto<StorePathSet>::read(*this, conn->from);
        conn->from >> downloadSize >> narSize;
        return;
    }

 fallback:
    return Store::queryMissing(targets, willBuild, willSubstitute,
        unknown, downloadSize, narSize);
}


void RemoteStore::connect()
{
    auto conn(getConnection());
}


unsigned int RemoteStore::getProtocol()
{
    auto conn(connections->get());
    return conn->daemonVersion;
}


void RemoteStore::flushBadConnections()
{
    connections->flushBad();
}


RemoteStore::Connection::~Connection()
{
    try {
        to.flush();
    } catch (...) {
        ignoreException();
    }
}

void RemoteStore::narFromPath(StorePathOrDesc pathOrDesc, Sink & sink)
{
    auto path = bakeCaIfNeeded(pathOrDesc);
    auto conn(connections->get());
    conn->to << wopNarFromPath << printStorePath(path);
    conn->processStderr();
    copyNAR(conn->from, sink);
}

ref<FSAccessor> RemoteStore::getFSAccessor()
{
    return make_ref<RemoteFSAccessor>(ref<Store>(shared_from_this()));
}

static Logger::Fields readFields(Source & from)
{
    Logger::Fields fields;
    size_t size = readInt(from);
    for (size_t n = 0; n < size; n++) {
        auto type = (decltype(Logger::Field::type)) readInt(from);
        if (type == Logger::Field::tInt)
            fields.push_back(readNum<uint64_t>(from));
        else if (type == Logger::Field::tString)
            fields.push_back(readString(from));
        else
            throw Error("got unsupported field type %x from Nix daemon", (int) type);
    }
    return fields;
}


std::exception_ptr RemoteStore::Connection::processStderr(Sink * sink, Source * source, bool flush)
{
    if (flush)
        to.flush();

    while (true) {

        auto msg = readNum<uint64_t>(from);

        if (msg == STDERR_WRITE) {
            string s = readString(from);
            if (!sink) throw Error("no sink");
            (*sink)(s);
        }

        else if (msg == STDERR_READ) {
            if (!source) throw Error("no source");
            size_t len = readNum<size_t>(from);
            auto buf = std::make_unique<unsigned char[]>(len);
            writeString(buf.get(), source->read(buf.get(), len), to);
            to.flush();
        }

        else if (msg == STDERR_ERROR) {
            string error = readString(from);
            unsigned int status = readInt(from);
            return std::make_exception_ptr(Error(status, error));
        }

        else if (msg == STDERR_NEXT)
            printError(chomp(readString(from)));

        else if (msg == STDERR_START_ACTIVITY) {
            auto act = readNum<ActivityId>(from);
            auto lvl = (Verbosity) readInt(from);
            auto type = (ActivityType) readInt(from);
            auto s = readString(from);
            auto fields = readFields(from);
            auto parent = readNum<ActivityId>(from);
            logger->startActivity(act, lvl, type, s, fields, parent);
        }

        else if (msg == STDERR_STOP_ACTIVITY) {
            auto act = readNum<ActivityId>(from);
            logger->stopActivity(act);
        }

        else if (msg == STDERR_RESULT) {
            auto act = readNum<ActivityId>(from);
            auto type = (ResultType) readInt(from);
            auto fields = readFields(from);
            logger->result(act, type, fields);
        }

        else if (msg == STDERR_LAST)
            break;

        else
            throw Error("got unknown message type %x from Nix daemon", msg);
    }

    return nullptr;
}

void ConnectionHandle::withFramedSink(std::function<void(Sink &sink)> fun)
{
    (*this)->to.flush();

    std::exception_ptr ex;

    /* Handle log messages / exceptions from the remote on a
        separate thread. */
    std::thread stderrThread([&]()
    {
        try {
            processStderr(nullptr, nullptr, false);
        } catch (...) {
            ex = std::current_exception();
        }
    });

    Finally joinStderrThread([&]()
    {
        if (stderrThread.joinable()) {
            stderrThread.join();
            if (ex) {
                try {
                    std::rethrow_exception(ex);
                } catch (...) {
                    ignoreException();
                }
            }
        }
    });

    {
        FramedSink sink((*this)->to, ex);
        fun(sink);
        sink.flush();
    }

    stderrThread.join();
    if (ex)
        std::rethrow_exception(ex);

}

static RegisterStoreImplementation<UDSRemoteStore, UDSRemoteStoreConfig> regStore;

}<|MERGE_RESOLUTION|>--- conflicted
+++ resolved
@@ -667,65 +667,6 @@
 }
 
 
-<<<<<<< HEAD
-StorePath RemoteStore::addToStore(const string & name, const Path & _srcPath,
-    FileIngestionMethod method, HashType hashAlgo, PathFilter & filter, RepairFlag repair)
-{
-    if (repair) throw Error("repairing is not supported when building through the Nix daemon");
-
-    if (method == FileIngestionMethod::Git && hashAlgo != htSHA1)
-        throw Error("git ingestion must use sha1 hash");
-
-    Path srcPath(absPath(_srcPath));
-
-    // recursively add to store if path is a directory
-    if (method == FileIngestionMethod::Git) {
-        struct stat st;
-        if (lstat(srcPath.c_str(), &st))
-            throw SysError("getting attributes of path '%1%'", srcPath);
-        if (S_ISDIR(st.st_mode))
-            for (auto & i : readDirectory(srcPath))
-                addToStore("git", srcPath + "/" + i.name, method, hashAlgo, filter, repair);
-    }
-
-    auto conn(getConnection());
-
-    conn->to
-        << wopAddToStore
-        << name
-        << ((hashAlgo == htSHA256 && method == FileIngestionMethod::Recursive) ? 0 : 1) /* backwards compatibility hack */
-        << (uint8_t) method
-        << printHashType(hashAlgo);
-
-    try {
-        conn->to.written = 0;
-        conn->to.warn = true;
-        connections->incCapacity();
-        {
-            Finally cleanup([&]() { connections->decCapacity(); });
-            if (method == FileIngestionMethod::Git)
-                dumpGit(hashAlgo, srcPath, conn->to, filter);
-            else
-                dumpPath(srcPath, conn->to, filter);
-        }
-        conn->to.warn = false;
-        conn.processStderr();
-    } catch (SysError & e) {
-        /* Daemon closed while we were sending the path. Probably OOM
-           or I/O error. */
-        if (e.errNo == EPIPE)
-            try {
-                conn.processStderr();
-            } catch (EndOfFile & e) { }
-        throw;
-    }
-
-    return parseStorePath(readString(conn->from));
-}
-
-
-=======
->>>>>>> 884a0496
 StorePath RemoteStore::addTextToStore(const string & name, const string & s,
     const StorePathSet & references, RepairFlag repair)
 {
