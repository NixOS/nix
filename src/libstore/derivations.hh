#pragma once

#include <map>
#include <variant>

#include "path.hh"
#include "types.hh"
#include "hash.hh"


namespace nix {


/* Abstract syntax of derivations. */

<<<<<<< HEAD
template<typename Path>
struct DerivationOutputT
{
    Path path;
    std::string hashAlgo; /* hash used for expected hash computation */
    std::string hash; /* expected hash, may be null */
    DerivationOutputT(Path && path, std::string && hashAlgo, std::string && hash)
=======
/// Pair of a hash, and how the file system was ingested
struct FileSystemHash {
    FileIngestionMethod method;
    Hash hash;
    FileSystemHash(FileIngestionMethod method, Hash hash)
        : method(std::move(method))
        , hash(std::move(hash))
    { }
    FileSystemHash(const FileSystemHash &) = default;
    FileSystemHash(FileSystemHash &&) = default;
    FileSystemHash & operator = (const FileSystemHash &) = default;
    std::string printMethodAlgo() const;
};

struct DerivationOutput
{
    StorePath path;
    std::optional<FileSystemHash> hash; /* hash used for expected hash computation */
    DerivationOutput(StorePath && path, std::optional<FileSystemHash> && hash)
>>>>>>> 832bd534
        : path(std::move(path))
        , hash(std::move(hash))
    { }
    DerivationOutput(const DerivationOutput &) = default;
    DerivationOutput(DerivationOutput &&) = default;
    DerivationOutput & operator = (const DerivationOutput &) = default;
};

typedef DerivationOutputT<StorePath> DerivationOutput;

typedef std::map<string, DerivationOutput> DerivationOutputs;

template<typename Path>
using DerivationOutputsT = std::map<string, DerivationOutputT<Path>>;

typedef DerivationOutputsT<StorePath> DerivationOutputs;

typedef std::map<string, string> StringPairs;

template<typename OutputPath>
struct BasicDerivationT
{
    DerivationOutputsT<OutputPath> outputs; /* keyed on symbolic IDs */
    StorePathSet inputSrcs; /* inputs that are sources */
    string platform;
    Path builder;
    Strings args;
    StringPairs env;

    BasicDerivationT() { }
    explicit BasicDerivationT(const BasicDerivationT<OutputPath> & other);
    virtual ~BasicDerivationT() { };

    /* Return the path corresponding to the output identifier `id' in
       the given derivation. */
    const OutputPath & findOutput(const std::string & id) const;

    bool isBuiltin() const;

    /* Return true iff this is a fixed-output derivation. */
    bool isFixedOutput() const;

};

typedef BasicDerivationT<StorePath> BasicDerivation;

/* Return the output paths of a derivation. */
std::set<StorePath> outputPaths(const BasicDerivation &);

struct NoPath: std::monostate {
    constexpr NoPath clone() const {
        return *this;
    };
};

/* For inputs that are sub-derivations, we specify exactly which
   output IDs we are interested in. */
template<typename Path>
using DerivationInputsT = std::map<Path, StringSet>;

typedef DerivationInputsT<StorePath> DerivationInputs;

template<typename InputDrvPath, typename OutputPath>
struct DerivationT : BasicDerivationT<OutputPath>
{
    DerivationInputsT<InputDrvPath> inputDrvs; /* inputs that are sub-derivations */

    /* Print a derivation. */
    std::string unparse(const Store & store, bool maskOutputs,
        std::map<std::string, StringSet> * actualInputs = nullptr) const;

    DerivationT() { }
    DerivationT(DerivationT<InputDrvPath, OutputPath> && other) = default;
    explicit DerivationT(const DerivationT<InputDrvPath, OutputPath> & other);
};

typedef DerivationT<StorePath, StorePath> Derivation;

class Store;

enum RepairFlag : bool { NoRepair = false, Repair = true };

/* Write a derivation to the Nix store, and return its path. */
StorePath writeDerivation(ref<Store> store,
    const Derivation & drv, std::string_view name, RepairFlag repair = NoRepair);

/* Read a derivation from a file. */
Derivation readDerivation(const Store & store, const Path & drvPath);

// FIXME: remove
bool isDerivation(const string & fileName);

Hash hashDerivationModulo(Store & store, const Derivation & drv, bool maskOutputs);

/* Memoisation of hashDerivationModulo(). */
typedef std::map<StorePath, Hash> DrvHashes;

extern DrvHashes drvHashes; // FIXME: global, not thread-safe

bool wantOutput(const string & output, const std::set<string> & wanted);

struct Source;
struct Sink;

Source & readDerivation(Source & in, const Store & store, BasicDerivation & drv);
void writeDerivation(Sink & out, const Store & store, const BasicDerivation & drv);

std::string hashPlaceholder(const std::string & outputName);

}

namespace std {
template <> struct hash<nix::NoPath>;
}<|MERGE_RESOLUTION|>--- conflicted
+++ resolved
@@ -13,15 +13,6 @@
 
 /* Abstract syntax of derivations. */
 
-<<<<<<< HEAD
-template<typename Path>
-struct DerivationOutputT
-{
-    Path path;
-    std::string hashAlgo; /* hash used for expected hash computation */
-    std::string hash; /* expected hash, may be null */
-    DerivationOutputT(Path && path, std::string && hashAlgo, std::string && hash)
-=======
 /// Pair of a hash, and how the file system was ingested
 struct FileSystemHash {
     FileIngestionMethod method;
@@ -36,18 +27,18 @@
     std::string printMethodAlgo() const;
 };
 
-struct DerivationOutput
+template<typename Path>
+struct DerivationOutputT
 {
-    StorePath path;
+    Path path;
     std::optional<FileSystemHash> hash; /* hash used for expected hash computation */
-    DerivationOutput(StorePath && path, std::optional<FileSystemHash> && hash)
->>>>>>> 832bd534
+    DerivationOutputT(Path && path, std::optional<FileSystemHash> && hash)
         : path(std::move(path))
         , hash(std::move(hash))
     { }
-    DerivationOutput(const DerivationOutput &) = default;
-    DerivationOutput(DerivationOutput &&) = default;
-    DerivationOutput & operator = (const DerivationOutput &) = default;
+    DerivationOutputT(const DerivationOutputT<Path> &) = default;
+    DerivationOutputT(DerivationOutputT<Path> &&) = default;
+    DerivationOutputT & operator = (const DerivationOutputT<Path> &) = default;
 };
 
 typedef DerivationOutputT<StorePath> DerivationOutput;
