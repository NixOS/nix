#pragma once

#include <map>
#include <variant>

#include "path.hh"
#include "types.hh"
#include "hash.hh"
<<<<<<< HEAD
#include "content-address.hh"
=======
#include "store-api.hh"

#include <map>
#include <variant>
>>>>>>> bf9f0401


namespace nix {


/* Abstract syntax of derivations. */

template<typename Path>
struct DerivationOutputT
{
    Path path;
    std::optional<FixedOutputHash> hash; /* hash used for expected hash computation */
};

typedef DerivationOutputT<StorePath> DerivationOutput;

typedef std::map<string, DerivationOutput> DerivationOutputs;

template<typename Path>
using DerivationOutputsT = std::map<string, DerivationOutputT<Path>>;

typedef DerivationOutputsT<StorePath> DerivationOutputs;

typedef std::map<string, string> StringPairs;

template<typename OutputPath>
struct BasicDerivationT
{
    DerivationOutputsT<OutputPath> outputs; /* keyed on symbolic IDs */
    StorePathSet inputSrcs; /* inputs that are sources */
    string platform;
    Path builder;
    Strings args;
    StringPairs env;

    BasicDerivationT() { }
    virtual ~BasicDerivationT() { };

    /* Return the path corresponding to the output identifier `id' in
       the given derivation. */
    const OutputPath & findOutput(const std::string & id) const;

    bool isBuiltin() const;

    /* Return true iff this is a fixed-output derivation. */
    bool isFixedOutput() const;

    /* Return the output names of a derivation. */
    StringSet outputNames() const;
};

typedef BasicDerivationT<StorePath> BasicDerivation;

/* Return the output paths of a derivation. */
std::set<StorePath> outputPaths(const BasicDerivation &);

struct NoPath : std::monostate {};

/* For inputs that are sub-derivations, we specify exactly which
   output IDs we are interested in. */
template<typename Path>
using DerivationInputsT = std::map<Path, StringSet>;

typedef DerivationInputsT<StorePath> DerivationInputs;

template<typename InputDrvPath, typename OutputPath>
struct DerivationT : BasicDerivationT<OutputPath>
{
    DerivationInputsT<InputDrvPath> inputDrvs; /* inputs that are sub-derivations */

    /* Print a derivation. */
    std::string unparse(const Store & store) const;

    DerivationT() { }
    DerivationT(const BasicDerivationT<OutputPath> & other);
};

typedef DerivationT<StorePath, StorePath> Derivation;

class Store;

enum RepairFlag : bool { NoRepair = false, Repair = true };

/* Write a derivation to the Nix store, and return its path. */
StorePath writeDerivation(ref<Store> store,
    const Derivation & drv, std::string_view name, RepairFlag repair = NoRepair);

/* Read a derivation from a file. */
Derivation readDerivation(const Store & store, const Path & drvPath);

// FIXME: remove
bool isDerivation(const string & fileName);

<<<<<<< HEAD

// TODO dedup some with `Store::makeFixedOutputPath` after DerivationOutput
// doesn't just contain strings but actual `Hash` and recursive vs flat enum.

/// Print the symbolic output path if it is fixed output
std::optional<std::string> printLogicalOutput(
    Store & store,
    const DerivationOutputT<StorePath> & output);
std::optional<std::string> printLogicalOutput(
    Store & store,
    const DerivationOutputT<NoPath> & output,
    const std::string & drvName);

/// Reduce a derivation down to a resolved normal form
template<typename OutPath>
DerivationT<Hash, OutPath> derivationModulo(
    Store & store,
    const DerivationT<StorePath, OutPath> & drv);

/// Identity function, but useful to be called from polymorphic code.
template<typename OutPath>
DerivationT<Hash, OutPath> derivationModulo(
    Store & store,
    const DerivationT<Hash, OutPath> & drv);

/* Reduce a derivation down to a resolved normal form if it is regular, or
   symbolic output path if it is fixed output. */
template<typename InputDrvPath>
std::variant<DerivationT<Hash, StorePath>, string> derivationModuloOrOutput(
    Store & store,
    const DerivationT<InputDrvPath, StorePath> & drv);
template<typename InputDrvPath>
std::variant<DerivationT<Hash, NoPath>, string> derivationModuloOrOutput(
    Store & store,
    const DerivationT<InputDrvPath, NoPath> & drv,
    const std::string & drvName);

/// Turn the output of derivationModuloOrOutput into a plain hash.
template<typename OutPath>
Hash hashDerivationOrPseudo(
    Store & store,
    typename std::variant<DerivationT<Hash, OutPath>, std::string> drvOrPseudo);

/* Hash a resolved normal form derivation. */
template<typename OutPath>
Hash hashDerivation(
    Store & store,
    const DerivationT<Hash, OutPath> & drv);

/* Compute a "baked" derivation, made from the which additionally contains the
   outputs paths created from the hash of the initial one. */
template<typename InputDrvPath>
DerivationT<InputDrvPath, StorePath> bakeDerivationPaths(
    Store & store,
    const DerivationT<InputDrvPath, NoPath> & drv,
    const std::string & drvName);

/* Opposite of bakeDerivationPaths */
template<typename InputDrvPath>
DerivationT<InputDrvPath, NoPath> stripDerivationPaths(
    Store & store,
    const DerivationT<InputDrvPath, StorePath> & drv);
=======
// known CA drv's output hashes, current just for fixed-output derivations
// whose output hashes are always known since they are fixed up-front.
typedef std::map<std::string, Hash> CaOutputHashes;

typedef std::variant<
    Hash, // regular DRV normalized hash
    CaOutputHashes
> DrvHashModulo;

/* Returns hashes with the details of fixed-output subderivations
   expunged.

   A fixed-output derivation is a derivation whose outputs have a
   specified content hash and hash algorithm. (Currently they must have
   exactly one output (`out'), which is specified using the `outputHash'
   and `outputHashAlgo' attributes, but the algorithm doesn't assume
   this.) We don't want changes to such derivations to propagate upwards
   through the dependency graph, changing output paths everywhere.

   For instance, if we change the url in a call to the `fetchurl'
   function, we do not want to rebuild everything depending on it---after
   all, (the hash of) the file being downloaded is unchanged.  So the
   *output paths* should not change. On the other hand, the *derivation
   paths* should change to reflect the new dependency graph.

   For fixed-output derivations, this returns a map from the name of
   each output to its hash, unique up to the output's contents.

   For regular derivations, it returns a single hash of the derivation
   ATerm, after subderivations have been likewise expunged from that
   derivation.
 */
DrvHashModulo hashDerivationModulo(Store & store, const Derivation & drv, bool maskOutputs);
>>>>>>> bf9f0401

/* Memoisation of hashDerivationModulo(). */
typedef std::map<StorePath, DrvHashModulo> DrvHashes;

extern DrvHashes drvHashes; // FIXME: global, not thread-safe

bool wantOutput(const string & output, const std::set<string> & wanted);

struct Source;
struct Sink;

Source & readDerivation(Source & in, const Store & store, BasicDerivation & drv);
void writeDerivation(Sink & out, const Store & store, const BasicDerivation & drv);

std::string hashPlaceholder(const std::string & outputName);

}

namespace std {
template <> struct hash<nix::NoPath>;
}<|MERGE_RESOLUTION|>--- conflicted
+++ resolved
@@ -6,14 +6,7 @@
 #include "path.hh"
 #include "types.hh"
 #include "hash.hh"
-<<<<<<< HEAD
 #include "content-address.hh"
-=======
-#include "store-api.hh"
-
-#include <map>
-#include <variant>
->>>>>>> bf9f0401
 
 
 namespace nix {
@@ -107,8 +100,6 @@
 // FIXME: remove
 bool isDerivation(const string & fileName);
 
-<<<<<<< HEAD
-
 // TODO dedup some with `Store::makeFixedOutputPath` after DerivationOutput
 // doesn't just contain strings but actual `Hash` and recursive vs flat enum.
 
@@ -121,67 +112,7 @@
     const DerivationOutputT<NoPath> & output,
     const std::string & drvName);
 
-/// Reduce a derivation down to a resolved normal form
-template<typename OutPath>
-DerivationT<Hash, OutPath> derivationModulo(
-    Store & store,
-    const DerivationT<StorePath, OutPath> & drv);
-
-/// Identity function, but useful to be called from polymorphic code.
-template<typename OutPath>
-DerivationT<Hash, OutPath> derivationModulo(
-    Store & store,
-    const DerivationT<Hash, OutPath> & drv);
-
-/* Reduce a derivation down to a resolved normal form if it is regular, or
-   symbolic output path if it is fixed output. */
-template<typename InputDrvPath>
-std::variant<DerivationT<Hash, StorePath>, string> derivationModuloOrOutput(
-    Store & store,
-    const DerivationT<InputDrvPath, StorePath> & drv);
-template<typename InputDrvPath>
-std::variant<DerivationT<Hash, NoPath>, string> derivationModuloOrOutput(
-    Store & store,
-    const DerivationT<InputDrvPath, NoPath> & drv,
-    const std::string & drvName);
-
-/// Turn the output of derivationModuloOrOutput into a plain hash.
-template<typename OutPath>
-Hash hashDerivationOrPseudo(
-    Store & store,
-    typename std::variant<DerivationT<Hash, OutPath>, std::string> drvOrPseudo);
-
-/* Hash a resolved normal form derivation. */
-template<typename OutPath>
-Hash hashDerivation(
-    Store & store,
-    const DerivationT<Hash, OutPath> & drv);
-
-/* Compute a "baked" derivation, made from the which additionally contains the
-   outputs paths created from the hash of the initial one. */
-template<typename InputDrvPath>
-DerivationT<InputDrvPath, StorePath> bakeDerivationPaths(
-    Store & store,
-    const DerivationT<InputDrvPath, NoPath> & drv,
-    const std::string & drvName);
-
-/* Opposite of bakeDerivationPaths */
-template<typename InputDrvPath>
-DerivationT<InputDrvPath, NoPath> stripDerivationPaths(
-    Store & store,
-    const DerivationT<InputDrvPath, StorePath> & drv);
-=======
-// known CA drv's output hashes, current just for fixed-output derivations
-// whose output hashes are always known since they are fixed up-front.
-typedef std::map<std::string, Hash> CaOutputHashes;
-
-typedef std::variant<
-    Hash, // regular DRV normalized hash
-    CaOutputHashes
-> DrvHashModulo;
-
-/* Returns hashes with the details of fixed-output subderivations
-   expunged.
+/* About all these *modulo* functions.
 
    A fixed-output derivation is a derivation whose outputs have a
    specified content hash and hash algorithm. (Currently they must have
@@ -196,15 +127,71 @@
    *output paths* should not change. On the other hand, the *derivation
    paths* should change to reflect the new dependency graph.
 
-   For fixed-output derivations, this returns a map from the name of
+   For fixed-output derivations, these return a map from the name of
    each output to its hash, unique up to the output's contents.
 
-   For regular derivations, it returns a single hash of the derivation
-   ATerm, after subderivations have been likewise expunged from that
-   derivation.
+   For regular derivations, they return the derivation
+   ATerm, with subderivations having been likewise expunged.
  */
-DrvHashModulo hashDerivationModulo(Store & store, const Derivation & drv, bool maskOutputs);
->>>>>>> bf9f0401
+
+// known CA drv's output hashes, current just for fixed-output derivations
+// whose output hashes are always known since they are fixed up-front.
+typedef std::map<std::string, Hash> CaOutputHashes;
+
+/// Reduce a derivation down to a resolved normal form
+template<typename OutPath>
+DerivationT<Hash, OutPath> derivationModulo(
+    Store & store,
+    const DerivationT<StorePath, OutPath> & drv);
+
+/// Identity function, but useful to be called from polymorphic code.
+template<typename OutPath>
+DerivationT<Hash, OutPath> derivationModulo(
+    Store & store,
+    const DerivationT<Hash, OutPath> & drv);
+
+/* Reduce a derivation down to a resolved normal form if it is regular, or
+   hashes per output if it is fixed output. */
+template<typename InputDrvPath>
+std::variant<DerivationT<Hash, StorePath>, CaOutputHashes> derivationModuloOrOutput(
+    Store & store,
+    const DerivationT<InputDrvPath, StorePath> & drv);
+template<typename InputDrvPath>
+std::variant<DerivationT<Hash, NoPath>, CaOutputHashes> derivationModuloOrOutput(
+    Store & store,
+    const DerivationT<InputDrvPath, NoPath> & drv,
+    const std::string & drvName);
+
+typedef std::variant<
+    Hash, // regular DRV normalized hash
+    CaOutputHashes
+> DrvHashModulo;
+
+/// Turn the output of derivationModuloOrOutput into a plain hash.
+template<typename OutPath>
+DrvHashModulo hashDerivationOrPseudo(
+    Store & store,
+    typename std::variant<DerivationT<Hash, OutPath>, CaOutputHashes> drvOrPseudo);
+
+/* Hash a resolved normal form derivation. */
+template<typename OutPath>
+Hash hashDerivation(
+    Store & store,
+    const DerivationT<Hash, OutPath> & drv);
+
+/* Compute a "baked" derivation, made from the which additionally contains the
+   outputs paths created from the hash of the initial one. */
+template<typename InputDrvPath>
+DerivationT<InputDrvPath, StorePath> bakeDerivationPaths(
+    Store & store,
+    const DerivationT<InputDrvPath, NoPath> & drv,
+    const std::string & drvName);
+
+/* Opposite of bakeDerivationPaths */
+template<typename InputDrvPath>
+DerivationT<InputDrvPath, NoPath> stripDerivationPaths(
+    Store & store,
+    const DerivationT<InputDrvPath, StorePath> & drv);
 
 /* Memoisation of hashDerivationModulo(). */
 typedef std::map<StorePath, DrvHashModulo> DrvHashes;
