--- conflicted
+++ resolved
@@ -100,12 +100,6 @@
     /* Return true iff this is a fixed-output derivation. */
     DerivationType type() const;
 
-<<<<<<< HEAD
-    /* Return the output paths of a derivation. */
-    std::set<StorePath> outputPaths(const Store & store) const;
-
-=======
->>>>>>> f7696c66
     /* Return the output names of a derivation. */
     StringSet outputNames() const;
 
@@ -202,13 +196,10 @@
 
 std::string hashPlaceholder(const std::string & outputName);
 
-<<<<<<< HEAD
+StorePath downstreamPlaceholder(const Store & store, const StorePath & drvPath, std::string_view outputName);
+
 }
 
 namespace std {
 template <> struct hash<nix::NoPath>;
-=======
-StorePath downstreamPlaceholder(const Store & store, const StorePath & drvPath, std::string_view outputName);
-
->>>>>>> f7696c66
 }