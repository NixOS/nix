--- conflicted
+++ resolved
@@ -8,32 +8,20 @@
 #include "hash.hh"
 #include "content-address.hh"
 
-<<<<<<< HEAD
-=======
-#include <map>
-#include <variant>
-
->>>>>>> edfd676e
 
 namespace nix {
 
 
 /* Abstract syntax of derivations. */
 
-<<<<<<< HEAD
-template<typename Path>
-struct DerivationOutputT
+/* The traditional non-fixed-output derivation type. */
+template<typename Path>
+struct DerivationOutputInputAddressedT
 {
     Path path;
-    std::optional<FixedOutputHash> hash; /* hash used for expected hash computation */
-=======
-/* The traditional non-fixed-output derivation type. */
-struct DerivationOutputInputAddressed
-{
-    /* Will need to become `std::optional<StorePath>` once input-addressed
-       derivations are allowed to depend on cont-addressed derivations */
-    StorePath path;
-};
+};
+
+typedef DerivationOutputInputAddressedT<StorePath> DerivationOutputInputAddressed;
 
 /* Fixed-output derivations, whose output paths are content addressed
    according to that fixed output. */
@@ -52,10 +40,11 @@
     HashType hashType;
 };
 
-struct DerivationOutput
+template<typename Path>
+struct DerivationOutputT
 {
     std::variant<
-        DerivationOutputInputAddressed,
+        DerivationOutputInputAddressedT<Path>,
         DerivationOutputCAFixed,
         DerivationOutputCAFloating
     > output;
@@ -67,13 +56,10 @@
         if (!p) throw UnimplementedError("floating content-addressed derivations are not yet implemented");
         return *p;
     }
->>>>>>> edfd676e
 };
 
 typedef DerivationOutputT<StorePath> DerivationOutput;
 
-typedef std::map<string, DerivationOutput> DerivationOutputs;
-
 template<typename Path>
 using DerivationOutputsT = std::map<string, DerivationOutputT<Path>>;
 
@@ -81,10 +67,6 @@
 
 typedef std::map<string, string> StringPairs;
 
-<<<<<<< HEAD
-template<typename OutputPath>
-struct BasicDerivationT
-=======
 enum struct DerivationType : uint8_t {
     InputAddressed,
     CAFixed,
@@ -104,8 +86,8 @@
    derivation is controlled separately. Never true for non-CA derivations. */
 bool derivationIsImpure(DerivationType);
 
-struct BasicDerivation
->>>>>>> edfd676e
+template<typename OutputPath>
+struct BasicDerivationT
 {
     DerivationOutputsT<OutputPath> outputs; /* keyed on symbolic IDs */
     StorePathSet inputSrcs; /* inputs that are sources */
@@ -118,24 +100,14 @@
     BasicDerivationT() { }
     virtual ~BasicDerivationT() { };
 
-<<<<<<< HEAD
-    /* Return the path corresponding to the output identifier `id' in
-       the given derivation. */
-    const OutputPath & findOutput(const std::string & id) const;
-
-=======
->>>>>>> edfd676e
     bool isBuiltin() const;
 
     /* Return true iff this is a fixed-output derivation. */
     DerivationType type() const;
 
-<<<<<<< HEAD
-=======
     /* Return the output paths of a derivation. */
-    StorePathSet outputPaths(const Store & store) const;
-
->>>>>>> edfd676e
+    std::set<StorePath> outputPaths(const Store & store) const;
+
     /* Return the output names of a derivation. */
     StringSet outputNames() const;
 
@@ -143,9 +115,6 @@
 };
 
 typedef BasicDerivationT<StorePath> BasicDerivation;
-
-/* Return the output paths of a derivation. */
-std::set<StorePath> outputPaths(const BasicDerivation &);
 
 struct NoPath : std::monostate {};
 
