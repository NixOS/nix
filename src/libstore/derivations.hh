--- conflicted
+++ resolved
@@ -145,23 +145,9 @@
 // FIXME: remove
 bool isDerivation(const string & fileName);
 
-<<<<<<< HEAD
+std::string outputPathName(std::string_view drvName, std::string_view outputName);
+
 /* About all these *modulo* functions.
-=======
-std::string outputPathName(std::string_view drvName, std::string_view outputName);
-
-// known CA drv's output hashes, current just for fixed-output derivations
-// whose output hashes are always known since they are fixed up-front.
-typedef std::map<std::string, Hash> CaOutputHashes;
-
-typedef std::variant<
-    Hash, // regular DRV normalized hash
-    CaOutputHashes
-> DrvHashModulo;
-
-/* Returns hashes with the details of fixed-output subderivations
-   expunged.
->>>>>>> 80d94b1c
 
    A fixed-output derivation is a derivation whose outputs have a
    specified content hash and hash algorithm. (Currently they must have
