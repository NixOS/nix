--- conflicted
+++ resolved
@@ -14,22 +14,9 @@
 /* Abstract syntax of derivations. */
 
 /// Pair of a hash, and how the file system was ingested
-<<<<<<< HEAD
-struct FileSystemHash {
-    FileIngestionMethod method;
-    Hash hash;
-    FileSystemHash(FileIngestionMethod method, Hash hash)
-        : method(std::move(method))
-        , hash(std::move(hash))
-    { }
-    FileSystemHash(const FileSystemHash &) = default;
-    FileSystemHash(FileSystemHash &&) = default;
-    FileSystemHash & operator = (const FileSystemHash &) = default;
-=======
 struct DerivationOutputHash {
     FileIngestionMethod method;
     Hash hash;
->>>>>>> b7e2e6e6
     std::string printMethodAlgo() const;
 };
 
@@ -37,19 +24,7 @@
 struct DerivationOutputT
 {
     Path path;
-<<<<<<< HEAD
-    std::optional<FileSystemHash> hash; /* hash used for expected hash computation */
-
-    DerivationOutputT(Path path, std::optional<FileSystemHash> hash)
-        : path(std::move(path))
-        , hash(std::move(hash))
-    { }
-    DerivationOutputT(const DerivationOutputT<Path> &) = default;
-    DerivationOutputT(DerivationOutputT<Path> &&) = default;
-    DerivationOutputT & operator = (const DerivationOutputT<Path> &) = default;
-=======
     std::optional<DerivationOutputHash> hash; /* hash used for expected hash computation */
->>>>>>> b7e2e6e6
     void parseHashInfo(FileIngestionMethod & recursive, Hash & hash) const;
 };
 
@@ -95,18 +70,7 @@
 /* Return the output paths of a derivation. */
 std::set<StorePath> outputPaths(const BasicDerivation &);
 
-<<<<<<< HEAD
-struct NoPath: std::monostate {
-    constexpr NoPath clone() const {
-        return *this;
-    };
-    NoPath(const NoPath &) = default;
-    NoPath(NoPath &&) = default;
-    NoPath & operator = (const NoPath &) = default;
-};
-=======
 struct NoPath : std::monostate {};
->>>>>>> b7e2e6e6
 
 /* For inputs that are sub-derivations, we specify exactly which
    output IDs we are interested in. */
@@ -124,12 +88,7 @@
     std::string unparse(const Store & store) const;
 
     DerivationT() { }
-<<<<<<< HEAD
-    DerivationT(DerivationT<InputDrvPath, OutputPath> && other) = default;
     DerivationT(const BasicDerivationT<OutputPath> & other);
-    explicit DerivationT(const DerivationT<InputDrvPath, OutputPath> & other);
-=======
->>>>>>> b7e2e6e6
 };
 
 typedef DerivationT<StorePath, StorePath> Derivation;
