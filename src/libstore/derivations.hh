#pragma once

#include "path.hh"
#include "types.hh"
#include "hash.hh"
#include "content-address.hh"

#include <map>


namespace nix {


/* Abstract syntax of derivations. */

struct DerivationOutputInputAddressed
{
    StorePath path;
};

struct DerivationOutputFixed
{
    FixedOutputHash hash; /* hash used for expected hash computation */
};

struct DerivationOutput
{
    std::variant<DerivationOutputInputAddressed, DerivationOutputFixed> output;
    StorePath path(const Store & store, std::string_view drvName) const;
};

typedef std::map<string, DerivationOutput> DerivationOutputs;

/* For inputs that are sub-derivations, we specify exactly which
   output IDs we are interested in. */
typedef std::map<StorePath, StringSet> DerivationInputs;

typedef std::map<string, string> StringPairs;

struct BasicDerivation
{
    DerivationOutputs outputs; /* keyed on symbolic IDs */
    StorePathSet inputSrcs; /* inputs that are sources */
    string platform;
    Path builder;
    Strings args;
    StringPairs env;
    std::string name;

    BasicDerivation() { }
    virtual ~BasicDerivation() { };

    bool isBuiltin() const;

    /* Return true iff this is a fixed-output derivation. */
    bool isFixedOutput() const;

    /* Return the output paths of a derivation. */
    StorePathSet outputPaths(const Store & store) const;

    /* Return the output names of a derivation. */
    StringSet outputNames() const;

    static std::string_view nameFromPath(const StorePath & storePath);
};

struct Derivation : BasicDerivation
{
    DerivationInputs inputDrvs; /* inputs that are sub-derivations */

    /* Print a derivation. */
    std::string unparse(const Store & store, bool maskOutputs,
        std::map<std::string, StringSet> * actualInputs = nullptr) const;

    Derivation() { }
};


class Store;

enum RepairFlag : bool { NoRepair = false, Repair = true };

/* Write a derivation to the Nix store, and return its path. */
StorePath writeDerivation(ref<Store> store,
    const Derivation & drv, std::string_view name, RepairFlag repair = NoRepair);

/* Read a derivation from a file. */
<<<<<<< HEAD
Derivation parseDerivation(const Store & store, std::string && s);
=======
Derivation readDerivation(const Store & store, const Path & drvPath, std::string_view name);
>>>>>>> a3f96258

// FIXME: remove
bool isDerivation(const string & fileName);

Hash hashDerivationModulo(Store & store, const Derivation & drv, bool maskOutputs);

/* Memoisation of hashDerivationModulo(). */
typedef std::map<StorePath, Hash> DrvHashes;

extern DrvHashes drvHashes; // FIXME: global, not thread-safe

bool wantOutput(const string & output, const std::set<string> & wanted);

struct Source;
struct Sink;

Source & readDerivation(Source & in, const Store & store, BasicDerivation & drv, std::string_view name);
void writeDerivation(Sink & out, const Store & store, const BasicDerivation & drv);

std::string hashPlaceholder(const std::string & outputName);

}<|MERGE_RESOLUTION|>--- conflicted
+++ resolved
@@ -85,11 +85,7 @@
     const Derivation & drv, std::string_view name, RepairFlag repair = NoRepair);
 
 /* Read a derivation from a file. */
-<<<<<<< HEAD
-Derivation parseDerivation(const Store & store, std::string && s);
-=======
-Derivation readDerivation(const Store & store, const Path & drvPath, std::string_view name);
->>>>>>> a3f96258
+Derivation parseDerivation(const Store & store, std::string && s, std::string_view name);
 
 // FIXME: remove
 bool isDerivation(const string & fileName);
