#pragma once
///@file

#include "path.hh"
#include "types.hh"
#include "hash.hh"
#include "content-address.hh"
#include "repair-flag.hh"
#include "derived-path-map.hh"
#include "sync.hh"
#include "variant-wrapper.hh"

#include <map>
#include <variant>

namespace nix {

struct StoreDirConfig;

/* Abstract syntax of derivations. */

/**
 * A single output of a BasicDerivation (and Derivation).
 */
struct DerivationOutput
{
    /**
     * The traditional non-fixed-output derivation type.
     */
    struct InputAddressed
    {
        StorePath path;

        bool operator == (const InputAddressed &) const = default;
        auto operator <=> (const InputAddressed &) const = default;
    };

    /**
     * Fixed-output derivations, whose output paths are content
     * addressed according to that fixed output.
     */
    struct CAFixed
    {
        /**
         * Method and hash used for expected hash computation.
         *
         * References are not allowed by fiat.
         */
        ContentAddress ca;

        /**
         * Return the \ref StorePath "store path" corresponding to this output
         *
         * @param drvName The name of the derivation this is an output of, without the `.drv`.
         * @param outputName The name of this output.
         */
        StorePath path(const StoreDirConfig & store, std::string_view drvName, OutputNameView outputName) const;

        bool operator == (const CAFixed &) const = default;
        auto operator <=> (const CAFixed &) const = default;
    };

    /**
     * Floating-output derivations, whose output paths are content
     * addressed, but not fixed, and so are dynamically calculated from
     * whatever the output ends up being.
     * */
    struct CAFloating
    {
        /**
         * How the file system objects will be serialized for hashing
         */
        ContentAddressMethod method;

        /**
         * How the serialization will be hashed
         */
        HashAlgorithm hashAlgo;

        bool operator == (const CAFloating &) const = default;
        auto operator <=> (const CAFloating &) const = default;
    };

    /**
     * Input-addressed output which depends on a (CA) derivation whose hash
     * isn't known yet.
     */
    struct Deferred {
        bool operator == (const Deferred &) const = default;
        auto operator <=> (const Deferred &) const = default;
    };

    /**
     * Impure output which is moved to a content-addressed location (like
     * CAFloating) but isn't registered as a realization.
     */
    struct Impure
    {
        /**
         * How the file system objects will be serialized for hashing
         */
        ContentAddressMethod method;

        /**
         * How the serialization will be hashed
         */
        HashAlgorithm hashAlgo;

        bool operator == (const Impure &) const = default;
        auto operator <=> (const Impure &) const = default;
    };

    typedef std::variant<
        InputAddressed,
        CAFixed,
        CAFloating,
        Deferred,
        Impure
    > Raw;

    Raw raw;

    bool operator == (const DerivationOutput &) const = default;
    auto operator <=> (const DerivationOutput &) const = default;

    MAKE_WRAPPER_CONSTRUCTOR(DerivationOutput);

    /**
     * Force choosing a variant
     */
    DerivationOutput() = delete;

    /**
     * \note when you use this function you should make sure that you're
     * passing the right derivation name. When in doubt, you should use
     * the safer interface provided by
     * BasicDerivation::outputsAndOptPaths
     */
    std::optional<StorePath> path(const StoreDirConfig & store, std::string_view drvName, OutputNameView outputName) const;

    nlohmann::json toJSON(
        const StoreDirConfig & store,
        std::string_view drvName,
        OutputNameView outputName) const;
    /**
     * @param xpSettings Stop-gap to avoid globals during unit tests.
     */
    static DerivationOutput fromJSON(
        const StoreDirConfig & store,
        std::string_view drvName,
        OutputNameView outputName,
        const nlohmann::json & json,
        const ExperimentalFeatureSettings & xpSettings = experimentalFeatureSettings);
};

typedef std::map<std::string, DerivationOutput> DerivationOutputs;

/**
 * These are analogues to the previous DerivationOutputs data type,
 * but they also contains, for each output, the (optional) store
 * path in which it would be written. To calculate values of these
 * types, see the corresponding functions in BasicDerivation.
 */
typedef std::map<std::string, std::pair<DerivationOutput, std::optional<StorePath>>>
  DerivationOutputsAndOptPaths;

/**
 * For inputs that are sub-derivations, we specify exactly which
 * output IDs we are interested in.
 */
typedef std::map<StorePath, StringSet> DerivationInputs;

struct DerivationType {
    /**
     * Input-addressed derivation types
     */
    struct InputAddressed {
        /**
         * True iff the derivation type can't be determined statically,
         * for instance because it (transitively) depends on a content-addressed
         * derivation.
        */
        bool deferred;

        bool operator == (const InputAddressed &) const = default;
        auto operator <=> (const InputAddressed &) const = default;
    };

    /**
     * Content-addressed derivation types
     */
    struct ContentAddressed {
        /**
         * Whether the derivation should be built safely inside a sandbox.
         */
        bool sandboxed;
        /**
         * Whether the derivation's outputs' content-addresses are "fixed"
         * or "floating".
         *
         *  - Fixed: content-addresses are written down as part of the
         *    derivation itself. If the outputs don't end up matching the
         *    build fails.
         *
         *  - Floating: content-addresses are not written down, we do not
         *    know them until we perform the build.
         */
        bool fixed;

        bool operator == (const ContentAddressed &) const = default;
        auto operator <=> (const ContentAddressed &) const = default;
    };

    /**
     * Impure derivation type
     *
     * This is similar at buil-time to the content addressed, not standboxed, not fixed
     * type, but has some restrictions on its usage.
     */
    struct Impure {
        bool operator == (const Impure &) const = default;
        auto operator <=> (const Impure &) const = default;
    };

    typedef std::variant<
        InputAddressed,
        ContentAddressed,
        Impure
    > Raw;

    Raw raw;

    bool operator == (const DerivationType &) const = default;
    auto operator <=> (const DerivationType &) const = default;

    MAKE_WRAPPER_CONSTRUCTOR(DerivationType);

    /**
     * Force choosing a variant
     */
    DerivationType() = delete;

    /**
     * Do the outputs of the derivation have paths calculated from their
     * content, or from the derivation itself?
     */
    bool isCA() const;

    /**
     * Is the content of the outputs fixed <em>a priori</em> via a hash?
     * Never true for non-CA derivations.
     */
    bool isFixed() const;

    /**
     * Whether the derivation is fully sandboxed. If false, the sandbox
     * is opened up, e.g. the derivation has access to the network. Note
     * that whether or not we actually sandbox the derivation is
     * controlled separately. Always true for non-CA derivations.
     */
    bool isSandboxed() const;

    /**
     * Whether the derivation is expected to produce a different result
     * every time, and therefore it needs to be rebuilt every time. This is
     * only true for derivations that have the attribute '__impure =
     * true'.
     *
     * Non-impure derivations can still behave impurely, to the degree permitted
     * by the sandbox. Hence why this method isn't `isPure`: impure derivations
     * are not the negation of pure derivations. Purity can not be ascertained
     * except by rather heavy tools.
     */
    bool isImpure() const;

    /**
     * Does the derivation knows its own output paths?
     * Only true when there's no floating-ca derivation involved in the
     * closure, or if fixed output.
     */
    bool hasKnownOutputPaths() const;
};

struct BasicDerivation
{
    /**
     * keyed on symbolic IDs
     */
    DerivationOutputs outputs;
    /**
     * inputs that are sources
     */
    StorePathSet inputSrcs;
    std::string platform;
    Path builder;
    Strings args;
    StringPairs env;
    std::string name;

    BasicDerivation() = default;
    BasicDerivation(BasicDerivation &&) = default;
    BasicDerivation(const BasicDerivation &) = default;
    BasicDerivation& operator=(BasicDerivation &&) = default;
    BasicDerivation& operator=(const BasicDerivation &) = default;
    virtual ~BasicDerivation() { };

    bool isBuiltin() const;

    /**
     * Return true iff this is a fixed-output derivation.
     */
    DerivationType type() const;

    /**
     * Return the output names of a derivation.
     */
    StringSet outputNames() const;

    /**
     * Calculates the maps that contains all the DerivationOutputs, but
     * augmented with knowledge of the Store paths they would be written
     * into.
     */
    DerivationOutputsAndOptPaths outputsAndOptPaths(const StoreDirConfig & store) const;

    static std::string_view nameFromPath(const StorePath & storePath);

<<<<<<< HEAD
    /**
     * Apply string rewrites to the `env`, `args` and `builder`
     * fields.
     */
    void applyRewrites(const StringMap & rewrites);

    GENERATE_CMP(BasicDerivation,
        me->outputs,
        me->inputSrcs,
        me->platform,
        me->builder,
        me->args,
        me->env,
        me->name);
=======
    bool operator == (const BasicDerivation &) const = default;
    // TODO libc++ 16 (used by darwin) missing `std::map::operator <=>`, can't do yet.
    //auto operator <=> (const BasicDerivation &) const = default;
>>>>>>> 4387c5ae
};

class Store;

struct Derivation : BasicDerivation
{
    /**
     * inputs that are sub-derivations
     */
    DerivedPathMap<std::set<OutputName>> inputDrvs;

    /**
     * Print a derivation.
     */
    std::string unparse(const StoreDirConfig & store, bool maskOutputs,
        DerivedPathMap<StringSet>::ChildNode::Map * actualInputs = nullptr) const;

    /**
     * Return the underlying basic derivation but with these changes:
     *
     * 1. Input drvs are emptied, but the outputs of them that were used
     *    are added directly to input sources.
     *
     * 2. Input placeholders are replaced with realized input store
     *    paths.
     */
    std::optional<BasicDerivation> tryResolve(Store & store, Store * evalStore = nullptr) const;

    /**
     * Like the above, but instead of querying the Nix database for
     * realisations, uses a given mapping from input derivation paths +
     * output names to actual output store paths.
     */
    std::optional<BasicDerivation> tryResolve(
        Store & store,
        const std::map<std::pair<StorePath, std::string>, StorePath> & inputDrvOutputs) const;

    /**
     * Check that the derivation is valid and does not present any
     * illegal states.
     *
     * This is mainly a matter of checking the outputs, where our C++
     * representation supports all sorts of combinations we do not yet
     * allow.
     */
    void checkInvariants(Store & store, const StorePath & drvPath) const;

    Derivation() = default;
    Derivation(const BasicDerivation & bd) : BasicDerivation(bd) { }
    Derivation(BasicDerivation && bd) : BasicDerivation(std::move(bd)) { }

    nlohmann::json toJSON(const StoreDirConfig & store) const;
    static Derivation fromJSON(
        const StoreDirConfig & store,
        const nlohmann::json & json,
        const ExperimentalFeatureSettings & xpSettings = experimentalFeatureSettings);

    bool operator == (const Derivation &) const = default;
    // TODO libc++ 16 (used by darwin) missing `std::map::operator <=>`, can't do yet.
    //auto operator <=> (const Derivation &) const = default;
};


class Store;

/**
 * Write a derivation to the Nix store, and return its path.
 */
StorePath writeDerivation(Store & store,
    const Derivation & drv,
    RepairFlag repair = NoRepair,
    bool readOnly = false);

/**
 * Read a derivation from a file.
 */
Derivation parseDerivation(
    const StoreDirConfig & store,
    std::string && s,
    std::string_view name,
    const ExperimentalFeatureSettings & xpSettings = experimentalFeatureSettings);

/**
 * \todo Remove.
 *
 * Use Path::isDerivation instead.
 */
bool isDerivation(std::string_view fileName);

/**
 * Calculate the name that will be used for the store path for this
 * output.
 *
 * This is usually <drv-name>-<output-name>, but is just <drv-name> when
 * the output name is "out".
 */
std::string outputPathName(std::string_view drvName, OutputNameView outputName);


/**
 * The hashes modulo of a derivation.
 *
 * Each output is given a hash, although in practice only the content-addressed
 * derivations (fixed-output or not) will have a different hash for each
 * output.
 */
struct DrvHash {
    /**
     * Map from output names to hashes
     */
    std::map<std::string, Hash> hashes;

    enum struct Kind : bool {
        /**
         * Statically determined derivations.
         * This hash will be directly used to compute the output paths
         */
        Regular,

        /**
         * Floating-output derivations (and their reverse dependencies).
         */
        Deferred,
    };

    /**
     * The kind of derivation this is, simplified for just "derivation hash
     * modulo" purposes.
     */
    Kind kind;
};

void operator |= (DrvHash::Kind & self, const DrvHash::Kind & other) noexcept;

/**
 * Returns hashes with the details of fixed-output subderivations
 * expunged.
 *
 * A fixed-output derivation is a derivation whose outputs have a
 * specified content hash and hash algorithm. (Currently they must have
 * exactly one output (`out`), which is specified using the `outputHash`
 * and `outputHashAlgo` attributes, but the algorithm doesn't assume
 * this.) We don't want changes to such derivations to propagate upwards
 * through the dependency graph, changing output paths everywhere.
 *
 * For instance, if we change the url in a call to the `fetchurl`
 * function, we do not want to rebuild everything depending on it---after
 * all, (the hash of) the file being downloaded is unchanged.  So the
 * *output paths* should not change. On the other hand, the *derivation
 * paths* should change to reflect the new dependency graph.
 *
 * For fixed-output derivations, this returns a map from the name of
 * each output to its hash, unique up to the output's contents.
 *
 * For regular derivations, it returns a single hash of the derivation
 * ATerm, after subderivations have been likewise expunged from that
 * derivation.
 */
DrvHash hashDerivationModulo(Store & store, const Derivation & drv, bool maskOutputs);

/**
 * Return a map associating each output to a hash that uniquely identifies its
 * derivation (modulo the self-references).
 *
 * \todo What is the Hash in this map?
 */
std::map<std::string, Hash> staticOutputHashes(Store & store, const Derivation & drv);

/**
 * Memoisation of hashDerivationModulo().
 */
typedef std::map<StorePath, DrvHash> DrvHashes;

// FIXME: global, though at least thread-safe.
extern Sync<DrvHashes> drvHashes;

struct Source;
struct Sink;

Source & readDerivation(Source & in, const StoreDirConfig & store, BasicDerivation & drv, std::string_view name);
void writeDerivation(Sink & out, const StoreDirConfig & store, const BasicDerivation & drv);

/**
 * This creates an opaque and almost certainly unique string
 * deterministically from the output name.
 *
 * It is used as a placeholder to allow derivations to refer to their
 * own outputs without needing to use the hash of a derivation in
 * itself, making the hash near-impossible to calculate.
 */
std::string hashPlaceholder(const OutputNameView outputName);

extern const Hash impureOutputHash;

}<|MERGE_RESOLUTION|>--- conflicted
+++ resolved
@@ -325,26 +325,15 @@
 
     static std::string_view nameFromPath(const StorePath & storePath);
 
-<<<<<<< HEAD
     /**
      * Apply string rewrites to the `env`, `args` and `builder`
      * fields.
      */
     void applyRewrites(const StringMap & rewrites);
 
-    GENERATE_CMP(BasicDerivation,
-        me->outputs,
-        me->inputSrcs,
-        me->platform,
-        me->builder,
-        me->args,
-        me->env,
-        me->name);
-=======
     bool operator == (const BasicDerivation &) const = default;
     // TODO libc++ 16 (used by darwin) missing `std::map::operator <=>`, can't do yet.
     //auto operator <=> (const BasicDerivation &) const = default;
->>>>>>> 4387c5ae
 };
 
 class Store;
