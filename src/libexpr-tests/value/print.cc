--- conflicted
+++ resolved
@@ -628,19 +628,10 @@
     Value vAttrs2;
     vAttrs2.mkAttrs(builder.finish());
 
-<<<<<<< HEAD
-    test(vAttrs2,
-         "{ one = " ANSI_CYAN "1" ANSI_NORMAL "; " ANSI_FAINT "«2 attributes elided»" ANSI_NORMAL " }",
-         PrintOptions {
-             .ansiColors = true,
-             .maxAttrs = 1
-         });
-=======
-    test(
-        vAttrs,
+    test(
+        vAttrs2,
         "{ one = " ANSI_CYAN "1" ANSI_NORMAL "; " ANSI_FAINT "«2 attributes elided»" ANSI_NORMAL " }",
         PrintOptions{.ansiColors = true, .maxAttrs = 1});
->>>>>>> 09fbe156
 }
 
 TEST_F(ValuePrintingTests, ansiColorsListElided)
