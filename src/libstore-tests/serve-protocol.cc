#include <thread>
#include <regex>

#include <nlohmann/json.hpp>
#include <gtest/gtest.h>

#include "nix/store/serve-protocol.hh"
#include "nix/store/serve-protocol-impl.hh"
#include "nix/store/serve-protocol-connection.hh"
#include "nix/store/build-result.hh"
#include "nix/util/file-descriptor.hh"
#include "nix/store/tests/protocol.hh"
#include "nix/util/tests/characterization.hh"

namespace nix {

const char serveProtoDir[] = "serve-protocol";

struct ServeProtoTest : VersionedProtoTest<ServeProto, serveProtoDir>
{
    /**
     * For serializers that don't care about the minimum version, we
     * used the oldest one: 1.0.
     */
    ServeProto::Version defaultVersion = 2 << 8 | 0;
};

VERSIONED_CHARACTERIZATION_TEST(
    ServeProtoTest,
    string,
    "string",
    defaultVersion,
    (std::tuple<std::string, std::string, std::string, std::string, std::string>{
        "",
        "hi",
        "white rabbit",
        "大白兔",
        "oh no \0\0\0 what was that!",
    }))

#ifndef DOXYGEN_SKIP

VERSIONED_CHARACTERIZATION_TEST(
    ServeProtoTest,
    storePath,
    "store-path",
    defaultVersion,
    (std::tuple<StorePath, StorePath>{
        StorePath{"g1w7hy3qg1w7hy3qg1w7hy3qg1w7hy3q-foo"},
        StorePath{"g1w7hy3qg1w7hy3qg1w7hy3qg1w7hy3q-foo-bar"},
    }))

VERSIONED_CHARACTERIZATION_TEST(
    ServeProtoTest,
    contentAddress,
    "content-address",
    defaultVersion,
    (std::tuple<ContentAddress, ContentAddress, ContentAddress>{
        ContentAddress{
            .method = ContentAddressMethod::Raw::Text,
            .hash = hashString(HashAlgorithm::SHA256, "Derive(...)"),
        },
        ContentAddress{
            .method = ContentAddressMethod::Raw::Flat,
            .hash = hashString(HashAlgorithm::SHA1, "blob blob..."),
        },
        ContentAddress{
            .method = ContentAddressMethod::Raw::NixArchive,
            .hash = hashString(HashAlgorithm::SHA256, "(...)"),
        },
    }))

VERSIONED_CHARACTERIZATION_TEST(
    ServeProtoTest,
    drvOutput,
    "drv-output",
    defaultVersion,
    (std::tuple<DrvOutput, DrvOutput>{
        {
            .drvHash = Hash::parseSRI("sha256-FePFYIlMuycIXPZbWi7LGEiMmZSX9FMbaQenWBzm1Sc="),
            .outputName = "baz",
        },
        DrvOutput{
            .drvHash = Hash::parseSRI("sha256-b4afnqKCO9oWXgYHb9DeQ2berSwOjS27rSd9TxXDc/U="),
            .outputName = "quux",
        },
    }))

#endif

VERSIONED_CHARACTERIZATION_TEST(
    ServeProtoTest,
    realisation,
    "realisation",
    defaultVersion,
    (std::tuple<Realisation, Realisation>{
        Realisation{
            .id =
                DrvOutput{
                    .drvHash = Hash::parseSRI("sha256-FePFYIlMuycIXPZbWi7LGEiMmZSX9FMbaQenWBzm1Sc="),
                    .outputName = "baz",
                },
            .outPath = StorePath{"g1w7hy3qg1w7hy3qg1w7hy3qg1w7hy3q-foo"},
            .signatures = {"asdf", "qwer"},
        },
        Realisation{
            .id =
                {
                    .drvHash = Hash::parseSRI("sha256-FePFYIlMuycIXPZbWi7LGEiMmZSX9FMbaQenWBzm1Sc="),
                    .outputName = "baz",
                },
            .outPath = StorePath{"g1w7hy3qg1w7hy3qg1w7hy3qg1w7hy3q-foo"},
            .signatures = {"asdf", "qwer"},
            .dependentRealisations =
                {
                    {
                        DrvOutput{
                            .drvHash = Hash::parseSRI("sha256-b4afnqKCO9oWXgYHb9DeQ2berSwOjS27rSd9TxXDc/U="),
                            .outputName = "quux",
                        },
                        StorePath{"g1w7hy3qg1w7hy3qg1w7hy3qg1w7hy3q-foo"},
                    },
                },
        },
    }))

VERSIONED_CHARACTERIZATION_TEST(ServeProtoTest, buildResult_2_2, "build-result-2.2", 2 << 8 | 2, ({
                                    using namespace std::literals::chrono_literals;
                                    std::tuple<BuildResult, BuildResult, BuildResult> t{
                                        BuildResult{
                                            .status = BuildResult::OutputRejected,
                                            .errorMsg = "no idea why",
                                        },
                                        BuildResult{
                                            .status = BuildResult::NotDeterministic,
                                            .errorMsg = "no idea why",
                                        },
                                        BuildResult{
                                            .status = BuildResult::Built,
                                        },
                                    };
                                    t;
                                }))

VERSIONED_CHARACTERIZATION_TEST(ServeProtoTest, buildResult_2_3, "build-result-2.3", 2 << 8 | 3, ({
                                    using namespace std::literals::chrono_literals;
                                    std::tuple<BuildResult, BuildResult, BuildResult> t{
                                        BuildResult{
                                            .status = BuildResult::OutputRejected,
                                            .errorMsg = "no idea why",
                                        },
                                        BuildResult{
                                            .status = BuildResult::NotDeterministic,
                                            .errorMsg = "no idea why",
                                            .timesBuilt = 3,
                                            .isNonDeterministic = true,
                                            .startTime = 30,
                                            .stopTime = 50,
                                        },
                                        BuildResult{
                                            .status = BuildResult::Built,
                                            .startTime = 30,
                                            .stopTime = 50,
                                        },
                                    };
                                    t;
                                }))

VERSIONED_CHARACTERIZATION_TEST(
    ServeProtoTest, buildResult_2_6, "build-result-2.6", 2 << 8 | 6, ({
        using namespace std::literals::chrono_literals;
        std::tuple<BuildResult, BuildResult, BuildResult> t{
            BuildResult{
                .status = BuildResult::OutputRejected,
                .errorMsg = "no idea why",
            },
            BuildResult{
                .status = BuildResult::NotDeterministic,
                .errorMsg = "no idea why",
                .timesBuilt = 3,
                .isNonDeterministic = true,
                .startTime = 30,
                .stopTime = 50,
            },
            BuildResult{
                .status = BuildResult::Built,
                .timesBuilt = 1,
                .builtOutputs =
                    {
                        {
                            "foo",
                            {
                                .id =
                                    DrvOutput{
                                        .drvHash =
                                            Hash::parseSRI("sha256-b4afnqKCO9oWXgYHb9DeQ2berSwOjS27rSd9TxXDc/U="),
                                        .outputName = "foo",
                                    },
                                .outPath = StorePath{"g1w7hy3qg1w7hy3qg1w7hy3qg1w7hy3q-foo"},
                            },
                        },
                        {
                            "bar",
                            {
                                .id =
                                    DrvOutput{
                                        .drvHash =
                                            Hash::parseSRI("sha256-b4afnqKCO9oWXgYHb9DeQ2berSwOjS27rSd9TxXDc/U="),
                                        .outputName = "bar",
                                    },
                                .outPath = StorePath{"g1w7hy3qg1w7hy3qg1w7hy3qg1w7hy3q-bar"},
                            },
                        },
                    },
                .startTime = 30,
                .stopTime = 50,
#if 0
                // These fields are not yet serialized.
                // FIXME Include in next version of protocol or document
                // why they are skipped.
                .cpuUser = std::chrono::milliseconds(500s),
                .cpuSystem = std::chrono::milliseconds(604s),
#endif
            },
        };
        t;
    }))

VERSIONED_CHARACTERIZATION_TEST(
    ServeProtoTest,
    unkeyedValidPathInfo_2_3,
    "unkeyed-valid-path-info-2.3",
    2 << 8 | 3,
    (std::tuple<UnkeyedValidPathInfo, UnkeyedValidPathInfo>{
        ({
            UnkeyedValidPathInfo info{Hash::dummy};
            info.narSize = 34878;
            info;
        }),
        ({
            UnkeyedValidPathInfo info{Hash::dummy};
            info.deriver = StorePath{
                "g1w7hy3qg1w7hy3qg1w7hy3qg1w7hy3q-bar.drv",
            };
            info.references = {
                StorePath{
                    "g1w7hyyyy1w7hy3qg1w7hy3qgqqqqy3q-foo.drv",
                },
            };
            info.narSize = 34878;
            info;
        }),
    }))

VERSIONED_CHARACTERIZATION_TEST(
    ServeProtoTest,
    unkeyedValidPathInfo_2_4,
    "unkeyed-valid-path-info-2.4",
    2 << 8 | 4,
    (std::tuple<UnkeyedValidPathInfo, UnkeyedValidPathInfo>{
        ({
            UnkeyedValidPathInfo info{
                Hash::parseSRI("sha256-FePFYIlMuycIXPZbWi7LGEiMmZSX9FMbaQenWBzm1Sc="),
            };
            info.deriver = StorePath{
                "g1w7hy3qg1w7hy3qg1w7hy3qg1w7hy3q-bar.drv",
            };
            info.references = {
                StorePath{
                    "g1w7hyyyy1w7hy3qg1w7hy3qgqqqqy3q-foo.drv",
                },
            };
            info.narSize = 34878;
            info;
        }),
        ({
            ValidPathInfo info{
<<<<<<< HEAD
                *LibStoreTest::store,
=======
                store,
>>>>>>> ec6ba866
                "foo",
                FixedOutputInfo{
                    .method = FileIngestionMethod::NixArchive,
                    .hash = hashString(HashAlgorithm::SHA256, "(...)"),
                    .references =
                        {
                            .others =
                                {
                                    StorePath{
                                        "g1w7hy3qg1w7hy3qg1w7hy3qg1w7hy3q-bar",
                                    },
                                },
                            .self = true,
                        },
                },
                Hash::parseSRI("sha256-FePFYIlMuycIXPZbWi7LGEiMmZSX9FMbaQenWBzm1Sc="),
            };
            info.deriver = StorePath{
                "g1w7hy3qg1w7hy3qg1w7hy3qg1w7hy3q-bar.drv",
            };
            info.narSize = 34878;
            info.sigs =
                {
                    "fake-sig-1",
                    "fake-sig-2",
                },
            static_cast<UnkeyedValidPathInfo>(std::move(info));
        }),
    }))

VERSIONED_CHARACTERIZATION_TEST(
    ServeProtoTest,
    build_options_2_1,
    "build-options-2.1",
    2 << 8 | 1,
    (ServeProto::BuildOptions{
        .maxSilentTime = 5,
        .buildTimeout = 6,
    }))

VERSIONED_CHARACTERIZATION_TEST(
    ServeProtoTest,
    build_options_2_2,
    "build-options-2.2",
    2 << 8 | 2,
    (ServeProto::BuildOptions{
        .maxSilentTime = 5,
        .buildTimeout = 6,
        .maxLogSize = 7,
    }))

VERSIONED_CHARACTERIZATION_TEST(
    ServeProtoTest,
    build_options_2_3,
    "build-options-2.3",
    2 << 8 | 3,
    (ServeProto::BuildOptions{
        .maxSilentTime = 5,
        .buildTimeout = 6,
        .maxLogSize = 7,
        .nrRepeats = 8,
        .enforceDeterminism = true,
    }))

VERSIONED_CHARACTERIZATION_TEST(
    ServeProtoTest,
    build_options_2_7,
    "build-options-2.7",
    2 << 8 | 7,
    (ServeProto::BuildOptions{
        .maxSilentTime = 5,
        .buildTimeout = 6,
        .maxLogSize = 7,
        .nrRepeats = 8,
        .enforceDeterminism = false,
        .keepFailed = true,
    }))

VERSIONED_CHARACTERIZATION_TEST(
    ServeProtoTest,
    vector,
    "vector",
    defaultVersion,
    (std::tuple<
        std::vector<std::string>,
        std::vector<std::string>,
        std::vector<std::string>,
        std::vector<std::vector<std::string>>>{
        {},
        {""},
        {"", "foo", "bar"},
        {{}, {""}, {"", "1", "2"}},
    }))

VERSIONED_CHARACTERIZATION_TEST(
    ServeProtoTest,
    set,
    "set",
    defaultVersion,
    (std::tuple<StringSet, StringSet, StringSet, std::set<StringSet>>{
        {},
        {""},
        {"", "foo", "bar"},
        {{}, {""}, {"", "1", "2"}},
    }))

VERSIONED_CHARACTERIZATION_TEST(
    ServeProtoTest,
    optionalStorePath,
    "optional-store-path",
    defaultVersion,
    (std::tuple<std::optional<StorePath>, std::optional<StorePath>>{
        std::nullopt,
        std::optional{
            StorePath{"g1w7hy3qg1w7hy3qg1w7hy3qg1w7hy3q-foo-bar"},
        },
    }))

VERSIONED_CHARACTERIZATION_TEST(
    ServeProtoTest,
    optionalContentAddress,
    "optional-content-address",
    defaultVersion,
    (std::tuple<std::optional<ContentAddress>, std::optional<ContentAddress>>{
        std::nullopt,
        std::optional{
            ContentAddress{
                .method = ContentAddressMethod::Raw::Flat,
                .hash = hashString(HashAlgorithm::SHA1, "blob blob..."),
            },
        },
    }))

TEST_F(ServeProtoTest, handshake_log)
{
    CharacterizationTest::writeTest("handshake-to-client", [&]() -> std::string {
        StringSink toClientLog;

        Pipe toClient, toServer;
        toClient.create();
        toServer.create();

        ServeProto::Version clientResult;

        auto thread = std::thread([&]() {
            FdSink out{toServer.writeSide.get()};
            FdSource in0{toClient.readSide.get()};
            TeeSource in{in0, toClientLog};
            clientResult = ServeProto::BasicClientConnection::handshake(out, in, defaultVersion, "blah");
        });

        {
            FdSink out{toClient.writeSide.get()};
            FdSource in{toServer.readSide.get()};
            ServeProto::BasicServerConnection::handshake(out, in, defaultVersion);
        };

        thread.join();

        return std::move(toClientLog.s);
    });
}

/// Has to be a `BufferedSink` for handshake.
struct NullBufferedSink : BufferedSink
{
    void writeUnbuffered(std::string_view data) override {}
};

TEST_F(ServeProtoTest, handshake_client_replay)
{
    CharacterizationTest::readTest("handshake-to-client", [&](std::string toClientLog) {
        NullBufferedSink nullSink;

        StringSource in{toClientLog};
        auto clientResult = ServeProto::BasicClientConnection::handshake(nullSink, in, defaultVersion, "blah");

        EXPECT_EQ(clientResult, defaultVersion);
    });
}

TEST_F(ServeProtoTest, handshake_client_truncated_replay_throws)
{
    CharacterizationTest::readTest("handshake-to-client", [&](std::string toClientLog) {
        for (size_t len = 0; len < toClientLog.size(); ++len) {
            NullBufferedSink nullSink;
            auto substring = toClientLog.substr(0, len);
            StringSource in{substring};
            if (len < 8) {
                EXPECT_THROW(
                    ServeProto::BasicClientConnection::handshake(nullSink, in, defaultVersion, "blah"), EndOfFile);
            } else {
                // Not sure why cannot keep on checking for `EndOfFile`.
                EXPECT_THROW(ServeProto::BasicClientConnection::handshake(nullSink, in, defaultVersion, "blah"), Error);
            }
        }
    });
}

TEST_F(ServeProtoTest, handshake_client_corrupted_throws)
{
    CharacterizationTest::readTest("handshake-to-client", [&](const std::string toClientLog) {
        for (size_t idx = 0; idx < toClientLog.size(); ++idx) {
            // corrupt a copy
            std::string toClientLogCorrupt = toClientLog;
            toClientLogCorrupt[idx] *= 4;
            ++toClientLogCorrupt[idx];

            NullBufferedSink nullSink;
            StringSource in{toClientLogCorrupt};

            if (idx < 4 || idx == 9) {
                // magic bytes don't match
                EXPECT_THROW(ServeProto::BasicClientConnection::handshake(nullSink, in, defaultVersion, "blah"), Error);
            } else if (idx < 8 || idx >= 12) {
                // Number out of bounds
                EXPECT_THROW(
                    ServeProto::BasicClientConnection::handshake(nullSink, in, defaultVersion, "blah"),
                    SerialisationError);
            } else {
                auto ver = ServeProto::BasicClientConnection::handshake(nullSink, in, defaultVersion, "blah");
                // `std::min` of this and the other version saves us
                EXPECT_EQ(ver, defaultVersion);
            }
        }
    });
}

} // namespace nix<|MERGE_RESOLUTION|>--- conflicted
+++ resolved
@@ -275,11 +275,7 @@
         }),
         ({
             ValidPathInfo info{
-<<<<<<< HEAD
-                *LibStoreTest::store,
-=======
                 store,
->>>>>>> ec6ba866
                 "foo",
                 FixedOutputInfo{
                     .method = FileIngestionMethod::NixArchive,
