--- conflicted
+++ resolved
@@ -32,7 +32,6 @@
      * to worry about race conditions if the tests run concurrently.
      */
     ExperimentalFeatureSettings mockXpSettings;
-<<<<<<< HEAD
 };
 
 class CaDerivationAdvancedAttrsTest : public DerivationAdvancedAttrsTest
@@ -44,19 +43,6 @@
     }
 };
 
-=======
-};
-
-class CaDerivationAdvancedAttrsTest : public DerivationAdvancedAttrsTest
-{
-    void SetUp() override
-    {
-        unitTestData = getUnitTestData() / "derivation" / "ca";
-        mockXpSettings.set("experimental-features", "ca-derivations");
-    }
-};
-
->>>>>>> 27932ae6
 template<class Fixture>
 class DerivationAdvancedAttrsBothTest : public Fixture
 {};
@@ -113,11 +99,8 @@
 
 #undef TEST_ATERM_JSON
 
-<<<<<<< HEAD
-=======
 using ExportReferencesMap = decltype(DerivationOptions::exportReferencesGraph);
 
->>>>>>> 27932ae6
 TYPED_TEST(DerivationAdvancedAttrsBothTest, advancedAttributes_defaults)
 {
     this->readTest("advanced-attributes-defaults.drv", [&](auto encoded) {
@@ -173,26 +156,6 @@
         auto got = parseDerivation(*this->store, std::move(encoded), "foo", this->mockXpSettings);
 
         auto drvPath = writeDerivation(*this->store, got, NoRepair, true);
-<<<<<<< HEAD
-
-        ParsedDerivation parsedDrv(drvPath, got);
-        DerivationOptions options = DerivationOptions::fromParsedDerivation(parsedDrv);
-
-        EXPECT_EQ(options.getRequiredSystemFeatures(got), StringSet{"ca-derivations"});
-    });
-};
-
-TYPED_TEST(DerivationAdvancedAttrsBothTest, advancedAttributes)
-{
-    this->readTest("advanced-attributes.drv", [&](auto encoded) {
-        auto got = parseDerivation(*this->store, std::move(encoded), "foo", this->mockXpSettings);
-
-        auto drvPath = writeDerivation(*this->store, got, NoRepair, true);
-
-        ParsedDerivation parsedDrv(drvPath, got);
-        DerivationOptions options = DerivationOptions::fromParsedDerivation(parsedDrv);
-=======
->>>>>>> 27932ae6
 
         auto parsedDrv = StructuredAttrs::tryParse(got.env);
         DerivationOptions options = DerivationOptions::fromStructuredAttrs(got.env, parsedDrv ? &*parsedDrv : nullptr);
@@ -232,10 +195,6 @@
 
         auto drvPath = writeDerivation(*this->store, got, NoRepair, true);
 
-<<<<<<< HEAD
-        ParsedDerivation parsedDrv(drvPath, got);
-        DerivationOptions options = DerivationOptions::fromParsedDerivation(parsedDrv);
-=======
         auto parsedDrv = StructuredAttrs::tryParse(got.env);
         DerivationOptions options = DerivationOptions::fromStructuredAttrs(got.env, parsedDrv ? &*parsedDrv : nullptr);
 
@@ -255,7 +214,6 @@
                     },
                 },
             }));
->>>>>>> 27932ae6
 
         {
             auto * checksForAllOutputs_ = std::get_if<0>(&options.outputChecks);
@@ -276,7 +234,6 @@
 
         StringSet systemFeatures{"rainbow", "uid-range"};
 
-<<<<<<< HEAD
         EXPECT_EQ(options.getRequiredSystemFeatures(got), systemFeatures);
     });
 };
@@ -288,77 +245,30 @@
 
         auto drvPath = writeDerivation(*this->store, got, NoRepair, true);
 
-        ParsedDerivation parsedDrv(drvPath, got);
-        DerivationOptions options = DerivationOptions::fromParsedDerivation(parsedDrv);
+        auto parsedDrv = StructuredAttrs::tryParse(got.env);
+        DerivationOptions options = DerivationOptions::fromStructuredAttrs(got.env, parsedDrv ? &*parsedDrv : nullptr);
+
+        EXPECT_EQ(
+            options.exportReferencesGraph,
+            (ExportReferencesMap{
+                {
+                    "refs1",
+                    {
+                        "/164j69y6zir9z0339n8pjigg3rckinlr77bxsavzizdaaljb7nh9",
+                    },
+                },
+                {
+                    "refs2",
+                    {
+                        "/nix/store/qnml92yh97a6fbrs2m5qg5cqlc8vni58-bar.drv",
+                    },
+                },
+            }));
 
         {
             auto * checksForAllOutputs_ = std::get_if<0>(&options.outputChecks);
             ASSERT_TRUE(checksForAllOutputs_ != nullptr);
             auto & checksForAllOutputs = *checksForAllOutputs_;
-
-            EXPECT_EQ(
-                checksForAllOutputs.allowedReferences,
-                StringSet{"/164j69y6zir9z0339n8pjigg3rckinlr77bxsavzizdaaljb7nh9"});
-            EXPECT_EQ(
-                checksForAllOutputs.allowedRequisites,
-                StringSet{"/0nr45p69vn6izw9446wsh9bng9nndhvn19kpsm4n96a5mycw0s4z"});
-            EXPECT_EQ(
-                checksForAllOutputs.disallowedReferences,
-                StringSet{"/0nyw57wm2iicnm9rglvjmbci3ikmcp823czdqdzdcgsnnwqps71g"});
-            EXPECT_EQ(
-                checksForAllOutputs.disallowedRequisites,
-                StringSet{"/07f301yqyz8c6wf6bbbavb2q39j4n8kmcly1s09xadyhgy6x2wr8"});
-        }
-
-        StringSet systemFeatures{"rainbow", "uid-range"};
-        systemFeatures.insert("ca-derivations");
-
-=======
->>>>>>> 27932ae6
-        EXPECT_EQ(options.getRequiredSystemFeatures(got), systemFeatures);
-    });
-};
-
-<<<<<<< HEAD
-TYPED_TEST(DerivationAdvancedAttrsBothTest, advancedAttributes_structuredAttrs_defaults)
-{
-    this->readTest("advanced-attributes-structured-attrs-defaults.drv", [&](auto encoded) {
-        auto got = parseDerivation(*this->store, std::move(encoded), "foo", this->mockXpSettings);
-
-        auto drvPath = writeDerivation(*this->store, got, NoRepair, true);
-=======
-TEST_F(CaDerivationAdvancedAttrsTest, advancedAttributes)
-{
-    this->readTest("advanced-attributes.drv", [&](auto encoded) {
-        auto got = parseDerivation(*this->store, std::move(encoded), "foo", this->mockXpSettings);
-
-        auto drvPath = writeDerivation(*this->store, got, NoRepair, true);
-
-        auto parsedDrv = StructuredAttrs::tryParse(got.env);
-        DerivationOptions options = DerivationOptions::fromStructuredAttrs(got.env, parsedDrv ? &*parsedDrv : nullptr);
-
-        EXPECT_EQ(
-            options.exportReferencesGraph,
-            (ExportReferencesMap{
-                {
-                    "refs1",
-                    {
-                        "/164j69y6zir9z0339n8pjigg3rckinlr77bxsavzizdaaljb7nh9",
-                    },
-                },
-                {
-                    "refs2",
-                    {
-                        "/nix/store/qnml92yh97a6fbrs2m5qg5cqlc8vni58-bar.drv",
-                    },
-                },
-            }));
-
-        {
-            auto * checksForAllOutputs_ = std::get_if<0>(&options.outputChecks);
-            ASSERT_TRUE(checksForAllOutputs_ != nullptr);
-            auto & checksForAllOutputs = *checksForAllOutputs_;
->>>>>>> 27932ae6
 
             EXPECT_EQ(
                 checksForAllOutputs.allowedReferences,
@@ -428,33 +338,6 @@
         EXPECT_EQ(options.getRequiredSystemFeatures(got), StringSet{});
     });
 };
-<<<<<<< HEAD
-
-TEST_F(CaDerivationAdvancedAttrsTest, advancedAttributes_structuredAttrs_defaults)
-{
-    this->readTest("advanced-attributes-structured-attrs-defaults.drv", [&](auto encoded) {
-        auto got = parseDerivation(*this->store, std::move(encoded), "foo", this->mockXpSettings);
-
-        auto drvPath = writeDerivation(*this->store, got, NoRepair, true);
-
-        ParsedDerivation parsedDrv(drvPath, got);
-        DerivationOptions options = DerivationOptions::fromParsedDerivation(parsedDrv);
-
-        EXPECT_EQ(options.getRequiredSystemFeatures(got), StringSet{"ca-derivations"});
-    });
-};
-
-TYPED_TEST(DerivationAdvancedAttrsBothTest, advancedAttributes_structuredAttrs)
-{
-    this->readTest("advanced-attributes-structured-attrs.drv", [&](auto encoded) {
-        auto got = parseDerivation(*this->store, std::move(encoded), "foo", this->mockXpSettings);
-
-        auto drvPath = writeDerivation(*this->store, got, NoRepair, true);
-
-        ParsedDerivation parsedDrv(drvPath, got);
-        DerivationOptions options = DerivationOptions::fromParsedDerivation(parsedDrv);
-=======
->>>>>>> 27932ae6
 
 TEST_F(CaDerivationAdvancedAttrsTest, advancedAttributes_structuredAttrs_defaults)
 {
@@ -511,10 +394,6 @@
 
         auto drvPath = writeDerivation(*this->store, got, NoRepair, true);
 
-<<<<<<< HEAD
-        ParsedDerivation parsedDrv(drvPath, got);
-        DerivationOptions options = DerivationOptions::fromParsedDerivation(parsedDrv);
-=======
         auto parsedDrv = StructuredAttrs::tryParse(got.env);
         DerivationOptions options = DerivationOptions::fromStructuredAttrs(got.env, parsedDrv ? &*parsedDrv : nullptr);
 
@@ -534,7 +413,6 @@
                     },
                 },
             }));
->>>>>>> 27932ae6
 
         {
             {
@@ -556,15 +434,9 @@
                     output.disallowedRequisites, StringSet{"/nix/store/9b61w26b4avv870dw0ymb6rw4r1hzpws-bar-dev"});
             }
         }
-<<<<<<< HEAD
 
         StringSet systemFeatures{"rainbow", "uid-range"};
 
-=======
-
-        StringSet systemFeatures{"rainbow", "uid-range"};
-
->>>>>>> 27932ae6
         EXPECT_EQ(options.getRequiredSystemFeatures(got), systemFeatures);
     });
 };
@@ -576,10 +448,6 @@
 
         auto drvPath = writeDerivation(*this->store, got, NoRepair, true);
 
-<<<<<<< HEAD
-        ParsedDerivation parsedDrv(drvPath, got);
-        DerivationOptions options = DerivationOptions::fromParsedDerivation(parsedDrv);
-=======
         auto parsedDrv = StructuredAttrs::tryParse(got.env);
         DerivationOptions options = DerivationOptions::fromStructuredAttrs(got.env, parsedDrv ? &*parsedDrv : nullptr);
 
@@ -599,12 +467,10 @@
                     },
                 },
             }));
->>>>>>> 27932ae6
 
         {
             {
                 auto output_ = get(std::get<1>(options.outputChecks), "out");
-<<<<<<< HEAD
                 ASSERT_TRUE(output_);
                 auto & output = *output_;
 
@@ -617,20 +483,6 @@
                 ASSERT_TRUE(output_);
                 auto & output = *output_;
 
-=======
-                ASSERT_TRUE(output_);
-                auto & output = *output_;
-
-                EXPECT_EQ(output.allowedReferences, StringSet{"/164j69y6zir9z0339n8pjigg3rckinlr77bxsavzizdaaljb7nh9"});
-                EXPECT_EQ(output.allowedRequisites, StringSet{"/0nr45p69vn6izw9446wsh9bng9nndhvn19kpsm4n96a5mycw0s4z"});
-            }
-
-            {
-                auto output_ = get(std::get<1>(options.outputChecks), "bin");
-                ASSERT_TRUE(output_);
-                auto & output = *output_;
-
->>>>>>> 27932ae6
                 EXPECT_EQ(
                     output.disallowedReferences, StringSet{"/0nyw57wm2iicnm9rglvjmbci3ikmcp823czdqdzdcgsnnwqps71g"});
                 EXPECT_EQ(
