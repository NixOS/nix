#include <regex>
#include <thread>

#include <nlohmann/json.hpp>
#include <gtest/gtest.h>

#include "nix/store/worker-protocol.hh"
#include "nix/store/worker-protocol-connection.hh"
#include "nix/store/worker-protocol-impl.hh"
#include "nix/store/derived-path.hh"
#include "nix/store/build-result.hh"
#include "nix/store/tests/protocol.hh"
#include "nix/util/tests/characterization.hh"

namespace nix {

const char workerProtoDir[] = "worker-protocol";

struct WorkerProtoTest : VersionedProtoTest<WorkerProto, workerProtoDir>
{
    /**
     * For serializers that don't care about the minimum version, we
     * used the oldest one: 1.10.
     */
    WorkerProto::Version defaultVersion = 1 << 8 | 10;
};

VERSIONED_CHARACTERIZATION_TEST(
    WorkerProtoTest,
    string,
    "string",
    defaultVersion,
    (std::tuple<std::string, std::string, std::string, std::string, std::string>{
        "",
        "hi",
        "white rabbit",
        "大白兔",
        "oh no \0\0\0 what was that!",
    }))

#ifndef DOXYGEN_SKIP

VERSIONED_CHARACTERIZATION_TEST(
    WorkerProtoTest,
    storePath,
    "store-path",
    defaultVersion,
    (std::tuple<StorePath, StorePath>{
        StorePath{"g1w7hy3qg1w7hy3qg1w7hy3qg1w7hy3q-foo"},
        StorePath{"g1w7hy3qg1w7hy3qg1w7hy3qg1w7hy3q-foo-bar"},
    }))

VERSIONED_CHARACTERIZATION_TEST(
    WorkerProtoTest,
    contentAddress,
    "content-address",
    defaultVersion,
    (std::tuple<ContentAddress, ContentAddress, ContentAddress>{
        ContentAddress{
            .method = ContentAddressMethod::Raw::Text,
            .hash = hashString(HashAlgorithm::SHA256, "Derive(...)"),
        },
        ContentAddress{
            .method = ContentAddressMethod::Raw::Flat,
            .hash = hashString(HashAlgorithm::SHA1, "blob blob..."),
        },
        ContentAddress{
            .method = ContentAddressMethod::Raw::NixArchive,
            .hash = hashString(HashAlgorithm::SHA256, "(...)"),
        },
    }))

#endif

VERSIONED_CHARACTERIZATION_TEST(
    WorkerProtoTest,
    derivedPath_1_29,
    "derived-path-1.29",
    1 << 8 | 29,
    (std::tuple<DerivedPath, DerivedPath, DerivedPath>{
        DerivedPath::Opaque{
            .path = StorePath{"g1w7hy3qg1w7hy3qg1w7hy3qg1w7hy3q-foo"},
        },
        DerivedPath::Built{
            .drvPath = makeConstantStorePathRef(
                StorePath{
                    "g1w7hy3qg1w7hy3qg1w7hy3qg1w7hy3q-bar.drv",
                }),
            .outputs = OutputsSpec::All{},
        },
        DerivedPath::Built{
            .drvPath = makeConstantStorePathRef(
                StorePath{
                    "g1w7hy3qg1w7hy3qg1w7hy3qg1w7hy3q-bar.drv",
                }),
            .outputs = OutputsSpec::Names{"x", "y"},
        },
    }))

VERSIONED_CHARACTERIZATION_TEST(
    WorkerProtoTest,
    derivedPath_1_30,
    "derived-path-1.30",
    1 << 8 | 30,
    (std::tuple<DerivedPath, DerivedPath, DerivedPath, DerivedPath>{
        DerivedPath::Opaque{
            .path = StorePath{"g1w7hy3qg1w7hy3qg1w7hy3qg1w7hy3q-foo"},
        },
        DerivedPath::Opaque{
            .path = StorePath{"g1w7hy3qg1w7hy3qg1w7hy3qg1w7hy3q-foo.drv"},
        },
        DerivedPath::Built{
            .drvPath = makeConstantStorePathRef(
                StorePath{
                    "g1w7hy3qg1w7hy3qg1w7hy3qg1w7hy3q-bar.drv",
                }),
            .outputs = OutputsSpec::All{},
        },
        DerivedPath::Built{
            .drvPath = makeConstantStorePathRef(
                StorePath{
                    "g1w7hy3qg1w7hy3qg1w7hy3qg1w7hy3q-bar.drv",
                }),
            .outputs = OutputsSpec::Names{"x", "y"},
        },
    }))

VERSIONED_CHARACTERIZATION_TEST(
    WorkerProtoTest,
    drvOutput,
    "drv-output",
    defaultVersion,
    (std::tuple<DrvOutput, DrvOutput>{
        {
            .drvHash = Hash::parseSRI("sha256-FePFYIlMuycIXPZbWi7LGEiMmZSX9FMbaQenWBzm1Sc="),
            .outputName = "baz",
        },
        DrvOutput{
            .drvHash = Hash::parseSRI("sha256-b4afnqKCO9oWXgYHb9DeQ2berSwOjS27rSd9TxXDc/U="),
            .outputName = "quux",
        },
    }))

VERSIONED_CHARACTERIZATION_TEST(
    WorkerProtoTest,
    realisation,
    "realisation",
    defaultVersion,
    (std::tuple<Realisation, Realisation>{
        Realisation{
            .id =
                DrvOutput{
                    .drvHash = Hash::parseSRI("sha256-FePFYIlMuycIXPZbWi7LGEiMmZSX9FMbaQenWBzm1Sc="),
                    .outputName = "baz",
                },
            .outPath = StorePath{"g1w7hy3qg1w7hy3qg1w7hy3qg1w7hy3q-foo"},
            .signatures = {"asdf", "qwer"},
        },
        Realisation{
            .id =
                {
                    .drvHash = Hash::parseSRI("sha256-FePFYIlMuycIXPZbWi7LGEiMmZSX9FMbaQenWBzm1Sc="),
                    .outputName = "baz",
                },
            .outPath = StorePath{"g1w7hy3qg1w7hy3qg1w7hy3qg1w7hy3q-foo"},
            .signatures = {"asdf", "qwer"},
            .dependentRealisations =
                {
                    {
                        DrvOutput{
                            .drvHash = Hash::parseSRI("sha256-b4afnqKCO9oWXgYHb9DeQ2berSwOjS27rSd9TxXDc/U="),
                            .outputName = "quux",
                        },
                        StorePath{"g1w7hy3qg1w7hy3qg1w7hy3qg1w7hy3q-foo"},
                    },
                },
        },
    }))

VERSIONED_CHARACTERIZATION_TEST(WorkerProtoTest, buildResult_1_27, "build-result-1.27", 1 << 8 | 27, ({
                                    using namespace std::literals::chrono_literals;
                                    std::tuple<BuildResult, BuildResult, BuildResult> t{
                                        BuildResult{
                                            .status = BuildResult::OutputRejected,
                                            .errorMsg = "no idea why",
                                        },
                                        BuildResult{
                                            .status = BuildResult::NotDeterministic,
                                            .errorMsg = "no idea why",
                                        },
                                        BuildResult{
                                            .status = BuildResult::Built,
                                        },
                                    };
                                    t;
                                }))

VERSIONED_CHARACTERIZATION_TEST(
    WorkerProtoTest, buildResult_1_28, "build-result-1.28", 1 << 8 | 28, ({
        using namespace std::literals::chrono_literals;
        std::tuple<BuildResult, BuildResult, BuildResult> t{
            BuildResult{
                .status = BuildResult::OutputRejected,
                .errorMsg = "no idea why",
            },
            BuildResult{
                .status = BuildResult::NotDeterministic,
                .errorMsg = "no idea why",
            },
            BuildResult{
                .status = BuildResult::Built,
                .builtOutputs =
                    {
                        {
                            "foo",
                            {
                                .id =
                                    DrvOutput{
                                        .drvHash =
                                            Hash::parseSRI("sha256-b4afnqKCO9oWXgYHb9DeQ2berSwOjS27rSd9TxXDc/U="),
                                        .outputName = "foo",
                                    },
                                .outPath = StorePath{"g1w7hy3qg1w7hy3qg1w7hy3qg1w7hy3q-foo"},
                            },
                        },
                        {
                            "bar",
                            {
                                .id =
                                    DrvOutput{
                                        .drvHash =
                                            Hash::parseSRI("sha256-b4afnqKCO9oWXgYHb9DeQ2berSwOjS27rSd9TxXDc/U="),
                                        .outputName = "bar",
                                    },
                                .outPath = StorePath{"g1w7hy3qg1w7hy3qg1w7hy3qg1w7hy3q-bar"},
                            },
                        },
                    },
            },
        };
        t;
    }))

VERSIONED_CHARACTERIZATION_TEST(
    WorkerProtoTest, buildResult_1_29, "build-result-1.29", 1 << 8 | 29, ({
        using namespace std::literals::chrono_literals;
        std::tuple<BuildResult, BuildResult, BuildResult> t{
            BuildResult{
                .status = BuildResult::OutputRejected,
                .errorMsg = "no idea why",
            },
            BuildResult{
                .status = BuildResult::NotDeterministic,
                .errorMsg = "no idea why",
                .timesBuilt = 3,
                .isNonDeterministic = true,
                .startTime = 30,
                .stopTime = 50,
            },
            BuildResult{
                .status = BuildResult::Built,
                .timesBuilt = 1,
                .builtOutputs =
                    {
                        {
                            "foo",
                            {
                                .id =
                                    DrvOutput{
                                        .drvHash =
                                            Hash::parseSRI("sha256-b4afnqKCO9oWXgYHb9DeQ2berSwOjS27rSd9TxXDc/U="),
                                        .outputName = "foo",
                                    },
                                .outPath = StorePath{"g1w7hy3qg1w7hy3qg1w7hy3qg1w7hy3q-foo"},
                            },
                        },
                        {
                            "bar",
                            {
                                .id =
                                    DrvOutput{
                                        .drvHash =
                                            Hash::parseSRI("sha256-b4afnqKCO9oWXgYHb9DeQ2berSwOjS27rSd9TxXDc/U="),
                                        .outputName = "bar",
                                    },
                                .outPath = StorePath{"g1w7hy3qg1w7hy3qg1w7hy3qg1w7hy3q-bar"},
                            },
                        },
                    },
                .startTime = 30,
                .stopTime = 50,
            },
        };
        t;
    }))

VERSIONED_CHARACTERIZATION_TEST(
    WorkerProtoTest, buildResult_1_37, "build-result-1.37", 1 << 8 | 37, ({
        using namespace std::literals::chrono_literals;
        std::tuple<BuildResult, BuildResult, BuildResult> t{
            BuildResult{
                .status = BuildResult::OutputRejected,
                .errorMsg = "no idea why",
            },
            BuildResult{
                .status = BuildResult::NotDeterministic,
                .errorMsg = "no idea why",
                .timesBuilt = 3,
                .isNonDeterministic = true,
                .startTime = 30,
                .stopTime = 50,
            },
            BuildResult{
                .status = BuildResult::Built,
                .timesBuilt = 1,
                .builtOutputs =
                    {
                        {
                            "foo",
                            {
                                .id =
                                    DrvOutput{
                                        .drvHash =
                                            Hash::parseSRI("sha256-b4afnqKCO9oWXgYHb9DeQ2berSwOjS27rSd9TxXDc/U="),
                                        .outputName = "foo",
                                    },
                                .outPath = StorePath{"g1w7hy3qg1w7hy3qg1w7hy3qg1w7hy3q-foo"},
                            },
                        },
                        {
                            "bar",
                            {
                                .id =
                                    DrvOutput{
                                        .drvHash =
                                            Hash::parseSRI("sha256-b4afnqKCO9oWXgYHb9DeQ2berSwOjS27rSd9TxXDc/U="),
                                        .outputName = "bar",
                                    },
                                .outPath = StorePath{"g1w7hy3qg1w7hy3qg1w7hy3qg1w7hy3q-bar"},
                            },
                        },
                    },
                .startTime = 30,
                .stopTime = 50,
                .cpuUser = std::chrono::microseconds(500s),
                .cpuSystem = std::chrono::microseconds(604s),
            },
        };
        t;
    }))

VERSIONED_CHARACTERIZATION_TEST(WorkerProtoTest, keyedBuildResult_1_29, "keyed-build-result-1.29", 1 << 8 | 29, ({
                                    using namespace std::literals::chrono_literals;
                                    std::tuple<KeyedBuildResult, KeyedBuildResult /*, KeyedBuildResult*/> t{
                                        KeyedBuildResult{
                                            {
                                                .status = KeyedBuildResult::OutputRejected,
                                                .errorMsg = "no idea why",
                                            },
                                            /* .path = */
                                            DerivedPath::Opaque{
                                                StorePath{"g1w7hy3qg1w7hy3qg1w7hy3qg1w7hy3q-xxx"},
                                            },
                                        },
                                        KeyedBuildResult{
                                            {
                                                .status = KeyedBuildResult::NotDeterministic,
                                                .errorMsg = "no idea why",
                                                .timesBuilt = 3,
                                                .isNonDeterministic = true,
                                                .startTime = 30,
                                                .stopTime = 50,
                                            },
                                            /* .path = */
                                            DerivedPath::Built{
                                                .drvPath = makeConstantStorePathRef(
                                                    StorePath{
                                                        "g1w7hy3qg1w7hy3qg1w7hy3qg1w7hy3q-bar.drv",
                                                    }),
                                                .outputs = OutputsSpec::Names{"out"},
                                            },
                                        },
                                    };
                                    t;
                                }))

VERSIONED_CHARACTERIZATION_TEST(
    WorkerProtoTest,
    unkeyedValidPathInfo_1_15,
    "unkeyed-valid-path-info-1.15",
    1 << 8 | 15,
    (std::tuple<UnkeyedValidPathInfo, UnkeyedValidPathInfo>{
        ({
            UnkeyedValidPathInfo info{
                Hash::parseSRI("sha256-FePFYIlMuycIXPZbWi7LGEiMmZSX9FMbaQenWBzm1Sc="),
            };
            info.registrationTime = 23423;
            info.narSize = 34878;
            info;
        }),
        ({
            UnkeyedValidPathInfo info{
                Hash::parseSRI("sha256-FePFYIlMuycIXPZbWi7LGEiMmZSX9FMbaQenWBzm1Sc="),
            };
            info.deriver = StorePath{
                "g1w7hy3qg1w7hy3qg1w7hy3qg1w7hy3q-bar.drv",
            };
            info.references = {
                StorePath{
                    "g1w7hyyyy1w7hy3qg1w7hy3qgqqqqy3q-foo.drv",
                },
            };
            info.registrationTime = 23423;
            info.narSize = 34878;
            info;
        }),
    }))

VERSIONED_CHARACTERIZATION_TEST(
    WorkerProtoTest,
    validPathInfo_1_15,
    "valid-path-info-1.15",
    1 << 8 | 15,
    (std::tuple<ValidPathInfo, ValidPathInfo>{
        ({
            ValidPathInfo info{
                StorePath{
                    "g1w7hy3qg1w7hy3qg1w7hy3qg1w7hy3q-bar",
                },
                UnkeyedValidPathInfo{
                    Hash::parseSRI("sha256-FePFYIlMuycIXPZbWi7LGEiMmZSX9FMbaQenWBzm1Sc="),
                },
            };
            info.registrationTime = 23423;
            info.narSize = 34878;
            info;
        }),
        ({
            ValidPathInfo info{
                StorePath{
                    "g1w7hy3qg1w7hy3qg1w7hy3qg1w7hy3q-bar",
                },
                UnkeyedValidPathInfo{
                    Hash::parseSRI("sha256-FePFYIlMuycIXPZbWi7LGEiMmZSX9FMbaQenWBzm1Sc="),
                },
            };
            info.deriver = StorePath{
                "g1w7hy3qg1w7hy3qg1w7hy3qg1w7hy3q-bar.drv",
            };
            info.references = {
                // other reference
                StorePath{
                    "g1w7hyyyy1w7hy3qg1w7hy3qgqqqqy3q-foo",
                },
                // self reference
                StorePath{
                    "g1w7hy3qg1w7hy3qg1w7hy3qg1w7hy3q-bar",
                },
            };
            info.registrationTime = 23423;
            info.narSize = 34878;
            info;
        }),
    }))

VERSIONED_CHARACTERIZATION_TEST(
    WorkerProtoTest,
    validPathInfo_1_16,
    "valid-path-info-1.16",
    1 << 8 | 16,
    (std::tuple<ValidPathInfo, ValidPathInfo, ValidPathInfo>{
        ({
            ValidPathInfo info{
                StorePath{
                    "g1w7hy3qg1w7hy3qg1w7hy3qg1w7hy3q-bar",
                },
                UnkeyedValidPathInfo{
                    Hash::parseSRI("sha256-FePFYIlMuycIXPZbWi7LGEiMmZSX9FMbaQenWBzm1Sc="),
                },
            };
            info.registrationTime = 23423;
            info.narSize = 34878;
            info.ultimate = true;
            info;
        }),
        ({
            ValidPathInfo info{
                StorePath{
                    "g1w7hy3qg1w7hy3qg1w7hy3qg1w7hy3q-bar",
                },
                UnkeyedValidPathInfo{
                    Hash::parseSRI("sha256-FePFYIlMuycIXPZbWi7LGEiMmZSX9FMbaQenWBzm1Sc="),
                },
            };
            info.deriver = StorePath{
                "g1w7hy3qg1w7hy3qg1w7hy3qg1w7hy3q-bar.drv",
            };
            info.references = {
                // other reference
                StorePath{
                    "g1w7hyyyy1w7hy3qg1w7hy3qgqqqqy3q-foo",
                },
                // self reference
                StorePath{
                    "g1w7hy3qg1w7hy3qg1w7hy3qg1w7hy3q-bar",
                },
            };
            info.registrationTime = 23423;
            info.narSize = 34878;
            info.sigs =
                {
                    "fake-sig-1",
                    "fake-sig-2",
                },
            info;
        }),
        ({
            ValidPathInfo info{
<<<<<<< HEAD
                *LibStoreTest::store,
=======
                store,
>>>>>>> ec6ba866
                "foo",
                FixedOutputInfo{
                    .method = FileIngestionMethod::NixArchive,
                    .hash = hashString(HashAlgorithm::SHA256, "(...)"),
                    .references =
                        {
                            .others =
                                {
                                    StorePath{
                                        "g1w7hy3qg1w7hy3qg1w7hy3qg1w7hy3q-bar",
                                    },
                                },
                            .self = true,
                        },
                },
                Hash::parseSRI("sha256-FePFYIlMuycIXPZbWi7LGEiMmZSX9FMbaQenWBzm1Sc="),
            };
            info.registrationTime = 23423;
            info.narSize = 34878;
            info;
        }),
    }))

VERSIONED_CHARACTERIZATION_TEST(
    WorkerProtoTest,
    buildMode,
    "build-mode",
    defaultVersion,
    (std::tuple<BuildMode, BuildMode, BuildMode>{
        bmNormal,
        bmRepair,
        bmCheck,
    }))

VERSIONED_CHARACTERIZATION_TEST(
    WorkerProtoTest,
    optionalTrustedFlag,
    "optional-trusted-flag",
    defaultVersion,
    (std::tuple<std::optional<TrustedFlag>, std::optional<TrustedFlag>, std::optional<TrustedFlag>>{
        std::nullopt,
        std::optional{Trusted},
        std::optional{NotTrusted},
    }))

VERSIONED_CHARACTERIZATION_TEST(
    WorkerProtoTest,
    vector,
    "vector",
    defaultVersion,
    (std::tuple<
        std::vector<std::string>,
        std::vector<std::string>,
        std::vector<std::string>,
        std::vector<std::vector<std::string>>>{
        {},
        {""},
        {"", "foo", "bar"},
        {{}, {""}, {"", "1", "2"}},
    }))

VERSIONED_CHARACTERIZATION_TEST(
    WorkerProtoTest,
    set,
    "set",
    defaultVersion,
    (std::tuple<StringSet, StringSet, StringSet, std::set<StringSet>>{
        {},
        {""},
        {"", "foo", "bar"},
        {{}, {""}, {"", "1", "2"}},
    }))

VERSIONED_CHARACTERIZATION_TEST(
    WorkerProtoTest,
    optionalStorePath,
    "optional-store-path",
    defaultVersion,
    (std::tuple<std::optional<StorePath>, std::optional<StorePath>>{
        std::nullopt,
        std::optional{
            StorePath{"g1w7hy3qg1w7hy3qg1w7hy3qg1w7hy3q-foo-bar"},
        },
    }))

VERSIONED_CHARACTERIZATION_TEST(
    WorkerProtoTest,
    optionalContentAddress,
    "optional-content-address",
    defaultVersion,
    (std::tuple<std::optional<ContentAddress>, std::optional<ContentAddress>>{
        std::nullopt,
        std::optional{
            ContentAddress{
                .method = ContentAddressMethod::Raw::Flat,
                .hash = hashString(HashAlgorithm::SHA1, "blob blob..."),
            },
        },
    }))

VERSIONED_CHARACTERIZATION_TEST(
    WorkerProtoTest,
    clientHandshakeInfo_1_30,
    "client-handshake-info_1_30",
    1 << 8 | 30,
    (std::tuple<WorkerProto::ClientHandshakeInfo>{
        {},
    }))

VERSIONED_CHARACTERIZATION_TEST(
    WorkerProtoTest,
    clientHandshakeInfo_1_33,
    "client-handshake-info_1_33",
    1 << 8 | 33,
    (std::tuple<WorkerProto::ClientHandshakeInfo, WorkerProto::ClientHandshakeInfo>{
        {
            .daemonNixVersion = std::optional{"foo"},
        },
        {
            .daemonNixVersion = std::optional{"bar"},
        },
    }))

VERSIONED_CHARACTERIZATION_TEST(
    WorkerProtoTest,
    clientHandshakeInfo_1_35,
    "client-handshake-info_1_35",
    1 << 8 | 35,
    (std::tuple<WorkerProto::ClientHandshakeInfo, WorkerProto::ClientHandshakeInfo>{
        {
            .daemonNixVersion = std::optional{"foo"},
            .remoteTrustsUs = std::optional{NotTrusted},
        },
        {
            .daemonNixVersion = std::optional{"bar"},
            .remoteTrustsUs = std::optional{Trusted},
        },
    }))

TEST_F(WorkerProtoTest, handshake_log)
{
    CharacterizationTest::writeTest("handshake-to-client", [&]() -> std::string {
        StringSink toClientLog;

        Pipe toClient, toServer;
        toClient.create();
        toServer.create();

        WorkerProto::Version clientResult;

        auto thread = std::thread([&]() {
            FdSink out{toServer.writeSide.get()};
            FdSource in0{toClient.readSide.get()};
            TeeSource in{in0, toClientLog};
            clientResult = std::get<0>(WorkerProto::BasicClientConnection::handshake(out, in, defaultVersion, {}));
        });

        {
            FdSink out{toClient.writeSide.get()};
            FdSource in{toServer.readSide.get()};
            WorkerProto::BasicServerConnection::handshake(out, in, defaultVersion, {});
        };

        thread.join();

        return std::move(toClientLog.s);
    });
}

TEST_F(WorkerProtoTest, handshake_features)
{
    Pipe toClient, toServer;
    toClient.create();
    toServer.create();

    std::tuple<WorkerProto::Version, WorkerProto::FeatureSet> clientResult;

    auto clientThread = std::thread([&]() {
        FdSink out{toServer.writeSide.get()};
        FdSource in{toClient.readSide.get()};
        clientResult = WorkerProto::BasicClientConnection::handshake(out, in, 123, {"bar", "aap", "mies", "xyzzy"});
    });

    FdSink out{toClient.writeSide.get()};
    FdSource in{toServer.readSide.get()};
    auto daemonResult = WorkerProto::BasicServerConnection::handshake(out, in, 456, {"foo", "bar", "xyzzy"});

    clientThread.join();

    EXPECT_EQ(clientResult, daemonResult);
    EXPECT_EQ(std::get<0>(clientResult), 123u);
    EXPECT_EQ(std::get<1>(clientResult), WorkerProto::FeatureSet({"bar", "xyzzy"}));
}

/// Has to be a `BufferedSink` for handshake.
struct NullBufferedSink : BufferedSink
{
    void writeUnbuffered(std::string_view data) override {}
};

TEST_F(WorkerProtoTest, handshake_client_replay)
{
    CharacterizationTest::readTest("handshake-to-client", [&](std::string toClientLog) {
        NullBufferedSink nullSink;

        StringSource in{toClientLog};
        auto clientResult =
            std::get<0>(WorkerProto::BasicClientConnection::handshake(nullSink, in, defaultVersion, {}));

        EXPECT_EQ(clientResult, defaultVersion);
    });
}

TEST_F(WorkerProtoTest, handshake_client_truncated_replay_throws)
{
    CharacterizationTest::readTest("handshake-to-client", [&](std::string toClientLog) {
        for (size_t len = 0; len < toClientLog.size(); ++len) {
            NullBufferedSink nullSink;
            auto substring = toClientLog.substr(0, len);
            StringSource in{substring};
            if (len < 8) {
                EXPECT_THROW(
                    WorkerProto::BasicClientConnection::handshake(nullSink, in, defaultVersion, {}), EndOfFile);
            } else {
                // Not sure why cannot keep on checking for `EndOfFile`.
                EXPECT_THROW(WorkerProto::BasicClientConnection::handshake(nullSink, in, defaultVersion, {}), Error);
            }
        }
    });
}

TEST_F(WorkerProtoTest, handshake_client_corrupted_throws)
{
    CharacterizationTest::readTest("handshake-to-client", [&](const std::string toClientLog) {
        for (size_t idx = 0; idx < toClientLog.size(); ++idx) {
            // corrupt a copy
            std::string toClientLogCorrupt = toClientLog;
            toClientLogCorrupt[idx] *= 4;
            ++toClientLogCorrupt[idx];

            NullBufferedSink nullSink;
            StringSource in{toClientLogCorrupt};

            if (idx < 4 || idx == 9) {
                // magic bytes don't match
                EXPECT_THROW(WorkerProto::BasicClientConnection::handshake(nullSink, in, defaultVersion, {}), Error);
            } else if (idx < 8 || idx >= 12) {
                // Number out of bounds
                EXPECT_THROW(
                    WorkerProto::BasicClientConnection::handshake(nullSink, in, defaultVersion, {}),
                    SerialisationError);
            } else {
                auto ver = std::get<0>(WorkerProto::BasicClientConnection::handshake(nullSink, in, defaultVersion, {}));
                // `std::min` of this and the other version saves us
                EXPECT_EQ(ver, defaultVersion);
            }
        }
    });
}

} // namespace nix<|MERGE_RESOLUTION|>--- conflicted
+++ resolved
@@ -516,11 +516,7 @@
         }),
         ({
             ValidPathInfo info{
-<<<<<<< HEAD
-                *LibStoreTest::store,
-=======
                 store,
->>>>>>> ec6ba866
                 "foo",
                 FixedOutputInfo{
                     .method = FileIngestionMethod::NixArchive,
