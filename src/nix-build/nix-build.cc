#include <cstring>
#include <fstream>
#include <iostream>
#include <regex>
#include <sstream>
#include <vector>

#include "store-api.hh"
#include "globals.hh"
#include "derivations.hh"
#include "affinity.hh"
#include "util.hh"
#include "shared.hh"
#include "eval.hh"
#include "eval-inline.hh"
#include "get-drvs.hh"
#include "common-eval-args.hh"
#include "attr-path.hh"
#include "../nix/legacy.hh"

using namespace nix;
using namespace std::string_literals;

extern char * * environ;

/* Recreate the effect of the perl shellwords function, breaking up a
 * string into arguments like a shell word, including escapes
 */
std::vector<string> shellwords(std::string_view _s)
{
    std::regex whitespace("^(\\s+).*");
    std::string s { _s }; // until std::regex understand string_view
    auto begin = s.cbegin();
    std::vector<string> res;
    std::string cur;
    enum state {
        sBegin,
        sQuote
    };
    state st = sBegin;
    auto it = begin;
    for (; it != s.cend(); ++it) {
        if (st == sBegin) {
            std::smatch match;
            if (regex_search(it, s.cend(), match, whitespace)) {
                cur.append(begin, it);
                res.push_back(cur);
                cur.clear();
                it = match[1].second;
                begin = it;
            }
        }
        switch (*it) {
            case '"':
                cur.append(begin, it);
                begin = it + 1;
                st = st == sBegin ? sQuote : sBegin;
                break;
            case '\\':
                /* perl shellwords mostly just treats the next char as part of the string with no special processing */
                cur.append(begin, it);
                begin = ++it;
                break;
        }
    }
    cur.append(begin, it);
    if (!cur.empty()) res.push_back(cur);
    return res;
}

static void _main(int argc, char * * argv)
{
    auto dryRun = false;
    auto runEnv = std::regex_search(argv[0], std::regex("nix-shell$"));
    auto pure = false;
    auto fromArgs = false;
    auto packages = false;
    // Same condition as bash uses for interactive shells
    auto interactive = isatty(STDIN_FILENO) && isatty(STDERR_FILENO);
    Strings attrPaths;
    Strings left;
    RepairFlag repair = NoRepair;
    Path gcRoot;
    BuildMode buildMode = bmNormal;
    bool readStdin = false;

    std::string envCommand; // interactive shell
    Strings envExclude;

    auto myName = runEnv ? "nix-shell" : "nix-build";

    auto inShebang = false;
    std::string script;
    std::vector<string> savedArgs;

    AutoDelete tmpDir(createTempDir("", myName));

    std::string outLink = "./result";

    // List of environment variables kept for --pure
    std::set<string> keepVars{
        "HOME", "USER", "LOGNAME", "DISPLAY", "PATH", "TERM",
        "IN_NIX_SHELL", "TZ", "PAGER", "NIX_BUILD_SHELL", "SHLVL",
        "http_proxy", "https_proxy", "ftp_proxy", "all_proxy", "no_proxy"
    };

    Strings args;
    for (int i = 1; i < argc; ++i)
        args.push_back(argv[i]);

    // Heuristic to see if we're invoked as a shebang script, namely,
    // if we have at least one argument, it's the name of an
    // executable file, and it starts with "#!".
    if (runEnv && argc > 1) {
        script = argv[1];
        try {
            auto lines = tokenizeString<Strings>(readFile(script), "\n");
            if (std::regex_search(lines.front(), std::regex("^#!"))) {
                lines.pop_front();
                inShebang = true;
                for (int i = 2; i < argc; ++i)
                    savedArgs.push_back(argv[i]);
                args.clear();
                for (auto line : lines) {
                    line = chomp(line);
                    std::smatch match;
                    if (std::regex_match(line, match, std::regex("^#!\\s*nix-shell (.*)$")))
                        for (const auto & word : shellwords(match[1].str()))
                            args.push_back(word);
                }
            }
        } catch (SysError &) { }
    }

    struct MyArgs : LegacyArgs, MixEvalArgs
    {
        using LegacyArgs::LegacyArgs;
    };

    MyArgs myArgs(myName, [&](Strings::iterator & arg, const Strings::iterator & end) {
        if (*arg == "--help") {
            deletePath(tmpDir);
            showManPage(myName);
        }

        else if (*arg == "--version")
            printVersion(myName);

        else if (*arg == "--add-drv-link" || *arg == "--indirect")
            ; // obsolete

        else if (*arg == "--no-out-link" || *arg == "--no-link")
            outLink = (Path) tmpDir + "/result";

        else if (*arg == "--attr" || *arg == "-A")
            attrPaths.push_back(getArg(*arg, arg, end));

        else if (*arg == "--drv-link")
            getArg(*arg, arg, end); // obsolete

        else if (*arg == "--out-link" || *arg == "-o")
            outLink = getArg(*arg, arg, end);

        else if (*arg == "--add-root")
            gcRoot = getArg(*arg, arg, end);

        else if (*arg == "--dry-run")
            dryRun = true;

        else if (*arg == "--repair") {
            repair = Repair;
            buildMode = bmRepair;
        }

        else if (*arg == "--run-env") // obsolete
            runEnv = true;

        else if (*arg == "--command" || *arg == "--run") {
            if (*arg == "--run")
                interactive = false;
            envCommand = getArg(*arg, arg, end) + "\nexit";
        }

        else if (*arg == "--check")
            buildMode = bmCheck;

        else if (*arg == "--exclude")
            envExclude.push_back(getArg(*arg, arg, end));

        else if (*arg == "--expr" || *arg == "-E")
            fromArgs = true;

        else if (*arg == "--pure") pure = true;
        else if (*arg == "--impure") pure = false;

        else if (*arg == "--packages" || *arg == "-p")
            packages = true;

        else if (inShebang && *arg == "-i") {
            auto interpreter = getArg(*arg, arg, end);
            interactive = false;
            auto execArgs = "";

            // Überhack to support Perl. Perl examines the shebang and
            // executes it unless it contains the string "perl" or "indir",
            // or (undocumented) argv[0] does not contain "perl". Exploit
            // the latter by doing "exec -a".
            if (std::regex_search(interpreter, std::regex("perl")))
                execArgs = "-a PERL";

            std::ostringstream joined;
            for (const auto & i : savedArgs)
                joined << shellEscape(i) << ' ';

            if (std::regex_search(interpreter, std::regex("ruby"))) {
                // Hack for Ruby. Ruby also examines the shebang. It tries to
                // read the shebang to understand which packages to read from. Since
                // this is handled via nix-shell -p, we wrap our ruby script execution
                // in ruby -e 'load' which ignores the shebangs.
                envCommand = (format("exec %1% %2% -e 'load(\"%3%\")' -- %4%") % execArgs % interpreter % script % joined.str()).str();
            } else {
                envCommand = (format("exec %1% %2% %3% %4%") % execArgs % interpreter % script % joined.str()).str();
            }
        }

        else if (*arg == "--keep")
            keepVars.insert(getArg(*arg, arg, end));

        else if (*arg == "-")
            readStdin = true;

        else if (*arg != "" && arg->at(0) == '-')
            return false;

        else
            left.push_back(*arg);

        return true;
    });

    myArgs.parseCmdline(args);

    initPlugins();

    if (packages && fromArgs)
        throw UsageError("'-p' and '-E' are mutually exclusive");

    auto store = openStore();

    auto state = std::make_unique<EvalState>(myArgs.searchPath, store);
    state->repair = repair;

    auto autoArgs = myArgs.getAutoArgs(*state);

    if (runEnv) {
        auto newArgs = state->allocBindings(autoArgs->size() + 1);
        auto tru = state->allocValue();
        mkBool(*tru, true);
        newArgs->push_back(Attr(state->symbols.create("inNixShell"), tru));
        for (auto & i : *autoArgs) newArgs->push_back(i);
        newArgs->sort();
        autoArgs = newArgs;
    }

    if (packages) {
        std::ostringstream joined;
        joined << "with import <nixpkgs> { }; (pkgs.runCommandCC or pkgs.runCommand) \"shell\" { buildInputs = [ ";
        for (const auto & i : left)
            joined << '(' << i << ") ";
        joined << "]; } \"\"";
        fromArgs = true;
        left = {joined.str()};
    } else if (!fromArgs) {
        if (left.empty() && runEnv && pathExists("shell.nix"))
            left = {"shell.nix"};
        if (left.empty())
            left = {"default.nix"};
    }

    if (runEnv)
        setenv("IN_NIX_SHELL", pure ? "pure" : "impure", 1);

    DrvInfos drvs;

    /* Parse the expressions. */
    std::vector<Expr *> exprs;

    if (readStdin)
        exprs = {state->parseStdin()};
    else
        for (auto i : left) {
            if (fromArgs)
                exprs.push_back(state->parseExprFromString(i, absCWD()));
            else {
                auto absolute = i;
                try {
                    absolute = canonPath(absPath(i), true);
                } catch (Error & e) {};
                auto [path, outputNames] = parsePathWithOutputs(absolute);
                if (store->isStorePath(path) && hasSuffix(path, ".drv"))
                    drvs.push_back(DrvInfo(*state, store, absolute));
                else
                    /* If we're in a #! script, interpret filenames
                       relative to the script. */
                    exprs.push_back(state->parseExprFromFile(resolveExprPath(state->checkSourcePath(lookupFileArg(*state,
                                        inShebang && !packages ? absPath(i, absPath(dirOf(script))) : i)))));
            }
        }

    /* Evaluate them into derivations. */
    if (attrPaths.empty()) attrPaths = {""};

    for (auto e : exprs) {
        Value vRoot;
        state->eval(e, vRoot);

        for (auto & i : attrPaths) {
            Value & v(*findAlongAttrPath(*state, i, *autoArgs, vRoot).first);
            state->forceValue(v);
            getDerivations(*state, v, "", *autoArgs, drvs, false);
        }
    }

    state->printStats();

    auto buildPaths = [&](const std::vector<StorePathWithOutputs> & paths) {
        /* Note: we do this even when !printMissing to efficiently
           fetch binary cache data. */
        unsigned long long downloadSize, narSize;
        StorePathSet willBuild, willSubstitute, unknown;
        store->queryMissing(paths,
            willBuild, willSubstitute, unknown, downloadSize, narSize);

        if (settings.printMissing)
            printMissing(ref<Store>(store), willBuild, willSubstitute, unknown, downloadSize, narSize);

        if (!dryRun)
            store->buildPaths(paths, buildMode);
    };

    if (runEnv) {
        if (drvs.size() != 1)
            throw UsageError("nix-shell requires a single derivation");

        auto & drvInfo = drvs.front();
        auto drv = store->derivationFromPath(store->parseStorePath(drvInfo.queryDrvPath()));

        std::vector<StorePathWithOutputs> pathsToBuild;

        /* Figure out what bash shell to use. If $NIX_BUILD_SHELL
           is not set, then build bashInteractive from
           <nixpkgs>. */
        auto shell = getEnv("NIX_BUILD_SHELL");

        if (!shell) {

            try {
                auto expr = state->parseExprFromString("(import <nixpkgs> {}).bashInteractive", absCWD());

                Value v;
                state->eval(expr, v);

                auto drv = getDerivation(*state, v, false);
                if (!drv)
                    throw Error("the 'bashInteractive' attribute in <nixpkgs> did not evaluate to a derivation");

                pathsToBuild.push_back({store->parseStorePath(drv->queryDrvPath())});

                shell = drv->queryOutPath() + "/bin/bash";

            } catch (Error & e) {
                logWarning({
                    .name = "bashInteractive",
                    .hint = hintfmt("%s; will use bash from your environment",
                        (e.info().hint ? e.info().hint->str() : ""))
                });
                shell = "bash";
            }
        }

        // Build or fetch all dependencies of the derivation.
        for (const auto & input : drv.inputDrvs)
            if (std::all_of(envExclude.cbegin(), envExclude.cend(),
<<<<<<< HEAD
                    [&](std::string_view exclude) {
                        return !std::regex_search(store->printStorePath(input.first), std::regex(std::string { exclude }));
                    }))
                pathsToBuild.emplace_back(input.first, input.second);
=======
                    [&](const string & exclude) { return !std::regex_search(store->printStorePath(input.first), std::regex(exclude)); }))
                pathsToBuild.push_back({input.first, input.second});
>>>>>>> 29542865
        for (const auto & src : drv.inputSrcs)
            pathsToBuild.push_back({src});

        buildPaths(pathsToBuild);

        if (dryRun) return;

        // Set the environment.
        auto env = getEnv();

        auto tmp = getEnv("TMPDIR");
        if (!tmp) tmp = getEnv("XDG_RUNTIME_DIR").value_or("/tmp");

        if (pure) {
            decltype(env) newEnv;
            for (auto & i : env)
                if (keepVars.count(i.first))
                    newEnv.emplace(i);
            env = newEnv;
            // NixOS hack: prevent /etc/bashrc from sourcing /etc/profile.
            env["__ETC_PROFILE_SOURCED"] = "1";
        }

        env["NIX_BUILD_TOP"] = env["TMPDIR"] = env["TEMPDIR"] = env["TMP"] = env["TEMP"] = *tmp;
        env["NIX_STORE"] = store->storeDir;
        env["NIX_BUILD_CORES"] = std::to_string(settings.buildCores);

        auto passAsFile = tokenizeString<StringSet>(get(drv.env, "passAsFile").value_or(""));

        bool keepTmp = false;
        int fileNr = 0;

        for (auto & var : drv.env)
            if (passAsFile.count(var.first)) {
                keepTmp = true;
                string fn = ".attr-" + std::to_string(fileNr++);
                Path p = (Path) tmpDir + "/" + fn;
                writeFile(p, var.second);
                env[var.first + "Path"] = p;
            } else
                env[var.first] = var.second;

        restoreAffinity();

        /* Run a shell using the derivation's environment.  For
           convenience, source $stdenv/setup to setup additional
           environment variables and shell functions.  Also don't
           lose the current $PATH directories. */
        auto rcfile = (Path) tmpDir + "/rc";
        writeFile(rcfile, fmt(
                R"(_nix_shell_clean_tmpdir() { rm -rf %1%; }; )"s +
                (keepTmp ?
                    "trap _nix_shell_clean_tmpdir EXIT; "
                    "exitHooks+=(_nix_shell_clean_tmpdir); "
                    "failureHooks+=(_nix_shell_clean_tmpdir); ":
                    "_nix_shell_clean_tmpdir; ") +
                (pure ? "" : "[ -n \"$PS1\" ] && [ -e ~/.bashrc ] && source ~/.bashrc;") +
                "%2%"
                "dontAddDisableDepTrack=1; "
                "[ -e $stdenv/setup ] && source $stdenv/setup; "
                "%3%"
                "PATH=%4%:\"$PATH\"; "
                "SHELL=%5%; "
                "set +e; "
                R"s([ -n "$PS1" ] && PS1='\n\[\033[1;32m\][nix-shell:\w]\$\[\033[0m\] '; )s"
                "if [ \"$(type -t runHook)\" = function ]; then runHook shellHook; fi; "
                "unset NIX_ENFORCE_PURITY; "
                "shopt -u nullglob; "
                "unset TZ; %6%"
                "%7%",
                shellEscape(tmpDir),
                (pure ? "" : "p=$PATH; "),
                (pure ? "" : "PATH=$PATH:$p; unset p; "),
                shellEscape(dirOf(*shell)),
                shellEscape(*shell),
                (getenv("TZ") ? (string("export TZ=") + shellEscape(getenv("TZ")) + "; ") : ""),
                envCommand));

        Strings envStrs;
        for (auto & i : env)
            envStrs.push_back(i.first + "=" + i.second);

        auto args = interactive
            ? Strings{"bash", "--rcfile", rcfile}
            : Strings{"bash", rcfile};

        auto envPtrs = stringsToCharPtrs(envStrs);

        environ = envPtrs.data();

        auto argPtrs = stringsToCharPtrs(args);

        restoreSignals();

        logger->stop();

        execvp(shell->c_str(), argPtrs.data());

        throw SysError("executing shell '%s'", *shell);
    }

    else {

        std::vector<StorePathWithOutputs> pathsToBuild;

        std::map<Path, Path> drvPrefixes;
        std::map<Path, Path> resultSymlinks;
        std::vector<Path> outPaths;

        for (auto & drvInfo : drvs) {
            auto drvPath = drvInfo.queryDrvPath();
            auto outPath = drvInfo.queryOutPath();

            auto outputName = drvInfo.queryOutputName();
            if (outputName == "")
                throw Error("derivation '%s' lacks an 'outputName' attribute", drvPath);

            pathsToBuild.push_back({store->parseStorePath(drvPath), {outputName}});

            std::string drvPrefix;
            auto i = drvPrefixes.find(drvPath);
            if (i != drvPrefixes.end())
                drvPrefix = i->second;
            else {
                drvPrefix = outLink;
                if (drvPrefixes.size())
                    drvPrefix += fmt("-%d", drvPrefixes.size() + 1);
                drvPrefixes[drvPath] = drvPrefix;
            }

            std::string symlink = drvPrefix;
            if (outputName != "out") symlink += "-" + outputName;

            resultSymlinks[symlink] = outPath;
            outPaths.push_back(outPath);
        }

        buildPaths(pathsToBuild);

        if (dryRun) return;

        for (auto & symlink : resultSymlinks)
            if (auto store2 = store.dynamic_pointer_cast<LocalFSStore>())
                store2->addPermRoot(store->parseStorePath(symlink.second), absPath(symlink.first), true);

        logger->stop();

        for (auto & path : outPaths)
            std::cout << path << '\n';
    }
}

static RegisterLegacyCommand s1("nix-build", _main);
static RegisterLegacyCommand s2("nix-shell", _main);<|MERGE_RESOLUTION|>--- conflicted
+++ resolved
@@ -381,15 +381,10 @@
         // Build or fetch all dependencies of the derivation.
         for (const auto & input : drv.inputDrvs)
             if (std::all_of(envExclude.cbegin(), envExclude.cend(),
-<<<<<<< HEAD
                     [&](std::string_view exclude) {
                         return !std::regex_search(store->printStorePath(input.first), std::regex(std::string { exclude }));
                     }))
-                pathsToBuild.emplace_back(input.first, input.second);
-=======
-                    [&](const string & exclude) { return !std::regex_search(store->printStorePath(input.first), std::regex(exclude)); }))
                 pathsToBuild.push_back({input.first, input.second});
->>>>>>> 29542865
         for (const auto & src : drv.inputSrcs)
             pathsToBuild.push_back({src});
 
