#include <cstring>
#include <fstream>
#include <iostream>
#include <regex>
#include <sstream>
#include <vector>

#include <unistd.h>

#include "store-api.hh"
#include "globals.hh"
#include "derivations.hh"
#include "affinity.hh"
#include "util.hh"
#include "shared.hh"

using namespace nix;

extern char * * environ;

/* Recreate the effect of the perl shellwords function, breaking up a
 * string into arguments like a shell word, including escapes
 */
std::vector<string> shellwords(const string & s)
{
    std::regex whitespace("^(\\s+).*");
    auto begin = s.cbegin();
    std::vector<string> res;
    std::string cur;
    enum state {
        sBegin,
        sQuote
    };
    state st = sBegin;
    auto it = begin;
    for (; it != s.cend(); ++it) {
        if (st == sBegin) {
            std::smatch match;
            if (regex_search(it, s.cend(), match, whitespace)) {
                cur.append(begin, it);
                res.push_back(cur);
                cur.clear();
                it = match[1].second;
                begin = it;
            }
        }
        switch (*it) {
            case '"':
                cur.append(begin, it);
                begin = it + 1;
                st = st == sBegin ? sQuote : sBegin;
                break;
            case '\\':
                /* perl shellwords mostly just treats the next char as part of the string with no special processing */
                cur.append(begin, it);
                begin = ++it;
                break;
        }
    }
    cur.append(begin, it);
    if (!cur.empty()) res.push_back(cur);
    return res;
}

static void maybePrintExecError(ExecError & e)
{
    if (WIFEXITED(e.status))
        throw Exit(WEXITSTATUS(e.status));
    else
        throw e;
}

int main(int argc, char ** argv)
{
    return handleExceptions(argv[0], [&]() {
        initNix();
        auto store = openStore();
        auto dryRun = false;
        auto verbose = false;
        auto runEnv = std::regex_search(argv[0], std::regex("nix-shell$"));
        auto pure = false;
        auto fromArgs = false;
        auto packages = false;
        auto interactive = true;

        Strings instArgs;
        Strings buildArgs;
        Strings exprs;

        auto shell = getEnv("SHELL", "/bin/sh");
        std::string envCommand; // interactive shell
        Strings envExclude;

        auto myName = runEnv ? "nix-shell" : "nix-build";

        auto inShebang = false;
        std::string script;
        std::vector<string> savedArgs;

        AutoDelete tmpDir(createTempDir("", myName));

        std::string outLink = "./result";
        auto drvLink = (Path) tmpDir + "/derivation";

        std::vector<string> args;
        for (int i = 1; i < argc; ++i)
            args.push_back(argv[i]);
        // Heuristic to see if we're invoked as a shebang script, namely, if we
        // have a single argument, it's the name of an executable file, and it
        // starts with "#!".
        if (runEnv && argc > 1 && !std::regex_search(argv[1], std::regex("nix-shell"))) {
            script = argv[1];
            if (access(script.c_str(), F_OK) == 0 && access(script.c_str(), X_OK) == 0) {
                auto lines = tokenizeString<Strings>(readFile(script), "\n");
                if (std::regex_search(lines.front(), std::regex("^#!"))) {
                    lines.pop_front();
                    inShebang = true;
                    for (int i = 2; i < argc - 1; ++i)
                        savedArgs.push_back(argv[i]);
                    std::vector<string> args;
                    for (auto line : lines) {
                        line = chomp(line);
                        std::smatch match;
                        if (std::regex_match(line, match, std::regex("^#!\\s*nix-shell (.*)$")))
                            for (const auto & word : shellwords(match[1].str()))
                                args.push_back(word);
                    }
                }
            }
        }

        for (size_t n = 0; n < args.size(); ++n) {
            auto arg = args[n];

            if (arg == "--help") {
                deletePath(tmpDir);
                tmpDir.cancel();
                execlp("man", "man", myName, NULL);
                throw SysError("executing man");
            }

            else if (arg == "--version") {
                std::cout << myName << " (Nix) " << nixVersion << '\n';
                return;
            }

            else if (arg == "--add-drv-link") {
                drvLink = "./derivation";
            }

            else if (arg == "--no-out-link" || arg == "--no-link") {
                outLink = (Path) tmpDir + "/result";
            }

            else if (arg == "--drv-link") {
                n++;
                if (n >= args.size()) {
                    throw UsageError("--drv-link requires an argument");
                }
                drvLink = args[n];
            }

            else if (arg == "--out-link" || arg == "-o") {
                n++;
                if (n >= args.size()) {
                    throw UsageError(format("%1% requires an argument") % arg);
                }
                outLink = args[n];
            }

            else if (arg == "--attr" || arg == "-A" || arg == "-I") {
                n++;
                if (n >= args.size()) {
                    throw UsageError(format("%1% requires an argument") % arg);
                }
                instArgs.push_back(arg);
                instArgs.push_back(args[n]);
            }

            else if (arg == "--arg" || arg == "--argstr") {
                if (n + 2 >= args.size()) {
                    throw UsageError(format("%1% requires two arguments") % arg);
                }
                instArgs.push_back(arg);
                instArgs.push_back(args[n + 1]);
                instArgs.push_back(args[n + 2]);
                n += 2;
            }

            else if (arg == "--option") {
                if (n + 2 >= args.size()) {
                    throw UsageError(format("%1% requires two arguments") % arg);
                }
                instArgs.push_back(arg);
                instArgs.push_back(args[n + 1]);
                instArgs.push_back(args[n + 2]);
                buildArgs.push_back(arg);
                buildArgs.push_back(args[n + 1]);
                buildArgs.push_back(args[n + 2]);
                n += 2;
            }

            else if (arg == "--max-jobs" || arg == "-j" || arg == "--max-silent-time" || arg == "--cores" || arg == "--timeout" || arg == "--add-root") {
                n++;
                if (n >= args.size()) {
                    throw UsageError(format("%1% requires an argument") % arg);
                }
                buildArgs.push_back(arg);
                buildArgs.push_back(args[n]);
            }

            else if (arg == "--dry-run") {
                buildArgs.push_back("--dry-run");
                dryRun = true;
            }

            else if (arg == "--show-trace") {
                instArgs.push_back(arg);
            }

            else if (arg == "-") {
                exprs = Strings{"-"};
            }

            else if (arg == "--verbose" || (arg.size() >= 2 && arg.substr(0, 2) == "-v")) {
                buildArgs.push_back(arg);
                instArgs.push_back(arg);
                verbose = true;
            }

            else if (arg == "--quiet" || arg == "--repair") {
                buildArgs.push_back(arg);
                instArgs.push_back(arg);
            }

            else if (arg == "--check") {
                buildArgs.push_back(arg);
            }

            else if (arg == "--run-env") { // obsolete
                runEnv = true;
            }

            else if (arg == "--command" || arg == "--run") {
                n++;
                if (n >= args.size()) {
                    throw UsageError(format("%1% requires an argument") % arg);
                }
                envCommand = args[n] + "\nexit";
                if (arg == "--run")
                    interactive = false;
            }

            else if (arg == "--exclude") {
                n++;
                if (n >= args.size()) {
                    throw UsageError(format("%1% requires an argument") % arg);
                }
                envExclude.push_back(args[n]);
            }

            else if (arg == "--pure") { pure = true; }
            else if (arg == "--impure") { pure = false; }

            else if (arg == "--expr" || arg == "-E") {
                fromArgs = true;
                instArgs.push_back("--expr");
            }

            else if (arg == "--packages" || arg == "-p") {
                packages = true;
            }

            else if (inShebang && arg == "-i") {
                n++;
                if (n >= args.size()) {
                    throw UsageError(format("%1% requires an argument") % arg);
                }
                auto interpreter = args[n];
                auto execArgs = "";

                auto shellEscape = [](const string & s) {
                    return "'" + std::regex_replace(s, std::regex("'"), "'\\''") + "'";
                };

                // Überhack to support Perl. Perl examines the shebang and
                // executes it unless it contains the string "perl" or "indir",
                // or (undocumented) argv[0] does not contain "perl". Exploit
                // the latter by doing "exec -a".
                if (std::regex_search(interpreter, std::regex("perl"))) {
                        execArgs = "-a PERL";
                }

                std::ostringstream joined;
                for (const auto & i : savedArgs)
                    joined << shellEscape(i) << ' ';

                if (std::regex_search(interpreter, std::regex("ruby"))) {
                    // Hack for Ruby. Ruby also examines the shebang. It tries to
                    // read the shebang to understand which packages to read from. Since
                    // this is handled via nix-shell -p, we wrap our ruby script execution
                    // in ruby -e 'load' which ignores the shebangs.

                    envCommand = (format("exec %1% %2% -e 'load(\"%3%\") -- %4%") % execArgs % interpreter % script % joined.str()).str();
                } else {
                    envCommand = (format("exec %1% %2% %3% %4%") % execArgs % interpreter % script % joined.str()).str();
                }
            }

            else if (!arg.empty() && arg[0] == '-') {
                buildArgs.push_back(arg);
            }

            else if (arg == "-Q" || arg == "--no-build-output") {
                buildArgs.push_back(arg);
                instArgs.push_back(arg);
            }

            else {
                exprs.push_back(arg);
            }
        }

        if (packages && fromArgs) {
            throw UsageError("‘-p’ and ‘-E’ are mutually exclusive");
        }

        if (packages) {
            instArgs.push_back("--expr");
            std::ostringstream joined;
            joined << "with import <nixpkgs> { }; runCommand \"shell\" { buildInputs = [ ";
            for (const auto & i : exprs)
                joined << '(' << i << ") ";
            joined << "]; } \"\"";
            exprs = Strings{joined.str()};
        } else if (!fromArgs) {
            if (exprs.empty() && runEnv && access("shell.nix", F_OK) == 0)
                exprs.push_back("shell.nix");
            if (exprs.empty())
                exprs.push_back("default.nix");
        }

        if (runEnv)
            setenv("IN_NIX_SHELL", pure ? "pure" : "impure", 1);

        for (auto & expr : exprs) {
            // Instantiate.
            std::vector<string> drvPaths;
            if (!std::regex_match(expr, std::regex("^/.*\\.drv$"))) {
                // If we're in a #! script, interpret filenames relative to the
                // script.
                if (inShebang && !packages)
                    expr = absPath(expr, dirOf(script));

                Strings instantiateArgs{"--add-root", drvLink, "--indirect"};
                for (const auto & arg : instArgs)
                    instantiateArgs.push_back(arg);
                instantiateArgs.push_back(expr);
                try {
                    auto instOutput = runProgram(settings.nixBinDir + "/nix-instantiate", false, instantiateArgs);
                    drvPaths = tokenizeString<std::vector<string>>(instOutput);
                } catch (ExecError & e) {
                    maybePrintExecError(e);
                }
            } else {
                drvPaths.push_back(expr);
            }

            if (runEnv) {
                if (drvPaths.size() != 1)
                    throw UsageError("a single derivation is required");
                auto drvPath = drvPaths[0];
                drvPath = drvPath.substr(0, drvPath.find_first_of('!'));
                if (isLink(drvPath))
                    drvPath = readLink(drvPath);
                auto drv = store->derivationFromPath(drvPath);

                // Build or fetch all dependencies of the derivation.
                Strings nixStoreArgs{"-r", "--no-output", "--no-gc-warning"};
                for (const auto & arg : buildArgs)
                    nixStoreArgs.push_back(arg);
                for (const auto & input : drv.inputDrvs)
                    if (std::all_of(envExclude.cbegin(), envExclude.cend(), [&](const string & exclude) { return !std::regex_search(input.first, std::regex(exclude)); }))
                        nixStoreArgs.push_back(input.first);
                for (const auto & src : drv.inputSrcs)
                    nixStoreArgs.push_back(src);

                try {
                    runProgram(settings.nixBinDir + "/nix-store", false, nixStoreArgs);
                } catch (ExecError & e) {
                    maybePrintExecError(e);
                }

                // Set the environment.
                auto env = getEnv();

                auto tmp = getEnv("TMPDIR", getEnv("XDG_RUNTIME_DIR", "/tmp"));

                if (pure) {
                    std::set<string> keepVars{"HOME", "USER", "LOGNAME", "DISPLAY", "PATH", "TERM", "IN_NIX_SHELL", "TZ", "PAGER", "NIX_BUILD_SHELL"};
                    decltype(env) newEnv;
                    for (auto & i : env)
                        if (keepVars.count(i.first))
                            newEnv.emplace(i);
                    env = newEnv;
                    // NixOS hack: prevent /etc/bashrc from sourcing /etc/profile.
                    env["__ETC_PROFILE_SOURCED"] = "1";
                }

                env["NIX_BUILD_TOP"] = env["TMPDIR"] = env["TEMPDIR"] = env["TMP"] = env["TEMP"] = tmp;
                env["NIX_STORE"] = store->storeDir;

                for (auto & var : drv.env)
                    env.emplace(var);

                restoreAffinity();

                // Run a shell using the derivation's environment.  For
                // convenience, source $stdenv/setup to setup additional
                // environment variables and shell functions.  Also don't lose
                // the current $PATH directories.
                auto rcfile = (Path) tmpDir + "/rc";
                writeFile(rcfile, (format(
                        "rm -rf '%1%'; "
                        "[ -n \"$PS1\" ] && [ -e ~/.bashrc ] && source ~/.bashrc; "
                        "%2%"
                        "dontAddDisableDepTrack=1; "
                        "[ -e $stdenv/setup ] && source $stdenv/setup; "
                        "%3%"
                        "set +e; "
                        "[ -n \"$PS1\" ] && PS1=\"\\n\\[\\033[1;32m\\][nix-shell:\\w]$\\[\\033[0m\\] \"; "
                        "if [ \"$(type -t runHook)\" = function ]; then runHook shellHook; fi; "
                        "unset NIX_ENFORCE_PURITY; "
                        "unset NIX_INDENT_MAKE; "
                        "shopt -u nullglob; "
                        "unset TZ; %4%"
                        "%5%"
                        )
                        % (Path) tmpDir
                        % (pure ? "" : "p=$PATH; ")
                        % (pure ? "" : "PATH=$PATH:$p; unset p; ")
                        % (getenv("TZ") ? (string("export TZ='") + getenv("TZ") + "'; ") : "")
                        % envCommand).str());

                Strings envStrs;
                for (auto & i : env)
                    envStrs.push_back(i.first + "=" + i.second);

                auto args = interactive
                    ? Strings{"bash", "--rcfile", rcfile}
                    : Strings{"bash", rcfile};

<<<<<<< HEAD
#if __APPLE__
                execve(getEnv("NIX_BUILD_SHELL", "bash").c_str(),
#else
                execvpe(getEnv("NIX_BUILD_SHELL", "bash").c_str(),
#endif
                        stringsToCharPtrs(args).data(),
                        stringsToCharPtrs(envStrs).data());
=======
                environ = stringsToCharPtrs(envStrs).data();

                execvp(getEnv("NIX_BUILD_SHELL", "bash").c_str(),
                    stringsToCharPtrs(args).data());
>>>>>>> eec5409a

                throw SysError("executing shell");
            }

            // Ugly hackery to make "nix-build -A foo.all" produce symlinks
            // ./result, ./result-dev, and so on, rather than ./result,
            // ./result-2-dev, and so on.  This combines multiple derivation
            // paths into one "/nix/store/drv-path!out1,out2,..." argument.
            std::string prevDrvPath;
            Strings drvPaths2;
            for (const auto & drvPath : drvPaths) {
                auto p = drvPath;
                std::string output = "out";
                std::smatch match;
                if (std::regex_match(drvPath, match, std::regex("(.*)!(.*)"))) {
                    p = match[1].str();
                    output = match[2].str();
                }
                auto target = readLink(p);
                if (verbose)
                    std::cerr << "derivation is " << target << '\n';
                if (target == prevDrvPath) {
                    auto last = drvPaths2.back();
                    drvPaths2.pop_back();
                    drvPaths2.push_back(last + "," + output);
                } else {
                    drvPaths2.push_back(target + "!" + output);
                    prevDrvPath = target;
                }
            }
            // Build.
            Strings outPaths;
            Strings nixStoreArgs{"--add-root", outLink, "--indirect", "-r"};
            for (const auto & arg : buildArgs)
                nixStoreArgs.push_back(arg);
            for (const auto & path : drvPaths2)
                nixStoreArgs.push_back(path);

            std::string nixStoreRes;
            try {
                nixStoreRes = runProgram(settings.nixBinDir + "/nix-store", false, nixStoreArgs);
            } catch (ExecError & e) {
                maybePrintExecError(e);
            }

            for (const auto & outpath : tokenizeString<std::vector<string>>(nixStoreRes))
                outPaths.push_back(chomp(outpath));

            if (dryRun)
                continue;

            for (const auto & outPath : outPaths)
                std::cout << readLink(outPath) << '\n';
        }
    });
}<|MERGE_RESOLUTION|>--- conflicted
+++ resolved
@@ -450,20 +450,10 @@
                     ? Strings{"bash", "--rcfile", rcfile}
                     : Strings{"bash", rcfile};
 
-<<<<<<< HEAD
-#if __APPLE__
-                execve(getEnv("NIX_BUILD_SHELL", "bash").c_str(),
-#else
-                execvpe(getEnv("NIX_BUILD_SHELL", "bash").c_str(),
-#endif
-                        stringsToCharPtrs(args).data(),
-                        stringsToCharPtrs(envStrs).data());
-=======
                 environ = stringsToCharPtrs(envStrs).data();
 
                 execvp(getEnv("NIX_BUILD_SHELL", "bash").c_str(),
                     stringsToCharPtrs(args).data());
->>>>>>> eec5409a
 
                 throw SysError("executing shell");
             }
