#include <cstring>
#include <fstream>
#include <iostream>
#include <filesystem>
#include <regex>
#include <sstream>
#include <vector>
#include <map>

#include <nlohmann/json.hpp>

#include "current-process.hh"
#include "parsed-derivations.hh"
#include "store-api.hh"
#include "local-fs-store.hh"
#include "globals.hh"
#include "realisation.hh"
#include "derivations.hh"
#include "shared.hh"
#include "path-with-outputs.hh"
#include "eval.hh"
#include "eval-inline.hh"
#include "get-drvs.hh"
#include "common-eval-args.hh"
#include "attr-path.hh"
#include "legacy.hh"
#include "users.hh"
#include "network-proxy.hh"
#include "compatibility-settings.hh"

using namespace nix;
using namespace std::string_literals;

extern char * * environ __attribute__((weak));

/* Recreate the effect of the perl shellwords function, breaking up a
 * string into arguments like a shell word, including escapes
 */
static std::vector<std::string> shellwords(const std::string & s)
{
    std::regex whitespace("^\\s+");
    auto begin = s.cbegin();
    std::vector<std::string> res;
    std::string cur;
    enum state {
        sBegin,
        sSingleQuote,
        sDoubleQuote
    };
    state st = sBegin;
    auto it = begin;
    for (; it != s.cend(); ++it) {
        if (st == sBegin) {
            std::smatch match;
            if (regex_search(it, s.cend(), match, whitespace)) {
                cur.append(begin, it);
                res.push_back(cur);
                it = match[0].second;
                if (it == s.cend()) return res;
                begin = it;
                cur.clear();
            }
        }
        switch (*it) {
            case '\'':
                if (st != sDoubleQuote) {
                    cur.append(begin, it);
                    begin = it + 1;
                    st = st == sBegin ? sSingleQuote : sBegin;
                }
                break;
            case '"':
                if (st != sSingleQuote) {
                    cur.append(begin, it);
                    begin = it + 1;
                    st = st == sBegin ? sDoubleQuote : sBegin;
                }
                break;
            case '\\':
                if (st != sSingleQuote) {
                    /* perl shellwords mostly just treats the next char as part of the string with no special processing */
                    cur.append(begin, it);
                    begin = ++it;
                }
                break;
        }
    }
    if (st != sBegin) throw Error("unterminated quote in shebang line");
    cur.append(begin, it);
    res.push_back(cur);
    return res;
}

/**
 * Like `resolveExprPath`, but prefers `shell.nix` instead of `default.nix`,
 * and if `path` was a directory, it checks eagerly whether `shell.nix` or
 * `default.nix` exist, throwing an error if they don't.
 */
static SourcePath resolveShellExprPath(SourcePath path)
{
    auto resolvedOrDir = resolveExprPath(path, false);
    if (resolvedOrDir.resolveSymlinks().lstat().type == SourceAccessor::tDirectory) {
        if ((resolvedOrDir / "shell.nix").pathExists()) {
            if (compatibilitySettings.nixShellAlwaysLooksForShellNix) {
                return resolvedOrDir / "shell.nix";
            } else {
                warn("Skipping '%1%', because the setting '%2%' is disabled. This is a deprecated behavior. Consider enabling '%2%'.",
                    resolvedOrDir / "shell.nix",
                    "nix-shell-always-looks-for-shell-nix");
            }
        }
        if ((resolvedOrDir / "default.nix").pathExists()) {
            return resolvedOrDir / "default.nix";
        }
        throw Error("neither '%s' nor '%s' found in '%s'", "shell.nix", "default.nix", resolvedOrDir);
    }
    return resolvedOrDir;
}

static void main_nix_build(int argc, char * * argv)
{
    auto dryRun = false;
    auto isNixShell = std::regex_search(argv[0], std::regex("nix-shell$"));
    auto pure = false;
    auto fromArgs = false;
    auto packages = false;
    // Same condition as bash uses for interactive shells
    auto interactive = isatty(STDIN_FILENO) && isatty(STDERR_FILENO);
    Strings attrPaths;
    Strings remainingArgs;
    BuildMode buildMode = bmNormal;
    bool readStdin = false;

    std::string envCommand; // interactive shell
    Strings envExclude;

    auto myName = isNixShell ? "nix-shell" : "nix-build";

    auto inShebang = false;
    std::string script;
    std::vector<std::string> savedArgs;

    AutoDelete tmpDir(createTempDir("", myName));

    std::string outLink = "./result";

    // List of environment variables kept for --pure
    std::set<std::string> keepVars{
        "HOME", "XDG_RUNTIME_DIR", "USER", "LOGNAME", "DISPLAY",
        "WAYLAND_DISPLAY", "WAYLAND_SOCKET", "PATH", "TERM", "IN_NIX_SHELL",
        "NIX_SHELL_PRESERVE_PROMPT", "TZ", "PAGER", "NIX_BUILD_SHELL", "SHLVL",
    };
    keepVars.insert(networkProxyVariables.begin(), networkProxyVariables.end());

    Strings args;
    for (int i = 1; i < argc; ++i)
        args.push_back(argv[i]);

    // Heuristic to see if we're invoked as a shebang script, namely,
    // if we have at least one argument, it's the name of an
    // executable file, and it starts with "#!".
    if (isNixShell && argc > 1) {
        script = argv[1];
        try {
            auto lines = tokenizeString<Strings>(readFile(script), "\n");
            if (std::regex_search(lines.front(), std::regex("^#!"))) {
                lines.pop_front();
                inShebang = true;
                for (int i = 2; i < argc; ++i)
                    savedArgs.push_back(argv[i]);
                args.clear();
                for (auto line : lines) {
                    line = chomp(line);
                    std::smatch match;
                    if (std::regex_match(line, match, std::regex("^#!\\s*nix-shell\\s+(.*)$")))
                        for (const auto & word : shellwords(match[1].str()))
                            args.push_back(word);
                }
            }
        } catch (SystemError &) { }
    }

    struct MyArgs : LegacyArgs, MixEvalArgs
    {
        using LegacyArgs::LegacyArgs;
    };

    MyArgs myArgs(myName, [&](Strings::iterator & arg, const Strings::iterator & end) {
        if (*arg == "--help") {
            deletePath(tmpDir);
            showManPage(myName);
        }

        else if (*arg == "--version")
            printVersion(myName);

        else if (*arg == "--add-drv-link" || *arg == "--indirect")
            ; // obsolete

        else if (*arg == "--no-out-link" || *arg == "--no-link")
            outLink = (tmpDir.path() / "result").string();

        else if (*arg == "--attr" || *arg == "-A")
            attrPaths.push_back(getArg(*arg, arg, end));

        else if (*arg == "--drv-link")
            getArg(*arg, arg, end); // obsolete

        else if (*arg == "--out-link" || *arg == "-o")
            outLink = getArg(*arg, arg, end);

        else if (*arg == "--dry-run")
            dryRun = true;

        else if (*arg == "--run-env") // obsolete
            isNixShell = true;

        else if (isNixShell && (*arg == "--command" || *arg == "--run")) {
            if (*arg == "--run")
                interactive = false;
            envCommand = getArg(*arg, arg, end) + "\nexit";
        }

        else if (*arg == "--check")
            buildMode = bmCheck;

        else if (*arg == "--exclude")
            envExclude.push_back(getArg(*arg, arg, end));

        else if (*arg == "--expr" || *arg == "-E")
            fromArgs = true;

        else if (*arg == "--pure") pure = true;
        else if (*arg == "--impure") pure = false;

        else if (isNixShell && (*arg == "--packages" || *arg == "-p"))
            packages = true;

        else if (inShebang && *arg == "-i") {
            auto interpreter = getArg(*arg, arg, end);
            interactive = false;
            auto execArgs = "";

            // Überhack to support Perl. Perl examines the shebang and
            // executes it unless it contains the string "perl" or "indir",
            // or (undocumented) argv[0] does not contain "perl". Exploit
            // the latter by doing "exec -a".
            if (std::regex_search(interpreter, std::regex("perl")))
                execArgs = "-a PERL";

            std::ostringstream joined;
            for (const auto & i : savedArgs)
                joined << shellEscape(i) << ' ';

            if (std::regex_search(interpreter, std::regex("ruby"))) {
                // Hack for Ruby. Ruby also examines the shebang. It tries to
                // read the shebang to understand which packages to read from. Since
                // this is handled via nix-shell -p, we wrap our ruby script execution
                // in ruby -e 'load' which ignores the shebangs.
                envCommand = fmt("exec %1% %2% -e 'load(ARGV.shift)' -- %3% %4%", execArgs, interpreter, shellEscape(script), joined.str());
            } else {
                envCommand = fmt("exec %1% %2% %3% %4%", execArgs, interpreter, shellEscape(script), joined.str());
            }
        }

        else if (*arg == "--keep")
            keepVars.insert(getArg(*arg, arg, end));

        else if (*arg == "-")
            readStdin = true;

        else if (*arg != "" && arg->at(0) == '-')
            return false;

        else
            remainingArgs.push_back(*arg);

        return true;
    });

    myArgs.parseCmdline(args);

    if (packages && fromArgs)
        throw UsageError("'-p' and '-E' are mutually exclusive");

    auto store = openStore();
    auto evalStore = myArgs.evalStoreUrl ? openStore(*myArgs.evalStoreUrl) : store;

    auto state = std::make_unique<EvalState>(myArgs.lookupPath, evalStore, evalSettings, store);
    state->repair = myArgs.repair;
    if (myArgs.repair) buildMode = bmRepair;

    auto autoArgs = myArgs.getAutoArgs(*state);

    auto autoArgsWithInNixShell = autoArgs;
    if (isNixShell) {
        auto newArgs = state->buildBindings(autoArgsWithInNixShell->size() + 1);
        newArgs.alloc("inNixShell").mkBool(true);
        for (auto & i : *autoArgs) newArgs.insert(i);
        autoArgsWithInNixShell = newArgs.finish();
    }

    if (packages) {
        std::ostringstream joined;
        joined << "{...}@args: with import <nixpkgs> args; (pkgs.runCommandCC or pkgs.runCommand) \"shell\" { buildInputs = [ ";
        for (const auto & i : remainingArgs)
            joined << '(' << i << ") ";
        joined << "]; } \"\"";
        fromArgs = true;
        remainingArgs = {joined.str()};
    } else if (!fromArgs && remainingArgs.empty()) {
        if (isNixShell && !compatibilitySettings.nixShellAlwaysLooksForShellNix && std::filesystem::exists("shell.nix")) {
            // If we're in 2.3 compatibility mode, we need to look for shell.nix
            // now, because it won't be done later.
            remainingArgs = {"shell.nix"};
        } else {
            remainingArgs = {"."};

            // Instead of letting it throw later, we throw here to give a more relevant error message
            if (isNixShell && !std::filesystem::exists("shell.nix") && !std::filesystem::exists("default.nix"))
                throw Error("no argument specified and no '%s' or '%s' file found in the working directory", "shell.nix", "default.nix");
        }
    }

    if (isNixShell)
        setEnv("IN_NIX_SHELL", pure ? "pure" : "impure");

    PackageInfos drvs;

    /* Parse the expressions. */
    std::vector<Expr *> exprs;

    if (readStdin)
        exprs = {state->parseStdin()};
    else
        for (auto i : remainingArgs) {
            if (fromArgs)
                exprs.push_back(state->parseExprFromString(std::move(i), state->rootPath(".")));
            else {
                auto absolute = i;
                try {
                    absolute = canonPath(absPath(i), true);
                } catch (Error & e) {};
                auto [path, outputNames] = parsePathWithOutputs(absolute);
                if (evalStore->isStorePath(PathView { path })
                    && hasSuffix(path, ".drv"))
                    drvs.push_back(PackageInfo(*state, evalStore, absolute));
                else {
                    /* If we're in a #! script, interpret filenames
                       relative to the script. */
<<<<<<< HEAD
                    exprs.push_back(
                        state->parseExprFromFile(
                            resolveExprPath(
                                lookupFileArg(*state,
                                    inShebang && !packages ? absPath(i, absPath(dirOf(script))) : Path { i }))));
=======
                    auto baseDir = inShebang && !packages ? absPath(i, absPath(dirOf(script))) : i;

                    auto sourcePath = lookupFileArg(*state,
                                    baseDir);
                    auto resolvedPath =
                        isNixShell ? resolveShellExprPath(sourcePath) : resolveExprPath(sourcePath);

                    exprs.push_back(state->parseExprFromFile(resolvedPath));
                }
>>>>>>> 142e566a
            }
        }

    /* Evaluate them into derivations. */
    if (attrPaths.empty()) attrPaths = {""};

    for (auto e : exprs) {
        Value vRoot;
        state->eval(e, vRoot);

        std::function<bool(const Value & v)> takesNixShellAttr;
        takesNixShellAttr = [&](const Value & v) {
            if (!isNixShell) {
                return false;
            }
            bool add = false;
            if (v.type() == nFunction && v.payload.lambda.fun->hasFormals()) {
                for (auto & i : v.payload.lambda.fun->formals->formals) {
                    if (state->symbols[i.name] == "inNixShell") {
                        add = true;
                        break;
                    }
                }
            }
            return add;
        };

        for (auto & i : attrPaths) {
            Value & v(*findAlongAttrPath(
                *state,
                i,
                takesNixShellAttr(vRoot) ? *autoArgsWithInNixShell : *autoArgs,
                vRoot
            ).first);
            state->forceValue(v, v.determinePos(noPos));
            getDerivations(
                *state,
                v,
                "",
                takesNixShellAttr(v) ? *autoArgsWithInNixShell : *autoArgs,
                drvs,
                false
            );
        }
    }

    state->maybePrintStats();

    auto buildPaths = [&](const std::vector<DerivedPath> & paths) {
        /* Note: we do this even when !printMissing to efficiently
           fetch binary cache data. */
        uint64_t downloadSize, narSize;
        StorePathSet willBuild, willSubstitute, unknown;
        store->queryMissing(paths,
            willBuild, willSubstitute, unknown, downloadSize, narSize);

        if (settings.printMissing)
            printMissing(ref<Store>(store), willBuild, willSubstitute, unknown, downloadSize, narSize);

        if (!dryRun)
            store->buildPaths(paths, buildMode, evalStore);
    };

    if (isNixShell) {
        if (drvs.size() != 1)
            throw UsageError("nix-shell requires a single derivation");

        auto & packageInfo = drvs.front();
        auto drv = evalStore->derivationFromPath(packageInfo.requireDrvPath());

        std::vector<DerivedPath> pathsToBuild;
        RealisedPath::Set pathsToCopy;

        /* Figure out what bash shell to use. If $NIX_BUILD_SHELL
           is not set, then build bashInteractive from
           <nixpkgs>. */
        auto shell = getEnv("NIX_BUILD_SHELL");
        std::optional<StorePath> shellDrv;

        if (!shell) {

            try {
                auto expr = state->parseExprFromString(
                    "(import <nixpkgs> {}).bashInteractive",
                    state->rootPath("."));

                Value v;
                state->eval(expr, v);

                auto drv = getDerivation(*state, v, false);
                if (!drv)
                    throw Error("the 'bashInteractive' attribute in <nixpkgs> did not evaluate to a derivation");

                auto bashDrv = drv->requireDrvPath();
                pathsToBuild.push_back(DerivedPath::Built {
                    .drvPath = makeConstantStorePathRef(bashDrv),
                    .outputs = OutputsSpec::Names {"out"},
                });
                pathsToCopy.insert(bashDrv);
                shellDrv = bashDrv;

            } catch (Error & e) {
                logError(e.info());
                notice("will use bash from your environment");
                shell = "bash";
            }
        }

        std::function<void(ref<SingleDerivedPath>, const DerivedPathMap<StringSet>::ChildNode &)> accumDerivedPath;

        accumDerivedPath = [&](ref<SingleDerivedPath> inputDrv, const DerivedPathMap<StringSet>::ChildNode & inputNode) {
            if (!inputNode.value.empty())
                pathsToBuild.push_back(DerivedPath::Built {
                    .drvPath = inputDrv,
                    .outputs = OutputsSpec::Names { inputNode.value },
                });
            for (const auto & [outputName, childNode] : inputNode.childMap)
                accumDerivedPath(
                    make_ref<SingleDerivedPath>(SingleDerivedPath::Built { inputDrv, outputName }),
                    childNode);
        };

        // Build or fetch all dependencies of the derivation.
        for (const auto & [inputDrv0, inputNode] : drv.inputDrvs.map) {
            // To get around lambda capturing restrictions in the
            // standard.
            const auto & inputDrv = inputDrv0;
            if (std::all_of(envExclude.cbegin(), envExclude.cend(),
                    [&](const std::string & exclude) {
                        return !std::regex_search(store->printStorePath(inputDrv), std::regex(exclude));
                    }))
            {
                accumDerivedPath(makeConstantStorePathRef(inputDrv), inputNode);
                pathsToCopy.insert(inputDrv);
            }
        }
        for (const auto & src : drv.inputSrcs) {
            pathsToBuild.emplace_back(DerivedPath::Opaque{src});
            pathsToCopy.insert(src);
        }

        buildPaths(pathsToBuild);

        if (dryRun) return;

        if (shellDrv) {
            auto shellDrvOutputs = store->queryPartialDerivationOutputMap(shellDrv.value(), &*evalStore);
            shell = store->printStorePath(shellDrvOutputs.at("out").value()) + "/bin/bash";
        }

        if (experimentalFeatureSettings.isEnabled(Xp::CaDerivations)) {
            auto resolvedDrv = drv.tryResolve(*store);
            assert(resolvedDrv && "Successfully resolved the derivation");
            drv = *resolvedDrv;
        }

        // Set the environment.
        auto env = getEnv();

        auto tmp = getEnvNonEmpty("TMPDIR").value_or("/tmp");

        if (pure) {
            decltype(env) newEnv;
            for (auto & i : env)
                if (keepVars.count(i.first))
                    newEnv.emplace(i);
            env = newEnv;
            // NixOS hack: prevent /etc/bashrc from sourcing /etc/profile.
            env["__ETC_PROFILE_SOURCED"] = "1";
        }

        env["NIX_BUILD_TOP"] = env["TMPDIR"] = env["TEMPDIR"] = env["TMP"] = env["TEMP"] = tmp;
        env["NIX_STORE"] = store->storeDir;
        env["NIX_BUILD_CORES"] = std::to_string(settings.buildCores);

        auto passAsFile = tokenizeString<StringSet>(getOr(drv.env, "passAsFile", ""));

        bool keepTmp = false;
        int fileNr = 0;

        for (auto & var : drv.env)
            if (passAsFile.count(var.first)) {
                keepTmp = true;
                auto fn = ".attr-" + std::to_string(fileNr++);
                Path p = (tmpDir.path() / fn).string();
                writeFile(p, var.second);
                env[var.first + "Path"] = p;
            } else
                env[var.first] = var.second;

        std::string structuredAttrsRC;

        if (env.count("__json")) {
            StorePathSet inputs;

            std::function<void(const StorePath &, const DerivedPathMap<StringSet>::ChildNode &)> accumInputClosure;

            accumInputClosure = [&](const StorePath & inputDrv, const DerivedPathMap<StringSet>::ChildNode & inputNode) {
                auto outputs = store->queryPartialDerivationOutputMap(inputDrv, &*evalStore);
                for (auto & i : inputNode.value) {
                    auto o = outputs.at(i);
                    store->computeFSClosure(*o, inputs);
                }
                for (const auto & [outputName, childNode] : inputNode.childMap)
                    accumInputClosure(*outputs.at(outputName), childNode);
            };

            for (const auto & [inputDrv, inputNode] : drv.inputDrvs.map)
                accumInputClosure(inputDrv, inputNode);

            ParsedDerivation parsedDrv(packageInfo.requireDrvPath(), drv);

            if (auto structAttrs = parsedDrv.prepareStructuredAttrs(*store, inputs)) {
                auto json = structAttrs.value();
                structuredAttrsRC = writeStructuredAttrsShell(json);

                auto attrsJSON = (tmpDir.path() / ".attrs.json").string();
                writeFile(attrsJSON, json.dump());

                auto attrsSH = (tmpDir.path() / ".attrs.sh").string();
                writeFile(attrsSH, structuredAttrsRC);

                env["NIX_ATTRS_SH_FILE"] = attrsSH;
                env["NIX_ATTRS_JSON_FILE"] = attrsJSON;
                keepTmp = true;
            }
        }

        /* Run a shell using the derivation's environment.  For
           convenience, source $stdenv/setup to setup additional
           environment variables and shell functions.  Also don't
           lose the current $PATH directories. */
        auto rcfile = (tmpDir.path() / "rc").string();
        std::string rc = fmt(
                R"(_nix_shell_clean_tmpdir() { command rm -rf %1%; }; )"s +
                (keepTmp ?
                    "trap _nix_shell_clean_tmpdir EXIT; "
                    "exitHooks+=(_nix_shell_clean_tmpdir); "
                    "failureHooks+=(_nix_shell_clean_tmpdir); ":
                    "_nix_shell_clean_tmpdir; ") +
                (pure ? "" : "[ -n \"$PS1\" ] && [ -e ~/.bashrc ] && source ~/.bashrc;") +
                "%2%"
                // always clear PATH.
                // when nix-shell is run impure, we rehydrate it with the `p=$PATH` above
                "unset PATH;"
                "dontAddDisableDepTrack=1;\n"
                + structuredAttrsRC +
                "\n[ -e $stdenv/setup ] && source $stdenv/setup; "
                "%3%"
                "PATH=%4%:\"$PATH\"; "
                "SHELL=%5%; "
                "BASH=%5%; "
                "set +e; "
                R"s([ -n "$PS1" -a -z "$NIX_SHELL_PRESERVE_PROMPT" ] && )s" +
                (isRootUser()
                    ? R"s(PS1='\n\[\033[1;31m\][nix-shell:\w]\$\[\033[0m\] '; )s"
                    : R"s(PS1='\n\[\033[1;32m\][nix-shell:\w]\$\[\033[0m\] '; )s") +
                "if [ \"$(type -t runHook)\" = function ]; then runHook shellHook; fi; "
                "unset NIX_ENFORCE_PURITY; "
                "shopt -u nullglob; "
                "unset TZ; %6%"
                "shopt -s execfail;"
                "%7%",
                shellEscape(tmpDir.path().string()),
                (pure ? "" : "p=$PATH; "),
                (pure ? "" : "PATH=$PATH:$p; unset p; "),
                shellEscape(dirOf(*shell).string()),
                shellEscape(*shell),
                (getenv("TZ") ? (std::string("export TZ=") + shellEscape(getenv("TZ")) + "; ") : ""),
                envCommand);
        vomit("Sourcing nix-shell with file %s and contents:\n%s", rcfile, rc);
        writeFile(rcfile, rc);

        Strings envStrs;
        for (auto & i : env)
            envStrs.push_back(i.first + "=" + i.second);

        auto args = interactive
            ? Strings{"bash", "--rcfile", rcfile}
            : Strings{"bash", rcfile};

        auto envPtrs = stringsToCharPtrs(envStrs);

        environ = envPtrs.data();

        auto argPtrs = stringsToCharPtrs(args);

        restoreProcessContext();

        logger->stop();

        execvp(shell->c_str(), argPtrs.data());

        throw SysError("executing shell '%s'", *shell);
    }

    else {

        std::vector<DerivedPath> pathsToBuild;
        std::vector<std::pair<StorePath, std::string>> pathsToBuildOrdered;
        RealisedPath::Set drvsToCopy;

        std::map<StorePath, std::pair<size_t, StringSet>> drvMap;

        for (auto & packageInfo : drvs) {
            auto drvPath = packageInfo.requireDrvPath();

            auto outputName = packageInfo.queryOutputName();
            if (outputName == "")
                throw Error("derivation '%s' lacks an 'outputName' attribute", store->printStorePath(drvPath));

            pathsToBuild.push_back(DerivedPath::Built{
                .drvPath = makeConstantStorePathRef(drvPath),
                .outputs = OutputsSpec::Names{outputName},
            });
            pathsToBuildOrdered.push_back({drvPath, {outputName}});
            drvsToCopy.insert(drvPath);

            auto i = drvMap.find(drvPath);
            if (i != drvMap.end())
                i->second.second.insert(outputName);
            else
                drvMap[drvPath] = {drvMap.size(), {outputName}};
        }

        buildPaths(pathsToBuild);

        if (dryRun) return;

        std::vector<StorePath> outPaths;

        for (auto & [drvPath, outputName] : pathsToBuildOrdered) {
            auto & [counter, _wantedOutputs] = drvMap.at({drvPath});
            std::string drvPrefix = outLink;
            if (counter)
                drvPrefix += fmt("-%d", counter + 1);

            auto builtOutputs = store->queryPartialDerivationOutputMap(drvPath, &*evalStore);

            auto maybeOutputPath = builtOutputs.at(outputName);
            assert(maybeOutputPath);
            auto outputPath = *maybeOutputPath;

            if (auto store2 = store.dynamic_pointer_cast<LocalFSStore>()) {
                std::string symlink = drvPrefix;
                if (outputName != "out") symlink += "-" + outputName;
                store2->addPermRoot(outputPath, absPath(symlink));
            }

            outPaths.push_back(outputPath);
        }

        logger->stop();

        for (auto & path : outPaths)
            std::cout << store->printStorePath(path) << '\n';
    }
}

static RegisterLegacyCommand r_nix_build("nix-build", main_nix_build);
static RegisterLegacyCommand r_nix_shell("nix-shell", main_nix_build);<|MERGE_RESOLUTION|>--- conflicted
+++ resolved
@@ -348,14 +348,7 @@
                 else {
                     /* If we're in a #! script, interpret filenames
                        relative to the script. */
-<<<<<<< HEAD
-                    exprs.push_back(
-                        state->parseExprFromFile(
-                            resolveExprPath(
-                                lookupFileArg(*state,
-                                    inShebang && !packages ? absPath(i, absPath(dirOf(script))) : Path { i }))));
-=======
-                    auto baseDir = inShebang && !packages ? absPath(i, absPath(dirOf(script))) : i;
+                    auto baseDir = inShebang && !packages ? absPath(i, absPath(dirOf(script))) : Path { i };
 
                     auto sourcePath = lookupFileArg(*state,
                                     baseDir);
@@ -364,7 +357,6 @@
 
                     exprs.push_back(state->parseExprFromFile(resolvedPath));
                 }
->>>>>>> 142e566a
             }
         }
 
