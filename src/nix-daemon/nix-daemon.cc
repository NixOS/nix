--- conflicted
+++ resolved
@@ -182,50 +182,8 @@
 
     /* Otherwise, create and bind to a Unix domain socket. */
     else {
-<<<<<<< HEAD
-
-        /* Create and bind to a Unix domain socket. */
-        fdSocket = socket(PF_UNIX, SOCK_STREAM, 0);
-        if (!fdSocket)
-            throw PosixError("cannot create Unix domain socket");
-
-        string socketPath = settings.nixDaemonSocketFile;
-
-        createDirs(dirOf(socketPath));
-
-        /* Urgh, sockaddr_un allows path names of only 108 characters.
-           So chdir to the socket directory so that we can pass a
-           relative path name. */
-        if (chdir(dirOf(socketPath).c_str()) == -1)
-            throw PosixError("cannot change current directory");
-        Path socketPathRel = "./" + baseNameOf(socketPath);
-
-        struct sockaddr_un addr;
-        addr.sun_family = AF_UNIX;
-        if (socketPathRel.size() >= sizeof(addr.sun_path))
-            throw Error(format("socket path '%1%' is too long") % socketPathRel);
-        strcpy(addr.sun_path, socketPathRel.c_str());
-
-        unlink(socketPath.c_str());
-
-        /* Make sure that the socket is created with 0666 permission
-           (everybody can connect --- provided they have access to the
-           directory containing the socket). */
-        mode_t oldMode = umask(0111);
-        int res = bind(fdSocket.get(), (struct sockaddr *) &addr, sizeof(addr));
-        umask(oldMode);
-        if (res == -1)
-            throw PosixError(format("cannot bind to socket '%1%'") % socketPath);
-
-        if (chdir("/") == -1) /* back to the root */
-            throw PosixError("cannot change current directory");
-
-        if (listen(fdSocket.get(), 5) == -1)
-            throw PosixError(format("cannot listen on socket '%1%'") % socketPath);
-=======
         createDirs(dirOf(settings.nixDaemonSocketFile));
         fdSocket = createUnixDomainSocket(settings.nixDaemonSocketFile, 0666);
->>>>>>> 06f9364e
     }
 
     /* Loop accepting connections. */
