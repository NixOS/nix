--- conflicted
+++ resolved
@@ -12,13 +12,8 @@
         ref<Store> store,
         const Attrs & inAttrs,
         const Attrs & infoAttrs,
-<<<<<<< HEAD
         const StorePathDescriptor & storePath,
-        bool immutable) = 0;
-=======
-        const StorePath & storePath,
         bool locked) = 0;
->>>>>>> 8ba08959
 
     virtual std::optional<std::pair<Attrs, StorePathDescriptor>> lookup(
         ref<Store> store,
