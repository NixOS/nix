#include "input-accessor.hh"
#include "util.hh"
#include "store-api.hh"
#include "cache.hh"

#include <atomic>

namespace nix {

<<<<<<< HEAD
static std::atomic<size_t> nextNumber{0};

InputAccessor::InputAccessor()
    : number(++nextNumber)
    , displayPrefix{"«unknown»"}
{
}

// FIXME: merge with archive.cc.
void InputAccessor::dumpPath(
    const CanonPath & path,
    Sink & sink,
    PathFilter & filter)
{
    auto dumpContents = [&](const CanonPath & path)
    {
        // FIXME: pipe
        auto s = readFile(path);
        sink << "contents" << s.size();
        sink(s);
        writePadding(s.size(), sink);
    };

    std::function<void(const CanonPath & path)> dump;

    dump = [&](const CanonPath & path) {
        checkInterrupt();

        auto st = lstat(path);

        sink << "(";

        if (st.type == tRegular) {
            sink << "type" << "regular";
            if (st.isExecutable)
                sink << "executable" << "";
            dumpContents(path);
        }

        else if (st.type == tDirectory) {
            sink << "type" << "directory";

            /* If we're on a case-insensitive system like macOS, undo
               the case hack applied by restorePath(). */
            std::map<std::string, std::string> unhacked;
            for (auto & i : readDirectory(path))
                if (/* archiveSettings.useCaseHack */ false) { // FIXME
                    std::string name(i.first);
                    size_t pos = i.first.find(caseHackSuffix);
                    if (pos != std::string::npos) {
                        debug("removing case hack suffix from '%s'", path + i.first);
                        name.erase(pos);
                    }
                    if (!unhacked.emplace(name, i.first).second)
                        throw Error("file name collision in between '%s' and '%s'",
                            (path + unhacked[name]),
                            (path + i.first));
                } else
                    unhacked.emplace(i.first, i.first);

            for (auto & i : unhacked)
                if (filter((path + i.first).abs())) {
                    sink << "entry" << "(" << "name" << i.first << "node";
                    dump(path + i.second);
                    sink << ")";
                }
        }

        else if (st.type == tSymlink)
            sink << "type" << "symlink" << "target" << readLink(path);

        else throw Error("file '%s' has an unsupported type", path);

        sink << ")";
    };

    sink << narVersionMagic1;
    dump(path);
}

Hash InputAccessor::hashPath(
    const CanonPath & path,
    PathFilter & filter,
    HashType ht)
{
    HashSink sink(ht);
    dumpPath(path, sink, filter);
    return sink.finish().first;
}

StorePath InputAccessor::fetchToStore(
    ref<Store> store,
    const CanonPath & path,
    std::string_view name,
    PathFilter * filter,
    RepairFlag repair)
{
    // FIXME: add an optimisation for the case where the accessor is
    // an FSInputAccessor pointing to a store path.

    std::optional<fetchers::Attrs> cacheKey;

    if (!filter && fingerprint) {
        cacheKey = fetchers::Attrs{
            {"_what", "fetchToStore"},
            {"store", store->storeDir},
            {"name", std::string(name)},
            {"fingerprint", *fingerprint},
            {"path", path.abs()}
        };
        if (auto res = fetchers::getCache()->lookup(*cacheKey)) {
            StorePath storePath(fetchers::getStrAttr(*res, "storePath"));
            if (store->isValidPath(storePath)) {
                debug("store path cache hit for '%s'", showPath(path));
                return storePath;
            }
        }
    } else
        debug("source path '%s' is uncacheable", showPath(path));

    Activity act(*logger, lvlChatty, actUnknown, fmt("copying '%s' to the store", showPath(path)));

    auto source = sinkToSource([&](Sink & sink) {
        dumpPath(path, sink, filter ? *filter : defaultPathFilter);
    });

    auto storePath =
        settings.readOnlyMode
        ? store->computeStorePathFromDump(*source, name).first
        : store->addToStoreFromDump(*source, name, FileIngestionMethod::Recursive, htSHA256, repair);

    if (cacheKey)
        fetchers::getCache()->upsert(
            *cacheKey,
            fetchers::Attrs{{"storePath", std::string(storePath.to_string())}});

    return storePath;
}

std::optional<InputAccessor::Stat> InputAccessor::maybeLstat(const CanonPath & path)
{
    // FIXME: merge these into one operation.
    if (!pathExists(path))
        return {};
    return lstat(path);
}

void InputAccessor::setPathDisplay(std::string displayPrefix, std::string displaySuffix)
{
    this->displayPrefix = std::move(displayPrefix);
    this->displaySuffix = std::move(displaySuffix);
}

std::string InputAccessor::showPath(const CanonPath & path)
{
    return displayPrefix + path.abs() + displaySuffix;
}

SourcePath InputAccessor::root()
{
    return {ref(shared_from_this()), CanonPath::root};
}

std::ostream & operator << (std::ostream & str, const SourcePath & path)
{
    str << path.to_string();
    return str;
}

struct MemoryInputAccessorImpl : MemoryInputAccessor
{
    std::map<CanonPath, std::string> files;

    std::string readFile(const CanonPath & path) override
    {
        auto i = files.find(path);
        if (i == files.end())
            throw Error("file '%s' does not exist", path);
        return i->second;
    }

    bool pathExists(const CanonPath & path) override
    {
        auto i = files.find(path);
        return i != files.end();
    }

    Stat lstat(const CanonPath & path) override
    {
        auto i = files.find(path);
        if (i != files.end())
            return Stat { .type = tRegular, .isExecutable = false };
        throw Error("file '%s' does not exist", path);
    }

    DirEntries readDirectory(const CanonPath & path) override
    {
        return {};
    }

    std::string readLink(const CanonPath & path) override
    {
        throw UnimplementedError("MemoryInputAccessor::readLink");
    }

    SourcePath addFile(CanonPath path, std::string && contents) override
    {
        files.emplace(path, std::move(contents));

        return {ref(shared_from_this()), std::move(path)};
    }
};

ref<MemoryInputAccessor> makeMemoryInputAccessor()
{
    return make_ref<MemoryInputAccessorImpl>();
=======
StorePath InputAccessor::fetchToStore(
    ref<Store> store,
    const CanonPath & path,
    std::string_view name,
    FileIngestionMethod method,
    PathFilter * filter,
    RepairFlag repair)
{
    Activity act(*logger, lvlChatty, actUnknown, fmt("copying '%s' to the store", showPath(path)));

    auto source = sinkToSource([&](Sink & sink) {
        if (method == FileIngestionMethod::Recursive)
            dumpPath(path, sink, filter ? *filter : defaultPathFilter);
        else
            readFile(path, sink);
    });

    auto storePath =
        settings.readOnlyMode
        ? store->computeStorePathFromDump(*source, name, method, htSHA256).first
        : store->addToStoreFromDump(*source, name, method, htSHA256, repair);

    return storePath;
}

SourcePath InputAccessor::root()
{
    return {ref(shared_from_this()), CanonPath::root};
}

std::ostream & operator << (std::ostream & str, const SourcePath & path)
{
    str << path.to_string();
    return str;
>>>>>>> 955bbe53
}

StorePath SourcePath::fetchToStore(
    ref<Store> store,
    std::string_view name,
    FileIngestionMethod method,
    PathFilter * filter,
    RepairFlag repair) const
{
<<<<<<< HEAD
    return accessor->fetchToStore(store, path, name, filter, repair);
=======
    return accessor->fetchToStore(store, path, name, method, filter, repair);
>>>>>>> 955bbe53
}

std::string_view SourcePath::baseName() const
{
    return path.baseName().value_or("source");
}

SourcePath SourcePath::parent() const
{
    auto p = path.parent();
    assert(p);
    return {accessor, std::move(*p)};
}

SourcePath SourcePath::resolveSymlinks() const
{
    auto res = accessor->root();

    int linksAllowed = 1024;

    std::list<std::string> todo;
    for (auto & c : path)
        todo.push_back(std::string(c));

    while (!todo.empty()) {
        auto c = *todo.begin();
        todo.pop_front();
        if (c == "" || c == ".")
            ;
        else if (c == "..")
            res.path.pop();
        else {
            res.path.push(c);
            if (auto st = res.maybeLstat(); st && st->type == InputAccessor::tSymlink) {
                if (!linksAllowed--)
                    throw Error("infinite symlink recursion in path '%s'", path);
                auto target = res.readLink();
                res.path.pop();
                if (hasPrefix(target, "/"))
                    res.path = CanonPath::root;
                todo.splice(todo.begin(), tokenizeString<std::list<std::string>>(target, "/"));
            }
        }
    }

    return res;
}

}<|MERGE_RESOLUTION|>--- conflicted
+++ resolved
@@ -7,101 +7,11 @@
 
 namespace nix {
 
-<<<<<<< HEAD
-static std::atomic<size_t> nextNumber{0};
-
-InputAccessor::InputAccessor()
-    : number(++nextNumber)
-    , displayPrefix{"«unknown»"}
-{
-}
-
-// FIXME: merge with archive.cc.
-void InputAccessor::dumpPath(
-    const CanonPath & path,
-    Sink & sink,
-    PathFilter & filter)
-{
-    auto dumpContents = [&](const CanonPath & path)
-    {
-        // FIXME: pipe
-        auto s = readFile(path);
-        sink << "contents" << s.size();
-        sink(s);
-        writePadding(s.size(), sink);
-    };
-
-    std::function<void(const CanonPath & path)> dump;
-
-    dump = [&](const CanonPath & path) {
-        checkInterrupt();
-
-        auto st = lstat(path);
-
-        sink << "(";
-
-        if (st.type == tRegular) {
-            sink << "type" << "regular";
-            if (st.isExecutable)
-                sink << "executable" << "";
-            dumpContents(path);
-        }
-
-        else if (st.type == tDirectory) {
-            sink << "type" << "directory";
-
-            /* If we're on a case-insensitive system like macOS, undo
-               the case hack applied by restorePath(). */
-            std::map<std::string, std::string> unhacked;
-            for (auto & i : readDirectory(path))
-                if (/* archiveSettings.useCaseHack */ false) { // FIXME
-                    std::string name(i.first);
-                    size_t pos = i.first.find(caseHackSuffix);
-                    if (pos != std::string::npos) {
-                        debug("removing case hack suffix from '%s'", path + i.first);
-                        name.erase(pos);
-                    }
-                    if (!unhacked.emplace(name, i.first).second)
-                        throw Error("file name collision in between '%s' and '%s'",
-                            (path + unhacked[name]),
-                            (path + i.first));
-                } else
-                    unhacked.emplace(i.first, i.first);
-
-            for (auto & i : unhacked)
-                if (filter((path + i.first).abs())) {
-                    sink << "entry" << "(" << "name" << i.first << "node";
-                    dump(path + i.second);
-                    sink << ")";
-                }
-        }
-
-        else if (st.type == tSymlink)
-            sink << "type" << "symlink" << "target" << readLink(path);
-
-        else throw Error("file '%s' has an unsupported type", path);
-
-        sink << ")";
-    };
-
-    sink << narVersionMagic1;
-    dump(path);
-}
-
-Hash InputAccessor::hashPath(
-    const CanonPath & path,
-    PathFilter & filter,
-    HashType ht)
-{
-    HashSink sink(ht);
-    dumpPath(path, sink, filter);
-    return sink.finish().first;
-}
-
 StorePath InputAccessor::fetchToStore(
     ref<Store> store,
     const CanonPath & path,
     std::string_view name,
+    FileIngestionMethod method,
     PathFilter * filter,
     RepairFlag repair)
 {
@@ -110,7 +20,7 @@
 
     std::optional<fetchers::Attrs> cacheKey;
 
-    if (!filter && fingerprint) {
+    if (!filter && fingerprint && method == FileIngestionMethod::Recursive) {
         cacheKey = fetchers::Attrs{
             {"_what", "fetchToStore"},
             {"store", store->storeDir},
@@ -131,13 +41,16 @@
     Activity act(*logger, lvlChatty, actUnknown, fmt("copying '%s' to the store", showPath(path)));
 
     auto source = sinkToSource([&](Sink & sink) {
-        dumpPath(path, sink, filter ? *filter : defaultPathFilter);
+        if (method == FileIngestionMethod::Recursive)
+            dumpPath(path, sink, filter ? *filter : defaultPathFilter);
+        else
+            readFile(path, sink);
     });
 
     auto storePath =
         settings.readOnlyMode
-        ? store->computeStorePathFromDump(*source, name).first
-        : store->addToStoreFromDump(*source, name, FileIngestionMethod::Recursive, htSHA256, repair);
+        ? store->computeStorePathFromDump(*source, name, method, htSHA256).first
+        : store->addToStoreFromDump(*source, name, method, htSHA256, repair);
 
     if (cacheKey)
         fetchers::getCache()->upsert(
@@ -145,25 +58,6 @@
             fetchers::Attrs{{"storePath", std::string(storePath.to_string())}});
 
     return storePath;
-}
-
-std::optional<InputAccessor::Stat> InputAccessor::maybeLstat(const CanonPath & path)
-{
-    // FIXME: merge these into one operation.
-    if (!pathExists(path))
-        return {};
-    return lstat(path);
-}
-
-void InputAccessor::setPathDisplay(std::string displayPrefix, std::string displaySuffix)
-{
-    this->displayPrefix = std::move(displayPrefix);
-    this->displaySuffix = std::move(displaySuffix);
-}
-
-std::string InputAccessor::showPath(const CanonPath & path)
-{
-    return displayPrefix + path.abs() + displaySuffix;
 }
 
 SourcePath InputAccessor::root()
@@ -177,91 +71,6 @@
     return str;
 }
 
-struct MemoryInputAccessorImpl : MemoryInputAccessor
-{
-    std::map<CanonPath, std::string> files;
-
-    std::string readFile(const CanonPath & path) override
-    {
-        auto i = files.find(path);
-        if (i == files.end())
-            throw Error("file '%s' does not exist", path);
-        return i->second;
-    }
-
-    bool pathExists(const CanonPath & path) override
-    {
-        auto i = files.find(path);
-        return i != files.end();
-    }
-
-    Stat lstat(const CanonPath & path) override
-    {
-        auto i = files.find(path);
-        if (i != files.end())
-            return Stat { .type = tRegular, .isExecutable = false };
-        throw Error("file '%s' does not exist", path);
-    }
-
-    DirEntries readDirectory(const CanonPath & path) override
-    {
-        return {};
-    }
-
-    std::string readLink(const CanonPath & path) override
-    {
-        throw UnimplementedError("MemoryInputAccessor::readLink");
-    }
-
-    SourcePath addFile(CanonPath path, std::string && contents) override
-    {
-        files.emplace(path, std::move(contents));
-
-        return {ref(shared_from_this()), std::move(path)};
-    }
-};
-
-ref<MemoryInputAccessor> makeMemoryInputAccessor()
-{
-    return make_ref<MemoryInputAccessorImpl>();
-=======
-StorePath InputAccessor::fetchToStore(
-    ref<Store> store,
-    const CanonPath & path,
-    std::string_view name,
-    FileIngestionMethod method,
-    PathFilter * filter,
-    RepairFlag repair)
-{
-    Activity act(*logger, lvlChatty, actUnknown, fmt("copying '%s' to the store", showPath(path)));
-
-    auto source = sinkToSource([&](Sink & sink) {
-        if (method == FileIngestionMethod::Recursive)
-            dumpPath(path, sink, filter ? *filter : defaultPathFilter);
-        else
-            readFile(path, sink);
-    });
-
-    auto storePath =
-        settings.readOnlyMode
-        ? store->computeStorePathFromDump(*source, name, method, htSHA256).first
-        : store->addToStoreFromDump(*source, name, method, htSHA256, repair);
-
-    return storePath;
-}
-
-SourcePath InputAccessor::root()
-{
-    return {ref(shared_from_this()), CanonPath::root};
-}
-
-std::ostream & operator << (std::ostream & str, const SourcePath & path)
-{
-    str << path.to_string();
-    return str;
->>>>>>> 955bbe53
-}
-
 StorePath SourcePath::fetchToStore(
     ref<Store> store,
     std::string_view name,
@@ -269,11 +78,7 @@
     PathFilter * filter,
     RepairFlag repair) const
 {
-<<<<<<< HEAD
-    return accessor->fetchToStore(store, path, name, filter, repair);
-=======
     return accessor->fetchToStore(store, path, name, method, filter, repair);
->>>>>>> 955bbe53
 }
 
 std::string_view SourcePath::baseName() const
