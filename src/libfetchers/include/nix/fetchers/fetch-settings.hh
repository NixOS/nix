#pragma once
///@file

#include "nix/util/types.hh"
#include "nix/util/configuration.hh"
#include "nix/util/ref.hh"
#include "nix/util/sync.hh"

#include <map>
#include <limits>

#include <sys/types.h>

namespace nix::fetchers {

struct Cache;

struct Settings : public Config
{
    Settings();

    Setting<StringMap> accessTokens{this, {}, "access-tokens",
        R"(
          Access tokens used to access protected GitHub, GitLab, or
          other locations requiring token-based authentication.

          Access tokens are specified as a string made up of
          space-separated `host=token` values.  The specific token
          used is selected by matching the `host` portion against the
          "host" specification of the input. The `host` portion may
          contain a path element which matches against the prefix
          URL for the input. (eg: `github.com/org=token`). The actual use
          of the `token` value is determined by the type of resource
          being accessed:

          * Github: the token value is the OAUTH-TOKEN string obtained
            as the Personal Access Token from the Github server (see
            https://docs.github.com/en/developers/apps/building-oauth-apps/authorizing-oauth-apps).

          * Gitlab: the token value is either the OAuth2 token or the
            Personal Access Token (these are different types tokens
            for gitlab, see
            https://docs.gitlab.com/12.10/ee/api/README.html#authentication).
            The `token` value should be `type:tokenstring` where
            `type` is either `OAuth2` or `PAT` to indicate which type
            of token is being specified.

          Example `~/.config/nix/nix.conf`:

          ```
          access-tokens = github.com=23ac...b289 gitlab.mycompany.com=PAT:A123Bp_Cd..EfG gitlab.com=OAuth2:1jklw3jk
          ```

          Example `~/code/flake.nix`:

          ```nix
          input.foo = {
            type = "gitlab";
            host = "gitlab.mycompany.com";
            owner = "mycompany";
            repo = "pro";
          };
          ```

          This example specifies three tokens, one each for accessing
          github.com, gitlab.mycompany.com, and gitlab.com.

          The `input.foo` uses the "gitlab" fetcher, which might
          requires specifying the token type along with the token
          value.
          )"};

    Setting<bool> allowDirty{this, true, "allow-dirty",
        "Whether to allow dirty Git/Mercurial trees."};

    Setting<bool> warnDirty{this, true, "warn-dirty",
        "Whether to warn about dirty Git/Mercurial trees."};

    Setting<bool> allowDirtyLocks{
        this,
        false,
        "allow-dirty-locks",
        R"(
          Whether to allow dirty inputs (such as dirty Git workdirs)
          to be locked via their NAR hash. This is generally bad
          practice since Nix has no way to obtain such inputs if they
          are subsequently modified. Therefore lock files with dirty
          locks should generally only be used for local testing, and
          should not be pushed to other users.
        )"};

    Setting<bool> trustTarballsFromGitForges{
        this, true, "trust-tarballs-from-git-forges",
        R"(
          If enabled (the default), Nix considers tarballs from
          GitHub and similar Git forges to be locked if a Git revision
          is specified,
          e.g. `github:NixOS/patchelf/7c2f768bf9601268a4e71c2ebe91e2011918a70f`.
          This requires Nix to trust that the provider returns the
          correct contents for the specified Git revision.

          If disabled, such tarballs are only considered locked if a
          `narHash` attribute is specified,
          e.g. `github:NixOS/patchelf/7c2f768bf9601268a4e71c2ebe91e2011918a70f?narHash=sha256-PPXqKY2hJng4DBVE0I4xshv/vGLUskL7jl53roB8UdU%3D`.
        )"};

    Setting<std::string> flakeRegistry{this, "https://channels.nixos.org/flake-registry.json", "flake-registry",
        R"(
          Path or URI of the global flake registry.

          When empty, disables the global flake registry.
<<<<<<< HEAD
        )"};
=======
        )",
        {}, true, Xp::Flakes};

    ref<Cache> getCache() const;

private:
    mutable Sync<std::shared_ptr<Cache>> _cache;
>>>>>>> 812e0693
};

}<|MERGE_RESOLUTION|>--- conflicted
+++ resolved
@@ -109,17 +109,12 @@
           Path or URI of the global flake registry.
 
           When empty, disables the global flake registry.
-<<<<<<< HEAD
         )"};
-=======
-        )",
-        {}, true, Xp::Flakes};
 
     ref<Cache> getCache() const;
 
 private:
     mutable Sync<std::shared_ptr<Cache>> _cache;
->>>>>>> 812e0693
 };
 
 }