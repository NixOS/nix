#pragma once

#include "nix/fetchers/filtering-source-accessor.hh"
#include "nix/util/fs-sink.hh"

namespace nix {

namespace fetchers {
struct PublicKey;
struct Settings;
} // namespace fetchers

/**
 * A sink that writes into a Git repository. Note that nothing may be written
 * until `flush()` is called.
 */
struct GitFileSystemObjectSink : ExtendedFileSystemObjectSink
{
    /**
     * Flush builder and return a final Git hash.
     */
    virtual Hash flush() = 0;
};

struct GitRepo
{
    virtual ~GitRepo() {}

    static ref<GitRepo> openRepo(const std::filesystem::path & path, bool create = false, bool bare = false);

    virtual uint64_t getRevCount(const Hash & rev) = 0;

    virtual uint64_t getLastModified(const Hash & rev) = 0;

    virtual bool isShallow() = 0;

    /* Return the commit hash to which a ref points. */
    virtual Hash resolveRef(std::string ref) = 0;

    virtual void setRemote(const std::string & name, const std::string & url) = 0;

    /**
     * Info about a submodule.
     */
    struct Submodule
    {
        CanonPath path;
        std::string url;
        std::string branch;
    };

    struct WorkdirInfo
    {
        bool isDirty = false;

        /* The checked out commit, or nullopt if there are no commits
           in the repo yet. */
        std::optional<Hash> headRev;

        /* All files in the working directory that are unchanged,
           modified or added, but excluding deleted files. */
        std::set<CanonPath> files;

        /* All modified or added files. */
        std::set<CanonPath> dirtyFiles;

        /* The deleted files. */
        std::set<CanonPath> deletedFiles;

        /* The submodules listed in .gitmodules of this workdir. */
        std::vector<Submodule> submodules;
    };

    virtual WorkdirInfo getWorkdirInfo() = 0;

    static WorkdirInfo getCachedWorkdirInfo(const std::filesystem::path & path);

    /* Get the ref that HEAD points to. */
    virtual std::optional<std::string> getWorkdirRef() = 0;

    /**
     * Return the submodules of this repo at the indicated revision,
     * along with the revision of each submodule.
     */
    virtual std::vector<std::tuple<Submodule, Hash>> getSubmodules(const Hash & rev, bool exportIgnore) = 0;

    virtual std::string resolveSubmoduleUrl(const std::string & url) = 0;

    virtual bool hasObject(const Hash & oid) = 0;

<<<<<<< HEAD
    virtual ref<SourceAccessor> getAccessor(
        const Hash & rev,
        bool exportIgnore,
        std::string displayPrefix,
        bool smudgeLfs = false,
        bool applyFilters = false) = 0;
=======
    virtual ref<SourceAccessor>
    getAccessor(const Hash & rev, bool exportIgnore, std::string displayPrefix, bool smudgeLfs = false) = 0;
>>>>>>> 2b0fd883

    virtual ref<SourceAccessor>
    getAccessor(const WorkdirInfo & wd, bool exportIgnore, MakeNotAllowedError makeNotAllowedError) = 0;

    virtual ref<GitFileSystemObjectSink> getFileSystemObjectSink() = 0;

    virtual void flush() = 0;

    virtual void fetch(const std::string & url, const std::string & refspec, bool shallow) = 0;

    /**
     * Verify that commit `rev` is signed by one of the keys in
     * `publicKeys`. Throw an error if it isn't.
     */
    virtual void verifyCommit(const Hash & rev, const std::vector<fetchers::PublicKey> & publicKeys) = 0;

    /**
     * Given a Git tree hash, compute the hash of its NAR
     * serialisation. This is memoised on-disk.
     */
    virtual Hash treeHashToNarHash(const fetchers::Settings & settings, const Hash & treeHash) = 0;

    /**
     * If the specified Git object is a directory with a single entry
     * that is a directory, return the ID of that object.
     * Otherwise, return the passed ID unchanged.
     */
    virtual Hash dereferenceSingletonDirectory(const Hash & oid) = 0;
};

ref<GitRepo> getTarballCache();

// A helper to ensure that the `git_*_free` functions get called.
template<auto del>
struct Deleter
{
    template<typename T>
    void operator()(T * p) const
    {
        del(p);
    };
};

// A helper to ensure that we don't leak objects returned by libgit2.
template<typename T>
struct Setter
{
    T & t;
    typename T::pointer p = nullptr;

    Setter(T & t)
        : t(t)
    {
    }

    ~Setter()
    {
        if (p)
            t = T(p);
    }

    operator typename T::pointer *()
    {
        return &p;
    }
};

/**
 * Checks that the git reference is valid and normalized.
 *
 * Accepts shorthand references (one-level refnames are allowed).
 */
bool isLegalRefName(const std::string & refName);

} // namespace nix<|MERGE_RESOLUTION|>--- conflicted
+++ resolved
@@ -88,17 +88,8 @@
 
     virtual bool hasObject(const Hash & oid) = 0;
 
-<<<<<<< HEAD
-    virtual ref<SourceAccessor> getAccessor(
-        const Hash & rev,
-        bool exportIgnore,
-        std::string displayPrefix,
-        bool smudgeLfs = false,
-        bool applyFilters = false) = 0;
-=======
     virtual ref<SourceAccessor>
-    getAccessor(const Hash & rev, bool exportIgnore, std::string displayPrefix, bool smudgeLfs = false) = 0;
->>>>>>> 2b0fd883
+    getAccessor(const Hash & rev, bool exportIgnore, std::string displayPrefix, bool smudgeLfs = false, bool applyFilters = false) = 0;
 
     virtual ref<SourceAccessor>
     getAccessor(const WorkdirInfo & wd, bool exportIgnore, MakeNotAllowedError makeNotAllowedError) = 0;
