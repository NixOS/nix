#include "cache.hh"
#include "sqlite.hh"
#include "sync.hh"
#include "store-api.hh"

#include <nlohmann/json.hpp>

namespace nix::fetchers {

static const char * schema = R"sql(

create table if not exists Cache (
    input     text not null,
    info      text not null,
    path      text not null,
    immutable integer not null,
    timestamp integer not null,
    primary key (input)
);
)sql";

struct CacheImpl : Cache
{
    struct State
    {
        SQLite db;
        SQLiteStmt add, lookup;
    };

    Sync<State> _state;

    CacheImpl()
    {
        auto state(_state.lock());

        auto dbPath = getCacheDir() + "/nix/fetcher-cache-v1.sqlite";
        createDirs(dirOf(dbPath));

        state->db = SQLite(dbPath);
        state->db.isCache();
        state->db.exec(schema);

        state->add.create(state->db,
            "insert or replace into Cache(input, info, path, immutable, timestamp) values (?, ?, ?, ?, ?)");

        state->lookup.create(state->db,
            "select info, path, immutable, timestamp from Cache where input = ?");
    }

    void add(
        ref<Store> store,
        const Attrs & inAttrs,
        const Attrs & infoAttrs,
        const StorePathDescriptor & storePathDesc,
        bool immutable) override
    {
        _state.lock()->add.use()
<<<<<<< HEAD
            (attrsToJson(inAttrs).dump())
            (attrsToJson(infoAttrs).dump())
            // FIXME should use JSON for store path descriptor
            (renderStorePathDescriptor(storePathDesc))
=======
            (attrsToJSON(inAttrs).dump())
            (attrsToJSON(infoAttrs).dump())
            (store->printStorePath(storePath))
>>>>>>> 26a0c665
            (immutable)
            (time(0)).exec();
    }

    std::optional<std::pair<Attrs, StorePathDescriptor>> lookup(
        ref<Store> store,
        const Attrs & inAttrs) override
    {
        if (auto res = lookupExpired(store, inAttrs)) {
            if (!res->expired)
                return std::make_pair(std::move(res->infoAttrs), std::move(res->storePath));
            debug("ignoring expired cache entry '%s'",
                attrsToJSON(inAttrs).dump());
        }
        return {};
    }

    std::optional<Result> lookupExpired(
        ref<Store> store,
        const Attrs & inAttrs) override
    {
        auto state(_state.lock());

        auto inAttrsJSON = attrsToJSON(inAttrs).dump();

        auto stmt(state->lookup.use()(inAttrsJSON));
        if (!stmt.next()) {
            debug("did not find cache entry for '%s'", inAttrsJSON);
            return {};
        }

<<<<<<< HEAD
        auto infoJson = stmt.getStr(0);
        auto storePathDesc = parseStorePathDescriptor(stmt.getStr(1));
=======
        auto infoJSON = stmt.getStr(0);
        auto storePath = store->parseStorePath(stmt.getStr(1));
>>>>>>> 26a0c665
        auto immutable = stmt.getInt(2) != 0;
        auto timestamp = stmt.getInt(3);
        auto storePath = store->makeFixedOutputPathFromCA(storePathDesc);

        store->addTempRoot(storePath);
        if (!store->isValidPath(storePath)) {
            // FIXME: we could try to substitute 'storePath'.
            debug("ignoring disappeared cache entry '%s'", inAttrsJSON);
            return {};
        }

        debug("using cache entry '%s' -> '%s', '%s'",
            inAttrsJSON, infoJSON, store->printStorePath(storePath));

        return Result {
            .expired = !immutable && (settings.tarballTtl.get() == 0 || timestamp + settings.tarballTtl < time(0)),
<<<<<<< HEAD
            .infoAttrs = jsonToAttrs(nlohmann::json::parse(infoJson)),
            .storePath = std::move(storePathDesc)
=======
            .infoAttrs = jsonToAttrs(nlohmann::json::parse(infoJSON)),
            .storePath = std::move(storePath)
>>>>>>> 26a0c665
        };
    }
};

ref<Cache> getCache()
{
    static auto cache = std::make_shared<CacheImpl>();
    return ref<Cache>(cache);
}

}<|MERGE_RESOLUTION|>--- conflicted
+++ resolved
@@ -55,16 +55,10 @@
         bool immutable) override
     {
         _state.lock()->add.use()
-<<<<<<< HEAD
-            (attrsToJson(inAttrs).dump())
-            (attrsToJson(infoAttrs).dump())
+            (attrsToJSON(inAttrs).dump())
+            (attrsToJSON(infoAttrs).dump())
             // FIXME should use JSON for store path descriptor
             (renderStorePathDescriptor(storePathDesc))
-=======
-            (attrsToJSON(inAttrs).dump())
-            (attrsToJSON(infoAttrs).dump())
-            (store->printStorePath(storePath))
->>>>>>> 26a0c665
             (immutable)
             (time(0)).exec();
     }
@@ -96,13 +90,8 @@
             return {};
         }
 
-<<<<<<< HEAD
-        auto infoJson = stmt.getStr(0);
+        auto infoJSON = stmt.getStr(0);
         auto storePathDesc = parseStorePathDescriptor(stmt.getStr(1));
-=======
-        auto infoJSON = stmt.getStr(0);
-        auto storePath = store->parseStorePath(stmt.getStr(1));
->>>>>>> 26a0c665
         auto immutable = stmt.getInt(2) != 0;
         auto timestamp = stmt.getInt(3);
         auto storePath = store->makeFixedOutputPathFromCA(storePathDesc);
@@ -119,13 +108,8 @@
 
         return Result {
             .expired = !immutable && (settings.tarballTtl.get() == 0 || timestamp + settings.tarballTtl < time(0)),
-<<<<<<< HEAD
-            .infoAttrs = jsonToAttrs(nlohmann::json::parse(infoJson)),
+            .infoAttrs = jsonToAttrs(nlohmann::json::parse(infoJSON)),
             .storePath = std::move(storePathDesc)
-=======
-            .infoAttrs = jsonToAttrs(nlohmann::json::parse(infoJSON)),
-            .storePath = std::move(storePath)
->>>>>>> 26a0c665
         };
     }
 };
