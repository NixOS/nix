--- conflicted
+++ resolved
@@ -109,11 +109,7 @@
         upsert(key, value);
     }
 
-<<<<<<< HEAD
     std::optional<ResultWithStorePath> lookupStorePath(Key key, Store & store, bool allowInvalid) override
-=======
-    std::optional<ResultWithStorePath> lookupStorePath(Key key, Store & store) override
->>>>>>> ec6ba866
     {
         key.second.insert_or_assign("store", store.storeDir);
 
