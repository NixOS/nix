--- conflicted
+++ resolved
@@ -218,11 +218,7 @@
         });
 
         if (auto res = getCache()->lookup(store, mutableAttrs)) {
-<<<<<<< HEAD
-                    auto rev2 = Hash::parseAny(getStrAttr(res->first, "rev"), htSHA1);
-=======
             auto rev2 = Hash::parseAny(getStrAttr(res->first, "rev"), htSHA1);
->>>>>>> e3a2154f
             if (!input.getRev() || input.getRev() == rev2) {
                 input.attrs.insert_or_assign("rev", rev2.gitRev());
                 return makeResult(res->first, std::move(res->second));
