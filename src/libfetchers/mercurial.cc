--- conflicted
+++ resolved
@@ -145,7 +145,7 @@
         return {isLocal, isLocal ? url.path : url.base};
     }
 
-    std::pair<StorePath, Input> fetch(ref<Store> store, const Input & _input) override
+    std::pair<StorePathDescriptor, Input> fetch(ref<Store> store, const Input & _input) override
     {
         Input input(_input);
 
@@ -198,17 +198,7 @@
                 // it has the underlying information.
                 auto storePathDesc = store->queryPathInfo(storePath)->fullStorePathDescriptorOpt().value();
 
-<<<<<<< HEAD
-                return {
-                    Tree {
-                        store->toRealPath(storePath),
-                        std::move(storePathDesc),
-                    },
-                    input
-                };
-=======
-                return {std::move(storePath), input};
->>>>>>> 8ba08959
+                return {std::move(storePathDesc), input};
             }
         }
 
@@ -223,28 +213,13 @@
             });
         };
 
-<<<<<<< HEAD
         auto makeResult = [&](const Attrs & infoAttrs, StorePathDescriptor && storePath)
-            -> std::pair<Tree, Input>
-=======
-        auto makeResult = [&](const Attrs & infoAttrs, StorePath && storePath)
-            -> std::pair<StorePath, Input>
->>>>>>> 8ba08959
+            -> std::pair<StorePathDescriptor, Input>
         {
             assert(input.getRev());
             assert(!_input.getRev() || _input.getRev() == input.getRev());
             input.attrs.insert_or_assign("revCount", getIntAttr(infoAttrs, "revCount"));
-<<<<<<< HEAD
-            return {
-                Tree {
-                    store->toRealPath(store->makeFixedOutputPathFromCA(storePath)),
-                    std::move(storePath)
-                },
-                input
-            };
-=======
             return {std::move(storePath), input};
->>>>>>> 8ba08959
         };
 
         if (input.getRev()) {
