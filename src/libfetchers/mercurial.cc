#include "fetchers.hh"
#include "cache.hh"
#include "globals.hh"
#include "tarfile.hh"
#include "store-api.hh"
#include "url-parts.hh"
#include "fs-input-accessor.hh"
#include "fetch-settings.hh"

#include <sys/time.h>

using namespace std::string_literals;

namespace nix::fetchers {

static RunOptions hgOptions(const Strings & args)
{
    auto env = getEnv();
    // Set HGPLAIN: this means we get consistent output from hg and avoids leakage from a user or system .hgrc.
    env["HGPLAIN"] = "";

    return {
        .program = "hg",
        .searchPath = true,
        .args = args,
        .environment = env
    };
}

// runProgram wrapper that uses hgOptions instead of stock RunOptions.
static std::string runHg(const Strings & args, const std::optional<std::string> & input = {})
{
    RunOptions opts = hgOptions(args);
    opts.input = input;

    auto res = runProgram(std::move(opts));

    if (!statusOk(res.first))
        throw ExecError(res.first, "hg %1%", statusToString(res.first));

    return res.second;
}

struct MercurialInputScheme : InputScheme
{
    std::optional<Input> inputFromURL(const ParsedURL & url, bool requireTree) const override
    {
        if (url.scheme != "hg+http" &&
            url.scheme != "hg+https" &&
            url.scheme != "hg+ssh" &&
            url.scheme != "hg+file") return {};

        auto url2(url);
        url2.scheme = std::string(url2.scheme, 3);
        url2.query.clear();

        Attrs attrs;
        attrs.emplace("type", "hg");

        for (auto &[name, value] : url.query) {
            if (name == "rev" || name == "ref")
                attrs.emplace(name, value);
            else
                url2.query.emplace(name, value);
        }

        attrs.emplace("url", url2.to_string());

        return inputFromAttrs(attrs);
    }

    std::string_view schemeName() const override
    {
        return "hg";
    }

    StringSet allowedAttrs() const override
    {
        return {
            "url",
            "ref",
            "rev",
            "revCount",
            "narHash",
            "name",
        };
    }

    std::optional<Input> inputFromAttrs(const Attrs & attrs) const override
    {
        parseURL(getStrAttr(attrs, "url"));

        if (auto ref = maybeGetStrAttr(attrs, "ref")) {
            if (!std::regex_match(*ref, refRegex))
                throw BadURL("invalid Mercurial branch/tag name '%s'", *ref);
        }

        Input input;
        input.attrs = attrs;
        return input;
    }

    ParsedURL toURL(const Input & input) const override
    {
        auto url = parseURL(getStrAttr(input.attrs, "url"));
        url.scheme = "hg+" + url.scheme;
        if (auto rev = input.getRev()) url.query.insert_or_assign("rev", rev->gitRev());
        if (auto ref = input.getRef()) url.query.insert_or_assign("ref", *ref);
        return url;
    }

    Input applyOverrides(
        const Input & input,
        std::optional<std::string> ref,
        std::optional<Hash> rev) const override
    {
        auto res(input);
        if (rev) res.attrs.insert_or_assign("rev", rev->gitRev());
        if (ref) res.attrs.insert_or_assign("ref", *ref);
        return res;
    }

<<<<<<< HEAD
    void putFile(
        const Input & input,
        const CanonPath & path,
        std::string_view contents,
        std::optional<std::string> commitMsg) const override
=======
    std::optional<Path> getSourcePath(const Input & input) const override
>>>>>>> e9a857e4
    {
        auto [isLocal, repoPath] = getActualUrl(input);
        if (!isLocal)
            throw Error("cannot commit '%s' to Mercurial repository '%s' because it's not a working tree", path, input.to_string());

<<<<<<< HEAD
        auto absPath = CanonPath(repoPath) + path;

        // FIXME: make sure that absPath is not a symlink that escapes
        // the repo.
=======
    void putFile(
        const Input & input,
        const CanonPath & path,
        std::string_view contents,
        std::optional<std::string> commitMsg) const override
    {
        auto [isLocal, repoPath] = getActualUrl(input);
        if (!isLocal)
            throw Error("cannot commit '%s' to Mercurial repository '%s' because it's not a working tree", path, input.to_string());

        auto absPath = CanonPath(repoPath) + path;

>>>>>>> e9a857e4
        writeFile(absPath.abs(), contents);

        // FIXME: shut up if file is already tracked.
        runHg(
            { "add", absPath.abs() });

        if (commitMsg)
            runHg(
                { "commit", absPath.abs(), "-m", *commitMsg });
    }

    std::pair<bool, std::string> getActualUrl(const Input & input) const
    {
        auto url = parseURL(getStrAttr(input.attrs, "url"));
        bool isLocal = url.scheme == "file";
        return {isLocal, isLocal ? url.path : url.base};
    }

    StorePath fetchToStore(ref<Store> store, Input & input) const
    {
        auto origRev = input.getRev();

        auto name = input.getName();

        auto [isLocal, actualUrl_] = getActualUrl(input);
        auto actualUrl = actualUrl_; // work around clang bug

        // FIXME: return lastModified.

        // FIXME: don't clone local repositories.

        if (!input.getRef() && !input.getRev() && isLocal && pathExists(actualUrl + "/.hg")) {

            bool clean = runHg({ "status", "-R", actualUrl, "--modified", "--added", "--removed" }) == "";

            if (!clean) {

                /* This is an unclean working tree. So copy all tracked
                   files. */

                if (!fetchSettings.allowDirty)
                    throw Error("Mercurial tree '%s' is unclean", actualUrl);

                if (fetchSettings.warnDirty)
                    warn("Mercurial tree '%s' is unclean", actualUrl);

                input.attrs.insert_or_assign("ref", chomp(runHg({ "branch", "-R", actualUrl })));

                auto files = tokenizeString<std::set<std::string>>(
                    runHg({ "status", "-R", actualUrl, "--clean", "--modified", "--added", "--no-status", "--print0" }), "\0"s);

                Path actualPath(absPath(actualUrl));

                PathFilter filter = [&](const Path & p) -> bool {
                    assert(hasPrefix(p, actualPath));
                    std::string file(p, actualPath.size() + 1);

                    auto st = lstat(p);

                    if (S_ISDIR(st.st_mode)) {
                        auto prefix = file + "/";
                        auto i = files.lower_bound(prefix);
                        return i != files.end() && hasPrefix(*i, prefix);
                    }

                    return files.count(file);
                };

                auto storePath = store->addToStore(input.getName(), actualPath, FileIngestionMethod::Recursive, htSHA256, filter);

                return storePath;
            }
        }

        if (!input.getRef()) input.attrs.insert_or_assign("ref", "default");

        auto checkHashType = [&](const std::optional<Hash> & hash)
        {
            if (hash.has_value() && hash->type != htSHA1)
                throw Error("Hash '%s' is not supported by Mercurial. Only sha1 is supported.", hash->to_string(HashFormat::Base16, true));
        };


        auto getLockedAttrs = [&]()
        {
            checkHashType(input.getRev());

            return Attrs({
                {"type", "hg"},
                {"name", name},
                {"rev", input.getRev()->gitRev()},
            });
        };

        auto makeResult = [&](const Attrs & infoAttrs, const StorePath & storePath) -> StorePath
        {
            assert(input.getRev());
            assert(!origRev || origRev == input.getRev());
            input.attrs.insert_or_assign("revCount", getIntAttr(infoAttrs, "revCount"));
            return storePath;
        };

        if (input.getRev()) {
            if (auto res = getCache()->lookup(store, getLockedAttrs()))
                return makeResult(res->first, std::move(res->second));
        }

        auto revOrRef = input.getRev() ? input.getRev()->gitRev() : *input.getRef();

        Attrs unlockedAttrs({
            {"type", "hg"},
            {"name", name},
            {"url", actualUrl},
            {"ref", *input.getRef()},
        });

        if (auto res = getCache()->lookup(store, unlockedAttrs)) {
            auto rev2 = Hash::parseAny(getStrAttr(res->first, "rev"), htSHA1);
            if (!input.getRev() || input.getRev() == rev2) {
                input.attrs.insert_or_assign("rev", rev2.gitRev());
                return makeResult(res->first, std::move(res->second));
            }
        }

        Path cacheDir = fmt("%s/nix/hg/%s", getCacheDir(), hashString(htSHA256, actualUrl).to_string(HashFormat::Base32, false));

        /* If this is a commit hash that we already have, we don't
           have to pull again. */
        if (!(input.getRev()
                && pathExists(cacheDir)
                && runProgram(hgOptions({ "log", "-R", cacheDir, "-r", input.getRev()->gitRev(), "--template", "1" })).second == "1"))
        {
            Activity act(*logger, lvlTalkative, actUnknown, fmt("fetching Mercurial repository '%s'", actualUrl));

            if (pathExists(cacheDir)) {
                try {
                    runHg({ "pull", "-R", cacheDir, "--", actualUrl });
                }
                catch (ExecError & e) {
                    auto transJournal = cacheDir + "/.hg/store/journal";
                    /* hg throws "abandoned transaction" error only if this file exists */
                    if (pathExists(transJournal)) {
                        runHg({ "recover", "-R", cacheDir });
                        runHg({ "pull", "-R", cacheDir, "--", actualUrl });
                    } else {
                        throw ExecError(e.status, "'hg pull' %s", statusToString(e.status));
                    }
                }
            } else {
                createDirs(dirOf(cacheDir));
                runHg({ "clone", "--noupdate", "--", actualUrl, cacheDir });
            }
        }

        auto tokens = tokenizeString<std::vector<std::string>>(
            runHg({ "log", "-R", cacheDir, "-r", revOrRef, "--template", "{node} {rev} {branch}" }));
        assert(tokens.size() == 3);

        input.attrs.insert_or_assign("rev", Hash::parseAny(tokens[0], htSHA1).gitRev());
        auto revCount = std::stoull(tokens[1]);
        input.attrs.insert_or_assign("ref", tokens[2]);

        if (auto res = getCache()->lookup(store, getLockedAttrs()))
            return makeResult(res->first, std::move(res->second));

        Path tmpDir = createTempDir();
        AutoDelete delTmpDir(tmpDir, true);

        runHg({ "archive", "-R", cacheDir, "-r", input.getRev()->gitRev(), tmpDir });

        deletePath(tmpDir + "/.hg_archival.txt");

        auto storePath = store->addToStore(name, tmpDir);

        Attrs infoAttrs({
            {"rev", input.getRev()->gitRev()},
            {"revCount", (uint64_t) revCount},
        });

        if (!origRev)
            getCache()->add(
                store,
                unlockedAttrs,
                infoAttrs,
                storePath,
                false);

        getCache()->add(
            store,
            getLockedAttrs(),
            infoAttrs,
            storePath,
            true);

        return makeResult(infoAttrs, std::move(storePath));
    }

    std::pair<ref<InputAccessor>, Input> getAccessor(ref<Store> store, const Input & _input) const override
    {
        Input input(_input);

        auto storePath = fetchToStore(store, input);

        return {makeStorePathAccessor(store, storePath), input};
    }

    bool isLocked(const Input & input) const override
    {
        return (bool) input.getRev();
    }
};

static auto rMercurialInputScheme = OnStartup([] { registerInputScheme(std::make_unique<MercurialInputScheme>()); });

}<|MERGE_RESOLUTION|>--- conflicted
+++ resolved
@@ -120,39 +120,18 @@
         return res;
     }
 
-<<<<<<< HEAD
     void putFile(
         const Input & input,
         const CanonPath & path,
         std::string_view contents,
         std::optional<std::string> commitMsg) const override
-=======
-    std::optional<Path> getSourcePath(const Input & input) const override
->>>>>>> e9a857e4
     {
         auto [isLocal, repoPath] = getActualUrl(input);
         if (!isLocal)
             throw Error("cannot commit '%s' to Mercurial repository '%s' because it's not a working tree", path, input.to_string());
 
-<<<<<<< HEAD
         auto absPath = CanonPath(repoPath) + path;
 
-        // FIXME: make sure that absPath is not a symlink that escapes
-        // the repo.
-=======
-    void putFile(
-        const Input & input,
-        const CanonPath & path,
-        std::string_view contents,
-        std::optional<std::string> commitMsg) const override
-    {
-        auto [isLocal, repoPath] = getActualUrl(input);
-        if (!isLocal)
-            throw Error("cannot commit '%s' to Mercurial repository '%s' because it's not a working tree", path, input.to_string());
-
-        auto absPath = CanonPath(repoPath) + path;
-
->>>>>>> e9a857e4
         writeFile(absPath.abs(), contents);
 
         // FIXME: shut up if file is already tracked.
