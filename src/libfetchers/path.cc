--- conflicted
+++ resolved
@@ -144,15 +144,6 @@
             storePath = store->addToStoreFromDump(*src, "source");
         }
 
-<<<<<<< HEAD
-        // To avoid copying the path again to the /nix/store, we need to add a cache entry.
-        ContentAddressMethod method = ContentAddressMethod::Raw::NixArchive;
-        auto fp = getFingerprint(store, input);
-        if (fp) {
-            auto cacheKey = makeFetchToStoreCacheKey(input.getName(), *fp, method, "/");
-            input.settings->getCache()->upsert(cacheKey, *store, {}, *storePath);
-        }
-=======
         auto accessor = makeStorePathAccessor(store, *storePath);
 
         // To prevent `fetchToStore()` copying the path again to Nix
@@ -162,7 +153,6 @@
         input.settings->getCache()->upsert(
             makeSourcePathToHashCacheKey(*accessor->fingerprint, ContentAddressMethod::Raw::NixArchive, "/"),
             {{"hash", info->narHash.to_string(HashFormat::SRI, true)}});
->>>>>>> 47281531
 
         /* Trust the lastModified value supplied by the user, if
            any. It's not a "secure" attribute so we don't care. */
