--- conflicted
+++ resolved
@@ -125,18 +125,17 @@
 
     std::pair<ref<SourceAccessor>, Input> getAccessor(ref<Store> store, const Input & input) const override
     {
-<<<<<<< HEAD
         auto absPath = getAbsPath(input);
         auto input2(input);
-        input2.attrs.emplace("path", (std::string) absPath.abs());
+        input2.attrs.emplace("path", (std::string) absPath.string());
 
         if (getLockAttr(input2)) {
 
-            auto storePath = store->maybeParseStorePath(absPath.abs());
+            auto storePath = store->maybeParseStorePath(absPath.string());
 
             if (!storePath || storePath->name() != input.getName() || !store->isValidPath(*storePath)) {
                 Activity act(*logger, lvlChatty, actUnknown, fmt("copying '%s' to the store", absPath));
-                storePath = store->addToStore(input.getName(), {getFSSourceAccessor(), absPath});
+                storePath = store->addToStore(input.getName(), {getFSSourceAccessor(), CanonPath(absPath.string())});
                 auto narHash = store->queryPathInfo(*storePath)->narHash;
                 input2.attrs.insert_or_assign("narHash", narHash.to_string(HashFormat::SRI, true));
             } else
@@ -147,38 +146,16 @@
             // not exist in the source directory.
             auto makeNotAllowedError = [absPath](const CanonPath & path) -> RestrictedPathError
             {
-                return RestrictedPathError("path '%s' does not exist'", absPath + path);
+                return RestrictedPathError("path '%s' does not exist'", absPath / path.rel());
             };
             #endif
 
             return {makeStorePathAccessor(store, *storePath), std::move(input2)};
 
         } else {
-            auto accessor = makeFSSourceAccessor(std::filesystem::path(absPath.abs()));
-            accessor->setPathDisplay(absPath.abs());
+            auto accessor = makeFSSourceAccessor(absPath);
+            accessor->setPathDisplay(absPath.string());
             return {accessor, std::move(input2)};
-=======
-        Input input(_input);
-        auto path = getStrAttr(input.attrs, "path");
-
-        auto absPath = getAbsPath(input);
-
-        Activity act(*logger, lvlTalkative, actUnknown, fmt("copying '%s' to the store", absPath));
-
-        // FIXME: check whether access to 'path' is allowed.
-        auto storePath = store->maybeParseStorePath(absPath.string());
-
-        if (storePath)
-            store->addTempRoot(*storePath);
-
-        time_t mtime = 0;
-        if (!storePath || storePath->name() != "source" || !store->isValidPath(*storePath)) {
-            // FIXME: try to substitute storePath.
-            auto src = sinkToSource([&](Sink & sink) {
-                mtime = dumpPathAndGetMtime(absPath.string(), sink, defaultPathFilter);
-            });
-            storePath = store->addToStoreFromDump(*src, "source");
->>>>>>> 17b6557c
         }
     }
 
