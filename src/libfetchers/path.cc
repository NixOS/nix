--- conflicted
+++ resolved
@@ -119,11 +119,7 @@
         throw Error("cannot fetch input '%s' because it uses a relative path", input.to_string());
     }
 
-<<<<<<< HEAD
     std::pair<ref<InputAccessor>, Input> getAccessor(ref<Store> store, const Input & input) const override
-=======
-    std::pair<ref<InputAccessor>, Input> getAccessor(ref<Store> store, const Input & _input) const override
->>>>>>> 7d76bc8a
     {
         auto absPath = getAbsPath(input);
         auto input2(input);
@@ -160,21 +156,6 @@
         }
     }
 
-<<<<<<< HEAD
-    std::optional<std::string> getFingerprint(ref<Store> store, const Input & input) const override
-    {
-        /* If this path is in the Nix store, we can consider it
-           locked, so just use the path as its fingerprint. Maybe we
-           should restrict this to CA paths but that's not
-           super-important. */
-        auto path = getAbsPath(input);
-        if (store->isInStore(path.abs()))
-            return path.abs();
-        return std::nullopt;
-=======
-        return {makeStorePathAccessor(store, *storePath), std::move(input)};
-    }
-
     std::optional<std::string> getFingerprint(ref<Store> store, const Input & input) const override
     {
         /* If this path is in the Nix store, use the hash of the
@@ -187,7 +168,6 @@
         } catch (Error &) {
             return std::nullopt;
         }
->>>>>>> 7d76bc8a
     }
 
     std::optional<ExperimentalFeature> experimentalFeature() const override
