#include "fetchers.hh"
#include "store-api.hh"
#include "archive.hh"
#include "store-path-accessor.hh"

namespace nix::fetchers {

struct PathInputScheme : InputScheme
{
    std::optional<Input> inputFromURL(
        const Settings & settings,
        const ParsedURL & url, bool requireTree) const override
    {
        if (url.scheme != "path") return {};

        if (url.authority && *url.authority != "")
            throw Error("path URL '%s' should not have an authority ('%s')", url.url, *url.authority);

        Input input{settings};
        input.attrs.insert_or_assign("type", "path");
        input.attrs.insert_or_assign("path", url.path);

        for (auto & [name, value] : url.query)
            if (name == "rev" || name == "narHash")
                input.attrs.insert_or_assign(name, value);
            else if (name == "revCount" || name == "lastModified") {
                if (auto n = string2Int<uint64_t>(value))
                    input.attrs.insert_or_assign(name, *n);
                else
                    throw Error("path URL '%s' has invalid parameter '%s'", url.to_string(), name);
            }
            else if (name == "lock")
                input.attrs.emplace(name, Explicit<bool> { value == "1" });
            else
                throw Error("path URL '%s' has unsupported parameter '%s'", url.to_string(), name);

        return input;
    }

    std::string_view schemeName() const override
    {
        return "path";
    }

    StringSet allowedAttrs() const override
    {
        return {
            "path",
            /* Allow the user to pass in "fake" tree info
               attributes. This is useful for making a pinned tree work
               the same as the repository from which is exported (e.g.
               path:/nix/store/...-source?lastModified=1585388205&rev=b0c285...).
             */
            "rev",
            "revCount",
            "lastModified",
            "narHash",
            "lock",
        };
    }

    std::optional<Input> inputFromAttrs(
        const Settings & settings,
        const Attrs & attrs) const override
    {
        getStrAttr(attrs, "path");
        maybeGetBoolAttr(attrs, "lock");

        Input input{settings};
        input.attrs = attrs;
        return input;
    }

    bool getLockAttr(const Input & input) const
    {
        // FIXME: make the default "true"?
        return maybeGetBoolAttr(input.attrs, "lock").value_or(false);
    }

    ParsedURL toURL(const Input & input) const override
    {
        auto query = attrsToQuery(input.attrs);
        query.erase("path");
        query.erase("type");
        query.erase("__final");
        return ParsedURL {
            .scheme = "path",
            .path = getStrAttr(input.attrs, "path"),
            .query = query,
        };
    }

    void putFile(
        const Input & input,
        const CanonPath & path,
        std::string_view contents,
        std::optional<std::string> commitMsg) const override
    {
        writeFile((CanonPath(getAbsPath(input)) / path).abs(), contents);
    }

    std::optional<std::string> isRelative(const Input & input) const override
    {
        auto path = getStrAttr(input.attrs, "path");
        if (hasPrefix(path, "/"))
            return std::nullopt;
        else
            return path;
    }

    bool isLocked(const Input & input) const override
    {
        return (bool) input.getNarHash();
    }

    CanonPath getAbsPath(const Input & input) const
    {
        auto path = getStrAttr(input.attrs, "path");

        if (path[0] == '/')
            return CanonPath(path);

        throw Error("cannot fetch input '%s' because it uses a relative path", input.to_string());
    }

    std::pair<ref<SourceAccessor>, Input> getAccessor(ref<Store> store, const Input & input) const override
    {
        auto absPath = getAbsPath(input);
        auto input2(input);
        input2.attrs.emplace("path", (std::string) absPath.abs());

        if (getLockAttr(input2)) {

            auto storePath = store->maybeParseStorePath(absPath.abs());

            if (!storePath || storePath->name() != input.getName() || !store->isValidPath(*storePath)) {
                Activity act(*logger, lvlChatty, actUnknown, fmt("copying '%s' to the store", absPath));
                storePath = store->addToStore(input.getName(), {getFSSourceAccessor(), absPath});
                auto narHash = store->queryPathInfo(*storePath)->narHash;
                input2.attrs.insert_or_assign("narHash", narHash.to_string(HashFormat::SRI, true));
            } else
                input2.attrs.erase("narHash");

            input2.attrs.erase("lastModified");

            #if 0
            // FIXME: produce a better error message if the path does
            // not exist in the source directory.
            auto makeNotAllowedError = [absPath](const CanonPath & path) -> RestrictedPathError
            {
                return RestrictedPathError("path '%s' does not exist'", absPath + path);
            };
            #endif

            return {makeStorePathAccessor(store, *storePath), std::move(input2)};

        } else {
            auto accessor = makeFSSourceAccessor(std::filesystem::path(absPath.abs()));
            accessor->setPathDisplay(absPath.abs());
            return {accessor, std::move(input2)};
        }
<<<<<<< HEAD
=======

        /* Trust the lastModified value supplied by the user, if
           any. It's not a "secure" attribute so we don't care. */
        if (!input.getLastModified())
            input.attrs.insert_or_assign("lastModified", uint64_t(mtime));

        return {makeStorePathAccessor(store, *storePath), std::move(input)};
>>>>>>> 4387c5ae
    }

    std::optional<std::string> getFingerprint(ref<Store> store, const Input & input) const override
    {
        if (isRelative(input))
            return std::nullopt;

        /* If this path is in the Nix store, use the hash of the
           store object and the subpath. */
        auto path = getAbsPath(input);
        try {
            auto [storePath, subPath] = store->toStorePath(path.abs());
            auto info = store->queryPathInfo(storePath);
            return fmt("path:%s:%s", info->narHash.to_string(HashFormat::Base16, false), subPath);
        } catch (Error &) {
            return std::nullopt;
        }
    }

    std::optional<ExperimentalFeature> experimentalFeature() const override
    {
        return Xp::Flakes;
    }
};

static auto rPathInputScheme = OnStartup([] { registerInputScheme(std::make_unique<PathInputScheme>()); });

}<|MERGE_RESOLUTION|>--- conflicted
+++ resolved
@@ -141,8 +141,6 @@
             } else
                 input2.attrs.erase("narHash");
 
-            input2.attrs.erase("lastModified");
-
             #if 0
             // FIXME: produce a better error message if the path does
             // not exist in the source directory.
@@ -159,16 +157,6 @@
             accessor->setPathDisplay(absPath.abs());
             return {accessor, std::move(input2)};
         }
-<<<<<<< HEAD
-=======
-
-        /* Trust the lastModified value supplied by the user, if
-           any. It's not a "secure" attribute so we don't care. */
-        if (!input.getLastModified())
-            input.attrs.insert_or_assign("lastModified", uint64_t(mtime));
-
-        return {makeStorePathAccessor(store, *storePath), std::move(input)};
->>>>>>> 4387c5ae
     }
 
     std::optional<std::string> getFingerprint(ref<Store> store, const Input & input) const override
