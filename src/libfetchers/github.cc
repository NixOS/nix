#include "filetransfer.hh"
#include "cache.hh"
#include "globals.hh"
#include "store-api.hh"
#include "types.hh"
#include "url-parts.hh"
#include "git.hh"
#include "fetchers.hh"
#include "fetch-settings.hh"
#include "input-accessor.hh"
#include "tarball.hh"
#include "git-utils.hh"

#include <optional>
#include <nlohmann/json.hpp>
#include <fstream>

namespace nix::fetchers {

struct DownloadUrl
{
    std::string url;
    Headers headers;
};

// A github, gitlab, or sourcehut host
const static std::string hostRegexS = "[a-zA-Z0-9.-]*"; // FIXME: check
std::regex hostRegex(hostRegexS, std::regex::ECMAScript);

struct GitArchiveInputScheme : InputScheme
{
    virtual std::optional<std::pair<std::string, std::string>> accessHeaderFromToken(const std::string & token) const = 0;

    std::optional<Input> inputFromURL(const ParsedURL & url, bool requireTree) const override
    {
        if (url.scheme != schemeName()) return {};

        auto path = tokenizeString<std::vector<std::string>>(url.path, "/");

        std::optional<Hash> rev;
        std::optional<std::string> ref;
        std::optional<std::string> host_url;

        auto size = path.size();
        if (size == 3) {
            if (std::regex_match(path[2], revRegex))
                rev = Hash::parseAny(path[2], HashAlgorithm::SHA1);
            else if (std::regex_match(path[2], refRegex))
                ref = path[2];
            else
                throw BadURL("in URL '%s', '%s' is not a commit hash or branch/tag name", url.url, path[2]);
        } else if (size > 3) {
            std::string rs;
            for (auto i = std::next(path.begin(), 2); i != path.end(); i++) {
                rs += *i;
                if (std::next(i) != path.end()) {
                    rs += "/";
                }
            }

            if (std::regex_match(rs, refRegex)) {
                ref = rs;
            } else {
                throw BadURL("in URL '%s', '%s' is not a branch/tag name", url.url, rs);
            }
        } else if (size < 2)
            throw BadURL("URL '%s' is invalid", url.url);

        for (auto &[name, value] : url.query) {
            if (name == "rev") {
                if (rev)
                    throw BadURL("URL '%s' contains multiple commit hashes", url.url);
                rev = Hash::parseAny(value, HashAlgorithm::SHA1);
            }
            else if (name == "ref") {
                if (!std::regex_match(value, refRegex))
                    throw BadURL("URL '%s' contains an invalid branch/tag name", url.url);
                if (ref)
                    throw BadURL("URL '%s' contains multiple branch/tag names", url.url);
                ref = value;
            }
            else if (name == "host") {
                if (!std::regex_match(value, hostRegex))
                    throw BadURL("URL '%s' contains an invalid instance host", url.url);
                host_url = value;
            }
            // FIXME: barf on unsupported attributes
        }

        if (ref && rev)
            throw BadURL("URL '%s' contains both a commit hash and a branch/tag name %s %s", url.url, *ref, rev->gitRev());

        Input input;
        input.attrs.insert_or_assign("type", std::string { schemeName() });
        input.attrs.insert_or_assign("owner", path[0]);
        input.attrs.insert_or_assign("repo", path[1]);
        if (rev) input.attrs.insert_or_assign("rev", rev->gitRev());
        if (ref) input.attrs.insert_or_assign("ref", *ref);
        if (host_url) input.attrs.insert_or_assign("host", *host_url);

        return input;
    }

    StringSet allowedAttrs() const override
    {
        return {
            "owner",
            "repo",
            "ref",
            "rev",
            "narHash",
            "lastModified",
            "host",
            "treeHash",
        };
    }

    std::optional<Input> inputFromAttrs(const Attrs & attrs) const override
    {
        getStrAttr(attrs, "owner");
        getStrAttr(attrs, "repo");

        Input input;
        input.attrs = attrs;
        return input;
    }

    ParsedURL toURL(const Input & input) const override
    {
        auto owner = getStrAttr(input.attrs, "owner");
        auto repo = getStrAttr(input.attrs, "repo");
        auto ref = input.getRef();
        auto rev = input.getRev();
        auto path = owner + "/" + repo;
        assert(!(ref && rev));
        if (ref) path += "/" + *ref;
        if (rev) path += "/" + rev->to_string(HashFormat::Base16, false);
        return ParsedURL {
            .scheme = std::string { schemeName() },
            .path = path,
        };
    }

    Input applyOverrides(
        const Input & _input,
        std::optional<std::string> ref,
        std::optional<Hash> rev) const override
    {
        auto input(_input);
        if (rev && ref)
            throw BadURL("cannot apply both a commit hash (%s) and a branch/tag name ('%s') to input '%s'",
                rev->gitRev(), *ref, input.to_string());
        if (rev) {
            input.attrs.insert_or_assign("rev", rev->gitRev());
            input.attrs.erase("ref");
        }
        if (ref) {
            input.attrs.insert_or_assign("ref", *ref);
            input.attrs.erase("rev");
        }
        return input;
    }

    std::optional<Hash> getTreeHash(const Input & input) const
    {
        if (auto treeHash = maybeGetStrAttr(input.attrs, "treeHash"))
            return Hash::parseAny(*treeHash, htSHA1);
        else
            return std::nullopt;
    }

    void checkLocks(const Input & specified, const Input & final) const override
    {
        InputScheme::checkLocks(specified, final);

        if (auto prevTreeHash = getTreeHash(specified)) {
            if (getTreeHash(final) != prevTreeHash)
                throw Error("Git tree hash mismatch in input '%s', expected '%s'",
                    specified.to_string(), prevTreeHash->gitRev());
        }
    }

    std::optional<std::string> getAccessToken(const std::string & host) const
    {
        auto tokens = fetchSettings.accessTokens.get();
        if (auto token = get(tokens, host))
            return *token;
        return {};
    }

    Headers makeHeadersWithAuthTokens(const std::string & host) const
    {
        Headers headers;
        auto accessToken = getAccessToken(host);
        if (accessToken) {
            auto hdr = accessHeaderFromToken(*accessToken);
            if (hdr)
                headers.push_back(*hdr);
            else
                warn("Unrecognized access token for host '%s'", host);
        }
        return headers;
    }

    struct RefInfo
    {
        Hash rev;
        std::optional<Hash> treeHash;
    };

    virtual RefInfo getRevFromRef(nix::ref<Store> store, const Input & input) const = 0;

    virtual DownloadUrl getDownloadUrl(const Input & input) const = 0;

    std::pair<Input, GitRepo::TarballInfo> downloadArchive(ref<Store> store, Input input) const
    {
        if (!maybeGetStrAttr(input.attrs, "ref")) input.attrs.insert_or_assign("ref", "HEAD");

        std::optional<Hash> upstreamTreeHash;

        auto rev = input.getRev();
        if (!rev) {
            auto refInfo = getRevFromRef(store, input);
            rev = refInfo.rev;
            upstreamTreeHash = refInfo.treeHash;
            debug("HEAD revision for '%s' is %s", input.to_string(), refInfo.rev.gitRev());
        }

        input.attrs.erase("ref");
        input.attrs.insert_or_assign("rev", rev->gitRev());

        auto cache = getCache();

        Attrs treeHashKey{{"_what", "gitRevToTreeHash"}, {"rev", rev->gitRev()}};
        Attrs lastModifiedKey{{"_what", "gitRevToLastModified"}, {"rev", rev->gitRev()}};

        if (auto treeHashAttrs = cache->lookup(treeHashKey)) {
            if (auto lastModifiedAttrs = cache->lookup(lastModifiedKey)) {
                auto treeHash = getRevAttr(*treeHashAttrs, "treeHash");
                auto lastModified = getIntAttr(*lastModifiedAttrs, "lastModified");
                if (getTarballCache()->hasObject(treeHash))
                    return {std::move(input), GitRepo::TarballInfo { .treeHash = treeHash, .lastModified = (time_t) lastModified }};
                else
                    debug("Git tree with hash '%s' has disappeared from the cache, refetching...", treeHash.gitRev());
            }
        }

        /* Stream the tarball into the tarball cache. */
        auto url = getDownloadUrl(input);

        auto source = sinkToSource([&](Sink & sink) {
            FileTransferRequest req(url.url);
            req.headers = url.headers;
            getFileTransfer()->download(std::move(req), sink);
        });

        auto tarballInfo = getTarballCache()->importTarball(*source);

        cache->upsert(treeHashKey, Attrs{{"treeHash", tarballInfo.treeHash.gitRev()}});
        cache->upsert(lastModifiedKey, Attrs{{"lastModified", (uint64_t) tarballInfo.lastModified}});

        if (upstreamTreeHash != tarballInfo.treeHash)
            warn(
                "Git tree hash mismatch for revision '%s' of '%s': "
                "expected '%s', got '%s'. "
                "This can happen if the Git repository uses submodules.",
                rev->gitRev(), input.to_string(), upstreamTreeHash->gitRev(), tarballInfo.treeHash.gitRev());

        return {std::move(input), tarballInfo};
    }

    std::pair<ref<InputAccessor>, Input> getAccessor(ref<Store> store, const Input & _input) const override
    {
        auto [input, tarballInfo] = downloadArchive(store, _input);

        input.attrs.insert_or_assign("treeHash", tarballInfo.treeHash.gitRev());
        input.attrs.insert_or_assign("lastModified", uint64_t(tarballInfo.lastModified));

        auto accessor = getTarballCache()->getAccessor(tarballInfo.treeHash);

        accessor->setPathDisplay("«" + input.to_string() + "»");

        return {accessor, input};
    }

    bool isLocked(const Input & input) const override
    {
        return (bool) input.getRev();
    }

    std::optional<ExperimentalFeature> experimentalFeature() const override
    {
        return Xp::Flakes;
    }

    std::optional<std::string> getFingerprint(ref<Store> store, const Input & input) const override
    {
        if (auto rev = input.getRev())
            return rev->gitRev();
        else
            return std::nullopt;
    }
};

struct GitHubInputScheme : GitArchiveInputScheme
{
    std::string_view schemeName() const override { return "github"; }

    std::optional<std::pair<std::string, std::string>> accessHeaderFromToken(const std::string & token) const override
    {
        // Github supports PAT/OAuth2 tokens and HTTP Basic
        // Authentication.  The former simply specifies the token, the
        // latter can use the token as the password.  Only the first
        // is used here. See
        // https://developer.github.com/v3/#authentication and
        // https://docs.github.com/en/developers/apps/authorizing-oath-apps
        return std::pair<std::string, std::string>("Authorization", fmt("token %s", token));
    }

    std::string getHost(const Input & input) const
    {
        return maybeGetStrAttr(input.attrs, "host").value_or("github.com");
    }

    std::string getOwner(const Input & input) const
    {
        return getStrAttr(input.attrs, "owner");
    }

    std::string getRepo(const Input & input) const
    {
        return getStrAttr(input.attrs, "repo");
    }

    /* .commit.tree.sha, .commit.committer.date */
    RefInfo getRevFromRef(nix::ref<Store> store, const Input & input) const override
    {
        auto host = getHost(input);
        auto url = fmt(
            host == "github.com"
            ? "https://api.%s/repos/%s/%s/commits/%s"
            : "https://%s/api/v3/repos/%s/%s/commits/%s",
            host, getOwner(input), getRepo(input), *input.getRef());

        Headers headers = makeHeadersWithAuthTokens(host);

        auto json = nlohmann::json::parse(
            readFile(
                store->toRealPath(
                    downloadFile(store, url, "source", false, headers).storePath)));
<<<<<<< HEAD
        return RefInfo {
            .rev = Hash::parseAny(std::string { json["sha"] }, htSHA1),
            .treeHash = Hash::parseAny(std::string { json["commit"]["tree"]["sha"] }, htSHA1)
        };
=======
        auto rev = Hash::parseAny(std::string { json["sha"] }, HashAlgorithm::SHA1);
        debug("HEAD revision for '%s' is %s", url, rev.gitRev());
        return rev;
>>>>>>> 82449a45
    }

    DownloadUrl getDownloadUrl(const Input & input) const override
    {
        auto host = getHost(input);

        Headers headers = makeHeadersWithAuthTokens(host);

        // If we have no auth headers then we default to the public archive
        // urls so we do not run into rate limits.
        const auto urlFmt =
            host != "github.com"
            ? "https://%s/api/v3/repos/%s/%s/tarball/%s"
            : headers.empty()
            ? "https://%s/%s/%s/archive/%s.tar.gz"
            : "https://api.%s/repos/%s/%s/tarball/%s";

        const auto url = fmt(urlFmt, host, getOwner(input), getRepo(input),
            input.getRev()->to_string(HashFormat::Base16, false));

        return DownloadUrl { url, headers };
    }

    void clone(const Input & input, const Path & destDir) const override
    {
        auto host = getHost(input);
        Input::fromURL(fmt("git+https://%s/%s/%s.git",
                host, getOwner(input), getRepo(input)))
            .applyOverrides(input.getRef(), input.getRev())
            .clone(destDir);
    }
};

struct GitLabInputScheme : GitArchiveInputScheme
{
    std::string_view schemeName() const override { return "gitlab"; }

    std::optional<std::pair<std::string, std::string>> accessHeaderFromToken(const std::string & token) const override
    {
        // Gitlab supports 4 kinds of authorization, two of which are
        // relevant here: OAuth2 and PAT (Private Access Token).  The
        // user can indicate which token is used by specifying the
        // token as <TYPE>:<VALUE>, where type is "OAuth2" or "PAT".
        // If the <TYPE> is unrecognized, this will fall back to
        // treating this simply has <HDRNAME>:<HDRVAL>.  See
        // https://docs.gitlab.com/12.10/ee/api/README.html#authentication
        auto fldsplit = token.find_first_of(':');
        // n.b. C++20 would allow: if (token.starts_with("OAuth2:")) ...
        if ("OAuth2" == token.substr(0, fldsplit))
            return std::make_pair("Authorization", fmt("Bearer %s", token.substr(fldsplit+1)));
        if ("PAT" == token.substr(0, fldsplit))
            return std::make_pair("Private-token", token.substr(fldsplit+1));
        warn("Unrecognized GitLab token type %s",  token.substr(0, fldsplit));
        return std::make_pair(token.substr(0,fldsplit), token.substr(fldsplit+1));
    }

    RefInfo getRevFromRef(nix::ref<Store> store, const Input & input) const override
    {
        auto host = maybeGetStrAttr(input.attrs, "host").value_or("gitlab.com");
        // See rate limiting note below
        auto url = fmt("https://%s/api/v4/projects/%s%%2F%s/repository/commits?ref_name=%s",
            host, getStrAttr(input.attrs, "owner"), getStrAttr(input.attrs, "repo"), *input.getRef());

        Headers headers = makeHeadersWithAuthTokens(host);

        auto json = nlohmann::json::parse(
            readFile(
                store->toRealPath(
                    downloadFile(store, url, "source", false, headers).storePath)));
<<<<<<< HEAD
        return RefInfo {
            .rev = Hash::parseAny(std::string(json[0]["id"]), htSHA1)
        };
=======
        auto rev = Hash::parseAny(std::string(json[0]["id"]), HashAlgorithm::SHA1);
        debug("HEAD revision for '%s' is %s", url, rev.gitRev());
        return rev;
>>>>>>> 82449a45
    }

    DownloadUrl getDownloadUrl(const Input & input) const override
    {
        // This endpoint has a rate limit threshold that may be
        // server-specific and vary based whether the user is
        // authenticated via an accessToken or not, but the usual rate
        // is 10 reqs/sec/ip-addr.  See
        // https://docs.gitlab.com/ee/user/gitlab_com/index.html#gitlabcom-specific-rate-limits
        auto host = maybeGetStrAttr(input.attrs, "host").value_or("gitlab.com");
        auto url = fmt("https://%s/api/v4/projects/%s%%2F%s/repository/archive.tar.gz?sha=%s",
            host, getStrAttr(input.attrs, "owner"), getStrAttr(input.attrs, "repo"),
            input.getRev()->to_string(HashFormat::Base16, false));

        Headers headers = makeHeadersWithAuthTokens(host);
        return DownloadUrl { url, headers };
    }

    void clone(const Input & input, const Path & destDir) const override
    {
        auto host = maybeGetStrAttr(input.attrs, "host").value_or("gitlab.com");
        // FIXME: get username somewhere
        Input::fromURL(fmt("git+https://%s/%s/%s.git",
                host, getStrAttr(input.attrs, "owner"), getStrAttr(input.attrs, "repo")))
            .applyOverrides(input.getRef(), input.getRev())
            .clone(destDir);
    }
};

struct SourceHutInputScheme : GitArchiveInputScheme
{
    std::string_view schemeName() const override { return "sourcehut"; }

    std::optional<std::pair<std::string, std::string>> accessHeaderFromToken(const std::string & token) const override
    {
        // SourceHut supports both PAT and OAuth2. See
        // https://man.sr.ht/meta.sr.ht/oauth.md
        return std::pair<std::string, std::string>("Authorization", fmt("Bearer %s", token));
        // Note: This currently serves no purpose, as this kind of authorization
        // does not allow for downloading tarballs on sourcehut private repos.
        // Once it is implemented, however, should work as expected.
    }

    RefInfo getRevFromRef(nix::ref<Store> store, const Input & input) const override
    {
        // TODO: In the future, when the sourcehut graphql API is implemented for mercurial
        // and with anonymous access, this method should use it instead.

        auto ref = *input.getRef();

        auto host = maybeGetStrAttr(input.attrs, "host").value_or("git.sr.ht");
        auto base_url = fmt("https://%s/%s/%s",
            host, getStrAttr(input.attrs, "owner"), getStrAttr(input.attrs, "repo"));

        Headers headers = makeHeadersWithAuthTokens(host);

        std::string refUri;
        if (ref == "HEAD") {
            auto file = store->toRealPath(
                downloadFile(store, fmt("%s/HEAD", base_url), "source", false, headers).storePath);
            std::ifstream is(file);
            std::string line;
            getline(is, line);

            auto remoteLine = git::parseLsRemoteLine(line);
            if (!remoteLine) {
                throw BadURL("in '%d', couldn't resolve HEAD ref '%d'", input.to_string(), ref);
            }
            refUri = remoteLine->target;
        } else {
            refUri = fmt("refs/(heads|tags)/%s", ref);
        }
        std::regex refRegex(refUri);

        auto file = store->toRealPath(
            downloadFile(store, fmt("%s/info/refs", base_url), "source", false, headers).storePath);
        std::ifstream is(file);

        std::string line;
        std::optional<std::string> id;
        while(!id && getline(is, line)) {
            auto parsedLine = git::parseLsRemoteLine(line);
            if (parsedLine && parsedLine->reference && std::regex_match(*parsedLine->reference, refRegex))
                id = parsedLine->target;
        }

        if (!id)
            throw BadURL("in '%d', couldn't find ref '%d'", input.to_string(), ref);

<<<<<<< HEAD
        return RefInfo {
            .rev = Hash::parseAny(*id, htSHA1)
        };
=======
        auto rev = Hash::parseAny(*id, HashAlgorithm::SHA1);
        debug("HEAD revision for '%s' is %s", fmt("%s/%s", base_url, ref), rev.gitRev());
        return rev;
>>>>>>> 82449a45
    }

    DownloadUrl getDownloadUrl(const Input & input) const override
    {
        auto host = maybeGetStrAttr(input.attrs, "host").value_or("git.sr.ht");
        auto url = fmt("https://%s/%s/%s/archive/%s.tar.gz",
            host, getStrAttr(input.attrs, "owner"), getStrAttr(input.attrs, "repo"),
            input.getRev()->to_string(HashFormat::Base16, false));

        Headers headers = makeHeadersWithAuthTokens(host);
        return DownloadUrl { url, headers };
    }

    void clone(const Input & input, const Path & destDir) const override
    {
        auto host = maybeGetStrAttr(input.attrs, "host").value_or("git.sr.ht");
        Input::fromURL(fmt("git+https://%s/%s/%s",
                host, getStrAttr(input.attrs, "owner"), getStrAttr(input.attrs, "repo")))
            .applyOverrides(input.getRef(), input.getRev())
            .clone(destDir);
    }
};

static auto rGitHubInputScheme = OnStartup([] { registerInputScheme(std::make_unique<GitHubInputScheme>()); });
static auto rGitLabInputScheme = OnStartup([] { registerInputScheme(std::make_unique<GitLabInputScheme>()); });
static auto rSourceHutInputScheme = OnStartup([] { registerInputScheme(std::make_unique<SourceHutInputScheme>()); });

}<|MERGE_RESOLUTION|>--- conflicted
+++ resolved
@@ -164,7 +164,7 @@
     std::optional<Hash> getTreeHash(const Input & input) const
     {
         if (auto treeHash = maybeGetStrAttr(input.attrs, "treeHash"))
-            return Hash::parseAny(*treeHash, htSHA1);
+            return Hash::parseAny(*treeHash, HashAlgorithm::SHA1);
         else
             return std::nullopt;
     }
@@ -348,16 +348,10 @@
             readFile(
                 store->toRealPath(
                     downloadFile(store, url, "source", false, headers).storePath)));
-<<<<<<< HEAD
         return RefInfo {
-            .rev = Hash::parseAny(std::string { json["sha"] }, htSHA1),
-            .treeHash = Hash::parseAny(std::string { json["commit"]["tree"]["sha"] }, htSHA1)
+            .rev = Hash::parseAny(std::string { json["sha"] }, HashAlgorithm::SHA1),
+            .treeHash = Hash::parseAny(std::string { json["commit"]["tree"]["sha"] }, HashAlgorithm::SHA1)
         };
-=======
-        auto rev = Hash::parseAny(std::string { json["sha"] }, HashAlgorithm::SHA1);
-        debug("HEAD revision for '%s' is %s", url, rev.gitRev());
-        return rev;
->>>>>>> 82449a45
     }
 
     DownloadUrl getDownloadUrl(const Input & input) const override
@@ -427,15 +421,9 @@
             readFile(
                 store->toRealPath(
                     downloadFile(store, url, "source", false, headers).storePath)));
-<<<<<<< HEAD
         return RefInfo {
-            .rev = Hash::parseAny(std::string(json[0]["id"]), htSHA1)
+            .rev = Hash::parseAny(std::string(json[0]["id"]), HashAlgorithm::SHA1)
         };
-=======
-        auto rev = Hash::parseAny(std::string(json[0]["id"]), HashAlgorithm::SHA1);
-        debug("HEAD revision for '%s' is %s", url, rev.gitRev());
-        return rev;
->>>>>>> 82449a45
     }
 
     DownloadUrl getDownloadUrl(const Input & input) const override
@@ -525,15 +513,9 @@
         if (!id)
             throw BadURL("in '%d', couldn't find ref '%d'", input.to_string(), ref);
 
-<<<<<<< HEAD
         return RefInfo {
-            .rev = Hash::parseAny(*id, htSHA1)
+            .rev = Hash::parseAny(*id, HashAlgorithm::SHA1)
         };
-=======
-        auto rev = Hash::parseAny(*id, HashAlgorithm::SHA1);
-        debug("HEAD revision for '%s' is %s", fmt("%s/%s", base_url, ref), rev.gitRev());
-        return rev;
->>>>>>> 82449a45
     }
 
     DownloadUrl getDownloadUrl(const Input & input) const override
