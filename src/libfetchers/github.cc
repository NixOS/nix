--- conflicted
+++ resolved
@@ -269,13 +269,8 @@
             if (auto lastModifiedAttrs = cache->lookup(lastModifiedKey)) {
                 auto treeHash = getRevAttr(*treeHashAttrs, "treeHash");
                 auto lastModified = getIntAttr(*lastModifiedAttrs, "lastModified");
-<<<<<<< HEAD
                 if (input.settings->getTarballCache()->hasObject(treeHash))
-                    return {std::move(input), TarballInfo { .treeHash = treeHash, .lastModified = (time_t) lastModified }};
-=======
-                if (getTarballCache()->hasObject(treeHash))
                     return {std::move(input), TarballInfo{.treeHash = treeHash, .lastModified = (time_t) lastModified}};
->>>>>>> 09fbe156
                 else
                     debug("Git tree with hash '%s' has disappeared from the cache, refetching...", treeHash.gitRev());
             }
@@ -293,13 +288,8 @@
         auto act = std::make_unique<Activity>(
             *logger, lvlInfo, actUnknown, fmt("unpacking '%s' into the Git cache", input.to_string()));
 
-<<<<<<< HEAD
-        TarArchive archive { *source };
+        TarArchive archive{*source};
         auto tarballCache = input.settings->getTarballCache();
-=======
-        TarArchive archive{*source};
-        auto tarballCache = getTarballCache();
->>>>>>> 09fbe156
         auto parseSink = tarballCache->getFileSystemObjectSink();
         auto lastModified = unpackTarfileToSink(archive, *parseSink);
         auto tree = parseSink->flush();
@@ -333,14 +323,8 @@
 #endif
         input.attrs.insert_or_assign("lastModified", uint64_t(tarballInfo.lastModified));
 
-<<<<<<< HEAD
-        auto accessor = input.settings->getTarballCache()->getAccessor(
-            tarballInfo.treeHash,
-            false,
-            "«" + input.to_string() + "»");
-=======
-        auto accessor = getTarballCache()->getAccessor(tarballInfo.treeHash, false, "«" + input.to_string() + "»");
->>>>>>> 09fbe156
+        auto accessor =
+            input.settings->getTarballCache()->getAccessor(tarballInfo.treeHash, false, "«" + input.to_string() + "»");
 
         if (!input.settings->trustTarballsFromGitForges)
             // FIXME: computing the NAR hash here is wasteful if
