#include "filetransfer.hh"
#include "cache.hh"
#include "globals.hh"
#include "store-api.hh"
#include "types.hh"
#include "url-parts.hh"
#include "git.hh"
#include "fetchers.hh"
#include "fetch-settings.hh"
<<<<<<< HEAD
#include "input-accessor.hh"
#include "tarball.hh"
#include "git-utils.hh"
=======
#include "tarball.hh"
>>>>>>> 955bbe53

#include <optional>
#include <nlohmann/json.hpp>
#include <fstream>

namespace nix::fetchers {

struct DownloadUrl
{
    std::string url;
    Headers headers;
};

// A github, gitlab, or sourcehut host
const static std::string hostRegexS = "[a-zA-Z0-9.-]*"; // FIXME: check
std::regex hostRegex(hostRegexS, std::regex::ECMAScript);

struct GitArchiveInputScheme : InputScheme
{
    virtual std::string type() const = 0;

    virtual std::optional<std::pair<std::string, std::string>> accessHeaderFromToken(const std::string & token) const = 0;

    std::optional<Input> inputFromURL(const ParsedURL & url, bool requireTree) const override
    {
        if (url.scheme != type()) return {};

        auto path = tokenizeString<std::vector<std::string>>(url.path, "/");

        std::optional<Hash> rev;
        std::optional<std::string> ref;
        std::optional<std::string> host_url;

        auto size = path.size();
        if (size == 3) {
            if (std::regex_match(path[2], revRegex))
                rev = Hash::parseAny(path[2], htSHA1);
            else if (std::regex_match(path[2], refRegex))
                ref = path[2];
            else
                throw BadURL("in URL '%s', '%s' is not a commit hash or branch/tag name", url.url, path[2]);
        } else if (size > 3) {
            std::string rs;
            for (auto i = std::next(path.begin(), 2); i != path.end(); i++) {
                rs += *i;
                if (std::next(i) != path.end()) {
                    rs += "/";
                }
            }

            if (std::regex_match(rs, refRegex)) {
                ref = rs;
            } else {
                throw BadURL("in URL '%s', '%s' is not a branch/tag name", url.url, rs);
            }
        } else if (size < 2)
            throw BadURL("URL '%s' is invalid", url.url);

        for (auto &[name, value] : url.query) {
            if (name == "rev") {
                if (rev)
                    throw BadURL("URL '%s' contains multiple commit hashes", url.url);
                rev = Hash::parseAny(value, htSHA1);
            }
            else if (name == "ref") {
                if (!std::regex_match(value, refRegex))
                    throw BadURL("URL '%s' contains an invalid branch/tag name", url.url);
                if (ref)
                    throw BadURL("URL '%s' contains multiple branch/tag names", url.url);
                ref = value;
            }
            else if (name == "host") {
                if (!std::regex_match(value, hostRegex))
                    throw BadURL("URL '%s' contains an invalid instance host", url.url);
                host_url = value;
            }
            // FIXME: barf on unsupported attributes
        }

        if (ref && rev)
            throw BadURL("URL '%s' contains both a commit hash and a branch/tag name %s %s", url.url, *ref, rev->gitRev());

        Input input;
        input.attrs.insert_or_assign("type", type());
        input.attrs.insert_or_assign("owner", path[0]);
        input.attrs.insert_or_assign("repo", path[1]);
        if (rev) input.attrs.insert_or_assign("rev", rev->gitRev());
        if (ref) input.attrs.insert_or_assign("ref", *ref);
        if (host_url) input.attrs.insert_or_assign("host", *host_url);

        return input;
    }

    std::optional<Input> inputFromAttrs(const Attrs & attrs) const override
    {
        if (maybeGetStrAttr(attrs, "type") != type()) return {};

        static std::unordered_set<std::string> known =
            {"type", "owner", "repo", "ref", "rev", "narHash", "lastModified", "host", "treeHash"};

        for (auto & [name, value] : attrs)
            if (!known.contains(name))
                throw Error("unsupported input attribute '%s'", name);

        getStrAttr(attrs, "owner");
        getStrAttr(attrs, "repo");

        Input input;
        input.attrs = attrs;
        return input;
    }

    ParsedURL toURL(const Input & input) const override
    {
        auto owner = getStrAttr(input.attrs, "owner");
        auto repo = getStrAttr(input.attrs, "repo");
        auto ref = input.getRef();
        auto rev = input.getRev();
        auto path = owner + "/" + repo;
        assert(!(ref && rev));
        if (ref) path += "/" + *ref;
        if (rev) path += "/" + rev->to_string(HashFormat::Base16, false);
        return ParsedURL {
            .scheme = type(),
            .path = path,
        };
    }

    Input applyOverrides(
        const Input & _input,
        std::optional<std::string> ref,
        std::optional<Hash> rev) const override
    {
        auto input(_input);
        if (rev && ref)
            throw BadURL("cannot apply both a commit hash (%s) and a branch/tag name ('%s') to input '%s'",
                rev->gitRev(), *ref, input.to_string());
        if (rev) {
            input.attrs.insert_or_assign("rev", rev->gitRev());
            input.attrs.erase("ref");
        }
        if (ref) {
            input.attrs.insert_or_assign("ref", *ref);
            input.attrs.erase("rev");
        }
        return input;
    }

    std::optional<Hash> getTreeHash(const Input & input) const
    {
        if (auto treeHash = maybeGetStrAttr(input.attrs, "treeHash"))
            return Hash::parseAny(*treeHash, htSHA1);
        else
            return std::nullopt;
    }

    void checkLocks(const Input & specified, const Input & final) const override
    {
        InputScheme::checkLocks(specified, final);

        if (auto prevTreeHash = getTreeHash(specified)) {
            if (getTreeHash(final) != prevTreeHash)
                throw Error("Git tree hash mismatch in input '%s', expected '%s'",
                    specified.to_string(), prevTreeHash->gitRev());
        }
    }

    std::optional<std::string> getAccessToken(const std::string & host) const
    {
        auto tokens = fetchSettings.accessTokens.get();
        if (auto token = get(tokens, host))
            return *token;
        return {};
    }

    Headers makeHeadersWithAuthTokens(const std::string & host) const
    {
        Headers headers;
        auto accessToken = getAccessToken(host);
        if (accessToken) {
            auto hdr = accessHeaderFromToken(*accessToken);
            if (hdr)
                headers.push_back(*hdr);
            else
                warn("Unrecognized access token for host '%s'", host);
        }
        return headers;
    }

    struct RefInfo
    {
        Hash rev;
        std::optional<Hash> treeHash;
    };

    virtual RefInfo getRevFromRef(nix::ref<Store> store, const Input & input) const = 0;

    virtual DownloadUrl getDownloadUrl(const Input & input) const = 0;

    std::pair<Input, GitRepo::TarballInfo> downloadArchive(ref<Store> store, Input input) const
    {
        if (!maybeGetStrAttr(input.attrs, "ref")) input.attrs.insert_or_assign("ref", "HEAD");

        std::optional<Hash> upstreamTreeHash;

        auto rev = input.getRev();
        if (!rev) {
            auto refInfo = getRevFromRef(store, input);
            rev = refInfo.rev;
            upstreamTreeHash = refInfo.treeHash;
            debug("HEAD revision for '%s' is %s", input.to_string(), refInfo.rev.gitRev());
        }

        input.attrs.erase("ref");
        input.attrs.insert_or_assign("rev", rev->gitRev());

        auto cache = getCache();

        Attrs treeHashKey{{"_what", "gitRevToTreeHash"}, {"rev", rev->gitRev()}};
        Attrs lastModifiedKey{{"_what", "gitRevToLastModified"}, {"rev", rev->gitRev()}};

        if (auto treeHashAttrs = cache->lookup(treeHashKey)) {
            if (auto lastModifiedAttrs = cache->lookup(lastModifiedKey)) {
                auto treeHash = getRevAttr(*treeHashAttrs, "treeHash");
                auto lastModified = getIntAttr(*lastModifiedAttrs, "lastModified");
                if (getTarballCache()->hasObject(treeHash))
                    return {std::move(input), GitRepo::TarballInfo { .treeHash = treeHash, .lastModified = (time_t) lastModified }};
                else
                    debug("Git tree with hash '%s' has disappeared from the cache, refetching...", treeHash.gitRev());
            }
        }

        /* Stream the tarball into the tarball cache. */
        auto url = getDownloadUrl(input);

        auto source = sinkToSource([&](Sink & sink) {
            FileTransferRequest req(url.url);
            req.headers = url.headers;
            getFileTransfer()->download(std::move(req), sink);
        });

        auto tarballInfo = getTarballCache()->importTarball(*source);

<<<<<<< HEAD
        cache->upsert(treeHashKey, Attrs{{"treeHash", tarballInfo.treeHash.gitRev()}});
        cache->upsert(lastModifiedKey, Attrs{{"lastModified", (uint64_t) tarballInfo.lastModified}});

        if (upstreamTreeHash != tarballInfo.treeHash)
            warn(
                "Git tree hash mismatch for revision '%s' of '%s': "
                "expected '%s', got '%s'. "
                "This can happen if the Git repository uses submodules.",
                rev->gitRev(), input.to_string(), upstreamTreeHash->gitRev(), tarballInfo.treeHash.gitRev());

        return {std::move(input), tarballInfo};
    }

    std::pair<ref<InputAccessor>, Input> getAccessor(ref<Store> store, const Input & _input) const override
    {
        auto [input, tarballInfo] = downloadArchive(store, _input);

        input.attrs.insert_or_assign("treeHash", tarballInfo.treeHash.gitRev());
        input.attrs.insert_or_assign("lastModified", uint64_t(tarballInfo.lastModified));

        auto accessor = getTarballCache()->getAccessor(tarballInfo.treeHash);

        accessor->setPathDisplay("«" + input.to_string() + "»");

        return {accessor, input};
    }

    bool isLocked(const Input & input) const override
    {
        return (bool) input.getRev();
=======
        getCache()->add(
            store,
            lockedAttrs,
            {
                {"rev", rev->gitRev()},
                {"lastModified", uint64_t(result.lastModified)}
            },
            result.storePath,
            true);

        return {result.storePath, input};
    }

    std::optional<ExperimentalFeature> experimentalFeature() override
    {
        return Xp::Flakes;
>>>>>>> 955bbe53
    }
};

struct GitHubInputScheme : GitArchiveInputScheme
{
    std::string type() const override { return "github"; }

    std::optional<std::pair<std::string, std::string>> accessHeaderFromToken(const std::string & token) const override
    {
        // Github supports PAT/OAuth2 tokens and HTTP Basic
        // Authentication.  The former simply specifies the token, the
        // latter can use the token as the password.  Only the first
        // is used here. See
        // https://developer.github.com/v3/#authentication and
        // https://docs.github.com/en/developers/apps/authorizing-oath-apps
        return std::pair<std::string, std::string>("Authorization", fmt("token %s", token));
    }

    std::string getHost(const Input & input) const
    {
        return maybeGetStrAttr(input.attrs, "host").value_or("github.com");
    }

    std::string getOwner(const Input & input) const
    {
        return getStrAttr(input.attrs, "owner");
    }

    std::string getRepo(const Input & input) const
    {
        return getStrAttr(input.attrs, "repo");
    }

    /* .commit.tree.sha, .commit.committer.date */
    RefInfo getRevFromRef(nix::ref<Store> store, const Input & input) const override
    {
        auto host = getHost(input);
        auto url = fmt(
            host == "github.com"
            ? "https://api.%s/repos/%s/%s/commits/%s"
            : "https://%s/api/v3/repos/%s/%s/commits/%s",
            host, getOwner(input), getRepo(input), *input.getRef());

        Headers headers = makeHeadersWithAuthTokens(host);

        auto json = nlohmann::json::parse(
            readFile(
                store->toRealPath(
                    downloadFile(store, url, "source", false, headers).storePath)));
        return RefInfo {
            .rev = Hash::parseAny(std::string { json["sha"] }, htSHA1),
            .treeHash = Hash::parseAny(std::string { json["commit"]["tree"]["sha"] }, htSHA1)
        };
    }

    DownloadUrl getDownloadUrl(const Input & input) const override
    {
        auto host = getHost(input);

        Headers headers = makeHeadersWithAuthTokens(host);

        // If we have no auth headers then we default to the public archive
        // urls so we do not run into rate limits.
        const auto urlFmt =
            host != "github.com"
            ? "https://%s/api/v3/repos/%s/%s/tarball/%s"
            : headers.empty()
            ? "https://%s/%s/%s/archive/%s.tar.gz"
            : "https://api.%s/repos/%s/%s/tarball/%s";

        const auto url = fmt(urlFmt, host, getOwner(input), getRepo(input),
            input.getRev()->to_string(HashFormat::Base16, false));

        return DownloadUrl { url, headers };
    }

    void clone(const Input & input, const Path & destDir) const override
    {
        auto host = getHost(input);
        Input::fromURL(fmt("git+https://%s/%s/%s.git",
                host, getOwner(input), getRepo(input)))
            .applyOverrides(input.getRef(), input.getRev())
            .clone(destDir);
    }
};

struct GitLabInputScheme : GitArchiveInputScheme
{
    std::string type() const override { return "gitlab"; }

    std::optional<std::pair<std::string, std::string>> accessHeaderFromToken(const std::string & token) const override
    {
        // Gitlab supports 4 kinds of authorization, two of which are
        // relevant here: OAuth2 and PAT (Private Access Token).  The
        // user can indicate which token is used by specifying the
        // token as <TYPE>:<VALUE>, where type is "OAuth2" or "PAT".
        // If the <TYPE> is unrecognized, this will fall back to
        // treating this simply has <HDRNAME>:<HDRVAL>.  See
        // https://docs.gitlab.com/12.10/ee/api/README.html#authentication
        auto fldsplit = token.find_first_of(':');
        // n.b. C++20 would allow: if (token.starts_with("OAuth2:")) ...
        if ("OAuth2" == token.substr(0, fldsplit))
            return std::make_pair("Authorization", fmt("Bearer %s", token.substr(fldsplit+1)));
        if ("PAT" == token.substr(0, fldsplit))
            return std::make_pair("Private-token", token.substr(fldsplit+1));
        warn("Unrecognized GitLab token type %s",  token.substr(0, fldsplit));
        return std::make_pair(token.substr(0,fldsplit), token.substr(fldsplit+1));
    }

    RefInfo getRevFromRef(nix::ref<Store> store, const Input & input) const override
    {
        auto host = maybeGetStrAttr(input.attrs, "host").value_or("gitlab.com");
        // See rate limiting note below
        auto url = fmt("https://%s/api/v4/projects/%s%%2F%s/repository/commits?ref_name=%s",
            host, getStrAttr(input.attrs, "owner"), getStrAttr(input.attrs, "repo"), *input.getRef());

        Headers headers = makeHeadersWithAuthTokens(host);

        auto json = nlohmann::json::parse(
            readFile(
                store->toRealPath(
                    downloadFile(store, url, "source", false, headers).storePath)));
        return RefInfo {
            .rev = Hash::parseAny(std::string(json[0]["id"]), htSHA1)
        };
    }

    DownloadUrl getDownloadUrl(const Input & input) const override
    {
        // This endpoint has a rate limit threshold that may be
        // server-specific and vary based whether the user is
        // authenticated via an accessToken or not, but the usual rate
        // is 10 reqs/sec/ip-addr.  See
        // https://docs.gitlab.com/ee/user/gitlab_com/index.html#gitlabcom-specific-rate-limits
        auto host = maybeGetStrAttr(input.attrs, "host").value_or("gitlab.com");
        auto url = fmt("https://%s/api/v4/projects/%s%%2F%s/repository/archive.tar.gz?sha=%s",
            host, getStrAttr(input.attrs, "owner"), getStrAttr(input.attrs, "repo"),
            input.getRev()->to_string(HashFormat::Base16, false));

        Headers headers = makeHeadersWithAuthTokens(host);
        return DownloadUrl { url, headers };
    }

    void clone(const Input & input, const Path & destDir) const override
    {
        auto host = maybeGetStrAttr(input.attrs, "host").value_or("gitlab.com");
        // FIXME: get username somewhere
        Input::fromURL(fmt("git+https://%s/%s/%s.git",
                host, getStrAttr(input.attrs, "owner"), getStrAttr(input.attrs, "repo")))
            .applyOverrides(input.getRef(), input.getRev())
            .clone(destDir);
    }
};

struct SourceHutInputScheme : GitArchiveInputScheme
{
    std::string type() const override { return "sourcehut"; }

    std::optional<std::pair<std::string, std::string>> accessHeaderFromToken(const std::string & token) const override
    {
        // SourceHut supports both PAT and OAuth2. See
        // https://man.sr.ht/meta.sr.ht/oauth.md
        return std::pair<std::string, std::string>("Authorization", fmt("Bearer %s", token));
        // Note: This currently serves no purpose, as this kind of authorization
        // does not allow for downloading tarballs on sourcehut private repos.
        // Once it is implemented, however, should work as expected.
    }

    RefInfo getRevFromRef(nix::ref<Store> store, const Input & input) const override
    {
        // TODO: In the future, when the sourcehut graphql API is implemented for mercurial
        // and with anonymous access, this method should use it instead.

        auto ref = *input.getRef();

        auto host = maybeGetStrAttr(input.attrs, "host").value_or("git.sr.ht");
        auto base_url = fmt("https://%s/%s/%s",
            host, getStrAttr(input.attrs, "owner"), getStrAttr(input.attrs, "repo"));

        Headers headers = makeHeadersWithAuthTokens(host);

        std::string refUri;
        if (ref == "HEAD") {
            auto file = store->toRealPath(
                downloadFile(store, fmt("%s/HEAD", base_url), "source", false, headers).storePath);
            std::ifstream is(file);
            std::string line;
            getline(is, line);

            auto remoteLine = git::parseLsRemoteLine(line);
            if (!remoteLine) {
                throw BadURL("in '%d', couldn't resolve HEAD ref '%d'", input.to_string(), ref);
            }
            refUri = remoteLine->target;
        } else {
            refUri = fmt("refs/(heads|tags)/%s", ref);
        }
        std::regex refRegex(refUri);

        auto file = store->toRealPath(
            downloadFile(store, fmt("%s/info/refs", base_url), "source", false, headers).storePath);
        std::ifstream is(file);

        std::string line;
        std::optional<std::string> id;
        while(!id && getline(is, line)) {
            auto parsedLine = git::parseLsRemoteLine(line);
            if (parsedLine && parsedLine->reference && std::regex_match(*parsedLine->reference, refRegex))
                id = parsedLine->target;
        }

        if (!id)
            throw BadURL("in '%d', couldn't find ref '%d'", input.to_string(), ref);

        return RefInfo {
            .rev = Hash::parseAny(*id, htSHA1)
        };
    }

    DownloadUrl getDownloadUrl(const Input & input) const override
    {
        auto host = maybeGetStrAttr(input.attrs, "host").value_or("git.sr.ht");
        auto url = fmt("https://%s/%s/%s/archive/%s.tar.gz",
            host, getStrAttr(input.attrs, "owner"), getStrAttr(input.attrs, "repo"),
            input.getRev()->to_string(HashFormat::Base16, false));

        Headers headers = makeHeadersWithAuthTokens(host);
        return DownloadUrl { url, headers };
    }

    void clone(const Input & input, const Path & destDir) const override
    {
        auto host = maybeGetStrAttr(input.attrs, "host").value_or("git.sr.ht");
        Input::fromURL(fmt("git+https://%s/%s/%s",
                host, getStrAttr(input.attrs, "owner"), getStrAttr(input.attrs, "repo")))
            .applyOverrides(input.getRef(), input.getRev())
            .clone(destDir);
    }
};

static auto rGitHubInputScheme = OnStartup([] { registerInputScheme(std::make_unique<GitHubInputScheme>()); });
static auto rGitLabInputScheme = OnStartup([] { registerInputScheme(std::make_unique<GitLabInputScheme>()); });
static auto rSourceHutInputScheme = OnStartup([] { registerInputScheme(std::make_unique<SourceHutInputScheme>()); });

}<|MERGE_RESOLUTION|>--- conflicted
+++ resolved
@@ -7,13 +7,9 @@
 #include "git.hh"
 #include "fetchers.hh"
 #include "fetch-settings.hh"
-<<<<<<< HEAD
 #include "input-accessor.hh"
 #include "tarball.hh"
 #include "git-utils.hh"
-=======
-#include "tarball.hh"
->>>>>>> 955bbe53
 
 #include <optional>
 #include <nlohmann/json.hpp>
@@ -257,7 +253,6 @@
 
         auto tarballInfo = getTarballCache()->importTarball(*source);
 
-<<<<<<< HEAD
         cache->upsert(treeHashKey, Attrs{{"treeHash", tarballInfo.treeHash.gitRev()}});
         cache->upsert(lastModifiedKey, Attrs{{"lastModified", (uint64_t) tarballInfo.lastModified}});
 
@@ -288,24 +283,11 @@
     bool isLocked(const Input & input) const override
     {
         return (bool) input.getRev();
-=======
-        getCache()->add(
-            store,
-            lockedAttrs,
-            {
-                {"rev", rev->gitRev()},
-                {"lastModified", uint64_t(result.lastModified)}
-            },
-            result.storePath,
-            true);
-
-        return {result.storePath, input};
     }
 
     std::optional<ExperimentalFeature> experimentalFeature() override
     {
         return Xp::Flakes;
->>>>>>> 955bbe53
     }
 };
 
