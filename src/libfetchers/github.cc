--- conflicted
+++ resolved
@@ -238,14 +238,8 @@
         Headers headers = makeHeadersWithAuthTokens(host);
 
         auto json = nlohmann::json::parse(
-<<<<<<< HEAD
             readFile(store->toRealPath(store->makeFixedOutputPathFromCA(
-                downloadFile(store, url, "source", false).storePath))));
-=======
-            readFile(
-                store->toRealPath(
-                    downloadFile(store, url, "source", false, headers).storePath)));
->>>>>>> 51c29921
+                downloadFile(store, url, "source", false, headers).storePath))));
         auto rev = Hash::parseAny(std::string { json["sha"] }, htSHA1);
         debug("HEAD revision for '%s' is %s", url, rev.gitRev());
         return rev;
@@ -302,21 +296,13 @@
         auto host = maybeGetStrAttr(input.attrs, "host").value_or("gitlab.com");
         // See rate limiting note below
         auto url = fmt("https://%s/api/v4/projects/%s%%2F%s/repository/commits?ref_name=%s",
-<<<<<<< HEAD
-            host_url, getStrAttr(input.attrs, "owner"), getStrAttr(input.attrs, "repo"), *input.getRef());
+            host, getStrAttr(input.attrs, "owner"), getStrAttr(input.attrs, "repo"), *input.getRef());
+
+        Headers headers = makeHeadersWithAuthTokens(host);
+
         auto json = nlohmann::json::parse(readFile(
             store->toRealPath(store->makeFixedOutputPathFromCA(
-                downloadFile(store, url, "source", false).storePath))));
-=======
-            host, getStrAttr(input.attrs, "owner"), getStrAttr(input.attrs, "repo"), *input.getRef());
-
-        Headers headers = makeHeadersWithAuthTokens(host);
-
-        auto json = nlohmann::json::parse(
-            readFile(
-                store->toRealPath(
-                    downloadFile(store, url, "source", false, headers).storePath)));
->>>>>>> 51c29921
+                downloadFile(store, url, "source", false, headers).storePath))));
         auto rev = Hash::parseAny(std::string(json[0]["id"]), htSHA1);
         debug("HEAD revision for '%s' is %s", url, rev.gitRev());
         return rev;
