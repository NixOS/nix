--- conflicted
+++ resolved
@@ -294,16 +294,11 @@
         #endif
         input.attrs.insert_or_assign("lastModified", uint64_t(tarballInfo.lastModified));
 
-<<<<<<< HEAD
-        auto accessor = getTarballCache()->getAccessor(tarballInfo.treeHash, false, false);
-
-        accessor->setPathDisplay("«" + input.to_string() + "»");
-=======
         auto accessor = getTarballCache()->getAccessor(
             tarballInfo.treeHash,
             false,
-            "«" + input.to_string() + "»");
->>>>>>> cba27bae
+            "«" + input.to_string() + "»",
+            false);
 
         return {accessor, input};
     }
