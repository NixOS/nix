#include "tarball.hh"
#include "fetchers.hh"
#include "cache.hh"
#include "filetransfer.hh"
#include "globals.hh"
#include "store-api.hh"
#include "archive.hh"
#include "tarfile.hh"
#include "types.hh"
#include "split.hh"
<<<<<<< HEAD
#include "fs-input-accessor.hh"
#include "store-api.hh"
#include "git-utils.hh"
=======
#include "posix-source-accessor.hh"
>>>>>>> 06be819b

namespace nix::fetchers {

DownloadFileResult downloadFile(
    ref<Store> store,
    const std::string & url,
    const std::string & name,
    bool locked,
    const Headers & headers)
{
    // FIXME: check store

    Attrs inAttrs({
        {"type", "file"},
        {"url", url},
        {"name", name},
    });

    auto cached = getCache()->lookupExpired(*store, inAttrs);

    auto useCached = [&]() -> DownloadFileResult
    {
        return {
            .storePath = std::move(cached->storePath),
            .etag = getStrAttr(cached->infoAttrs, "etag"),
            .effectiveUrl = getStrAttr(cached->infoAttrs, "url"),
            .immutableUrl = maybeGetStrAttr(cached->infoAttrs, "immutableUrl"),
        };
    };

    if (cached && !cached->expired)
        return useCached();

    FileTransferRequest request(url);
    request.headers = headers;
    if (cached)
        request.expectedETag = getStrAttr(cached->infoAttrs, "etag");
    FileTransferResult res;
    try {
        res = getFileTransfer()->download(request);
    } catch (FileTransferError & e) {
        if (cached) {
            warn("%s; using cached version", e.msg());
            return useCached();
        } else
            throw;
    }

    // FIXME: write to temporary file.
    Attrs infoAttrs({
        {"etag", res.etag},
    });

    if (res.immutableUrl)
        infoAttrs.emplace("immutableUrl", *res.immutableUrl);

    std::optional<StorePath> storePath;

    if (res.cached) {
        assert(cached);
        storePath = std::move(cached->storePath);
    } else {
        StringSink sink;
        dumpString(res.data, sink);
        auto hash = hashString(HashAlgorithm::SHA256, res.data);
        ValidPathInfo info {
            *store,
            name,
            FixedOutputInfo {
                .method = FileIngestionMethod::Flat,
                .hash = hash,
                .references = {},
            },
            hashString(HashAlgorithm::SHA256, sink.s),
        };
        info.narSize = sink.s.size();
        auto source = StringSource { sink.s };
        store->addToStore(info, source, NoRepair, NoCheckSigs);
        storePath = std::move(info.path);
    }

<<<<<<< HEAD
    for (auto & url : res.urls) {
        inAttrs.insert_or_assign("url", url);
        infoAttrs.insert_or_assign("url", *res.urls.rbegin());
        getCache()->add(
            store,
            inAttrs,
=======
    getCache()->add(
        *store,
        inAttrs,
        infoAttrs,
        *storePath,
        locked);

    if (url != res.effectiveUri)
        getCache()->add(
            *store,
            {
                {"type", "file"},
                {"url", res.effectiveUri},
                {"name", name},
            },
>>>>>>> 06be819b
            infoAttrs,
            *storePath,
            locked);
    }

    return {
        .storePath = std::move(*storePath),
        .etag = res.etag,
        .effectiveUrl = *res.urls.rbegin(),
        .immutableUrl = res.immutableUrl,
    };
}

/* Download and import a tarball into the Git cache. The result is
   the Git tree hash of the root directory. */
DownloadTarballResult downloadTarball(
    const std::string & url,
    const Headers & headers)
{
    Attrs inAttrs({
        {"_what", "tarballCache"},
        {"url", url},
    });

<<<<<<< HEAD
    auto cached = getCache()->lookupExpired(inAttrs);
=======
    auto cached = getCache()->lookupExpired(*store, inAttrs);
>>>>>>> 06be819b

    auto attrsToResult = [&](const Attrs & infoAttrs)
    {
        auto treeHash = getRevAttr(infoAttrs, "treeHash");
        return DownloadTarballResult {
            .treeHash = treeHash,
            .lastModified = (time_t) getIntAttr(infoAttrs, "lastModified"),
            .immutableUrl = maybeGetStrAttr(infoAttrs, "immutableUrl"),
            .accessor = getTarballCache()->getAccessor(treeHash),
        };
    };

    if (cached && !getTarballCache()->hasObject(getRevAttr(cached->infoAttrs, "treeHash")))
        cached.reset();

    if (cached && !cached->expired)
        return attrsToResult(cached->infoAttrs);

<<<<<<< HEAD
    auto _res = std::make_shared<Sync<FileTransferResult>>();
=======
    if (cached && res.etag != "" && getStrAttr(cached->infoAttrs, "etag") == res.etag) {
        unpackedStorePath = std::move(cached->storePath);
        lastModified = getIntAttr(cached->infoAttrs, "lastModified");
    } else {
        Path tmpDir = createTempDir();
        AutoDelete autoDelete(tmpDir, true);
        unpackTarfile(store->toRealPath(res.storePath), tmpDir);
        auto members = readDirectory(tmpDir);
        if (members.size() != 1)
            throw nix::Error("tarball '%s' contains an unexpected number of top-level files", url);
        auto topDir = tmpDir + "/" + members.begin()->name;
        lastModified = lstat(topDir).st_mtime;
        PosixSourceAccessor accessor;
        unpackedStorePath = store->addToStore(name, accessor, CanonPath { topDir }, FileIngestionMethod::Recursive, HashAlgorithm::SHA256, {}, defaultPathFilter, NoRepair);
    }
>>>>>>> 06be819b

    auto source = sinkToSource([&](Sink & sink) {
        FileTransferRequest req(url);
        req.expectedETag = cached ? getStrAttr(cached->infoAttrs, "etag") : "";
        getFileTransfer()->download(std::move(req), sink,
            [_res](FileTransferResult r)
            {
                *_res->lock() = r;
            });
    });

    // FIXME: fall back to cached value if download fails.

<<<<<<< HEAD
    /* Note: if the download is cached, `importTarball()` will receive
       no data, which causes it to import an empty tarball. */
    auto tarballInfo = getTarballCache()->importTarball(*source);
=======
    getCache()->add(
        *store,
        inAttrs,
        infoAttrs,
        *unpackedStorePath,
        locked);
>>>>>>> 06be819b

    auto res(_res->lock());

    Attrs infoAttrs;

    if (res->cached) {
        infoAttrs = cached->infoAttrs;
    } else {
        infoAttrs.insert_or_assign("etag", res->etag);
        infoAttrs.insert_or_assign("treeHash", tarballInfo.treeHash.gitRev());
        infoAttrs.insert_or_assign("lastModified", uint64_t(tarballInfo.lastModified));
        if (res->immutableUrl)
            infoAttrs.insert_or_assign("immutableUrl", *res->immutableUrl);
    }

    /* Insert a cache entry for every URL in the redirect chain. */
    for (auto & url : res->urls) {
        inAttrs.insert_or_assign("url", url);
        getCache()->upsert(inAttrs, infoAttrs);
    }

    // FIXME: add a cache entry for immutableUrl? That could allow
    // cache poisoning.

    return attrsToResult(infoAttrs);
}

// An input scheme corresponding to a curl-downloadable resource.
struct CurlInputScheme : InputScheme
{
    const std::set<std::string> transportUrlSchemes = {"file", "http", "https"};

    const bool hasTarballExtension(std::string_view path) const
    {
        return hasSuffix(path, ".zip") || hasSuffix(path, ".tar")
            || hasSuffix(path, ".tgz") || hasSuffix(path, ".tar.gz")
            || hasSuffix(path, ".tar.xz") || hasSuffix(path, ".tar.bz2")
            || hasSuffix(path, ".tar.zst");
    }

    virtual bool isValidURL(const ParsedURL & url, bool requireTree) const = 0;

    static const std::set<std::string> specialParams;

    std::optional<Input> inputFromURL(const ParsedURL & _url, bool requireTree) const override
    {
        if (!isValidURL(_url, requireTree))
            return std::nullopt;

        Input input;

        auto url = _url;

        url.scheme = parseUrlScheme(url.scheme).transport;

        auto narHash = url.query.find("narHash");
        if (narHash != url.query.end())
            input.attrs.insert_or_assign("narHash", narHash->second);

        if (auto i = get(url.query, "rev"))
            input.attrs.insert_or_assign("rev", *i);

        if (auto i = get(url.query, "revCount"))
            if (auto n = string2Int<uint64_t>(*i))
                input.attrs.insert_or_assign("revCount", *n);

        if (auto i = get(url.query, "lastModified"))
            if (auto n = string2Int<uint64_t>(*i))
                input.attrs.insert_or_assign("lastModified", *n);

        for (auto & param : allowedAttrs())
            url.query.erase(param);

        input.attrs.insert_or_assign("type", std::string { schemeName() });
        input.attrs.insert_or_assign("url", url.to_string());
        return input;
    }

    StringSet allowedAttrs() const override
    {
        return {
            "type",
            "url",
            "narHash",
            "name",
            "unpack",
            "rev",
            "revCount",
            "lastModified",
        };
    }

    std::optional<Input> inputFromAttrs(const Attrs & attrs) const override
    {
        Input input;
        input.attrs = attrs;

        //input.locked = (bool) maybeGetStrAttr(input.attrs, "hash");
        return input;
    }

    ParsedURL toURL(const Input & input) const override
    {
        auto url = parseURL(getStrAttr(input.attrs, "url"));
        // NAR hashes are preferred over file hashes since tar/zip
        // files don't have a canonical representation.
        if (auto narHash = input.getNarHash())
            url.query.insert_or_assign("narHash", narHash->to_string(HashFormat::SRI, true));
        return url;
    }

    bool isLocked(const Input & input) const override
    {
        return (bool) input.getNarHash();
    }
};

struct FileInputScheme : CurlInputScheme
{
    std::string_view schemeName() const override { return "file"; }

    bool isValidURL(const ParsedURL & url, bool requireTree) const override
    {
        auto parsedUrlScheme = parseUrlScheme(url.scheme);
        return transportUrlSchemes.count(std::string(parsedUrlScheme.transport))
            && (parsedUrlScheme.application
                ? parsedUrlScheme.application.value() == schemeName()
                : (!requireTree && !hasTarballExtension(url.path)));
    }

    std::pair<ref<InputAccessor>, Input> getAccessor(ref<Store> store, const Input & _input) const override
    {
        auto input(_input);

        auto file = downloadFile(store, getStrAttr(input.attrs, "url"), input.getName(), false);

        // FIXME: remove?
        auto narHash = store->queryPathInfo(file.storePath)->narHash;
        input.attrs.insert_or_assign("narHash", narHash.to_string(HashFormat::SRI, true));

        return {makeStorePathAccessor(store, file.storePath), input};
    }
};

struct TarballInputScheme : CurlInputScheme
{
    std::string_view schemeName() const override { return "tarball"; }

    bool isValidURL(const ParsedURL & url, bool requireTree) const override
    {
        auto parsedUrlScheme = parseUrlScheme(url.scheme);

        return transportUrlSchemes.count(std::string(parsedUrlScheme.transport))
            && (parsedUrlScheme.application
                ? parsedUrlScheme.application.value() == schemeName()
                : (requireTree || hasTarballExtension(url.path)));
    }

    std::pair<ref<InputAccessor>, Input> getAccessor(ref<Store> store, const Input & _input) const override
    {
        auto input(_input);

        auto result = downloadTarball(getStrAttr(input.attrs, "url"), {});

        result.accessor->setPathDisplay("«" + input.to_string() + "»");

        if (result.immutableUrl) {
            auto immutableInput = Input::fromURL(*result.immutableUrl);
            // FIXME: would be nice to support arbitrary flakerefs
            // here, e.g. git flakes.
            if (immutableInput.getType() != "tarball")
                throw Error("tarball 'Link' headers that redirect to non-tarball URLs are not supported");
            input = immutableInput;
        }

        if (result.lastModified && !input.attrs.contains("lastModified"))
            input.attrs.insert_or_assign("lastModified", uint64_t(result.lastModified));

        input.attrs.insert_or_assign("narHash",
            getTarballCache()->treeHashToNarHash(result.treeHash).to_string(HashFormat::SRI, true));

        return {result.accessor, input};
    }
};

static auto rTarballInputScheme = OnStartup([] { registerInputScheme(std::make_unique<TarballInputScheme>()); });
static auto rFileInputScheme = OnStartup([] { registerInputScheme(std::make_unique<FileInputScheme>()); });

}<|MERGE_RESOLUTION|>--- conflicted
+++ resolved
@@ -8,13 +8,10 @@
 #include "tarfile.hh"
 #include "types.hh"
 #include "split.hh"
-<<<<<<< HEAD
+#include "posix-source-accessor.hh"
 #include "fs-input-accessor.hh"
 #include "store-api.hh"
 #include "git-utils.hh"
-=======
-#include "posix-source-accessor.hh"
->>>>>>> 06be819b
 
 namespace nix::fetchers {
 
@@ -96,30 +93,12 @@
         storePath = std::move(info.path);
     }
 
-<<<<<<< HEAD
     for (auto & url : res.urls) {
         inAttrs.insert_or_assign("url", url);
         infoAttrs.insert_or_assign("url", *res.urls.rbegin());
         getCache()->add(
-            store,
+            *store,
             inAttrs,
-=======
-    getCache()->add(
-        *store,
-        inAttrs,
-        infoAttrs,
-        *storePath,
-        locked);
-
-    if (url != res.effectiveUri)
-        getCache()->add(
-            *store,
-            {
-                {"type", "file"},
-                {"url", res.effectiveUri},
-                {"name", name},
-            },
->>>>>>> 06be819b
             infoAttrs,
             *storePath,
             locked);
@@ -144,11 +123,7 @@
         {"url", url},
     });
 
-<<<<<<< HEAD
     auto cached = getCache()->lookupExpired(inAttrs);
-=======
-    auto cached = getCache()->lookupExpired(*store, inAttrs);
->>>>>>> 06be819b
 
     auto attrsToResult = [&](const Attrs & infoAttrs)
     {
@@ -157,7 +132,7 @@
             .treeHash = treeHash,
             .lastModified = (time_t) getIntAttr(infoAttrs, "lastModified"),
             .immutableUrl = maybeGetStrAttr(infoAttrs, "immutableUrl"),
-            .accessor = getTarballCache()->getAccessor(treeHash),
+            .accessor = getTarballCache()->getAccessor(treeHash, false),
         };
     };
 
@@ -167,25 +142,7 @@
     if (cached && !cached->expired)
         return attrsToResult(cached->infoAttrs);
 
-<<<<<<< HEAD
     auto _res = std::make_shared<Sync<FileTransferResult>>();
-=======
-    if (cached && res.etag != "" && getStrAttr(cached->infoAttrs, "etag") == res.etag) {
-        unpackedStorePath = std::move(cached->storePath);
-        lastModified = getIntAttr(cached->infoAttrs, "lastModified");
-    } else {
-        Path tmpDir = createTempDir();
-        AutoDelete autoDelete(tmpDir, true);
-        unpackTarfile(store->toRealPath(res.storePath), tmpDir);
-        auto members = readDirectory(tmpDir);
-        if (members.size() != 1)
-            throw nix::Error("tarball '%s' contains an unexpected number of top-level files", url);
-        auto topDir = tmpDir + "/" + members.begin()->name;
-        lastModified = lstat(topDir).st_mtime;
-        PosixSourceAccessor accessor;
-        unpackedStorePath = store->addToStore(name, accessor, CanonPath { topDir }, FileIngestionMethod::Recursive, HashAlgorithm::SHA256, {}, defaultPathFilter, NoRepair);
-    }
->>>>>>> 06be819b
 
     auto source = sinkToSource([&](Sink & sink) {
         FileTransferRequest req(url);
@@ -199,18 +156,11 @@
 
     // FIXME: fall back to cached value if download fails.
 
-<<<<<<< HEAD
     /* Note: if the download is cached, `importTarball()` will receive
        no data, which causes it to import an empty tarball. */
-    auto tarballInfo = getTarballCache()->importTarball(*source);
-=======
-    getCache()->add(
-        *store,
-        inAttrs,
-        infoAttrs,
-        *unpackedStorePath,
-        locked);
->>>>>>> 06be819b
+    TarArchive archive { *source };
+    auto parseSink = getTarballCache()->getFileSystemObjectSink();
+    auto lastModified = unpackTarfileToSink(archive, *parseSink);
 
     auto res(_res->lock());
 
@@ -220,8 +170,8 @@
         infoAttrs = cached->infoAttrs;
     } else {
         infoAttrs.insert_or_assign("etag", res->etag);
-        infoAttrs.insert_or_assign("treeHash", tarballInfo.treeHash.gitRev());
-        infoAttrs.insert_or_assign("lastModified", uint64_t(tarballInfo.lastModified));
+        infoAttrs.insert_or_assign("treeHash", parseSink->sync().gitRev());
+        infoAttrs.insert_or_assign("lastModified", uint64_t(lastModified));
         if (res->immutableUrl)
             infoAttrs.insert_or_assign("immutableUrl", *res->immutableUrl);
     }
