#include "fetchers.hh"
#include "cache.hh"
#include "filetransfer.hh"
#include "globals.hh"
#include "store-api.hh"
#include "archive.hh"
#include "tarfile.hh"

namespace nix::fetchers {

DownloadFileResult downloadFile(
    ref<Store> store,
    const std::string & url,
    const std::string & name,
    bool immutable)
{
    // FIXME: check store

    Attrs inAttrs({
        {"type", "file"},
        {"url", url},
        {"name", name},
    });

    auto cached = getCache()->lookupExpired(store, inAttrs);

    auto useCached = [&]() -> DownloadFileResult
    {
        return {
            .storePath = std::move(cached->storePath),
            .etag = getStrAttr(cached->infoAttrs, "etag"),
            .effectiveUrl = getStrAttr(cached->infoAttrs, "url")
        };
    };

    if (cached && !cached->expired)
        return useCached();

    FileTransferRequest request(url);
    if (cached)
        request.expectedETag = getStrAttr(cached->infoAttrs, "etag");
    FileTransferResult res;
    try {
        res = getFileTransfer()->download(request);
    } catch (FileTransferError & e) {
        if (cached) {
            warn("%s; using cached version", e.msg());
            return useCached();
        } else
            throw;
    }

    // FIXME: write to temporary file.

    Attrs infoAttrs({
        {"etag", res.etag},
        {"url", res.effectiveUri},
    });

    std::optional<StorePath> storePath;

    if (res.cached) {
        assert(cached);
        assert(request.expectedETag == res.etag);
        storePath = std::move(cached->storePath);
    } else {
        StringSink sink;
        dumpString(*res.data, sink);
        auto hash = hashString(HashType::SHA256, *res.data);
        ValidPathInfo info(store->makeFixedOutputPath(FileIngestionMethod::Flat, hash, name));
        info.narHash = hashString(HashType::SHA256, *sink.s);
        info.narSize = sink.s->size();
        info.ca = makeFixedOutputCA(FileIngestionMethod::Flat, hash);
        auto source = StringSource { *sink.s };
        store->addToStore(info, source, NoRepair, NoCheckSigs);
        storePath = std::move(info.path);
    }

    getCache()->add(
        store,
        inAttrs,
        infoAttrs,
        *storePath,
        immutable);

    if (url != res.effectiveUri)
        getCache()->add(
            store,
            {
                {"type", "file"},
                {"url", res.effectiveUri},
                {"name", name},
            },
            infoAttrs,
            *storePath,
            immutable);

    return {
        .storePath = std::move(*storePath),
        .etag = res.etag,
        .effectiveUrl = res.effectiveUri,
    };
}

Tree downloadTarball(
    ref<Store> store,
    const std::string & url,
    const std::string & name,
    bool immutable)
{
    Attrs inAttrs({
        {"type", "tarball"},
        {"url", url},
        {"name", name},
    });

    auto cached = getCache()->lookupExpired(store, inAttrs);

    if (cached && !cached->expired)
        return Tree {
            .actualPath = store->toRealPath(cached->storePath),
            .storePath = std::move(cached->storePath),
            .info = TreeInfo {
                .lastModified = getIntAttr(cached->infoAttrs, "lastModified"),
            },
        };

    auto res = downloadFile(store, url, name, immutable);

    std::optional<StorePath> unpackedStorePath;
    time_t lastModified;

    if (cached && res.etag != "" && getStrAttr(cached->infoAttrs, "etag") == res.etag) {
        unpackedStorePath = std::move(cached->storePath);
        lastModified = getIntAttr(cached->infoAttrs, "lastModified");
    } else {
        Path tmpDir = createTempDir();
        AutoDelete autoDelete(tmpDir, true);
        unpackTarfile(store->toRealPath(res.storePath), tmpDir);
        auto members = readDirectory(tmpDir);
        if (members.size() != 1)
            throw nix::Error("tarball '%s' contains an unexpected number of top-level files", url);
        auto topDir = tmpDir + "/" + members.begin()->name;
        lastModified = lstat(topDir).st_mtime;
        unpackedStorePath = store->addToStore(name, topDir, FileIngestionMethod::Recursive, HashType::SHA256, defaultPathFilter, NoRepair);
    }

    Attrs infoAttrs({
        {"lastModified", lastModified},
        {"etag", res.etag},
    });

    getCache()->add(
        store,
        inAttrs,
        infoAttrs,
        *unpackedStorePath,
        immutable);

    return Tree {
        .actualPath = store->toRealPath(*unpackedStorePath),
        .storePath = std::move(*unpackedStorePath),
        .info = TreeInfo {
            .lastModified = lastModified,
        },
    };
}

struct TarballInput : Input
{
    ParsedURL url;
    std::optional<Hash> hash;

    TarballInput(const ParsedURL & url) : url(url)
    { }

    std::string type() const override { return "tarball"; }

    bool operator ==(const Input & other) const override
    {
        auto other2 = dynamic_cast<const TarballInput *>(&other);
        return
            other2
            && to_string() == other2->to_string()
            && hash == other2->hash;
    }

    bool isImmutable() const override
    {
        return hash || narHash;
    }

    ParsedURL toURL() const override
    {
        auto url2(url);
        // NAR hashes are preferred over file hashes since tar/zip files
        // don't have a canonical representation.
        if (narHash)
<<<<<<< HEAD
            url2.query.insert_or_assign("narHash", narHash->to_string(Base::SRI));
        else if (hash)
            url2.query.insert_or_assign("hash", hash->to_string(Base::SRI));
=======
            url2.query.insert_or_assign("narHash", narHash->to_string(SRI, true));
        else if (hash)
            url2.query.insert_or_assign("hash", hash->to_string(SRI, true));
>>>>>>> 15abb2aa
        return url2;
    }

    Attrs toAttrsInternal() const override
    {
        Attrs attrs;
        attrs.emplace("url", url.to_string());
        if (hash)
<<<<<<< HEAD
            attrs.emplace("hash", hash->to_string(Base::SRI));
=======
            attrs.emplace("hash", hash->to_string(SRI, true));
>>>>>>> 15abb2aa
        return attrs;
    }

    std::pair<Tree, std::shared_ptr<const Input>> fetchTreeInternal(nix::ref<Store> store) const override
    {
        auto tree = downloadTarball(store, url.to_string(), "source", false);

        auto input = std::make_shared<TarballInput>(*this);
        input->narHash = store->queryPathInfo(tree.storePath)->narHash;

        return {std::move(tree), input};
    }
};

struct TarballInputScheme : InputScheme
{
    std::unique_ptr<Input> inputFromURL(const ParsedURL & url) override
    {
        if (url.scheme != "file" && url.scheme != "http" && url.scheme != "https") return nullptr;

        if (!hasSuffix(url.path, ".zip")
            && !hasSuffix(url.path, ".tar")
            && !hasSuffix(url.path, ".tar.gz")
            && !hasSuffix(url.path, ".tar.xz")
            && !hasSuffix(url.path, ".tar.bz2"))
            return nullptr;

        auto input = std::make_unique<TarballInput>(url);

        auto hash = input->url.query.find("hash");
        if (hash != input->url.query.end()) {
            // FIXME: require SRI hash.
            input->hash = Hash(hash->second);
            input->url.query.erase(hash);
        }

        auto narHash = input->url.query.find("narHash");
        if (narHash != input->url.query.end()) {
            // FIXME: require SRI hash.
            input->narHash = Hash(narHash->second);
            input->url.query.erase(narHash);
        }

        return input;
    }

    std::unique_ptr<Input> inputFromAttrs(const Attrs & attrs) override
    {
        if (maybeGetStrAttr(attrs, "type") != "tarball") return {};

        for (auto & [name, value] : attrs)
            if (name != "type" && name != "url" && name != "hash")
                throw Error("unsupported tarball input attribute '%s'", name);

        auto input = std::make_unique<TarballInput>(parseURL(getStrAttr(attrs, "url")));
        if (auto hash = maybeGetStrAttr(attrs, "hash"))
            input->hash = newHashAllowEmpty(*hash, {});

        return input;
    }
};

static auto r1 = OnStartup([] { registerInputScheme(std::make_unique<TarballInputScheme>()); });

}<|MERGE_RESOLUTION|>--- conflicted
+++ resolved
@@ -66,9 +66,9 @@
     } else {
         StringSink sink;
         dumpString(*res.data, sink);
-        auto hash = hashString(HashType::SHA256, *res.data);
+        auto hash = hashString(htSHA256, *res.data);
         ValidPathInfo info(store->makeFixedOutputPath(FileIngestionMethod::Flat, hash, name));
-        info.narHash = hashString(HashType::SHA256, *sink.s);
+        info.narHash = hashString(htSHA256, *sink.s);
         info.narSize = sink.s->size();
         info.ca = makeFixedOutputCA(FileIngestionMethod::Flat, hash);
         auto source = StringSource { *sink.s };
@@ -142,7 +142,7 @@
             throw nix::Error("tarball '%s' contains an unexpected number of top-level files", url);
         auto topDir = tmpDir + "/" + members.begin()->name;
         lastModified = lstat(topDir).st_mtime;
-        unpackedStorePath = store->addToStore(name, topDir, FileIngestionMethod::Recursive, HashType::SHA256, defaultPathFilter, NoRepair);
+        unpackedStorePath = store->addToStore(name, topDir, FileIngestionMethod::Recursive, htSHA256, defaultPathFilter, NoRepair);
     }
 
     Attrs infoAttrs({
@@ -196,15 +196,9 @@
         // NAR hashes are preferred over file hashes since tar/zip files
         // don't have a canonical representation.
         if (narHash)
-<<<<<<< HEAD
-            url2.query.insert_or_assign("narHash", narHash->to_string(Base::SRI));
-        else if (hash)
-            url2.query.insert_or_assign("hash", hash->to_string(Base::SRI));
-=======
             url2.query.insert_or_assign("narHash", narHash->to_string(SRI, true));
         else if (hash)
             url2.query.insert_or_assign("hash", hash->to_string(SRI, true));
->>>>>>> 15abb2aa
         return url2;
     }
 
@@ -213,11 +207,7 @@
         Attrs attrs;
         attrs.emplace("url", url.to_string());
         if (hash)
-<<<<<<< HEAD
-            attrs.emplace("hash", hash->to_string(Base::SRI));
-=======
             attrs.emplace("hash", hash->to_string(SRI, true));
->>>>>>> 15abb2aa
         return attrs;
     }
 
