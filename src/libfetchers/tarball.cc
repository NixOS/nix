#include "tarball.hh"
#include "fetchers.hh"
#include "cache.hh"
#include "filetransfer.hh"
#include "globals.hh"
#include "store-api.hh"
#include "archive.hh"
#include "tarfile.hh"
#include "types.hh"
#include "split.hh"
#include "fs-input-accessor.hh"
#include "store-api.hh"

namespace nix::fetchers {

DownloadFileResult downloadFile(
    ref<Store> store,
    const std::string & url,
    const std::string & name,
    bool locked,
    const Headers & headers)
{
    // FIXME: check store

    Attrs inAttrs({
        {"type", "file"},
        {"url", url},
        {"name", name},
    });

    auto cached = getCache()->lookupExpired(store, inAttrs);

    auto useCached = [&]() -> DownloadFileResult
    {
        return {
            .storePath = std::move(cached->storePath),
            .etag = getStrAttr(cached->infoAttrs, "etag"),
            .effectiveUrl = getStrAttr(cached->infoAttrs, "url"),
            .immutableUrl = maybeGetStrAttr(cached->infoAttrs, "immutableUrl"),
        };
    };

    if (cached && !cached->expired)
        return useCached();

    FileTransferRequest request(url);
    request.headers = headers;
    if (cached)
        request.expectedETag = getStrAttr(cached->infoAttrs, "etag");
    FileTransferResult res;
    try {
        res = getFileTransfer()->download(request);
    } catch (FileTransferError & e) {
        if (cached) {
            warn("%s; using cached version", e.msg());
            return useCached();
        } else
            throw;
    }

    // FIXME: write to temporary file.
    Attrs infoAttrs({
        {"etag", res.etag},
        {"url", res.effectiveUri},
    });

    if (res.immutableUrl)
        infoAttrs.emplace("immutableUrl", *res.immutableUrl);

    std::optional<StorePath> storePath;

    if (res.cached) {
        assert(cached);
        storePath = std::move(cached->storePath);
    } else {
        StringSink sink;
        dumpString(res.data, sink);
        auto hash = hashString(htSHA256, res.data);
        ValidPathInfo info {
            *store,
            name,
            FixedOutputInfo {
                .hash = {
                    .method = FileIngestionMethod::Flat,
                    .hash = hash,
                },
                .references = {},
            },
            hashString(htSHA256, sink.s),
        };
        info.narSize = sink.s.size();
        auto source = StringSource { sink.s };
        store->addToStore(info, source, NoRepair, NoCheckSigs);
        storePath = std::move(info.path);
    }

    getCache()->add(
        store,
        inAttrs,
        infoAttrs,
        *storePath,
        locked);

    if (url != res.effectiveUri)
        getCache()->add(
            store,
            {
                {"type", "file"},
                {"url", res.effectiveUri},
                {"name", name},
            },
            infoAttrs,
            *storePath,
            locked);

    return {
        .storePath = std::move(*storePath),
        .etag = res.etag,
        .effectiveUrl = res.effectiveUri,
        .immutableUrl = res.immutableUrl,
    };
}

<<<<<<< HEAD
std::pair<StorePath, time_t> downloadTarball(
=======
DownloadTarballResult downloadTarball(
>>>>>>> f5e620bf
    ref<Store> store,
    const std::string & url,
    const std::string & name,
    bool locked,
    const Headers & headers)
{
    Attrs inAttrs({
        {"type", "tarball"},
        {"url", url},
        {"name", name},
    });

    auto cached = getCache()->lookupExpired(store, inAttrs);

    if (cached && !cached->expired)
        return {
<<<<<<< HEAD
            std::move(cached->storePath),
            getIntAttr(cached->infoAttrs, "lastModified")
=======
            .tree = Tree { .actualPath = store->toRealPath(cached->storePath), .storePath = std::move(cached->storePath) },
            .lastModified = (time_t) getIntAttr(cached->infoAttrs, "lastModified"),
            .immutableUrl = maybeGetStrAttr(cached->infoAttrs, "immutableUrl"),
>>>>>>> f5e620bf
        };

    auto res = downloadFile(store, url, name, locked, headers);

    std::optional<StorePath> unpackedStorePath;
    time_t lastModified;

    if (cached && res.etag != "" && getStrAttr(cached->infoAttrs, "etag") == res.etag) {
        unpackedStorePath = std::move(cached->storePath);
        lastModified = getIntAttr(cached->infoAttrs, "lastModified");
    } else {
        Path tmpDir = createTempDir();
        AutoDelete autoDelete(tmpDir, true);
        unpackTarfile(store->toRealPath(res.storePath), tmpDir);
        auto members = readDirectory(tmpDir);
        if (members.size() != 1)
            throw nix::Error("tarball '%s' contains an unexpected number of top-level files", url);
        auto topDir = tmpDir + "/" + members.begin()->name;
        lastModified = lstat(topDir).st_mtime;
        unpackedStorePath = store->addToStore(name, topDir, FileIngestionMethod::Recursive, htSHA256, defaultPathFilter, NoRepair);
    }

    Attrs infoAttrs({
        {"lastModified", uint64_t(lastModified)},
        {"etag", res.etag},
    });

    if (res.immutableUrl)
        infoAttrs.emplace("immutableUrl", *res.immutableUrl);

    getCache()->add(
        store,
        inAttrs,
        infoAttrs,
        *unpackedStorePath,
        locked);

    return {
<<<<<<< HEAD
        std::move(*unpackedStorePath),
        lastModified,
=======
        .tree = Tree { .actualPath = store->toRealPath(*unpackedStorePath), .storePath = std::move(*unpackedStorePath) },
        .lastModified = lastModified,
        .immutableUrl = res.immutableUrl,
>>>>>>> f5e620bf
    };
}

// An input scheme corresponding to a curl-downloadable resource.
struct CurlInputScheme : InputScheme
{
    virtual const std::string inputType() const = 0;
    const std::set<std::string> transportUrlSchemes = {"file", "http", "https"};

    const bool hasTarballExtension(std::string_view path) const
    {
        return hasSuffix(path, ".zip") || hasSuffix(path, ".tar")
            || hasSuffix(path, ".tgz") || hasSuffix(path, ".tar.gz")
            || hasSuffix(path, ".tar.xz") || hasSuffix(path, ".tar.bz2")
            || hasSuffix(path, ".tar.zst");
    }

    virtual bool isValidURL(const ParsedURL & url) const = 0;

    std::optional<Input> inputFromURL(const ParsedURL & _url) const override
    {
        if (!isValidURL(_url))
            return std::nullopt;

        Input input;

        auto url = _url;

        url.scheme = parseUrlScheme(url.scheme).transport;

        auto narHash = url.query.find("narHash");
        if (narHash != url.query.end())
            input.attrs.insert_or_assign("narHash", narHash->second);

        if (auto i = get(url.query, "rev"))
            input.attrs.insert_or_assign("rev", *i);

        if (auto i = get(url.query, "revCount"))
            if (auto n = string2Int<uint64_t>(*i))
                input.attrs.insert_or_assign("revCount", *n);

        url.query.erase("rev");
        url.query.erase("revCount");

        input.attrs.insert_or_assign("type", inputType());
        input.attrs.insert_or_assign("url", url.to_string());
        return input;
    }

    std::optional<Input> inputFromAttrs(const Attrs & attrs) const override
    {
        auto type = maybeGetStrAttr(attrs, "type");
        if (type != inputType()) return {};

        // FIXME: some of these only apply to TarballInputScheme.
        std::set<std::string> allowedNames = {"type", "url", "narHash", "name", "unpack", "rev", "revCount"};
        for (auto & [name, value] : attrs)
            if (!allowedNames.count(name))
                throw Error("unsupported %s input attribute '%s'", *type, name);

        Input input;
        input.attrs = attrs;

        //input.locked = (bool) maybeGetStrAttr(input.attrs, "hash");
        return input;
    }

    ParsedURL toURL(const Input & input) const override
    {
        auto url = parseURL(getStrAttr(input.attrs, "url"));
        // NAR hashes are preferred over file hashes since tar/zip
        // files don't have a canonical representation.
        if (auto narHash = input.getNarHash())
            url.query.insert_or_assign("narHash", narHash->to_string(SRI, true));
        return url;
    }

    bool isLocked(const Input & input) const override
    {
        return (bool) input.getNarHash();
    }
};

struct FileInputScheme : CurlInputScheme
{
    const std::string inputType() const override { return "file"; }

    bool isValidURL(const ParsedURL & url) const override
    {
        auto parsedUrlScheme = parseUrlScheme(url.scheme);
        return transportUrlSchemes.count(std::string(parsedUrlScheme.transport))
            && (parsedUrlScheme.application
                    ? parsedUrlScheme.application.value() == inputType()
                    : !hasTarballExtension(url.path));
    }

    std::pair<ref<InputAccessor>, Input> getAccessor(ref<Store> store, const Input & _input) const override
    {
        auto input(_input);

        auto file = downloadFile(store, getStrAttr(input.attrs, "url"), input.getName(), false);

        // FIXME: remove?
        auto narHash = store->queryPathInfo(file.storePath)->narHash;
        input.attrs.insert_or_assign("narHash", narHash.to_string(SRI, true));

        return {makeStorePathAccessor(store, file.storePath), input};
    }
};

struct TarballInputScheme : CurlInputScheme
{
    const std::string inputType() const override { return "tarball"; }

    bool isValidURL(const ParsedURL & url) const override
    {
        auto parsedUrlScheme = parseUrlScheme(url.scheme);

        return transportUrlSchemes.count(std::string(parsedUrlScheme.transport))
            && (parsedUrlScheme.application
                    ? parsedUrlScheme.application.value() == inputType()
                    : hasTarballExtension(url.path));
    }

<<<<<<< HEAD
    std::pair<ref<InputAccessor>, Input> getAccessor(ref<Store> store, const Input & _input) const override
    {
        auto input(_input);

        auto storePath = downloadTarball(store, getStrAttr(input.attrs, "url"), input.getName(), false).first;

        // FIXME: remove?
        auto narHash = store->queryPathInfo(storePath)->narHash;
        input.attrs.insert_or_assign("narHash", narHash.to_string(SRI, true));

        return {makeStorePathAccessor(store, storePath), input};
=======
    std::pair<StorePath, Input> fetch(ref<Store> store, const Input & _input) override
    {
        Input input(_input);
        auto url = getStrAttr(input.attrs, "url");
        auto result = downloadTarball(store, url, input.getName(), false);

        if (result.immutableUrl) {
            auto immutableInput = Input::fromURL(*result.immutableUrl);
            // FIXME: would be nice to support arbitrary flakerefs
            // here, e.g. git flakes.
            if (immutableInput.getType() != "tarball")
                throw Error("tarball 'Link' headers that redirect to non-tarball URLs are not supported");
            input = immutableInput;
        }

        return {result.tree.storePath, std::move(input)};
>>>>>>> f5e620bf
    }
};

static auto rTarballInputScheme = OnStartup([] { registerInputScheme(std::make_unique<TarballInputScheme>()); });
static auto rFileInputScheme = OnStartup([] { registerInputScheme(std::make_unique<FileInputScheme>()); });

}<|MERGE_RESOLUTION|>--- conflicted
+++ resolved
@@ -121,11 +121,7 @@
     };
 }
 
-<<<<<<< HEAD
-std::pair<StorePath, time_t> downloadTarball(
-=======
 DownloadTarballResult downloadTarball(
->>>>>>> f5e620bf
     ref<Store> store,
     const std::string & url,
     const std::string & name,
@@ -142,14 +138,9 @@
 
     if (cached && !cached->expired)
         return {
-<<<<<<< HEAD
-            std::move(cached->storePath),
-            getIntAttr(cached->infoAttrs, "lastModified")
-=======
-            .tree = Tree { .actualPath = store->toRealPath(cached->storePath), .storePath = std::move(cached->storePath) },
+            .storePath = std::move(cached->storePath),
             .lastModified = (time_t) getIntAttr(cached->infoAttrs, "lastModified"),
             .immutableUrl = maybeGetStrAttr(cached->infoAttrs, "immutableUrl"),
->>>>>>> f5e620bf
         };
 
     auto res = downloadFile(store, url, name, locked, headers);
@@ -188,14 +179,9 @@
         locked);
 
     return {
-<<<<<<< HEAD
-        std::move(*unpackedStorePath),
-        lastModified,
-=======
-        .tree = Tree { .actualPath = store->toRealPath(*unpackedStorePath), .storePath = std::move(*unpackedStorePath) },
+        .storePath = std::move(*unpackedStorePath),
         .lastModified = lastModified,
         .immutableUrl = res.immutableUrl,
->>>>>>> f5e620bf
     };
 }
 
@@ -320,24 +306,15 @@
                     : hasTarballExtension(url.path));
     }
 
-<<<<<<< HEAD
     std::pair<ref<InputAccessor>, Input> getAccessor(ref<Store> store, const Input & _input) const override
     {
         auto input(_input);
 
-        auto storePath = downloadTarball(store, getStrAttr(input.attrs, "url"), input.getName(), false).first;
+        auto result = downloadTarball(store, getStrAttr(input.attrs, "url"), input.getName(), false);
 
         // FIXME: remove?
-        auto narHash = store->queryPathInfo(storePath)->narHash;
+        auto narHash = store->queryPathInfo(result.storePath)->narHash;
         input.attrs.insert_or_assign("narHash", narHash.to_string(SRI, true));
-
-        return {makeStorePathAccessor(store, storePath), input};
-=======
-    std::pair<StorePath, Input> fetch(ref<Store> store, const Input & _input) override
-    {
-        Input input(_input);
-        auto url = getStrAttr(input.attrs, "url");
-        auto result = downloadTarball(store, url, input.getName(), false);
 
         if (result.immutableUrl) {
             auto immutableInput = Input::fromURL(*result.immutableUrl);
@@ -348,8 +325,7 @@
             input = immutableInput;
         }
 
-        return {result.tree.storePath, std::move(input)};
->>>>>>> f5e620bf
+        return {makeStorePathAccessor(store, result.storePath), input};
     }
 };
 
