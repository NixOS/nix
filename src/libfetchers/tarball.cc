--- conflicted
+++ resolved
@@ -323,14 +323,10 @@
             input = immutableInput;
         }
 
-<<<<<<< HEAD
-        return {makeStorePathAccessor(store, result.storePath), input};
-=======
         if (result.lastModified && !input.attrs.contains("lastModified"))
             input.attrs.insert_or_assign("lastModified", uint64_t(result.lastModified));
 
-        return {result.tree.storePath, std::move(input)};
->>>>>>> a4a7eca6
+        return {makeStorePathAccessor(store, result.storePath), input};
     }
 };
 
