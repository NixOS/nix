#include "fetchers.hh"
#include "cache.hh"
#include "filetransfer.hh"
#include "globals.hh"
#include "store-api.hh"
#include "archive.hh"
#include "tarfile.hh"
#include "types.hh"
#include "split.hh"

namespace nix::fetchers {

DownloadFileResult downloadFile(
    ref<Store> store,
    const std::string & url,
    const std::string & name,
    bool locked,
    const Headers & headers)
{
    // FIXME: check store

    Attrs inAttrs({
        {"type", "file"},
        {"url", url},
        {"name", name},
    });

    auto cached = getCache()->lookupExpired(store, inAttrs);

    auto useCached = [&]() -> DownloadFileResult
    {
        return {
            .storePath = std::move(cached->storePath),
            .etag = getStrAttr(cached->infoAttrs, "etag"),
            .effectiveUrl = getStrAttr(cached->infoAttrs, "url"),
            .immutableUrl = maybeGetStrAttr(cached->infoAttrs, "immutableUrl"),
        };
    };

    if (cached && !cached->expired)
        return useCached();

    FileTransferRequest request(url);
    request.headers = headers;
    if (cached)
        request.expectedETag = getStrAttr(cached->infoAttrs, "etag");
    FileTransferResult res;
    try {
        res = getFileTransfer()->download(request);
    } catch (FileTransferError & e) {
        if (cached) {
            warn("%s; using cached version", e.msg());
            return useCached();
        } else
            throw;
    }

    // FIXME: write to temporary file.
    Attrs infoAttrs({
        {"etag", res.etag},
        {"url", res.effectiveUri},
    });

    if (res.immutableUrl)
        infoAttrs.emplace("immutableUrl", *res.immutableUrl);

    std::optional<StorePath> storePath;

    if (res.cached) {
        assert(cached);
        storePath = std::move(cached->storePath);
    } else {
        StringSink sink;
        dumpString(res.data, sink);
        auto hash = hashString(htSHA256, res.data);
        ValidPathInfo info {
            *store,
<<<<<<< HEAD
            {
                .name = name,
                .info = FixedOutputInfo {
                    {
                        .method = FileIngestionMethod::Flat,
                        .hash = hash,
                    },
                    .references = {},
                },
=======
            name,
            FixedOutputInfo {
                .method = FileIngestionMethod::Flat,
                .hash = hash,
                .references = {},
>>>>>>> 4a8c9bb9
            },
            hashString(htSHA256, sink.s),
        };
        info.narSize = sink.s.size();
        auto source = StringSource { sink.s };
        store->addToStore(info, source, NoRepair, NoCheckSigs);
        storePath = std::move(info.path);
    }

    getCache()->add(
        store,
        inAttrs,
        infoAttrs,
        *storePath,
        locked);

    if (url != res.effectiveUri)
        getCache()->add(
            store,
            {
                {"type", "file"},
                {"url", res.effectiveUri},
                {"name", name},
            },
            infoAttrs,
            *storePath,
            locked);

    return {
        .storePath = std::move(*storePath),
        .etag = res.etag,
        .effectiveUrl = res.effectiveUri,
        .immutableUrl = res.immutableUrl,
    };
}

DownloadTarballResult downloadTarball(
    ref<Store> store,
    const std::string & url,
    const std::string & name,
    bool locked,
    const Headers & headers)
{
    Attrs inAttrs({
        {"type", "tarball"},
        {"url", url},
        {"name", name},
    });

    auto cached = getCache()->lookupExpired(store, inAttrs);

    if (cached && !cached->expired)
        return {
            .tree = Tree { .actualPath = store->toRealPath(cached->storePath), .storePath = std::move(cached->storePath) },
            .lastModified = (time_t) getIntAttr(cached->infoAttrs, "lastModified"),
            .immutableUrl = maybeGetStrAttr(cached->infoAttrs, "immutableUrl"),
        };

    auto res = downloadFile(store, url, name, locked, headers);

    std::optional<StorePath> unpackedStorePath;
    time_t lastModified;

    if (cached && res.etag != "" && getStrAttr(cached->infoAttrs, "etag") == res.etag) {
        unpackedStorePath = std::move(cached->storePath);
        lastModified = getIntAttr(cached->infoAttrs, "lastModified");
    } else {
        Path tmpDir = createTempDir();
        AutoDelete autoDelete(tmpDir, true);
        unpackTarfile(store->toRealPath(res.storePath), tmpDir);
        auto members = readDirectory(tmpDir);
        if (members.size() != 1)
            throw nix::Error("tarball '%s' contains an unexpected number of top-level files", url);
        auto topDir = tmpDir + "/" + members.begin()->name;
        lastModified = lstat(topDir).st_mtime;
        unpackedStorePath = store->addToStore(name, topDir, FileIngestionMethod::Recursive, htSHA256, defaultPathFilter, NoRepair);
    }

    Attrs infoAttrs({
        {"lastModified", uint64_t(lastModified)},
        {"etag", res.etag},
    });

    if (res.immutableUrl)
        infoAttrs.emplace("immutableUrl", *res.immutableUrl);

    getCache()->add(
        store,
        inAttrs,
        infoAttrs,
        *unpackedStorePath,
        locked);

    return {
        .tree = Tree { .actualPath = store->toRealPath(*unpackedStorePath), .storePath = std::move(*unpackedStorePath) },
        .lastModified = lastModified,
        .immutableUrl = res.immutableUrl,
    };
}

// An input scheme corresponding to a curl-downloadable resource.
struct CurlInputScheme : InputScheme
{
    virtual const std::string inputType() const = 0;
    const std::set<std::string> transportUrlSchemes = {"file", "http", "https"};

    const bool hasTarballExtension(std::string_view path) const
    {
        return hasSuffix(path, ".zip") || hasSuffix(path, ".tar")
            || hasSuffix(path, ".tgz") || hasSuffix(path, ".tar.gz")
            || hasSuffix(path, ".tar.xz") || hasSuffix(path, ".tar.bz2")
            || hasSuffix(path, ".tar.zst");
    }

    virtual bool isValidURL(const ParsedURL & url, bool requireTree) const = 0;

    std::optional<Input> inputFromURL(const ParsedURL & _url, bool requireTree) const override
    {
        if (!isValidURL(_url, requireTree))
            return std::nullopt;

        Input input;

        auto url = _url;

        url.scheme = parseUrlScheme(url.scheme).transport;

        auto narHash = url.query.find("narHash");
        if (narHash != url.query.end())
            input.attrs.insert_or_assign("narHash", narHash->second);

        if (auto i = get(url.query, "rev"))
            input.attrs.insert_or_assign("rev", *i);

        if (auto i = get(url.query, "revCount"))
            if (auto n = string2Int<uint64_t>(*i))
                input.attrs.insert_or_assign("revCount", *n);

        url.query.erase("rev");
        url.query.erase("revCount");

        input.attrs.insert_or_assign("type", inputType());
        input.attrs.insert_or_assign("url", url.to_string());
        return input;
    }

    std::optional<Input> inputFromAttrs(const Attrs & attrs) const override
    {
        auto type = maybeGetStrAttr(attrs, "type");
        if (type != inputType()) return {};

        // FIXME: some of these only apply to TarballInputScheme.
        std::set<std::string> allowedNames = {"type", "url", "narHash", "name", "unpack", "rev", "revCount", "lastModified"};
        for (auto & [name, value] : attrs)
            if (!allowedNames.count(name))
                throw Error("unsupported %s input attribute '%s'", *type, name);

        Input input;
        input.attrs = attrs;

        //input.locked = (bool) maybeGetStrAttr(input.attrs, "hash");
        return input;
    }

    ParsedURL toURL(const Input & input) const override
    {
        auto url = parseURL(getStrAttr(input.attrs, "url"));
        // NAR hashes are preferred over file hashes since tar/zip
        // files don't have a canonical representation.
        if (auto narHash = input.getNarHash())
            url.query.insert_or_assign("narHash", narHash->to_string(SRI, true));
        return url;
    }

    bool hasAllInfo(const Input & input) const override
    {
        return true;
    }

};

struct FileInputScheme : CurlInputScheme
{
    const std::string inputType() const override { return "file"; }

    bool isValidURL(const ParsedURL & url, bool requireTree) const override
    {
        auto parsedUrlScheme = parseUrlScheme(url.scheme);
        return transportUrlSchemes.count(std::string(parsedUrlScheme.transport))
            && (parsedUrlScheme.application
                ? parsedUrlScheme.application.value() == inputType()
                : (!requireTree && !hasTarballExtension(url.path)));
    }

    std::pair<StorePath, Input> fetch(ref<Store> store, const Input & input) override
    {
        auto file = downloadFile(store, getStrAttr(input.attrs, "url"), input.getName(), false);
        return {std::move(file.storePath), input};
    }
};

struct TarballInputScheme : CurlInputScheme
{
    const std::string inputType() const override { return "tarball"; }

    bool isValidURL(const ParsedURL & url, bool requireTree) const override
    {
        auto parsedUrlScheme = parseUrlScheme(url.scheme);

        return transportUrlSchemes.count(std::string(parsedUrlScheme.transport))
            && (parsedUrlScheme.application
                ? parsedUrlScheme.application.value() == inputType()
                : (requireTree || hasTarballExtension(url.path)));
    }

    std::pair<StorePath, Input> fetch(ref<Store> store, const Input & _input) override
    {
        Input input(_input);
        auto url = getStrAttr(input.attrs, "url");
        auto result = downloadTarball(store, url, input.getName(), false);

        if (result.immutableUrl) {
            auto immutableInput = Input::fromURL(*result.immutableUrl);
            // FIXME: would be nice to support arbitrary flakerefs
            // here, e.g. git flakes.
            if (immutableInput.getType() != "tarball")
                throw Error("tarball 'Link' headers that redirect to non-tarball URLs are not supported");
            input = immutableInput;
        }

        if (result.lastModified && !input.attrs.contains("lastModified"))
            input.attrs.insert_or_assign("lastModified", uint64_t(result.lastModified));

        return {result.tree.storePath, std::move(input)};
    }
};

static auto rTarballInputScheme = OnStartup([] { registerInputScheme(std::make_unique<TarballInputScheme>()); });
static auto rFileInputScheme = OnStartup([] { registerInputScheme(std::make_unique<FileInputScheme>()); });

}<|MERGE_RESOLUTION|>--- conflicted
+++ resolved
@@ -75,23 +75,13 @@
         auto hash = hashString(htSHA256, res.data);
         ValidPathInfo info {
             *store,
-<<<<<<< HEAD
             {
                 .name = name,
                 .info = FixedOutputInfo {
-                    {
-                        .method = FileIngestionMethod::Flat,
-                        .hash = hash,
-                    },
+                    .method = FileIngestionMethod::Flat,
+                    .hash = hash,
                     .references = {},
                 },
-=======
-            name,
-            FixedOutputInfo {
-                .method = FileIngestionMethod::Flat,
-                .hash = hash,
-                .references = {},
->>>>>>> 4a8c9bb9
             },
             hashString(htSHA256, sink.s),
         };
