--- conflicted
+++ resolved
@@ -132,19 +132,11 @@
 
     if (cached && !cached->expired)
         return {
-<<<<<<< HEAD
             Tree {
                 store->toRealPath(store->makeFixedOutputPathFromCA(cached->storePath)),
                 std::move(cached->storePath),
             },
-            {
-                .lastModified = time_t(getIntAttr(cached->infoAttrs, "lastModified")),
-                .effectiveUrl = maybeGetStrAttr(cached->infoAttrs, "effectiveUrl").value_or(url),
-            },
-=======
-            Tree(store->toRealPath(cached->storePath), std::move(cached->storePath)),
             getIntAttr(cached->infoAttrs, "lastModified")
->>>>>>> f4f3203a
         };
 
     auto res = downloadFile(store, url, name, immutable, headers);
@@ -185,19 +177,11 @@
         immutable);
 
     return {
-<<<<<<< HEAD
         Tree {
             store->toRealPath(store->makeFixedOutputPathFromCA(*unpackedStorePath)),
             std::move(*unpackedStorePath)
         },
-        {
-            .lastModified = lastModified,
-            .effectiveUrl = res.effectiveUrl,
-        },
-=======
-        Tree(store->toRealPath(*unpackedStorePath), std::move(*unpackedStorePath)),
         lastModified,
->>>>>>> f4f3203a
     };
 }
 
