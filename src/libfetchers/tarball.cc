#include "fetchers.hh"
#include "cache.hh"
#include "filetransfer.hh"
#include "globals.hh"
#include "store-api.hh"
#include "archive.hh"
#include "tarfile.hh"
#include "types.hh"

namespace nix::fetchers {

DownloadFileResult downloadFile(
    ref<Store> store,
    const std::string & url,
    const std::string & name,
    bool immutable,
    const Headers & headers)
{
    // FIXME: check store

    Attrs inAttrs({
        {"type", "file"},
        {"url", url},
        {"name", name},
    });

    auto cached = getCache()->lookupExpired(store, inAttrs);

    auto useCached = [&]() -> DownloadFileResult
    {
        return {
            .storePath = std::move(cached->storePath),
            .etag = getStrAttr(cached->infoAttrs, "etag"),
            .effectiveUrl = getStrAttr(cached->infoAttrs, "url")
        };
    };

    if (cached && !cached->expired)
        return useCached();

    FileTransferRequest request(url);
    request.headers = headers;
    if (cached)
        request.expectedETag = getStrAttr(cached->infoAttrs, "etag");
    FileTransferResult res;
    try {
        res = getFileTransfer()->download(request);
    } catch (FileTransferError & e) {
        if (cached) {
            warn("%s; using cached version", e.msg());
            return useCached();
        } else
            throw;
    }

    // FIXME: write to temporary file.

    Attrs infoAttrs({
        {"etag", res.etag},
        {"url", res.effectiveUri},
    });

    std::optional<StorePathDescriptor> storePath;

    if (res.cached) {
        assert(cached);
        storePath = std::move(cached->storePath);
    } else {
        StringSink sink;
        dumpString(*res.data, sink);
        auto hash = hashString(htSHA256, *res.data);
        storePath = {
            .name = name,
            .info = FixedOutputInfo {
                {
                    .method = FileIngestionMethod::Flat,
                    .hash = hash,
                },
                {},
            },
        };
        ValidPathInfo info {
            *store,
            StorePathDescriptor { *storePath },
            hashString(htSHA256, *sink.s),
        };
        info.narSize = sink.s->size();
        auto source = StringSource { *sink.s };
        store->addToStore(info, source, NoRepair, NoCheckSigs);
    }

    getCache()->add(
        store,
        inAttrs,
        infoAttrs,
        *storePath,
        immutable);

    if (url != res.effectiveUri)
        getCache()->add(
            store,
            {
                {"type", "file"},
                {"url", res.effectiveUri},
                {"name", name},
            },
            infoAttrs,
            *storePath,
            immutable);

    return {
        .storePath = std::move(*storePath),
        .etag = res.etag,
        .effectiveUrl = res.effectiveUri,
    };
}

std::pair<Tree, DownloadTarballMeta> downloadTarball(
    ref<Store> store,
    const std::string & url,
    const std::string & name,
    bool immutable,
    const Headers & headers)
{
    Attrs inAttrs({
        {"type", "tarball"},
        {"url", url},
        {"name", name},
    });

    auto cached = getCache()->lookupExpired(store, inAttrs);

    if (cached && !cached->expired)
        return {
<<<<<<< HEAD
            Tree {
                store->toRealPath(store->makeFixedOutputPathFromCA(cached->storePath)),
                std::move(cached->storePath),
            },
            getIntAttr(cached->infoAttrs, "lastModified")
=======
            Tree(store->toRealPath(cached->storePath), std::move(cached->storePath)),
            {
                .lastModified = time_t(getIntAttr(cached->infoAttrs, "lastModified")),
                .effectiveUrl = maybeGetStrAttr(cached->infoAttrs, "effectiveUrl").value_or(url),
            },
>>>>>>> e12308dd
        };

    auto res = downloadFile(store, url, name, immutable, headers);

    std::optional<StorePathDescriptor> unpackedStorePath;
    time_t lastModified;

    if (cached && res.etag != "" && getStrAttr(cached->infoAttrs, "etag") == res.etag) {
        unpackedStorePath = std::move(cached->storePath);
        lastModified = getIntAttr(cached->infoAttrs, "lastModified");
    } else {
        Path tmpDir = createTempDir();
        AutoDelete autoDelete(tmpDir, true);
        unpackTarfile(
            store->toRealPath(store->makeFixedOutputPathFromCA(res.storePath)),
            tmpDir);
        auto members = readDirectory(tmpDir);
        if (members.size() != 1)
            throw nix::Error("tarball '%s' contains an unexpected number of top-level files", url);
        auto topDir = tmpDir + "/" + members.begin()->name;
        lastModified = lstat(topDir).st_mtime;
        auto temp = store->addToStore(name, topDir, FileIngestionMethod::Recursive, htSHA256, defaultPathFilter, NoRepair);
        // FIXME: just have Store::addToStore return a StorePathDescriptor, as
        // it has the underlying information.
        unpackedStorePath = store->queryPathInfo(temp)->fullStorePathDescriptorOpt().value();
    }

    Attrs infoAttrs({
        {"lastModified", uint64_t(lastModified)},
        {"effectiveUrl", res.effectiveUrl},
        {"etag", res.etag},
    });

    getCache()->add(
        store,
        inAttrs,
        infoAttrs,
        *unpackedStorePath,
        immutable);

    return {
<<<<<<< HEAD
        Tree {
            store->toRealPath(store->makeFixedOutputPathFromCA(*unpackedStorePath)),
            std::move(*unpackedStorePath)
        },
        lastModified,
=======
        Tree(store->toRealPath(*unpackedStorePath), std::move(*unpackedStorePath)),
        {
            .lastModified = lastModified,
            .effectiveUrl = res.effectiveUrl,
        },
>>>>>>> e12308dd
    };
}

struct TarballInputScheme : InputScheme
{
    std::optional<Input> inputFromURL(const ParsedURL & url) override
    {
        if (url.scheme != "file" && url.scheme != "http" && url.scheme != "https") return {};

        if (!hasSuffix(url.path, ".zip")
            && !hasSuffix(url.path, ".tar")
            && !hasSuffix(url.path, ".tar.gz")
            && !hasSuffix(url.path, ".tar.xz")
            && !hasSuffix(url.path, ".tar.bz2"))
            return {};

        Input input;
        input.attrs.insert_or_assign("type", "tarball");
        input.attrs.insert_or_assign("url", url.to_string());
        auto narHash = url.query.find("narHash");
        if (narHash != url.query.end())
            input.attrs.insert_or_assign("narHash", narHash->second);
        return input;
    }

    std::optional<Input> inputFromAttrs(const Attrs & attrs) override
    {
        if (maybeGetStrAttr(attrs, "type") != "tarball") return {};

        for (auto & [name, value] : attrs)
            if (name != "type" && name != "url" && /* name != "hash" && */ name != "narHash")
                throw Error("unsupported tarball input attribute '%s'", name);

        Input input;
        input.attrs = attrs;
        //input.immutable = (bool) maybeGetStrAttr(input.attrs, "hash");
        return input;
    }

    ParsedURL toURL(const Input & input) override
    {
        auto url = parseURL(getStrAttr(input.attrs, "url"));
        // NAR hashes are preferred over file hashes since tar/zip files
        // don't have a canonical representation.
        if (auto narHash = input.getNarHash())
            url.query.insert_or_assign("narHash", narHash->to_string(SRI, true));
        /*
        else if (auto hash = maybeGetStrAttr(input.attrs, "hash"))
            url.query.insert_or_assign("hash", Hash(*hash).to_string(SRI, true));
        */
        return url;
    }

    bool hasAllInfo(const Input & input) override
    {
        return true;
    }

    std::pair<Tree, Input> fetch(ref<Store> store, const Input & _input) override
    {
        Input input(_input);
        auto [tree, meta] = downloadTarball(store, getStrAttr(input.attrs, "url"), "source", false);
        input.attrs.insert_or_assign("url", meta.effectiveUrl);
        return {std::move(tree), input};
    }
};

static auto rTarballInputScheme = OnStartup([] { registerInputScheme(std::make_unique<TarballInputScheme>()); });

}<|MERGE_RESOLUTION|>--- conflicted
+++ resolved
@@ -132,19 +132,14 @@
 
     if (cached && !cached->expired)
         return {
-<<<<<<< HEAD
             Tree {
                 store->toRealPath(store->makeFixedOutputPathFromCA(cached->storePath)),
                 std::move(cached->storePath),
             },
-            getIntAttr(cached->infoAttrs, "lastModified")
-=======
-            Tree(store->toRealPath(cached->storePath), std::move(cached->storePath)),
             {
                 .lastModified = time_t(getIntAttr(cached->infoAttrs, "lastModified")),
                 .effectiveUrl = maybeGetStrAttr(cached->infoAttrs, "effectiveUrl").value_or(url),
             },
->>>>>>> e12308dd
         };
 
     auto res = downloadFile(store, url, name, immutable, headers);
@@ -186,19 +181,14 @@
         immutable);
 
     return {
-<<<<<<< HEAD
         Tree {
             store->toRealPath(store->makeFixedOutputPathFromCA(*unpackedStorePath)),
             std::move(*unpackedStorePath)
         },
-        lastModified,
-=======
-        Tree(store->toRealPath(*unpackedStorePath), std::move(*unpackedStorePath)),
         {
             .lastModified = lastModified,
             .effectiveUrl = res.effectiveUrl,
         },
->>>>>>> e12308dd
     };
 }
 
