#include "tarball.hh"
#include "fetchers.hh"
#include "cache.hh"
#include "filetransfer.hh"
#include "globals.hh"
#include "store-api.hh"
#include "archive.hh"
#include "tarfile.hh"
#include "types.hh"
#include "split.hh"
#include "fs-input-accessor.hh"
#include "store-api.hh"
#include "git-utils.hh"

namespace nix::fetchers {

DownloadFileResult downloadFile(
    ref<Store> store,
    const std::string & url,
    const std::string & name,
    bool locked,
    const Headers & headers)
{
    // FIXME: check store

    Attrs inAttrs({
        {"type", "file"},
        {"url", url},
        {"name", name},
    });

    auto cached = getCache()->lookupExpired(store, inAttrs);

    auto useCached = [&]() -> DownloadFileResult
    {
        return {
            .storePath = std::move(cached->storePath),
            .etag = getStrAttr(cached->infoAttrs, "etag"),
            .effectiveUrl = getStrAttr(cached->infoAttrs, "url"),
            .immutableUrl = maybeGetStrAttr(cached->infoAttrs, "immutableUrl"),
        };
    };

    if (cached && !cached->expired)
        return useCached();

    FileTransferRequest request(url);
    request.headers = headers;
    if (cached)
        request.expectedETag = getStrAttr(cached->infoAttrs, "etag");
    FileTransferResult res;
    try {
        res = getFileTransfer()->download(request);
    } catch (FileTransferError & e) {
        if (cached) {
            warn("%s; using cached version", e.msg());
            return useCached();
        } else
            throw;
    }

    // FIXME: write to temporary file.
    Attrs infoAttrs({
        {"etag", res.etag},
    });

    if (res.immutableUrl)
        infoAttrs.emplace("immutableUrl", *res.immutableUrl);

    std::optional<StorePath> storePath;

    if (res.cached) {
        assert(cached);
        storePath = std::move(cached->storePath);
    } else {
        StringSink sink;
        dumpString(res.data, sink);
        auto hash = hashString(htSHA256, res.data);
        ValidPathInfo info {
            *store,
            name,
            FixedOutputInfo {
                .method = FileIngestionMethod::Flat,
                .hash = hash,
                .references = {},
            },
            hashString(htSHA256, sink.s),
        };
        info.narSize = sink.s.size();
        auto source = StringSource { sink.s };
        store->addToStore(info, source, NoRepair, NoCheckSigs);
        storePath = std::move(info.path);
    }

    for (auto & url : res.urls) {
        inAttrs.insert_or_assign("url", url);
        infoAttrs.insert_or_assign("url", *res.urls.rbegin());
        getCache()->add(
            store,
            inAttrs,
            infoAttrs,
            *storePath,
            locked);
    }

    return {
        .storePath = std::move(*storePath),
        .etag = res.etag,
        .effectiveUrl = *res.urls.rbegin(),
        .immutableUrl = res.immutableUrl,
    };
}

/* Download and import a tarball into the Git cache. The result is
   the Git tree hash of the root directory. */
DownloadTarballResult downloadTarball(
    const std::string & url,
    const Headers & headers)
{
    Attrs inAttrs({
        {"_what", "tarballCache"},
        {"url", url},
    });

    auto cached = getCache()->lookupExpired(inAttrs);

    auto attrsToResult = [&](const Attrs & infoAttrs)
    {
        auto treeHash = getRevAttr(infoAttrs, "treeHash");
        return DownloadTarballResult {
            .treeHash = treeHash,
            .lastModified = (time_t) getIntAttr(infoAttrs, "lastModified"),
            .immutableUrl = maybeGetStrAttr(infoAttrs, "immutableUrl"),
            .accessor = getTarballCache()->getAccessor(treeHash),
        };
    };

    if (cached && !getTarballCache()->hasObject(getRevAttr(cached->infoAttrs, "treeHash")))
        cached.reset();

    if (cached && !cached->expired)
        return attrsToResult(cached->infoAttrs);

    auto _res = std::make_shared<Sync<FileTransferResult>>();

    auto source = sinkToSource([&](Sink & sink) {
        FileTransferRequest req(url);
        req.expectedETag = cached ? getStrAttr(cached->infoAttrs, "etag") : "";
        getFileTransfer()->download(std::move(req), sink,
            [_res](FileTransferResult r)
            {
                *_res->lock() = r;
            });
    });

    // FIXME: fall back to cached value if download fails.

    /* Note: if the download is cached, `importTarball()` will receive
       no data, which causes it to import an empty tarball. */
    auto tarballInfo = getTarballCache()->importTarball(*source);

    auto res(_res->lock());

    Attrs infoAttrs;

    if (res->cached) {
        infoAttrs = cached->infoAttrs;
    } else {
        infoAttrs.insert_or_assign("etag", res->etag);
        infoAttrs.insert_or_assign("treeHash", tarballInfo.treeHash.gitRev());
        infoAttrs.insert_or_assign("lastModified", uint64_t(tarballInfo.lastModified));
        if (res->immutableUrl)
            infoAttrs.insert_or_assign("immutableUrl", *res->immutableUrl);
    }

    /* Insert a cache entry for every URL in the redirect chain. */
    for (auto & url : res->urls) {
        inAttrs.insert_or_assign("url", url);
        getCache()->upsert(inAttrs, infoAttrs);
    }

    // FIXME: add a cache entry for immutableUrl? That could allow
    // cache poisoning.

    return attrsToResult(infoAttrs);
}

// An input scheme corresponding to a curl-downloadable resource.
struct CurlInputScheme : InputScheme
{
    const std::set<std::string> transportUrlSchemes = {"file", "http", "https"};

    const bool hasTarballExtension(std::string_view path) const
    {
        return hasSuffix(path, ".zip") || hasSuffix(path, ".tar")
            || hasSuffix(path, ".tgz") || hasSuffix(path, ".tar.gz")
            || hasSuffix(path, ".tar.xz") || hasSuffix(path, ".tar.bz2")
            || hasSuffix(path, ".tar.zst");
    }

    virtual bool isValidURL(const ParsedURL & url, bool requireTree) const = 0;

    static const std::set<std::string> specialParams;

    std::optional<Input> inputFromURL(const ParsedURL & _url, bool requireTree) const override
    {
        if (!isValidURL(_url, requireTree))
            return std::nullopt;

        Input input;

        auto url = _url;

        url.scheme = parseUrlScheme(url.scheme).transport;

        auto narHash = url.query.find("narHash");
        if (narHash != url.query.end())
            input.attrs.insert_or_assign("narHash", narHash->second);

        if (auto i = get(url.query, "rev"))
            input.attrs.insert_or_assign("rev", *i);

        if (auto i = get(url.query, "revCount"))
            if (auto n = string2Int<uint64_t>(*i))
                input.attrs.insert_or_assign("revCount", *n);

        if (auto i = get(url.query, "lastModified"))
            if (auto n = string2Int<uint64_t>(*i))
                input.attrs.insert_or_assign("lastModified", *n);

        for (auto & param : specialParams)
            url.query.erase(param);

        input.attrs.insert_or_assign("type", std::string { schemeName() });
        input.attrs.insert_or_assign("url", url.to_string());
        return input;
    }

    StringSet allowedAttrs() const override
    {
<<<<<<< HEAD
        auto type = maybeGetStrAttr(attrs, "type");
        if (type != inputType()) return {};

        // FIXME: some of these only apply to TarballInputScheme.
        for (auto & [name, value] : attrs)
            if (!specialParams.count(name))
                throw Error("unsupported %s input attribute '%s'", *type, name);
=======
        return {
            "type",
            "url",
            "narHash",
            "name",
            "unpack",
            "rev",
            "revCount",
            "lastModified",
        };
    }
>>>>>>> e9a857e4

    std::optional<Input> inputFromAttrs(const Attrs & attrs) const override
    {
        Input input;
        input.attrs = attrs;

        //input.locked = (bool) maybeGetStrAttr(input.attrs, "hash");
        return input;
    }

    ParsedURL toURL(const Input & input) const override
    {
        auto url = parseURL(getStrAttr(input.attrs, "url"));
        // NAR hashes are preferred over file hashes since tar/zip
        // files don't have a canonical representation.
        if (auto narHash = input.getNarHash())
            url.query.insert_or_assign("narHash", narHash->to_string(HashFormat::SRI, true));
        return url;
    }

    bool isLocked(const Input & input) const override
    {
        return (bool) input.getNarHash();
    }
};

const std::set<std::string> CurlInputScheme::specialParams{
    "type", "url", "narHash", "name", "unpack", "rev", "revCount", "lastModified"
};

struct FileInputScheme : CurlInputScheme
{
    std::string_view schemeName() const override { return "file"; }

    bool isValidURL(const ParsedURL & url, bool requireTree) const override
    {
        auto parsedUrlScheme = parseUrlScheme(url.scheme);
        return transportUrlSchemes.count(std::string(parsedUrlScheme.transport))
            && (parsedUrlScheme.application
                ? parsedUrlScheme.application.value() == schemeName()
                : (!requireTree && !hasTarballExtension(url.path)));
    }

    std::pair<ref<InputAccessor>, Input> getAccessor(ref<Store> store, const Input & _input) const override
    {
        auto input(_input);

        auto file = downloadFile(store, getStrAttr(input.attrs, "url"), input.getName(), false);

        // FIXME: remove?
        auto narHash = store->queryPathInfo(file.storePath)->narHash;
        input.attrs.insert_or_assign("narHash", narHash.to_string(HashFormat::SRI, true));

        return {makeStorePathAccessor(store, file.storePath), input};
    }
};

struct TarballInputScheme : CurlInputScheme
{
    std::string_view schemeName() const override { return "tarball"; }

    bool isValidURL(const ParsedURL & url, bool requireTree) const override
    {
        auto parsedUrlScheme = parseUrlScheme(url.scheme);

        return transportUrlSchemes.count(std::string(parsedUrlScheme.transport))
            && (parsedUrlScheme.application
                ? parsedUrlScheme.application.value() == schemeName()
                : (requireTree || hasTarballExtension(url.path)));
    }

    std::pair<ref<InputAccessor>, Input> getAccessor(ref<Store> store, const Input & _input) const override
    {
        auto input(_input);

        auto result = downloadTarball(getStrAttr(input.attrs, "url"), {});

        result.accessor->setPathDisplay("«" + input.to_string() + "»");

        if (result.immutableUrl) {
            auto immutableInput = Input::fromURL(*result.immutableUrl);
            // FIXME: would be nice to support arbitrary flakerefs
            // here, e.g. git flakes.
            if (immutableInput.getType() != "tarball")
                throw Error("tarball 'Link' headers that redirect to non-tarball URLs are not supported");
            input = immutableInput;
        }

        if (result.lastModified && !input.attrs.contains("lastModified"))
            input.attrs.insert_or_assign("lastModified", uint64_t(result.lastModified));

        input.attrs.insert_or_assign("narHash",
            getTarballCache()->treeHashToNarHash(result.treeHash).to_string(HashFormat::SRI, true));

        return {result.accessor, input};
    }
};

static auto rTarballInputScheme = OnStartup([] { registerInputScheme(std::make_unique<TarballInputScheme>()); });
static auto rFileInputScheme = OnStartup([] { registerInputScheme(std::make_unique<FileInputScheme>()); });

}<|MERGE_RESOLUTION|>--- conflicted
+++ resolved
@@ -228,7 +228,7 @@
             if (auto n = string2Int<uint64_t>(*i))
                 input.attrs.insert_or_assign("lastModified", *n);
 
-        for (auto & param : specialParams)
+        for (auto & param : allowedAttrs())
             url.query.erase(param);
 
         input.attrs.insert_or_assign("type", std::string { schemeName() });
@@ -238,15 +238,6 @@
 
     StringSet allowedAttrs() const override
     {
-<<<<<<< HEAD
-        auto type = maybeGetStrAttr(attrs, "type");
-        if (type != inputType()) return {};
-
-        // FIXME: some of these only apply to TarballInputScheme.
-        for (auto & [name, value] : attrs)
-            if (!specialParams.count(name))
-                throw Error("unsupported %s input attribute '%s'", *type, name);
-=======
         return {
             "type",
             "url",
@@ -258,7 +249,6 @@
             "lastModified",
         };
     }
->>>>>>> e9a857e4
 
     std::optional<Input> inputFromAttrs(const Attrs & attrs) const override
     {
@@ -283,10 +273,6 @@
     {
         return (bool) input.getNarHash();
     }
-};
-
-const std::set<std::string> CurlInputScheme::specialParams{
-    "type", "url", "narHash", "name", "unpack", "rev", "revCount", "lastModified"
 };
 
 struct FileInputScheme : CurlInputScheme
