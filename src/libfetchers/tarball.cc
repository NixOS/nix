#include "fetchers.hh"
#include "cache.hh"
#include "filetransfer.hh"
#include "globals.hh"
#include "store-api.hh"
#include "archive.hh"
#include "tarfile.hh"
#include "types.hh"

namespace nix::fetchers {

DownloadFileResult downloadFile(
    ref<Store> store,
    const std::string & url,
    const std::string & name,
    bool locked,
    const Headers & headers)
{
    // FIXME: check store

    Attrs inAttrs({
        {"type", "file"},
        {"url", url},
        {"name", name},
    });

    auto cached = getCache()->lookupExpired(store, inAttrs);

    auto useCached = [&]() -> DownloadFileResult
    {
        return {
            .storePath = std::move(cached->storePath),
            .etag = getStrAttr(cached->infoAttrs, "etag"),
            .effectiveUrl = getStrAttr(cached->infoAttrs, "url")
        };
    };

    if (cached && !cached->expired)
        return useCached();

    FileTransferRequest request(url);
    request.headers = headers;
    if (cached)
        request.expectedETag = getStrAttr(cached->infoAttrs, "etag");
    FileTransferResult res;
    try {
        res = getFileTransfer()->download(request);
    } catch (FileTransferError & e) {
        if (cached) {
            warn("%s; using cached version", e.msg());
            return useCached();
        } else
            throw;
    }

    // FIXME: write to temporary file.

    Attrs infoAttrs({
        {"etag", res.etag},
        {"url", res.effectiveUri},
    });

    std::optional<StorePathDescriptor> storePath;

    if (res.cached) {
        assert(cached);
        storePath = std::move(cached->storePath);
    } else {
        StringSink sink;
<<<<<<< HEAD
        dumpString(*res.data, sink);
        auto hash = hashString(htSHA256, *res.data);
        storePath = {
            .name = name,
            .info = FixedOutputInfo {
                {
                    .method = FileIngestionMethod::Flat,
                    .hash = hash,
=======
        dumpString(res.data, sink);
        auto hash = hashString(htSHA256, res.data);
        ValidPathInfo info {
            *store,
            {
                .name = name,
                .info = FixedOutputInfo {
                    {
                        .method = FileIngestionMethod::Flat,
                        .hash = hash,
                    },
                    {},
>>>>>>> 8ba08959
                },
                {},
            },
<<<<<<< HEAD
        };
        ValidPathInfo info {
            *store,
            StorePathDescriptor { *storePath },
            hashString(htSHA256, *sink.s),
=======
            hashString(htSHA256, sink.s),
>>>>>>> 8ba08959
        };
        info.narSize = sink.s.size();
        auto source = StringSource { sink.s };
        store->addToStore(info, source, NoRepair, NoCheckSigs);
    }

    getCache()->add(
        store,
        inAttrs,
        infoAttrs,
        *storePath,
        locked);

    if (url != res.effectiveUri)
        getCache()->add(
            store,
            {
                {"type", "file"},
                {"url", res.effectiveUri},
                {"name", name},
            },
            infoAttrs,
            *storePath,
            locked);

    return {
        .storePath = std::move(*storePath),
        .etag = res.etag,
        .effectiveUrl = res.effectiveUri,
    };
}

std::pair<Tree, time_t> downloadTarball(
    ref<Store> store,
    const std::string & url,
    const std::string & name,
    bool locked,
    const Headers & headers)
{
    Attrs inAttrs({
        {"type", "tarball"},
        {"url", url},
        {"name", name},
    });

    auto cached = getCache()->lookupExpired(store, inAttrs);

    if (cached && !cached->expired)
        return {
<<<<<<< HEAD
            Tree {
                store->toRealPath(store->makeFixedOutputPathFromCA(cached->storePath)),
                std::move(cached->storePath),
            },
=======
            Tree { .actualPath = store->toRealPath(cached->storePath), .storePath = std::move(cached->storePath) },
>>>>>>> 8ba08959
            getIntAttr(cached->infoAttrs, "lastModified")
        };

    auto res = downloadFile(store, url, name, locked, headers);

    std::optional<StorePathDescriptor> unpackedStorePath;
    time_t lastModified;

    if (cached && res.etag != "" && getStrAttr(cached->infoAttrs, "etag") == res.etag) {
        unpackedStorePath = std::move(cached->storePath);
        lastModified = getIntAttr(cached->infoAttrs, "lastModified");
    } else {
        Path tmpDir = createTempDir();
        AutoDelete autoDelete(tmpDir, true);
        unpackTarfile(
            store->toRealPath(store->makeFixedOutputPathFromCA(res.storePath)),
            tmpDir);
        auto members = readDirectory(tmpDir);
        if (members.size() != 1)
            throw nix::Error("tarball '%s' contains an unexpected number of top-level files", url);
        auto topDir = tmpDir + "/" + members.begin()->name;
        lastModified = lstat(topDir).st_mtime;
        auto temp = store->addToStore(name, topDir, FileIngestionMethod::Recursive, htSHA256, defaultPathFilter, NoRepair);
        // FIXME: just have Store::addToStore return a StorePathDescriptor, as
        // it has the underlying information.
        unpackedStorePath = store->queryPathInfo(temp)->fullStorePathDescriptorOpt().value();
    }

    Attrs infoAttrs({
        {"lastModified", uint64_t(lastModified)},
        {"etag", res.etag},
    });

    getCache()->add(
        store,
        inAttrs,
        infoAttrs,
        *unpackedStorePath,
        locked);

    return {
<<<<<<< HEAD
        Tree {
            store->toRealPath(store->makeFixedOutputPathFromCA(*unpackedStorePath)),
            std::move(*unpackedStorePath)
        },
=======
        Tree { .actualPath = store->toRealPath(*unpackedStorePath), .storePath = std::move(*unpackedStorePath) },
>>>>>>> 8ba08959
        lastModified,
    };
}

struct TarballInputScheme : InputScheme
{
    std::optional<Input> inputFromURL(const ParsedURL & url) override
    {
        if (url.scheme != "file" && url.scheme != "http" && url.scheme != "https") return {};

        if (!hasSuffix(url.path, ".zip")
            && !hasSuffix(url.path, ".tar")
            && !hasSuffix(url.path, ".tgz")
            && !hasSuffix(url.path, ".tar.gz")
            && !hasSuffix(url.path, ".tar.xz")
            && !hasSuffix(url.path, ".tar.bz2")
            && !hasSuffix(url.path, ".tar.zst"))
            return {};

        Input input;
        input.attrs.insert_or_assign("type", "tarball");
        input.attrs.insert_or_assign("url", url.to_string());
        auto narHash = url.query.find("narHash");
        if (narHash != url.query.end())
            input.attrs.insert_or_assign("narHash", narHash->second);
        return input;
    }

    std::optional<Input> inputFromAttrs(const Attrs & attrs) override
    {
        if (maybeGetStrAttr(attrs, "type") != "tarball") return {};

        for (auto & [name, value] : attrs)
            if (name != "type" && name != "url" && /* name != "hash" && */ name != "narHash" && name != "name")
                throw Error("unsupported tarball input attribute '%s'", name);

        Input input;
        input.attrs = attrs;
        //input.locked = (bool) maybeGetStrAttr(input.attrs, "hash");
        return input;
    }

    ParsedURL toURL(const Input & input) override
    {
        auto url = parseURL(getStrAttr(input.attrs, "url"));
        // NAR hashes are preferred over file hashes since tar/zip files
        // don't have a canonical representation.
        if (auto narHash = input.getNarHash())
            url.query.insert_or_assign("narHash", narHash->to_string(SRI, true));
        /*
        else if (auto hash = maybeGetStrAttr(input.attrs, "hash"))
            url.query.insert_or_assign("hash", Hash(*hash).to_string(SRI, true));
        */
        return url;
    }

    bool hasAllInfo(const Input & input) override
    {
        return true;
    }

    std::pair<StorePath, Input> fetch(ref<Store> store, const Input & input) override
    {
        auto tree = downloadTarball(store, getStrAttr(input.attrs, "url"), input.getName(), false).first;
        return {std::move(tree.storePath), input};
    }
};

static auto rTarballInputScheme = OnStartup([] { registerInputScheme(std::make_unique<TarballInputScheme>()); });

}<|MERGE_RESOLUTION|>--- conflicted
+++ resolved
@@ -67,41 +67,22 @@
         storePath = std::move(cached->storePath);
     } else {
         StringSink sink;
-<<<<<<< HEAD
-        dumpString(*res.data, sink);
-        auto hash = hashString(htSHA256, *res.data);
+        dumpString(res.data, sink);
+        auto hash = hashString(htSHA256, res.data);
         storePath = {
             .name = name,
             .info = FixedOutputInfo {
                 {
                     .method = FileIngestionMethod::Flat,
                     .hash = hash,
-=======
-        dumpString(res.data, sink);
-        auto hash = hashString(htSHA256, res.data);
-        ValidPathInfo info {
-            *store,
-            {
-                .name = name,
-                .info = FixedOutputInfo {
-                    {
-                        .method = FileIngestionMethod::Flat,
-                        .hash = hash,
-                    },
-                    {},
->>>>>>> 8ba08959
                 },
                 {},
             },
-<<<<<<< HEAD
         };
         ValidPathInfo info {
             *store,
             StorePathDescriptor { *storePath },
-            hashString(htSHA256, *sink.s),
-=======
             hashString(htSHA256, sink.s),
->>>>>>> 8ba08959
         };
         info.narSize = sink.s.size();
         auto source = StringSource { sink.s };
@@ -151,14 +132,10 @@
 
     if (cached && !cached->expired)
         return {
-<<<<<<< HEAD
             Tree {
-                store->toRealPath(store->makeFixedOutputPathFromCA(cached->storePath)),
-                std::move(cached->storePath),
+                .actualPath = store->toRealPath(store->makeFixedOutputPathFromCA(cached->storePath)),
+                .storePath = std::move(cached->storePath),
             },
-=======
-            Tree { .actualPath = store->toRealPath(cached->storePath), .storePath = std::move(cached->storePath) },
->>>>>>> 8ba08959
             getIntAttr(cached->infoAttrs, "lastModified")
         };
 
@@ -200,14 +177,10 @@
         locked);
 
     return {
-<<<<<<< HEAD
         Tree {
-            store->toRealPath(store->makeFixedOutputPathFromCA(*unpackedStorePath)),
-            std::move(*unpackedStorePath)
+            .actualPath = store->toRealPath(store->makeFixedOutputPathFromCA(*unpackedStorePath)),
+            .storePath = std::move(*unpackedStorePath)
         },
-=======
-        Tree { .actualPath = store->toRealPath(*unpackedStorePath), .storePath = std::move(*unpackedStorePath) },
->>>>>>> 8ba08959
         lastModified,
     };
 }
@@ -269,7 +242,7 @@
         return true;
     }
 
-    std::pair<StorePath, Input> fetch(ref<Store> store, const Input & input) override
+    std::pair<StorePathDescriptor, Input> fetch(ref<Store> store, const Input & input) override
     {
         auto tree = downloadTarball(store, getStrAttr(input.attrs, "url"), input.getName(), false).first;
         return {std::move(tree.storePath), input};
