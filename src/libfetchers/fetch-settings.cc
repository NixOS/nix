#include "nix/fetchers/fetch-settings.hh"
#include "nix/util/config-global.hh"

namespace nix::fetchers {

Settings::Settings() {}

<<<<<<< HEAD
}

namespace nix {

fetchers::Settings fetchSettings;

static GlobalConfig::Register rFetchSettings(&fetchSettings);

}
=======
} // namespace nix::fetchers
>>>>>>> 09fbe156
<|MERGE_RESOLUTION|>--- conflicted
+++ resolved
@@ -5,8 +5,7 @@
 
 Settings::Settings() {}
 
-<<<<<<< HEAD
-}
+} // namespace nix::fetchers
 
 namespace nix {
 
@@ -14,7 +13,4 @@
 
 static GlobalConfig::Register rFetchSettings(&fetchSettings);
 
-}
-=======
-} // namespace nix::fetchers
->>>>>>> 09fbe156
+} // namespace nix