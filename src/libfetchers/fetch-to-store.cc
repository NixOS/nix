--- conflicted
+++ resolved
@@ -4,12 +4,7 @@
 
 namespace nix {
 
-<<<<<<< HEAD
-fetchers::Cache::Key makeFetchToStoreCacheKey(
-    const std::string & name,
-=======
 fetchers::Cache::Key makeSourcePathToHashCacheKey(
->>>>>>> 47281531
     const std::string & fingerprint,
     ContentAddressMethod method,
     const std::string & path)
@@ -46,13 +41,6 @@
 {
     std::optional<fetchers::Cache::Key> cacheKey;
 
-<<<<<<< HEAD
-    if (!filter && path.accessor->fingerprint) {
-        cacheKey = makeFetchToStoreCacheKey(std::string{name}, *path.accessor->fingerprint, method, path.path.abs());
-        if (auto res = settings.getCache()->lookupStorePath(*cacheKey, store)) {
-            debug("store path cache hit for '%s'", path);
-            return res->storePath;
-=======
     auto [subpath, fingerprint] =
         filter
         ? std::pair<CanonPath, std::optional<std::string>>{path.path, std::nullopt}
@@ -69,7 +57,6 @@
                 return {storePath, hash};
             }
             debug("source path '%s' not in store", path);
->>>>>>> 47281531
         }
     } else {
         static auto barf = getEnv("_NIX_TEST_BARF_ON_UNCACHEABLE").value_or("") == "1";
@@ -111,13 +98,8 @@
             std::make_pair(storePath, hash);
         });
 
-<<<<<<< HEAD
-    if (cacheKey && mode == FetchMode::Copy)
-        settings.getCache()->upsert(*cacheKey, store, {}, storePath);
-=======
     if (cacheKey)
         settings.getCache()->upsert(*cacheKey, {{"hash", hash.to_string(HashFormat::SRI, true)}});
->>>>>>> 47281531
 
     return {storePath, hash};
 }
