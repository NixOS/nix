--- conflicted
+++ resolved
@@ -8,17 +8,13 @@
 StorePath TreeInfo::computeStorePath(Store & store) const
 {
     assert(narHash);
-<<<<<<< HEAD
     return store.makeFixedOutputPath("source", FixedOutputInfo {
         {
             .method = FileIngestionMethod::Recursive,
-            .hash = narHash,
+            .hash = *narHash,
         },
         {},
     });
-=======
-    return store.makeFixedOutputPath(FileIngestionMethod::Recursive, *narHash, "source");
->>>>>>> c466cb20
 }
 
 }