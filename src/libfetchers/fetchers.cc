#include "fetchers.hh"
#include "store-api.hh"
#include "archive.hh"

#include <nlohmann/json.hpp>

namespace nix::fetchers {

std::unique_ptr<std::vector<std::shared_ptr<InputScheme>>> inputSchemes = nullptr;

void registerInputScheme(std::shared_ptr<InputScheme> && inputScheme)
{
    if (!inputSchemes) inputSchemes = std::make_unique<std::vector<std::shared_ptr<InputScheme>>>();
    inputSchemes->push_back(std::move(inputScheme));
}

Input Input::fromURL(const std::string & url, bool requireTree)
{
    return fromURL(parseURL(url), requireTree);
}

static void fixupInput(Input & input)
{
    // Check common attributes.
    input.getType();
    input.getRef();
    if (input.getRev())
        input.locked = true;
    if (input.getTreeHash())
        input.locked = true;
    input.getRevCount();
    input.getLastModified();
    if (input.getNarHash())
        input.locked = true;
}

Input Input::fromURL(const ParsedURL & url, bool requireTree)
{
    for (auto & inputScheme : *inputSchemes) {
        auto res = inputScheme->inputFromURL(url, requireTree);
        if (res) {
            res->scheme = inputScheme;
            fixupInput(*res);
            return std::move(*res);
        }
    }

    throw Error("input '%s' is unsupported", url.url);
}

Input Input::fromAttrs(Attrs && attrs)
{
    for (auto & inputScheme : *inputSchemes) {
        auto res = inputScheme->inputFromAttrs(attrs);
        if (res) {
            res->scheme = inputScheme;
            fixupInput(*res);
            return std::move(*res);
        }
    }

    Input input;
    input.attrs = attrs;
    fixupInput(input);
    return input;
}

ParsedURL Input::toURL() const
{
    if (!scheme)
        throw Error("cannot show unsupported input '%s'", attrsToJSON(attrs));
    return scheme->toURL(*this);
}

std::string Input::toURLString(const std::map<std::string, std::string> & extraQuery) const
{
    auto url = toURL();
    for (auto & attr : extraQuery)
        url.query.insert(attr);
    return url.to_string();
}

std::string Input::to_string() const
{
    return toURL().to_string();
}

Attrs Input::toAttrs() const
{
    return attrs;
}

bool Input::hasAllInfo() const
{
    return scheme && scheme->hasAllInfo(*this);
}

bool Input::operator ==(const Input & other) const
{
    return attrs == other.attrs;
}

bool Input::contains(const Input & other) const
{
    if (*this == other) return true;
    auto other2(other);
    other2.attrs.erase("ref");
    other2.attrs.erase("rev");
    if (*this == other2) return true;
    return false;
}

std::pair<Tree, Input> Input::fetch(ref<Store> store) const
{
    if (!scheme)
        throw Error("cannot fetch unsupported input '%s'", attrsToJSON(toAttrs()));

    /* The tree may already be in the Nix store, or it could be
       substituted (which is often faster than fetching from the
       original source). So check that. */
    if (hasAllInfo()) {
        try {
            auto storePathDesc = computeStorePath(*store);

            store->ensurePath(std::cref(storePathDesc));

            auto storePath = store->makeFixedOutputPathFromCA(storePathDesc);

            debug("using substituted/cached input '%s' in '%s'",
                to_string(), store->printStorePath(storePath));

            return {
                Tree {
                    .actualPath = store->toRealPath(storePath),
                    .storePath = std::move(storePathDesc),
                },
                *this,
            };
        } catch (Error & e) {
            debug("substitution of input '%s' failed: %s", to_string(), e.what());
        }
    }

    auto [storePath, input] = [&]() -> std::pair<StorePathDescriptor, Input> {
        try {
            return scheme->fetch(store, *this);
        } catch (Error & e) {
            e.addTrace({}, "while fetching the input '%s'", to_string());
            throw;
        }
    }();

    Tree tree {
        .actualPath = store->toRealPath(store->makeFixedOutputPathFromCA(storePath)),
        .storePath = storePath,
    };

    auto narHash = store->queryPathInfo(tree.storePath)->narHash;
    input.attrs.insert_or_assign("narHash", narHash.to_string(SRI, true));

    if (auto prevNarHash = getNarHash()) {
        if (narHash != *prevNarHash)
            throw Error((unsigned int) 102, "NAR hash mismatch in input '%s' (%s), expected '%s', got '%s'",
                to_string(), tree.actualPath, prevNarHash->to_string(SRI, true), narHash.to_string(SRI, true));
    }

    if (auto prevLastModified = getLastModified()) {
        if (input.getLastModified() != prevLastModified)
            throw Error("'lastModified' attribute mismatch in input '%s', expected %d",
                input.to_string(), *prevLastModified);
    }

    if (auto prevRev = getRev()) {
        if (input.getRev() != prevRev)
            throw Error("'rev' attribute mismatch in input '%s', expected %s",
                input.to_string(), prevRev->gitRev());
    }

    if (auto prevRevCount = getRevCount()) {
        if (input.getRevCount() != prevRevCount)
            throw Error("'revCount' attribute mismatch in input '%s', expected %d",
                input.to_string(), *prevRevCount);
    }

    input.locked = true;

    assert(input.hasAllInfo());

    return {std::move(tree), input};
}

Input Input::applyOverrides(
    std::optional<std::string> ref,
    std::optional<Hash> rev) const
{
    if (!scheme) return *this;
    return scheme->applyOverrides(*this, ref, rev);
}

void Input::clone(const Path & destDir) const
{
    assert(scheme);
    scheme->clone(*this, destDir);
}

std::optional<Path> Input::getSourcePath() const
{
    assert(scheme);
    return scheme->getSourcePath(*this);
}

void Input::markChangedFile(
    std::string_view file,
    std::optional<std::string> commitMsg) const
{
    assert(scheme);
    return scheme->markChangedFile(*this, file, commitMsg);
}

std::string Input::getName() const
{
    return maybeGetStrAttr(attrs, "name").value_or("source");
}

StorePathDescriptor Input::computeStorePath(Store & store) const
{
<<<<<<< HEAD
    if (auto treeHash = getTreeHash())
        return StorePathDescriptor {
            getName(),
            FixedOutputInfo {
                {
                    .method = FileIngestionMethod::Git,
                    .hash = *treeHash,
                },
                .references = {},
            },
        };
    if (auto narHash = getNarHash())
        return StorePathDescriptor {
            "source",
            FixedOutputInfo {
                {
                    .method = FileIngestionMethod::Recursive,
                    .hash = *narHash,
                },
                .references = {},
            },
        };
    throw Error("cannot compute store path for unlocked input '%s'", to_string());
=======
    auto narHash = getNarHash();
    if (!narHash)
        throw Error("cannot compute store path for unlocked input '%s'", to_string());
    return StorePathDescriptor {
        getName(),
        FixedOutputInfo {
            .method = FileIngestionMethod::Recursive,
            .hash = *narHash,
            .references = {},
        },
    };
>>>>>>> 57bf7382
}

std::string Input::getType() const
{
    return getStrAttr(attrs, "type");
}

std::optional<Hash> Input::getNarHash() const
{
    if (auto s = maybeGetStrAttr(attrs, "narHash")) {
        auto hash = s->empty() ? Hash(htSHA256) : Hash::parseSRI(*s);
        if (hash.type != htSHA256)
            throw UsageError("narHash must use SHA-256");
        return hash;
    }
    return {};
}

std::optional<std::string> Input::getRef() const
{
    if (auto s = maybeGetStrAttr(attrs, "ref"))
        return *s;
    return {};
}

std::optional<Hash> Input::getRev() const
{
    std::optional<Hash> hash = {};

    if (auto s = maybeGetStrAttr(attrs, "rev")) {
        try {
            hash = Hash::parseAnyPrefixed(*s);
        } catch (BadHash &e) {
            // Default to sha1 for backwards compatibility with existing flakes
            hash = Hash::parseAny(*s, htSHA1);
        }
    }

    return hash;
}

std::optional<Hash> Input::getTreeHash() const
{
    if (auto s = maybeGetStrAttr(attrs, "treeHash")) {
        settings.requireExperimentalFeature(Xp::GitHashing);
        return Hash::parseAny(*s, htSHA1);
    }
    return {};
}

std::optional<uint64_t> Input::getRevCount() const
{
    if (auto n = maybeGetIntAttr(attrs, "revCount"))
        return *n;
    return {};
}

std::optional<time_t> Input::getLastModified() const
{
    if (auto n = maybeGetIntAttr(attrs, "lastModified"))
        return *n;
    return {};
}

ParsedURL InputScheme::toURL(const Input & input) const
{
    throw Error("don't know how to convert input '%s' to a URL", attrsToJSON(input.attrs));
}

Input InputScheme::applyOverrides(
    const Input & input,
    std::optional<std::string> ref,
    std::optional<Hash> rev) const
{
    if (ref)
        throw Error("don't know how to set branch/tag name of input '%s' to '%s'", input.to_string(), *ref);
    if (rev)
        throw Error("don't know how to set revision of input '%s' to '%s'", input.to_string(), rev->gitRev());
    return input;
}

std::optional<Path> InputScheme::getSourcePath(const Input & input)
{
    return {};
}

void InputScheme::markChangedFile(const Input & input, std::string_view file, std::optional<std::string> commitMsg)
{
    assert(false);
}

void InputScheme::clone(const Input & input, const Path & destDir) const
{
    throw Error("do not know how to clone input '%s'", input.to_string());
}

std::optional<StorePath> trySubstitute(ref<Store> store, FileIngestionMethod ingestionMethod,
    Hash hash, std::string_view name)
{
    auto ca = StorePathDescriptor {
        .name = std::string { name },
        .info = FixedOutputInfo {
            ingestionMethod,
            hash,
            {}
        },
    };
    auto substitutablePath = store->makeFixedOutputPathFromCA(ca);

    try {
        store->ensurePath(ca);

        debug("using substituted path '%s'", store->printStorePath(substitutablePath));

        return substitutablePath;
    } catch (Error & e) {
        debug("substitution of path '%s' failed: %s", store->printStorePath(substitutablePath), e.what());
    }

    return std::nullopt;
}

}<|MERGE_RESOLUTION|>--- conflicted
+++ resolved
@@ -224,15 +224,12 @@
 
 StorePathDescriptor Input::computeStorePath(Store & store) const
 {
-<<<<<<< HEAD
     if (auto treeHash = getTreeHash())
         return StorePathDescriptor {
             getName(),
             FixedOutputInfo {
-                {
-                    .method = FileIngestionMethod::Git,
-                    .hash = *treeHash,
-                },
+                .method = FileIngestionMethod::Git,
+                .hash = *treeHash,
                 .references = {},
             },
         };
@@ -240,27 +237,12 @@
         return StorePathDescriptor {
             "source",
             FixedOutputInfo {
-                {
-                    .method = FileIngestionMethod::Recursive,
-                    .hash = *narHash,
-                },
+                .method = FileIngestionMethod::Recursive,
+                .hash = *narHash,
                 .references = {},
             },
         };
     throw Error("cannot compute store path for unlocked input '%s'", to_string());
-=======
-    auto narHash = getNarHash();
-    if (!narHash)
-        throw Error("cannot compute store path for unlocked input '%s'", to_string());
-    return StorePathDescriptor {
-        getName(),
-        FixedOutputInfo {
-            .method = FileIngestionMethod::Recursive,
-            .hash = *narHash,
-            .references = {},
-        },
-    };
->>>>>>> 57bf7382
 }
 
 std::string Input::getType() const
@@ -305,7 +287,7 @@
 std::optional<Hash> Input::getTreeHash() const
 {
     if (auto s = maybeGetStrAttr(attrs, "treeHash")) {
-        settings.requireExperimentalFeature(Xp::GitHashing);
+        experimentalFeatureSettings.require(Xp::GitHashing);
         return Hash::parseAny(*s, htSHA1);
     }
     return {};
