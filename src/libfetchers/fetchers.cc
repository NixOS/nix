--- conflicted
+++ resolved
@@ -215,13 +215,8 @@
     if (auto s = maybeGetStrAttr(attrs, "narHash")) {
         auto hash = s->empty() ? Hash(htSHA256) : Hash::parseSRI(*s);
         if (hash.type != htSHA256)
-<<<<<<< HEAD
-            throw UsageError("narHash must be specified with SRI notation");
-        return newHashAllowEmpty(*s, htSHA256);
-=======
             throw UsageError("narHash must use SHA-256");
         return hash;
->>>>>>> 7302761f
     }
     return {};
 }
