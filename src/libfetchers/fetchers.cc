--- conflicted
+++ resolved
@@ -225,24 +225,14 @@
     auto narHash = getNarHash();
     if (!narHash)
         throw Error("cannot compute store path for unlocked input '%s'", to_string());
-<<<<<<< HEAD
     return StorePathDescriptor {
         getName(),
         FixedOutputInfo {
-            {
-                .method = FileIngestionMethod::Recursive,
-                .hash = *narHash,
-            },
+            .method = FileIngestionMethod::Recursive,
+            .hash = *narHash,
             .references = {},
         },
     };
-=======
-    return store.makeFixedOutputPath(getName(), FixedOutputInfo {
-        .method = FileIngestionMethod::Recursive,
-        .hash = *narHash,
-        .references = {},
-    });
->>>>>>> 91baf7f1
 }
 
 std::string Input::getType() const
