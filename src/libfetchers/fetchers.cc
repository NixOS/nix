#include "fetchers.hh"
#include "store-api.hh"
#include "input-accessor.hh"
#include "source-path.hh"
#include "fetch-to-store.hh"

#include <nlohmann/json.hpp>

namespace nix::fetchers {

using InputSchemeMap = std::map<std::string_view, std::shared_ptr<InputScheme>>;

std::unique_ptr<InputSchemeMap> inputSchemes = nullptr;

void registerInputScheme(std::shared_ptr<InputScheme> && inputScheme)
{
    if (!inputSchemes)
        inputSchemes = std::make_unique<InputSchemeMap>();
    auto schemeName = inputScheme->schemeName();
    if (inputSchemes->count(schemeName) > 0)
        throw Error("Input scheme with name %s already registered", schemeName);
    inputSchemes->insert_or_assign(schemeName, std::move(inputScheme));
}

nlohmann::json dumpRegisterInputSchemeInfo() {
    using nlohmann::json;

    auto res = json::object();

    for (auto & [name, scheme] : *inputSchemes) {
        auto & r = res[name] = json::object();
        r["allowedAttrs"] = scheme->allowedAttrs();
    }

    return res;
}

Input Input::fromURL(const std::string & url, bool requireTree)
{
    return fromURL(parseURL(url), requireTree);
}

static void fixupInput(Input & input)
{
    // Check common attributes.
    input.getType();
    input.getRef();
    input.getRevCount();
    input.getLastModified();
}

Input Input::fromURL(const ParsedURL & url, bool requireTree)
{
    for (auto & [_, inputScheme] : *inputSchemes) {
        auto res = inputScheme->inputFromURL(url, requireTree);
        if (res) {
            experimentalFeatureSettings.require(inputScheme->experimentalFeature());
            res->scheme = inputScheme;
            fixupInput(*res);
            return std::move(*res);
        }
    }

    throw Error("input '%s' is unsupported", url.url);
}

Input Input::fromAttrs(Attrs && attrs)
{
    auto schemeName = ({
        auto schemeNameOpt = maybeGetStrAttr(attrs, "type");
        if (!schemeNameOpt)
            throw Error("'type' attribute to specify input scheme is required but not provided");
        *std::move(schemeNameOpt);
    });

    auto raw = [&]() {
        // Return an input without a scheme; most operations will fail,
        // but not all of them. Doing this is to support those other
        // operations which are supposed to be robust on
        // unknown/uninterpretable inputs.
        Input input;
        input.attrs = attrs;
        fixupInput(input);
        return input;
    };

    std::shared_ptr<InputScheme> inputScheme = ({
        auto i = inputSchemes->find(schemeName);
        i == inputSchemes->end() ? nullptr : i->second;
    });

    if (!inputScheme) return raw();

    experimentalFeatureSettings.require(inputScheme->experimentalFeature());

    auto allowedAttrs = inputScheme->allowedAttrs();

    for (auto & [name, _] : attrs)
        if (name != "type" && allowedAttrs.count(name) == 0)
            throw Error("input attribute '%s' not supported by scheme '%s'", name, schemeName);

    auto res = inputScheme->inputFromAttrs(attrs);
    if (!res) return raw();
    res->scheme = inputScheme;
    fixupInput(*res);
    return std::move(*res);
}

std::optional<std::string> Input::getFingerprint(ref<Store> store) const
{
    return scheme ? scheme->getFingerprint(store, *this) : std::nullopt;
}

ParsedURL Input::toURL() const
{
    if (!scheme)
        throw Error("cannot show unsupported input '%s'", attrsToJSON(attrs));
    return scheme->toURL(*this);
}

std::string Input::toURLString(const std::map<std::string, std::string> & extraQuery) const
{
    auto url = toURL();
    for (auto & attr : extraQuery)
        url.query.insert(attr);
    return url.to_string();
}

std::string Input::to_string() const
{
    return toURL().to_string();
}

bool Input::isDirect() const
{
    return !scheme || scheme->isDirect(*this);
}

bool Input::isLocked() const
{
    return scheme && scheme->isLocked(*this);
}

std::optional<std::string> Input::isRelative() const
{
    assert(scheme);
    return scheme->isRelative(*this);
}

Attrs Input::toAttrs() const
{
    return attrs;
}

bool Input::operator ==(const Input & other) const
{
    return attrs == other.attrs;
}

bool Input::contains(const Input & other) const
{
    if (*this == other) return true;
    auto other2(other);
    other2.attrs.erase("ref");
    other2.attrs.erase("rev");
    if (*this == other2) return true;
    return false;
}

std::pair<StorePath, Input> Input::fetchToStore(ref<Store> store) const
{
    auto [storePath, input] = [&]() -> std::pair<StorePath, Input> {
        try {
            auto [accessor, input2] = getAccessor(store);
            auto storePath = SourcePath(accessor).fetchToStore(store, input2.getName());
            return {storePath, input2};
        } catch (Error & e) {
            e.addTrace({}, "while fetching the input '%s'", to_string());
            throw;
        }
    }();

    return {std::move(storePath), input};
}

void InputScheme::checkLocks(const Input & specified, const Input & final) const
{
    if (auto prevNarHash = specified.getNarHash()) {
        if (final.getNarHash() != prevNarHash) {
            if (final.getNarHash())
                throw Error((unsigned int) 102, "NAR hash mismatch in input '%s', expected '%s' but got '%s'",
                    specified.to_string(), prevNarHash->to_string(HashFormat::SRI, true), final.getNarHash()->to_string(HashFormat::SRI, true));
            else
                throw Error((unsigned int) 102, "NAR hash mismatch in input '%s', expected '%s' but got none",
                    specified.to_string(), prevNarHash->to_string(HashFormat::SRI, true));
        }
    }

    if (auto prevLastModified = specified.getLastModified()) {
        if (final.getLastModified() != prevLastModified)
            throw Error("'lastModified' attribute mismatch in input '%s', expected %d",
                final.to_string(), *prevLastModified);
    }

    if (auto prevRev = specified.getRev()) {
        if (final.getRev() != prevRev)
            throw Error("'rev' attribute mismatch in input '%s', expected %s",
                final.to_string(), prevRev->gitRev());
    }

    if (auto prevRevCount = specified.getRevCount()) {
        if (final.getRevCount() != prevRevCount)
            throw Error("'revCount' attribute mismatch in input '%s', expected %d",
                final.to_string(), *prevRevCount);
    }
}

std::pair<ref<InputAccessor>, Input> Input::getAccessor(ref<Store> store) const
{
    // FIXME: cache the accessor

    if (!scheme)
        throw Error("cannot fetch unsupported input '%s'", attrsToJSON(toAttrs()));

    try {
        auto [accessor, final] = scheme->getAccessor(store, *this);
        accessor->fingerprint = scheme->getFingerprint(store, final);
        scheme->checkLocks(*this, final);
        return {accessor, std::move(final)};
    } catch (Error & e) {
        e.addTrace({}, "while fetching the input '%s'", to_string());
        throw;
    }
}

Input Input::applyOverrides(
    std::optional<std::string> ref,
    std::optional<Hash> rev) const
{
    if (!scheme) return *this;
    return scheme->applyOverrides(*this, ref, rev);
}

void Input::clone(const Path & destDir) const
{
    assert(scheme);
    scheme->clone(*this, destDir);
}

void Input::putFile(
    const CanonPath & path,
    std::string_view contents,
    std::optional<std::string> commitMsg) const
{
    assert(scheme);
    return scheme->putFile(*this, path, contents, commitMsg);
}

std::string Input::getName() const
{
    return maybeGetStrAttr(attrs, "name").value_or("source");
}

std::string Input::getType() const
{
    return getStrAttr(attrs, "type");
}

std::optional<Hash> Input::getNarHash() const
{
    if (auto s = maybeGetStrAttr(attrs, "narHash")) {
        auto hash = s->empty() ? Hash(HashAlgorithm::SHA256) : Hash::parseSRI(*s);
        if (hash.algo != HashAlgorithm::SHA256)
            throw UsageError("narHash must use SHA-256");
        return hash;
    }
    return {};
}

std::optional<std::string> Input::getRef() const
{
    if (auto s = maybeGetStrAttr(attrs, "ref"))
        return *s;
    return {};
}

std::optional<Hash> Input::getRev() const
{
    std::optional<Hash> hash = {};

    if (auto s = maybeGetStrAttr(attrs, "rev")) {
        try {
            hash = Hash::parseAnyPrefixed(*s);
        } catch (BadHash &e) {
            // Default to sha1 for backwards compatibility with existing
            // usages (e.g. `builtins.fetchTree` calls or flake inputs).
            hash = Hash::parseAny(*s, HashAlgorithm::SHA1);
        }
    }

    return hash;
}

std::optional<uint64_t> Input::getRevCount() const
{
    if (auto n = maybeGetIntAttr(attrs, "revCount"))
        return *n;
    return {};
}

std::optional<time_t> Input::getLastModified() const
{
    if (auto n = maybeGetIntAttr(attrs, "lastModified"))
        return *n;
    return {};
}

ParsedURL InputScheme::toURL(const Input & input) const
{
    throw Error("don't know how to convert input '%s' to a URL", attrsToJSON(input.attrs));
}

Input InputScheme::applyOverrides(
    const Input & input,
    std::optional<std::string> ref,
    std::optional<Hash> rev) const
{
    if (ref)
        throw Error("don't know how to set branch/tag name of input '%s' to '%s'", input.to_string(), *ref);
    if (rev)
        throw Error("don't know how to set revision of input '%s' to '%s'", input.to_string(), rev->gitRev());
    return input;
}

void InputScheme::putFile(
    const Input & input,
    const CanonPath & path,
    std::string_view contents,
    std::optional<std::string> commitMsg) const
{
    throw Error("input '%s' does not support modifying file '%s'", input.to_string(), path);
}

void InputScheme::clone(const Input & input, const Path & destDir) const
{
    throw Error("do not know how to clone input '%s'", input.to_string());
}

<<<<<<< HEAD
=======
std::pair<StorePath, Input> InputScheme::fetch(ref<Store> store, const Input & input)
{
    auto [accessor, input2] = getAccessor(store, input);
    auto storePath = fetchToStore(*store, SourcePath(accessor), input2.getName());
    return {storePath, input2};
}

std::pair<ref<InputAccessor>, Input> InputScheme::getAccessor(ref<Store> store, const Input & input) const
{
    throw UnimplementedError("InputScheme must implement fetch() or getAccessor()");
}

>>>>>>> 06be819b
std::optional<ExperimentalFeature> InputScheme::experimentalFeature() const
{
    return {};
}

std::string publicKeys_to_string(const std::vector<PublicKey>& publicKeys)
{
    return ((nlohmann::json) publicKeys).dump();
}

}<|MERGE_RESOLUTION|>--- conflicted
+++ resolved
@@ -172,7 +172,7 @@
     auto [storePath, input] = [&]() -> std::pair<StorePath, Input> {
         try {
             auto [accessor, input2] = getAccessor(store);
-            auto storePath = SourcePath(accessor).fetchToStore(store, input2.getName());
+            auto storePath = nix::fetchToStore(*store, SourcePath(accessor), input2.getName());
             return {storePath, input2};
         } catch (Error & e) {
             e.addTrace({}, "while fetching the input '%s'", to_string());
@@ -346,21 +346,6 @@
     throw Error("do not know how to clone input '%s'", input.to_string());
 }
 
-<<<<<<< HEAD
-=======
-std::pair<StorePath, Input> InputScheme::fetch(ref<Store> store, const Input & input)
-{
-    auto [accessor, input2] = getAccessor(store, input);
-    auto storePath = fetchToStore(*store, SourcePath(accessor), input2.getName());
-    return {storePath, input2};
-}
-
-std::pair<ref<InputAccessor>, Input> InputScheme::getAccessor(ref<Store> store, const Input & input) const
-{
-    throw UnimplementedError("InputScheme must implement fetch() or getAccessor()");
-}
-
->>>>>>> 06be819b
 std::optional<ExperimentalFeature> InputScheme::experimentalFeature() const
 {
     return {};
