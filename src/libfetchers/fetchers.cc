--- conflicted
+++ resolved
@@ -61,13 +61,6 @@
 
 
     if (!tree.info.narHash)
-<<<<<<< HEAD
-        tree.info.narHash = store->queryPathInfo(tree.storePath /*, tree.info.ca */)->narHash;
-
-    if (!tree.info.narHash) {
-        HashSink hashSink(htSHA256);
-        dumpPath(tree.actualPath, hashSink);
-=======
     {
         auto pathOrCa = tree.info.ca
             ? StorePathOrDesc {*tree.info.ca}
@@ -79,7 +72,6 @@
     if (!tree.info.narHash) {
         HashSink hashSink(htSHA256);
         store->narFromPath(tree.storePath, hashSink);
->>>>>>> aa9c7629
         tree.info.narHash = hashSink.finish().first;
     }
 
@@ -96,12 +88,6 @@
 std::optional<StorePath> trySubstitute(ref<Store> store, FileIngestionMethod ingestionMethod,
     Hash hash, std::string_view name)
 {
-<<<<<<< HEAD
-    auto substitutablePath = store->makeFixedOutputPath(ingestionMethod, hash, name);
-
-    try {
-        store->ensurePath(substitutablePath);
-=======
     auto ca = StorePathDescriptor {
         .name = std::string { name },
         .info = FixedOutputInfo {
@@ -114,7 +100,6 @@
 
     try {
         store->ensurePath(ca);
->>>>>>> aa9c7629
 
         debug("using substituted path '%s'", store->printStorePath(substitutablePath));
 
