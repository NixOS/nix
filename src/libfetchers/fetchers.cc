#include "fetchers.hh"
#include "store-api.hh"
#include "archive.hh"

#include <nlohmann/json.hpp>

namespace nix::fetchers {

std::unique_ptr<std::vector<std::shared_ptr<InputScheme>>> inputSchemes = nullptr;

void registerInputScheme(std::shared_ptr<InputScheme> && inputScheme)
{
    if (!inputSchemes) inputSchemes = std::make_unique<std::vector<std::shared_ptr<InputScheme>>>();
    inputSchemes->push_back(std::move(inputScheme));
}

Input Input::fromURL(const std::string & url)
{
    return fromURL(parseURL(url));
}

static void fixupInput(Input & input)
{
    // Check common attributes.
    input.getType();
    input.getRef();
    if (input.getRev())
<<<<<<< HEAD
        input.immutable = true;
    if (input.getTreeHash())
        input.immutable = true;
=======
        input.locked = true;
>>>>>>> 5e87f088
    input.getRevCount();
    input.getLastModified();
    if (input.getNarHash())
        input.locked = true;
}

Input Input::fromURL(const ParsedURL & url)
{
    for (auto & inputScheme : *inputSchemes) {
        auto res = inputScheme->inputFromURL(url);
        if (res) {
            res->scheme = inputScheme;
            fixupInput(*res);
            return std::move(*res);
        }
    }

    throw Error("input '%s' is unsupported", url.url);
}

Input Input::fromAttrs(Attrs && attrs)
{
    for (auto & inputScheme : *inputSchemes) {
        auto res = inputScheme->inputFromAttrs(attrs);
        if (res) {
            res->scheme = inputScheme;
            fixupInput(*res);
            return std::move(*res);
        }
    }

    Input input;
    input.attrs = attrs;
    fixupInput(input);
    return input;
}

ParsedURL Input::toURL() const
{
    if (!scheme)
        throw Error("cannot show unsupported input '%s'", attrsToJSON(attrs));
    return scheme->toURL(*this);
}

std::string Input::toURLString(const std::map<std::string, std::string> & extraQuery) const
{
    auto url = toURL();
    for (auto & attr : extraQuery)
        url.query.insert(attr);
    return url.to_string();
}

std::string Input::to_string() const
{
    return toURL().to_string();
}

Attrs Input::toAttrs() const
{
    return attrs;
}

bool Input::hasAllInfo() const
{
    return scheme && scheme->hasAllInfo(*this);
}

bool Input::operator ==(const Input & other) const
{
    return attrs == other.attrs;
}

bool Input::contains(const Input & other) const
{
    if (*this == other) return true;
    auto other2(other);
    other2.attrs.erase("ref");
    other2.attrs.erase("rev");
    if (*this == other2) return true;
    return false;
}

std::pair<Tree, Input> Input::fetch(ref<Store> store) const
{
    if (!scheme)
        throw Error("cannot fetch unsupported input '%s'", attrsToJSON(toAttrs()));

    /* The tree may already be in the Nix store, or it could be
       substituted (which is often faster than fetching from the
       original source). So check that. */
    if (hasAllInfo()) {
        try {
            auto storePathDesc = computeStorePath(*store);

            store->ensurePath(std::cref(storePathDesc));

            auto storePath = store->makeFixedOutputPathFromCA(storePathDesc);

            debug("using substituted/cached input '%s' in '%s'",
                to_string(), store->printStorePath(storePath));

            return {
                Tree {
                    .actualPath = store->toRealPath(storePath),
                    .storePath = std::move(storePathDesc),
                },
                *this,
            };
        } catch (Error & e) {
            debug("substitution of input '%s' failed: %s", to_string(), e.what());
        }
    }

    auto [storePath, input] = [&]() -> std::pair<StorePathDescriptor, Input> {
        try {
            return scheme->fetch(store, *this);
        } catch (Error & e) {
            e.addTrace({}, "while fetching the input '%s'", to_string());
            throw;
        }
    }();

    Tree tree {
        .actualPath = store->toRealPath(store->makeFixedOutputPathFromCA(storePath)),
        .storePath = storePath,
    };

    auto narHash = store->queryPathInfo(tree.storePath)->narHash;
    input.attrs.insert_or_assign("narHash", narHash.to_string(SRI, true));

    if (auto prevNarHash = getNarHash()) {
        if (narHash != *prevNarHash)
            throw Error((unsigned int) 102, "NAR hash mismatch in input '%s' (%s), expected '%s', got '%s'",
                to_string(), tree.actualPath, prevNarHash->to_string(SRI, true), narHash.to_string(SRI, true));
    }

    if (auto prevLastModified = getLastModified()) {
        if (input.getLastModified() != prevLastModified)
            throw Error("'lastModified' attribute mismatch in input '%s', expected %d",
                input.to_string(), *prevLastModified);
    }

    if (auto prevRevCount = getRevCount()) {
        if (input.getRevCount() != prevRevCount)
            throw Error("'revCount' attribute mismatch in input '%s', expected %d",
                input.to_string(), *prevRevCount);
    }

    input.locked = true;

    assert(input.hasAllInfo());

    return {std::move(tree), input};
}

Input Input::applyOverrides(
    std::optional<std::string> ref,
    std::optional<Hash> rev) const
{
    if (!scheme) return *this;
    return scheme->applyOverrides(*this, ref, rev);
}

void Input::clone(const Path & destDir) const
{
    assert(scheme);
    scheme->clone(*this, destDir);
}

std::optional<Path> Input::getSourcePath() const
{
    assert(scheme);
    return scheme->getSourcePath(*this);
}

void Input::markChangedFile(
    std::string_view file,
    std::optional<std::string> commitMsg) const
{
    assert(scheme);
    return scheme->markChangedFile(*this, file, commitMsg);
}

std::string Input::getName() const
{
    return maybeGetStrAttr(attrs, "name").value_or("source");
}

StorePathDescriptor Input::computeStorePath(Store & store) const
{
<<<<<<< HEAD
    if (auto treeHash = getTreeHash())
        return StorePathDescriptor {
            getName(),
            FixedOutputInfo {
                {
                    .method = FileIngestionMethod::Git,
                    .hash = *treeHash,
                },
                {},
=======
    auto narHash = getNarHash();
    if (!narHash)
        throw Error("cannot compute store path for unlocked input '%s'", to_string());
    return StorePathDescriptor {
        getName(),
        FixedOutputInfo {
            {
                .method = FileIngestionMethod::Recursive,
                .hash = *narHash,
>>>>>>> 5e87f088
            },
        };
    if (auto narHash = getNarHash())
        return StorePathDescriptor {
            "source",
            FixedOutputInfo {
                {
                    .method = FileIngestionMethod::Recursive,
                    .hash = *narHash,
                },
                {},
            },
        };
    throw Error("cannot compute store path for mutable input '%s'", to_string());
}

std::string Input::getType() const
{
    return getStrAttr(attrs, "type");
}

std::optional<Hash> Input::getNarHash() const
{
    if (auto s = maybeGetStrAttr(attrs, "narHash")) {
        auto hash = s->empty() ? Hash(htSHA256) : Hash::parseSRI(*s);
        if (hash.type != htSHA256)
            throw UsageError("narHash must use SHA-256");
        return hash;
    }
    return {};
}

std::optional<std::string> Input::getRef() const
{
    if (auto s = maybeGetStrAttr(attrs, "ref"))
        return *s;
    return {};
}

std::optional<Hash> Input::getRev() const
{
    if (auto s = maybeGetStrAttr(attrs, "rev"))
        return Hash::parseAny(*s, htSHA1);
    return {};
}

std::optional<Hash> Input::getTreeHash() const
{
    if (auto s = maybeGetStrAttr(attrs, "treeHash")) {
        settings.requireExperimentalFeature("git-hashing");
        return Hash::parseAny(*s, htSHA1);
    }
    return {};
}

std::optional<uint64_t> Input::getRevCount() const
{
    if (auto n = maybeGetIntAttr(attrs, "revCount"))
        return *n;
    return {};
}

std::optional<time_t> Input::getLastModified() const
{
    if (auto n = maybeGetIntAttr(attrs, "lastModified"))
        return *n;
    return {};
}

ParsedURL InputScheme::toURL(const Input & input)
{
    throw Error("don't know how to convert input '%s' to a URL", attrsToJSON(input.attrs));
}

Input InputScheme::applyOverrides(
    const Input & input,
    std::optional<std::string> ref,
    std::optional<Hash> rev)
{
    if (ref)
        throw Error("don't know how to set branch/tag name of input '%s' to '%s'", input.to_string(), *ref);
    if (rev)
        throw Error("don't know how to set revision of input '%s' to '%s'", input.to_string(), rev->gitRev());
    return input;
}

std::optional<Path> InputScheme::getSourcePath(const Input & input)
{
    return {};
}

void InputScheme::markChangedFile(const Input & input, std::string_view file, std::optional<std::string> commitMsg)
{
    assert(false);
}

void InputScheme::clone(const Input & input, const Path & destDir)
{
    throw Error("do not know how to clone input '%s'", input.to_string());
}

std::optional<StorePath> trySubstitute(ref<Store> store, FileIngestionMethod ingestionMethod,
    Hash hash, std::string_view name)
{
    auto ca = StorePathDescriptor {
        .name = std::string { name },
        .info = FixedOutputInfo {
            ingestionMethod,
            hash,
            {}
        },
    };
    auto substitutablePath = store->makeFixedOutputPathFromCA(ca);

    try {
        store->ensurePath(ca);

        debug("using substituted path '%s'", store->printStorePath(substitutablePath));

        return substitutablePath;
    } catch (Error & e) {
        debug("substitution of path '%s' failed: %s", store->printStorePath(substitutablePath), e.what());
    }

    return std::nullopt;
}

}<|MERGE_RESOLUTION|>--- conflicted
+++ resolved
@@ -25,13 +25,9 @@
     input.getType();
     input.getRef();
     if (input.getRev())
-<<<<<<< HEAD
-        input.immutable = true;
+        input.locked = true;
     if (input.getTreeHash())
-        input.immutable = true;
-=======
         input.locked = true;
->>>>>>> 5e87f088
     input.getRevCount();
     input.getLastModified();
     if (input.getNarHash())
@@ -222,7 +218,6 @@
 
 StorePathDescriptor Input::computeStorePath(Store & store) const
 {
-<<<<<<< HEAD
     if (auto treeHash = getTreeHash())
         return StorePathDescriptor {
             getName(),
@@ -232,17 +227,6 @@
                     .hash = *treeHash,
                 },
                 {},
-=======
-    auto narHash = getNarHash();
-    if (!narHash)
-        throw Error("cannot compute store path for unlocked input '%s'", to_string());
-    return StorePathDescriptor {
-        getName(),
-        FixedOutputInfo {
-            {
-                .method = FileIngestionMethod::Recursive,
-                .hash = *narHash,
->>>>>>> 5e87f088
             },
         };
     if (auto narHash = getNarHash())
@@ -256,7 +240,7 @@
                 {},
             },
         };
-    throw Error("cannot compute store path for mutable input '%s'", to_string());
+    throw Error("cannot compute store path for unlocked input '%s'", to_string());
 }
 
 std::string Input::getType() const
@@ -292,7 +276,7 @@
 std::optional<Hash> Input::getTreeHash() const
 {
     if (auto s = maybeGetStrAttr(attrs, "treeHash")) {
-        settings.requireExperimentalFeature("git-hashing");
+        settings.requireExperimentalFeature(Xp::GitHashing);
         return Hash::parseAny(*s, htSHA1);
     }
     return {};
