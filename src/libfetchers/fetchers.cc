--- conflicted
+++ resolved
@@ -146,16 +146,15 @@
     return scheme && scheme->isLocked(*this);
 }
 
-<<<<<<< HEAD
+bool Input::isFinal() const
+{
+    return maybeGetBoolAttr(attrs, "__final").value_or(false);
+}
+
 std::optional<std::string> Input::isRelative() const
 {
     assert(scheme);
     return scheme->isRelative(*this);
-=======
-bool Input::isFinal() const
-{
-    return maybeGetBoolAttr(attrs, "__final").value_or(false);
->>>>>>> 4387c5ae
 }
 
 Attrs Input::toAttrs() const
@@ -180,30 +179,22 @@
 
 std::pair<StorePath, Input> Input::fetchToStore(ref<Store> store) const
 {
-<<<<<<< HEAD
-=======
-    if (!scheme)
-        throw Error("cannot fetch unsupported input '%s'", attrsToJSON(toAttrs()));
-
->>>>>>> 4387c5ae
     auto [storePath, input] = [&]() -> std::pair<StorePath, Input> {
         try {
             auto [accessor, result] = getAccessorUnchecked(store);
 
             auto storePath = nix::fetchToStore(*store, SourcePath(accessor), FetchMode::Copy, result.getName());
 
-<<<<<<< HEAD
-            scheme->checkLocks(*this, final);
-=======
+            #if 0
             auto narHash = store->queryPathInfo(storePath)->narHash;
             result.attrs.insert_or_assign("narHash", narHash.to_string(HashFormat::SRI, true));
+            #endif
 
             // FIXME: we would like to mark inputs as final in
             // getAccessorUnchecked(), but then we can't add
             // narHash. Or maybe narHash should be excluded from the
             // concept of "final" inputs?
             result.attrs.insert_or_assign("__final", Explicit<bool>(true));
->>>>>>> 4387c5ae
 
             assert(result.isFinal());
 
@@ -276,6 +267,8 @@
             throw Error("'revCount' attribute mismatch in input '%s', expected %d",
                 result.to_string(), *prevRevCount);
     }
+
+    // FIXME: check treeHash
 }
 
 std::pair<ref<SourceAccessor>, Input> Input::getAccessor(ref<Store> store) const
@@ -304,6 +297,7 @@
     if (!scheme)
         throw Error("cannot fetch unsupported input '%s'", attrsToJSON(toAttrs()));
 
+    #if 0
     /* The tree may already be in the Nix store, or it could be
        substituted (which is often faster than fetching from the
        original source). So check that. We only do this for final
@@ -333,6 +327,7 @@
             debug("substitution of input '%s' failed: %s", to_string(), e.what());
         }
     }
+    #endif
 
     auto [accessor, result] = scheme->getAccessor(store, *this);
 
