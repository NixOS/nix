--- conflicted
+++ resolved
@@ -8,10 +8,6 @@
 
 libfetchers_CXXFLAGS += -I src/libutil -I src/libstore
 
-<<<<<<< HEAD
-libfetchers_LDFLAGS += -pthread -lgit2 -larchive
-=======
 libfetchers_LDFLAGS += -pthread $(LIBGIT2_LIBS) -larchive
->>>>>>> f450c877
 
 libfetchers_LIBS = libutil libstore