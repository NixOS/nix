--- conflicted
+++ resolved
@@ -1,9 +1,5 @@
-<<<<<<< HEAD
 #include "nix/fetchers/filtering-source-accessor.hh"
-=======
-#include "filtering-source-accessor.hh"
-#include "sync.hh"
->>>>>>> e6caa9df
+#include "nix/util/sync.hh"
 
 namespace nix {
 
@@ -67,12 +63,8 @@
 
 struct AllowListSourceAccessorImpl : AllowListSourceAccessor
 {
-<<<<<<< HEAD
-    std::set<CanonPath> allowedPrefixes;
-    std::unordered_set<CanonPath> allowedPaths;
-=======
     SharedSync<std::set<CanonPath>> allowedPrefixes;
->>>>>>> e6caa9df
+    SharedSync<std::unordered_set<CanonPath>> allowedPaths;
 
     AllowListSourceAccessorImpl(
         ref<SourceAccessor> next,
@@ -86,13 +78,9 @@
 
     bool isAllowed(const CanonPath & path) override
     {
-<<<<<<< HEAD
         return
-            allowedPaths.contains(path)
-            || path.isAllowed(allowedPrefixes);
-=======
-        return path.isAllowed(*allowedPrefixes.readLock());
->>>>>>> e6caa9df
+            allowedPaths.readLock()->contains(path)
+            || path.isAllowed(*allowedPrefixes.readLock());
     }
 
     void allowPrefix(CanonPath prefix) override
