#include "fetchers.hh"
#include "cache.hh"
#include "globals.hh"
#include "tarfile.hh"
#include "store-api.hh"
#include "url-parts.hh"
#include "pathlocks.hh"
#include "util.hh"
#include "git.hh"
#include "fs-input-accessor.hh"
#include "git-utils.hh"

#include "fetch-settings.hh"

#include <regex>
#include <string.h>
#include <sys/time.h>
#include <sys/wait.h>

using namespace std::string_literals;

namespace nix::fetchers {

namespace {

// Explicit initial branch of our bare repo to suppress warnings from new version of git.
// The value itself does not matter, since we always fetch a specific revision or branch.
// It is set with `-c init.defaultBranch=` instead of `--initial-branch=` to stay compatible with
// old version of git, which will ignore unrecognized `-c` options.
const std::string gitInitialBranch = "__nix_dummy_branch";

bool isCacheFileWithinTtl(time_t now, const struct stat & st)
{
    return st.st_mtime + settings.tarballTtl > now;
}

bool touchCacheFile(const Path & path, time_t touch_time)
{
    struct timeval times[2];
    times[0].tv_sec = touch_time;
    times[0].tv_usec = 0;
    times[1].tv_sec = touch_time;
    times[1].tv_usec = 0;

    return lutimes(path.c_str(), times) == 0;
}

Path getCachePath(std::string_view key)
{
    return getCacheDir() + "/nix/gitv3/" +
        hashString(htSHA256, key).to_string(Base32, false);
}

// Returns the name of the HEAD branch.
//
// Returns the head branch name as reported by git ls-remote --symref, e.g., if
// ls-remote returns the output below, "main" is returned based on the ref line.
//
//   ref: refs/heads/main       HEAD
//   ...
std::optional<std::string> readHead(const Path & path)
{
    auto [status, output] = runProgram(RunOptions {
        .program = "git",
        // FIXME: use 'HEAD' to avoid returning all refs
        .args = {"ls-remote", "--symref", path},
    });
    if (status != 0) return std::nullopt;

    std::string_view line = output;
    line = line.substr(0, line.find("\n"));
    if (const auto parseResult = git::parseLsRemoteLine(line)) {
        switch (parseResult->kind) {
            case git::LsRemoteRefLine::Kind::Symbolic:
                debug("resolved HEAD ref '%s' for repo '%s'", parseResult->target, path);
                break;
            case git::LsRemoteRefLine::Kind::Object:
                debug("resolved HEAD rev '%s' for repo '%s'", parseResult->target, path);
                break;
        }
        return parseResult->target;
    }
    return std::nullopt;
}

// Persist the HEAD ref from the remote repo in the local cached repo.
bool storeCachedHead(const std::string & actualUrl, const std::string & headRef)
{
    Path cacheDir = getCachePath(actualUrl);
    try {
        runProgram("git", true, { "-C", cacheDir, "--git-dir", ".", "symbolic-ref", "--", "HEAD", headRef });
    } catch (ExecError &e) {
        if (!WIFEXITED(e.status)) throw;
        return false;
    }
    /* No need to touch refs/HEAD, because `git symbolic-ref` updates the mtime. */
    return true;
}

std::optional<std::string> readHeadCached(const std::string & actualUrl)
{
    // Create a cache path to store the branch of the HEAD ref. Append something
    // in front of the URL to prevent collision with the repository itself.
    Path cacheDir = getCachePath(actualUrl);
    Path headRefFile = cacheDir + "/HEAD";

    time_t now = time(0);
    struct stat st;
    std::optional<std::string> cachedRef;
    if (stat(headRefFile.c_str(), &st) == 0) {
        cachedRef = readHead(cacheDir);
        if (cachedRef != std::nullopt &&
            *cachedRef != gitInitialBranch &&
            isCacheFileWithinTtl(now, st))
        {
            debug("using cached HEAD ref '%s' for repo '%s'", *cachedRef, actualUrl);
            return cachedRef;
        }
    }

    auto ref = readHead(actualUrl);
    if (ref) return ref;

    if (cachedRef) {
        // If the cached git ref is expired in fetch() below, and the 'git fetch'
        // fails, it falls back to continuing with the most recent version.
        // This function must behave the same way, so we return the expired
        // cached ref here.
        warn("could not get HEAD ref for repository '%s'; using expired cached ref '%s'", actualUrl, *cachedRef);
        return *cachedRef;
    }

    return std::nullopt;
}

bool isNotDotGitDirectory(const Path & path)
{
    return baseNameOf(path) != ".git";
}

}  // end namespace

struct GitInputScheme : InputScheme
{
    std::optional<Input> inputFromURL(const ParsedURL & url) const override
    {
        if (url.scheme != "git" &&
            url.scheme != "git+http" &&
            url.scheme != "git+https" &&
            url.scheme != "git+ssh" &&
            url.scheme != "git+file") return {};

        auto url2(url);
        if (hasPrefix(url2.scheme, "git+")) url2.scheme = std::string(url2.scheme, 4);
        url2.query.clear();

        Attrs attrs;
        attrs.emplace("type", "git");

        for (auto & [name, value] : url.query) {
            if (name == "rev" || name == "ref")
                attrs.emplace(name, value);
            else if (name == "shallow" || name == "submodules")
                attrs.emplace(name, Explicit<bool> { value == "1" });
            else
                url2.query.emplace(name, value);
        }

        attrs.emplace("url", url2.to_string());

        return inputFromAttrs(attrs);
    }

    std::optional<Input> inputFromAttrs(const Attrs & attrs) const override
    {
        if (maybeGetStrAttr(attrs, "type") != "git") return {};

        for (auto & [name, value] : attrs)
            if (name != "type" && name != "url" && name != "ref" && name != "rev" && name != "shallow" && name != "submodules" && name != "lastModified" && name != "revCount" && name != "narHash" && name != "allRefs" && name != "name")
                throw Error("unsupported Git input attribute '%s'", name);

        parseURL(getStrAttr(attrs, "url"));
        maybeGetBoolAttr(attrs, "shallow");
        maybeGetBoolAttr(attrs, "submodules");
        maybeGetBoolAttr(attrs, "allRefs");

        if (auto ref = maybeGetStrAttr(attrs, "ref")) {
            if (std::regex_search(*ref, badGitRefRegex))
                throw BadURL("invalid Git branch/tag name '%s'", *ref);
        }

        Input input;
        input.attrs = attrs;
        return input;
    }

    ParsedURL toURL(const Input & input) const override
    {
        auto url = parseURL(getStrAttr(input.attrs, "url"));
        if (url.scheme != "git") url.scheme = "git+" + url.scheme;
        if (auto rev = input.getRev()) url.query.insert_or_assign("rev", rev->gitRev());
        if (auto ref = input.getRef()) url.query.insert_or_assign("ref", *ref);
        if (maybeGetBoolAttr(input.attrs, "shallow").value_or(false))
            url.query.insert_or_assign("shallow", "1");
        return url;
    }

    Input applyOverrides(
        const Input & input,
        std::optional<std::string> ref,
        std::optional<Hash> rev) const override
    {
        auto res(input);
        if (rev) res.attrs.insert_or_assign("rev", rev->gitRev());
        if (ref) res.attrs.insert_or_assign("ref", *ref);
        if (!res.getRef() && res.getRev())
            throw Error("Git input '%s' has a commit hash but no branch/tag name", res.to_string());
        return res;
    }

    void clone(const Input & input, const Path & destDir) const override
    {
        auto repoInfo = getRepoInfo(input);

        Strings args = {"clone"};

        args.push_back(repoInfo.url);

        if (auto ref = input.getRef()) {
            args.push_back("--branch");
            args.push_back(*ref);
        }

        if (input.getRev()) throw UnimplementedError("cloning a specific revision is not implemented");

        args.push_back(destDir);

        runProgram("git", true, args);
    }

    void putFile(
        const Input & input,
        const CanonPath & path,
        std::string_view contents,
        std::optional<std::string> commitMsg) const
    {
        auto repoInfo = getRepoInfo(input);
        if (!repoInfo.isLocal)
            throw Error("cannot commit '%s' to Git repository '%s' because it's not a working tree", path, input.to_string());

        auto absPath = CanonPath(repoInfo.url) + path;

        // FIXME: make sure that absPath is not a symlink that escapes
        // the repo.
        writeFile(absPath.abs(), contents);

        runProgram("git", true,
            { "-C", repoInfo.url, "--git-dir", repoInfo.gitDir, "add", "--intent-to-add", "--", std::string(path.rel()) });

        if (commitMsg)
            runProgram("git", true,
                { "-C", repoInfo.url, "--git-dir", repoInfo.gitDir, "commit", std::string(path.rel()), "-m", *commitMsg });
    }

    struct RepoInfo
    {
        bool shallow = false;
        bool submodules = false;
        bool allRefs = false;

        std::string cacheType;

        /* Whether this is a local, non-bare repository. */
        bool isLocal = false;

        /* Whether this is a local, non-bare, dirty repository. */
        bool isDirty = false;

        /* Whether this repository has any commits. */
        bool hasHead = true;

        /* URL of the repo, or its path if isLocal. */
        std::string url;

        void warnDirty() const
        {
            if (isDirty) {
                if (!fetchSettings.allowDirty)
                    throw Error("Git tree '%s' is dirty", url);

                if (fetchSettings.warnDirty)
                    warn("Git tree '%s' is dirty", url);
            }
        }

        std::string gitDir = ".git";
    };

    bool getSubmodulesAttr(const Input & input) const
    {
        return maybeGetBoolAttr(input.attrs, "submodules").value_or(false);
    }

    RepoInfo getRepoInfo(const Input & input) const
    {
        auto checkHashType = [&](const std::optional<Hash> & hash)
        {
            if (hash.has_value() && !(hash->type == htSHA1 || hash->type == htSHA256))
                throw Error("Hash '%s' is not supported by Git. Supported types are sha1 and sha256.", hash->to_string(Base16, true));
        };

        if (auto rev = input.getRev())
            checkHashType(rev);

        RepoInfo repoInfo {
            .shallow = maybeGetBoolAttr(input.attrs, "shallow").value_or(false),
            .submodules = getSubmodulesAttr(input),
            .allRefs = maybeGetBoolAttr(input.attrs, "allRefs").value_or(false)
        };

        repoInfo.cacheType = "git";
        if (repoInfo.shallow) repoInfo.cacheType += "-shallow";
        if (repoInfo.submodules) repoInfo.cacheType += "-submodules";
        if (repoInfo.allRefs) repoInfo.cacheType += "-all-refs";

        // file:// URIs are normally not cloned (but otherwise treated the
        // same as remote URIs, i.e. we don't use the working tree or
        // HEAD). Exception: If _NIX_FORCE_HTTP is set, or the repo is a bare git
        // repo, treat as a remote URI to force a clone.
        static bool forceHttp = getEnv("_NIX_FORCE_HTTP") == "1"; // for testing
        auto url = parseURL(getStrAttr(input.attrs, "url"));
        bool isBareRepository = url.scheme == "file" && !pathExists(url.path + "/.git");
        repoInfo.isLocal = url.scheme == "file" && !forceHttp && !isBareRepository;
        repoInfo.url = repoInfo.isLocal ? url.path : url.base;

        // If this is a local directory and no ref or revision is
        // given, then allow the use of an unclean working tree.
        if (!input.getRef() && !input.getRev() && repoInfo.isLocal) {
            repoInfo.isDirty = true;

            auto env = getEnv();
            /* Set LC_ALL to C: because we rely on the error messages
               from git rev-parse to determine what went wrong that
               way unknown errors can lead to a failure instead of
               continuing through the wrong code path. */
            env["LC_ALL"] = "C";

            /* Check whether HEAD points to something that looks like
               a commit, since that is the ref we want to use later
               on. */
            auto result = runProgram(RunOptions {
                .program = "git",
                .args = { "-C", repoInfo.url, "--git-dir", repoInfo.gitDir, "rev-parse", "--verify", "--no-revs", "HEAD^{commit}" },
                .environment = env,
                .mergeStderrToStdout = true
            });
            auto exitCode = WEXITSTATUS(result.first);
            auto errorMessage = result.second;

            if (errorMessage.find("fatal: not a git repository") != std::string::npos) {
                throw Error("'%s' is not a Git repository", repoInfo.url);
            } else if (errorMessage.find("fatal: Needed a single revision") != std::string::npos) {
                // indicates that the repo does not have any commits
                // we want to proceed and will consider it dirty later
            } else if (exitCode != 0) {
                // any other errors should lead to a failure
                throw Error("getting the HEAD of the Git tree '%s' failed with exit code %d:\n%s", repoInfo.url, exitCode, errorMessage);
            }

            repoInfo.hasHead = exitCode == 0;

            try {
                if (repoInfo.hasHead) {
                    // Using git diff is preferrable over lower-level operations here,
                    // because it's conceptually simpler and we only need the exit code anyways.
                    auto gitDiffOpts = Strings({ "-C", repoInfo.url, "--git-dir", repoInfo.gitDir, "diff", "HEAD", "--quiet"});
                    if (!repoInfo.submodules) {
                        // Changes in submodules should only make the tree dirty
                        // when those submodules will be copied as well.
                        gitDiffOpts.emplace_back("--ignore-submodules");
                    }
                    gitDiffOpts.emplace_back("--");
                    runProgram("git", true, gitDiffOpts);

                    repoInfo.isDirty = false;
                }
            } catch (ExecError & e) {
                if (!WIFEXITED(e.status) || WEXITSTATUS(e.status) != 1) throw;
            }
        }

        return repoInfo;
    }

    std::set<CanonPath> listFiles(const RepoInfo & repoInfo) const
    {
        auto gitOpts = Strings({ "-C", repoInfo.url, "--git-dir", repoInfo.gitDir, "ls-files", "-z" });
        if (repoInfo.submodules)
            gitOpts.emplace_back("--recurse-submodules");

        std::set<CanonPath> res;

        for (auto & p : tokenizeString<std::set<std::string>>(
                runProgram("git", true, gitOpts), "\0"s))
            res.insert(CanonPath(p));

        return res;
    }

    Hash updateRev(Input & input, const RepoInfo & repoInfo, const std::string & ref) const
    {
        if (auto r = input.getRev())
            return *r;
        else {
            auto rev = Hash::parseAny(chomp(runProgram("git", true, { "-C", repoInfo.url, "--git-dir", repoInfo.gitDir, "rev-parse", ref })), htSHA1);
            input.attrs.insert_or_assign("rev", rev.gitRev());
            return rev;
        }
    }

    uint64_t getLastModified(const RepoInfo & repoInfo, const std::string & repoDir, const std::string & ref) const
    {
        return
            repoInfo.hasHead
            ? std::stoull(
                runProgram("git", true,
                    { "-C", repoDir, "--git-dir", repoInfo.gitDir, "log", "-1", "--format=%ct", "--no-show-signature", ref }))
            : 0;
    }

    uint64_t getLastModified(const RepoInfo & repoInfo, const std::string & repoDir, const Hash & rev) const
    {
        if (!repoInfo.hasHead) return 0;

        auto key = fmt("git-%s-last-modified", rev.gitRev());

        auto cache = getCache();

        if (auto lastModifiedS = cache->queryFact(key)) {
            if (auto lastModified = string2Int<uint64_t>(*lastModifiedS))
                return *lastModified;
        }

        auto lastModified = getLastModified(repoInfo, repoDir, rev.gitRev());

        cache->upsertFact(key, std::to_string(lastModified));

        return lastModified;
    }

    uint64_t getRevCount(const RepoInfo & repoInfo, const std::string & repoDir, const Hash & rev) const
    {
        if (!repoInfo.hasHead) return 0;

        auto key = fmt("git-%s-revcount", rev.gitRev());

        auto cache = getCache();

        if (auto revCountS = cache->queryFact(key)) {
            if (auto revCount = string2Int<uint64_t>(*revCountS))
                return *revCount;
        }

        Activity act(*logger, lvlChatty, actUnknown, fmt("getting Git revision count of '%s'", repoInfo.url));

        auto revCount = std::stoull(
            runProgram("git", true,
                { "-C", repoDir, "--git-dir", repoInfo.gitDir, "rev-list", "--count", rev.gitRev() }));

        cache->upsertFact(key, std::to_string(revCount));

        return revCount;
    }

    std::string getDefaultRef(const RepoInfo & repoInfo) const
    {
        auto head = repoInfo.isLocal
            ? readHead(repoInfo.url)
            : readHeadCached(repoInfo.url);
        if (!head) {
            warn("could not read HEAD ref from repo at '%s', using 'master'", repoInfo.url);
            return "master";
        }
        return *head;
    }

    static MakeNotAllowedError makeNotAllowedError(std::string url)
    {
        return [url{std::move(url)}](const CanonPath & path) -> RestrictedPathError
        {
            if (nix::pathExists(path.abs()))
                return RestrictedPathError("access to path '%s' is forbidden because it is not under Git control; maybe you should 'git add' it to the repository '%s'?", path, url);
            else
                return RestrictedPathError("path '%s' does not exist in Git repository '%s'", path, url);
        };
    }

    std::pair<ref<InputAccessor>, Input> getAccessorFromCommit(
        ref<Store> store,
        RepoInfo & repoInfo,
        Input && input) const
    {
        assert(!repoInfo.isDirty);

        auto origRev = input.getRev();

        std::string name = input.getName();

        auto getLockedAttrs = [&]()
        {
            return Attrs({
                {"type", repoInfo.cacheType},
                {"name", name},
                {"rev", input.getRev()->gitRev()},
            });
        };

        auto makeResult2 = [&](const Attrs & infoAttrs, ref<InputAccessor> accessor) -> std::pair<ref<InputAccessor>, Input>
        {
            assert(input.getRev());
            assert(!origRev || origRev == input.getRev());
            if (!repoInfo.shallow)
                input.attrs.insert_or_assign("revCount", getIntAttr(infoAttrs, "revCount"));
            input.attrs.insert_or_assign("lastModified", getIntAttr(infoAttrs, "lastModified"));

            accessor->setPathDisplay("«" + input.to_string() + "»");
            return {accessor, std::move(input)};
        };

        auto makeResult = [&](const Attrs & infoAttrs, const StorePath & storePath) -> std::pair<ref<InputAccessor>, Input>
        {
            // FIXME: remove?
            //input.attrs.erase("narHash");
            auto narHash = store->queryPathInfo(storePath)->narHash;
            input.attrs.insert_or_assign("narHash", narHash.to_string(SRI, true));

            auto accessor = makeStorePathAccessor(store, storePath, makeNotAllowedError(repoInfo.url));

            return makeResult2(infoAttrs, accessor);
        };

        if (input.getRev()) {
            if (auto res = getCache()->lookup(store, getLockedAttrs()))
                return makeResult(res->first, std::move(res->second));
        }

        auto originalRef = input.getRef();
        auto ref = originalRef ? *originalRef : getDefaultRef(repoInfo);
        input.attrs.insert_or_assign("ref", ref);

        Attrs unlockedAttrs({
            {"type", repoInfo.cacheType},
            {"name", name},
            {"url", repoInfo.url},
            {"ref", ref},
        });

        Path repoDir;

        if (repoInfo.isLocal) {
            updateRev(input, repoInfo, ref);
            repoDir = repoInfo.url;
        } else {
            if (auto res = getCache()->lookup(store, unlockedAttrs)) {
                auto rev2 = Hash::parseAny(getStrAttr(res->first, "rev"), htSHA1);
                if (!input.getRev() || input.getRev() == rev2) {
                    input.attrs.insert_or_assign("rev", rev2.gitRev());
                    return makeResult(res->first, std::move(res->second));
                }
            }

            Path cacheDir = getCachePath(repoInfo.url);
            repoDir = cacheDir;
            repoInfo.gitDir = ".";

            createDirs(dirOf(cacheDir));
            PathLocks cacheDirLock({cacheDir + ".lock"});

            if (!pathExists(cacheDir)) {
                runProgram("git", true, { "-c", "init.defaultBranch=" + gitInitialBranch, "init", "--bare", repoDir });
            }

            Path localRefFile =
                ref.compare(0, 5, "refs/") == 0
                ? cacheDir + "/" + ref
                : cacheDir + "/refs/heads/" + ref;

            bool doFetch;
            time_t now = time(0);

            /* If a rev was specified, we need to fetch if it's not in the
               repo. */
            if (input.getRev()) {
                try {
                    runProgram("git", true, { "-C", repoDir, "--git-dir", repoInfo.gitDir, "cat-file", "-e", input.getRev()->gitRev() });
                    doFetch = false;
                } catch (ExecError & e) {
                    if (WIFEXITED(e.status)) {
                        doFetch = true;
                    } else {
                        throw;
                    }
                }
            } else {
                if (repoInfo.allRefs) {
                    doFetch = true;
                } else {
                    /* If the local ref is older than ‘tarball-ttl’ seconds, do a
                       git fetch to update the local ref to the remote ref. */
                    struct stat st;
                    doFetch = stat(localRefFile.c_str(), &st) != 0 ||
                        !isCacheFileWithinTtl(now, st);
                }
            }

            if (doFetch) {
                Activity act(*logger, lvlTalkative, actUnknown, fmt("fetching Git repository '%s'", repoInfo.url));

                // FIXME: git stderr messes up our progress indicator, so
                // we're using --quiet for now. Should process its stderr.
                try {
                    auto fetchRef = repoInfo.allRefs
                        ? "refs/*"
                        : ref.compare(0, 5, "refs/") == 0
                            ? ref
                            : ref == "HEAD"
                                ? ref
                                : "refs/heads/" + ref;
                    runProgram("git", true,
                        { "-C", repoDir,
                          "--git-dir", repoInfo.gitDir,
                          "fetch",
                          "--quiet",
                          "--force",
                          "--",
                          repoInfo.url,
                          fmt("%s:%s", fetchRef, fetchRef)
                        });
                } catch (Error & e) {
                    if (!pathExists(localRefFile)) throw;
                    warn("could not update local clone of Git repository '%s'; continuing with the most recent version", repoInfo.url);
                }

                if (!touchCacheFile(localRefFile, now))
                    warn("could not update mtime for file '%s': %s", localRefFile, strerror(errno));
                if (!originalRef && !storeCachedHead(repoInfo.url, ref))
                    warn("could not update cached head '%s' for '%s'", ref, repoInfo.url);
            }

            if (!input.getRev())
                input.attrs.insert_or_assign("rev", Hash::parseAny(chomp(readFile(localRefFile)), htSHA1).gitRev());

            // cache dir lock is removed at scope end; we will only use read-only operations on specific revisions in the remainder
        }

        bool isShallow = chomp(runProgram("git", true, { "-C", repoDir, "--git-dir", repoInfo.gitDir, "rev-parse", "--is-shallow-repository" })) == "true";

        if (isShallow && !repoInfo.shallow)
            throw Error("'%s' is a shallow Git repository, but shallow repositories are only allowed when `shallow = true;` is specified", repoInfo.url);

        // FIXME: check whether rev is an ancestor of ref.

        auto rev = *input.getRev();

        Attrs infoAttrs({
            {"rev", rev.gitRev()},
            {"lastModified", getLastModified(repoInfo, repoDir, rev)},
        });

        if (!repoInfo.shallow)
            infoAttrs.insert_or_assign("revCount",
                getRevCount(repoInfo, repoDir, rev));

        printTalkative("using revision %s of repo '%s'", rev.gitRev(), repoInfo.url);

        /* Now that we know the rev, check again whether we have it in
           the store. */
        if (auto res = getCache()->lookup(store, getLockedAttrs()))
            return makeResult(res->first, std::move(res->second));

        if (!repoInfo.submodules) {
            auto accessor = makeGitInputAccessor(CanonPath(repoDir), rev);
            return makeResult2(infoAttrs, accessor);
        }

        Path tmpDir = createTempDir();
        AutoDelete delTmpDir(tmpDir, true);
        PathFilter filter = defaultPathFilter;

        auto result = runProgram(RunOptions {
            .program = "git",
            .args = { "-C", repoDir, "--git-dir", repoInfo.gitDir, "cat-file", "commit", rev.gitRev() },
            .mergeStderrToStdout = true
        });
        if (WEXITSTATUS(result.first) == 128
            && result.second.find("bad file") != std::string::npos)
        {
            throw Error(
                "Cannot find Git revision '%s' in ref '%s' of repository '%s'! "
                "Please make sure that the " ANSI_BOLD "rev" ANSI_NORMAL " exists on the "
                ANSI_BOLD "ref" ANSI_NORMAL " you've specified or add " ANSI_BOLD
                "allRefs = true;" ANSI_NORMAL " to " ANSI_BOLD "fetchGit" ANSI_NORMAL ".",
                rev.gitRev(),
                ref,
                repoInfo.url
            );
        }

        Activity act(*logger, lvlChatty, actUnknown, fmt("copying Git tree '%s' to the store", input.to_string()));

        if (repoInfo.submodules) {
            Path tmpGitDir = createTempDir();
            AutoDelete delTmpGitDir(tmpGitDir, true);

            runProgram("git", true, { "-c", "init.defaultBranch=" + gitInitialBranch, "init", tmpDir, "--separate-git-dir", tmpGitDir });

            {
                // TODO: repoDir might lack the ref (it only checks if rev
                // exists, see FIXME above) so use a big hammer and fetch
                // everything to ensure we get the rev.
                Activity act(*logger, lvlTalkative, actUnknown, fmt("making temporary clone of '%s'", repoDir));
                runProgram("git", true, { "-C", tmpDir, "fetch", "--quiet", "--force",
                        "--update-head-ok", "--", repoDir, "refs/*:refs/*" });
            }

<<<<<<< HEAD
            runProgram("git", true, { "-C", tmpDir, "checkout", "--quiet", rev.gitRev() });
            runProgram("git", true, { "-C", tmpDir, "remote", "add", "origin", repoInfo.url });
            runProgram("git", true, { "-C", tmpDir, "submodule", "--quiet", "update", "--init", "--recursive" });
=======
            runProgram("git", true, { "-C", tmpDir, "checkout", "--quiet", input.getRev()->gitRev() });

            /* Ensure that we use the correct origin for fetching
               submodules. This matters for submodules with relative
               URLs. */
            if (isLocal) {
                writeFile(tmpGitDir + "/config", readFile(repoDir + "/" + gitDir + "/config"));

                /* Restore the config.bare setting we may have just
                   copied erroneously from the user's repo. */
                runProgram("git", true, { "-C", tmpDir, "config", "core.bare", "false" });
            } else
                runProgram("git", true, { "-C", tmpDir, "config", "remote.origin.url", actualUrl });

            /* As an optimisation, copy the modules directory of the
               source repo if it exists. */
            auto modulesPath = repoDir + "/" + gitDir + "/modules";
            if (pathExists(modulesPath)) {
                Activity act(*logger, lvlTalkative, actUnknown, fmt("copying submodules of '%s'", actualUrl));
                runProgram("cp", true, { "-R", "--", modulesPath, tmpGitDir + "/modules" });
            }

            {
                Activity act(*logger, lvlTalkative, actUnknown, fmt("fetching submodules of '%s'", actualUrl));
                runProgram("git", true, { "-C", tmpDir, "submodule", "--quiet", "update", "--init", "--recursive" });
            }
>>>>>>> a88ae62b

            filter = isNotDotGitDirectory;
        } else {
            // FIXME: should pipe this, or find some better way to extract a
            // revision.
            auto source = sinkToSource([&](Sink & sink) {
                runProgram2({
                    .program = "git",
                    .args = { "-C", repoDir, "--git-dir", repoInfo.gitDir, "archive", rev.gitRev() },
                    .standardOut = &sink
                });
            });

            unpackTarfile(*source, tmpDir);
        }

        auto storePath = store->addToStore(name, tmpDir, FileIngestionMethod::Recursive, htSHA256, filter);

        if (!origRev)
            getCache()->add(
                store,
                unlockedAttrs,
                infoAttrs,
                storePath,
                false);

        getCache()->add(
            store,
            getLockedAttrs(),
            infoAttrs,
            storePath,
            true);

        return makeResult(infoAttrs, std::move(storePath));
    }

    std::pair<ref<InputAccessor>, Input> getAccessorFromCheckout(
        RepoInfo & repoInfo,
        Input && input) const
    {
        if (!repoInfo.isDirty) {
            auto ref = getDefaultRef(repoInfo);
            input.attrs.insert_or_assign("ref", ref);

            auto rev = updateRev(input, repoInfo, ref);

            input.attrs.insert_or_assign(
                "revCount",
                getRevCount(repoInfo, repoInfo.url, rev));

            input.attrs.insert_or_assign(
                "lastModified",
                getLastModified(repoInfo, repoInfo.url, rev));
        } else {
            repoInfo.warnDirty();

            // FIXME: maybe we should use the timestamp of the last
            // modified dirty file?
            input.attrs.insert_or_assign(
                "lastModified",
                getLastModified(repoInfo, repoInfo.url, "HEAD"));
        }

        return {
            makeFSInputAccessor(CanonPath(repoInfo.url), listFiles(repoInfo), makeNotAllowedError(repoInfo.url)),
            std::move(input)
        };
    }

    std::pair<ref<InputAccessor>, Input> getAccessor(ref<Store> store, const Input & _input) const override
    {
        Input input(_input);

        auto repoInfo = getRepoInfo(input);

        if (input.getRef() || input.getRev() || !repoInfo.isLocal)
            return getAccessorFromCommit(store, repoInfo, std::move(input));
        else
            return getAccessorFromCheckout(repoInfo, std::move(input));

    }

    bool isLocked(const Input & input) const override
    {
        return (bool) input.getRev();
    }

    std::optional<std::string> getFingerprint(ref<Store> store, const Input & input) const override
    {
        if (auto rev = input.getRev()) {
            return fmt("%s;%s", rev->gitRev(), getSubmodulesAttr(input) ? "1" : "0");
        } else
            return std::nullopt;
    }

};

static auto rGitInputScheme = OnStartup([] { registerInputScheme(std::make_unique<GitInputScheme>()); });

}<|MERGE_RESOLUTION|>--- conflicted
+++ resolved
@@ -723,38 +723,32 @@
                         "--update-head-ok", "--", repoDir, "refs/*:refs/*" });
             }
 
-<<<<<<< HEAD
             runProgram("git", true, { "-C", tmpDir, "checkout", "--quiet", rev.gitRev() });
-            runProgram("git", true, { "-C", tmpDir, "remote", "add", "origin", repoInfo.url });
-            runProgram("git", true, { "-C", tmpDir, "submodule", "--quiet", "update", "--init", "--recursive" });
-=======
-            runProgram("git", true, { "-C", tmpDir, "checkout", "--quiet", input.getRev()->gitRev() });
 
             /* Ensure that we use the correct origin for fetching
                submodules. This matters for submodules with relative
                URLs. */
-            if (isLocal) {
-                writeFile(tmpGitDir + "/config", readFile(repoDir + "/" + gitDir + "/config"));
+            if (repoInfo.isLocal) {
+                writeFile(tmpGitDir + "/config", readFile(repoDir + "/" + repoInfo.gitDir + "/config"));
 
                 /* Restore the config.bare setting we may have just
                    copied erroneously from the user's repo. */
                 runProgram("git", true, { "-C", tmpDir, "config", "core.bare", "false" });
             } else
-                runProgram("git", true, { "-C", tmpDir, "config", "remote.origin.url", actualUrl });
+                runProgram("git", true, { "-C", tmpDir, "config", "remote.origin.url", repoInfo.url });
 
             /* As an optimisation, copy the modules directory of the
                source repo if it exists. */
-            auto modulesPath = repoDir + "/" + gitDir + "/modules";
+            auto modulesPath = repoDir + "/" + repoInfo.gitDir + "/modules";
             if (pathExists(modulesPath)) {
-                Activity act(*logger, lvlTalkative, actUnknown, fmt("copying submodules of '%s'", actualUrl));
+                Activity act(*logger, lvlTalkative, actUnknown, fmt("copying submodules of '%s'", repoInfo.url));
                 runProgram("cp", true, { "-R", "--", modulesPath, tmpGitDir + "/modules" });
             }
 
             {
-                Activity act(*logger, lvlTalkative, actUnknown, fmt("fetching submodules of '%s'", actualUrl));
+                Activity act(*logger, lvlTalkative, actUnknown, fmt("fetching submodules of '%s'", repoInfo.url));
                 runProgram("git", true, { "-C", tmpDir, "submodule", "--quiet", "update", "--init", "--recursive" });
             }
->>>>>>> a88ae62b
 
             filter = isNotDotGitDirectory;
         } else {
