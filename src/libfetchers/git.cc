--- conflicted
+++ resolved
@@ -479,7 +479,6 @@
         // it has the underlying information.
         auto storePathDesc = store->queryPathInfo(storePath)->fullStorePathDescriptorOpt().value();
 
-<<<<<<< HEAD
         // verify treeHash is what we actually obtained in the nix store
         if (input.getTreeHash()) {
             auto path = store->toRealPath(store->printStorePath(storePath));
@@ -488,9 +487,6 @@
                 throw Error("Git hash mismatch in input '%s' (%s), expected '%s', got '%s'",
                     input.to_string(), path, input.getTreeHash()->gitRev(), gotHash.gitRev());
         }
-=======
-        auto lastModified = std::stoull(runProgram("git", true, { "-C", repoDir, "log", "-1", "--format=%ct", "--no-show-signature", input.getRev()->gitRev() }));
->>>>>>> d16d90fe
 
         Attrs infoAttrs({});
         if (input.getTreeHash()) {
@@ -498,7 +494,7 @@
             infoAttrs.insert_or_assign("revCount", 0);
             infoAttrs.insert_or_assign("lastModified", 0);
         } else {
-            auto lastModified = std::stoull(runProgram("git", true, { "-C", repoDir, "log", "-1", "--format=%ct", input.getRev()->gitRev() }));
+            auto lastModified = std::stoull(runProgram("git", true, { "-C", repoDir, "log", "-1", "--format=%ct", "--no-show-signature", input.getRev()->gitRev() }));
             infoAttrs.insert_or_assign("rev", input.getRev()->gitRev());
             infoAttrs.insert_or_assign("lastModified", lastModified);
 
