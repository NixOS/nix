#include "fetchers.hh"
#include "cache.hh"
#include "globals.hh"
#include "tarfile.hh"
#include "store-api.hh"

#include <sys/time.h>

using namespace std::string_literals;

namespace nix::fetchers {

static std::string readHead(const Path & path)
{
    return chomp(runProgram("git", true, { "-C", path, "rev-parse", "--abbrev-ref", "HEAD" }));
}

static bool isNotDotGitDirectory(const Path & path)
{
    static const std::regex gitDirRegex("^(?:.*/)?\\.git$");

    return not std::regex_match(path, gitDirRegex);
}

struct GitInputScheme : InputScheme
{
    std::optional<Input> inputFromURL(const ParsedURL & url) override
    {
        if (url.scheme != "git" &&
            url.scheme != "git+http" &&
            url.scheme != "git+https" &&
            url.scheme != "git+ssh" &&
            url.scheme != "git+file") return {};

        auto url2(url);
        if (hasPrefix(url2.scheme, "git+")) url2.scheme = std::string(url2.scheme, 4);
        url2.query.clear();

        Attrs attrs;
        attrs.emplace("type", "git");

        for (auto &[name, value] : url.query) {
            if (name == "rev" || name == "ref")
                attrs.emplace(name, value);
            else if (name == "shallow")
                attrs.emplace(name, Explicit<bool> { value == "1" });
            else
                url2.query.emplace(name, value);
        }

        attrs.emplace("url", url2.to_string());

        return inputFromAttrs(attrs);
    }

    std::optional<Input> inputFromAttrs(const Attrs & attrs) override
    {
        if (maybeGetStrAttr(attrs, "type") != "git") return {};

        for (auto & [name, value] : attrs)
            if (name != "type" && name != "url" && name != "ref" && name != "rev" && name != "shallow" && name != "submodules" && name != "lastModified" && name != "revCount" && name != "narHash")
                throw Error("unsupported Git input attribute '%s'", name);

        parseURL(getStrAttr(attrs, "url"));
        maybeGetBoolAttr(attrs, "shallow");
        maybeGetBoolAttr(attrs, "submodules");

        if (auto ref = maybeGetStrAttr(attrs, "ref")) {
            if (std::regex_search(*ref, badGitRefRegex))
                throw BadURL("invalid Git branch/tag name '%s'", *ref);
        }

        Input input;
        input.attrs = attrs;
        return input;
    }

    ParsedURL toURL(const Input & input) override
    {
        auto url = parseURL(getStrAttr(input.attrs, "url"));
        if (url.scheme != "git") url.scheme = "git+" + url.scheme;
        if (auto rev = input.getRev()) url.query.insert_or_assign("rev", rev->gitRev());
        if (auto ref = input.getRef()) url.query.insert_or_assign("ref", *ref);
        if (maybeGetBoolAttr(input.attrs, "shallow").value_or(false))
            url.query.insert_or_assign("shallow", "1");
        return url;
    }

    bool hasAllInfo(const Input & input) override
    {
        bool maybeDirty = !input.getRef();
        bool shallow = maybeGetBoolAttr(input.attrs, "shallow").value_or(false);
        return
            maybeGetIntAttr(input.attrs, "lastModified")
            && (shallow || maybeDirty || maybeGetIntAttr(input.attrs, "revCount"));
    }

    Input applyOverrides(
        const Input & input,
        std::optional<std::string> ref,
        std::optional<Hash> rev) override
    {
        auto res(input);
        if (rev) res.attrs.insert_or_assign("rev", rev->gitRev());
        if (ref) res.attrs.insert_or_assign("ref", *ref);
        if (!res.getRef() && res.getRev())
            throw Error("Git input '%s' has a commit hash but no branch/tag name", res.to_string());
        return res;
    }

    void clone(const Input & input, const Path & destDir) override
    {
        auto [isLocal, actualUrl] = getActualUrl(input);

        Strings args = {"clone"};

        args.push_back(actualUrl);

        if (auto ref = input.getRef()) {
            args.push_back("--branch");
            args.push_back(*ref);
        }

        if (input.getRev()) throw Error("cloning a specific revision is not implemented");

        args.push_back(destDir);

        runProgram("git", true, args);
    }

    std::optional<Path> getSourcePath(const Input & input) override
    {
        auto url = parseURL(getStrAttr(input.attrs, "url"));
        if (url.scheme == "file" && !input.getRef() && !input.getRev())
            return url.path;
        return {};
    }

    void markChangedFile(const Input & input, std::string_view file, std::optional<std::string> commitMsg) override
    {
        auto sourcePath = getSourcePath(input);
        assert(sourcePath);

        runProgram("git", true,
            { "-C", *sourcePath, "add", "--force", "--intent-to-add", "--", std::string(file) });

        if (commitMsg)
            runProgram("git", true,
                { "-C", *sourcePath, "commit", std::string(file), "-m", *commitMsg });
    }

    std::pair<bool, std::string> getActualUrl(const Input & input) const
    {
        // Don't clone file:// URIs (but otherwise treat them the
        // same as remote URIs, i.e. don't use the working tree or
        // HEAD).
        static bool forceHttp = getEnv("_NIX_FORCE_HTTP") == "1"; // for testing
        auto url = parseURL(getStrAttr(input.attrs, "url"));
        bool isLocal = url.scheme == "file" && !forceHttp;
        return {isLocal, isLocal ? url.path : url.base};
    }

    std::pair<Tree, Input> fetch(ref<Store> store, const Input & _input) override
    {
        auto name = "source";

        Input input(_input);

        bool shallow = maybeGetBoolAttr(input.attrs, "shallow").value_or(false);
        bool submodules = maybeGetBoolAttr(input.attrs, "submodules").value_or(false);

        std::string cacheType = "git";
        if (shallow) cacheType += "-shallow";
        if (submodules) cacheType += "-submodules";

        auto getImmutableAttrs = [&]()
        {
            return Attrs({
                {"type", cacheType},
                {"name", name},
                {"rev", input.getRev()->gitRev()},
            });
        };

        auto makeResult = [&](const Attrs & infoAttrs, StorePath && storePath)
            -> std::pair<Tree, Input>
        {
            assert(input.getRev());
            assert(!_input.getRev() || _input.getRev() == input.getRev());
            if (!shallow)
                input.attrs.insert_or_assign("revCount", getIntAttr(infoAttrs, "revCount"));
            input.attrs.insert_or_assign("lastModified", getIntAttr(infoAttrs, "lastModified"));
            return {
                Tree(store->toRealPath(storePath), std::move(storePath)),
                input
            };
        };

        if (input.getRev()) {
            if (auto res = getCache()->lookup(store, getImmutableAttrs()))
                return makeResult(res->first, std::move(res->second));
        }

        auto [isLocal, actualUrl_] = getActualUrl(input);
        auto actualUrl = actualUrl_; // work around clang bug

        // If this is a local directory and no ref or revision is
        // given, then allow the use of an unclean working tree.
        if (!input.getRef() && !input.getRev() && isLocal) {
            bool clean = false;

            /* Check whether this repo has any commits. There are
               probably better ways to do this. */
            auto gitDir = actualUrl + "/.git";
            auto commonGitDir = chomp(runProgram(
                "git",
                true,
                { "-C", actualUrl, "rev-parse", "--git-common-dir" }
            ));
            if (commonGitDir != ".git")
                    gitDir = commonGitDir;

            bool haveCommits = !readDirectory(gitDir + "/refs/heads").empty();

            try {
                if (haveCommits) {
                    runProgram("git", true, { "-C", actualUrl, "diff-index", "--quiet", "HEAD", "--" });
                    clean = true;
                }
            } catch (ExecError & e) {
                if (!WIFEXITED(e.status) || WEXITSTATUS(e.status) != 1) throw;
            }

            if (!clean) {

                /* This is an unclean working tree. So copy all tracked files. */

                if (!settings.allowDirty)
                    throw Error("Git tree '%s' is dirty", actualUrl);

                if (settings.warnDirty)
                    warn("Git tree '%s' is dirty", actualUrl);

                auto gitOpts = Strings({ "-C", actualUrl, "ls-files", "-z" });
                if (submodules)
                    gitOpts.emplace_back("--recurse-submodules");

                auto files = tokenizeString<std::set<std::string>>(
                    runProgram("git", true, gitOpts), "\0"s);

                PathFilter filter = [&](const Path & p) -> bool {
                    assert(hasPrefix(p, actualUrl));
                    std::string file(p, actualUrl.size() + 1);

                    auto st = lstat(p);

                    if (S_ISDIR(st.st_mode)) {
                        auto prefix = file + "/";
                        auto i = files.lower_bound(prefix);
                        return i != files.end() && hasPrefix(*i, prefix);
                    }

                    return files.count(file);
                };

                auto storePath = store->addToStore("source", actualUrl, FileIngestionMethod::Recursive, htSHA256, filter);

                // FIXME: maybe we should use the timestamp of the last
                // modified dirty file?
                input.attrs.insert_or_assign(
                    "lastModified",
                    haveCommits ? std::stoull(runProgram("git", true, { "-C", actualUrl, "log", "-1", "--format=%ct", "HEAD" })) : 0);

                return {
                    Tree(store->printStorePath(storePath), std::move(storePath)),
                    input
                };
            }
        }

        if (!input.getRef()) input.attrs.insert_or_assign("ref", isLocal ? readHead(actualUrl) : "master");

        Attrs mutableAttrs({
            {"type", cacheType},
            {"name", name},
            {"url", actualUrl},
            {"ref", *input.getRef()},
        });

        Path repoDir;

        if (isLocal) {

<<<<<<< HEAD
            if (!input->rev)
                input->rev = Hash::parseAny(chomp(runProgram("git", true, { "-C", actualUrl, "rev-parse", *input->ref })), htSHA1);
=======
            if (!input.getRev())
                input.attrs.insert_or_assign("rev",
                    Hash(chomp(runProgram("git", true, { "-C", actualUrl, "rev-parse", *input.getRef() })), htSHA1).gitRev());
>>>>>>> 5ea817da

            repoDir = actualUrl;

        } else {

            if (auto res = getCache()->lookup(store, mutableAttrs)) {
<<<<<<< HEAD
                auto rev2 = Hash::parseAny(getStrAttr(res->first, "rev"), htSHA1);
                if (!rev || rev == rev2) {
                    input->rev = rev2;
=======
                auto rev2 = Hash(getStrAttr(res->first, "rev"), htSHA1);
                if (!input.getRev() || input.getRev() == rev2) {
                    input.attrs.insert_or_assign("rev", rev2.gitRev());
>>>>>>> 5ea817da
                    return makeResult(res->first, std::move(res->second));
                }
            }

            Path cacheDir = getCacheDir() + "/nix/gitv3/" + hashString(htSHA256, actualUrl).to_string(Base32, false);
            repoDir = cacheDir;

            if (!pathExists(cacheDir)) {
                createDirs(dirOf(cacheDir));
                runProgram("git", true, { "init", "--bare", repoDir });
            }

            Path localRefFile =
                input.getRef()->compare(0, 5, "refs/") == 0
                ? cacheDir + "/" + *input.getRef()
                : cacheDir + "/refs/heads/" + *input.getRef();

            bool doFetch;
            time_t now = time(0);

            /* If a rev was specified, we need to fetch if it's not in the
               repo. */
            if (input.getRev()) {
                try {
                    runProgram("git", true, { "-C", repoDir, "cat-file", "-e", input.getRev()->gitRev() });
                    doFetch = false;
                } catch (ExecError & e) {
                    if (WIFEXITED(e.status)) {
                        doFetch = true;
                    } else {
                        throw;
                    }
                }
            } else {
                /* If the local ref is older than ‘tarball-ttl’ seconds, do a
                   git fetch to update the local ref to the remote ref. */
                struct stat st;
                doFetch = stat(localRefFile.c_str(), &st) != 0 ||
                    (uint64_t) st.st_mtime + settings.tarballTtl <= (uint64_t) now;
            }

            if (doFetch) {
                Activity act(*logger, lvlTalkative, actUnknown, fmt("fetching Git repository '%s'", actualUrl));

                // FIXME: git stderr messes up our progress indicator, so
                // we're using --quiet for now. Should process its stderr.
                try {
                    auto ref = input.getRef();
                    auto fetchRef = ref->compare(0, 5, "refs/") == 0
                        ? *ref
                        : "refs/heads/" + *ref;
                    runProgram("git", true, { "-C", repoDir, "fetch", "--quiet", "--force", "--", actualUrl, fmt("%s:%s", fetchRef, fetchRef) });
                } catch (Error & e) {
                    if (!pathExists(localRefFile)) throw;
                    warn("could not update local clone of Git repository '%s'; continuing with the most recent version", actualUrl);
                }

                struct timeval times[2];
                times[0].tv_sec = now;
                times[0].tv_usec = 0;
                times[1].tv_sec = now;
                times[1].tv_usec = 0;

                utimes(localRefFile.c_str(), times);
            }

<<<<<<< HEAD
            if (!input->rev)
                input->rev = Hash::parseAny(chomp(readFile(localRefFile)), htSHA1);
=======
            if (!input.getRev())
                input.attrs.insert_or_assign("rev", Hash(chomp(readFile(localRefFile)), htSHA1).gitRev());
>>>>>>> 5ea817da
        }

        bool isShallow = chomp(runProgram("git", true, { "-C", repoDir, "rev-parse", "--is-shallow-repository" })) == "true";

        if (isShallow && !shallow)
            throw Error("'%s' is a shallow Git repository, but a non-shallow repository is needed", actualUrl);

        // FIXME: check whether rev is an ancestor of ref.

        printTalkative("using revision %s of repo '%s'", input.getRev()->gitRev(), actualUrl);

        /* Now that we know the ref, check again whether we have it in
           the store. */
        if (auto res = getCache()->lookup(store, getImmutableAttrs()))
            return makeResult(res->first, std::move(res->second));

        Path tmpDir = createTempDir();
        AutoDelete delTmpDir(tmpDir, true);
        PathFilter filter = defaultPathFilter;

        if (submodules) {
            Path tmpGitDir = createTempDir();
            AutoDelete delTmpGitDir(tmpGitDir, true);

            runProgram("git", true, { "init", tmpDir, "--separate-git-dir", tmpGitDir });
            // TODO: repoDir might lack the ref (it only checks if rev
            // exists, see FIXME above) so use a big hammer and fetch
            // everything to ensure we get the rev.
            runProgram("git", true, { "-C", tmpDir, "fetch", "--quiet", "--force",
                                      "--update-head-ok", "--", repoDir, "refs/*:refs/*" });

            runProgram("git", true, { "-C", tmpDir, "checkout", "--quiet", input.getRev()->gitRev() });
            runProgram("git", true, { "-C", tmpDir, "remote", "add", "origin", actualUrl });
            runProgram("git", true, { "-C", tmpDir, "submodule", "--quiet", "update", "--init", "--recursive" });

            filter = isNotDotGitDirectory;
        } else {
            // FIXME: should pipe this, or find some better way to extract a
            // revision.
            auto source = sinkToSource([&](Sink & sink) {
                RunOptions gitOptions("git", { "-C", repoDir, "archive", input.getRev()->gitRev() });
                gitOptions.standardOut = &sink;
                runProgram2(gitOptions);
            });

            unpackTarfile(*source, tmpDir);
        }

        auto storePath = store->addToStore(name, tmpDir, FileIngestionMethod::Recursive, htSHA256, filter);

        auto lastModified = std::stoull(runProgram("git", true, { "-C", repoDir, "log", "-1", "--format=%ct", input.getRev()->gitRev() }));

        Attrs infoAttrs({
            {"rev", input.getRev()->gitRev()},
            {"lastModified", lastModified},
        });

        if (!shallow)
            infoAttrs.insert_or_assign("revCount",
                std::stoull(runProgram("git", true, { "-C", repoDir, "rev-list", "--count", input.getRev()->gitRev() })));

        if (!_input.getRev())
            getCache()->add(
                store,
                mutableAttrs,
                infoAttrs,
                storePath,
                false);

        getCache()->add(
            store,
            getImmutableAttrs(),
            infoAttrs,
            storePath,
            true);

        return makeResult(infoAttrs, std::move(storePath));
    }
};

<<<<<<< HEAD
struct GitInputScheme : InputScheme
{
    std::unique_ptr<Input> inputFromURL(const ParsedURL & url) override
    {
        if (url.scheme != "git" &&
            url.scheme != "git+http" &&
            url.scheme != "git+https" &&
            url.scheme != "git+ssh" &&
            url.scheme != "git+file") return nullptr;

        auto url2(url);
        if (hasPrefix(url2.scheme, "git+")) url2.scheme = std::string(url2.scheme, 4);
        url2.query.clear();

        Attrs attrs;
        attrs.emplace("type", "git");

        for (auto &[name, value] : url.query) {
            if (name == "rev" || name == "ref")
                attrs.emplace(name, value);
            else
                url2.query.emplace(name, value);
        }

        attrs.emplace("url", url2.to_string());

        return inputFromAttrs(attrs);
    }

    std::unique_ptr<Input> inputFromAttrs(const Attrs & attrs) override
    {
        if (maybeGetStrAttr(attrs, "type") != "git") return {};

        for (auto & [name, value] : attrs)
            if (name != "type" && name != "url" && name != "ref" && name != "rev" && name != "shallow" && name != "submodules")
                throw Error("unsupported Git input attribute '%s'", name);

        auto input = std::make_unique<GitInput>(parseURL(getStrAttr(attrs, "url")));
        if (auto ref = maybeGetStrAttr(attrs, "ref")) {
            if (std::regex_search(*ref, badGitRefRegex))
                throw BadURL("invalid Git branch/tag name '%s'", *ref);
            input->ref = *ref;
        }
        if (auto rev = maybeGetStrAttr(attrs, "rev"))
            input->rev = Hash::parseAny(*rev, htSHA1);

        input->shallow = maybeGetBoolAttr(attrs, "shallow").value_or(false);

        input->submodules = maybeGetBoolAttr(attrs, "submodules").value_or(false);

        return input;
    }
};

=======
>>>>>>> 5ea817da
static auto r1 = OnStartup([] { registerInputScheme(std::make_unique<GitInputScheme>()); });

}<|MERGE_RESOLUTION|>--- conflicted
+++ resolved
@@ -291,29 +291,18 @@
 
         if (isLocal) {
 
-<<<<<<< HEAD
-            if (!input->rev)
-                input->rev = Hash::parseAny(chomp(runProgram("git", true, { "-C", actualUrl, "rev-parse", *input->ref })), htSHA1);
-=======
             if (!input.getRev())
                 input.attrs.insert_or_assign("rev",
-                    Hash(chomp(runProgram("git", true, { "-C", actualUrl, "rev-parse", *input.getRef() })), htSHA1).gitRev());
->>>>>>> 5ea817da
+                    Hash::parseAny(chomp(runProgram("git", true, { "-C", actualUrl, "rev-parse", *input.getRef() })), htSHA1).gitRev());
 
             repoDir = actualUrl;
 
         } else {
 
             if (auto res = getCache()->lookup(store, mutableAttrs)) {
-<<<<<<< HEAD
                 auto rev2 = Hash::parseAny(getStrAttr(res->first, "rev"), htSHA1);
-                if (!rev || rev == rev2) {
-                    input->rev = rev2;
-=======
-                auto rev2 = Hash(getStrAttr(res->first, "rev"), htSHA1);
                 if (!input.getRev() || input.getRev() == rev2) {
                     input.attrs.insert_or_assign("rev", rev2.gitRev());
->>>>>>> 5ea817da
                     return makeResult(res->first, std::move(res->second));
                 }
             }
@@ -380,13 +369,8 @@
                 utimes(localRefFile.c_str(), times);
             }
 
-<<<<<<< HEAD
-            if (!input->rev)
-                input->rev = Hash::parseAny(chomp(readFile(localRefFile)), htSHA1);
-=======
             if (!input.getRev())
-                input.attrs.insert_or_assign("rev", Hash(chomp(readFile(localRefFile)), htSHA1).gitRev());
->>>>>>> 5ea817da
+                input.attrs.insert_or_assign("rev", Hash::parseAny(chomp(readFile(localRefFile)), htSHA1).gitRev());
         }
 
         bool isShallow = chomp(runProgram("git", true, { "-C", repoDir, "rev-parse", "--is-shallow-repository" })) == "true";
@@ -467,63 +451,6 @@
     }
 };
 
-<<<<<<< HEAD
-struct GitInputScheme : InputScheme
-{
-    std::unique_ptr<Input> inputFromURL(const ParsedURL & url) override
-    {
-        if (url.scheme != "git" &&
-            url.scheme != "git+http" &&
-            url.scheme != "git+https" &&
-            url.scheme != "git+ssh" &&
-            url.scheme != "git+file") return nullptr;
-
-        auto url2(url);
-        if (hasPrefix(url2.scheme, "git+")) url2.scheme = std::string(url2.scheme, 4);
-        url2.query.clear();
-
-        Attrs attrs;
-        attrs.emplace("type", "git");
-
-        for (auto &[name, value] : url.query) {
-            if (name == "rev" || name == "ref")
-                attrs.emplace(name, value);
-            else
-                url2.query.emplace(name, value);
-        }
-
-        attrs.emplace("url", url2.to_string());
-
-        return inputFromAttrs(attrs);
-    }
-
-    std::unique_ptr<Input> inputFromAttrs(const Attrs & attrs) override
-    {
-        if (maybeGetStrAttr(attrs, "type") != "git") return {};
-
-        for (auto & [name, value] : attrs)
-            if (name != "type" && name != "url" && name != "ref" && name != "rev" && name != "shallow" && name != "submodules")
-                throw Error("unsupported Git input attribute '%s'", name);
-
-        auto input = std::make_unique<GitInput>(parseURL(getStrAttr(attrs, "url")));
-        if (auto ref = maybeGetStrAttr(attrs, "ref")) {
-            if (std::regex_search(*ref, badGitRefRegex))
-                throw BadURL("invalid Git branch/tag name '%s'", *ref);
-            input->ref = *ref;
-        }
-        if (auto rev = maybeGetStrAttr(attrs, "rev"))
-            input->rev = Hash::parseAny(*rev, htSHA1);
-
-        input->shallow = maybeGetBoolAttr(attrs, "shallow").value_or(false);
-
-        input->submodules = maybeGetBoolAttr(attrs, "submodules").value_or(false);
-
-        return input;
-    }
-};
-
-=======
->>>>>>> 5ea817da
 static auto r1 = OnStartup([] { registerInputScheme(std::make_unique<GitInputScheme>()); });
 
 }