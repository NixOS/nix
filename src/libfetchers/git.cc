#include "fetchers.hh"
#include "cache.hh"
#include "globals.hh"
#include "tarfile.hh"
#include "store-api.hh"
#include "git.hh"

#include <sys/time.h>

using namespace std::string_literals;

namespace nix::fetchers {

static std::string readHead(const Path & path)
{
    return chomp(runProgram("git", true, { "-C", path, "rev-parse", "--abbrev-ref", "HEAD" }));
}

static bool isNotDotGitDirectory(const Path & path)
{
    static const std::regex gitDirRegex("^(?:.*/)?\\.git$");

    return not std::regex_match(path, gitDirRegex);
}

struct GitInput : Input
{
    ParsedURL url;
    std::optional<std::string> ref;
    std::optional<Hash> rev;
    std::optional<Hash> treeHash;
    bool shallow = false;
    bool submodules = false;

    GitInput(const ParsedURL & url) : url(url)
    { }

    std::string type() const override { return "git"; }

    bool operator ==(const Input & other) const override
    {
        auto other2 = dynamic_cast<const GitInput *>(&other);
        return
            other2
            && url == other2->url
            && rev == other2->rev
            && treeHash == other2->treeHash
            && ref == other2->ref;
    }

    bool isImmutable() const override
    {
        return (bool) rev || treeHash || narHash;
    }

    std::optional<std::string> getRef() const override { return ref; }

    std::optional<Hash> getRev() const override { return rev; }

    ParsedURL toURL() const override
    {
        ParsedURL url2(url);
        if (url2.scheme != "git") url2.scheme = "git+" + url2.scheme;
        if (rev) url2.query.insert_or_assign("rev", rev->gitRev());
        if (treeHash) url2.query.insert_or_assign("treeHash", treeHash->gitRev());
        if (ref) url2.query.insert_or_assign("ref", *ref);
        if (shallow) url2.query.insert_or_assign("shallow", "1");
        return url2;
    }

    Attrs toAttrsInternal() const override
    {
        Attrs attrs;
        attrs.emplace("url", url.to_string());
        if (ref)
            attrs.emplace("ref", *ref);
        if (rev)
            attrs.emplace("rev", rev->gitRev());
        if (treeHash)
            attrs.emplace("treeHash", treeHash->gitRev());
        if (shallow)
            attrs.emplace("shallow", true);
        if (submodules)
            attrs.emplace("submodules", true);
        return attrs;
    }

    std::pair<bool, std::string> getActualUrl() const
    {
        // Don't clone file:// URIs (but otherwise treat them the
        // same as remote URIs, i.e. don't use the working tree or
        // HEAD).
        static bool forceHttp = getEnv("_NIX_FORCE_HTTP") == "1"; // for testing
        bool isLocal = url.scheme == "file" && !forceHttp;
        return {isLocal, isLocal ? url.path : url.base};
    }

    std::pair<Tree, std::shared_ptr<const Input>> fetchTreeInternal(nix::ref<Store> store) const override
    {
        auto name = "source";

        auto input = std::make_shared<GitInput>(*this);

        assert(!rev || rev->type == htSHA1);
        assert(!treeHash || treeHash->type == htSHA1);

        auto ingestionMethod = treeHash ? FileIngestionMethod::Git : FileIngestionMethod::Recursive;

        std::optional<ContentAddress> ca;
        if (treeHash)
            ca = FixedOutputHash {
                .method = ingestionMethod,
                .hash = *treeHash,
            };

        // try to substitute
        if (settings.useSubstitutes && treeHash && !submodules) {
            auto storePath = fetchers::trySubstitute(store, ingestionMethod, *treeHash, name);
            if (storePath) {
                return {
                    Tree {
                        .actualPath = store->toRealPath(*storePath),
                        .storePath = std::move(*storePath),
                        .info = TreeInfo {
                            .ca = ca,
                            .revCount = std::nullopt,
                            .lastModified = 0,
                        },
                    },
                    input
                };
            }
        }

        std::string cacheType = "git";
        if (shallow) cacheType += "-shallow";
        if (submodules) cacheType += "-submodules";

        auto getImmutableAttrs = [&]()
        {
            Attrs attrs({
                {"type", cacheType},
                {"name", name},
            });
            if (input->treeHash)
                attrs.insert_or_assign("treeHash", input->treeHash->gitRev());
            else
                attrs.insert_or_assign("rev", input->rev->gitRev());
            return attrs;
        };

        auto makeResult = [&](const Attrs & infoAttrs, StorePath && storePath)
            -> std::pair<Tree, std::shared_ptr<const Input>>
        {
            assert(input->rev || input->treeHash);
            assert(!rev || rev == input->rev);
            assert(!treeHash || treeHash == input->treeHash);
            return {
                Tree {
                    .actualPath = store->toRealPath(storePath),
                    .storePath = std::move(storePath),
                    .info = TreeInfo {
                        .ca = ca,
                        .revCount = shallow ? std::nullopt : std::optional(getIntAttr(infoAttrs, "revCount")),
                        .lastModified = getIntAttr(infoAttrs, "lastModified"),
                    },
                },
                input
            };
        };

        if (rev) {
            if (auto res = getCache()->lookup(store, getImmutableAttrs()))
                return makeResult(res->first, std::move(res->second));
        }

        auto [isLocal, actualUrl_] = getActualUrl();
        auto actualUrl = actualUrl_; // work around clang bug

        // If this is a local directory and no ref or revision is
        // given, then allow the use of an unclean working tree.
        if (!input->ref && !input->rev && !input->treeHash && isLocal) {
            bool clean = false;

            /* Check whether this repo has any commits. There are
               probably better ways to do this. */
            auto gitDir = actualUrl + "/.git";
            auto commonGitDir = chomp(runProgram(
                "git",
                true,
                { "-C", actualUrl, "rev-parse", "--git-common-dir" }
            ));
            if (commonGitDir != ".git")
                    gitDir = commonGitDir;

            bool haveCommits = !readDirectory(gitDir + "/refs/heads").empty();

            try {
                if (haveCommits) {
                    runProgram("git", true, { "-C", actualUrl, "diff-index", "--quiet", "HEAD", "--" });
                    clean = true;
                }
            } catch (ExecError & e) {
                if (!WIFEXITED(e.status) || WEXITSTATUS(e.status) != 1) throw;
            }

            if (!clean) {

                /* This is an unclean working tree. So copy all tracked files. */

                if (!settings.allowDirty)
                    throw Error("Git tree '%s' is dirty", actualUrl);

                if (settings.warnDirty)
                    warn("Git tree '%s' is dirty", actualUrl);

                auto gitOpts = Strings({ "-C", actualUrl, "ls-files", "-z" });
                if (submodules)
                    gitOpts.emplace_back("--recurse-submodules");

                auto files = tokenizeString<std::set<std::string>>(
                    runProgram("git", true, gitOpts), "\0"s);

                PathFilter filter = [&](const Path & p) -> bool {
                    assert(hasPrefix(p, actualUrl));
                    std::string file(p, actualUrl.size() + 1);

                    auto st = lstat(p);

                    if (S_ISDIR(st.st_mode)) {
                        auto prefix = file + "/";
                        auto i = files.lower_bound(prefix);
                        return i != files.end() && hasPrefix(*i, prefix);
                    }

                    return files.count(file);
                };

                auto storePath = store->addToStore("source", actualUrl, ingestionMethod, htSHA256, filter);

                auto tree = Tree {
                    .actualPath = store->printStorePath(storePath),
                    .storePath = std::move(storePath),
                    .info = TreeInfo {
                        .ca = ca,
                        // FIXME: maybe we should use the timestamp of the last
                        // modified dirty file?
                        .lastModified = haveCommits ? std::stoull(runProgram("git", true, { "-C", actualUrl, "log", "-1", "--format=%ct", "HEAD" })) : 0,
                    }
                };

                return {std::move(tree), input};
            }
        }

        if (!input->ref) input->ref = isLocal ? readHead(actualUrl) : "master";

        Attrs mutableAttrs({
            {"type", cacheType},
            {"name", name},
            {"url", actualUrl},
            {"ref", *input->ref},
        });

        Path repoDir;

        if (isLocal) {

<<<<<<< HEAD
            if (!input->rev && !input->treeHash)
                input->rev = Hash(chomp(runProgram("git", true, { "-C", actualUrl, "rev-parse", *input->ref })), htSHA1);
=======
            if (!input->rev)
                input->rev = Hash::parseAny(chomp(runProgram("git", true, { "-C", actualUrl, "rev-parse", *input->ref })), htSHA1);
>>>>>>> aa9c7629

            repoDir = actualUrl;

        } else {

            if (auto res = getCache()->lookup(store, mutableAttrs)) {
<<<<<<< HEAD
                auto rev2 = Hash(getStrAttr(res->first, "rev"), htSHA1);
                if (!input->rev || rev == rev2) {
=======
                auto rev2 = Hash::parseAny(getStrAttr(res->first, "rev"), htSHA1);
                if (!rev || rev == rev2) {
>>>>>>> aa9c7629
                    input->rev = rev2;
                    return makeResult(res->first, std::move(res->second));
                }
            }

            if (auto res = getCache()->lookup(store, mutableAttrs)) {
                auto treeHash2 = Hash(getStrAttr(res->first, "treeHash"), htSHA1);
                if (!input->treeHash || treeHash == treeHash2) {
                    input->treeHash = treeHash2;
                    return makeResult(res->first, std::move(res->second));
                }
            }

            Path cacheDir = getCacheDir() + "/nix/gitv3/" + hashString(htSHA256, actualUrl).to_string(Base32, false);
            repoDir = cacheDir;

            if (!pathExists(cacheDir)) {
                createDirs(dirOf(cacheDir));
                runProgram("git", true, { "init", "--bare", repoDir });
            }

            Path localRefFile =
                input->ref->compare(0, 5, "refs/") == 0
                ? cacheDir + "/" + *input->ref
                : cacheDir + "/refs/heads/" + *input->ref;

            bool doFetch;
            time_t now = time(0);

            /* If a rev or treeHash is specified, we need to fetch if
               it's not in the repo. */
            if (input->rev || input->treeHash) {
                try {
                    auto gitHash = input->treeHash ? input->treeHash : input->rev;
                    runProgram("git", true, { "-C", repoDir, "cat-file", "-e", gitHash->gitRev() });
                    doFetch = false;
                } catch (ExecError & e) {
                    if (WIFEXITED(e.status)) {
                        doFetch = true;
                    } else {
                        throw;
                    }
                }
            } else {
                /* If the local ref is older than ‘tarball-ttl’ seconds, do a
                   git fetch to update the local ref to the remote ref. */
                struct stat st;
                doFetch = stat(localRefFile.c_str(), &st) != 0 ||
                    (uint64_t) st.st_mtime + settings.tarballTtl <= (uint64_t) now;
            }

            if (doFetch) {
                Activity act(*logger, lvlTalkative, actUnknown, fmt("fetching Git repository '%s'", actualUrl));

                // FIXME: git stderr messes up our progress indicator, so
                // we're using --quiet for now. Should process its stderr.
                try {
                    auto fetchRef = input->ref->compare(0, 5, "refs/") == 0
                        ? *input->ref
                        : "refs/heads/" + *input->ref;
                    runProgram("git", true, { "-C", repoDir, "fetch", "--quiet", "--force", "--", actualUrl, fmt("%s:%s", fetchRef, fetchRef) });
                } catch (Error & e) {
                    if (!pathExists(localRefFile)) throw;
                    warn("could not update local clone of Git repository '%s'; continuing with the most recent version", actualUrl);
                }

                struct timeval times[2];
                times[0].tv_sec = now;
                times[0].tv_usec = 0;
                times[1].tv_sec = now;
                times[1].tv_usec = 0;

                utimes(localRefFile.c_str(), times);
            }

<<<<<<< HEAD
            if (!input->rev && !input->treeHash)
                input->rev = Hash(chomp(readFile(localRefFile)), htSHA1);
=======
            if (!input->rev)
                input->rev = Hash::parseAny(chomp(readFile(localRefFile)), htSHA1);
>>>>>>> aa9c7629
        }

        if (input->treeHash) {
            auto type = chomp(runProgram("git", true, { "-C", repoDir, "cat-file", "-t", input->treeHash->gitRev() }));
            if (type != "tree")
                throw Error("Need a tree object, found '%s' object in %s", type, input->treeHash->gitRev());
        }

        bool isShallow = chomp(runProgram("git", true, { "-C", repoDir, "rev-parse", "--is-shallow-repository" })) == "true";

        if (isShallow && !shallow)
            throw Error("'%s' is a shallow Git repository, but a non-shallow repository is needed", actualUrl);

        // FIXME: check whether rev is an ancestor of ref.

        if (input->rev)
            printTalkative("using revision %s of repo '%s'", input->rev->gitRev(), actualUrl);
        else if (input->treeHash)
            printTalkative("using tree %s of repo '%s'", input->treeHash->gitRev(), actualUrl);

        /* Now that we know the ref, check again whether we have it in
           the store. */
        if (auto res = getCache()->lookup(store, getImmutableAttrs()))
            return makeResult(res->first, std::move(res->second));

        Path tmpDir = createTempDir();
        AutoDelete delTmpDir(tmpDir, true);
        PathFilter filter = defaultPathFilter;

        if (submodules && treeHash)
            throw Error("Cannot combine tree hashes with git submodules");

        if (submodules) {
            Path tmpGitDir = createTempDir();
            AutoDelete delTmpGitDir(tmpGitDir, true);

            runProgram("git", true, { "init", tmpDir, "--separate-git-dir", tmpGitDir });
            // TODO: repoDir might lack the ref (it only checks if rev
            // exists, see FIXME above) so use a big hammer and fetch
            // everything to ensure we get the rev.
            runProgram("git", true, { "-C", tmpDir, "fetch", "--quiet", "--force",
                                      "--update-head-ok", "--", repoDir, "refs/*:refs/*" });

            runProgram("git", true, { "-C", tmpDir, "checkout", "--quiet", input->treeHash ? input->treeHash->gitRev() : input->rev->gitRev() });
            runProgram("git", true, { "-C", tmpDir, "remote", "add", "origin", actualUrl });
            runProgram("git", true, { "-C", tmpDir, "submodule", "--quiet", "update", "--init", "--recursive" });

            filter = isNotDotGitDirectory;
        } else {
            // FIXME: should pipe this, or find some better way to extract a
            // revision.
            auto source = sinkToSource([&](Sink & sink) {
                RunOptions gitOptions("git", { "-C", repoDir, "archive", input->treeHash ? input->treeHash->gitRev() : input->rev->gitRev() });
                gitOptions.standardOut = &sink;
                runProgram2(gitOptions);
            });

            unpackTarfile(*source, tmpDir);
        }

        auto storePath = store->addToStore(name, tmpDir, ingestionMethod, ingestionMethod == FileIngestionMethod::Git ? htSHA1 : htSHA256, filter);

        // verify treeHash is what we actually obtained in the nix store
        if (input->treeHash) {
            auto path = store->toRealPath(store->printStorePath(storePath));
            auto gotHash = dumpGitHash(htSHA1, path);
            if (gotHash != input->treeHash)
                throw Error("Git hash mismatch in input '%s' (%s), expected '%s', got '%s'",
                    to_string(), path, input->treeHash->gitRev(), gotHash.gitRev());
        }

        Attrs infoAttrs({});
        if (input->treeHash) {
            infoAttrs.insert_or_assign("treeHash", input->treeHash->gitRev());
            infoAttrs.insert_or_assign("revCount", 0);
            infoAttrs.insert_or_assign("lastModified", 0);
        } else {
            auto lastModified = std::stoull(runProgram("git", true, { "-C", repoDir, "log", "-1", "--format=%ct", input->rev->gitRev() }));
            infoAttrs.insert_or_assign("lastModified", lastModified);
            infoAttrs.insert_or_assign("rev", input->rev->gitRev());

            if (!shallow)
                infoAttrs.insert_or_assign("revCount",
                    std::stoull(runProgram("git", true, { "-C", repoDir, "rev-list", "--count", input->rev->gitRev() })));
        }

        if (!this->rev && !this->treeHash)
            getCache()->add(
                store,
                mutableAttrs,
                infoAttrs,
                storePath,
                false);

        getCache()->add(
            store,
            getImmutableAttrs(),
            infoAttrs,
            storePath,
            true);

        return makeResult(infoAttrs, std::move(storePath));
    }
};

struct GitInputScheme : InputScheme
{
    std::unique_ptr<Input> inputFromURL(const ParsedURL & url) override
    {
        if (url.scheme != "git" &&
            url.scheme != "git+http" &&
            url.scheme != "git+https" &&
            url.scheme != "git+ssh" &&
            url.scheme != "git+file") return nullptr;

        auto url2(url);
        if (hasPrefix(url2.scheme, "git+")) url2.scheme = std::string(url2.scheme, 4);
        url2.query.clear();

        Attrs attrs;
        attrs.emplace("type", "git");

        for (auto &[name, value] : url.query) {
            if (name == "rev" || name == "ref" || name == "treeHash")
                attrs.emplace(name, value);
            else
                url2.query.emplace(name, value);
        }

        attrs.emplace("url", url2.to_string());

        return inputFromAttrs(attrs);
    }

    std::unique_ptr<Input> inputFromAttrs(const Attrs & attrs) override
    {
        if (maybeGetStrAttr(attrs, "type") != "git") return {};

        for (auto & [name, value] : attrs)
            if (name != "type" && name != "url" && name != "ref" && name != "rev" && name != "shallow" && name != "submodules" && name != "treeHash")
                throw Error("unsupported Git input attribute '%s'", name);

        auto input = std::make_unique<GitInput>(parseURL(getStrAttr(attrs, "url")));
        if (auto ref = maybeGetStrAttr(attrs, "ref")) {
            if (std::regex_search(*ref, badGitRefRegex))
                throw BadURL("invalid Git branch/tag name '%s'", *ref);
            input->ref = *ref;
        }
        if (auto rev = maybeGetStrAttr(attrs, "rev"))
            input->rev = Hash::parseAny(*rev, htSHA1);

        if (auto treeHash = maybeGetStrAttr(attrs, "treeHash"))
            input->treeHash = Hash(*treeHash, htSHA1);

        input->shallow = maybeGetBoolAttr(attrs, "shallow").value_or(false);

        input->submodules = maybeGetBoolAttr(attrs, "submodules").value_or(false);

        return input;
    }
};

static auto r1 = OnStartup([] { registerInputScheme(std::make_unique<GitInputScheme>()); });

}<|MERGE_RESOLUTION|>--- conflicted
+++ resolved
@@ -29,6 +29,7 @@
     std::optional<std::string> ref;
     std::optional<Hash> rev;
     std::optional<Hash> treeHash;
+    FileIngestionMethod ingestionMethod = FileIngestionMethod::Recursive;
     bool shallow = false;
     bool submodules = false;
 
@@ -45,6 +46,7 @@
             && url == other2->url
             && rev == other2->rev
             && treeHash == other2->treeHash
+            && ingestionMethod == other2->ingestionMethod
             && ref == other2->ref;
     }
 
@@ -65,6 +67,7 @@
         if (treeHash) url2.query.insert_or_assign("treeHash", treeHash->gitRev());
         if (ref) url2.query.insert_or_assign("ref", *ref);
         if (shallow) url2.query.insert_or_assign("shallow", "1");
+        if (ingestionMethod == FileIngestionMethod::Git) url2.query.insert_or_assign("gitIngestion", "1");
         return url2;
     }
 
@@ -82,6 +85,8 @@
             attrs.emplace("shallow", true);
         if (submodules)
             attrs.emplace("submodules", true);
+        if (ingestionMethod == FileIngestionMethod::Git)
+            attrs.emplace("gitIngestion", true);
         return attrs;
     }
 
@@ -104,13 +109,21 @@
         assert(!rev || rev->type == htSHA1);
         assert(!treeHash || treeHash->type == htSHA1);
 
-        auto ingestionMethod = treeHash ? FileIngestionMethod::Git : FileIngestionMethod::Recursive;
-
-        std::optional<ContentAddress> ca;
+        if (submodules) {
+            if (treeHash)
+                throw Error("Cannot fetch specific tree hashes if there are submodules");
+            warn("Nix's computed git tree hash will be different when submodules are converted to regular directories");
+        }
+
+        std::optional<StorePathDescriptor> ca;
         if (treeHash)
-            ca = FixedOutputHash {
-                .method = ingestionMethod,
-                .hash = *treeHash,
+            ca = StorePathDescriptor {
+                .name = name,
+                .info = FixedOutputInfo {
+                    ingestionMethod,
+                    *treeHash,
+                    {},
+                },
             };
 
         // try to substitute
@@ -144,7 +157,7 @@
             });
             if (input->treeHash)
                 attrs.insert_or_assign("treeHash", input->treeHash->gitRev());
-            else
+            if (input->rev)
                 attrs.insert_or_assign("rev", input->rev->gitRev());
             return attrs;
         };
@@ -266,33 +279,23 @@
 
         if (isLocal) {
 
-<<<<<<< HEAD
-            if (!input->rev && !input->treeHash)
-                input->rev = Hash(chomp(runProgram("git", true, { "-C", actualUrl, "rev-parse", *input->ref })), htSHA1);
-=======
             if (!input->rev)
                 input->rev = Hash::parseAny(chomp(runProgram("git", true, { "-C", actualUrl, "rev-parse", *input->ref })), htSHA1);
->>>>>>> aa9c7629
 
             repoDir = actualUrl;
 
         } else {
 
             if (auto res = getCache()->lookup(store, mutableAttrs)) {
-<<<<<<< HEAD
-                auto rev2 = Hash(getStrAttr(res->first, "rev"), htSHA1);
+                auto rev2 = Hash::parseAny(getStrAttr(res->first, "rev"), htSHA1);
                 if (!input->rev || rev == rev2) {
-=======
-                auto rev2 = Hash::parseAny(getStrAttr(res->first, "rev"), htSHA1);
-                if (!rev || rev == rev2) {
->>>>>>> aa9c7629
                     input->rev = rev2;
                     return makeResult(res->first, std::move(res->second));
                 }
             }
 
             if (auto res = getCache()->lookup(store, mutableAttrs)) {
-                auto treeHash2 = Hash(getStrAttr(res->first, "treeHash"), htSHA1);
+                auto treeHash2 = Hash::parseNonSRIUnprefixed(getStrAttr(res->first, "treeHash"), htSHA1);
                 if (!input->treeHash || treeHash == treeHash2) {
                     input->treeHash = treeHash2;
                     return makeResult(res->first, std::move(res->second));
@@ -361,13 +364,8 @@
                 utimes(localRefFile.c_str(), times);
             }
 
-<<<<<<< HEAD
-            if (!input->rev && !input->treeHash)
-                input->rev = Hash(chomp(readFile(localRefFile)), htSHA1);
-=======
             if (!input->rev)
                 input->rev = Hash::parseAny(chomp(readFile(localRefFile)), htSHA1);
->>>>>>> aa9c7629
         }
 
         if (input->treeHash) {
@@ -396,9 +394,6 @@
         Path tmpDir = createTempDir();
         AutoDelete delTmpDir(tmpDir, true);
         PathFilter filter = defaultPathFilter;
-
-        if (submodules && treeHash)
-            throw Error("Cannot combine tree hashes with git submodules");
 
         if (submodules) {
             Path tmpGitDir = createTempDir();
@@ -428,15 +423,26 @@
             unpackTarfile(*source, tmpDir);
         }
 
-        auto storePath = store->addToStore(name, tmpDir, ingestionMethod, ingestionMethod == FileIngestionMethod::Git ? htSHA1 : htSHA256, filter);
+        auto hashAlgo = ingestionMethod == FileIngestionMethod::Git ? htSHA1 : htSHA256;
+        auto storePath = store->addToStore(name, tmpDir, ingestionMethod, hashAlgo, filter);
 
         // verify treeHash is what we actually obtained in the nix store
-        if (input->treeHash) {
-            auto path = store->toRealPath(store->printStorePath(storePath));
-            auto gotHash = dumpGitHash(htSHA1, path);
-            if (gotHash != input->treeHash)
-                throw Error("Git hash mismatch in input '%s' (%s), expected '%s', got '%s'",
-                    to_string(), path, input->treeHash->gitRev(), gotHash.gitRev());
+        if (ingestionMethod == FileIngestionMethod::Git) {
+            auto gotHash = dumpGitHash(htSHA1, tmpDir);
+            if (input->treeHash) {
+                if (gotHash != input->treeHash)
+                    throw Error("Git hash mismatch in input '%s' (%s), expected '%s', got '%s'",
+                        to_string(), store->printStorePath(storePath), input->treeHash->gitRev(), gotHash.gitRev());
+            } else {
+                ca = StorePathDescriptor {
+                    .name = name,
+                    .info = FixedOutputInfo {
+                        ingestionMethod,
+                        gotHash,
+                        {},
+                    },
+                };
+            }
         }
 
         Attrs infoAttrs({});
@@ -507,7 +513,7 @@
         if (maybeGetStrAttr(attrs, "type") != "git") return {};
 
         for (auto & [name, value] : attrs)
-            if (name != "type" && name != "url" && name != "ref" && name != "rev" && name != "shallow" && name != "submodules" && name != "treeHash")
+            if (name != "type" && name != "url" && name != "ref" && name != "rev" && name != "shallow" && name != "submodules" && name != "treeHash" && name != "gitIngestion")
                 throw Error("unsupported Git input attribute '%s'", name);
 
         auto input = std::make_unique<GitInput>(parseURL(getStrAttr(attrs, "url")));
@@ -520,12 +526,15 @@
             input->rev = Hash::parseAny(*rev, htSHA1);
 
         if (auto treeHash = maybeGetStrAttr(attrs, "treeHash"))
-            input->treeHash = Hash(*treeHash, htSHA1);
+            input->treeHash = Hash::parseNonSRIUnprefixed(*treeHash, htSHA1);
 
         input->shallow = maybeGetBoolAttr(attrs, "shallow").value_or(false);
 
         input->submodules = maybeGetBoolAttr(attrs, "submodules").value_or(false);
 
+        if (maybeGetBoolAttr(attrs, "gitIngestion").value_or((bool) input->treeHash))
+            input->ingestionMethod = FileIngestionMethod::Git;
+
         return input;
     }
 };
