#include "fetchers.hh"
#include "cache.hh"
#include "globals.hh"
#include "tarfile.hh"
#include "store-api.hh"
#include "url-parts.hh"
#include "pathlocks.hh"
#include "util.hh"
#include "git.hh"

#include "fetch-settings.hh"

#include <regex>
#include <string.h>
#include <sys/time.h>
#include <sys/wait.h>

using namespace std::string_literals;

namespace nix::fetchers {

namespace {

// Explicit initial branch of our bare repo to suppress warnings from new version of git.
// The value itself does not matter, since we always fetch a specific revision or branch.
// It is set with `-c init.defaultBranch=` instead of `--initial-branch=` to stay compatible with
// old version of git, which will ignore unrecognized `-c` options.
const std::string gitInitialBranch = "__nix_dummy_branch";

bool isCacheFileWithinTtl(time_t now, const struct stat & st)
{
    return st.st_mtime + settings.tarballTtl > now;
}

bool touchCacheFile(const Path & path, time_t touch_time)
{
    struct timeval times[2];
    times[0].tv_sec = touch_time;
    times[0].tv_usec = 0;
    times[1].tv_sec = touch_time;
    times[1].tv_usec = 0;

    return lutimes(path.c_str(), times) == 0;
}

Path getCachePath(std::string_view key)
{
    return getCacheDir() + "/nix/gitv3/" +
        hashString(htSHA256, key).to_string(Base32, false);
}

// Returns the name of the HEAD branch.
//
// Returns the head branch name as reported by git ls-remote --symref, e.g., if
// ls-remote returns the output below, "main" is returned based on the ref line.
//
//   ref: refs/heads/main       HEAD
//   ...
std::optional<std::string> readHead(const Path & path)
{
    auto [status, output] = runProgram(RunOptions {
        .program = "git",
        // FIXME: use 'HEAD' to avoid returning all refs
        .args = {"ls-remote", "--symref", path},
        .isInteractive = true,
    });
    if (status != 0) return std::nullopt;

    std::string_view line = output;
    line = line.substr(0, line.find("\n"));
    if (const auto parseResult = git::parseLsRemoteLine(line)) {
        switch (parseResult->kind) {
            case git::LsRemoteRefLine::Kind::Symbolic:
                debug("resolved HEAD ref '%s' for repo '%s'", parseResult->target, path);
                break;
            case git::LsRemoteRefLine::Kind::Object:
                debug("resolved HEAD rev '%s' for repo '%s'", parseResult->target, path);
                break;
        }
        return parseResult->target;
    }
    return std::nullopt;
}

// Persist the HEAD ref from the remote repo in the local cached repo.
bool storeCachedHead(const std::string & actualUrl, const std::string & headRef)
{
    Path cacheDir = getCachePath(actualUrl);
    try {
        runProgram("git", true, { "-C", cacheDir, "--git-dir", ".", "symbolic-ref", "--", "HEAD", headRef });
    } catch (ExecError &e) {
        if (!WIFEXITED(e.status)) throw;
        return false;
    }
    /* No need to touch refs/HEAD, because `git symbolic-ref` updates the mtime. */
    return true;
}

std::optional<std::string> readHeadCached(const std::string & actualUrl)
{
    // Create a cache path to store the branch of the HEAD ref. Append something
    // in front of the URL to prevent collision with the repository itself.
    Path cacheDir = getCachePath(actualUrl);
    Path headRefFile = cacheDir + "/HEAD";

    time_t now = time(0);
    struct stat st;
    std::optional<std::string> cachedRef;
    if (stat(headRefFile.c_str(), &st) == 0) {
        cachedRef = readHead(cacheDir);
        if (cachedRef != std::nullopt &&
            *cachedRef != gitInitialBranch &&
            isCacheFileWithinTtl(now, st))
        {
            debug("using cached HEAD ref '%s' for repo '%s'", *cachedRef, actualUrl);
            return cachedRef;
        }
    }

    auto ref = readHead(actualUrl);
    if (ref) return ref;

    if (cachedRef) {
        // If the cached git ref is expired in fetch() below, and the 'git fetch'
        // fails, it falls back to continuing with the most recent version.
        // This function must behave the same way, so we return the expired
        // cached ref here.
        warn("could not get HEAD ref for repository '%s'; using expired cached ref '%s'", actualUrl, *cachedRef);
        return *cachedRef;
    }

    return std::nullopt;
}

bool isNotDotGitDirectory(const Path & path)
{
    return baseNameOf(path) != ".git";
}

struct WorkdirInfo
{
    bool clean = false;
    bool hasHead = false;
};

// Returns whether a git workdir is clean and has commits.
WorkdirInfo getWorkdirInfo(const Input & input, const Path & workdir)
{
    const bool submodules = maybeGetBoolAttr(input.attrs, "submodules").value_or(false);
    std::string gitDir(".git");

    auto env = getEnv();
    // Set LC_ALL to C: because we rely on the error messages from git rev-parse to determine what went wrong
    // that way unknown errors can lead to a failure instead of continuing through the wrong code path
    env["LC_ALL"] = "C";

    /* Check whether HEAD points to something that looks like a commit,
       since that is the refrence we want to use later on. */
    auto result = runProgram(RunOptions {
        .program = "git",
        .args = { "-C", workdir, "--git-dir", gitDir, "rev-parse", "--verify", "--no-revs", "HEAD^{commit}" },
        .environment = env,
        .mergeStderrToStdout = true
    });
    auto exitCode = WEXITSTATUS(result.first);
    auto errorMessage = result.second;

    if (errorMessage.find("fatal: not a git repository") != std::string::npos) {
        throw Error("'%s' is not a Git repository", workdir);
    } else if (errorMessage.find("fatal: Needed a single revision") != std::string::npos) {
        // indicates that the repo does not have any commits
        // we want to proceed and will consider it dirty later
    } else if (exitCode != 0) {
        // any other errors should lead to a failure
        throw Error("getting the HEAD of the Git tree '%s' failed with exit code %d:\n%s", workdir, exitCode, errorMessage);
    }

    bool clean = false;
    bool hasHead = exitCode == 0;

    try {
        if (hasHead) {
            // Using git diff is preferrable over lower-level operations here,
            // because its conceptually simpler and we only need the exit code anyways.
            auto gitDiffOpts = Strings({ "-C", workdir, "--git-dir", gitDir, "diff", "HEAD", "--quiet"});
            if (!submodules) {
                // Changes in submodules should only make the tree dirty
                // when those submodules will be copied as well.
                gitDiffOpts.emplace_back("--ignore-submodules");
            }
            gitDiffOpts.emplace_back("--");
            runProgram("git", true, gitDiffOpts);

            clean = true;
        }
    } catch (ExecError & e) {
        if (!WIFEXITED(e.status) || WEXITSTATUS(e.status) != 1) throw;
    }

    return WorkdirInfo { .clean = clean, .hasHead = hasHead };
}

std::pair<StorePathDescriptor, Input> fetchFromWorkdir(ref<Store> store, Input & input, const Path & workdir, const WorkdirInfo & workdirInfo)
{
    const bool submodules = maybeGetBoolAttr(input.attrs, "submodules").value_or(false);
    auto gitDir = ".git";

    if (!fetchSettings.allowDirty)
        throw Error("Git tree '%s' is dirty", workdir);

    if (fetchSettings.warnDirty)
        warn("Git tree '%s' is dirty", workdir);

    auto gitOpts = Strings({ "-C", workdir, "--git-dir", gitDir, "ls-files", "-z" });
    if (submodules)
        gitOpts.emplace_back("--recurse-submodules");

    auto files = tokenizeString<std::set<std::string>>(
        runProgram("git", true, gitOpts), "\0"s);

    Path actualPath(absPath(workdir));

    PathFilter filter = [&](const Path & p) -> bool {
        assert(hasPrefix(p, actualPath));
        std::string file(p, actualPath.size() + 1);

        auto st = lstat(p);

        if (S_ISDIR(st.st_mode)) {
            auto prefix = file + "/";
            auto i = files.lower_bound(prefix);
            return i != files.end() && hasPrefix(*i, prefix);
        }

        return files.count(file);
    };

    auto storePath = store->addToStore(input.getName(), actualPath, FileIngestionMethod::Recursive, htSHA256, filter);
    // FIXME: just have Store::addToStore return a StorePathDescriptor, as
    // it has the underlying information.
    auto storePathDesc = store->queryPathInfo(storePath)->fullStorePathDescriptorOpt().value();

    // FIXME: maybe we should use the timestamp of the last
    // modified dirty file?
    input.attrs.insert_or_assign(
        "lastModified",
        workdirInfo.hasHead ? std::stoull(runProgram("git", true, { "-C", actualPath, "--git-dir", gitDir, "log", "-1", "--format=%ct", "--no-show-signature", "HEAD" })) : 0);

<<<<<<< HEAD
    return {std::move(storePathDesc), input};
=======
    if (workdirInfo.hasHead) {
        input.attrs.insert_or_assign("dirtyRev", chomp(
            runProgram("git", true, { "-C", actualPath, "--git-dir", gitDir, "rev-parse", "--verify", "HEAD" })) + "-dirty");
        input.attrs.insert_or_assign("dirtyShortRev", chomp(
            runProgram("git", true, { "-C", actualPath, "--git-dir", gitDir, "rev-parse", "--verify", "--short", "HEAD" })) + "-dirty");
    }

    return {std::move(storePath), input};
>>>>>>> 91baf7f1
}
}  // end namespace

struct GitInputScheme : InputScheme
{
    std::optional<Input> inputFromURL(const ParsedURL & url, bool requireTree) const override
    {
        if (url.scheme != "git" &&
            url.scheme != "git+http" &&
            url.scheme != "git+https" &&
            url.scheme != "git+ssh" &&
            url.scheme != "git+file") return {};

        auto url2(url);
        if (hasPrefix(url2.scheme, "git+")) url2.scheme = std::string(url2.scheme, 4);
        url2.query.clear();

        Attrs attrs;
        attrs.emplace("type", "git");

        for (auto & [name, value] : url.query) {
            if (name == "rev" || name == "ref")
                attrs.emplace(name, value);
            else if (name == "shallow" || name == "submodules" || name == "allRefs")
                attrs.emplace(name, Explicit<bool> { value == "1" });
            else
                url2.query.emplace(name, value);
        }

        attrs.emplace("url", url2.to_string());

        return inputFromAttrs(attrs);
    }

    std::optional<Input> inputFromAttrs(const Attrs & attrs) const override
    {
        if (maybeGetStrAttr(attrs, "type") != "git") return {};

        for (auto & [name, value] : attrs)
            if (name != "type" && name != "url" && name != "ref" && name != "rev" && name != "shallow" && name != "submodules" && name != "lastModified" && name != "revCount" && name != "narHash" && name != "allRefs" && name != "name" && name != "dirtyRev" && name != "dirtyShortRev")
                throw Error("unsupported Git input attribute '%s'", name);

        parseURL(getStrAttr(attrs, "url"));
        maybeGetBoolAttr(attrs, "shallow");
        maybeGetBoolAttr(attrs, "submodules");
        maybeGetBoolAttr(attrs, "allRefs");

        if (auto ref = maybeGetStrAttr(attrs, "ref")) {
            if (std::regex_search(*ref, badGitRefRegex))
                throw BadURL("invalid Git branch/tag name '%s'", *ref);
        }

        Input input;
        input.attrs = attrs;
        return input;
    }

    ParsedURL toURL(const Input & input) const override
    {
        auto url = parseURL(getStrAttr(input.attrs, "url"));
        if (url.scheme != "git") url.scheme = "git+" + url.scheme;
        if (auto rev = input.getRev()) url.query.insert_or_assign("rev", rev->gitRev());
        if (auto ref = input.getRef()) url.query.insert_or_assign("ref", *ref);
        if (maybeGetBoolAttr(input.attrs, "shallow").value_or(false))
            url.query.insert_or_assign("shallow", "1");
        return url;
    }

    bool hasAllInfo(const Input & input) const override
    {
        bool maybeDirty = !input.getRef();
        bool shallow = maybeGetBoolAttr(input.attrs, "shallow").value_or(false);
        return
            maybeGetIntAttr(input.attrs, "lastModified")
            && (shallow || maybeDirty || maybeGetIntAttr(input.attrs, "revCount"));
    }

    Input applyOverrides(
        const Input & input,
        std::optional<std::string> ref,
        std::optional<Hash> rev) const override
    {
        auto res(input);
        if (rev) res.attrs.insert_or_assign("rev", rev->gitRev());
        if (ref) res.attrs.insert_or_assign("ref", *ref);
        if (!res.getRef() && res.getRev())
            throw Error("Git input '%s' has a commit hash but no branch/tag name", res.to_string());
        return res;
    }

    void clone(const Input & input, const Path & destDir) const override
    {
        auto [isLocal, actualUrl] = getActualUrl(input);

        Strings args = {"clone"};

        args.push_back(actualUrl);

        if (auto ref = input.getRef()) {
            args.push_back("--branch");
            args.push_back(*ref);
        }

        if (input.getRev()) throw UnimplementedError("cloning a specific revision is not implemented");

        args.push_back(destDir);

        runProgram("git", true, args, {}, true);
    }

    std::optional<Path> getSourcePath(const Input & input) override
    {
        auto url = parseURL(getStrAttr(input.attrs, "url"));
        if (url.scheme == "file" && !input.getRef() && !input.getRev())
            return url.path;
        return {};
    }

    void markChangedFile(const Input & input, std::string_view file, std::optional<std::string> commitMsg) override
    {
        auto sourcePath = getSourcePath(input);
        assert(sourcePath);
        auto gitDir = ".git";

        runProgram("git", true,
            { "-C", *sourcePath, "--git-dir", gitDir, "add", "--intent-to-add", "--", std::string(file) });

        if (commitMsg)
            runProgram("git", true,
                { "-C", *sourcePath, "--git-dir", gitDir, "commit", std::string(file), "-m", *commitMsg });
    }

    std::pair<bool, std::string> getActualUrl(const Input & input) const
    {
        // file:// URIs are normally not cloned (but otherwise treated the
        // same as remote URIs, i.e. we don't use the working tree or
        // HEAD). Exception: If _NIX_FORCE_HTTP is set, or the repo is a bare git
        // repo, treat as a remote URI to force a clone.
        static bool forceHttp = getEnv("_NIX_FORCE_HTTP") == "1"; // for testing
        auto url = parseURL(getStrAttr(input.attrs, "url"));
        bool isBareRepository = url.scheme == "file" && !pathExists(url.path + "/.git");
        bool isLocal = url.scheme == "file" && !forceHttp && !isBareRepository;
        return {isLocal, isLocal ? url.path : url.base};
    }

    std::pair<StorePathDescriptor, Input> fetch(ref<Store> store, const Input & _input) override
    {
        Input input(_input);
        auto gitDir = ".git";

        std::string name = input.getName();

        bool shallow = maybeGetBoolAttr(input.attrs, "shallow").value_or(false);
        bool submodules = maybeGetBoolAttr(input.attrs, "submodules").value_or(false);
        bool allRefs = maybeGetBoolAttr(input.attrs, "allRefs").value_or(false);

        std::string cacheType = "git";
        if (shallow) cacheType += "-shallow";
        if (submodules) cacheType += "-submodules";
        if (allRefs) cacheType += "-all-refs";

        auto checkHashType = [&](const std::optional<Hash> & hash)
        {
            if (hash.has_value() && !(hash->type == htSHA1 || hash->type == htSHA256))
                throw Error("Hash '%s' is not supported by Git. Supported types are sha1 and sha256.", hash->to_string(Base16, true));
        };

        auto getLockedAttrs = [&]()
        {
            checkHashType(input.getRev());

            return Attrs({
                {"type", cacheType},
                {"name", name},
                {"rev", input.getRev()->gitRev()},
            });
        };

        auto makeResult = [&](const Attrs & infoAttrs, StorePathDescriptor && storePathDesc)
            -> std::pair<StorePathDescriptor, Input>
        {
            assert(input.getRev());
            assert(!_input.getRev() || _input.getRev() == input.getRev());
            if (!shallow)
                input.attrs.insert_or_assign("revCount", getIntAttr(infoAttrs, "revCount"));
            input.attrs.insert_or_assign("lastModified", getIntAttr(infoAttrs, "lastModified"));
            return {std::move(storePathDesc), input};
        };

        if (input.getRev()) {
            if (auto res = getCache()->lookup(store, getLockedAttrs()))
                return makeResult(res->first, std::move(res->second));
        }

        auto [isLocal, actualUrl_] = getActualUrl(input);
        auto actualUrl = actualUrl_; // work around clang bug

        /* If this is a local directory and no ref or revision is given,
           allow fetching directly from a dirty workdir. */
        if (!input.getRef() && !input.getRev() && isLocal) {
            auto workdirInfo = getWorkdirInfo(input, actualUrl);
            if (!workdirInfo.clean) {
                return fetchFromWorkdir(store, input, actualUrl, workdirInfo);
            }
        }

        Attrs unlockedAttrs({
            {"type", cacheType},
            {"name", name},
            {"url", actualUrl},
        });

        Path repoDir;

        if (isLocal) {
            if (!input.getRef()) {
                auto head = readHead(actualUrl);
                if (!head) {
                    warn("could not read HEAD ref from repo at '%s', using 'master'", actualUrl);
                    head = "master";
                }
                input.attrs.insert_or_assign("ref", *head);
                unlockedAttrs.insert_or_assign("ref", *head);
            }

            if (!input.getRev())
                input.attrs.insert_or_assign("rev",
                    Hash::parseAny(chomp(runProgram("git", true, { "-C", actualUrl, "--git-dir", gitDir, "rev-parse", *input.getRef() })), htSHA1).gitRev());

            repoDir = actualUrl;
        } else {
            const bool useHeadRef = !input.getRef();
            if (useHeadRef) {
                auto head = readHeadCached(actualUrl);
                if (!head) {
                    warn("could not read HEAD ref from repo at '%s', using 'master'", actualUrl);
                    head = "master";
                }
                input.attrs.insert_or_assign("ref", *head);
                unlockedAttrs.insert_or_assign("ref", *head);
            } else {
                if (!input.getRev()) {
                    unlockedAttrs.insert_or_assign("ref", input.getRef().value());
                }
            }

            if (auto res = getCache()->lookup(store, unlockedAttrs)) {
                auto rev2 = Hash::parseAny(getStrAttr(res->first, "rev"), htSHA1);
                if (!input.getRev() || input.getRev() == rev2) {
                    input.attrs.insert_or_assign("rev", rev2.gitRev());
                    return makeResult(res->first, std::move(res->second));
                }
            }

            Path cacheDir = getCachePath(actualUrl);
            repoDir = cacheDir;
            gitDir = ".";

            createDirs(dirOf(cacheDir));
            PathLocks cacheDirLock({cacheDir + ".lock"});

            if (!pathExists(cacheDir)) {
                runProgram("git", true, { "-c", "init.defaultBranch=" + gitInitialBranch, "init", "--bare", repoDir });
            }

            Path localRefFile =
                input.getRef()->compare(0, 5, "refs/") == 0
                ? cacheDir + "/" + *input.getRef()
                : cacheDir + "/refs/heads/" + *input.getRef();

            bool doFetch;
            time_t now = time(0);

            /* If a rev was specified, we need to fetch if it's not in the
               repo. */
            if (input.getRev()) {
                try {
                    runProgram("git", true, { "-C", repoDir, "--git-dir", gitDir, "cat-file", "-e", input.getRev()->gitRev() });
                    doFetch = false;
                } catch (ExecError & e) {
                    if (WIFEXITED(e.status)) {
                        doFetch = true;
                    } else {
                        throw;
                    }
                }
            } else {
                if (allRefs) {
                    doFetch = true;
                } else {
                    /* If the local ref is older than ‘tarball-ttl’ seconds, do a
                       git fetch to update the local ref to the remote ref. */
                    struct stat st;
                    doFetch = stat(localRefFile.c_str(), &st) != 0 ||
                        !isCacheFileWithinTtl(now, st);
                }
            }

            if (doFetch) {
                Activity act(*logger, lvlTalkative, actUnknown, fmt("fetching Git repository '%s'", actualUrl));

                // FIXME: git stderr messes up our progress indicator, so
                // we're using --quiet for now. Should process its stderr.
                try {
                    auto ref = input.getRef();
                    auto fetchRef = allRefs
                        ? "refs/*"
                        : ref->compare(0, 5, "refs/") == 0
                            ? *ref
                            : ref == "HEAD"
                                ? *ref
                                : "refs/heads/" + *ref;
                    runProgram("git", true, { "-C", repoDir, "--git-dir", gitDir, "fetch", "--quiet", "--force", "--", actualUrl, fmt("%s:%s", fetchRef, fetchRef) }, {}, true);
                } catch (Error & e) {
                    if (!pathExists(localRefFile)) throw;
                    warn("could not update local clone of Git repository '%s'; continuing with the most recent version", actualUrl);
                }

                if (!touchCacheFile(localRefFile, now))
                    warn("could not update mtime for file '%s': %s", localRefFile, strerror(errno));
                if (useHeadRef && !storeCachedHead(actualUrl, *input.getRef()))
                    warn("could not update cached head '%s' for '%s'", *input.getRef(), actualUrl);
            }

            if (!input.getRev())
                input.attrs.insert_or_assign("rev", Hash::parseAny(chomp(readFile(localRefFile)), htSHA1).gitRev());

            // cache dir lock is removed at scope end; we will only use read-only operations on specific revisions in the remainder
        }

        bool isShallow = chomp(runProgram("git", true, { "-C", repoDir, "--git-dir", gitDir, "rev-parse", "--is-shallow-repository" })) == "true";

        if (isShallow && !shallow)
            throw Error("'%s' is a shallow Git repository, but shallow repositories are only allowed when `shallow = true;` is specified.", actualUrl);

        // FIXME: check whether rev is an ancestor of ref.

        printTalkative("using revision %s of repo '%s'", input.getRev()->gitRev(), actualUrl);

        /* Now that we know the ref, check again whether we have it in
           the store. */
        if (auto res = getCache()->lookup(store, getLockedAttrs()))
            return makeResult(res->first, std::move(res->second));

        Path tmpDir = createTempDir();
        AutoDelete delTmpDir(tmpDir, true);
        PathFilter filter = defaultPathFilter;

        auto result = runProgram(RunOptions {
            .program = "git",
            .args = { "-C", repoDir, "--git-dir", gitDir, "cat-file", "commit", input.getRev()->gitRev() },
            .mergeStderrToStdout = true
        });
        if (WEXITSTATUS(result.first) == 128
            && result.second.find("bad file") != std::string::npos)
        {
            throw Error(
                "Cannot find Git revision '%s' in ref '%s' of repository '%s'! "
                "Please make sure that the " ANSI_BOLD "rev" ANSI_NORMAL " exists on the "
                ANSI_BOLD "ref" ANSI_NORMAL " you've specified or add " ANSI_BOLD
                "allRefs = true;" ANSI_NORMAL " to " ANSI_BOLD "fetchGit" ANSI_NORMAL ".",
                input.getRev()->gitRev(),
                *input.getRef(),
                actualUrl
            );
        }

        if (submodules) {
            Path tmpGitDir = createTempDir();
            AutoDelete delTmpGitDir(tmpGitDir, true);

            runProgram("git", true, { "-c", "init.defaultBranch=" + gitInitialBranch, "init", tmpDir, "--separate-git-dir", tmpGitDir });

            {
                // TODO: repoDir might lack the ref (it only checks if rev
                // exists, see FIXME above) so use a big hammer and fetch
                // everything to ensure we get the rev.
                Activity act(*logger, lvlTalkative, actUnknown, fmt("making temporary clone of '%s'", repoDir));
                runProgram("git", true, { "-C", tmpDir, "fetch", "--quiet", "--force",
                        "--update-head-ok", "--", repoDir, "refs/*:refs/*" }, {}, true);
            }

            runProgram("git", true, { "-C", tmpDir, "checkout", "--quiet", input.getRev()->gitRev() });

            /* Ensure that we use the correct origin for fetching
               submodules. This matters for submodules with relative
               URLs. */
            if (isLocal) {
                writeFile(tmpGitDir + "/config", readFile(repoDir + "/" + gitDir + "/config"));

                /* Restore the config.bare setting we may have just
                   copied erroneously from the user's repo. */
                runProgram("git", true, { "-C", tmpDir, "config", "core.bare", "false" });
            } else
                runProgram("git", true, { "-C", tmpDir, "config", "remote.origin.url", actualUrl });

            /* As an optimisation, copy the modules directory of the
               source repo if it exists. */
            auto modulesPath = repoDir + "/" + gitDir + "/modules";
            if (pathExists(modulesPath)) {
                Activity act(*logger, lvlTalkative, actUnknown, fmt("copying submodules of '%s'", actualUrl));
                runProgram("cp", true, { "-R", "--", modulesPath, tmpGitDir + "/modules" });
            }

            {
                Activity act(*logger, lvlTalkative, actUnknown, fmt("fetching submodules of '%s'", actualUrl));
                runProgram("git", true, { "-C", tmpDir, "submodule", "--quiet", "update", "--init", "--recursive" }, {}, true);
            }

            filter = isNotDotGitDirectory;
        } else {
            // FIXME: should pipe this, or find some better way to extract a
            // revision.
            auto source = sinkToSource([&](Sink & sink) {
                runProgram2({
                    .program = "git",
                    .args = { "-C", repoDir, "--git-dir", gitDir, "archive", input.getRev()->gitRev() },
                    .standardOut = &sink
                });
            });

            unpackTarfile(*source, tmpDir);
        }

        auto storePath = store->addToStore(name, tmpDir, FileIngestionMethod::Recursive, htSHA256, filter);
        // FIXME: just have Store::addToStore return a StorePathDescriptor, as
        // it has the underlying information.
        auto storePathDesc = store->queryPathInfo(storePath)->fullStorePathDescriptorOpt().value();

        auto lastModified = std::stoull(runProgram("git", true, { "-C", repoDir, "--git-dir", gitDir, "log", "-1", "--format=%ct", "--no-show-signature", input.getRev()->gitRev() }));

        Attrs infoAttrs({
            {"rev", input.getRev()->gitRev()},
            {"lastModified", lastModified},
        });

        if (!shallow)
            infoAttrs.insert_or_assign("revCount",
                std::stoull(runProgram("git", true, { "-C", repoDir, "--git-dir", gitDir, "rev-list", "--count", input.getRev()->gitRev() })));

        if (!_input.getRev())
            getCache()->add(
                store,
                unlockedAttrs,
                infoAttrs,
                storePathDesc,
                false);

        getCache()->add(
            store,
            getLockedAttrs(),
            infoAttrs,
            storePathDesc,
            true);

        return makeResult(infoAttrs, std::move(storePathDesc));
    }
};

static auto rGitInputScheme = OnStartup([] { registerInputScheme(std::make_unique<GitInputScheme>()); });

}<|MERGE_RESOLUTION|>--- conflicted
+++ resolved
@@ -246,9 +246,6 @@
         "lastModified",
         workdirInfo.hasHead ? std::stoull(runProgram("git", true, { "-C", actualPath, "--git-dir", gitDir, "log", "-1", "--format=%ct", "--no-show-signature", "HEAD" })) : 0);
 
-<<<<<<< HEAD
-    return {std::move(storePathDesc), input};
-=======
     if (workdirInfo.hasHead) {
         input.attrs.insert_or_assign("dirtyRev", chomp(
             runProgram("git", true, { "-C", actualPath, "--git-dir", gitDir, "rev-parse", "--verify", "HEAD" })) + "-dirty");
@@ -256,8 +253,7 @@
             runProgram("git", true, { "-C", actualPath, "--git-dir", gitDir, "rev-parse", "--verify", "--short", "HEAD" })) + "-dirty");
     }
 
-    return {std::move(storePath), input};
->>>>>>> 91baf7f1
+    return {std::move(storePathDesc), input};
 }
 }  // end namespace
 
