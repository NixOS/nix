--- conflicted
+++ resolved
@@ -486,7 +486,6 @@
                 try {
                     auto fetchRef = repoInfo.allRefs
                         ? "refs/*"
-<<<<<<< HEAD
                         : ref.compare(0, 5, "refs/") == 0
                         ? ref
                         : ref == "HEAD"
@@ -494,14 +493,6 @@
                         : "refs/heads/" + ref;
 
                     repo->fetch(repoInfo.url, fmt("%s:%s", fetchRef, fetchRef));
-=======
-                        : ref->compare(0, 5, "refs/") == 0
-                            ? *ref
-                            : ref == "HEAD"
-                                ? *ref
-                                : "refs/heads/" + *ref;
-                    runProgram("git", true, { "-C", repoDir, "--git-dir", gitDir, "fetch", "--quiet", "--force", "--", actualUrl, fmt("%s:%s", fetchRef, fetchRef) }, {}, true);
->>>>>>> 527eb4a9
                 } catch (Error & e) {
                     if (!pathExists(localRefFile)) throw;
                     logError(e.info());
@@ -600,13 +591,8 @@
             }
 
             {
-<<<<<<< HEAD
                 Activity act(*logger, lvlTalkative, actUnknown, fmt("fetching submodules of '%s'", repoInfo.url));
-                runProgram("git", true, { "-C", tmpDir, "submodule", "--quiet", "update", "--init", "--recursive" });
-=======
-                Activity act(*logger, lvlTalkative, actUnknown, fmt("fetching submodules of '%s'", actualUrl));
                 runProgram("git", true, { "-C", tmpDir, "submodule", "--quiet", "update", "--init", "--recursive" }, {}, true);
->>>>>>> 527eb4a9
             }
 
             filter = isNotDotGitDirectory;
