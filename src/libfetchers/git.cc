#include "fetchers.hh"
#include "cache.hh"
#include "globals.hh"
#include "tarfile.hh"
#include "store-api.hh"
#include "git.hh"

#include <sys/time.h>

using namespace std::string_literals;

namespace nix::fetchers {

static std::string readHead(const Path & path)
{
    return chomp(runProgram("git", true, { "-C", path, "rev-parse", "--abbrev-ref", "HEAD" }));
}

static bool isNotDotGitDirectory(const Path & path)
{
    static const std::regex gitDirRegex("^(?:.*/)?\\.git$");

    return not std::regex_match(path, gitDirRegex);
}

struct GitInputScheme : InputScheme
{
<<<<<<< HEAD
    ParsedURL url;
    std::optional<std::string> ref;
    std::optional<Hash> rev;
    std::optional<Hash> treeHash;
    FileIngestionMethod ingestionMethod = FileIngestionMethod::Recursive;
    bool shallow = false;
    bool submodules = false;
=======
    std::optional<Input> inputFromURL(const ParsedURL & url) override
    {
        if (url.scheme != "git" &&
            url.scheme != "git+http" &&
            url.scheme != "git+https" &&
            url.scheme != "git+ssh" &&
            url.scheme != "git+file") return {};

        auto url2(url);
        if (hasPrefix(url2.scheme, "git+")) url2.scheme = std::string(url2.scheme, 4);
        url2.query.clear();

        Attrs attrs;
        attrs.emplace("type", "git");
>>>>>>> 3d17a6b4

        for (auto &[name, value] : url.query) {
            if (name == "rev" || name == "ref")
                attrs.emplace(name, value);
            else if (name == "shallow")
                attrs.emplace(name, Explicit<bool> { value == "1" });
            else
                url2.query.emplace(name, value);
        }

        attrs.emplace("url", url2.to_string());

        return inputFromAttrs(attrs);
    }

    std::optional<Input> inputFromAttrs(const Attrs & attrs) override
    {
        if (maybeGetStrAttr(attrs, "type") != "git") return {};

        for (auto & [name, value] : attrs)
            if (name != "type" && name != "url" && name != "ref" && name != "rev" && name != "shallow" && name != "submodules" && name != "lastModified" && name != "revCount" && name != "narHash")
                throw Error("unsupported Git input attribute '%s'", name);

        parseURL(getStrAttr(attrs, "url"));
        maybeGetBoolAttr(attrs, "shallow");
        maybeGetBoolAttr(attrs, "submodules");

        if (auto ref = maybeGetStrAttr(attrs, "ref")) {
            if (std::regex_search(*ref, badGitRefRegex))
                throw BadURL("invalid Git branch/tag name '%s'", *ref);
        }

        Input input;
        input.attrs = attrs;
        return input;
    }

    ParsedURL toURL(const Input & input) override
    {
        auto url = parseURL(getStrAttr(input.attrs, "url"));
        if (url.scheme != "git") url.scheme = "git+" + url.scheme;
        if (auto rev = input.getRev()) url.query.insert_or_assign("rev", rev->gitRev());
        if (auto ref = input.getRef()) url.query.insert_or_assign("ref", *ref);
        if (maybeGetBoolAttr(input.attrs, "shallow").value_or(false))
            url.query.insert_or_assign("shallow", "1");
        return url;
    }

    bool hasAllInfo(const Input & input) override
    {
        bool maybeDirty = !input.getRef();
        bool shallow = maybeGetBoolAttr(input.attrs, "shallow").value_or(false);
        return
<<<<<<< HEAD
            other2
            && url == other2->url
            && rev == other2->rev
            && treeHash == other2->treeHash
            && ingestionMethod == other2->ingestionMethod
            && ref == other2->ref;
=======
            maybeGetIntAttr(input.attrs, "lastModified")
            && (shallow || maybeDirty || maybeGetIntAttr(input.attrs, "revCount"));
>>>>>>> 3d17a6b4
    }

    Input applyOverrides(
        const Input & input,
        std::optional<std::string> ref,
        std::optional<Hash> rev) override
    {
<<<<<<< HEAD
        return (bool) rev || treeHash || narHash;
=======
        auto res(input);
        if (rev) res.attrs.insert_or_assign("rev", rev->gitRev());
        if (ref) res.attrs.insert_or_assign("ref", *ref);
        if (!res.getRef() && res.getRev())
            throw Error("Git input '%s' has a commit hash but no branch/tag name", res.to_string());
        return res;
>>>>>>> 3d17a6b4
    }

    void clone(const Input & input, const Path & destDir) override
    {
        auto [isLocal, actualUrl] = getActualUrl(input);

        Strings args = {"clone"};

        args.push_back(actualUrl);

        if (auto ref = input.getRef()) {
            args.push_back("--branch");
            args.push_back(*ref);
        }

        if (input.getRev()) throw UnimplementedError("cloning a specific revision is not implemented");

        args.push_back(destDir);

        runProgram("git", true, args);
    }

    std::optional<Path> getSourcePath(const Input & input) override
    {
<<<<<<< HEAD
        ParsedURL url2(url);
        if (url2.scheme != "git") url2.scheme = "git+" + url2.scheme;
        if (rev) url2.query.insert_or_assign("rev", rev->gitRev());
        if (treeHash) url2.query.insert_or_assign("treeHash", treeHash->gitRev());
        if (ref) url2.query.insert_or_assign("ref", *ref);
        if (shallow) url2.query.insert_or_assign("shallow", "1");
        if (ingestionMethod == FileIngestionMethod::Git) url2.query.insert_or_assign("gitIngestion", "1");
        return url2;
=======
        auto url = parseURL(getStrAttr(input.attrs, "url"));
        if (url.scheme == "file" && !input.getRef() && !input.getRev())
            return url.path;
        return {};
>>>>>>> 3d17a6b4
    }

    void markChangedFile(const Input & input, std::string_view file, std::optional<std::string> commitMsg) override
    {
<<<<<<< HEAD
        Attrs attrs;
        attrs.emplace("url", url.to_string());
        if (ref)
            attrs.emplace("ref", *ref);
        if (rev)
            attrs.emplace("rev", rev->gitRev());
        if (treeHash)
            attrs.emplace("treeHash", treeHash->gitRev());
        if (shallow)
            attrs.emplace("shallow", true);
        if (submodules)
            attrs.emplace("submodules", true);
        if (ingestionMethod == FileIngestionMethod::Git)
            attrs.emplace("gitIngestion", true);
        return attrs;
=======
        auto sourcePath = getSourcePath(input);
        assert(sourcePath);

        runProgram("git", true,
            { "-C", *sourcePath, "add", "--force", "--intent-to-add", "--", std::string(file) });

        if (commitMsg)
            runProgram("git", true,
                { "-C", *sourcePath, "commit", std::string(file), "-m", *commitMsg });
>>>>>>> 3d17a6b4
    }

    std::pair<bool, std::string> getActualUrl(const Input & input) const
    {
        // Don't clone file:// URIs (but otherwise treat them the
        // same as remote URIs, i.e. don't use the working tree or
        // HEAD).
        static bool forceHttp = getEnv("_NIX_FORCE_HTTP") == "1"; // for testing
        auto url = parseURL(getStrAttr(input.attrs, "url"));
        bool isLocal = url.scheme == "file" && !forceHttp;
        return {isLocal, isLocal ? url.path : url.base};
    }

    std::pair<Tree, Input> fetch(ref<Store> store, const Input & _input) override
    {
        auto name = "source";

        Input input(_input);

<<<<<<< HEAD
        assert(!rev || rev->type == htSHA1);
        assert(!treeHash || treeHash->type == htSHA1);

        if (submodules) {
            if (treeHash)
                throw Error("Cannot fetch specific tree hashes if there are submodules");
            warn("Nix's computed git tree hash will be different when submodules are converted to regular directories");
        }

        std::optional<StorePathDescriptor> ca;
        if (treeHash)
            ca = StorePathDescriptor {
                .name = name,
                .info = FixedOutputInfo {
                    ingestionMethod,
                    *treeHash,
                    {},
                },
            };

        // try to substitute
        if (settings.useSubstitutes && treeHash && !submodules) {
            auto storePath = fetchers::trySubstitute(store, ingestionMethod, *treeHash, name);
            if (storePath) {
                return {
                    Tree {
                        .actualPath = store->toRealPath(*storePath),
                        .storePath = std::move(*storePath),
                        .info = TreeInfo {
                            .ca = ca,
                            .revCount = std::nullopt,
                            .lastModified = 0,
                        },
                    },
                    input
                };
            }
        }
=======
        bool shallow = maybeGetBoolAttr(input.attrs, "shallow").value_or(false);
        bool submodules = maybeGetBoolAttr(input.attrs, "submodules").value_or(false);
>>>>>>> 3d17a6b4

        std::string cacheType = "git";
        if (shallow) cacheType += "-shallow";
        if (submodules) cacheType += "-submodules";

        auto getImmutableAttrs = [&]()
        {
            Attrs attrs({
                {"type", cacheType},
                {"name", name},
<<<<<<< HEAD
=======
                {"rev", input.getRev()->gitRev()},
>>>>>>> 3d17a6b4
            });
            if (input->treeHash)
                attrs.insert_or_assign("treeHash", input->treeHash->gitRev());
            if (input->rev)
                attrs.insert_or_assign("rev", input->rev->gitRev());
            return attrs;
        };

        auto makeResult = [&](const Attrs & infoAttrs, StorePathDescriptor && storePathDesc)
            -> std::pair<Tree, Input>
        {
<<<<<<< HEAD
            assert(input->rev || input->treeHash);
            assert(!rev || rev == input->rev);
            assert(!treeHash || treeHash == input->treeHash);
            return {
                Tree {
                    .actualPath = store->toRealPath(storePath),
                    .storePath = std::move(storePath),
                    .info = TreeInfo {
                        .ca = ca,
                        .revCount = shallow ? std::nullopt : std::optional(getIntAttr(infoAttrs, "revCount")),
                        .lastModified = getIntAttr(infoAttrs, "lastModified"),
                    },
=======
            assert(input.getRev());
            assert(!_input.getRev() || _input.getRev() == input.getRev());
            if (!shallow)
                input.attrs.insert_or_assign("revCount", getIntAttr(infoAttrs, "revCount"));
            input.attrs.insert_or_assign("lastModified", getIntAttr(infoAttrs, "lastModified"));
            return {
                Tree {
                    store->toRealPath(store->makeFixedOutputPathFromCA(storePathDesc)),
                    std::move(storePathDesc),
>>>>>>> 3d17a6b4
                },
                input
            };
        };

        if (input.getRev()) {
            if (auto res = getCache()->lookup(store, getImmutableAttrs()))
                return makeResult(res->first, std::move(res->second));
        }

        auto [isLocal, actualUrl_] = getActualUrl(input);
        auto actualUrl = actualUrl_; // work around clang bug

        // If this is a local directory and no ref or revision is
        // given, then allow the use of an unclean working tree.
<<<<<<< HEAD
        if (!input->ref && !input->rev && !input->treeHash && isLocal) {
=======
        if (!input.getRef() && !input.getRev() && isLocal) {
>>>>>>> 3d17a6b4
            bool clean = false;

            /* Check whether this repo has any commits. There are
               probably better ways to do this. */
            auto gitDir = actualUrl + "/.git";
            auto commonGitDir = chomp(runProgram(
                "git",
                true,
                { "-C", actualUrl, "rev-parse", "--git-common-dir" }
            ));
            if (commonGitDir != ".git")
                    gitDir = commonGitDir;

            bool haveCommits = !readDirectory(gitDir + "/refs/heads").empty();

            try {
                if (haveCommits) {
                    runProgram("git", true, { "-C", actualUrl, "diff-index", "--quiet", "HEAD", "--" });
                    clean = true;
                }
            } catch (ExecError & e) {
                if (!WIFEXITED(e.status) || WEXITSTATUS(e.status) != 1) throw;
            }

            if (!clean) {

                /* This is an unclean working tree. So copy all tracked files. */

                if (!settings.allowDirty)
                    throw Error("Git tree '%s' is dirty", actualUrl);

                if (settings.warnDirty)
                    warn("Git tree '%s' is dirty", actualUrl);

                auto gitOpts = Strings({ "-C", actualUrl, "ls-files", "-z" });
                if (submodules)
                    gitOpts.emplace_back("--recurse-submodules");

                auto files = tokenizeString<std::set<std::string>>(
                    runProgram("git", true, gitOpts), "\0"s);

                PathFilter filter = [&](const Path & p) -> bool {
                    assert(hasPrefix(p, actualUrl));
                    std::string file(p, actualUrl.size() + 1);

                    auto st = lstat(p);

                    if (S_ISDIR(st.st_mode)) {
                        auto prefix = file + "/";
                        auto i = files.lower_bound(prefix);
                        return i != files.end() && hasPrefix(*i, prefix);
                    }

                    return files.count(file);
                };

<<<<<<< HEAD
                auto storePath = store->addToStore("source", actualUrl, ingestionMethod, htSHA256, filter);

                auto tree = Tree {
                    .actualPath = store->printStorePath(storePath),
                    .storePath = std::move(storePath),
                    .info = TreeInfo {
                        .ca = ca,
                        // FIXME: maybe we should use the timestamp of the last
                        // modified dirty file?
                        .lastModified = haveCommits ? std::stoull(runProgram("git", true, { "-C", actualUrl, "log", "-1", "--format=%ct", "HEAD" })) : 0,
                    }
=======
                auto storePath = store->addToStore("source", actualUrl, FileIngestionMethod::Recursive, htSHA256, filter);
                // FIXME: just have Store::addToStore return a StorePathDescriptor, as
                // it has the underlying information.
                auto storePathDesc = store->queryPathInfo(storePath)->fullStorePathDescriptorOpt().value();

                // FIXME: maybe we should use the timestamp of the last
                // modified dirty file?
                input.attrs.insert_or_assign(
                    "lastModified",
                    haveCommits ? std::stoull(runProgram("git", true, { "-C", actualUrl, "log", "-1", "--format=%ct", "HEAD" })) : 0);

                return {
                    Tree {
                        store->printStorePath(storePath),
                        std::move(storePathDesc),
                    },
                    input
>>>>>>> 3d17a6b4
                };
            }
        }

        if (!input.getRef()) input.attrs.insert_or_assign("ref", isLocal ? readHead(actualUrl) : "master");

        Attrs mutableAttrs({
            {"type", cacheType},
            {"name", name},
            {"url", actualUrl},
            {"ref", *input.getRef()},
        });

        Path repoDir;

        if (isLocal) {

            if (!input.getRev())
                input.attrs.insert_or_assign("rev",
                    Hash::parseAny(chomp(runProgram("git", true, { "-C", actualUrl, "rev-parse", *input.getRef() })), htSHA1).gitRev());

            repoDir = actualUrl;

        } else {

            if (auto res = getCache()->lookup(store, mutableAttrs)) {
                auto rev2 = Hash::parseAny(getStrAttr(res->first, "rev"), htSHA1);
<<<<<<< HEAD
                if (!input->rev || rev == rev2) {
                    input->rev = rev2;
=======
                if (!input.getRev() || input.getRev() == rev2) {
                    input.attrs.insert_or_assign("rev", rev2.gitRev());
>>>>>>> 3d17a6b4
                    return makeResult(res->first, std::move(res->second));
                }
            }

            if (auto res = getCache()->lookup(store, mutableAttrs)) {
                auto treeHash2 = Hash::parseNonSRIUnprefixed(getStrAttr(res->first, "treeHash"), htSHA1);
                if (!input->treeHash || treeHash == treeHash2) {
                    input->treeHash = treeHash2;
                    return makeResult(res->first, std::move(res->second));
                }
            }

            Path cacheDir = getCacheDir() + "/nix/gitv3/" + hashString(htSHA256, actualUrl).to_string(Base32, false);
            repoDir = cacheDir;

            if (!pathExists(cacheDir)) {
                createDirs(dirOf(cacheDir));
                runProgram("git", true, { "init", "--bare", repoDir });
            }

            Path localRefFile =
                input.getRef()->compare(0, 5, "refs/") == 0
                ? cacheDir + "/" + *input.getRef()
                : cacheDir + "/refs/heads/" + *input.getRef();

            bool doFetch;
            time_t now = time(0);

<<<<<<< HEAD
            /* If a rev or treeHash is specified, we need to fetch if
               it's not in the repo. */
            if (input->rev || input->treeHash) {
                try {
                    auto gitHash = input->treeHash ? input->treeHash : input->rev;
                    runProgram("git", true, { "-C", repoDir, "cat-file", "-e", gitHash->gitRev() });
=======
            /* If a rev was specified, we need to fetch if it's not in the
               repo. */
            if (input.getRev()) {
                try {
                    runProgram("git", true, { "-C", repoDir, "cat-file", "-e", input.getRev()->gitRev() });
>>>>>>> 3d17a6b4
                    doFetch = false;
                } catch (ExecError & e) {
                    if (WIFEXITED(e.status)) {
                        doFetch = true;
                    } else {
                        throw;
                    }
                }
            } else {
                /* If the local ref is older than ‘tarball-ttl’ seconds, do a
                   git fetch to update the local ref to the remote ref. */
                struct stat st;
                doFetch = stat(localRefFile.c_str(), &st) != 0 ||
                    (uint64_t) st.st_mtime + settings.tarballTtl <= (uint64_t) now;
            }

            if (doFetch) {
                Activity act(*logger, lvlTalkative, actUnknown, fmt("fetching Git repository '%s'", actualUrl));

                // FIXME: git stderr messes up our progress indicator, so
                // we're using --quiet for now. Should process its stderr.
                try {
                    auto ref = input.getRef();
                    auto fetchRef = ref->compare(0, 5, "refs/") == 0
                        ? *ref
                        : "refs/heads/" + *ref;
                    runProgram("git", true, { "-C", repoDir, "fetch", "--quiet", "--force", "--", actualUrl, fmt("%s:%s", fetchRef, fetchRef) });
                } catch (Error & e) {
                    if (!pathExists(localRefFile)) throw;
                    warn("could not update local clone of Git repository '%s'; continuing with the most recent version", actualUrl);
                }

                struct timeval times[2];
                times[0].tv_sec = now;
                times[0].tv_usec = 0;
                times[1].tv_sec = now;
                times[1].tv_usec = 0;

                utimes(localRefFile.c_str(), times);
            }

            if (!input.getRev())
                input.attrs.insert_or_assign("rev", Hash::parseAny(chomp(readFile(localRefFile)), htSHA1).gitRev());
        }

        if (input->treeHash) {
            auto type = chomp(runProgram("git", true, { "-C", repoDir, "cat-file", "-t", input->treeHash->gitRev() }));
            if (type != "tree")
                throw Error("Need a tree object, found '%s' object in %s", type, input->treeHash->gitRev());
        }

        bool isShallow = chomp(runProgram("git", true, { "-C", repoDir, "rev-parse", "--is-shallow-repository" })) == "true";

        if (isShallow && !shallow)
            throw Error("'%s' is a shallow Git repository, but a non-shallow repository is needed", actualUrl);

        // FIXME: check whether rev is an ancestor of ref.

<<<<<<< HEAD
        if (input->rev)
            printTalkative("using revision %s of repo '%s'", input->rev->gitRev(), actualUrl);
        else if (input->treeHash)
            printTalkative("using tree %s of repo '%s'", input->treeHash->gitRev(), actualUrl);
=======
        printTalkative("using revision %s of repo '%s'", input.getRev()->gitRev(), actualUrl);
>>>>>>> 3d17a6b4

        /* Now that we know the ref, check again whether we have it in
           the store. */
        if (auto res = getCache()->lookup(store, getImmutableAttrs()))
            return makeResult(res->first, std::move(res->second));

        Path tmpDir = createTempDir();
        AutoDelete delTmpDir(tmpDir, true);
        PathFilter filter = defaultPathFilter;

        if (submodules) {
            Path tmpGitDir = createTempDir();
            AutoDelete delTmpGitDir(tmpGitDir, true);

            runProgram("git", true, { "init", tmpDir, "--separate-git-dir", tmpGitDir });
            // TODO: repoDir might lack the ref (it only checks if rev
            // exists, see FIXME above) so use a big hammer and fetch
            // everything to ensure we get the rev.
            runProgram("git", true, { "-C", tmpDir, "fetch", "--quiet", "--force",
                                      "--update-head-ok", "--", repoDir, "refs/*:refs/*" });

<<<<<<< HEAD
            runProgram("git", true, { "-C", tmpDir, "checkout", "--quiet", input->treeHash ? input->treeHash->gitRev() : input->rev->gitRev() });
=======
            runProgram("git", true, { "-C", tmpDir, "checkout", "--quiet", input.getRev()->gitRev() });
>>>>>>> 3d17a6b4
            runProgram("git", true, { "-C", tmpDir, "remote", "add", "origin", actualUrl });
            runProgram("git", true, { "-C", tmpDir, "submodule", "--quiet", "update", "--init", "--recursive" });

            filter = isNotDotGitDirectory;
        } else {
            // FIXME: should pipe this, or find some better way to extract a
            // revision.
            auto source = sinkToSource([&](Sink & sink) {
<<<<<<< HEAD
                RunOptions gitOptions("git", { "-C", repoDir, "archive", input->treeHash ? input->treeHash->gitRev() : input->rev->gitRev() });
=======
                RunOptions gitOptions("git", { "-C", repoDir, "archive", input.getRev()->gitRev() });
>>>>>>> 3d17a6b4
                gitOptions.standardOut = &sink;
                runProgram2(gitOptions);
            });

            unpackTarfile(*source, tmpDir);
        }

<<<<<<< HEAD
        auto hashAlgo = ingestionMethod == FileIngestionMethod::Git ? htSHA1 : htSHA256;
        auto storePath = store->addToStore(name, tmpDir, ingestionMethod, hashAlgo, filter);

        // verify treeHash is what we actually obtained in the nix store
        if (ingestionMethod == FileIngestionMethod::Git) {
            auto gotHash = dumpGitHash(htSHA1, tmpDir);
            if (input->treeHash) {
                if (gotHash != input->treeHash)
                    throw Error("Git hash mismatch in input '%s' (%s), expected '%s', got '%s'",
                        to_string(), store->printStorePath(storePath), input->treeHash->gitRev(), gotHash.gitRev());
            } else {
                ca = StorePathDescriptor {
                    .name = name,
                    .info = FixedOutputInfo {
                        ingestionMethod,
                        gotHash,
                        {},
                    },
                };
            }
        }

        Attrs infoAttrs({});
        if (input->treeHash) {
            infoAttrs.insert_or_assign("treeHash", input->treeHash->gitRev());
            infoAttrs.insert_or_assign("revCount", 0);
            infoAttrs.insert_or_assign("lastModified", 0);
        } else {
            auto lastModified = std::stoull(runProgram("git", true, { "-C", repoDir, "log", "-1", "--format=%ct", input->rev->gitRev() }));
            infoAttrs.insert_or_assign("lastModified", lastModified);
            infoAttrs.insert_or_assign("rev", input->rev->gitRev());

            if (!shallow)
                infoAttrs.insert_or_assign("revCount",
                    std::stoull(runProgram("git", true, { "-C", repoDir, "rev-list", "--count", input->rev->gitRev() })));
        }

        if (!this->rev && !this->treeHash)
=======
        auto storePath = store->addToStore(name, tmpDir, FileIngestionMethod::Recursive, htSHA256, filter);
        // FIXME: just have Store::addToStore return a StorePathDescriptor, as
        // it has the underlying information.
        auto storePathDesc = store->queryPathInfo(storePath)->fullStorePathDescriptorOpt().value();

        auto lastModified = std::stoull(runProgram("git", true, { "-C", repoDir, "log", "-1", "--format=%ct", input.getRev()->gitRev() }));

        Attrs infoAttrs({
            {"rev", input.getRev()->gitRev()},
            {"lastModified", lastModified},
        });

        if (!shallow)
            infoAttrs.insert_or_assign("revCount",
                std::stoull(runProgram("git", true, { "-C", repoDir, "rev-list", "--count", input.getRev()->gitRev() })));

        if (!_input.getRev())
>>>>>>> 3d17a6b4
            getCache()->add(
                store,
                mutableAttrs,
                infoAttrs,
                storePathDesc,
                false);

        getCache()->add(
            store,
            getImmutableAttrs(),
            infoAttrs,
            storePathDesc,
            true);

<<<<<<< HEAD
        return makeResult(infoAttrs, std::move(storePath));
    }
};

struct GitInputScheme : InputScheme
{
    std::unique_ptr<Input> inputFromURL(const ParsedURL & url) override
    {
        if (url.scheme != "git" &&
            url.scheme != "git+http" &&
            url.scheme != "git+https" &&
            url.scheme != "git+ssh" &&
            url.scheme != "git+file") return nullptr;

        auto url2(url);
        if (hasPrefix(url2.scheme, "git+")) url2.scheme = std::string(url2.scheme, 4);
        url2.query.clear();

        Attrs attrs;
        attrs.emplace("type", "git");

        for (auto &[name, value] : url.query) {
            if (name == "rev" || name == "ref" || name == "treeHash")
                attrs.emplace(name, value);
            else
                url2.query.emplace(name, value);
        }

        attrs.emplace("url", url2.to_string());

        return inputFromAttrs(attrs);
    }

    std::unique_ptr<Input> inputFromAttrs(const Attrs & attrs) override
    {
        if (maybeGetStrAttr(attrs, "type") != "git") return {};

        for (auto & [name, value] : attrs)
            if (name != "type" && name != "url" && name != "ref" && name != "rev" && name != "shallow" && name != "submodules" && name != "treeHash" && name != "gitIngestion")
                throw Error("unsupported Git input attribute '%s'", name);

        auto input = std::make_unique<GitInput>(parseURL(getStrAttr(attrs, "url")));
        if (auto ref = maybeGetStrAttr(attrs, "ref")) {
            if (std::regex_search(*ref, badGitRefRegex))
                throw BadURL("invalid Git branch/tag name '%s'", *ref);
            input->ref = *ref;
        }
        if (auto rev = maybeGetStrAttr(attrs, "rev"))
            input->rev = Hash::parseAny(*rev, htSHA1);

        if (auto treeHash = maybeGetStrAttr(attrs, "treeHash"))
            input->treeHash = Hash::parseNonSRIUnprefixed(*treeHash, htSHA1);

        input->shallow = maybeGetBoolAttr(attrs, "shallow").value_or(false);

        input->submodules = maybeGetBoolAttr(attrs, "submodules").value_or(false);

        if (maybeGetBoolAttr(attrs, "gitIngestion").value_or((bool) input->treeHash))
            input->ingestionMethod = FileIngestionMethod::Git;

        return input;
=======
        return makeResult(infoAttrs, std::move(storePathDesc));
>>>>>>> 3d17a6b4
    }
};

static auto r1 = OnStartup([] { registerInputScheme(std::make_unique<GitInputScheme>()); });

}<|MERGE_RESOLUTION|>--- conflicted
+++ resolved
@@ -25,15 +25,6 @@
 
 struct GitInputScheme : InputScheme
 {
-<<<<<<< HEAD
-    ParsedURL url;
-    std::optional<std::string> ref;
-    std::optional<Hash> rev;
-    std::optional<Hash> treeHash;
-    FileIngestionMethod ingestionMethod = FileIngestionMethod::Recursive;
-    bool shallow = false;
-    bool submodules = false;
-=======
     std::optional<Input> inputFromURL(const ParsedURL & url) override
     {
         if (url.scheme != "git" &&
@@ -48,10 +39,9 @@
 
         Attrs attrs;
         attrs.emplace("type", "git");
->>>>>>> 3d17a6b4
 
         for (auto &[name, value] : url.query) {
-            if (name == "rev" || name == "ref")
+            if (name == "rev" || name == "ref" || name == "treehash" || name == "gitIngestion")
                 attrs.emplace(name, value);
             else if (name == "shallow")
                 attrs.emplace(name, Explicit<bool> { value == "1" });
@@ -69,7 +59,7 @@
         if (maybeGetStrAttr(attrs, "type") != "git") return {};
 
         for (auto & [name, value] : attrs)
-            if (name != "type" && name != "url" && name != "ref" && name != "rev" && name != "shallow" && name != "submodules" && name != "lastModified" && name != "revCount" && name != "narHash")
+            if (name != "type" && name != "url" && name != "ref" && name != "rev" && name != "shallow" && name != "submodules" && name != "gitIngestion" && name != "treeHash" && name != "lastModified" && name != "revCount" && name != "narHash")
                 throw Error("unsupported Git input attribute '%s'", name);
 
         parseURL(getStrAttr(attrs, "url"));
@@ -91,6 +81,9 @@
         auto url = parseURL(getStrAttr(input.attrs, "url"));
         if (url.scheme != "git") url.scheme = "git+" + url.scheme;
         if (auto rev = input.getRev()) url.query.insert_or_assign("rev", rev->gitRev());
+        if (auto treeHash = input.getTreeHash()) url.query.insert_or_assign("treeHash", treeHash->gitRev());
+        if (maybeGetBoolAttr(input.attrs, "gitIngestion").value_or((bool) input.getTreeHash()))
+            url.query.insert_or_assign("shallow", "1");
         if (auto ref = input.getRef()) url.query.insert_or_assign("ref", *ref);
         if (maybeGetBoolAttr(input.attrs, "shallow").value_or(false))
             url.query.insert_or_assign("shallow", "1");
@@ -102,34 +95,23 @@
         bool maybeDirty = !input.getRef();
         bool shallow = maybeGetBoolAttr(input.attrs, "shallow").value_or(false);
         return
-<<<<<<< HEAD
-            other2
-            && url == other2->url
-            && rev == other2->rev
-            && treeHash == other2->treeHash
-            && ingestionMethod == other2->ingestionMethod
-            && ref == other2->ref;
-=======
             maybeGetIntAttr(input.attrs, "lastModified")
             && (shallow || maybeDirty || maybeGetIntAttr(input.attrs, "revCount"));
->>>>>>> 3d17a6b4
-    }
-
+    }
+
+    /* FIXME no overriding the tree hash / flake registry support for tree
+       hashes, for now. */
     Input applyOverrides(
         const Input & input,
         std::optional<std::string> ref,
         std::optional<Hash> rev) override
     {
-<<<<<<< HEAD
-        return (bool) rev || treeHash || narHash;
-=======
         auto res(input);
         if (rev) res.attrs.insert_or_assign("rev", rev->gitRev());
         if (ref) res.attrs.insert_or_assign("ref", *ref);
         if (!res.getRef() && res.getRev())
             throw Error("Git input '%s' has a commit hash but no branch/tag name", res.to_string());
         return res;
->>>>>>> 3d17a6b4
     }
 
     void clone(const Input & input, const Path & destDir) override
@@ -154,42 +136,14 @@
 
     std::optional<Path> getSourcePath(const Input & input) override
     {
-<<<<<<< HEAD
-        ParsedURL url2(url);
-        if (url2.scheme != "git") url2.scheme = "git+" + url2.scheme;
-        if (rev) url2.query.insert_or_assign("rev", rev->gitRev());
-        if (treeHash) url2.query.insert_or_assign("treeHash", treeHash->gitRev());
-        if (ref) url2.query.insert_or_assign("ref", *ref);
-        if (shallow) url2.query.insert_or_assign("shallow", "1");
-        if (ingestionMethod == FileIngestionMethod::Git) url2.query.insert_or_assign("gitIngestion", "1");
-        return url2;
-=======
         auto url = parseURL(getStrAttr(input.attrs, "url"));
-        if (url.scheme == "file" && !input.getRef() && !input.getRev())
+        if (url.scheme == "file" && !input.getRef() && !input.getRev() && !input.getTreeHash())
             return url.path;
         return {};
->>>>>>> 3d17a6b4
     }
 
     void markChangedFile(const Input & input, std::string_view file, std::optional<std::string> commitMsg) override
     {
-<<<<<<< HEAD
-        Attrs attrs;
-        attrs.emplace("url", url.to_string());
-        if (ref)
-            attrs.emplace("ref", *ref);
-        if (rev)
-            attrs.emplace("rev", rev->gitRev());
-        if (treeHash)
-            attrs.emplace("treeHash", treeHash->gitRev());
-        if (shallow)
-            attrs.emplace("shallow", true);
-        if (submodules)
-            attrs.emplace("submodules", true);
-        if (ingestionMethod == FileIngestionMethod::Git)
-            attrs.emplace("gitIngestion", true);
-        return attrs;
-=======
         auto sourcePath = getSourcePath(input);
         assert(sourcePath);
 
@@ -199,7 +153,6 @@
         if (commitMsg)
             runProgram("git", true,
                 { "-C", *sourcePath, "commit", std::string(file), "-m", *commitMsg });
->>>>>>> 3d17a6b4
     }
 
     std::pair<bool, std::string> getActualUrl(const Input & input) const
@@ -219,90 +172,39 @@
 
         Input input(_input);
 
-<<<<<<< HEAD
-        assert(!rev || rev->type == htSHA1);
-        assert(!treeHash || treeHash->type == htSHA1);
-
-        if (submodules) {
-            if (treeHash)
-                throw Error("Cannot fetch specific tree hashes if there are submodules");
-            warn("Nix's computed git tree hash will be different when submodules are converted to regular directories");
-        }
-
-        std::optional<StorePathDescriptor> ca;
-        if (treeHash)
-            ca = StorePathDescriptor {
-                .name = name,
-                .info = FixedOutputInfo {
-                    ingestionMethod,
-                    *treeHash,
-                    {},
-                },
-            };
-
-        // try to substitute
-        if (settings.useSubstitutes && treeHash && !submodules) {
-            auto storePath = fetchers::trySubstitute(store, ingestionMethod, *treeHash, name);
-            if (storePath) {
-                return {
-                    Tree {
-                        .actualPath = store->toRealPath(*storePath),
-                        .storePath = std::move(*storePath),
-                        .info = TreeInfo {
-                            .ca = ca,
-                            .revCount = std::nullopt,
-                            .lastModified = 0,
-                        },
-                    },
-                    input
-                };
-            }
-        }
-=======
         bool shallow = maybeGetBoolAttr(input.attrs, "shallow").value_or(false);
         bool submodules = maybeGetBoolAttr(input.attrs, "submodules").value_or(false);
->>>>>>> 3d17a6b4
 
         std::string cacheType = "git";
         if (shallow) cacheType += "-shallow";
         if (submodules) cacheType += "-submodules";
+
+        auto ingestionMethod =
+            maybeGetBoolAttr(input.attrs, "gitIngestion").value_or((bool) input.getTreeHash())
+            ? FileIngestionMethod::Git
+            : FileIngestionMethod::Recursive;
 
         auto getImmutableAttrs = [&]()
         {
             Attrs attrs({
                 {"type", cacheType},
                 {"name", name},
-<<<<<<< HEAD
-=======
-                {"rev", input.getRev()->gitRev()},
->>>>>>> 3d17a6b4
             });
-            if (input->treeHash)
-                attrs.insert_or_assign("treeHash", input->treeHash->gitRev());
-            if (input->rev)
-                attrs.insert_or_assign("rev", input->rev->gitRev());
+            if (input.getTreeHash())
+                attrs.insert_or_assign("treeHash", input.getTreeHash()->gitRev());
+            if (input.getRev())
+                attrs.insert_or_assign("rev", input.getRev()->gitRev());
+            if (maybeGetBoolAttr(input.attrs, "gitIngestion").value_or((bool) input.getTreeHash()))
+                attrs.insert_or_assign("gi", true);
             return attrs;
         };
 
         auto makeResult = [&](const Attrs & infoAttrs, StorePathDescriptor && storePathDesc)
             -> std::pair<Tree, Input>
         {
-<<<<<<< HEAD
-            assert(input->rev || input->treeHash);
-            assert(!rev || rev == input->rev);
-            assert(!treeHash || treeHash == input->treeHash);
-            return {
-                Tree {
-                    .actualPath = store->toRealPath(storePath),
-                    .storePath = std::move(storePath),
-                    .info = TreeInfo {
-                        .ca = ca,
-                        .revCount = shallow ? std::nullopt : std::optional(getIntAttr(infoAttrs, "revCount")),
-                        .lastModified = getIntAttr(infoAttrs, "lastModified"),
-                    },
-=======
-            assert(input.getRev());
-            assert(!_input.getRev() || _input.getRev() == input.getRev());
+            assert(input.getRev() || input.getTreeHash());
+            assert(!input.getRev() || _input.getRev() == input.getRev());
+            assert(!input.getTreeHash() || _input.getTreeHash() == input.getTreeHash());
             if (!shallow)
                 input.attrs.insert_or_assign("revCount", getIntAttr(infoAttrs, "revCount"));
             input.attrs.insert_or_assign("lastModified", getIntAttr(infoAttrs, "lastModified"));
@@ -310,7 +212,6 @@
                 Tree {
                     store->toRealPath(store->makeFixedOutputPathFromCA(storePathDesc)),
                     std::move(storePathDesc),
->>>>>>> 3d17a6b4
                 },
                 input
             };
@@ -326,11 +227,7 @@
 
         // If this is a local directory and no ref or revision is
         // given, then allow the use of an unclean working tree.
-<<<<<<< HEAD
-        if (!input->ref && !input->rev && !input->treeHash && isLocal) {
-=======
-        if (!input.getRef() && !input.getRev() && isLocal) {
->>>>>>> 3d17a6b4
+        if (!input.getRef() && !input.getRev() && !input.getTreeHash() && isLocal) {
             bool clean = false;
 
             /* Check whether this repo has any commits. There are
@@ -387,20 +284,7 @@
                     return files.count(file);
                 };
 
-<<<<<<< HEAD
                 auto storePath = store->addToStore("source", actualUrl, ingestionMethod, htSHA256, filter);
-
-                auto tree = Tree {
-                    .actualPath = store->printStorePath(storePath),
-                    .storePath = std::move(storePath),
-                    .info = TreeInfo {
-                        .ca = ca,
-                        // FIXME: maybe we should use the timestamp of the last
-                        // modified dirty file?
-                        .lastModified = haveCommits ? std::stoull(runProgram("git", true, { "-C", actualUrl, "log", "-1", "--format=%ct", "HEAD" })) : 0,
-                    }
-=======
-                auto storePath = store->addToStore("source", actualUrl, FileIngestionMethod::Recursive, htSHA256, filter);
                 // FIXME: just have Store::addToStore return a StorePathDescriptor, as
                 // it has the underlying information.
                 auto storePathDesc = store->queryPathInfo(storePath)->fullStorePathDescriptorOpt().value();
@@ -417,7 +301,6 @@
                         std::move(storePathDesc),
                     },
                     input
->>>>>>> 3d17a6b4
                 };
             }
         }
@@ -435,7 +318,7 @@
 
         if (isLocal) {
 
-            if (!input.getRev())
+            if (!input.getRev() && !input.getTreeHash())
                 input.attrs.insert_or_assign("rev",
                     Hash::parseAny(chomp(runProgram("git", true, { "-C", actualUrl, "rev-parse", *input.getRef() })), htSHA1).gitRev());
 
@@ -445,21 +328,14 @@
 
             if (auto res = getCache()->lookup(store, mutableAttrs)) {
                 auto rev2 = Hash::parseAny(getStrAttr(res->first, "rev"), htSHA1);
-<<<<<<< HEAD
-                if (!input->rev || rev == rev2) {
-                    input->rev = rev2;
-=======
                 if (!input.getRev() || input.getRev() == rev2) {
                     input.attrs.insert_or_assign("rev", rev2.gitRev());
->>>>>>> 3d17a6b4
                     return makeResult(res->first, std::move(res->second));
                 }
-            }
-
-            if (auto res = getCache()->lookup(store, mutableAttrs)) {
+
                 auto treeHash2 = Hash::parseNonSRIUnprefixed(getStrAttr(res->first, "treeHash"), htSHA1);
-                if (!input->treeHash || treeHash == treeHash2) {
-                    input->treeHash = treeHash2;
+                if (!input.getTreeHash() || input.getTreeHash() == treeHash2) {
+                    input.attrs.insert_or_assign("treeHash", rev2.gitRev());
                     return makeResult(res->first, std::move(res->second));
                 }
             }
@@ -480,20 +356,12 @@
             bool doFetch;
             time_t now = time(0);
 
-<<<<<<< HEAD
             /* If a rev or treeHash is specified, we need to fetch if
                it's not in the repo. */
-            if (input->rev || input->treeHash) {
+            if (input.getRev() || input.getTreeHash()) {
                 try {
-                    auto gitHash = input->treeHash ? input->treeHash : input->rev;
+                    auto gitHash = input.getTreeHash() ? input.getTreeHash() : input.getRev();
                     runProgram("git", true, { "-C", repoDir, "cat-file", "-e", gitHash->gitRev() });
-=======
-            /* If a rev was specified, we need to fetch if it's not in the
-               repo. */
-            if (input.getRev()) {
-                try {
-                    runProgram("git", true, { "-C", repoDir, "cat-file", "-e", input.getRev()->gitRev() });
->>>>>>> 3d17a6b4
                     doFetch = false;
                 } catch (ExecError & e) {
                     if (WIFEXITED(e.status)) {
@@ -535,14 +403,14 @@
                 utimes(localRefFile.c_str(), times);
             }
 
-            if (!input.getRev())
+            if (!input.getRev() && !input.getTreeHash())
                 input.attrs.insert_or_assign("rev", Hash::parseAny(chomp(readFile(localRefFile)), htSHA1).gitRev());
         }
 
-        if (input->treeHash) {
-            auto type = chomp(runProgram("git", true, { "-C", repoDir, "cat-file", "-t", input->treeHash->gitRev() }));
+        if (input.getTreeHash()) {
+            auto type = chomp(runProgram("git", true, { "-C", repoDir, "cat-file", "-t", input.getTreeHash()->gitRev() }));
             if (type != "tree")
-                throw Error("Need a tree object, found '%s' object in %s", type, input->treeHash->gitRev());
+                throw Error("Need a tree object, found '%s' object in %s", type, input.getTreeHash()->gitRev());
         }
 
         bool isShallow = chomp(runProgram("git", true, { "-C", repoDir, "rev-parse", "--is-shallow-repository" })) == "true";
@@ -552,14 +420,10 @@
 
         // FIXME: check whether rev is an ancestor of ref.
 
-<<<<<<< HEAD
-        if (input->rev)
-            printTalkative("using revision %s of repo '%s'", input->rev->gitRev(), actualUrl);
-        else if (input->treeHash)
-            printTalkative("using tree %s of repo '%s'", input->treeHash->gitRev(), actualUrl);
-=======
-        printTalkative("using revision %s of repo '%s'", input.getRev()->gitRev(), actualUrl);
->>>>>>> 3d17a6b4
+        if (input.getRev())
+            printTalkative("using revision %s of repo '%s'", input.getRev()->gitRev(), actualUrl);
+        else if (input.getTreeHash())
+            printTalkative("using tree %s of repo '%s'", input.getTreeHash()->gitRev(), actualUrl);
 
         /* Now that we know the ref, check again whether we have it in
            the store. */
@@ -581,11 +445,7 @@
             runProgram("git", true, { "-C", tmpDir, "fetch", "--quiet", "--force",
                                       "--update-head-ok", "--", repoDir, "refs/*:refs/*" });
 
-<<<<<<< HEAD
-            runProgram("git", true, { "-C", tmpDir, "checkout", "--quiet", input->treeHash ? input->treeHash->gitRev() : input->rev->gitRev() });
-=======
-            runProgram("git", true, { "-C", tmpDir, "checkout", "--quiet", input.getRev()->gitRev() });
->>>>>>> 3d17a6b4
+            runProgram("git", true, { "-C", tmpDir, "checkout", "--quiet", input.getTreeHash() ? input.getTreeHash()->gitRev() : input.getRev()->gitRev() });
             runProgram("git", true, { "-C", tmpDir, "remote", "add", "origin", actualUrl });
             runProgram("git", true, { "-C", tmpDir, "submodule", "--quiet", "update", "--init", "--recursive" });
 
@@ -594,11 +454,7 @@
             // FIXME: should pipe this, or find some better way to extract a
             // revision.
             auto source = sinkToSource([&](Sink & sink) {
-<<<<<<< HEAD
-                RunOptions gitOptions("git", { "-C", repoDir, "archive", input->treeHash ? input->treeHash->gitRev() : input->rev->gitRev() });
-=======
-                RunOptions gitOptions("git", { "-C", repoDir, "archive", input.getRev()->gitRev() });
->>>>>>> 3d17a6b4
+                RunOptions gitOptions("git", { "-C", repoDir, "archive", input.getTreeHash() ? input.getTreeHash()->gitRev() : input.getRev()->gitRev() });
                 gitOptions.standardOut = &sink;
                 runProgram2(gitOptions);
             });
@@ -606,64 +462,36 @@
             unpackTarfile(*source, tmpDir);
         }
 
-<<<<<<< HEAD
-        auto hashAlgo = ingestionMethod == FileIngestionMethod::Git ? htSHA1 : htSHA256;
-        auto storePath = store->addToStore(name, tmpDir, ingestionMethod, hashAlgo, filter);
+        auto storePath = store->addToStore(name, tmpDir, ingestionMethod, ingestionMethod == FileIngestionMethod::Git ? htSHA1 : htSHA256, filter);
+        // FIXME: just have Store::addToStore return a StorePathDescriptor, as
+        // it has the underlying information.
+        auto storePathDesc = store->queryPathInfo(storePath)->fullStorePathDescriptorOpt().value();
 
         // verify treeHash is what we actually obtained in the nix store
-        if (ingestionMethod == FileIngestionMethod::Git) {
-            auto gotHash = dumpGitHash(htSHA1, tmpDir);
-            if (input->treeHash) {
-                if (gotHash != input->treeHash)
-                    throw Error("Git hash mismatch in input '%s' (%s), expected '%s', got '%s'",
-                        to_string(), store->printStorePath(storePath), input->treeHash->gitRev(), gotHash.gitRev());
-            } else {
-                ca = StorePathDescriptor {
-                    .name = name,
-                    .info = FixedOutputInfo {
-                        ingestionMethod,
-                        gotHash,
-                        {},
-                    },
-                };
-            }
+        if (input.getTreeHash()) {
+            auto path = store->toRealPath(store->printStorePath(storePath));
+            auto gotHash = dumpGitHash(htSHA1, path);
+            if (gotHash != input.getTreeHash())
+                throw Error("Git hash mismatch in input '%s' (%s), expected '%s', got '%s'",
+                    input.to_string(), path, input.getTreeHash()->gitRev(), gotHash.gitRev());
         }
 
         Attrs infoAttrs({});
-        if (input->treeHash) {
-            infoAttrs.insert_or_assign("treeHash", input->treeHash->gitRev());
+        if (input.getTreeHash()) {
+            infoAttrs.insert_or_assign("treeHash", input.getTreeHash()->gitRev());
             infoAttrs.insert_or_assign("revCount", 0);
             infoAttrs.insert_or_assign("lastModified", 0);
         } else {
-            auto lastModified = std::stoull(runProgram("git", true, { "-C", repoDir, "log", "-1", "--format=%ct", input->rev->gitRev() }));
+            auto lastModified = std::stoull(runProgram("git", true, { "-C", repoDir, "log", "-1", "--format=%ct", input.getRev()->gitRev() }));
+            infoAttrs.insert_or_assign("rev", input.getRev()->gitRev());
             infoAttrs.insert_or_assign("lastModified", lastModified);
-            infoAttrs.insert_or_assign("rev", input->rev->gitRev());
 
             if (!shallow)
                 infoAttrs.insert_or_assign("revCount",
-                    std::stoull(runProgram("git", true, { "-C", repoDir, "rev-list", "--count", input->rev->gitRev() })));
-        }
-
-        if (!this->rev && !this->treeHash)
-=======
-        auto storePath = store->addToStore(name, tmpDir, FileIngestionMethod::Recursive, htSHA256, filter);
-        // FIXME: just have Store::addToStore return a StorePathDescriptor, as
-        // it has the underlying information.
-        auto storePathDesc = store->queryPathInfo(storePath)->fullStorePathDescriptorOpt().value();
-
-        auto lastModified = std::stoull(runProgram("git", true, { "-C", repoDir, "log", "-1", "--format=%ct", input.getRev()->gitRev() }));
-
-        Attrs infoAttrs({
-            {"rev", input.getRev()->gitRev()},
-            {"lastModified", lastModified},
-        });
-
-        if (!shallow)
-            infoAttrs.insert_or_assign("revCount",
-                std::stoull(runProgram("git", true, { "-C", repoDir, "rev-list", "--count", input.getRev()->gitRev() })));
-
-        if (!_input.getRev())
->>>>>>> 3d17a6b4
+                    std::stoull(runProgram("git", true, { "-C", repoDir, "rev-list", "--count", input.getRev()->gitRev() })));
+        }
+
+        if (!_input.getRev() && !_input.getTreeHash())
             getCache()->add(
                 store,
                 mutableAttrs,
@@ -678,74 +506,10 @@
             storePathDesc,
             true);
 
-<<<<<<< HEAD
-        return makeResult(infoAttrs, std::move(storePath));
+        return makeResult(infoAttrs, std::move(storePathDesc));
     }
 };
 
-struct GitInputScheme : InputScheme
-{
-    std::unique_ptr<Input> inputFromURL(const ParsedURL & url) override
-    {
-        if (url.scheme != "git" &&
-            url.scheme != "git+http" &&
-            url.scheme != "git+https" &&
-            url.scheme != "git+ssh" &&
-            url.scheme != "git+file") return nullptr;
-
-        auto url2(url);
-        if (hasPrefix(url2.scheme, "git+")) url2.scheme = std::string(url2.scheme, 4);
-        url2.query.clear();
-
-        Attrs attrs;
-        attrs.emplace("type", "git");
-
-        for (auto &[name, value] : url.query) {
-            if (name == "rev" || name == "ref" || name == "treeHash")
-                attrs.emplace(name, value);
-            else
-                url2.query.emplace(name, value);
-        }
-
-        attrs.emplace("url", url2.to_string());
-
-        return inputFromAttrs(attrs);
-    }
-
-    std::unique_ptr<Input> inputFromAttrs(const Attrs & attrs) override
-    {
-        if (maybeGetStrAttr(attrs, "type") != "git") return {};
-
-        for (auto & [name, value] : attrs)
-            if (name != "type" && name != "url" && name != "ref" && name != "rev" && name != "shallow" && name != "submodules" && name != "treeHash" && name != "gitIngestion")
-                throw Error("unsupported Git input attribute '%s'", name);
-
-        auto input = std::make_unique<GitInput>(parseURL(getStrAttr(attrs, "url")));
-        if (auto ref = maybeGetStrAttr(attrs, "ref")) {
-            if (std::regex_search(*ref, badGitRefRegex))
-                throw BadURL("invalid Git branch/tag name '%s'", *ref);
-            input->ref = *ref;
-        }
-        if (auto rev = maybeGetStrAttr(attrs, "rev"))
-            input->rev = Hash::parseAny(*rev, htSHA1);
-
-        if (auto treeHash = maybeGetStrAttr(attrs, "treeHash"))
-            input->treeHash = Hash::parseNonSRIUnprefixed(*treeHash, htSHA1);
-
-        input->shallow = maybeGetBoolAttr(attrs, "shallow").value_or(false);
-
-        input->submodules = maybeGetBoolAttr(attrs, "submodules").value_or(false);
-
-        if (maybeGetBoolAttr(attrs, "gitIngestion").value_or((bool) input->treeHash))
-            input->ingestionMethod = FileIngestionMethod::Git;
-
-        return input;
-=======
-        return makeResult(infoAttrs, std::move(storePathDesc));
->>>>>>> 3d17a6b4
-    }
-};
-
 static auto r1 = OnStartup([] { registerInputScheme(std::make_unique<GitInputScheme>()); });
 
 }