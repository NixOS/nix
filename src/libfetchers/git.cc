#include "fetchers.hh"
#include "cache.hh"
#include "globals.hh"
#include "tarfile.hh"
#include "store-api.hh"

#include <sys/time.h>

using namespace std::string_literals;

namespace nix::fetchers {

static std::string readHead(const Path & path)
{
    return chomp(runProgram("git", true, { "-C", path, "rev-parse", "--abbrev-ref", "HEAD" }));
}

static bool isNotDotGitDirectory(const Path & path)
{
    static const std::regex gitDirRegex("^(?:.*/)?\\.git$");

    return not std::regex_match(path, gitDirRegex);
}

struct GitInputScheme : InputScheme
{
    std::optional<Input> inputFromURL(const ParsedURL & url) override
    {
        if (url.scheme != "git" &&
            url.scheme != "git+http" &&
            url.scheme != "git+https" &&
            url.scheme != "git+ssh" &&
            url.scheme != "git+file") return {};

        auto url2(url);
        if (hasPrefix(url2.scheme, "git+")) url2.scheme = std::string(url2.scheme, 4);
        url2.query.clear();

        Attrs attrs;
        attrs.emplace("type", "git");

        for (auto &[name, value] : url.query) {
            if (name == "rev" || name == "ref")
                attrs.emplace(name, value);
            else if (name == "shallow")
                attrs.emplace(name, Explicit<bool> { value == "1" });
            else
                url2.query.emplace(name, value);
        }

        attrs.emplace("url", url2.to_string());

        return inputFromAttrs(attrs);
    }

    std::optional<Input> inputFromAttrs(const Attrs & attrs) override
    {
        if (maybeGetStrAttr(attrs, "type") != "git") return {};

        for (auto & [name, value] : attrs)
            if (name != "type" && name != "url" && name != "ref" && name != "rev" && name != "shallow" && name != "submodules" && name != "lastModified" && name != "revCount" && name != "narHash")
                throw Error("unsupported Git input attribute '%s'", name);

        parseURL(getStrAttr(attrs, "url"));
        maybeGetBoolAttr(attrs, "shallow");
        maybeGetBoolAttr(attrs, "submodules");

        if (auto ref = maybeGetStrAttr(attrs, "ref")) {
            if (std::regex_search(*ref, badGitRefRegex))
                throw BadURL("invalid Git branch/tag name '%s'", *ref);
        }

        Input input;
        input.attrs = attrs;
        return input;
    }

    ParsedURL toURL(const Input & input) override
    {
        auto url = parseURL(getStrAttr(input.attrs, "url"));
        if (url.scheme != "git") url.scheme = "git+" + url.scheme;
        if (auto rev = input.getRev()) url.query.insert_or_assign("rev", rev->gitRev());
        if (auto ref = input.getRef()) url.query.insert_or_assign("ref", *ref);
        if (maybeGetBoolAttr(input.attrs, "shallow").value_or(false))
            url.query.insert_or_assign("shallow", "1");
        return url;
    }

    bool hasAllInfo(const Input & input) override
    {
        bool maybeDirty = !input.getRef();
        bool shallow = maybeGetBoolAttr(input.attrs, "shallow").value_or(false);
        return
            maybeGetIntAttr(input.attrs, "lastModified")
            && (shallow || maybeDirty || maybeGetIntAttr(input.attrs, "revCount"));
    }

    Input applyOverrides(
        const Input & input,
        std::optional<std::string> ref,
        std::optional<Hash> rev) override
    {
        auto res(input);
        if (rev) res.attrs.insert_or_assign("rev", rev->gitRev());
        if (ref) res.attrs.insert_or_assign("ref", *ref);
        if (!res.getRef() && res.getRev())
            throw Error("Git input '%s' has a commit hash but no branch/tag name", res.to_string());
        return res;
    }

    void clone(const Input & input, const Path & destDir) override
    {
        auto [isLocal, actualUrl] = getActualUrl(input);

        Strings args = {"clone"};

        args.push_back(actualUrl);

        if (auto ref = input.getRef()) {
            args.push_back("--branch");
            args.push_back(*ref);
        }

        if (input.getRev()) throw Error("cloning a specific revision is not implemented");

        args.push_back(destDir);

        runProgram("git", true, args);
    }

    std::optional<Path> getSourcePath(const Input & input) override
    {
        auto url = parseURL(getStrAttr(input.attrs, "url"));
        if (url.scheme == "file" && !input.getRef() && !input.getRev())
            return url.path;
        return {};
    }

    void markChangedFile(const Input & input, std::string_view file, std::optional<std::string> commitMsg) override
    {
        auto sourcePath = getSourcePath(input);
        assert(sourcePath);

        runProgram("git", true,
            { "-C", *sourcePath, "add", "--force", "--intent-to-add", "--", std::string(file) });

        if (commitMsg)
            runProgram("git", true,
                { "-C", *sourcePath, "commit", std::string(file), "-m", *commitMsg });
    }

    std::pair<bool, std::string> getActualUrl(const Input & input) const
    {
        // Don't clone file:// URIs (but otherwise treat them the
        // same as remote URIs, i.e. don't use the working tree or
        // HEAD).
        static bool forceHttp = getEnv("_NIX_FORCE_HTTP") == "1"; // for testing
        auto url = parseURL(getStrAttr(input.attrs, "url"));
        bool isLocal = url.scheme == "file" && !forceHttp;
        return {isLocal, isLocal ? url.path : url.base};
    }

    std::pair<Tree, Input> fetch(ref<Store> store, const Input & _input) override
    {
        auto name = "source";

        Input input(_input);

        bool shallow = maybeGetBoolAttr(input.attrs, "shallow").value_or(false);
        bool submodules = maybeGetBoolAttr(input.attrs, "submodules").value_or(false);

        std::string cacheType = "git";
        if (shallow) cacheType += "-shallow";
        if (submodules) cacheType += "-submodules";

        auto getImmutableAttrs = [&]()
        {
            return Attrs({
                {"type", cacheType},
                {"name", name},
                {"rev", input.getRev()->gitRev()},
            });
        };

        auto makeResult = [&](const Attrs & infoAttrs, StorePath && storePath)
            -> std::pair<Tree, Input>
        {
            assert(input.getRev());
            assert(!_input.getRev() || _input.getRev() == input.getRev());
            if (!shallow)
                input.attrs.insert_or_assign("revCount", getIntAttr(infoAttrs, "revCount"));
            input.attrs.insert_or_assign("lastModified", getIntAttr(infoAttrs, "lastModified"));
            return {
                Tree(store->toRealPath(storePath), std::move(storePath)),
                input
            };
        };

        if (input.getRev()) {
            if (auto res = getCache()->lookup(store, getImmutableAttrs()))
                return makeResult(res->first, std::move(res->second));
        }

        auto [isLocal, actualUrl_] = getActualUrl(input);
        auto actualUrl = actualUrl_; // work around clang bug

        // If this is a local directory and no ref or revision is
        // given, then allow the use of an unclean working tree.
        if (!input.getRef() && !input.getRev() && isLocal) {
            bool clean = false;

            /* Check whether this repo has any commits. There are
               probably better ways to do this. */
            auto gitDir = actualUrl + "/.git";
            auto commonGitDir = chomp(runProgram(
                "git",
                true,
                { "-C", actualUrl, "rev-parse", "--git-common-dir" }
            ));
            if (commonGitDir != ".git")
                    gitDir = commonGitDir;

            bool haveCommits = !readDirectory(gitDir + "/refs/heads").empty();

            try {
                if (haveCommits) {
                    runProgram("git", true, { "-C", actualUrl, "diff-index", "--quiet", "HEAD", "--" });
                    clean = true;
                }
            } catch (ExecError & e) {
                if (!WIFEXITED(e.status) || WEXITSTATUS(e.status) != 1) throw;
            }

            if (!clean) {

                /* This is an unclean working tree. So copy all tracked files. */

                if (!settings.allowDirty)
                    throw Error("Git tree '%s' is dirty", actualUrl);

                if (settings.warnDirty)
                    warn("Git tree '%s' is dirty", actualUrl);

                auto gitOpts = Strings({ "-C", actualUrl, "ls-files", "-z" });
                if (submodules)
                    gitOpts.emplace_back("--recurse-submodules");

                auto files = tokenizeString<std::set<std::string>>(
                    runProgram("git", true, gitOpts), "\0"s);

                PathFilter filter = [&](const Path & p) -> bool {
                    assert(hasPrefix(p, actualUrl));
                    std::string file(p, actualUrl.size() + 1);

                    auto st = lstat(p);

                    if (S_ISDIR(st.st_mode)) {
                        auto prefix = file + "/";
                        auto i = files.lower_bound(prefix);
                        return i != files.end() && hasPrefix(*i, prefix);
                    }

                    return files.count(file);
                };

                auto storePath = store->addToStore("source", actualUrl, FileIngestionMethod::Recursive, htSHA256, filter);

                // FIXME: maybe we should use the timestamp of the last
                // modified dirty file?
                input.attrs.insert_or_assign(
                    "lastModified",
                    haveCommits ? std::stoull(runProgram("git", true, { "-C", actualUrl, "log", "-1", "--format=%ct", "HEAD" })) : 0);

                return {
                    Tree(store->printStorePath(storePath), std::move(storePath)),
                    input
                };
            }
        }

        if (!input.getRef()) input.attrs.insert_or_assign("ref", isLocal ? readHead(actualUrl) : "master");

        Attrs mutableAttrs({
            {"type", cacheType},
            {"name", name},
            {"url", actualUrl},
            {"ref", *input.getRef()},
        });

        Path repoDir;

        if (isLocal) {

<<<<<<< HEAD
            if (!input->rev)
                input->rev = Hash::parseAny(chomp(runProgram("git", true, { "-C", actualUrl, "rev-parse", *input->ref })), htSHA1);
=======
            if (!input.getRev())
                input.attrs.insert_or_assign("rev",
                    Hash(chomp(runProgram("git", true, { "-C", actualUrl, "rev-parse", *input.getRef() })), htSHA1).gitRev());
>>>>>>> 713d574a

            repoDir = actualUrl;

        } else {

            if (auto res = getCache()->lookup(store, mutableAttrs)) {
<<<<<<< HEAD
                auto rev2 = Hash::parseAny(getStrAttr(res->first, "rev"), htSHA1);
                if (!rev || rev == rev2) {
                    input->rev = rev2;
=======
                auto rev2 = Hash(getStrAttr(res->first, "rev"), htSHA1);
                if (!input.getRev() || input.getRev() == rev2) {
                    input.attrs.insert_or_assign("rev", rev2.gitRev());
>>>>>>> 713d574a
                    return makeResult(res->first, std::move(res->second));
                }
            }

            Path cacheDir = getCacheDir() + "/nix/gitv3/" + hashString(htSHA256, actualUrl).to_string(Base32, false);
            repoDir = cacheDir;

            if (!pathExists(cacheDir)) {
                createDirs(dirOf(cacheDir));
                runProgram("git", true, { "init", "--bare", repoDir });
            }

            Path localRefFile =
                input.getRef()->compare(0, 5, "refs/") == 0
                ? cacheDir + "/" + *input.getRef()
                : cacheDir + "/refs/heads/" + *input.getRef();

            bool doFetch;
            time_t now = time(0);

            /* If a rev was specified, we need to fetch if it's not in the
               repo. */
            if (input.getRev()) {
                try {
                    runProgram("git", true, { "-C", repoDir, "cat-file", "-e", input.getRev()->gitRev() });
                    doFetch = false;
                } catch (ExecError & e) {
                    if (WIFEXITED(e.status)) {
                        doFetch = true;
                    } else {
                        throw;
                    }
                }
            } else {
                /* If the local ref is older than ‘tarball-ttl’ seconds, do a
                   git fetch to update the local ref to the remote ref. */
                struct stat st;
                doFetch = stat(localRefFile.c_str(), &st) != 0 ||
                    (uint64_t) st.st_mtime + settings.tarballTtl <= (uint64_t) now;
            }

            if (doFetch) {
                Activity act(*logger, lvlTalkative, actUnknown, fmt("fetching Git repository '%s'", actualUrl));

                // FIXME: git stderr messes up our progress indicator, so
                // we're using --quiet for now. Should process its stderr.
                try {
                    auto ref = input.getRef();
                    auto fetchRef = ref->compare(0, 5, "refs/") == 0
                        ? *ref
                        : "refs/heads/" + *ref;
                    runProgram("git", true, { "-C", repoDir, "fetch", "--quiet", "--force", "--", actualUrl, fmt("%s:%s", fetchRef, fetchRef) });
                } catch (Error & e) {
                    if (!pathExists(localRefFile)) throw;
                    warn("could not update local clone of Git repository '%s'; continuing with the most recent version", actualUrl);
                }

                struct timeval times[2];
                times[0].tv_sec = now;
                times[0].tv_usec = 0;
                times[1].tv_sec = now;
                times[1].tv_usec = 0;

                utimes(localRefFile.c_str(), times);
            }

<<<<<<< HEAD
            if (!input->rev)
                input->rev = Hash::parseAny(chomp(readFile(localRefFile)), htSHA1);
=======
            if (!input.getRev())
                input.attrs.insert_or_assign("rev", Hash(chomp(readFile(localRefFile)), htSHA1).gitRev());
>>>>>>> 713d574a
        }

        bool isShallow = chomp(runProgram("git", true, { "-C", repoDir, "rev-parse", "--is-shallow-repository" })) == "true";

        if (isShallow && !shallow)
            throw Error("'%s' is a shallow Git repository, but a non-shallow repository is needed", actualUrl);

        // FIXME: check whether rev is an ancestor of ref.

        printTalkative("using revision %s of repo '%s'", input.getRev()->gitRev(), actualUrl);

        /* Now that we know the ref, check again whether we have it in
           the store. */
        if (auto res = getCache()->lookup(store, getImmutableAttrs()))
            return makeResult(res->first, std::move(res->second));

        Path tmpDir = createTempDir();
        AutoDelete delTmpDir(tmpDir, true);
        PathFilter filter = defaultPathFilter;

        if (submodules) {
            Path tmpGitDir = createTempDir();
            AutoDelete delTmpGitDir(tmpGitDir, true);

            runProgram("git", true, { "init", tmpDir, "--separate-git-dir", tmpGitDir });
            // TODO: repoDir might lack the ref (it only checks if rev
            // exists, see FIXME above) so use a big hammer and fetch
            // everything to ensure we get the rev.
            runProgram("git", true, { "-C", tmpDir, "fetch", "--quiet", "--force",
                                      "--update-head-ok", "--", repoDir, "refs/*:refs/*" });

            runProgram("git", true, { "-C", tmpDir, "checkout", "--quiet", input.getRev()->gitRev() });
            runProgram("git", true, { "-C", tmpDir, "remote", "add", "origin", actualUrl });
            runProgram("git", true, { "-C", tmpDir, "submodule", "--quiet", "update", "--init", "--recursive" });

            filter = isNotDotGitDirectory;
        } else {
            // FIXME: should pipe this, or find some better way to extract a
            // revision.
            auto source = sinkToSource([&](Sink & sink) {
                RunOptions gitOptions("git", { "-C", repoDir, "archive", input.getRev()->gitRev() });
                gitOptions.standardOut = &sink;
                runProgram2(gitOptions);
            });

            unpackTarfile(*source, tmpDir);
        }

        auto storePath = store->addToStore(name, tmpDir, FileIngestionMethod::Recursive, htSHA256, filter);

        auto lastModified = std::stoull(runProgram("git", true, { "-C", repoDir, "log", "-1", "--format=%ct", input.getRev()->gitRev() }));

        Attrs infoAttrs({
            {"rev", input.getRev()->gitRev()},
            {"lastModified", lastModified},
        });

        if (!shallow)
            infoAttrs.insert_or_assign("revCount",
                std::stoull(runProgram("git", true, { "-C", repoDir, "rev-list", "--count", input.getRev()->gitRev() })));

        if (!_input.getRev())
            getCache()->add(
                store,
                mutableAttrs,
                infoAttrs,
                storePath,
                false);

        getCache()->add(
            store,
            getImmutableAttrs(),
            infoAttrs,
            storePath,
            true);

        return makeResult(infoAttrs, std::move(storePath));
    }
};

<<<<<<< HEAD
struct GitInputScheme : InputScheme
{
    std::unique_ptr<Input> inputFromURL(const ParsedURL & url) override
    {
        if (url.scheme != "git" &&
            url.scheme != "git+http" &&
            url.scheme != "git+https" &&
            url.scheme != "git+ssh" &&
            url.scheme != "git+file") return nullptr;

        auto url2(url);
        if (hasPrefix(url2.scheme, "git+")) url2.scheme = std::string(url2.scheme, 4);
        url2.query.clear();

        Attrs attrs;
        attrs.emplace("type", "git");

        for (auto &[name, value] : url.query) {
            if (name == "rev" || name == "ref")
                attrs.emplace(name, value);
            else
                url2.query.emplace(name, value);
        }

        attrs.emplace("url", url2.to_string());

        return inputFromAttrs(attrs);
    }

    std::unique_ptr<Input> inputFromAttrs(const Attrs & attrs) override
    {
        if (maybeGetStrAttr(attrs, "type") != "git") return {};

        for (auto & [name, value] : attrs)
            if (name != "type" && name != "url" && name != "ref" && name != "rev" && name != "shallow" && name != "submodules")
                throw Error("unsupported Git input attribute '%s'", name);

        auto input = std::make_unique<GitInput>(parseURL(getStrAttr(attrs, "url")));
        if (auto ref = maybeGetStrAttr(attrs, "ref")) {
            if (std::regex_search(*ref, badGitRefRegex))
                throw BadURL("invalid Git branch/tag name '%s'", *ref);
            input->ref = *ref;
        }
        if (auto rev = maybeGetStrAttr(attrs, "rev"))
            input->rev = Hash::parseAny(*rev, htSHA1);

        input->shallow = maybeGetBoolAttr(attrs, "shallow").value_or(false);

        input->submodules = maybeGetBoolAttr(attrs, "submodules").value_or(false);

        return input;
    }
};

=======
>>>>>>> 713d574a
static auto r1 = OnStartup([] { registerInputScheme(std::make_unique<GitInputScheme>()); });

}<|MERGE_RESOLUTION|>--- conflicted
+++ resolved
@@ -182,7 +182,7 @@
             });
         };
 
-        auto makeResult = [&](const Attrs & infoAttrs, StorePath && storePath)
+        auto makeResult = [&](const Attrs & infoAttrs, StorePathDescriptor && storePathDesc)
             -> std::pair<Tree, Input>
         {
             assert(input.getRev());
@@ -191,7 +191,10 @@
                 input.attrs.insert_or_assign("revCount", getIntAttr(infoAttrs, "revCount"));
             input.attrs.insert_or_assign("lastModified", getIntAttr(infoAttrs, "lastModified"));
             return {
-                Tree(store->toRealPath(storePath), std::move(storePath)),
+                Tree {
+                    store->toRealPath(store->makeFixedOutputPathFromCA(storePathDesc)),
+                    std::move(storePathDesc),
+                },
                 input
             };
         };
@@ -264,6 +267,9 @@
                 };
 
                 auto storePath = store->addToStore("source", actualUrl, FileIngestionMethod::Recursive, htSHA256, filter);
+                // FIXME: just have Store::addToStore return a StorePathDescriptor, as
+                // it has the underlying information.
+                auto storePathDesc = store->queryPathInfo(storePath)->fullStorePathDescriptorOpt().value();
 
                 // FIXME: maybe we should use the timestamp of the last
                 // modified dirty file?
@@ -272,7 +278,10 @@
                     haveCommits ? std::stoull(runProgram("git", true, { "-C", actualUrl, "log", "-1", "--format=%ct", "HEAD" })) : 0);
 
                 return {
-                    Tree(store->printStorePath(storePath), std::move(storePath)),
+                    Tree {
+                        store->printStorePath(storePath),
+                        std::move(storePathDesc),
+                    },
                     input
                 };
             }
@@ -291,29 +300,18 @@
 
         if (isLocal) {
 
-<<<<<<< HEAD
-            if (!input->rev)
-                input->rev = Hash::parseAny(chomp(runProgram("git", true, { "-C", actualUrl, "rev-parse", *input->ref })), htSHA1);
-=======
             if (!input.getRev())
                 input.attrs.insert_or_assign("rev",
-                    Hash(chomp(runProgram("git", true, { "-C", actualUrl, "rev-parse", *input.getRef() })), htSHA1).gitRev());
->>>>>>> 713d574a
+                    Hash::parseAny(chomp(runProgram("git", true, { "-C", actualUrl, "rev-parse", *input.getRef() })), htSHA1).gitRev());
 
             repoDir = actualUrl;
 
         } else {
 
             if (auto res = getCache()->lookup(store, mutableAttrs)) {
-<<<<<<< HEAD
                 auto rev2 = Hash::parseAny(getStrAttr(res->first, "rev"), htSHA1);
-                if (!rev || rev == rev2) {
-                    input->rev = rev2;
-=======
-                auto rev2 = Hash(getStrAttr(res->first, "rev"), htSHA1);
                 if (!input.getRev() || input.getRev() == rev2) {
                     input.attrs.insert_or_assign("rev", rev2.gitRev());
->>>>>>> 713d574a
                     return makeResult(res->first, std::move(res->second));
                 }
             }
@@ -380,13 +378,8 @@
                 utimes(localRefFile.c_str(), times);
             }
 
-<<<<<<< HEAD
-            if (!input->rev)
-                input->rev = Hash::parseAny(chomp(readFile(localRefFile)), htSHA1);
-=======
             if (!input.getRev())
-                input.attrs.insert_or_assign("rev", Hash(chomp(readFile(localRefFile)), htSHA1).gitRev());
->>>>>>> 713d574a
+                input.attrs.insert_or_assign("rev", Hash::parseAny(chomp(readFile(localRefFile)), htSHA1).gitRev());
         }
 
         bool isShallow = chomp(runProgram("git", true, { "-C", repoDir, "rev-parse", "--is-shallow-repository" })) == "true";
@@ -436,6 +429,9 @@
         }
 
         auto storePath = store->addToStore(name, tmpDir, FileIngestionMethod::Recursive, htSHA256, filter);
+        // FIXME: just have Store::addToStore return a StorePathDescriptor, as
+        // it has the underlying information.
+        auto storePathDesc = store->queryPathInfo(storePath)->fullStorePathDescriptorOpt().value();
 
         auto lastModified = std::stoull(runProgram("git", true, { "-C", repoDir, "log", "-1", "--format=%ct", input.getRev()->gitRev() }));
 
@@ -453,77 +449,20 @@
                 store,
                 mutableAttrs,
                 infoAttrs,
-                storePath,
+                storePathDesc,
                 false);
 
         getCache()->add(
             store,
             getImmutableAttrs(),
             infoAttrs,
-            storePath,
+            storePathDesc,
             true);
 
-        return makeResult(infoAttrs, std::move(storePath));
+        return makeResult(infoAttrs, std::move(storePathDesc));
     }
 };
 
-<<<<<<< HEAD
-struct GitInputScheme : InputScheme
-{
-    std::unique_ptr<Input> inputFromURL(const ParsedURL & url) override
-    {
-        if (url.scheme != "git" &&
-            url.scheme != "git+http" &&
-            url.scheme != "git+https" &&
-            url.scheme != "git+ssh" &&
-            url.scheme != "git+file") return nullptr;
-
-        auto url2(url);
-        if (hasPrefix(url2.scheme, "git+")) url2.scheme = std::string(url2.scheme, 4);
-        url2.query.clear();
-
-        Attrs attrs;
-        attrs.emplace("type", "git");
-
-        for (auto &[name, value] : url.query) {
-            if (name == "rev" || name == "ref")
-                attrs.emplace(name, value);
-            else
-                url2.query.emplace(name, value);
-        }
-
-        attrs.emplace("url", url2.to_string());
-
-        return inputFromAttrs(attrs);
-    }
-
-    std::unique_ptr<Input> inputFromAttrs(const Attrs & attrs) override
-    {
-        if (maybeGetStrAttr(attrs, "type") != "git") return {};
-
-        for (auto & [name, value] : attrs)
-            if (name != "type" && name != "url" && name != "ref" && name != "rev" && name != "shallow" && name != "submodules")
-                throw Error("unsupported Git input attribute '%s'", name);
-
-        auto input = std::make_unique<GitInput>(parseURL(getStrAttr(attrs, "url")));
-        if (auto ref = maybeGetStrAttr(attrs, "ref")) {
-            if (std::regex_search(*ref, badGitRefRegex))
-                throw BadURL("invalid Git branch/tag name '%s'", *ref);
-            input->ref = *ref;
-        }
-        if (auto rev = maybeGetStrAttr(attrs, "rev"))
-            input->rev = Hash::parseAny(*rev, htSHA1);
-
-        input->shallow = maybeGetBoolAttr(attrs, "shallow").value_or(false);
-
-        input->submodules = maybeGetBoolAttr(attrs, "submodules").value_or(false);
-
-        return input;
-    }
-};
-
-=======
->>>>>>> 713d574a
 static auto r1 = OnStartup([] { registerInputScheme(std::make_unique<GitInputScheme>()); });
 
 }