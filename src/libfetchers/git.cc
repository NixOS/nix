--- conflicted
+++ resolved
@@ -178,15 +178,10 @@
         for (auto & [name, value] : url.query) {
             if (name == "rev" || name == "ref" || name == "keytype" || name == "publicKey" || name == "publicKeys")
                 attrs.emplace(name, value);
-<<<<<<< HEAD
-            else if (name == "shallow" || name == "submodules" || name == "lfs" || name == "exportIgnore" || name == "allRefs" || name == "verifyCommit" || name == "applyFilters")
-                attrs.emplace(name, Explicit<bool> { value == "1" });
-=======
             else if (
                 name == "shallow" || name == "submodules" || name == "lfs" || name == "exportIgnore"
-                || name == "allRefs" || name == "verifyCommit")
+                || name == "allRefs" || name == "verifyCommit" || name == "applyFilters")
                 attrs.emplace(name, Explicit<bool>{value == "1"});
->>>>>>> 2b0fd883
             else
                 url2.query.emplace(name, value);
         }
@@ -764,18 +759,11 @@
                     }
                 }
                 attrs.insert_or_assign("rev", submoduleRev.gitRev());
-<<<<<<< HEAD
-                attrs.insert_or_assign("exportIgnore", Explicit<bool>{ exportIgnore });
-                attrs.insert_or_assign("applyFilters", Explicit<bool>{ applyFilters });
-                attrs.insert_or_assign("submodules", Explicit<bool>{ true });
-                attrs.insert_or_assign("lfs", Explicit<bool>{ smudgeLfs });
-                attrs.insert_or_assign("allRefs", Explicit<bool>{ true });
-=======
                 attrs.insert_or_assign("exportIgnore", Explicit<bool>{exportIgnore});
+                attrs.insert_or_assign("applyFilters", Explicit<bool>{applyFilters});
                 attrs.insert_or_assign("submodules", Explicit<bool>{true});
                 attrs.insert_or_assign("lfs", Explicit<bool>{smudgeLfs});
                 attrs.insert_or_assign("allRefs", Explicit<bool>{true});
->>>>>>> 2b0fd883
                 auto submoduleInput = fetchers::Input::fromAttrs(*input.settings, std::move(attrs));
                 auto [submoduleAccessor, submoduleInput2] = submoduleInput.getAccessor(store);
                 submoduleAccessor->setPathDisplay("«" + submoduleInput.to_string() + "»");
@@ -905,16 +893,9 @@
 
     std::optional<std::string> getFingerprint(ref<Store> store, const Input & input) const override
     {
-<<<<<<< HEAD
-        auto makeFingerprint = [&](const Hash & rev)
-        {
-            // FIXME(gdennis): Update
-            return rev.gitRev() + (getSubmodulesAttr(input) ? ";s" : "") + (getExportIgnoreAttr(input) ? ";e" : "") + (getLfsAttr(input) ? ";l" : "") + (getApplyFiltersAttr(input) ? ";f" : "");
-=======
         auto makeFingerprint = [&](const Hash & rev) {
             return rev.gitRev() + (getSubmodulesAttr(input) ? ";s" : "") + (getExportIgnoreAttr(input) ? ";e" : "")
-                   + (getLfsAttr(input) ? ";l" : "");
->>>>>>> 2b0fd883
+                   + (getLfsAttr(input) ? ";l" : "") + (getApplyFiltersAttr(input) ? ";f" : "");
         };
 
         if (auto rev = input.getRev())
