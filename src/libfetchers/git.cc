#include "fetchers.hh"
#include "cache.hh"
#include "globals.hh"
#include "tarfile.hh"
#include "store-api.hh"
#include "git.hh"
#include "url-parts.hh"

#include <sys/time.h>

using namespace std::string_literals;

namespace nix::fetchers {

static std::string readHead(const Path & path)
{
    return chomp(runProgram("git", true, { "-C", path, "rev-parse", "--abbrev-ref", "HEAD" }));
}

static bool isNotDotGitDirectory(const Path & path)
{
    static const std::regex gitDirRegex("^(?:.*/)?\\.git$");

    return not std::regex_match(path, gitDirRegex);
}

struct GitInputScheme : InputScheme
{
    std::optional<Input> inputFromURL(const ParsedURL & url) override
    {
        if (url.scheme != "git" &&
            url.scheme != "git+http" &&
            url.scheme != "git+https" &&
            url.scheme != "git+ssh" &&
            url.scheme != "git+file") return {};

        auto url2(url);
        if (hasPrefix(url2.scheme, "git+")) url2.scheme = std::string(url2.scheme, 4);
        url2.query.clear();

        Attrs attrs;
        attrs.emplace("type", "git");

        for (auto &[name, value] : url.query) {
            if (name == "rev" || name == "ref" || name == "treehash" || name == "gitIngestion")
                attrs.emplace(name, value);
            else if (name == "shallow")
                attrs.emplace(name, Explicit<bool> { value == "1" });
            else
                url2.query.emplace(name, value);
        }

        attrs.emplace("url", url2.to_string());

        return inputFromAttrs(attrs);
    }

    std::optional<Input> inputFromAttrs(const Attrs & attrs) override
    {
        if (maybeGetStrAttr(attrs, "type") != "git") return {};

        for (auto & [name, value] : attrs)
<<<<<<< HEAD
            if (name != "type" && name != "url" && name != "ref" && name != "rev" && name != "shallow" && name != "submodules" && name != "gitIngestion" && name != "treeHash" && name != "lastModified" && name != "revCount" && name != "narHash")
=======
            if (name != "type" && name != "url" && name != "ref" && name != "rev" && name != "shallow" && name != "submodules" && name != "lastModified" && name != "revCount" && name != "narHash" && name != "allRefs")
>>>>>>> 554f006f
                throw Error("unsupported Git input attribute '%s'", name);

        parseURL(getStrAttr(attrs, "url"));
        maybeGetBoolAttr(attrs, "shallow");
        maybeGetBoolAttr(attrs, "submodules");
        maybeGetBoolAttr(attrs, "allRefs");

        if (auto ref = maybeGetStrAttr(attrs, "ref")) {
            if (std::regex_search(*ref, badGitRefRegex))
                throw BadURL("invalid Git branch/tag name '%s'", *ref);
        }

        Input input;
        input.attrs = attrs;
        return input;
    }

    ParsedURL toURL(const Input & input) override
    {
        auto url = parseURL(getStrAttr(input.attrs, "url"));
        if (url.scheme != "git") url.scheme = "git+" + url.scheme;
        if (auto rev = input.getRev()) url.query.insert_or_assign("rev", rev->gitRev());
        if (auto treeHash = input.getTreeHash()) url.query.insert_or_assign("treeHash", treeHash->gitRev());
        if (maybeGetBoolAttr(input.attrs, "gitIngestion").value_or((bool) input.getTreeHash()))
            url.query.insert_or_assign("gitIngestion", "1");
        if (auto ref = input.getRef()) url.query.insert_or_assign("ref", *ref);
        if (maybeGetBoolAttr(input.attrs, "shallow").value_or(false))
            url.query.insert_or_assign("shallow", "1");
        return url;
    }

    bool hasAllInfo(const Input & input) override
    {
        bool maybeDirty = !input.getRef();
        bool shallow = maybeGetBoolAttr(input.attrs, "shallow").value_or(false);
        bool submodules = maybeGetBoolAttr(input.attrs, "submodules").value_or(false);
        /* FIXME just requiring tree hash is necessary for substitutions to
           work for now, but breaks eval purity. Need a better solution before
           upstreaming. */
        return (input.getTreeHash() && !submodules) || (
            maybeGetIntAttr(input.attrs, "lastModified")
            && (shallow || maybeDirty || maybeGetIntAttr(input.attrs, "revCount"))
            && input.getNarHash());
    }

    /* FIXME no overriding the tree hash / flake registry support for tree
       hashes, for now. */
    Input applyOverrides(
        const Input & input,
        std::optional<std::string> ref,
        std::optional<Hash> rev) override
    {
        auto res(input);
        if (rev) res.attrs.insert_or_assign("rev", rev->gitRev());
        if (ref) res.attrs.insert_or_assign("ref", *ref);
        if (!res.getRef() && res.getRev())
            throw Error("Git input '%s' has a commit hash but no branch/tag name", res.to_string());
        return res;
    }

    void clone(const Input & input, const Path & destDir) override
    {
        auto [isLocal, actualUrl] = getActualUrl(input);

        Strings args = {"clone"};

        args.push_back(actualUrl);

        if (auto ref = input.getRef()) {
            args.push_back("--branch");
            args.push_back(*ref);
        }

        if (input.getRev()) throw UnimplementedError("cloning a specific revision is not implemented");

        args.push_back(destDir);

        runProgram("git", true, args);
    }

    std::optional<Path> getSourcePath(const Input & input) override
    {
        auto url = parseURL(getStrAttr(input.attrs, "url"));
        if (url.scheme == "file" && !input.getRef() && !input.getRev() && !input.getTreeHash())
            return url.path;
        return {};
    }

    void markChangedFile(const Input & input, std::string_view file, std::optional<std::string> commitMsg) override
    {
        auto sourcePath = getSourcePath(input);
        assert(sourcePath);

        runProgram("git", true,
            { "-C", *sourcePath, "add", "--force", "--intent-to-add", "--", std::string(file) });

        if (commitMsg)
            runProgram("git", true,
                { "-C", *sourcePath, "commit", std::string(file), "-m", *commitMsg });
    }

    std::pair<bool, std::string> getActualUrl(const Input & input) const
    {
        // Don't clone file:// URIs (but otherwise treat them the
        // same as remote URIs, i.e. don't use the working tree or
        // HEAD).
        static bool forceHttp = getEnv("_NIX_FORCE_HTTP") == "1"; // for testing
        auto url = parseURL(getStrAttr(input.attrs, "url"));
        bool isLocal = url.scheme == "file" && !forceHttp;
        return {isLocal, isLocal ? url.path : url.base};
    }

    std::pair<Tree, Input> fetch(ref<Store> store, const Input & _input) override
    {
        auto name = "source";

        Input input(_input);

        bool shallow = maybeGetBoolAttr(input.attrs, "shallow").value_or(false);
        bool submodules = maybeGetBoolAttr(input.attrs, "submodules").value_or(false);
        bool allRefs = maybeGetBoolAttr(input.attrs, "allRefs").value_or(false);

        std::string cacheType = "git";
        if (shallow) cacheType += "-shallow";
        if (submodules) cacheType += "-submodules";
        if (allRefs) cacheType += "-all-refs";

        auto ingestionMethod =
            maybeGetBoolAttr(input.attrs, "gitIngestion").value_or((bool) input.getTreeHash())
            ? FileIngestionMethod::Git
            : FileIngestionMethod::Recursive;

        auto getImmutableAttrs = [&]()
        {
            Attrs attrs({
                {"type", cacheType},
                {"name", name},
            });
            if (input.getTreeHash())
                attrs.insert_or_assign("treeHash", input.getTreeHash()->gitRev());
            if (input.getRev())
                attrs.insert_or_assign("rev", input.getRev()->gitRev());
            if (maybeGetBoolAttr(input.attrs, "gitIngestion").value_or((bool) input.getTreeHash()))
                attrs.insert_or_assign("gitIngestion", true);
            return attrs;
        };

        auto makeResult = [&](const Attrs & infoAttrs, StorePathDescriptor && storePathDesc)
            -> std::pair<Tree, Input>
        {
            assert(input.getRev() || input.getTreeHash());
            /* If was originally set, that original value must be preserved. */
            assert(!_input.getRev() || _input.getRev() == input.getRev());
            assert(!_input.getTreeHash() || _input.getTreeHash() == input.getTreeHash());
            if (!shallow)
                input.attrs.insert_or_assign("revCount", getIntAttr(infoAttrs, "revCount"));
            input.attrs.insert_or_assign("lastModified", getIntAttr(infoAttrs, "lastModified"));
            return {
                Tree {
                    store->toRealPath(store->makeFixedOutputPathFromCA(storePathDesc)),
                    std::move(storePathDesc),
                },
                input
            };
        };

        if (input.getRev()) {
            if (auto res = getCache()->lookup(store, getImmutableAttrs()))
                return makeResult(res->first, std::move(res->second));
        }

        auto [isLocal, actualUrl_] = getActualUrl(input);
        auto actualUrl = actualUrl_; // work around clang bug

        // If this is a local directory and no ref or revision is
        // given, then allow the use of an unclean working tree.
        if (!input.getRef() && !input.getRev() && !input.getTreeHash() && isLocal) {
            bool clean = false;

            /* Check whether this repo has any commits. There are
               probably better ways to do this. */
            auto gitDir = actualUrl + "/.git";
            auto commonGitDir = chomp(runProgram(
                "git",
                true,
                { "-C", actualUrl, "rev-parse", "--git-common-dir" }
            ));
            if (commonGitDir != ".git")
                    gitDir = commonGitDir;

            bool haveCommits = !readDirectory(gitDir + "/refs/heads").empty();

            try {
                if (haveCommits) {
                    runProgram("git", true, { "-C", actualUrl, "diff-index", "--quiet", "HEAD", "--" });
                    clean = true;
                }
            } catch (ExecError & e) {
                if (!WIFEXITED(e.status) || WEXITSTATUS(e.status) != 1) throw;
            }

            if (!clean) {

                /* This is an unclean working tree. So copy all tracked files. */

                if (!settings.allowDirty)
                    throw Error("Git tree '%s' is dirty", actualUrl);

                if (settings.warnDirty)
                    warn("Git tree '%s' is dirty", actualUrl);

                auto gitOpts = Strings({ "-C", actualUrl, "ls-files", "-z" });
                if (submodules)
                    gitOpts.emplace_back("--recurse-submodules");

                auto files = tokenizeString<std::set<std::string>>(
                    runProgram("git", true, gitOpts), "\0"s);

                PathFilter filter = [&](const Path & p) -> bool {
                    assert(hasPrefix(p, actualUrl));
                    std::string file(p, actualUrl.size() + 1);

                    auto st = lstat(p);

                    if (S_ISDIR(st.st_mode)) {
                        auto prefix = file + "/";
                        auto i = files.lower_bound(prefix);
                        return i != files.end() && hasPrefix(*i, prefix);
                    }

                    return files.count(file);
                };

                auto storePath = store->addToStore("source", actualUrl, ingestionMethod, htSHA256, filter);
                // FIXME: just have Store::addToStore return a StorePathDescriptor, as
                // it has the underlying information.
                auto storePathDesc = store->queryPathInfo(storePath)->fullStorePathDescriptorOpt().value();

                // FIXME: maybe we should use the timestamp of the last
                // modified dirty file?
                input.attrs.insert_or_assign(
                    "lastModified",
                    haveCommits ? std::stoull(runProgram("git", true, { "-C", actualUrl, "log", "-1", "--format=%ct", "--no-show-signature", "HEAD" })) : 0);

                return {
                    Tree {
                        store->toRealPath(storePath),
                        std::move(storePathDesc),
                    },
                    input
                };
            }
        }

        if (!input.getRef()) input.attrs.insert_or_assign("ref", isLocal ? readHead(actualUrl) : "master");

        Attrs mutableAttrs({
            {"type", cacheType},
            {"name", name},
            {"url", actualUrl},
            {"ref", *input.getRef()},
        });
        if (ingestionMethod == FileIngestionMethod::Git)
            mutableAttrs.insert_or_assign("gitIngestion", true);

        Path repoDir;

        if (isLocal) {

            if (!input.getRev() && !input.getTreeHash()) {
                auto getHash = [&](std::string rev) {
                    return Hash::parseAny(chomp(runProgram("git", true, { "-C", actualUrl, "rev-parse", rev })), htSHA1).gitRev();
                };
                input.attrs.insert_or_assign("rev", getHash(*input.getRef()));
                input.attrs.insert_or_assign("treeHash", getHash(*input.getRef() + ":"));
            }

            repoDir = actualUrl;

        } else {

            if (auto res = getCache()->lookup(store, mutableAttrs)) {
                bool found = false;

                if (std::optional revS = maybeGetStrAttr(res->first, "rev")) {
                    auto rev2 = Hash::parseAny(*revS, htSHA1);
                    if (!input.getRev() || input.getRev() == rev2) {
                        input.attrs.insert_or_assign("rev", rev2.gitRev());
                        found = true;
                    }
                }

                if (std::optional treeHashS = maybeGetStrAttr(res->first, "treeHash")) {
                    auto treeHash2 = Hash::parseNonSRIUnprefixed(*treeHashS, htSHA1);
                    if (!input.getTreeHash() || input.getTreeHash() == treeHash2) {
                        input.attrs.insert_or_assign("treeHash", treeHash2.gitRev());
                        found = true;
                    }
                }

                bool correctIngestion =
                    maybeGetBoolAttr(input.attrs, "gitIngestion").value_or(false)
                    ? ingestionMethod == FileIngestionMethod::Git
                    : ingestionMethod == FileIngestionMethod::Recursive;

                if (correctIngestion && found)
                    return makeResult(res->first, std::move(res->second));
            }

            Path cacheDir = getCacheDir() + "/nix/gitv3/" + hashString(htSHA256, actualUrl).to_string(Base32, false);
            repoDir = cacheDir;

            if (!pathExists(cacheDir)) {
                createDirs(dirOf(cacheDir));
                runProgram("git", true, { "init", "--bare", repoDir });
            }

            Path localRefFile =
                input.getRef()->compare(0, 5, "refs/") == 0
                ? cacheDir + "/" + *input.getRef()
                : cacheDir + "/refs/heads/" + *input.getRef();

            bool doFetch;
            time_t now = time(0);

            /* If a rev or treeHash is specified, we need to fetch if
               it's not in the repo. */
            if (input.getRev() || input.getTreeHash()) {
                try {
                    auto gitHash = input.getTreeHash() ? input.getTreeHash() : input.getRev();
                    runProgram("git", true, { "-C", repoDir, "cat-file", "-e", gitHash->gitRev() });
                    doFetch = false;
                } catch (ExecError & e) {
                    if (WIFEXITED(e.status)) {
                        doFetch = true;
                    } else {
                        throw;
                    }
                }
            } else {
                if (allRefs) {
                    doFetch = true;
                } else {
                    /* If the local ref is older than ‘tarball-ttl’ seconds, do a
                       git fetch to update the local ref to the remote ref. */
                    struct stat st;
                    doFetch = stat(localRefFile.c_str(), &st) != 0 ||
                        (uint64_t) st.st_mtime + settings.tarballTtl <= (uint64_t) now;
                }
            }

            if (doFetch) {
                Activity act(*logger, lvlTalkative, actUnknown, fmt("fetching Git repository '%s'", actualUrl));

                // FIXME: git stderr messes up our progress indicator, so
                // we're using --quiet for now. Should process its stderr.
                try {
                    auto ref = input.getRef();
                    auto fetchRef = allRefs
                        ? "refs/*"
                        : ref->compare(0, 5, "refs/") == 0
                            ? *ref
                            : "refs/heads/" + *ref;
                    runProgram("git", true, { "-C", repoDir, "fetch", "--quiet", "--force", "--", actualUrl, fmt("%s:%s", fetchRef, fetchRef) });
                } catch (Error & e) {
                    if (!pathExists(localRefFile)) throw;
                    warn("could not update local clone of Git repository '%s'; continuing with the most recent version", actualUrl);
                }

                struct timeval times[2];
                times[0].tv_sec = now;
                times[0].tv_usec = 0;
                times[1].tv_sec = now;
                times[1].tv_usec = 0;

                utimes(localRefFile.c_str(), times);
            }

            if (!input.getRev() && !input.getTreeHash()) {
                auto rev = Hash::parseAny(chomp(readFile(localRefFile)), htSHA1).gitRev();
                input.attrs.insert_or_assign("rev", rev);
                input.attrs.insert_or_assign("treeHash",
                    Hash::parseAny(chomp(runProgram("git", true, { "-C", repoDir, "rev-parse", rev + ":" })), htSHA1).gitRev());
            }
        }

        if (input.getTreeHash()) {
            auto type = chomp(runProgram("git", true, { "-C", repoDir, "cat-file", "-t", input.getTreeHash()->gitRev() }));
            if (type != "tree")
                throw Error("Need a tree object, found '%s' object in %s", type, input.getTreeHash()->gitRev());
        }

        bool isShallow = chomp(runProgram("git", true, { "-C", repoDir, "rev-parse", "--is-shallow-repository" })) == "true";

        if (isShallow && !shallow)
            throw Error("'%s' is a shallow Git repository, but a non-shallow repository is needed", actualUrl);

        // FIXME: check whether rev is an ancestor of ref.

        if (auto rev = input.getRev())
            printTalkative("using revision %s of repo '%s'", rev->gitRev(), actualUrl);
        if (auto treeHash = input.getTreeHash())
            printTalkative("using tree %s of repo '%s'", treeHash->gitRev(), actualUrl);

        /* Now that we know the ref, check again whether we have it in
           the store. */
        if (auto res = getCache()->lookup(store, getImmutableAttrs()))
            return makeResult(res->first, std::move(res->second));

        Path tmpDir = createTempDir();
        AutoDelete delTmpDir(tmpDir, true);
        PathFilter filter = defaultPathFilter;

        RunOptions checkCommitOpts(
            "git",
            { "-C", repoDir, "cat-file", "commit", input.getRev()->gitRev() }
        );
        checkCommitOpts.searchPath = true;
        checkCommitOpts.mergeStderrToStdout = true;

        auto result = runProgram(checkCommitOpts);
        if (WEXITSTATUS(result.first) == 128
            && result.second.find("bad file") != std::string::npos
        ) {
            throw Error(
                "Cannot find Git revision '%s' in ref '%s' of repository '%s'! "
                    "Please make sure that the " ANSI_BOLD "rev" ANSI_NORMAL " exists on the "
                    ANSI_BOLD "ref" ANSI_NORMAL " you've specified or add " ANSI_BOLD
                    "allRefs = true;" ANSI_NORMAL " to " ANSI_BOLD "fetchGit" ANSI_NORMAL ".",
                input.getRev()->gitRev(),
                *input.getRef(),
                actualUrl
            );
        }

        if (submodules) {
            if (input.getTreeHash())
                throw Error("Cannot fetch specific tree hashes if there are submodules");
            warn("Nix's computed git tree hash will be different when submodules are converted to regular directories");
        }

        if (submodules) {
            Path tmpGitDir = createTempDir();
            AutoDelete delTmpGitDir(tmpGitDir, true);

            runProgram("git", true, { "init", tmpDir, "--separate-git-dir", tmpGitDir });
            // TODO: repoDir might lack the ref (it only checks if rev
            // exists, see FIXME above) so use a big hammer and fetch
            // everything to ensure we get the rev.
            runProgram("git", true, { "-C", tmpDir, "fetch", "--quiet", "--force",
                                      "--update-head-ok", "--", repoDir, "refs/*:refs/*" });

            runProgram("git", true, { "-C", tmpDir, "checkout", "--quiet", input.getTreeHash() ? input.getTreeHash()->gitRev() : input.getRev()->gitRev() });
            runProgram("git", true, { "-C", tmpDir, "remote", "add", "origin", actualUrl });
            runProgram("git", true, { "-C", tmpDir, "submodule", "--quiet", "update", "--init", "--recursive" });

            filter = isNotDotGitDirectory;
        } else {
            // FIXME: should pipe this, or find some better way to extract a
            // revision.
            auto source = sinkToSource([&](Sink & sink) {
                RunOptions gitOptions("git", { "-C", repoDir, "archive", input.getTreeHash() ? input.getTreeHash()->gitRev() : input.getRev()->gitRev() });
                gitOptions.standardOut = &sink;
                runProgram2(gitOptions);
            });

            unpackTarfile(*source, tmpDir);
        }

        auto storePath = store->addToStore(name, tmpDir, ingestionMethod, ingestionMethod == FileIngestionMethod::Git ? htSHA1 : htSHA256, filter);
        // FIXME: just have Store::addToStore return a StorePathDescriptor, as
        // it has the underlying information.
        auto storePathDesc = store->queryPathInfo(storePath)->fullStorePathDescriptorOpt().value();

        // verify treeHash is what we actually obtained in the nix store
        if (auto treeHash = input.getTreeHash()) {
            auto path = store->toRealPath(store->printStorePath(storePath));
            auto gotHash = dumpGitHash(htSHA1, path);
            if (gotHash != input.getTreeHash())
                throw Error("Git hash mismatch in input '%s' (%s), expected '%s', got '%s'",
                    input.to_string(), path, treeHash->gitRev(), gotHash.gitRev());
        }

        Attrs infoAttrs({});

        if (auto rev = input.getRev()) {
            infoAttrs.insert_or_assign("rev", rev->gitRev());
            auto lastModified = std::stoull(runProgram("git", true, { "-C", repoDir, "log", "-1", "--format=%ct", "--no-show-signature", rev->gitRev() }));
            infoAttrs.insert_or_assign("lastModified", lastModified);
        } else
            infoAttrs.insert_or_assign("lastModified", 0);

        if (auto treeHash = input.getTreeHash())
            infoAttrs.insert_or_assign("treeHash", treeHash->gitRev());

        if (!shallow) {
            if (auto rev = input.getRev())
                infoAttrs.insert_or_assign("revCount",
                    std::stoull(runProgram("git", true, { "-C", repoDir, "rev-list", "--count", rev->gitRev() })));
            else
                infoAttrs.insert_or_assign("revCount", 0);
        }

        if (!_input.getRev() && !_input.getTreeHash())
            getCache()->add(
                store,
                mutableAttrs,
                infoAttrs,
                storePathDesc,
                false);

        getCache()->add(
            store,
            getImmutableAttrs(),
            infoAttrs,
            storePathDesc,
            true);

        return makeResult(infoAttrs, std::move(storePathDesc));
    }
};

static auto rGitInputScheme = OnStartup([] { registerInputScheme(std::make_unique<GitInputScheme>()); });

}<|MERGE_RESOLUTION|>--- conflicted
+++ resolved
@@ -60,11 +60,7 @@
         if (maybeGetStrAttr(attrs, "type") != "git") return {};
 
         for (auto & [name, value] : attrs)
-<<<<<<< HEAD
-            if (name != "type" && name != "url" && name != "ref" && name != "rev" && name != "shallow" && name != "submodules" && name != "gitIngestion" && name != "treeHash" && name != "lastModified" && name != "revCount" && name != "narHash")
-=======
-            if (name != "type" && name != "url" && name != "ref" && name != "rev" && name != "shallow" && name != "submodules" && name != "lastModified" && name != "revCount" && name != "narHash" && name != "allRefs")
->>>>>>> 554f006f
+            if (name != "type" && name != "url" && name != "ref" && name != "rev" && name != "shallow" && name != "submodules" && name != "gitIngestion" && name != "treeHash" && name != "lastModified" && name != "revCount" && name != "narHash" && name != "allRefs")
                 throw Error("unsupported Git input attribute '%s'", name);
 
         parseURL(getStrAttr(attrs, "url"));
@@ -478,9 +474,18 @@
         AutoDelete delTmpDir(tmpDir, true);
         PathFilter filter = defaultPathFilter;
 
+        auto [gitHash, gitHashType] = input.getTreeHash()
+            ? (std::pair { input.getTreeHash().value(), true })
+            : (std::pair { input.getRev().value(), false });
+
         RunOptions checkCommitOpts(
             "git",
-            { "-C", repoDir, "cat-file", "commit", input.getRev()->gitRev() }
+            {
+                "-C", repoDir,
+                "cat-file",
+                gitHashType ? "tree" : "commit",
+                gitHash.gitRev(),
+            }
         );
         checkCommitOpts.searchPath = true;
         checkCommitOpts.mergeStderrToStdout = true;
@@ -494,7 +499,7 @@
                     "Please make sure that the " ANSI_BOLD "rev" ANSI_NORMAL " exists on the "
                     ANSI_BOLD "ref" ANSI_NORMAL " you've specified or add " ANSI_BOLD
                     "allRefs = true;" ANSI_NORMAL " to " ANSI_BOLD "fetchGit" ANSI_NORMAL ".",
-                input.getRev()->gitRev(),
+                gitHash.gitRev(),
                 *input.getRef(),
                 actualUrl
             );
@@ -503,10 +508,9 @@
         if (submodules) {
             if (input.getTreeHash())
                 throw Error("Cannot fetch specific tree hashes if there are submodules");
-            warn("Nix's computed git tree hash will be different when submodules are converted to regular directories");
-        }
-
-        if (submodules) {
+            if (ingestionMethod == FileIngestionMethod::Git)
+                warn("Nix's computed git tree hash will be different when submodules are converted to regular directories");
+
             Path tmpGitDir = createTempDir();
             AutoDelete delTmpGitDir(tmpGitDir, true);
 
