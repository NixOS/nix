--- conflicted
+++ resolved
@@ -327,15 +327,7 @@
 
     std::vector<std::tuple<Submodule, Hash>> getSubmodules(const Hash & rev, bool exportIgnore) override;
 
-<<<<<<< HEAD
-    //void smudgeLfs() override;
-
-    std::string resolveSubmoduleUrl(
-        const std::string & url,
-        const std::string & base) override
-=======
     std::string resolveSubmoduleUrl(const std::string & url) override
->>>>>>> 85434604
     {
         git_buf buf = GIT_BUF_INIT;
         if (git_submodule_resolve_url(&buf, *this, url.c_str()))
@@ -521,7 +513,6 @@
 /**
  * Raw git tree input accessor.
  */
-<<<<<<< HEAD
 
 static int attr_callback(const char *name, const char *value, void *payload) {
     warn("got an attribute! it's %s = %s", name, value);
@@ -533,10 +524,7 @@
     //return 0; // Continue iterating
 }
 
-struct GitInputAccessor : InputAccessor
-=======
 struct GitSourceAccessor : SourceAccessor
->>>>>>> 85434604
 {
     ref<GitRepoImpl> repo;
     Object root;
