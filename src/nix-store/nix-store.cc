#include "archive.hh"
#include "derivations.hh"
#include "dotgraph.hh"
#include "globals.hh"
#include "local-store.hh"
#include "monitor-fd.hh"
#include "serve-protocol.hh"
#include "shared.hh"
#include "util.hh"
#include "worker-protocol.hh"
#include "graphml.hh"
#include "../nix/legacy.hh"

#include <iostream>
#include <algorithm>
#include <cstdio>

#include <sys/types.h>
#include <sys/stat.h>
#include <fcntl.h>

#if HAVE_SODIUM
#include <sodium.h>
#endif


using namespace nix;
using std::cin;
using std::cout;


typedef void (* Operation) (Strings opFlags, Strings opArgs);


static Path gcRoot;
static int rootNr = 0;
static bool indirectRoot = false;
static bool noOutput = false;
static std::shared_ptr<Store> store;


ref<LocalStore> ensureLocalStore()
{
    auto store2 = std::dynamic_pointer_cast<LocalStore>(store);
    if (!store2) throw Error("you don't have sufficient rights to use this command");
    return ref<LocalStore>(store2);
}


static StorePath useDeriver(const StorePath & path)
{
    if (path.isDerivation()) return path;
    auto info = store->queryPathInfo(path);
    if (!info->deriver)
        throw Error("deriver of path '%s' is not known", store->printStorePath(path));
    return *info->deriver;
}


/* Realise the given path.  For a derivation that means build it; for
   other paths it means ensure their validity. */
static PathSet realisePath(StorePathWithOutputs path, bool build = true)
{
    auto store2 = std::dynamic_pointer_cast<LocalFSStore>(store);

    if (path.path.isDerivation()) {
        if (build) store->buildPaths({path});
        Derivation drv = store->derivationFromPath(path.path);
        rootNr++;

        if (path.outputs.empty())
            for (auto & i : drv.outputs) path.outputs.insert(i.first);

        PathSet outputs;
        for (auto & j : path.outputs) {
            DerivationOutputs::iterator i = drv.outputs.find(j);
            if (i == drv.outputs.end())
                throw Error("derivation '%s' does not have an output named '%s'",
                    store2->printStorePath(path.path), j);
            auto outPath = store2->printStorePath(i->second.path(*store, drv.name));
            if (store2) {
                if (gcRoot == "")
                    printGCWarning();
                else {
                    Path rootName = gcRoot;
                    if (rootNr > 1) rootName += "-" + std::to_string(rootNr);
                    if (i->first != "out") rootName += "-" + i->first;
                    outPath = store2->addPermRoot(store->parseStorePath(outPath), rootName, indirectRoot);
                }
            }
            outputs.insert(outPath);
        }
        return outputs;
    }

    else {
        if (build) store->ensurePath(path.path);
        else if (!store->isValidPath(path.path))
            throw Error("path '%s' does not exist and cannot be created", store->printStorePath(path.path));
        if (store2) {
            if (gcRoot == "")
                printGCWarning();
            else {
                Path rootName = gcRoot;
                rootNr++;
                if (rootNr > 1) rootName += "-" + std::to_string(rootNr);
                return {store2->addPermRoot(path.path, rootName, indirectRoot)};
            }
        }
        return {store->printStorePath(path.path)};
    }
}


/* Realise the given paths. */
static void opRealise(Strings opFlags, Strings opArgs)
{
    bool dryRun = false;
    BuildMode buildMode = bmNormal;
    bool ignoreUnknown = false;

    for (auto & i : opFlags)
        if (i == "--dry-run") dryRun = true;
        else if (i == "--repair") buildMode = bmRepair;
        else if (i == "--check") buildMode = bmCheck;
        else if (i == "--ignore-unknown") ignoreUnknown = true;
        else throw UsageError("unknown flag '%1%'", i);

    std::vector<StorePathWithOutputs> paths;
    for (auto & i : opArgs)
        paths.push_back(store->followLinksToStorePathWithOutputs(i));

    uint64_t downloadSize, narSize;
    StorePathSet willBuild, willSubstitute, unknown;
    store->queryMissing(paths, willBuild, willSubstitute, unknown, downloadSize, narSize);

    if (ignoreUnknown) {
        std::vector<StorePathWithOutputs> paths2;
        for (auto & i : paths)
            if (!unknown.count(i.path)) paths2.push_back(i);
        paths = std::move(paths2);
        unknown = StorePathSet();
    }

    if (settings.printMissing)
        printMissing(ref<Store>(store), willBuild, willSubstitute, unknown, downloadSize, narSize);

    if (dryRun) return;

    /* Build all paths at the same time to exploit parallelism. */
    store->buildPaths(paths, buildMode);

    if (!ignoreUnknown)
        for (auto & i : paths) {
            auto paths2 = realisePath(i, false);
            if (!noOutput)
                for (auto & j : paths2)
                    cout << fmt("%1%\n", j);
        }
}


/* Add files to the Nix store and print the resulting paths. */
static void opAdd(Strings opFlags, Strings opArgs)
{
    if (!opFlags.empty()) throw UsageError("unknown flag");

    for (auto & i : opArgs)
        cout << fmt("%s\n", store->printStorePath(store->addToStore(std::string(baseNameOf(i)), i)));
}


/* Preload the output of a fixed-output derivation into the Nix
   store. */
static void opAddFixed(Strings opFlags, Strings opArgs)
{
    auto method = FileIngestionMethod::Flat;

    for (auto & i : opFlags)
        if (i == "--recursive") method = FileIngestionMethod::Recursive;
        else throw UsageError("unknown flag '%1%'", i);

    if (opArgs.empty())
        throw UsageError("first argument must be hash algorithm");

    HashType hashAlgo = parseHashType(opArgs.front());
    opArgs.pop_front();

    for (auto & i : opArgs)
        std::cout << fmt("%s\n", store->printStorePath(store->addToStoreSlow(baseNameOf(i), i, method, hashAlgo).path));
}


/* Hack to support caching in `nix-prefetch-url'. */
static void opPrintFixedPath(Strings opFlags, Strings opArgs)
{
    auto method = FileIngestionMethod::Flat;

    for (auto i : opFlags)
        if (i == "--recursive") method = FileIngestionMethod::Recursive;
        else throw UsageError("unknown flag '%1%'", i);

    if (opArgs.size() != 3)
        throw UsageError("'--print-fixed-path' requires three arguments");

    Strings::iterator i = opArgs.begin();
    HashType hashAlgo = parseHashType(*i++);
    string hash = *i++;
    string name = *i++;

<<<<<<< HEAD
    cout << fmt("%s\n", store->printStorePath(store->makeFixedOutputPath(name, FixedOutputInfo {
        {
            .method = method,
            .hash = Hash::parseAny(hash, hashAlgo),
        },
        {},
    })));
=======
    cout << fmt("%s\n", store->printStorePath(store->makeFixedOutputPath(recursive, Hash::parseAny(hash, hashAlgo), name)));
>>>>>>> e3a2154f
}


static StorePathSet maybeUseOutputs(const StorePath & storePath, bool useOutput, bool forceRealise)
{
    if (forceRealise) realisePath({storePath});
    if (useOutput && storePath.isDerivation()) {
        auto drv = store->derivationFromPath(storePath);
        StorePathSet outputs;
        for (auto & i : drv.outputs)
            outputs.insert(i.second.path(*store, drv.name));
        return outputs;
    }
    else return {storePath};
}


/* Some code to print a tree representation of a derivation dependency
   graph.  Topological sorting is used to keep the tree relatively
   flat. */
static void printTree(const StorePath & path,
    const string & firstPad, const string & tailPad, StorePathSet & done)
{
    if (!done.insert(path).second) {
        cout << fmt("%s%s [...]\n", firstPad, store->printStorePath(path));
        return;
    }

    cout << fmt("%s%s\n", firstPad, store->printStorePath(path));

    auto info = store->queryPathInfo(path);

    /* Topologically sort under the relation A < B iff A \in
       closure(B).  That is, if derivation A is an (possibly indirect)
       input of B, then A is printed first.  This has the effect of
       flattening the tree, preventing deeply nested structures.  */
    auto sorted = store->topoSortPaths(info->referencesPossiblyToSelf());
    reverse(sorted.begin(), sorted.end());

    for (const auto &[n, i] : enumerate(sorted)) {
        bool last = n + 1 == sorted.size();
        printTree(i,
            tailPad + (last ? treeLast : treeConn),
            tailPad + (last ? treeNull : treeLine),
            done);
    }
}


/* Perform various sorts of queries. */
static void opQuery(Strings opFlags, Strings opArgs)
{
    enum QueryType
        { qDefault, qOutputs, qRequisites, qReferences, qReferrers
        , qReferrersClosure, qDeriver, qBinding, qHash, qSize
        , qTree, qGraph, qGraphML, qResolve, qRoots };
    QueryType query = qDefault;
    bool useOutput = false;
    bool includeOutputs = false;
    bool forceRealise = false;
    string bindingName;

    for (auto & i : opFlags) {
        QueryType prev = query;
        if (i == "--outputs") query = qOutputs;
        else if (i == "--requisites" || i == "-R") query = qRequisites;
        else if (i == "--references") query = qReferences;
        else if (i == "--referrers" || i == "--referers") query = qReferrers;
        else if (i == "--referrers-closure" || i == "--referers-closure") query = qReferrersClosure;
        else if (i == "--deriver" || i == "-d") query = qDeriver;
        else if (i == "--binding" || i == "-b") {
            if (opArgs.size() == 0)
                throw UsageError("expected binding name");
            bindingName = opArgs.front();
            opArgs.pop_front();
            query = qBinding;
        }
        else if (i == "--hash") query = qHash;
        else if (i == "--size") query = qSize;
        else if (i == "--tree") query = qTree;
        else if (i == "--graph") query = qGraph;
        else if (i == "--graphml") query = qGraphML;
        else if (i == "--resolve") query = qResolve;
        else if (i == "--roots") query = qRoots;
        else if (i == "--use-output" || i == "-u") useOutput = true;
        else if (i == "--force-realise" || i == "--force-realize" || i == "-f") forceRealise = true;
        else if (i == "--include-outputs") includeOutputs = true;
        else throw UsageError("unknown flag '%1%'", i);
        if (prev != qDefault && prev != query)
            throw UsageError("query type '%1%' conflicts with earlier flag", i);
    }

    if (query == qDefault) query = qOutputs;

    RunPager pager;

    switch (query) {

        case qOutputs: {
            for (auto & i : opArgs) {
                auto i2 = store->followLinksToStorePath(i);
                if (forceRealise) realisePath({i2});
                Derivation drv = store->derivationFromPath(i2);
                for (auto & j : drv.outputs)
                    cout << fmt("%1%\n", store->printStorePath(j.second.path(*store, drv.name)));
            }
            break;
        }

        case qRequisites:
        case qReferences:
        case qReferrers:
        case qReferrersClosure: {
            StorePathSet paths;
            for (auto & i : opArgs) {
                auto ps = maybeUseOutputs(store->followLinksToStorePath(i), useOutput, forceRealise);
                for (auto & j : ps) {
                    if (query == qRequisites) store->computeFSClosure(j, paths, false, includeOutputs);
                    else if (query == qReferences) {
                        for (auto & p : store->queryPathInfo(j)->referencesPossiblyToSelf())
                            paths.insert(p);
                    }
                    else if (query == qReferrers) {
                        StorePathSet tmp;
                        store->queryReferrers(j, tmp);
                        for (auto & i : tmp)
                            paths.insert(i);
                    }
                    else if (query == qReferrersClosure) store->computeFSClosure(j, paths, true);
                }
            }
            auto sorted = store->topoSortPaths(paths);
            for (StorePaths::reverse_iterator i = sorted.rbegin();
                 i != sorted.rend(); ++i)
                cout << fmt("%s\n", store->printStorePath(*i));
            break;
        }

        case qDeriver:
            for (auto & i : opArgs) {
                auto path = store->followLinksToStorePath(i);
                auto info = store->queryPathInfo(path);
                cout << fmt("%s\n", info->deriver ? store->printStorePath(*info->deriver) : "unknown-deriver");
            }
            break;

        case qBinding:
            for (auto & i : opArgs) {
                auto path = useDeriver(store->followLinksToStorePath(i));
                Derivation drv = store->derivationFromPath(path);
                StringPairs::iterator j = drv.env.find(bindingName);
                if (j == drv.env.end())
                    throw Error("derivation '%s' has no environment binding named '%s'",
                        store->printStorePath(path), bindingName);
                cout << fmt("%s\n", j->second);
            }
            break;

        case qHash:
        case qSize:
            for (auto & i : opArgs) {
                for (auto & j : maybeUseOutputs(store->followLinksToStorePath(i), useOutput, forceRealise)) {
                    auto info = store->queryPathInfo(j);
                    if (query == qHash) {
                        assert(info->narHash && info->narHash->type == htSHA256);
                        cout << fmt("%s\n", info->narHash->to_string(Base32, true));
                    } else if (query == qSize)
                        cout << fmt("%d\n", info->narSize);
                }
            }
            break;

        case qTree: {
            StorePathSet done;
            for (auto & i : opArgs)
                printTree(store->followLinksToStorePath(i), "", "", done);
            break;
        }

        case qGraph: {
            StorePathSet roots;
            for (auto & i : opArgs)
                for (auto & j : maybeUseOutputs(store->followLinksToStorePath(i), useOutput, forceRealise))
                    roots.insert(j);
            printDotGraph(ref<Store>(store), std::move(roots));
            break;
        }

        case qGraphML: {
            StorePathSet roots;
            for (auto & i : opArgs)
                for (auto & j : maybeUseOutputs(store->followLinksToStorePath(i), useOutput, forceRealise))
                    roots.insert(j);
            printGraphML(ref<Store>(store), std::move(roots));
            break;
        }

        case qResolve: {
            for (auto & i : opArgs)
                cout << fmt("%s\n", store->printStorePath(store->followLinksToStorePath(i)));
            break;
        }

        case qRoots: {
            StorePathSet args;
            for (auto & i : opArgs)
                for (auto & p : maybeUseOutputs(store->followLinksToStorePath(i), useOutput, forceRealise))
                    args.insert(p);

            StorePathSet referrers;
            store->computeFSClosure(
                args, referrers, true, settings.gcKeepOutputs, settings.gcKeepDerivations);

            Roots roots = store->findRoots(false);
            for (auto & [target, links] : roots)
                if (referrers.find(target) != referrers.end())
                    for (auto & link : links)
                        cout << fmt("%1% -> %2%\n", link, store->printStorePath(target));
            break;
        }

        default:
            abort();
    }
}


static void opPrintEnv(Strings opFlags, Strings opArgs)
{
    if (!opFlags.empty()) throw UsageError("unknown flag");
    if (opArgs.size() != 1) throw UsageError("'--print-env' requires one derivation store path");

    Path drvPath = opArgs.front();
    Derivation drv = store->derivationFromPath(store->parseStorePath(drvPath));

    /* Print each environment variable in the derivation in a format
     * that can be sourced by the shell. */
    for (auto & i : drv.env)
        cout << format("export %1%; %1%=%2%\n") % i.first % shellEscape(i.second);

    /* Also output the arguments.  This doesn't preserve whitespace in
       arguments. */
    cout << "export _args; _args='";
    bool first = true;
    for (auto & i : drv.args) {
        if (!first) cout << ' ';
        first = false;
        cout << shellEscape(i);
    }
    cout << "'\n";
}


static void opReadLog(Strings opFlags, Strings opArgs)
{
    if (!opFlags.empty()) throw UsageError("unknown flag");

    RunPager pager;

    for (auto & i : opArgs) {
        auto path = store->followLinksToStorePath(i);
        auto log = store->getBuildLog(path);
        if (!log)
            throw Error("build log of derivation '%s' is not available", store->printStorePath(path));
        std::cout << *log;
    }
}


static void opDumpDB(Strings opFlags, Strings opArgs)
{
    if (!opFlags.empty()) throw UsageError("unknown flag");
    if (!opArgs.empty()) {
        for (auto & i : opArgs)
            cout << store->makeValidityRegistration({store->followLinksToStorePath(i)}, true, true);
    } else {
        for (auto & i : store->queryAllValidPaths())
            cout << store->makeValidityRegistration({i}, true, true);
    }
}


static void registerValidity(bool reregister, bool hashGiven, bool canonicalise)
{
    ValidPathInfos infos;

    while (1) {
        auto info = decodeValidPathInfo(*store, cin, hashGiven);
        if (!info) break;
        if (!store->isValidPath(info->path) || reregister) {
            /* !!! races */
            if (canonicalise)
                canonicalisePathMetaData(store->printStorePath(info->path), -1);
            if (!hashGiven) {
                HashResult hash = hashPath(htSHA256, store->printStorePath(info->path));
                info->narHash = hash.first;
                info->narSize = hash.second;
            }
            infos.push_back(std::move(*info));
        }
    }

    ensureLocalStore()->registerValidPaths(infos);
}


static void opLoadDB(Strings opFlags, Strings opArgs)
{
    if (!opFlags.empty()) throw UsageError("unknown flag");
    if (!opArgs.empty())
        throw UsageError("no arguments expected");
    registerValidity(true, true, false);
}


static void opRegisterValidity(Strings opFlags, Strings opArgs)
{
    bool reregister = false; // !!! maybe this should be the default
    bool hashGiven = false;

    for (auto & i : opFlags)
        if (i == "--reregister") reregister = true;
        else if (i == "--hash-given") hashGiven = true;
        else throw UsageError("unknown flag '%1%'", i);

    if (!opArgs.empty()) throw UsageError("no arguments expected");

    registerValidity(reregister, hashGiven, true);
}


static void opCheckValidity(Strings opFlags, Strings opArgs)
{
    bool printInvalid = false;

    for (auto & i : opFlags)
        if (i == "--print-invalid") printInvalid = true;
        else throw UsageError("unknown flag '%1%'", i);

    for (auto & i : opArgs) {
        auto path = store->followLinksToStorePath(i);
        if (!store->isValidPath(path)) {
            if (printInvalid)
                cout << fmt("%s\n", store->printStorePath(path));
            else
                throw Error("path '%s' is not valid", store->printStorePath(path));
        }
    }
}


static void opGC(Strings opFlags, Strings opArgs)
{
    bool printRoots = false;
    GCOptions options;
    options.action = GCOptions::gcDeleteDead;

    GCResults results;

    /* Do what? */
    for (auto i = opFlags.begin(); i != opFlags.end(); ++i)
        if (*i == "--print-roots") printRoots = true;
        else if (*i == "--print-live") options.action = GCOptions::gcReturnLive;
        else if (*i == "--print-dead") options.action = GCOptions::gcReturnDead;
        else if (*i == "--max-freed")
            options.maxFreed = std::max(getIntArg<int64_t>(*i, i, opFlags.end(), true), (int64_t) 0);
        else throw UsageError("bad sub-operation '%1%' in GC", *i);

    if (!opArgs.empty()) throw UsageError("no arguments expected");

    if (printRoots) {
        Roots roots = store->findRoots(false);
        std::set<std::pair<Path, StorePath>> roots2;
        // Transpose and sort the roots.
        for (auto & [target, links] : roots)
            for (auto & link : links)
                roots2.emplace(link, target);
        for (auto & [link, target] : roots2)
            std::cout << link << " -> " << store->printStorePath(target) << "\n";
    }

    else {
        PrintFreed freed(options.action == GCOptions::gcDeleteDead, results);
        store->collectGarbage(options, results);

        if (options.action != GCOptions::gcDeleteDead)
            for (auto & i : results.paths)
                cout << i << std::endl;
    }
}


/* Remove paths from the Nix store if possible (i.e., if they do not
   have any remaining referrers and are not reachable from any GC
   roots). */
static void opDelete(Strings opFlags, Strings opArgs)
{
    GCOptions options;
    options.action = GCOptions::gcDeleteSpecific;

    for (auto & i : opFlags)
        if (i == "--ignore-liveness") options.ignoreLiveness = true;
        else throw UsageError("unknown flag '%1%'", i);

    for (auto & i : opArgs)
        options.pathsToDelete.insert(store->followLinksToStorePath(i));

    GCResults results;
    PrintFreed freed(true, results);
    store->collectGarbage(options, results);
}


/* Dump a path as a Nix archive.  The archive is written to stdout */
static void opDump(Strings opFlags, Strings opArgs)
{
    if (!opFlags.empty()) throw UsageError("unknown flag");
    if (opArgs.size() != 1) throw UsageError("only one argument allowed");

    FdSink sink(STDOUT_FILENO);
    string path = *opArgs.begin();
    dumpPath(path, sink);
    sink.flush();
}


/* Restore a value from a Nix archive.  The archive is read from stdin. */
static void opRestore(Strings opFlags, Strings opArgs)
{
    if (!opFlags.empty()) throw UsageError("unknown flag");
    if (opArgs.size() != 1) throw UsageError("only one argument allowed");

    FdSource source(STDIN_FILENO);
    restorePath(*opArgs.begin(), source);
}


static void opExport(Strings opFlags, Strings opArgs)
{
    for (auto & i : opFlags)
        throw UsageError("unknown flag '%1%'", i);

    StorePathSet paths;

    for (auto & i : opArgs)
        paths.insert(store->followLinksToStorePath(i));

    FdSink sink(STDOUT_FILENO);
    store->exportPaths(paths, sink);
    sink.flush();
}


static void opImport(Strings opFlags, Strings opArgs)
{
    for (auto & i : opFlags)
        throw UsageError("unknown flag '%1%'", i);

    if (!opArgs.empty()) throw UsageError("no arguments expected");

    FdSource source(STDIN_FILENO);
    auto paths = store->importPaths(source, NoCheckSigs);

    for (auto & i : paths)
        cout << fmt("%s\n", store->printStorePath(i)) << std::flush;
}


/* Initialise the Nix databases. */
static void opInit(Strings opFlags, Strings opArgs)
{
    if (!opFlags.empty()) throw UsageError("unknown flag");
    if (!opArgs.empty())
        throw UsageError("no arguments expected");
    /* Doesn't do anything right now; database tables are initialised
       automatically. */
}


/* Verify the consistency of the Nix environment. */
static void opVerify(Strings opFlags, Strings opArgs)
{
    if (!opArgs.empty())
        throw UsageError("no arguments expected");

    bool checkContents = false;
    RepairFlag repair = NoRepair;

    for (auto & i : opFlags)
        if (i == "--check-contents") checkContents = true;
        else if (i == "--repair") repair = Repair;
        else throw UsageError("unknown flag '%1%'", i);

    if (store->verifyStore(checkContents, repair)) {
        logWarning({
            .name = "Store consistency",
            .description = "not all errors were fixed"
            });
        throw Exit(1);
    }
}


/* Verify whether the contents of the given store path have not changed. */
static void opVerifyPath(Strings opFlags, Strings opArgs)
{
    if (!opFlags.empty())
        throw UsageError("no flags expected");

    int status = 0;

    for (auto & i : opArgs) {
        auto path = store->followLinksToStorePath(i);
        printMsg(lvlTalkative, "checking path '%s'...", store->printStorePath(path));
        auto info = store->queryPathInfo(path);
        HashSink sink(info->narHash->type);
        store->narFromPath(path, sink);
        auto current = sink.finish();
        if (current.first != info->narHash) {
            logError({
                .name = "Hash mismatch",
                .hint = hintfmt(
                    "path '%s' was modified! expected hash '%s', got '%s'",
                    store->printStorePath(path),
                    info->narHash->to_string(Base32, true),
                    current.first.to_string(Base32, true))
            });
            status = 1;
        }
    }

    throw Exit(status);
}


/* Repair the contents of the given path by redownloading it using a
   substituter (if available). */
static void opRepairPath(Strings opFlags, Strings opArgs)
{
    if (!opFlags.empty())
        throw UsageError("no flags expected");

    for (auto & i : opArgs)
        ensureLocalStore()->repairPath(store->followLinksToStorePath(i));
}

/* Optimise the disk space usage of the Nix store by hard-linking
   files with the same contents. */
static void opOptimise(Strings opFlags, Strings opArgs)
{
    if (!opArgs.empty() || !opFlags.empty())
        throw UsageError("no arguments expected");

    store->optimiseStore();
}

/* Serve the nix store in a way usable by a restricted ssh user. */
static void opServe(Strings opFlags, Strings opArgs)
{
    bool writeAllowed = false;
    for (auto & i : opFlags)
        if (i == "--write") writeAllowed = true;
        else throw UsageError("unknown flag '%1%'", i);

    if (!opArgs.empty()) throw UsageError("no arguments expected");

    FdSource in(STDIN_FILENO);
    FdSink out(STDOUT_FILENO);

    /* Exchange the greeting. */
    unsigned int magic = readInt(in);
    if (magic != SERVE_MAGIC_1) throw Error("protocol mismatch");
    out << SERVE_MAGIC_2 << SERVE_PROTOCOL_VERSION;
    out.flush();
    unsigned int clientVersion = readInt(in);

    auto getBuildSettings = [&]() {
        // FIXME: changing options here doesn't work if we're
        // building through the daemon.
        verbosity = lvlError;
        settings.keepLog = false;
        settings.useSubstitutes = false;
        settings.maxSilentTime = readInt(in);
        settings.buildTimeout = readInt(in);
        if (GET_PROTOCOL_MINOR(clientVersion) >= 2)
            settings.maxLogSize = readNum<unsigned long>(in);
        if (GET_PROTOCOL_MINOR(clientVersion) >= 3) {
            settings.buildRepeat = readInt(in);
            settings.enforceDeterminism = readInt(in);
            settings.runDiffHook = true;
        }
        settings.printRepeatedBuilds = false;
    };

    while (true) {
        ServeCommand cmd;
        try {
            cmd = (ServeCommand) readInt(in);
        } catch (EndOfFile & e) {
            break;
        }

        switch (cmd) {

            case cmdQueryValidPaths: {
                bool lock = readInt(in);
                bool substitute = readInt(in);
                auto paths = readStorePaths<StorePathSet>(*store, in);
                if (lock && writeAllowed)
                    for (auto & path : paths)
                        store->addTempRoot(path);

                /* If requested, substitute missing paths. This
                   implements nix-copy-closure's --use-substitutes
                   flag. */
                if (substitute && writeAllowed) {
                    /* Filter out .drv files (we don't want to build anything). */
                    std::vector<StorePathWithOutputs> paths2;
                    for (auto & path : paths)
                        if (!path.isDerivation())
                            paths2.push_back({path});
                    uint64_t downloadSize, narSize;
                    StorePathSet willBuild, willSubstitute, unknown;
                    store->queryMissing(paths2,
                        willBuild, willSubstitute, unknown, downloadSize, narSize);
                    /* FIXME: should use ensurePath(), but it only
                       does one path at a time. */
                    if (!willSubstitute.empty())
                        try {
                            std::vector<StorePathWithOutputs> subs;
                            for (auto & p : willSubstitute) subs.push_back({p});
                            store->buildPaths(subs);
                        } catch (Error & e) {
                            logWarning(e.info());
                        }
                }

                writeStorePaths(*store, out, store->queryValidPaths(paths));
                break;
            }

            case cmdQueryPathInfos: {
                auto paths = readStorePaths<StorePathSet>(*store, in);
                // !!! Maybe we want a queryPathInfos?
                for (auto & i : paths) {
                    try {
                        auto info = store->queryPathInfo(i);
                        out << store->printStorePath(info->path)
                            << (info->deriver ? store->printStorePath(*info->deriver) : "");
                        writeStorePaths(*store, out, info->referencesPossiblyToSelf());
                        // !!! Maybe we want compression?
                        out << info->narSize // downloadSize
                            << info->narSize;
                        if (GET_PROTOCOL_MINOR(clientVersion) >= 4)
                            out << (info->narHash ? info->narHash->to_string(Base32, true) : "")
                                << renderContentAddress(info->ca)
                                << info->sigs;
                    } catch (InvalidPath &) {
                    }
                }
                out << "";
                break;
            }

            case cmdDumpStorePath: {
                auto path = store->parseStorePath(readString(in));
                store->narFromPath(path, out);
                break;
            }

            case cmdImportPaths: {
                if (!writeAllowed) throw Error("importing paths is not allowed");
                store->importPaths(in, NoCheckSigs); // FIXME: should we skip sig checking?
                out << 1; // indicate success
                break;
            }

            case cmdExportPaths: {
                readInt(in); // obsolete
                store->exportPaths(readStorePaths<StorePathSet>(*store, in), out);
                break;
            }

            case cmdBuildPaths: {

                if (!writeAllowed) throw Error("building paths is not allowed");

                std::vector<StorePathWithOutputs> paths;
                for (auto & s : readStrings<Strings>(in))
                    paths.push_back(store->parsePathWithOutputs(s));

                getBuildSettings();

                try {
                    MonitorFdHup monitor(in.fd);
                    store->buildPaths(paths);
                    out << 0;
                } catch (Error & e) {
                    assert(e.status);
                    out << e.status << e.msg();
                }
                break;
            }

            case cmdBuildDerivation: { /* Used by hydra-queue-runner. */

                if (!writeAllowed) throw Error("building paths is not allowed");

                auto drvPath = store->parseStorePath(readString(in));
                BasicDerivation drv;
                readDerivation(in, *store, drv, Derivation::nameFromPath(drvPath));

                getBuildSettings();

                MonitorFdHup monitor(in.fd);
                auto status = store->buildDerivation(drvPath, drv);

                out << status.status << status.errorMsg;

                if (GET_PROTOCOL_MINOR(clientVersion) >= 3)
                    out << status.timesBuilt << status.isNonDeterministic << status.startTime << status.stopTime;

                break;
            }

            case cmdQueryClosure: {
                bool includeOutputs = readInt(in);
                StorePathSet closure;
                store->computeFSClosure(readStorePaths<StorePathSet>(*store, in),
                    closure, false, includeOutputs);
                writeStorePaths(*store, out, closure);
                break;
            }

            case cmdAddToStoreNar: {
                if (!writeAllowed) throw Error("importing paths is not allowed");

                auto path = readString(in);
                ValidPathInfo info(store->parseStorePath(path));
                auto deriver = readString(in);
                if (deriver != "")
                    info.deriver = store->parseStorePath(deriver);
                info.narHash = Hash::parseAny(readString(in), htSHA256);
<<<<<<< HEAD
                info.setReferencesPossiblyToSelf(readStorePaths<StorePathSet>(*store, in));
=======
                info.references = readStorePaths<StorePathSet>(*store, in);
>>>>>>> e3a2154f
                in >> info.registrationTime >> info.narSize >> info.ultimate;
                info.sigs = readStrings<StringSet>(in);
                info.ca = parseContentAddressOpt(readString(in));

                if (info.narSize == 0)
                    throw Error("narInfo is too old and missing the narSize field");

                SizedSource sizedSource(in, info.narSize);

                store->addToStore(info, sizedSource, NoRepair, NoCheckSigs);

                // consume all the data that has been sent before continuing.
                sizedSource.drainAll();

                out << 1; // indicate success

                break;
            }

            default:
                throw Error("unknown serve command %1%", cmd);
        }

        out.flush();
    }
}


static void opGenerateBinaryCacheKey(Strings opFlags, Strings opArgs)
{
    for (auto & i : opFlags)
        throw UsageError("unknown flag '%1%'", i);

    if (opArgs.size() != 3) throw UsageError("three arguments expected");
    auto i = opArgs.begin();
    string keyName = *i++;
    string secretKeyFile = *i++;
    string publicKeyFile = *i++;

#if HAVE_SODIUM
    if (sodium_init() == -1)
        throw Error("could not initialise libsodium");

    unsigned char pk[crypto_sign_PUBLICKEYBYTES];
    unsigned char sk[crypto_sign_SECRETKEYBYTES];
    if (crypto_sign_keypair(pk, sk) != 0)
        throw Error("key generation failed");

    writeFile(publicKeyFile, keyName + ":" + base64Encode(string((char *) pk, crypto_sign_PUBLICKEYBYTES)));
    umask(0077);
    writeFile(secretKeyFile, keyName + ":" + base64Encode(string((char *) sk, crypto_sign_SECRETKEYBYTES)));
#else
    throw Error("Nix was not compiled with libsodium, required for signed binary cache support");
#endif
}


static void opVersion(Strings opFlags, Strings opArgs)
{
    printVersion("nix-store");
}


/* Scan the arguments; find the operation, set global flags, put all
   other flags in a list, and put all other arguments in another
   list. */
static int _main(int argc, char * * argv)
{
    {
        Strings opFlags, opArgs;
        Operation op = 0;

        parseCmdLine(argc, argv, [&](Strings::iterator & arg, const Strings::iterator & end) {
            Operation oldOp = op;

            if (*arg == "--help")
                showManPage("nix-store");
            else if (*arg == "--version")
                op = opVersion;
            else if (*arg == "--realise" || *arg == "--realize" || *arg == "-r")
                op = opRealise;
            else if (*arg == "--add" || *arg == "-A")
                op = opAdd;
            else if (*arg == "--add-fixed")
                op = opAddFixed;
            else if (*arg == "--print-fixed-path")
                op = opPrintFixedPath;
            else if (*arg == "--delete")
                op = opDelete;
            else if (*arg == "--query" || *arg == "-q")
                op = opQuery;
            else if (*arg == "--print-env")
                op = opPrintEnv;
            else if (*arg == "--read-log" || *arg == "-l")
                op = opReadLog;
            else if (*arg == "--dump-db")
                op = opDumpDB;
            else if (*arg == "--load-db")
                op = opLoadDB;
            else if (*arg == "--register-validity")
                op = opRegisterValidity;
            else if (*arg == "--check-validity")
                op = opCheckValidity;
            else if (*arg == "--gc")
                op = opGC;
            else if (*arg == "--dump")
                op = opDump;
            else if (*arg == "--restore")
                op = opRestore;
            else if (*arg == "--export")
                op = opExport;
            else if (*arg == "--import")
                op = opImport;
            else if (*arg == "--init")
                op = opInit;
            else if (*arg == "--verify")
                op = opVerify;
            else if (*arg == "--verify-path")
                op = opVerifyPath;
            else if (*arg == "--repair-path")
                op = opRepairPath;
            else if (*arg == "--optimise" || *arg == "--optimize")
                op = opOptimise;
            else if (*arg == "--serve")
                op = opServe;
            else if (*arg == "--generate-binary-cache-key")
                op = opGenerateBinaryCacheKey;
            else if (*arg == "--add-root")
                gcRoot = absPath(getArg(*arg, arg, end));
            else if (*arg == "--indirect")
                indirectRoot = true;
            else if (*arg == "--no-output")
                noOutput = true;
            else if (*arg != "" && arg->at(0) == '-') {
                opFlags.push_back(*arg);
                if (*arg == "--max-freed" || *arg == "--max-links" || *arg == "--max-atime") /* !!! hack */
                    opFlags.push_back(getArg(*arg, arg, end));
            }
            else
                opArgs.push_back(*arg);

            if (oldOp && oldOp != op)
                throw UsageError("only one operation may be specified");

            return true;
        });

        initPlugins();

        if (!op) throw UsageError("no operation specified");

        if (op != opDump && op != opRestore) /* !!! hack */
            store = openStore();

        op(opFlags, opArgs);

        logger->stop();

        return 0;
    }
}

static RegisterLegacyCommand s1("nix-store", _main);<|MERGE_RESOLUTION|>--- conflicted
+++ resolved
@@ -208,7 +208,6 @@
     string hash = *i++;
     string name = *i++;
 
-<<<<<<< HEAD
     cout << fmt("%s\n", store->printStorePath(store->makeFixedOutputPath(name, FixedOutputInfo {
         {
             .method = method,
@@ -216,9 +215,6 @@
         },
         {},
     })));
-=======
-    cout << fmt("%s\n", store->printStorePath(store->makeFixedOutputPath(recursive, Hash::parseAny(hash, hashAlgo), name)));
->>>>>>> e3a2154f
 }
 
 
@@ -962,11 +958,7 @@
                 if (deriver != "")
                     info.deriver = store->parseStorePath(deriver);
                 info.narHash = Hash::parseAny(readString(in), htSHA256);
-<<<<<<< HEAD
                 info.setReferencesPossiblyToSelf(readStorePaths<StorePathSet>(*store, in));
-=======
-                info.references = readStorePaths<StorePathSet>(*store, in);
->>>>>>> e3a2154f
                 in >> info.registrationTime >> info.narSize >> info.ultimate;
                 info.sigs = readStrings<StringSet>(in);
                 info.ca = parseContentAddressOpt(readString(in));
