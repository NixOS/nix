#include "archive.hh"
#include "derivations.hh"
#include "dotgraph.hh"
#include "globals.hh"
#include "local-store.hh"
#include "monitor-fd.hh"
#include "serve-protocol.hh"
#include "shared.hh"
#include "util.hh"
#include "worker-protocol.hh"
#include "graphml.hh"
#include "../nix/legacy.hh"

#include <iostream>
#include <algorithm>
#include <cstdio>

#include <sys/types.h>
#include <sys/stat.h>
#include <fcntl.h>

#if HAVE_SODIUM
#include <sodium.h>
#endif


using namespace nix;
using std::cin;
using std::cout;


typedef void (* Operation) (Strings opFlags, Strings opArgs);


static Path gcRoot;
static int rootNr = 0;
static bool indirectRoot = false;
static bool noOutput = false;
static std::shared_ptr<Store> store;


ref<LocalStore> ensureLocalStore()
{
    auto store2 = std::dynamic_pointer_cast<LocalStore>(store);
    if (!store2) throw Error("you don't have sufficient rights to use this command");
    return ref<LocalStore>(store2);
}


static StorePath useDeriver(const StorePath & path)
{
    if (path.isDerivation()) return path;
    auto info = store->queryPathInfo(path);
    if (!info->deriver)
        throw Error("deriver of path '%s' is not known", store->printStorePath(path));
    return *info->deriver;
}


/* Realise the given path.  For a derivation that means build it; for
   other paths it means ensure their validity. */
static PathSet realisePath(StorePathWithOutputs path, bool build = true)
{
    auto store2 = std::dynamic_pointer_cast<LocalFSStore>(store);

    if (path.path.isDerivation()) {
        if (build) store->buildPaths({path});
        Derivation drv = store->derivationFromPath(path.path);
        rootNr++;

        if (path.outputs.empty())
            for (auto & i : drv.outputs) path.outputs.insert(i.first);

        PathSet outputs;
        for (auto & j : path.outputs) {
            DerivationOutputs::iterator i = drv.outputs.find(j);
            if (i == drv.outputs.end())
                throw Error("derivation '%s' does not have an output named '%s'",
                    store2->printStorePath(path.path), j);
            auto outPath = store2->printStorePath(i->second.path);
            if (store2) {
                if (gcRoot == "")
                    printGCWarning();
                else {
                    Path rootName = gcRoot;
                    if (rootNr > 1) rootName += "-" + std::to_string(rootNr);
                    if (i->first != "out") rootName += "-" + i->first;
                    outPath = store2->addPermRoot(store->parseStorePath(outPath), rootName, indirectRoot);
                }
            }
            outputs.insert(outPath);
        }
        return outputs;
    }

    else {
        if (build) store->ensurePath(path.path);
        else if (!store->isValidPath(path.path))
            throw Error("path '%s' does not exist and cannot be created", store->printStorePath(path.path));
        if (store2) {
            if (gcRoot == "")
                printGCWarning();
            else {
                Path rootName = gcRoot;
                rootNr++;
                if (rootNr > 1) rootName += "-" + std::to_string(rootNr);
                return {store2->addPermRoot(path.path, rootName, indirectRoot)};
            }
        }
        return {store->printStorePath(path.path)};
    }
}


/* Realise the given paths. */
static void opRealise(Strings opFlags, Strings opArgs)
{
    bool dryRun = false;
    BuildMode buildMode = bmNormal;
    bool ignoreUnknown = false;

    for (auto & i : opFlags)
        if (i == "--dry-run") dryRun = true;
        else if (i == "--repair") buildMode = bmRepair;
        else if (i == "--check") buildMode = bmCheck;
        else if (i == "--ignore-unknown") ignoreUnknown = true;
        else throw UsageError("unknown flag '%1%'", i);

    std::vector<StorePathWithOutputs> paths;
    for (auto & i : opArgs)
        paths.push_back(store->followLinksToStorePathWithOutputs(i));

    unsigned long long downloadSize, narSize;
    StorePathSet willBuild, willSubstitute, unknown;
    store->queryMissing(paths, willBuild, willSubstitute, unknown, downloadSize, narSize);

    if (ignoreUnknown) {
        std::vector<StorePathWithOutputs> paths2;
        for (auto & i : paths)
            if (!unknown.count(i.path)) paths2.push_back(i);
        paths = std::move(paths2);
        unknown = StorePathSet();
    }

    if (settings.printMissing)
        printMissing(ref<Store>(store), willBuild, willSubstitute, unknown, downloadSize, narSize);

    if (dryRun) return;

    /* Build all paths at the same time to exploit parallelism. */
    store->buildPaths(paths, buildMode);

    if (!ignoreUnknown)
        for (auto & i : paths) {
            auto paths2 = realisePath(i, false);
            if (!noOutput)
                for (auto & j : paths2)
                    cout << fmt("%1%\n", j);
        }
}


/* Add files to the Nix store and print the resulting paths. */
static void opAdd(Strings opFlags, Strings opArgs)
{
    if (!opFlags.empty()) throw UsageError("unknown flag");

    for (auto & i : opArgs)
        cout << fmt("%s\n", store->printStorePath(store->addToStore(std::string(baseNameOf(i)), i)));
}


/* Preload the output of a fixed-output derivation into the Nix
   store. */
static void opAddFixed(Strings opFlags, Strings opArgs)
{
    auto method = FileIngestionMethod::Flat;

    for (auto & i : opFlags)
        if (i == "--recursive") method = FileIngestionMethod::Recursive;
        else throw UsageError("unknown flag '%1%'", i);

    if (opArgs.empty())
        throw UsageError("first argument must be hash algorithm");

    HashType hashAlgo = parseHashType(opArgs.front());
    opArgs.pop_front();

    for (auto & i : opArgs)
<<<<<<< HEAD
        cout << fmt("%s\n", store->printStorePath(store->addToStore(std::string(baseNameOf(i)), i, method, hashAlgo)));
=======
        std::cout << fmt("%s\n", store->printStorePath(store->addToStoreSlow(baseNameOf(i), i, method, hashAlgo).path));
>>>>>>> 8173e7bf
}


/* Hack to support caching in `nix-prefetch-url'. */
static void opPrintFixedPath(Strings opFlags, Strings opArgs)
{
    auto method = FileIngestionMethod::Flat;

    for (auto i : opFlags)
        if (i == "--recursive") method = FileIngestionMethod::Recursive;
        else throw UsageError("unknown flag '%1%'", i);

    if (opArgs.size() != 3)
        throw UsageError("'--print-fixed-path' requires three arguments");

    Strings::iterator i = opArgs.begin();
    HashType hashAlgo = parseHashType(*i++);
    string hash = *i++;
    string name = *i++;

    cout << fmt("%s\n", store->printStorePath(store->makeFixedOutputPath(method, Hash(hash, hashAlgo), name)));
}


static StorePathSet maybeUseOutputs(const StorePath & storePath, bool useOutput, bool forceRealise)
{
    if (forceRealise) realisePath({storePath});
    if (useOutput && storePath.isDerivation()) {
        auto drv = store->derivationFromPath(storePath);
        StorePathSet outputs;
        for (auto & i : drv.outputs)
            outputs.insert(i.second.path);
        return outputs;
    }
    else return {storePath};
}


/* Some code to print a tree representation of a derivation dependency
   graph.  Topological sorting is used to keep the tree relatively
   flat. */
static void printTree(const StorePath & path,
    const string & firstPad, const string & tailPad, StorePathSet & done)
{
    if (!done.insert(path).second) {
        cout << fmt("%s%s [...]\n", firstPad, store->printStorePath(path));
        return;
    }

    cout << fmt("%s%s\n", firstPad, store->printStorePath(path));

    auto info = store->queryPathInfo(path);

    /* Topologically sort under the relation A < B iff A \in
       closure(B).  That is, if derivation A is an (possibly indirect)
       input of B, then A is printed first.  This has the effect of
       flattening the tree, preventing deeply nested structures.  */
    auto sorted = store->topoSortPaths(info->references);
    reverse(sorted.begin(), sorted.end());

    for (const auto &[n, i] : enumerate(sorted)) {
        bool last = n + 1 == sorted.size();
        printTree(i,
            tailPad + (last ? treeLast : treeConn),
            tailPad + (last ? treeNull : treeLine),
            done);
    }
}


/* Perform various sorts of queries. */
static void opQuery(Strings opFlags, Strings opArgs)
{
    enum QueryType
        { qDefault, qOutputs, qRequisites, qReferences, qReferrers
        , qReferrersClosure, qDeriver, qBinding, qHash, qSize
        , qTree, qGraph, qGraphML, qResolve, qRoots };
    QueryType query = qDefault;
    bool useOutput = false;
    bool includeOutputs = false;
    bool forceRealise = false;
    string bindingName;

    for (auto & i : opFlags) {
        QueryType prev = query;
        if (i == "--outputs") query = qOutputs;
        else if (i == "--requisites" || i == "-R") query = qRequisites;
        else if (i == "--references") query = qReferences;
        else if (i == "--referrers" || i == "--referers") query = qReferrers;
        else if (i == "--referrers-closure" || i == "--referers-closure") query = qReferrersClosure;
        else if (i == "--deriver" || i == "-d") query = qDeriver;
        else if (i == "--binding" || i == "-b") {
            if (opArgs.size() == 0)
                throw UsageError("expected binding name");
            bindingName = opArgs.front();
            opArgs.pop_front();
            query = qBinding;
        }
        else if (i == "--hash") query = qHash;
        else if (i == "--size") query = qSize;
        else if (i == "--tree") query = qTree;
        else if (i == "--graph") query = qGraph;
        else if (i == "--graphml") query = qGraphML;
        else if (i == "--resolve") query = qResolve;
        else if (i == "--roots") query = qRoots;
        else if (i == "--use-output" || i == "-u") useOutput = true;
        else if (i == "--force-realise" || i == "--force-realize" || i == "-f") forceRealise = true;
        else if (i == "--include-outputs") includeOutputs = true;
        else throw UsageError("unknown flag '%1%'", i);
        if (prev != qDefault && prev != query)
            throw UsageError("query type '%1%' conflicts with earlier flag", i);
    }

    if (query == qDefault) query = qOutputs;

    RunPager pager;

    switch (query) {

        case qOutputs: {
            for (auto & i : opArgs) {
                auto i2 = store->followLinksToStorePath(i);
                if (forceRealise) realisePath({i2});
                Derivation drv = store->derivationFromPath(i2);
                for (auto & j : drv.outputs)
                    cout << fmt("%1%\n", store->printStorePath(j.second.path));
            }
            break;
        }

        case qRequisites:
        case qReferences:
        case qReferrers:
        case qReferrersClosure: {
            StorePathSet paths;
            for (auto & i : opArgs) {
                auto ps = maybeUseOutputs(store->followLinksToStorePath(i), useOutput, forceRealise);
                for (auto & j : ps) {
                    if (query == qRequisites) store->computeFSClosure(j, paths, false, includeOutputs);
                    else if (query == qReferences) {
                        for (auto & p : store->queryPathInfo(j)->references)
                            paths.insert(p);
                    }
                    else if (query == qReferrers) {
                        StorePathSet tmp;
                        store->queryReferrers(j, tmp);
                        for (auto & i : tmp)
                            paths.insert(i);
                    }
                    else if (query == qReferrersClosure) store->computeFSClosure(j, paths, true);
                }
            }
            auto sorted = store->topoSortPaths(paths);
            for (StorePaths::reverse_iterator i = sorted.rbegin();
                 i != sorted.rend(); ++i)
                cout << fmt("%s\n", store->printStorePath(*i));
            break;
        }

        case qDeriver:
            for (auto & i : opArgs) {
                auto info = store->queryPathInfo(store->followLinksToStorePath(i));
                cout << fmt("%s\n", info->deriver ? store->printStorePath(*info->deriver) : "unknown-deriver");
            }
            break;

        case qBinding:
            for (auto & i : opArgs) {
                auto path = useDeriver(store->followLinksToStorePath(i));
                Derivation drv = store->derivationFromPath(path);
                StringPairs::iterator j = drv.env.find(bindingName);
                if (j == drv.env.end())
                    throw Error("derivation '%s' has no environment binding named '%s'",
                        store->printStorePath(path), bindingName);
                cout << fmt("%s\n", j->second);
            }
            break;

        case qHash:
        case qSize:
            for (auto & i : opArgs) {
                for (auto & j : maybeUseOutputs(store->followLinksToStorePath(i), useOutput, forceRealise)) {
                    auto info = store->queryPathInfo(j);
                    if (query == qHash) {
                        assert(info->narHash.type == htSHA256);
                        cout << fmt("%s\n", info->narHash.to_string(Base32, true));
                    } else if (query == qSize)
                        cout << fmt("%d\n", info->narSize);
                }
            }
            break;

        case qTree: {
            StorePathSet done;
            for (auto & i : opArgs)
                printTree(store->followLinksToStorePath(i), "", "", done);
            break;
        }

        case qGraph: {
            StorePathSet roots;
            for (auto & i : opArgs)
                for (auto & j : maybeUseOutputs(store->followLinksToStorePath(i), useOutput, forceRealise))
                    roots.insert(j);
            printDotGraph(ref<Store>(store), std::move(roots));
            break;
        }

        case qGraphML: {
            StorePathSet roots;
            for (auto & i : opArgs)
                for (auto & j : maybeUseOutputs(store->followLinksToStorePath(i), useOutput, forceRealise))
                    roots.insert(j);
            printGraphML(ref<Store>(store), std::move(roots));
            break;
        }

        case qResolve: {
            for (auto & i : opArgs)
                cout << fmt("%s\n", store->printStorePath(store->followLinksToStorePath(i)));
            break;
        }

        case qRoots: {
            StorePathSet args;
            for (auto & i : opArgs)
                for (auto & p : maybeUseOutputs(store->followLinksToStorePath(i), useOutput, forceRealise))
                    args.insert(p);

            StorePathSet referrers;
            store->computeFSClosure(
                args, referrers, true, settings.gcKeepOutputs, settings.gcKeepDerivations);

            Roots roots = store->findRoots(false);
            for (auto & [target, links] : roots)
                if (referrers.find(target) != referrers.end())
                    for (auto & link : links)
                        cout << fmt("%1% -> %2%\n", link, store->printStorePath(target));
            break;
        }

        default:
            abort();
    }
}


static void opPrintEnv(Strings opFlags, Strings opArgs)
{
    if (!opFlags.empty()) throw UsageError("unknown flag");
    if (opArgs.size() != 1) throw UsageError("'--print-env' requires one derivation store path");

    Path drvPath = opArgs.front();
    Derivation drv = store->derivationFromPath(store->parseStorePath(drvPath));

    /* Print each environment variable in the derivation in a format
     * that can be sourced by the shell. */
    for (auto & i : drv.env)
        cout << format("export %1%; %1%=%2%\n") % i.first % shellEscape(i.second);

    /* Also output the arguments.  This doesn't preserve whitespace in
       arguments. */
    cout << "export _args; _args='";
    bool first = true;
    for (auto & i : drv.args) {
        if (!first) cout << ' ';
        first = false;
        cout << shellEscape(i);
    }
    cout << "'\n";
}


static void opReadLog(Strings opFlags, Strings opArgs)
{
    if (!opFlags.empty()) throw UsageError("unknown flag");

    RunPager pager;

    for (auto & i : opArgs) {
        auto path = store->followLinksToStorePath(i);
        auto log = store->getBuildLog(path);
        if (!log)
            throw Error("build log of derivation '%s' is not available", store->printStorePath(path));
        std::cout << *log;
    }
}


static void opDumpDB(Strings opFlags, Strings opArgs)
{
    if (!opFlags.empty()) throw UsageError("unknown flag");
    if (!opArgs.empty()) {
        for (auto & i : opArgs)
            cout << store->makeValidityRegistration({store->followLinksToStorePath(i)}, true, true);
    } else {
        for (auto & i : store->queryAllValidPaths())
            cout << store->makeValidityRegistration({i}, true, true);
    }
}


static void registerValidity(bool reregister, bool hashGiven, bool canonicalise)
{
    ValidPathInfos infos;

    while (1) {
        auto info = decodeValidPathInfo(*store, cin, hashGiven);
        if (!info) break;
        if (!store->isValidPath(info->path) || reregister) {
            /* !!! races */
            if (canonicalise)
                canonicalisePathMetaData(store->printStorePath(info->path), -1);
            if (!hashGiven) {
                HashResult hash = hashPath(htSHA256, store->printStorePath(info->path));
                info->narHash = hash.first;
                info->narSize = hash.second;
            }
            infos.push_back(std::move(*info));
        }
    }

    ensureLocalStore()->registerValidPaths(infos);
}


static void opLoadDB(Strings opFlags, Strings opArgs)
{
    if (!opFlags.empty()) throw UsageError("unknown flag");
    if (!opArgs.empty())
        throw UsageError("no arguments expected");
    registerValidity(true, true, false);
}


static void opRegisterValidity(Strings opFlags, Strings opArgs)
{
    bool reregister = false; // !!! maybe this should be the default
    bool hashGiven = false;

    for (auto & i : opFlags)
        if (i == "--reregister") reregister = true;
        else if (i == "--hash-given") hashGiven = true;
        else throw UsageError("unknown flag '%1%'", i);

    if (!opArgs.empty()) throw UsageError("no arguments expected");

    registerValidity(reregister, hashGiven, true);
}


static void opCheckValidity(Strings opFlags, Strings opArgs)
{
    bool printInvalid = false;

    for (auto & i : opFlags)
        if (i == "--print-invalid") printInvalid = true;
        else throw UsageError("unknown flag '%1%'", i);

    for (auto & i : opArgs) {
        auto path = store->followLinksToStorePath(i);
        if (!store->isValidPath(path)) {
            if (printInvalid)
                cout << fmt("%s\n", store->printStorePath(path));
            else
                throw Error("path '%s' is not valid", store->printStorePath(path));
        }
    }
}


static void opGC(Strings opFlags, Strings opArgs)
{
    bool printRoots = false;
    GCOptions options;
    options.action = GCOptions::gcDeleteDead;

    GCResults results;

    /* Do what? */
    for (auto i = opFlags.begin(); i != opFlags.end(); ++i)
        if (*i == "--print-roots") printRoots = true;
        else if (*i == "--print-live") options.action = GCOptions::gcReturnLive;
        else if (*i == "--print-dead") options.action = GCOptions::gcReturnDead;
        else if (*i == "--max-freed") {
            long long maxFreed = getIntArg<long long>(*i, i, opFlags.end(), true);
            options.maxFreed = maxFreed >= 0 ? maxFreed : 0;
        }
        else throw UsageError("bad sub-operation '%1%' in GC", *i);

    if (!opArgs.empty()) throw UsageError("no arguments expected");

    if (printRoots) {
        Roots roots = store->findRoots(false);
        std::set<std::pair<Path, StorePath>> roots2;
        // Transpose and sort the roots.
        for (auto & [target, links] : roots)
            for (auto & link : links)
                roots2.emplace(link, target);
        for (auto & [link, target] : roots2)
            std::cout << link << " -> " << store->printStorePath(target) << "\n";
    }

    else {
        PrintFreed freed(options.action == GCOptions::gcDeleteDead, results);
        store->collectGarbage(options, results);

        if (options.action != GCOptions::gcDeleteDead)
            for (auto & i : results.paths)
                cout << i << std::endl;
    }
}


/* Remove paths from the Nix store if possible (i.e., if they do not
   have any remaining referrers and are not reachable from any GC
   roots). */
static void opDelete(Strings opFlags, Strings opArgs)
{
    GCOptions options;
    options.action = GCOptions::gcDeleteSpecific;

    for (auto & i : opFlags)
        if (i == "--ignore-liveness") options.ignoreLiveness = true;
        else throw UsageError("unknown flag '%1%'", i);

    for (auto & i : opArgs)
        options.pathsToDelete.insert(store->followLinksToStorePath(i));

    GCResults results;
    PrintFreed freed(true, results);
    store->collectGarbage(options, results);
}


/* Dump a path as a Nix archive.  The archive is written to stdout */
static void opDump(Strings opFlags, Strings opArgs)
{
    if (!opFlags.empty()) throw UsageError("unknown flag");
    if (opArgs.size() != 1) throw UsageError("only one argument allowed");

    FdSink sink(STDOUT_FILENO);
    string path = *opArgs.begin();
    dumpPath(path, sink);
    sink.flush();
}


/* Restore a value from a Nix archive.  The archive is read from stdin. */
static void opRestore(Strings opFlags, Strings opArgs)
{
    if (!opFlags.empty()) throw UsageError("unknown flag");
    if (opArgs.size() != 1) throw UsageError("only one argument allowed");

    FdSource source(STDIN_FILENO);
    restorePath(*opArgs.begin(), source);
}


static void opExport(Strings opFlags, Strings opArgs)
{
    for (auto & i : opFlags)
        throw UsageError("unknown flag '%1%'", i);

    StorePathSet paths;

    for (auto & i : opArgs)
        paths.insert(store->followLinksToStorePath(i));

    FdSink sink(STDOUT_FILENO);
    store->exportPaths(paths, sink);
    sink.flush();
}


static void opImport(Strings opFlags, Strings opArgs)
{
    for (auto & i : opFlags)
        throw UsageError("unknown flag '%1%'", i);

    if (!opArgs.empty()) throw UsageError("no arguments expected");

    FdSource source(STDIN_FILENO);
    auto paths = store->importPaths(source, NoCheckSigs);

    for (auto & i : paths)
        cout << fmt("%s\n", store->printStorePath(i)) << std::flush;
}


/* Initialise the Nix databases. */
static void opInit(Strings opFlags, Strings opArgs)
{
    if (!opFlags.empty()) throw UsageError("unknown flag");
    if (!opArgs.empty())
        throw UsageError("no arguments expected");
    /* Doesn't do anything right now; database tables are initialised
       automatically. */
}


/* Verify the consistency of the Nix environment. */
static void opVerify(Strings opFlags, Strings opArgs)
{
    if (!opArgs.empty())
        throw UsageError("no arguments expected");

    bool checkContents = false;
    RepairFlag repair = NoRepair;

    for (auto & i : opFlags)
        if (i == "--check-contents") checkContents = true;
        else if (i == "--repair") repair = Repair;
        else throw UsageError("unknown flag '%1%'", i);

    if (store->verifyStore(checkContents, repair)) {
        logWarning({
            .name = "Store consistency",
            .description = "not all errors were fixed"
            });
        throw Exit(1);
    }
}


/* Verify whether the contents of the given store path have not changed. */
static void opVerifyPath(Strings opFlags, Strings opArgs)
{
    if (!opFlags.empty())
        throw UsageError("no flags expected");

    int status = 0;

    for (auto & i : opArgs) {
        auto path = store->followLinksToStorePath(i);
        printMsg(lvlTalkative, "checking path '%s'...", store->printStorePath(path));
        auto info = store->queryPathInfo(path);
        HashSink sink(*info->narHash.type);
        store->narFromPath(path, sink);
        auto current = sink.finish();
        if (current.first != info->narHash) {
            logError({
                .name = "Hash mismatch",
                .hint = hintfmt(
                    "path '%s' was modified! expected hash '%s', got '%s'",
                    store->printStorePath(path),
                    info->narHash.to_string(Base32, true),
                    current.first.to_string(Base32, true))
            });
            status = 1;
        }
    }

    throw Exit(status);
}


/* Repair the contents of the given path by redownloading it using a
   substituter (if available). */
static void opRepairPath(Strings opFlags, Strings opArgs)
{
    if (!opFlags.empty())
        throw UsageError("no flags expected");

    for (auto & i : opArgs)
        ensureLocalStore()->repairPath(store->followLinksToStorePath(i));
}

/* Optimise the disk space usage of the Nix store by hard-linking
   files with the same contents. */
static void opOptimise(Strings opFlags, Strings opArgs)
{
    if (!opArgs.empty() || !opFlags.empty())
        throw UsageError("no arguments expected");

    store->optimiseStore();
}

/* Serve the nix store in a way usable by a restricted ssh user. */
static void opServe(Strings opFlags, Strings opArgs)
{
    bool writeAllowed = false;
    for (auto & i : opFlags)
        if (i == "--write") writeAllowed = true;
        else throw UsageError("unknown flag '%1%'", i);

    if (!opArgs.empty()) throw UsageError("no arguments expected");

    FdSource in(STDIN_FILENO);
    FdSink out(STDOUT_FILENO);

    /* Exchange the greeting. */
    unsigned int magic = readInt(in);
    if (magic != SERVE_MAGIC_1) throw Error("protocol mismatch");
    out << SERVE_MAGIC_2 << SERVE_PROTOCOL_VERSION;
    out.flush();
    unsigned int clientVersion = readInt(in);

    auto getBuildSettings = [&]() {
        // FIXME: changing options here doesn't work if we're
        // building through the daemon.
        verbosity = lvlError;
        settings.keepLog = false;
        settings.useSubstitutes = false;
        settings.maxSilentTime = readInt(in);
        settings.buildTimeout = readInt(in);
        if (GET_PROTOCOL_MINOR(clientVersion) >= 2)
            settings.maxLogSize = readNum<unsigned long>(in);
        if (GET_PROTOCOL_MINOR(clientVersion) >= 3) {
            settings.buildRepeat = readInt(in);
            settings.enforceDeterminism = readInt(in);
            settings.runDiffHook = true;
        }
        settings.printRepeatedBuilds = false;
    };

    while (true) {
        ServeCommand cmd;
        try {
            cmd = (ServeCommand) readInt(in);
        } catch (EndOfFile & e) {
            break;
        }

        switch (cmd) {

            case cmdQueryValidPaths: {
                bool lock = readInt(in);
                bool substitute = readInt(in);
                auto paths = readStorePaths<StorePathSet>(*store, in);
                if (lock && writeAllowed)
                    for (auto & path : paths)
                        store->addTempRoot(path);

                /* If requested, substitute missing paths. This
                   implements nix-copy-closure's --use-substitutes
                   flag. */
                if (substitute && writeAllowed) {
                    /* Filter out .drv files (we don't want to build anything). */
                    std::vector<StorePathWithOutputs> paths2;
                    for (auto & path : paths)
                        if (!path.isDerivation())
                            paths2.push_back({path});
                    unsigned long long downloadSize, narSize;
                    StorePathSet willBuild, willSubstitute, unknown;
                    store->queryMissing(paths2,
                        willBuild, willSubstitute, unknown, downloadSize, narSize);
                    /* FIXME: should use ensurePath(), but it only
                       does one path at a time. */
                    if (!willSubstitute.empty())
                        try {
                            std::vector<StorePathWithOutputs> subs;
                            for (auto & p : willSubstitute) subs.push_back({p});
                            store->buildPaths(subs);
                        } catch (Error & e) {
                            logWarning(e.info());
                        }
                }

                writeStorePaths(*store, out, store->queryValidPaths(paths));
                break;
            }

            case cmdQueryPathInfos: {
                auto paths = readStorePaths<StorePathSet>(*store, in);
                // !!! Maybe we want a queryPathInfos?
                for (auto & i : paths) {
                    try {
                        auto info = store->queryPathInfo(i);
                        out << store->printStorePath(info->path)
                            << (info->deriver ? store->printStorePath(*info->deriver) : "");
                        writeStorePaths(*store, out, info->references);
                        // !!! Maybe we want compression?
                        out << info->narSize // downloadSize
                            << info->narSize;
                        if (GET_PROTOCOL_MINOR(clientVersion) >= 4)
                            out << (info->narHash ? info->narHash.to_string(Base32, true) : "") << renderContentAddress(info->ca) << info->sigs;
                    } catch (InvalidPath &) {
                    }
                }
                out << "";
                break;
            }

            case cmdDumpStorePath:
                store->narFromPath(store->parseStorePath(readString(in)), out);
                break;

            case cmdImportPaths: {
                if (!writeAllowed) throw Error("importing paths is not allowed");
                store->importPaths(in, NoCheckSigs); // FIXME: should we skip sig checking?
                out << 1; // indicate success
                break;
            }

            case cmdExportPaths: {
                readInt(in); // obsolete
                store->exportPaths(readStorePaths<StorePathSet>(*store, in), out);
                break;
            }

            case cmdBuildPaths: {

                if (!writeAllowed) throw Error("building paths is not allowed");

                std::vector<StorePathWithOutputs> paths;
                for (auto & s : readStrings<Strings>(in))
                    paths.push_back(store->parsePathWithOutputs(s));

                getBuildSettings();

                try {
                    MonitorFdHup monitor(in.fd);
                    store->buildPaths(paths);
                    out << 0;
                } catch (Error & e) {
                    assert(e.status);
                    out << e.status << e.msg();
                }
                break;
            }

            case cmdBuildDerivation: { /* Used by hydra-queue-runner. */

                if (!writeAllowed) throw Error("building paths is not allowed");

                auto drvPath = store->parseStorePath(readString(in)); // informational only
                BasicDerivation drv;
                readDerivation(in, *store, drv);

                getBuildSettings();

                MonitorFdHup monitor(in.fd);
                auto status = store->buildDerivation(drvPath, drv);

                out << status.status << status.errorMsg;

                if (GET_PROTOCOL_MINOR(clientVersion) >= 3)
                    out << status.timesBuilt << status.isNonDeterministic << status.startTime << status.stopTime;

                break;
            }

            case cmdQueryClosure: {
                bool includeOutputs = readInt(in);
                StorePathSet closure;
                store->computeFSClosure(readStorePaths<StorePathSet>(*store, in),
                    closure, false, includeOutputs);
                writeStorePaths(*store, out, closure);
                break;
            }

            case cmdAddToStoreNar: {
                if (!writeAllowed) throw Error("importing paths is not allowed");

                auto path = readString(in);
                ValidPathInfo info(store->parseStorePath(path));
                auto deriver = readString(in);
                if (deriver != "")
                    info.deriver = store->parseStorePath(deriver);
                info.narHash = Hash(readString(in), htSHA256);
                info.references = readStorePaths<StorePathSet>(*store, in);
                in >> info.registrationTime >> info.narSize >> info.ultimate;
                info.sigs = readStrings<StringSet>(in);
                info.ca = parseContentAddressOpt(readString(in));

                if (info.narSize == 0)
                    throw Error("narInfo is too old and missing the narSize field");

                SizedSource sizedSource(in, info.narSize);

                store->addToStore(info, sizedSource, NoRepair, NoCheckSigs);

                // consume all the data that has been sent before continuing.
                sizedSource.drainAll();

                out << 1; // indicate success

                break;
            }

            default:
                throw Error("unknown serve command %1%", cmd);
        }

        out.flush();
    }
}


static void opGenerateBinaryCacheKey(Strings opFlags, Strings opArgs)
{
    for (auto & i : opFlags)
        throw UsageError("unknown flag '%1%'", i);

    if (opArgs.size() != 3) throw UsageError("three arguments expected");
    auto i = opArgs.begin();
    string keyName = *i++;
    string secretKeyFile = *i++;
    string publicKeyFile = *i++;

#if HAVE_SODIUM
    if (sodium_init() == -1)
        throw Error("could not initialise libsodium");

    unsigned char pk[crypto_sign_PUBLICKEYBYTES];
    unsigned char sk[crypto_sign_SECRETKEYBYTES];
    if (crypto_sign_keypair(pk, sk) != 0)
        throw Error("key generation failed");

    writeFile(publicKeyFile, keyName + ":" + base64Encode(string((char *) pk, crypto_sign_PUBLICKEYBYTES)));
    umask(0077);
    writeFile(secretKeyFile, keyName + ":" + base64Encode(string((char *) sk, crypto_sign_SECRETKEYBYTES)));
#else
    throw Error("Nix was not compiled with libsodium, required for signed binary cache support");
#endif
}


static void opVersion(Strings opFlags, Strings opArgs)
{
    printVersion("nix-store");
}


/* Scan the arguments; find the operation, set global flags, put all
   other flags in a list, and put all other arguments in another
   list. */
static int _main(int argc, char * * argv)
{
    {
        Strings opFlags, opArgs;
        Operation op = 0;

        parseCmdLine(argc, argv, [&](Strings::iterator & arg, const Strings::iterator & end) {
            Operation oldOp = op;

            if (*arg == "--help")
                showManPage("nix-store");
            else if (*arg == "--version")
                op = opVersion;
            else if (*arg == "--realise" || *arg == "--realize" || *arg == "-r")
                op = opRealise;
            else if (*arg == "--add" || *arg == "-A")
                op = opAdd;
            else if (*arg == "--add-fixed")
                op = opAddFixed;
            else if (*arg == "--print-fixed-path")
                op = opPrintFixedPath;
            else if (*arg == "--delete")
                op = opDelete;
            else if (*arg == "--query" || *arg == "-q")
                op = opQuery;
            else if (*arg == "--print-env")
                op = opPrintEnv;
            else if (*arg == "--read-log" || *arg == "-l")
                op = opReadLog;
            else if (*arg == "--dump-db")
                op = opDumpDB;
            else if (*arg == "--load-db")
                op = opLoadDB;
            else if (*arg == "--register-validity")
                op = opRegisterValidity;
            else if (*arg == "--check-validity")
                op = opCheckValidity;
            else if (*arg == "--gc")
                op = opGC;
            else if (*arg == "--dump")
                op = opDump;
            else if (*arg == "--restore")
                op = opRestore;
            else if (*arg == "--export")
                op = opExport;
            else if (*arg == "--import")
                op = opImport;
            else if (*arg == "--init")
                op = opInit;
            else if (*arg == "--verify")
                op = opVerify;
            else if (*arg == "--verify-path")
                op = opVerifyPath;
            else if (*arg == "--repair-path")
                op = opRepairPath;
            else if (*arg == "--optimise" || *arg == "--optimize")
                op = opOptimise;
            else if (*arg == "--serve")
                op = opServe;
            else if (*arg == "--generate-binary-cache-key")
                op = opGenerateBinaryCacheKey;
            else if (*arg == "--add-root")
                gcRoot = absPath(getArg(*arg, arg, end));
            else if (*arg == "--indirect")
                indirectRoot = true;
            else if (*arg == "--no-output")
                noOutput = true;
            else if (*arg != "" && arg->at(0) == '-') {
                opFlags.push_back(*arg);
                if (*arg == "--max-freed" || *arg == "--max-links" || *arg == "--max-atime") /* !!! hack */
                    opFlags.push_back(getArg(*arg, arg, end));
            }
            else
                opArgs.push_back(*arg);

            if (oldOp && oldOp != op)
                throw UsageError("only one operation may be specified");

            return true;
        });

        initPlugins();

        if (!op) throw UsageError("no operation specified");

        if (op != opDump && op != opRestore) /* !!! hack */
            store = openStore();

        op(opFlags, opArgs);

        logger->stop();

        return 0;
    }
}

static RegisterLegacyCommand s1("nix-store", _main);<|MERGE_RESOLUTION|>--- conflicted
+++ resolved
@@ -187,11 +187,7 @@
     opArgs.pop_front();
 
     for (auto & i : opArgs)
-<<<<<<< HEAD
-        cout << fmt("%s\n", store->printStorePath(store->addToStore(std::string(baseNameOf(i)), i, method, hashAlgo)));
-=======
         std::cout << fmt("%s\n", store->printStorePath(store->addToStoreSlow(baseNameOf(i), i, method, hashAlgo).path));
->>>>>>> 8173e7bf
 }
 
 
