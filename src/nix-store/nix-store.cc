#include "archive.hh"
#include "derivations.hh"
#include "dotgraph.hh"
#include "globals.hh"
#include "local-store.hh"
#include "monitor-fd.hh"
#include "serve-protocol.hh"
#include "shared.hh"
#include "util.hh"
#include "worker-protocol.hh"
#include "graphml.hh"
#include "../nix/legacy.hh"

#include <iostream>
#include <algorithm>
#include <cstdio>

#include <sys/types.h>
#include <sys/stat.h>
#include <fcntl.h>

#if HAVE_SODIUM
#include <sodium.h>
#endif


namespace nix_store {


using namespace nix;
using std::cin;
using std::cout;


typedef void (* Operation) (Strings opFlags, Strings opArgs);


static Path gcRoot;
static int rootNr = 0;
static bool noOutput = false;
static std::shared_ptr<Store> store;


ref<LocalStore> ensureLocalStore()
{
    auto store2 = std::dynamic_pointer_cast<LocalStore>(store);
    if (!store2) throw Error("you don't have sufficient rights to use this command");
    return ref<LocalStore>(store2);
}


static StorePath useDeriver(const StorePath & path)
{
    if (path.isDerivation()) return path;
    auto info = store->queryPathInfo(path);
    if (!info->deriver)
        throw Error("deriver of path '%s' is not known", store->printStorePath(path));
    return *info->deriver;
}


/* Realise the given path.  For a derivation that means build it; for
   other paths it means ensure their validity. */
static PathSet realisePath(StorePathWithOutputs path, bool build = true)
{
    auto store2 = std::dynamic_pointer_cast<LocalFSStore>(store);

    if (path.path.isDerivation()) {
        if (build) store->buildPaths({path});
        auto outputPaths = store->queryDerivationOutputMap(path.path);
        Derivation drv = store->derivationFromPath(path.path);
        rootNr++;

        if (path.outputs.empty())
            for (auto & i : drv.outputs) path.outputs.insert(i.first);

        PathSet outputs;
        for (auto & j : path.outputs) {
            DerivationOutputs::iterator i = drv.outputs.find(j);
            if (i == drv.outputs.end())
                throw Error("derivation '%s' does not have an output named '%s'",
                    store2->printStorePath(path.path), j);
            auto outPath = outputPaths.at(i->first);
            auto retPath = store->printStorePath(outPath);
            if (store2) {
                if (gcRoot == "")
                    printGCWarning();
                else {
                    Path rootName = gcRoot;
                    if (rootNr > 1) rootName += "-" + std::to_string(rootNr);
                    if (i->first != "out") rootName += "-" + i->first;
                    retPath = store2->addPermRoot(outPath, rootName);
                }
            }
            outputs.insert(retPath);
        }
        return outputs;
    }

    else {
        if (build) store->ensurePath(path.path);
        else if (!store->isValidPath(path.path))
            throw Error("path '%s' does not exist and cannot be created", store->printStorePath(path.path));
        if (store2) {
            if (gcRoot == "")
                printGCWarning();
            else {
                Path rootName = gcRoot;
                rootNr++;
                if (rootNr > 1) rootName += "-" + std::to_string(rootNr);
                return {store2->addPermRoot(path.path, rootName)};
            }
        }
        return {store->printStorePath(path.path)};
    }
}


/* Realise the given paths. */
static void opRealise(Strings opFlags, Strings opArgs)
{
    bool dryRun = false;
    BuildMode buildMode = bmNormal;
    bool ignoreUnknown = false;

    for (auto & i : opFlags)
        if (i == "--dry-run") dryRun = true;
        else if (i == "--repair") buildMode = bmRepair;
        else if (i == "--check") buildMode = bmCheck;
        else if (i == "--ignore-unknown") ignoreUnknown = true;
        else throw UsageError("unknown flag '%1%'", i);

    std::vector<StorePathWithOutputs> paths;
    for (auto & i : opArgs)
        paths.push_back(store->followLinksToStorePathWithOutputs(i));

    uint64_t downloadSize, narSize;
    StorePathSet willBuild, willSubstitute, unknown;
    store->queryMissing(paths, willBuild, willSubstitute, unknown, downloadSize, narSize);

    if (ignoreUnknown) {
        std::vector<StorePathWithOutputs> paths2;
        for (auto & i : paths)
            if (!unknown.count(i.path)) paths2.push_back(i);
        paths = std::move(paths2);
        unknown = StorePathSet();
    }

    if (settings.printMissing)
        printMissing(ref<Store>(store), willBuild, willSubstitute, unknown, downloadSize, narSize);

    if (dryRun) return;

    /* Build all paths at the same time to exploit parallelism. */
    store->buildPaths(paths, buildMode);

    if (!ignoreUnknown)
        for (auto & i : paths) {
            auto paths2 = realisePath(i, false);
            if (!noOutput)
                for (auto & j : paths2)
                    cout << fmt("%1%\n", j);
        }
}


/* Add files to the Nix store and print the resulting paths. */
static void opAdd(Strings opFlags, Strings opArgs)
{
    if (!opFlags.empty()) throw UsageError("unknown flag");

    for (auto & i : opArgs)
        cout << fmt("%s\n", store->printStorePath(store->addToStore(std::string(baseNameOf(i)), i)));
}


/* Preload the output of a fixed-output derivation into the Nix
   store. */
static void opAddFixed(Strings opFlags, Strings opArgs)
{
    auto method = FileIngestionMethod::Flat;

    for (auto & i : opFlags)
        if (i == "--recursive") method = FileIngestionMethod::Recursive;
        else throw UsageError("unknown flag '%1%'", i);

    if (opArgs.empty())
        throw UsageError("first argument must be hash algorithm");

    HashType hashAlgo = parseHashType(opArgs.front());
    opArgs.pop_front();

    for (auto & i : opArgs)
        std::cout << fmt("%s\n", store->printStorePath(store->addToStoreSlow(baseNameOf(i), i, method, hashAlgo).path));
}


/* Hack to support caching in `nix-prefetch-url'. */
static void opPrintFixedPath(Strings opFlags, Strings opArgs)
{
    auto recursive = FileIngestionMethod::Flat;

    for (auto i : opFlags)
        if (i == "--recursive") recursive = FileIngestionMethod::Recursive;
        else throw UsageError("unknown flag '%1%'", i);

    if (opArgs.size() != 3)
        throw UsageError("'--print-fixed-path' requires three arguments");

    Strings::iterator i = opArgs.begin();
    HashType hashAlgo = parseHashType(*i++);
    string hash = *i++;
    string name = *i++;

    cout << fmt("%s\n", store->printStorePath(store->makeFixedOutputPath(recursive, Hash::parseAny(hash, hashAlgo), name)));
}


static StorePathSet maybeUseOutputs(const StorePath & storePath, bool useOutput, bool forceRealise)
{
    if (forceRealise) realisePath({storePath});
    if (useOutput && storePath.isDerivation()) {
        auto drv = store->derivationFromPath(storePath);
        StorePathSet outputs;
        if (forceRealise)
            return store->queryDerivationOutputs(storePath);
        for (auto & i : drv.outputsAndOptPaths(*store)) {
            if (!i.second.second)
                throw UsageError("Cannot use output path of floating content-addressed derivation until we know what it is (e.g. by building it)");
            outputs.insert(*i.second.second);
        }
        return outputs;
    }
    else return {storePath};
}


/* Some code to print a tree representation of a derivation dependency
   graph.  Topological sorting is used to keep the tree relatively
   flat. */
static void printTree(const StorePath & path,
    const string & firstPad, const string & tailPad, StorePathSet & done)
{
    if (!done.insert(path).second) {
        cout << fmt("%s%s [...]\n", firstPad, store->printStorePath(path));
        return;
    }

    cout << fmt("%s%s\n", firstPad, store->printStorePath(path));

    auto info = store->queryPathInfo(path);

    /* Topologically sort under the relation A < B iff A \in
       closure(B).  That is, if derivation A is an (possibly indirect)
       input of B, then A is printed first.  This has the effect of
       flattening the tree, preventing deeply nested structures.  */
    auto sorted = store->topoSortPaths(info->references);
    reverse(sorted.begin(), sorted.end());

    for (const auto &[n, i] : enumerate(sorted)) {
        bool last = n + 1 == sorted.size();
        printTree(i,
            tailPad + (last ? treeLast : treeConn),
            tailPad + (last ? treeNull : treeLine),
            done);
    }
}


/* Perform various sorts of queries. */
static void opQuery(Strings opFlags, Strings opArgs)
{
    enum QueryType
        { qDefault, qOutputs, qRequisites, qReferences, qReferrers
        , qReferrersClosure, qDeriver, qBinding, qHash, qSize
        , qTree, qGraph, qGraphML, qResolve, qRoots };
    QueryType query = qDefault;
    bool useOutput = false;
    bool includeOutputs = false;
    bool forceRealise = false;
    string bindingName;

    for (auto & i : opFlags) {
        QueryType prev = query;
        if (i == "--outputs") query = qOutputs;
        else if (i == "--requisites" || i == "-R") query = qRequisites;
        else if (i == "--references") query = qReferences;
        else if (i == "--referrers" || i == "--referers") query = qReferrers;
        else if (i == "--referrers-closure" || i == "--referers-closure") query = qReferrersClosure;
        else if (i == "--deriver" || i == "-d") query = qDeriver;
        else if (i == "--binding" || i == "-b") {
            if (opArgs.size() == 0)
                throw UsageError("expected binding name");
            bindingName = opArgs.front();
            opArgs.pop_front();
            query = qBinding;
        }
        else if (i == "--hash") query = qHash;
        else if (i == "--size") query = qSize;
        else if (i == "--tree") query = qTree;
        else if (i == "--graph") query = qGraph;
        else if (i == "--graphml") query = qGraphML;
        else if (i == "--resolve") query = qResolve;
        else if (i == "--roots") query = qRoots;
        else if (i == "--use-output" || i == "-u") useOutput = true;
        else if (i == "--force-realise" || i == "--force-realize" || i == "-f") forceRealise = true;
        else if (i == "--include-outputs") includeOutputs = true;
        else throw UsageError("unknown flag '%1%'", i);
        if (prev != qDefault && prev != query)
            throw UsageError("query type '%1%' conflicts with earlier flag", i);
    }

    if (query == qDefault) query = qOutputs;

    RunPager pager;

    switch (query) {

        case qOutputs: {
            for (auto & i : opArgs) {
                auto outputs = maybeUseOutputs(store->followLinksToStorePath(i), true, forceRealise);
                for (auto & outputPath : outputs)
                    cout << fmt("%1%\n", store->printStorePath(outputPath));
            }
            break;
        }

        case qRequisites:
        case qReferences:
        case qReferrers:
        case qReferrersClosure: {
            StorePathSet paths;
            for (auto & i : opArgs) {
                auto ps = maybeUseOutputs(store->followLinksToStorePath(i), useOutput, forceRealise);
                for (auto & j : ps) {
                    if (query == qRequisites) store->computeFSClosure(j, paths, false, includeOutputs);
                    else if (query == qReferences) {
                        for (auto & p : store->queryPathInfo(j)->references)
                            paths.insert(p);
                    }
                    else if (query == qReferrers) {
                        StorePathSet tmp;
                        store->queryReferrers(j, tmp);
                        for (auto & i : tmp)
                            paths.insert(i);
                    }
                    else if (query == qReferrersClosure) store->computeFSClosure(j, paths, true);
                }
            }
            auto sorted = store->topoSortPaths(paths);
            for (StorePaths::reverse_iterator i = sorted.rbegin();
                 i != sorted.rend(); ++i)
                cout << fmt("%s\n", store->printStorePath(*i));
            break;
        }

        case qDeriver:
            for (auto & i : opArgs) {
                auto info = store->queryPathInfo(store->followLinksToStorePath(i));
                cout << fmt("%s\n", info->deriver ? store->printStorePath(*info->deriver) : "unknown-deriver");
            }
            break;

        case qBinding:
            for (auto & i : opArgs) {
                auto path = useDeriver(store->followLinksToStorePath(i));
                Derivation drv = store->derivationFromPath(path);
                StringPairs::iterator j = drv.env.find(bindingName);
                if (j == drv.env.end())
                    throw Error("derivation '%s' has no environment binding named '%s'",
                        store->printStorePath(path), bindingName);
                cout << fmt("%s\n", j->second);
            }
            break;

        case qHash:
        case qSize:
            for (auto & i : opArgs) {
                for (auto & j : maybeUseOutputs(store->followLinksToStorePath(i), useOutput, forceRealise)) {
                    auto info = store->queryPathInfo(j);
                    auto narHashResultOpt = *info->viewHashResultConst();
                    assert(narHashResultOpt);
                    auto & [narHash, narSize] = *narHashResultOpt;
                    if (query == qHash) {
                        assert(narHash.type == htSHA256);
                        cout << fmt("%s\n", narHash.to_string(Base32, true));
                    } else if (query == qSize)
                        cout << fmt("%d\n", narSize);
                }
            }
            break;

        case qTree: {
            StorePathSet done;
            for (auto & i : opArgs)
                printTree(store->followLinksToStorePath(i), "", "", done);
            break;
        }

        case qGraph: {
            StorePathSet roots;
            for (auto & i : opArgs)
                for (auto & j : maybeUseOutputs(store->followLinksToStorePath(i), useOutput, forceRealise))
                    roots.insert(j);
            printDotGraph(ref<Store>(store), std::move(roots));
            break;
        }

        case qGraphML: {
            StorePathSet roots;
            for (auto & i : opArgs)
                for (auto & j : maybeUseOutputs(store->followLinksToStorePath(i), useOutput, forceRealise))
                    roots.insert(j);
            printGraphML(ref<Store>(store), std::move(roots));
            break;
        }

        case qResolve: {
            for (auto & i : opArgs)
                cout << fmt("%s\n", store->printStorePath(store->followLinksToStorePath(i)));
            break;
        }

        case qRoots: {
            StorePathSet args;
            for (auto & i : opArgs)
                for (auto & p : maybeUseOutputs(store->followLinksToStorePath(i), useOutput, forceRealise))
                    args.insert(p);

            StorePathSet referrers;
            store->computeFSClosure(
                args, referrers, true, settings.gcKeepOutputs, settings.gcKeepDerivations);

            Roots roots = store->findRoots(false);
            for (auto & [target, links] : roots)
                if (referrers.find(target) != referrers.end())
                    for (auto & link : links)
                        cout << fmt("%1% -> %2%\n", link, store->printStorePath(target));
            break;
        }

        default:
            abort();
    }
}


static void opPrintEnv(Strings opFlags, Strings opArgs)
{
    if (!opFlags.empty()) throw UsageError("unknown flag");
    if (opArgs.size() != 1) throw UsageError("'--print-env' requires one derivation store path");

    Path drvPath = opArgs.front();
    Derivation drv = store->derivationFromPath(store->parseStorePath(drvPath));

    /* Print each environment variable in the derivation in a format
     * that can be sourced by the shell. */
    for (auto & i : drv.env)
        cout << format("export %1%; %1%=%2%\n") % i.first % shellEscape(i.second);

    /* Also output the arguments.  This doesn't preserve whitespace in
       arguments. */
    cout << "export _args; _args='";
    bool first = true;
    for (auto & i : drv.args) {
        if (!first) cout << ' ';
        first = false;
        cout << shellEscape(i);
    }
    cout << "'\n";
}


static void opReadLog(Strings opFlags, Strings opArgs)
{
    if (!opFlags.empty()) throw UsageError("unknown flag");

    RunPager pager;

    for (auto & i : opArgs) {
        auto path = store->followLinksToStorePath(i);
        auto log = store->getBuildLog(path);
        if (!log)
            throw Error("build log of derivation '%s' is not available", store->printStorePath(path));
        std::cout << *log;
    }
}


static void opDumpDB(Strings opFlags, Strings opArgs)
{
    if (!opFlags.empty()) throw UsageError("unknown flag");
    if (!opArgs.empty()) {
        for (auto & i : opArgs)
            cout << store->makeValidityRegistration({store->followLinksToStorePath(i)}, true, true);
    } else {
        for (auto & i : store->queryAllValidPaths())
            cout << store->makeValidityRegistration({i}, true, true);
    }
}


static void registerValidity(bool reregister, bool hashGiven, bool canonicalise)
{
    ValidPathInfos infos;

    while (1) {
        // We use a dummy value because we'll set it below. FIXME be correct by
        // construction and avoid dummy value.
        auto hashResultOpt = !hashGiven ? std::optional<HashResult> { {Hash::dummy, -1} } : std::nullopt;
        auto info = decodeValidPathInfo(*store, cin, hashResultOpt);
        if (!info) break;
        if (!store->isValidPath(info->path) || reregister) {
            /* !!! races */
            if (canonicalise)
                canonicalisePathMetaData(store->printStorePath(info->path), -1);
            if (!hashGiven) {
                HashResult hash = hashPath(htSHA256, store->printStorePath(info->path));
                info->cas = This<HashResult> { hash };
            }
            infos.push_back(std::move(*info));
        }
    }

    ensureLocalStore()->registerValidPaths(infos);
}


static void opLoadDB(Strings opFlags, Strings opArgs)
{
    if (!opFlags.empty()) throw UsageError("unknown flag");
    if (!opArgs.empty())
        throw UsageError("no arguments expected");
    registerValidity(true, true, false);
}


static void opRegisterValidity(Strings opFlags, Strings opArgs)
{
    bool reregister = false; // !!! maybe this should be the default
    bool hashGiven = false;

    for (auto & i : opFlags)
        if (i == "--reregister") reregister = true;
        else if (i == "--hash-given") hashGiven = true;
        else throw UsageError("unknown flag '%1%'", i);

    if (!opArgs.empty()) throw UsageError("no arguments expected");

    registerValidity(reregister, hashGiven, true);
}


static void opCheckValidity(Strings opFlags, Strings opArgs)
{
    bool printInvalid = false;

    for (auto & i : opFlags)
        if (i == "--print-invalid") printInvalid = true;
        else throw UsageError("unknown flag '%1%'", i);

    for (auto & i : opArgs) {
        auto path = store->followLinksToStorePath(i);
        if (!store->isValidPath(path)) {
            if (printInvalid)
                cout << fmt("%s\n", store->printStorePath(path));
            else
                throw Error("path '%s' is not valid", store->printStorePath(path));
        }
    }
}


static void opGC(Strings opFlags, Strings opArgs)
{
    bool printRoots = false;
    GCOptions options;
    options.action = GCOptions::gcDeleteDead;

    GCResults results;

    /* Do what? */
    for (auto i = opFlags.begin(); i != opFlags.end(); ++i)
        if (*i == "--print-roots") printRoots = true;
        else if (*i == "--print-live") options.action = GCOptions::gcReturnLive;
        else if (*i == "--print-dead") options.action = GCOptions::gcReturnDead;
        else if (*i == "--max-freed")
            options.maxFreed = std::max(getIntArg<int64_t>(*i, i, opFlags.end(), true), (int64_t) 0);
        else throw UsageError("bad sub-operation '%1%' in GC", *i);

    if (!opArgs.empty()) throw UsageError("no arguments expected");

    if (printRoots) {
        Roots roots = store->findRoots(false);
        std::set<std::pair<Path, StorePath>> roots2;
        // Transpose and sort the roots.
        for (auto & [target, links] : roots)
            for (auto & link : links)
                roots2.emplace(link, target);
        for (auto & [link, target] : roots2)
            std::cout << link << " -> " << store->printStorePath(target) << "\n";
    }

    else {
        PrintFreed freed(options.action == GCOptions::gcDeleteDead, results);
        store->collectGarbage(options, results);

        if (options.action != GCOptions::gcDeleteDead)
            for (auto & i : results.paths)
                cout << i << std::endl;
    }
}


/* Remove paths from the Nix store if possible (i.e., if they do not
   have any remaining referrers and are not reachable from any GC
   roots). */
static void opDelete(Strings opFlags, Strings opArgs)
{
    GCOptions options;
    options.action = GCOptions::gcDeleteSpecific;

    for (auto & i : opFlags)
        if (i == "--ignore-liveness") options.ignoreLiveness = true;
        else throw UsageError("unknown flag '%1%'", i);

    for (auto & i : opArgs)
        options.pathsToDelete.insert(store->followLinksToStorePath(i));

    GCResults results;
    PrintFreed freed(true, results);
    store->collectGarbage(options, results);
}


/* Dump a path as a Nix archive.  The archive is written to stdout */
static void opDump(Strings opFlags, Strings opArgs)
{
    if (!opFlags.empty()) throw UsageError("unknown flag");
    if (opArgs.size() != 1) throw UsageError("only one argument allowed");

    FdSink sink(STDOUT_FILENO);
    string path = *opArgs.begin();
    dumpPath(path, sink);
    sink.flush();
}


/* Restore a value from a Nix archive.  The archive is read from stdin. */
static void opRestore(Strings opFlags, Strings opArgs)
{
    if (!opFlags.empty()) throw UsageError("unknown flag");
    if (opArgs.size() != 1) throw UsageError("only one argument allowed");

    FdSource source(STDIN_FILENO);
    restorePath(*opArgs.begin(), source);
}


static void opExport(Strings opFlags, Strings opArgs)
{
    for (auto & i : opFlags)
        throw UsageError("unknown flag '%1%'", i);

    StorePathSet paths;

    for (auto & i : opArgs)
        paths.insert(store->followLinksToStorePath(i));

    FdSink sink(STDOUT_FILENO);
    store->exportPaths(paths, sink);
    sink.flush();
}


static void opImport(Strings opFlags, Strings opArgs)
{
    for (auto & i : opFlags)
        throw UsageError("unknown flag '%1%'", i);

    if (!opArgs.empty()) throw UsageError("no arguments expected");

    FdSource source(STDIN_FILENO);
    auto paths = store->importPaths(source, NoCheckSigs);

    for (auto & i : paths)
        cout << fmt("%s\n", store->printStorePath(i)) << std::flush;
}


/* Initialise the Nix databases. */
static void opInit(Strings opFlags, Strings opArgs)
{
    if (!opFlags.empty()) throw UsageError("unknown flag");
    if (!opArgs.empty())
        throw UsageError("no arguments expected");
    /* Doesn't do anything right now; database tables are initialised
       automatically. */
}


/* Verify the consistency of the Nix environment. */
static void opVerify(Strings opFlags, Strings opArgs)
{
    if (!opArgs.empty())
        throw UsageError("no arguments expected");

    bool checkContents = false;
    RepairFlag repair = NoRepair;

    for (auto & i : opFlags)
        if (i == "--check-contents") checkContents = true;
        else if (i == "--repair") repair = Repair;
        else throw UsageError("unknown flag '%1%'", i);

    if (store->verifyStore(checkContents, repair)) {
        logWarning({
            .name = "Store consistency",
            .description = "not all errors were fixed"
            });
        throw Exit(1);
    }
}


/* Verify whether the contents of the given store path have not changed. */
static void opVerifyPath(Strings opFlags, Strings opArgs)
{
    if (!opFlags.empty())
        throw UsageError("no flags expected");

    int status = 0;

    for (auto & i : opArgs) {
        auto path = store->followLinksToStorePath(i);
        printMsg(lvlTalkative, "checking path '%s'...", store->printStorePath(path));
        auto info = store->queryPathInfo(path);
        auto narHashResult = *info->viewHashResultConst();
        assert(narHashResult);
        auto narHash = narHashResult->first;
        HashSink sink(narHash.type);
        store->narFromPath(path, sink);
        auto current = sink.finish();
        if (current.first != narHash) {
            logError({
                .name = "Hash mismatch",
                .hint = hintfmt(
                    "path '%s' was modified! expected hash '%s', got '%s'",
                    store->printStorePath(path),
                    narHash.to_string(Base32, true),
                    current.first.to_string(Base32, true))
            });
            status = 1;
        }
    }

    throw Exit(status);
}


/* Repair the contents of the given path by redownloading it using a
   substituter (if available). */
static void opRepairPath(Strings opFlags, Strings opArgs)
{
    if (!opFlags.empty())
        throw UsageError("no flags expected");

    for (auto & i : opArgs)
        ensureLocalStore()->repairPath(store->followLinksToStorePath(i));
}

/* Optimise the disk space usage of the Nix store by hard-linking
   files with the same contents. */
static void opOptimise(Strings opFlags, Strings opArgs)
{
    if (!opArgs.empty() || !opFlags.empty())
        throw UsageError("no arguments expected");

    store->optimiseStore();
}

/* Serve the nix store in a way usable by a restricted ssh user. */
static void opServe(Strings opFlags, Strings opArgs)
{
    bool writeAllowed = false;
    for (auto & i : opFlags)
        if (i == "--write") writeAllowed = true;
        else throw UsageError("unknown flag '%1%'", i);

    if (!opArgs.empty()) throw UsageError("no arguments expected");

    FdSource in(STDIN_FILENO);
    FdSink out(STDOUT_FILENO);

    /* Exchange the greeting. */
    unsigned int magic = readInt(in);
    if (magic != SERVE_MAGIC_1) throw Error("protocol mismatch");
    out << SERVE_MAGIC_2 << SERVE_PROTOCOL_VERSION;
    out.flush();
    unsigned int clientVersion = readInt(in);

    auto getBuildSettings = [&]() {
        // FIXME: changing options here doesn't work if we're
        // building through the daemon.
        verbosity = lvlError;
        settings.keepLog = false;
        settings.useSubstitutes = false;
        settings.maxSilentTime = readInt(in);
        settings.buildTimeout = readInt(in);
        if (GET_PROTOCOL_MINOR(clientVersion) >= 2)
            settings.maxLogSize = readNum<unsigned long>(in);
        if (GET_PROTOCOL_MINOR(clientVersion) >= 3) {
            settings.buildRepeat = readInt(in);
            settings.enforceDeterminism = readInt(in);
            settings.runDiffHook = true;
        }
        settings.printRepeatedBuilds = false;
    };

    while (true) {
        ServeCommand cmd;
        try {
            cmd = (ServeCommand) readInt(in);
        } catch (EndOfFile & e) {
            break;
        }

        switch (cmd) {

            case cmdQueryValidPaths: {
                bool lock = readInt(in);
                bool substitute = readInt(in);
                auto paths = worker_proto::read(*store, in, Phantom<StorePathSet> {});
                if (lock && writeAllowed)
                    for (auto & path : paths)
                        store->addTempRoot(path);

                /* If requested, substitute missing paths. This
                   implements nix-copy-closure's --use-substitutes
                   flag. */
                if (substitute && writeAllowed) {
                    /* Filter out .drv files (we don't want to build anything). */
                    std::vector<StorePathWithOutputs> paths2;
                    for (auto & path : paths)
                        if (!path.isDerivation())
                            paths2.push_back({path});
                    uint64_t downloadSize, narSize;
                    StorePathSet willBuild, willSubstitute, unknown;
                    store->queryMissing(paths2,
                        willBuild, willSubstitute, unknown, downloadSize, narSize);
                    /* FIXME: should use ensurePath(), but it only
                       does one path at a time. */
                    if (!willSubstitute.empty())
                        try {
                            std::vector<StorePathWithOutputs> subs;
                            for (auto & p : willSubstitute) subs.push_back({p});
                            store->buildPaths(subs);
                        } catch (Error & e) {
                            logWarning(e.info());
                        }
                }

                worker_proto::write(*store, out, store->queryValidPaths(paths));
                break;
            }

            case cmdQueryPathInfos: {
                auto paths = worker_proto::read(*store, in, Phantom<StorePathSet> {});
                // !!! Maybe we want a queryPathInfos?
                for (auto & i : paths) {
                    try {
                        auto info = store->queryPathInfo(i);
                        out << store->printStorePath(info->path)
                            << (info->deriver ? store->printStorePath(*info->deriver) : "");
<<<<<<< HEAD
                        writeStorePaths(*store, out, info->references);
                        auto narHashResult = *info->viewHashResultConst();
                        auto narSize = narHashResult ? narHashResult->second : 0;
=======
                        worker_proto::write(*store, out, info->references);
>>>>>>> 20d2140e
                        // !!! Maybe we want compression?
                        out << narSize // downloadSize
                            << narSize;
                        if (GET_PROTOCOL_MINOR(clientVersion) >= 4) {
                            auto narHashResult = *info->viewHashResultConst();
                            auto optCA = *info->viewCAConst();
                            out << (narHashResult ? narHashResult->first.to_string(Base32, true) : "")
                                << renderContentAddress(optCA)
                                << info->sigs;
                        }
                    } catch (InvalidPath &) {
                    }
                }
                out << "";
                break;
            }

            case cmdDumpStorePath:
                store->narFromPath(store->parseStorePath(readString(in)), out);
                break;

            case cmdImportPaths: {
                if (!writeAllowed) throw Error("importing paths is not allowed");
                store->importPaths(in, NoCheckSigs); // FIXME: should we skip sig checking?
                out << 1; // indicate success
                break;
            }

            case cmdExportPaths: {
                readInt(in); // obsolete
                store->exportPaths(worker_proto::read(*store, in, Phantom<StorePathSet> {}), out);
                break;
            }

            case cmdBuildPaths: {

                if (!writeAllowed) throw Error("building paths is not allowed");

                std::vector<StorePathWithOutputs> paths;
                for (auto & s : readStrings<Strings>(in))
                    paths.push_back(store->parsePathWithOutputs(s));

                getBuildSettings();

                try {
                    MonitorFdHup monitor(in.fd);
                    store->buildPaths(paths);
                    out << 0;
                } catch (Error & e) {
                    assert(e.status);
                    out << e.status << e.msg();
                }
                break;
            }

            case cmdBuildDerivation: { /* Used by hydra-queue-runner. */

                if (!writeAllowed) throw Error("building paths is not allowed");

                auto drvPath = store->parseStorePath(readString(in));
                BasicDerivation drv;
                readDerivation(in, *store, drv, Derivation::nameFromPath(drvPath));

                getBuildSettings();

                MonitorFdHup monitor(in.fd);
                auto status = store->buildDerivation(drvPath, drv);

                out << status.status << status.errorMsg;

                if (GET_PROTOCOL_MINOR(clientVersion) >= 3)
                    out << status.timesBuilt << status.isNonDeterministic << status.startTime << status.stopTime;

                break;
            }

            case cmdQueryClosure: {
                bool includeOutputs = readInt(in);
                StorePathSet closure;
                store->computeFSClosure(worker_proto::read(*store, in, Phantom<StorePathSet> {}),
                    closure, false, includeOutputs);
                worker_proto::write(*store, out, closure);
                break;
            }

            case cmdAddToStoreNar: {
                if (!writeAllowed) throw Error("importing paths is not allowed");

                auto path = readString(in);
                auto deriver = readString(in);
                auto narHash = Hash::parseAny(readString(in), htSHA256);
                auto references = readStorePaths<StorePathSet>(*store, in);
                time_t registrationTime;
                uint64_t narSize;
                in >> registrationTime >> narSize;

                if (narSize == 0)
                    throw Error("narInfo is too old and missing the narSize field");

                ValidPathInfo info {
                    store->parseStorePath(path),
                    This<HashResult> { std::pair { std::move(narHash), narSize } },
                };
                if (deriver != "")
                    info.deriver = store->parseStorePath(deriver);
<<<<<<< HEAD
                info.references = std::move(references);
                info.registrationTime = registrationTime;
                in >> info.ultimate;
=======
                info.references = worker_proto::read(*store, in, Phantom<StorePathSet> {});
                in >> info.registrationTime >> info.narSize >> info.ultimate;
>>>>>>> 20d2140e
                info.sigs = readStrings<StringSet>(in);
                info.viewCA().add(parseContentAddressOpt(readString(in)));

                if (narSize == 0)
                    throw Error("narInfo is too old and missing the narSize field");

                SizedSource sizedSource(in, narSize);

                store->addToStore(info, sizedSource, NoRepair, NoCheckSigs);

                // consume all the data that has been sent before continuing.
                sizedSource.drainAll();

                out << 1; // indicate success

                break;
            }

            default:
                throw Error("unknown serve command %1%", cmd);
        }

        out.flush();
    }
}


static void opGenerateBinaryCacheKey(Strings opFlags, Strings opArgs)
{
    for (auto & i : opFlags)
        throw UsageError("unknown flag '%1%'", i);

    if (opArgs.size() != 3) throw UsageError("three arguments expected");
    auto i = opArgs.begin();
    string keyName = *i++;
    string secretKeyFile = *i++;
    string publicKeyFile = *i++;

#if HAVE_SODIUM
    if (sodium_init() == -1)
        throw Error("could not initialise libsodium");

    unsigned char pk[crypto_sign_PUBLICKEYBYTES];
    unsigned char sk[crypto_sign_SECRETKEYBYTES];
    if (crypto_sign_keypair(pk, sk) != 0)
        throw Error("key generation failed");

    writeFile(publicKeyFile, keyName + ":" + base64Encode(string((char *) pk, crypto_sign_PUBLICKEYBYTES)));
    umask(0077);
    writeFile(secretKeyFile, keyName + ":" + base64Encode(string((char *) sk, crypto_sign_SECRETKEYBYTES)));
#else
    throw Error("Nix was not compiled with libsodium, required for signed binary cache support");
#endif
}


static void opVersion(Strings opFlags, Strings opArgs)
{
    printVersion("nix-store");
}


/* Scan the arguments; find the operation, set global flags, put all
   other flags in a list, and put all other arguments in another
   list. */
static int main_nix_store(int argc, char * * argv)
{
    {
        Strings opFlags, opArgs;
        Operation op = 0;

        parseCmdLine(argc, argv, [&](Strings::iterator & arg, const Strings::iterator & end) {
            Operation oldOp = op;

            if (*arg == "--help")
                showManPage("nix-store");
            else if (*arg == "--version")
                op = opVersion;
            else if (*arg == "--realise" || *arg == "--realize" || *arg == "-r")
                op = opRealise;
            else if (*arg == "--add" || *arg == "-A")
                op = opAdd;
            else if (*arg == "--add-fixed")
                op = opAddFixed;
            else if (*arg == "--print-fixed-path")
                op = opPrintFixedPath;
            else if (*arg == "--delete")
                op = opDelete;
            else if (*arg == "--query" || *arg == "-q")
                op = opQuery;
            else if (*arg == "--print-env")
                op = opPrintEnv;
            else if (*arg == "--read-log" || *arg == "-l")
                op = opReadLog;
            else if (*arg == "--dump-db")
                op = opDumpDB;
            else if (*arg == "--load-db")
                op = opLoadDB;
            else if (*arg == "--register-validity")
                op = opRegisterValidity;
            else if (*arg == "--check-validity")
                op = opCheckValidity;
            else if (*arg == "--gc")
                op = opGC;
            else if (*arg == "--dump")
                op = opDump;
            else if (*arg == "--restore")
                op = opRestore;
            else if (*arg == "--export")
                op = opExport;
            else if (*arg == "--import")
                op = opImport;
            else if (*arg == "--init")
                op = opInit;
            else if (*arg == "--verify")
                op = opVerify;
            else if (*arg == "--verify-path")
                op = opVerifyPath;
            else if (*arg == "--repair-path")
                op = opRepairPath;
            else if (*arg == "--optimise" || *arg == "--optimize")
                op = opOptimise;
            else if (*arg == "--serve")
                op = opServe;
            else if (*arg == "--generate-binary-cache-key")
                op = opGenerateBinaryCacheKey;
            else if (*arg == "--add-root")
                gcRoot = absPath(getArg(*arg, arg, end));
            else if (*arg == "--indirect")
                ;
            else if (*arg == "--no-output")
                noOutput = true;
            else if (*arg != "" && arg->at(0) == '-') {
                opFlags.push_back(*arg);
                if (*arg == "--max-freed" || *arg == "--max-links" || *arg == "--max-atime") /* !!! hack */
                    opFlags.push_back(getArg(*arg, arg, end));
            }
            else
                opArgs.push_back(*arg);

            if (oldOp && oldOp != op)
                throw UsageError("only one operation may be specified");

            return true;
        });

        initPlugins();

        if (!op) throw UsageError("no operation specified");

        if (op != opDump && op != opRestore) /* !!! hack */
            store = openStore();

        op(opFlags, opArgs);

        logger->stop();

        return 0;
    }
}

static RegisterLegacyCommand r_nix_store("nix-store", main_nix_store);

}<|MERGE_RESOLUTION|>--- conflicted
+++ resolved
@@ -872,13 +872,9 @@
                         auto info = store->queryPathInfo(i);
                         out << store->printStorePath(info->path)
                             << (info->deriver ? store->printStorePath(*info->deriver) : "");
-<<<<<<< HEAD
-                        writeStorePaths(*store, out, info->references);
+                        worker_proto::write(*store, out, info->references);
                         auto narHashResult = *info->viewHashResultConst();
                         auto narSize = narHashResult ? narHashResult->second : 0;
-=======
-                        worker_proto::write(*store, out, info->references);
->>>>>>> 20d2140e
                         // !!! Maybe we want compression?
                         out << narSize // downloadSize
                             << narSize;
@@ -970,7 +966,7 @@
                 auto path = readString(in);
                 auto deriver = readString(in);
                 auto narHash = Hash::parseAny(readString(in), htSHA256);
-                auto references = readStorePaths<StorePathSet>(*store, in);
+                auto references = worker_proto::read(*store, in, Phantom<StorePathSet> {});
                 time_t registrationTime;
                 uint64_t narSize;
                 in >> registrationTime >> narSize;
@@ -984,14 +980,9 @@
                 };
                 if (deriver != "")
                     info.deriver = store->parseStorePath(deriver);
-<<<<<<< HEAD
                 info.references = std::move(references);
                 info.registrationTime = registrationTime;
                 in >> info.ultimate;
-=======
-                info.references = worker_proto::read(*store, in, Phantom<StorePathSet> {});
-                in >> info.registrationTime >> info.narSize >> info.ultimate;
->>>>>>> 20d2140e
                 info.sigs = readStrings<StringSet>(in);
                 info.viewCA().add(parseContentAddressOpt(readString(in)));
 
