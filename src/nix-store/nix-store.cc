--- conflicted
+++ resolved
@@ -864,11 +864,7 @@
                         auto info = store->queryPathInfo(i);
                         out << store->printStorePath(info->path)
                             << (info->deriver ? store->printStorePath(*info->deriver) : "");
-<<<<<<< HEAD
-                        write(*store, out, info->referencesPossiblyToSelf());
-=======
-                        WorkerProto<StorePathSet>::write(*store, out, info->references);
->>>>>>> 46f9dd56
+                        WorkerProto<StorePathSet>::write(*store, out, info->referencesPossiblyToSelf());
                         // !!! Maybe we want compression?
                         out << info->narSize // downloadSize
                             << info->narSize;
@@ -962,11 +958,7 @@
                 if (deriver != "")
                     info.deriver = store->parseStorePath(deriver);
                 info.narHash = Hash::parseAny(readString(in), htSHA256);
-<<<<<<< HEAD
-                info.setReferencesPossiblyToSelf(read(*store, in, Proxy<StorePathSet> {}));
-=======
-                info.references = WorkerProto<StorePathSet>::read(*store, in);
->>>>>>> 46f9dd56
+                info.setReferencesPossiblyToSelf(WorkerProto<StorePathSet>::read(*store, in));
                 in >> info.registrationTime >> info.narSize >> info.ultimate;
                 info.sigs = readStrings<StringSet>(in);
                 info.ca = parseContentAddressOpt(readString(in));
