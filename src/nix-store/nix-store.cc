--- conflicted
+++ resolved
@@ -963,12 +963,7 @@
                 };
                 if (deriver != "")
                     info.deriver = store->parseStorePath(deriver);
-<<<<<<< HEAD
-                info.narHash = Hash::parseAny(readString(in), htSHA256);
                 info.setReferencesPossiblyToSelf(WorkerProto<StorePathSet>::read(*store, in));
-=======
-                info.references = WorkerProto<StorePathSet>::read(*store, in);
->>>>>>> be0d429b
                 in >> info.registrationTime >> info.narSize >> info.ultimate;
                 info.sigs = readStrings<StringSet>(in);
                 info.ca = parseContentAddressOpt(readString(in));
