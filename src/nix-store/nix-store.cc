--- conflicted
+++ resolved
@@ -864,11 +864,7 @@
                         auto info = store->queryPathInfo(i);
                         out << store->printStorePath(info->path)
                             << (info->deriver ? store->printStorePath(*info->deriver) : "");
-<<<<<<< HEAD
-                        writeStorePaths(*store, out, info->referencesPossiblyToSelf());
-=======
-                        write(*store, out, info->references);
->>>>>>> 2f2ae993
+                        write(*store, out, info->referencesPossiblyToSelf());
                         // !!! Maybe we want compression?
                         out << info->narSize // downloadSize
                             << info->narSize;
@@ -961,13 +957,8 @@
                 auto deriver = readString(in);
                 if (deriver != "")
                     info.deriver = store->parseStorePath(deriver);
-<<<<<<< HEAD
                 info.narHash = Hash::parseAny(readString(in), htSHA256);
-                info.setReferencesPossiblyToSelf(readStorePaths<StorePathSet>(*store, in));
-=======
-                info.narHash = Hash(readString(in), htSHA256);
-                info.references = read(*store, in, Proxy<StorePathSet> {});
->>>>>>> 2f2ae993
+                info.setReferencesPossiblyToSelf(read(*store, in, Proxy<StorePathSet> {}));
                 in >> info.registrationTime >> info.narSize >> info.ultimate;
                 info.sigs = readStrings<StringSet>(in);
                 info.ca = parseContentAddressOpt(readString(in));
