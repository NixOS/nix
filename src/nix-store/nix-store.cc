#include "archive.hh"
#include "derivations.hh"
#include "dotgraph.hh"
#include "globals.hh"
#include "local-store.hh"
#include "monitor-fd.hh"
#include "serve-protocol.hh"
#include "shared.hh"
#include "util.hh"
#include "worker-protocol.hh"
#include "graphml.hh"
#include "../nix/legacy.hh"

#include <iostream>
#include <algorithm>
#include <cstdio>

#include <sys/types.h>
#include <sys/stat.h>
#include <fcntl.h>

#if HAVE_SODIUM
#include <sodium.h>
#endif


using namespace nix;
using std::cin;
using std::cout;


typedef void (* Operation) (Strings opFlags, Strings opArgs);


static Path gcRoot;
static int rootNr = 0;
static bool indirectRoot = false;
static bool noOutput = false;
static std::shared_ptr<Store> store;


ref<LocalStore> ensureLocalStore()
{
    auto store2 = std::dynamic_pointer_cast<LocalStore>(store);
    if (!store2) throw Error("you don't have sufficient rights to use this command");
    return ref<LocalStore>(store2);
}


static StorePath useDeriver(const StorePath & path)
{
    if (path.isDerivation()) return path;
    auto info = store->queryPathInfo(path);
    if (!info->deriver)
        throw Error("deriver of path '%s' is not known", store->printStorePath(path));
    return *info->deriver;
}


/* Realise the given path.  For a derivation that means build it; for
   other paths it means ensure their validity. */
static PathSet realisePath(StorePathWithOutputs path, bool build = true)
{
    auto store2 = std::dynamic_pointer_cast<LocalFSStore>(store);

    if (path.path.isDerivation()) {
        if (build) store->buildPaths({path});
        Derivation drv = store->derivationFromPath(path.path);
        rootNr++;

        if (path.outputs.empty())
            for (auto & i : drv.outputs) path.outputs.insert(i.first);

        PathSet outputs;
        for (auto & j : path.outputs) {
            DerivationOutputs::iterator i = drv.outputs.find(j);
            if (i == drv.outputs.end())
                throw Error("derivation '%s' does not have an output named '%s'",
                    store2->printStorePath(path.path), j);
            auto outPath = store2->printStorePath(i->second.path);
            if (store2) {
                if (gcRoot == "")
                    printGCWarning();
                else {
                    Path rootName = gcRoot;
                    if (rootNr > 1) rootName += "-" + std::to_string(rootNr);
                    if (i->first != "out") rootName += "-" + i->first;
                    outPath = store2->addPermRoot(store->parseStorePath(outPath), rootName, indirectRoot);
                }
            }
            outputs.insert(outPath);
        }
        return outputs;
    }

    else {
        if (build) store->ensurePath(path.path);
        else if (!store->isValidPath(path.path))
            throw Error("path '%s' does not exist and cannot be created", store->printStorePath(path.path));
        if (store2) {
            if (gcRoot == "")
                printGCWarning();
            else {
                Path rootName = gcRoot;
                rootNr++;
                if (rootNr > 1) rootName += "-" + std::to_string(rootNr);
                return {store2->addPermRoot(path.path, rootName, indirectRoot)};
            }
        }
        return {store->printStorePath(path.path)};
    }
}


/* Realise the given paths. */
static void opRealise(Strings opFlags, Strings opArgs)
{
    bool dryRun = false;
    BuildMode buildMode = bmNormal;
    bool ignoreUnknown = false;

    for (auto & i : opFlags)
        if (i == "--dry-run") dryRun = true;
        else if (i == "--repair") buildMode = bmRepair;
        else if (i == "--check") buildMode = bmCheck;
        else if (i == "--ignore-unknown") ignoreUnknown = true;
        else throw UsageError("unknown flag '%1%'", i);

    std::vector<StorePathWithOutputs> paths;
    for (auto & i : opArgs)
        paths.push_back(store->followLinksToStorePathWithOutputs(i));

    unsigned long long downloadSize, narSize;
    StorePathSet willBuild, willSubstitute, unknown;
    store->queryMissing(paths, willBuild, willSubstitute, unknown, downloadSize, narSize);

    if (ignoreUnknown) {
        std::vector<StorePathWithOutputs> paths2;
        for (auto & i : paths)
            if (!unknown.count(i.path)) paths2.push_back(i);
        paths = std::move(paths2);
        unknown = StorePathSet();
    }

    if (settings.printMissing)
        printMissing(ref<Store>(store), willBuild, willSubstitute, unknown, downloadSize, narSize);

    if (dryRun) return;

    /* Build all paths at the same time to exploit parallelism. */
    store->buildPaths(paths, buildMode);

    if (!ignoreUnknown)
        for (auto & i : paths) {
            auto paths2 = realisePath(i, false);
            if (!noOutput)
                for (auto & j : paths2)
                    cout << fmt("%1%\n", j);
        }
}


/* Add files to the Nix store and print the resulting paths. */
static void opAdd(Strings opFlags, Strings opArgs)
{
    if (!opFlags.empty()) throw UsageError("unknown flag");

    for (auto & i : opArgs)
        cout << fmt("%s\n", store->printStorePath(store->addToStore(std::string(baseNameOf(i)), i)));
}


/* Preload the output of a fixed-output derivation into the Nix
   store. */
static void opAddFixed(Strings opFlags, Strings opArgs)
{
    auto method = FileIngestionMethod::Flat;

    for (auto & i : opFlags)
        if (i == "--recursive") method = FileIngestionMethod::Recursive;
        else throw UsageError("unknown flag '%1%'", i);

    if (opArgs.empty())
        throw UsageError("first argument must be hash algorithm");

    HashType hashAlgo = parseHashType(opArgs.front());
    opArgs.pop_front();

    for (auto & i : opArgs)
        std::cout << fmt("%s\n", store->printStorePath(store->addToStoreSlow(baseNameOf(i), i, method, hashAlgo).path));
}


/* Hack to support caching in `nix-prefetch-url'. */
static void opPrintFixedPath(Strings opFlags, Strings opArgs)
{
    auto method = FileIngestionMethod::Flat;

    for (auto i : opFlags)
        if (i == "--recursive") method = FileIngestionMethod::Recursive;
        else throw UsageError("unknown flag '%1%'", i);

    if (opArgs.size() != 3)
        throw UsageError("'--print-fixed-path' requires three arguments");

    Strings::iterator i = opArgs.begin();
    HashType hashAlgo = parseHashType(*i++);
    string hash = *i++;
    string name = *i++;

<<<<<<< HEAD
    cout << fmt("%s\n", store->printStorePath(store->makeFixedOutputPath(method, Hash(hash, hashAlgo), name)));
=======
    cout << fmt("%s\n", store->printStorePath(store->makeFixedOutputPath(name, FixedOutputInfo {
        {
            .method = method,
            .hash = Hash::parseAny(hash, hashAlgo),
        },
        {},
    })));
>>>>>>> aa9c7629
}


static StorePathSet maybeUseOutputs(const StorePath & storePath, bool useOutput, bool forceRealise)
{
    if (forceRealise) realisePath({storePath});
    if (useOutput && storePath.isDerivation()) {
        auto drv = store->derivationFromPath(storePath);
        StorePathSet outputs;
        for (auto & i : drv.outputs)
            outputs.insert(i.second.path);
        return outputs;
    }
    else return {storePath};
}


/* Some code to print a tree representation of a derivation dependency
   graph.  Topological sorting is used to keep the tree relatively
   flat. */
static void printTree(const StorePath & path,
    const string & firstPad, const string & tailPad, StorePathSet & done)
{
    if (!done.insert(path).second) {
        cout << fmt("%s%s [...]\n", firstPad, store->printStorePath(path));
        return;
    }

    cout << fmt("%s%s\n", firstPad, store->printStorePath(path));

    auto info = store->queryPathInfo(path);

    /* Topologically sort under the relation A < B iff A \in
       closure(B).  That is, if derivation A is an (possibly indirect)
       input of B, then A is printed first.  This has the effect of
       flattening the tree, preventing deeply nested structures.  */
    auto sorted = store->topoSortPaths(info->referencesPossiblyToSelf());
    reverse(sorted.begin(), sorted.end());

    for (const auto &[n, i] : enumerate(sorted)) {
        bool last = n + 1 == sorted.size();
        printTree(i,
            tailPad + (last ? treeLast : treeConn),
            tailPad + (last ? treeNull : treeLine),
            done);
    }
}


/* Perform various sorts of queries. */
static void opQuery(Strings opFlags, Strings opArgs)
{
    enum QueryType
        { qDefault, qOutputs, qRequisites, qReferences, qReferrers
        , qReferrersClosure, qDeriver, qBinding, qHash, qSize
        , qTree, qGraph, qGraphML, qResolve, qRoots };
    QueryType query = qDefault;
    bool useOutput = false;
    bool includeOutputs = false;
    bool forceRealise = false;
    string bindingName;

    for (auto & i : opFlags) {
        QueryType prev = query;
        if (i == "--outputs") query = qOutputs;
        else if (i == "--requisites" || i == "-R") query = qRequisites;
        else if (i == "--references") query = qReferences;
        else if (i == "--referrers" || i == "--referers") query = qReferrers;
        else if (i == "--referrers-closure" || i == "--referers-closure") query = qReferrersClosure;
        else if (i == "--deriver" || i == "-d") query = qDeriver;
        else if (i == "--binding" || i == "-b") {
            if (opArgs.size() == 0)
                throw UsageError("expected binding name");
            bindingName = opArgs.front();
            opArgs.pop_front();
            query = qBinding;
        }
        else if (i == "--hash") query = qHash;
        else if (i == "--size") query = qSize;
        else if (i == "--tree") query = qTree;
        else if (i == "--graph") query = qGraph;
        else if (i == "--graphml") query = qGraphML;
        else if (i == "--resolve") query = qResolve;
        else if (i == "--roots") query = qRoots;
        else if (i == "--use-output" || i == "-u") useOutput = true;
        else if (i == "--force-realise" || i == "--force-realize" || i == "-f") forceRealise = true;
        else if (i == "--include-outputs") includeOutputs = true;
        else throw UsageError("unknown flag '%1%'", i);
        if (prev != qDefault && prev != query)
            throw UsageError("query type '%1%' conflicts with earlier flag", i);
    }

    if (query == qDefault) query = qOutputs;

    RunPager pager;

    switch (query) {

        case qOutputs: {
            for (auto & i : opArgs) {
                auto i2 = store->followLinksToStorePath(i);
                if (forceRealise) realisePath({i2});
                Derivation drv = store->derivationFromPath(i2);
                for (auto & j : drv.outputs)
                    cout << fmt("%1%\n", store->printStorePath(j.second.path));
            }
            break;
        }

        case qRequisites:
        case qReferences:
        case qReferrers:
        case qReferrersClosure: {
            StorePathSet paths;
            for (auto & i : opArgs) {
                auto ps = maybeUseOutputs(store->followLinksToStorePath(i), useOutput, forceRealise);
                for (auto & j : ps) {
                    if (query == qRequisites) store->computeFSClosure(j, paths, false, includeOutputs);
                    else if (query == qReferences) {
                        for (auto & p : store->queryPathInfo(j)->referencesPossiblyToSelf())
                            paths.insert(p);
                    }
                    else if (query == qReferrers) {
                        StorePathSet tmp;
                        store->queryReferrers(j, tmp);
                        for (auto & i : tmp)
                            paths.insert(i);
                    }
                    else if (query == qReferrersClosure) store->computeFSClosure(j, paths, true);
                }
            }
            auto sorted = store->topoSortPaths(paths);
            for (StorePaths::reverse_iterator i = sorted.rbegin();
                 i != sorted.rend(); ++i)
                cout << fmt("%s\n", store->printStorePath(*i));
            break;
        }

        case qDeriver:
            for (auto & i : opArgs) {
                auto path = store->followLinksToStorePath(i);
                auto info = store->queryPathInfo(path);
                cout << fmt("%s\n", info->deriver ? store->printStorePath(*info->deriver) : "unknown-deriver");
            }
            break;

        case qBinding:
            for (auto & i : opArgs) {
                auto path = useDeriver(store->followLinksToStorePath(i));
                Derivation drv = store->derivationFromPath(path);
                StringPairs::iterator j = drv.env.find(bindingName);
                if (j == drv.env.end())
                    throw Error("derivation '%s' has no environment binding named '%s'",
                        store->printStorePath(path), bindingName);
                cout << fmt("%s\n", j->second);
            }
            break;

        case qHash:
        case qSize:
            for (auto & i : opArgs) {
                for (auto & j : maybeUseOutputs(store->followLinksToStorePath(i), useOutput, forceRealise)) {
                    auto info = store->queryPathInfo(j);
                    if (query == qHash) {
                        assert(info->narHash && info->narHash->type == htSHA256);
                        cout << fmt("%s\n", info->narHash->to_string(Base32, true));
                    } else if (query == qSize)
                        cout << fmt("%d\n", info->narSize);
                }
            }
            break;

        case qTree: {
            StorePathSet done;
            for (auto & i : opArgs)
                printTree(store->followLinksToStorePath(i), "", "", done);
            break;
        }

        case qGraph: {
            StorePathSet roots;
            for (auto & i : opArgs)
                for (auto & j : maybeUseOutputs(store->followLinksToStorePath(i), useOutput, forceRealise))
                    roots.insert(j);
            printDotGraph(ref<Store>(store), std::move(roots));
            break;
        }

        case qGraphML: {
            StorePathSet roots;
            for (auto & i : opArgs)
                for (auto & j : maybeUseOutputs(store->followLinksToStorePath(i), useOutput, forceRealise))
                    roots.insert(j);
            printGraphML(ref<Store>(store), std::move(roots));
            break;
        }

        case qResolve: {
            for (auto & i : opArgs)
                cout << fmt("%s\n", store->printStorePath(store->followLinksToStorePath(i)));
            break;
        }

        case qRoots: {
            StorePathSet args;
            for (auto & i : opArgs)
                for (auto & p : maybeUseOutputs(store->followLinksToStorePath(i), useOutput, forceRealise))
                    args.insert(p);

            StorePathSet referrers;
            store->computeFSClosure(
                args, referrers, true, settings.gcKeepOutputs, settings.gcKeepDerivations);

            Roots roots = store->findRoots(false);
            for (auto & [target, links] : roots)
                if (referrers.find(target) != referrers.end())
                    for (auto & link : links)
                        cout << fmt("%1% -> %2%\n", link, store->printStorePath(target));
            break;
        }

        default:
            abort();
    }
}


static void opPrintEnv(Strings opFlags, Strings opArgs)
{
    if (!opFlags.empty()) throw UsageError("unknown flag");
    if (opArgs.size() != 1) throw UsageError("'--print-env' requires one derivation store path");

    Path drvPath = opArgs.front();
    Derivation drv = store->derivationFromPath(store->parseStorePath(drvPath));

    /* Print each environment variable in the derivation in a format
     * that can be sourced by the shell. */
    for (auto & i : drv.env)
        cout << format("export %1%; %1%=%2%\n") % i.first % shellEscape(i.second);

    /* Also output the arguments.  This doesn't preserve whitespace in
       arguments. */
    cout << "export _args; _args='";
    bool first = true;
    for (auto & i : drv.args) {
        if (!first) cout << ' ';
        first = false;
        cout << shellEscape(i);
    }
    cout << "'\n";
}


static void opReadLog(Strings opFlags, Strings opArgs)
{
    if (!opFlags.empty()) throw UsageError("unknown flag");

    RunPager pager;

    for (auto & i : opArgs) {
        auto path = store->followLinksToStorePath(i);
        auto log = store->getBuildLog(path);
        if (!log)
            throw Error("build log of derivation '%s' is not available", store->printStorePath(path));
        std::cout << *log;
    }
}


static void opDumpDB(Strings opFlags, Strings opArgs)
{
    if (!opFlags.empty()) throw UsageError("unknown flag");
    if (!opArgs.empty()) {
        for (auto & i : opArgs)
            cout << store->makeValidityRegistration({store->followLinksToStorePath(i)}, true, true);
    } else {
        for (auto & i : store->queryAllValidPaths())
            cout << store->makeValidityRegistration({i}, true, true);
    }
}


static void registerValidity(bool reregister, bool hashGiven, bool canonicalise)
{
    ValidPathInfos infos;

    while (1) {
        auto info = decodeValidPathInfo(*store, cin, hashGiven);
        if (!info) break;
        if (!store->isValidPath(info->path) || reregister) {
            /* !!! races */
            if (canonicalise)
                canonicalisePathMetaData(store->printStorePath(info->path), -1);
            if (!hashGiven) {
                HashResult hash = hashPath(htSHA256, store->printStorePath(info->path));
                info->narHash = hash.first;
                info->narSize = hash.second;
            }
            infos.push_back(std::move(*info));
        }
    }

    ensureLocalStore()->registerValidPaths(infos);
}


static void opLoadDB(Strings opFlags, Strings opArgs)
{
    if (!opFlags.empty()) throw UsageError("unknown flag");
    if (!opArgs.empty())
        throw UsageError("no arguments expected");
    registerValidity(true, true, false);
}


static void opRegisterValidity(Strings opFlags, Strings opArgs)
{
    bool reregister = false; // !!! maybe this should be the default
    bool hashGiven = false;

    for (auto & i : opFlags)
        if (i == "--reregister") reregister = true;
        else if (i == "--hash-given") hashGiven = true;
        else throw UsageError("unknown flag '%1%'", i);

    if (!opArgs.empty()) throw UsageError("no arguments expected");

    registerValidity(reregister, hashGiven, true);
}


static void opCheckValidity(Strings opFlags, Strings opArgs)
{
    bool printInvalid = false;

    for (auto & i : opFlags)
        if (i == "--print-invalid") printInvalid = true;
        else throw UsageError("unknown flag '%1%'", i);

    for (auto & i : opArgs) {
        auto path = store->followLinksToStorePath(i);
        if (!store->isValidPath(path)) {
            if (printInvalid)
                cout << fmt("%s\n", store->printStorePath(path));
            else
                throw Error("path '%s' is not valid", store->printStorePath(path));
        }
    }
}


static void opGC(Strings opFlags, Strings opArgs)
{
    bool printRoots = false;
    GCOptions options;
    options.action = GCOptions::gcDeleteDead;

    GCResults results;

    /* Do what? */
    for (auto i = opFlags.begin(); i != opFlags.end(); ++i)
        if (*i == "--print-roots") printRoots = true;
        else if (*i == "--print-live") options.action = GCOptions::gcReturnLive;
        else if (*i == "--print-dead") options.action = GCOptions::gcReturnDead;
        else if (*i == "--max-freed") {
            long long maxFreed = getIntArg<long long>(*i, i, opFlags.end(), true);
            options.maxFreed = maxFreed >= 0 ? maxFreed : 0;
        }
        else throw UsageError("bad sub-operation '%1%' in GC", *i);

    if (!opArgs.empty()) throw UsageError("no arguments expected");

    if (printRoots) {
        Roots roots = store->findRoots(false);
        std::set<std::pair<Path, StorePath>> roots2;
        // Transpose and sort the roots.
        for (auto & [target, links] : roots)
            for (auto & link : links)
                roots2.emplace(link, target);
        for (auto & [link, target] : roots2)
            std::cout << link << " -> " << store->printStorePath(target) << "\n";
    }

    else {
        PrintFreed freed(options.action == GCOptions::gcDeleteDead, results);
        store->collectGarbage(options, results);

        if (options.action != GCOptions::gcDeleteDead)
            for (auto & i : results.paths)
                cout << i << std::endl;
    }
}


/* Remove paths from the Nix store if possible (i.e., if they do not
   have any remaining referrers and are not reachable from any GC
   roots). */
static void opDelete(Strings opFlags, Strings opArgs)
{
    GCOptions options;
    options.action = GCOptions::gcDeleteSpecific;

    for (auto & i : opFlags)
        if (i == "--ignore-liveness") options.ignoreLiveness = true;
        else throw UsageError("unknown flag '%1%'", i);

    for (auto & i : opArgs)
        options.pathsToDelete.insert(store->followLinksToStorePath(i));

    GCResults results;
    PrintFreed freed(true, results);
    store->collectGarbage(options, results);
}


/* Dump a path as a Nix archive.  The archive is written to stdout */
static void opDump(Strings opFlags, Strings opArgs)
{
    if (!opFlags.empty()) throw UsageError("unknown flag");
    if (opArgs.size() != 1) throw UsageError("only one argument allowed");

    FdSink sink(STDOUT_FILENO);
    string path = *opArgs.begin();
    dumpPath(path, sink);
    sink.flush();
}


/* Restore a value from a Nix archive.  The archive is read from stdin. */
static void opRestore(Strings opFlags, Strings opArgs)
{
    if (!opFlags.empty()) throw UsageError("unknown flag");
    if (opArgs.size() != 1) throw UsageError("only one argument allowed");

    FdSource source(STDIN_FILENO);
    restorePath(*opArgs.begin(), source);
}


static void opExport(Strings opFlags, Strings opArgs)
{
    for (auto & i : opFlags)
        throw UsageError("unknown flag '%1%'", i);

    StorePathSet paths;

    for (auto & i : opArgs)
        paths.insert(store->followLinksToStorePath(i));

    FdSink sink(STDOUT_FILENO);
    store->exportPaths(paths, sink);
    sink.flush();
}


static void opImport(Strings opFlags, Strings opArgs)
{
    for (auto & i : opFlags)
        throw UsageError("unknown flag '%1%'", i);

    if (!opArgs.empty()) throw UsageError("no arguments expected");

    FdSource source(STDIN_FILENO);
    auto paths = store->importPaths(source, NoCheckSigs);

    for (auto & i : paths)
        cout << fmt("%s\n", store->printStorePath(i)) << std::flush;
}


/* Initialise the Nix databases. */
static void opInit(Strings opFlags, Strings opArgs)
{
    if (!opFlags.empty()) throw UsageError("unknown flag");
    if (!opArgs.empty())
        throw UsageError("no arguments expected");
    /* Doesn't do anything right now; database tables are initialised
       automatically. */
}


/* Verify the consistency of the Nix environment. */
static void opVerify(Strings opFlags, Strings opArgs)
{
    if (!opArgs.empty())
        throw UsageError("no arguments expected");

    bool checkContents = false;
    RepairFlag repair = NoRepair;

    for (auto & i : opFlags)
        if (i == "--check-contents") checkContents = true;
        else if (i == "--repair") repair = Repair;
        else throw UsageError("unknown flag '%1%'", i);

    if (store->verifyStore(checkContents, repair)) {
        logWarning({
            .name = "Store consistency",
            .description = "not all errors were fixed"
            });
        throw Exit(1);
    }
}


/* Verify whether the contents of the given store path have not changed. */
static void opVerifyPath(Strings opFlags, Strings opArgs)
{
    if (!opFlags.empty())
        throw UsageError("no flags expected");

    int status = 0;

    for (auto & i : opArgs) {
        auto path = store->followLinksToStorePath(i);
        printMsg(lvlTalkative, "checking path '%s'...", store->printStorePath(path));
        auto info = store->queryPathInfo(path);
        HashSink sink(info->narHash->type);
        store->narFromPath(path, sink);
        auto current = sink.finish();
        if (current.first != info->narHash) {
            logError({
                .name = "Hash mismatch",
                .hint = hintfmt(
                    "path '%s' was modified! expected hash '%s', got '%s'",
                    store->printStorePath(path),
                    info->narHash->to_string(Base32, true),
                    current.first.to_string(Base32, true))
            });
            status = 1;
        }
    }

    throw Exit(status);
}


/* Repair the contents of the given path by redownloading it using a
   substituter (if available). */
static void opRepairPath(Strings opFlags, Strings opArgs)
{
    if (!opFlags.empty())
        throw UsageError("no flags expected");

    for (auto & i : opArgs)
        ensureLocalStore()->repairPath(store->followLinksToStorePath(i));
}

/* Optimise the disk space usage of the Nix store by hard-linking
   files with the same contents. */
static void opOptimise(Strings opFlags, Strings opArgs)
{
    if (!opArgs.empty() || !opFlags.empty())
        throw UsageError("no arguments expected");

    store->optimiseStore();
}

/* Serve the nix store in a way usable by a restricted ssh user. */
static void opServe(Strings opFlags, Strings opArgs)
{
    bool writeAllowed = false;
    for (auto & i : opFlags)
        if (i == "--write") writeAllowed = true;
        else throw UsageError("unknown flag '%1%'", i);

    if (!opArgs.empty()) throw UsageError("no arguments expected");

    FdSource in(STDIN_FILENO);
    FdSink out(STDOUT_FILENO);

    /* Exchange the greeting. */
    unsigned int magic = readInt(in);
    if (magic != SERVE_MAGIC_1) throw Error("protocol mismatch");
    out << SERVE_MAGIC_2 << SERVE_PROTOCOL_VERSION;
    out.flush();
    unsigned int clientVersion = readInt(in);

    auto getBuildSettings = [&]() {
        // FIXME: changing options here doesn't work if we're
        // building through the daemon.
        verbosity = lvlError;
        settings.keepLog = false;
        settings.useSubstitutes = false;
        settings.maxSilentTime = readInt(in);
        settings.buildTimeout = readInt(in);
        if (GET_PROTOCOL_MINOR(clientVersion) >= 2)
            settings.maxLogSize = readNum<unsigned long>(in);
        if (GET_PROTOCOL_MINOR(clientVersion) >= 3) {
            settings.buildRepeat = readInt(in);
            settings.enforceDeterminism = readInt(in);
            settings.runDiffHook = true;
        }
        settings.printRepeatedBuilds = false;
    };

    while (true) {
        ServeCommand cmd;
        try {
            cmd = (ServeCommand) readInt(in);
        } catch (EndOfFile & e) {
            break;
        }

        switch (cmd) {

            case cmdQueryValidPaths: {
                bool lock = readInt(in);
                bool substitute = readInt(in);
                auto paths = readStorePaths<StorePathSet>(*store, in);
                if (lock && writeAllowed)
                    for (auto & path : paths)
                        store->addTempRoot(path);

                /* If requested, substitute missing paths. This
                   implements nix-copy-closure's --use-substitutes
                   flag. */
                if (substitute && writeAllowed) {
                    /* Filter out .drv files (we don't want to build anything). */
                    std::vector<StorePathWithOutputs> paths2;
                    for (auto & path : paths)
                        if (!path.isDerivation())
                            paths2.push_back({path});
                    unsigned long long downloadSize, narSize;
                    StorePathSet willBuild, willSubstitute, unknown;
                    store->queryMissing(paths2,
                        willBuild, willSubstitute, unknown, downloadSize, narSize);
                    /* FIXME: should use ensurePath(), but it only
                       does one path at a time. */
                    if (!willSubstitute.empty())
                        try {
                            std::vector<StorePathWithOutputs> subs;
                            for (auto & p : willSubstitute) subs.push_back({p});
                            store->buildPaths(subs);
                        } catch (Error & e) {
                            logWarning(e.info());
                        }
                }

                writeStorePaths(*store, out, store->queryValidPaths(paths));
                break;
            }

            case cmdQueryPathInfos: {
                auto paths = readStorePaths<StorePathSet>(*store, in);
                // !!! Maybe we want a queryPathInfos?
                for (auto & i : paths) {
                    try {
                        auto info = store->queryPathInfo(i);
                        out << store->printStorePath(info->path)
                            << (info->deriver ? store->printStorePath(*info->deriver) : "");
                        writeStorePaths(*store, out, info->referencesPossiblyToSelf());
                        // !!! Maybe we want compression?
                        out << info->narSize // downloadSize
                            << info->narSize;
                        if (GET_PROTOCOL_MINOR(clientVersion) >= 4)
                            out << (info->narHash ? info->narHash->to_string(Base32, true) : "")
                                << renderContentAddress(info->ca)
                                << info->sigs;
                    } catch (InvalidPath &) {
                    }
                }
                out << "";
                break;
            }

            case cmdDumpStorePath: {
                auto path = store->parseStorePath(readString(in));
                store->narFromPath(path, out);
                break;
            }

            case cmdImportPaths: {
                if (!writeAllowed) throw Error("importing paths is not allowed");
                store->importPaths(in, NoCheckSigs); // FIXME: should we skip sig checking?
                out << 1; // indicate success
                break;
            }

            case cmdExportPaths: {
                readInt(in); // obsolete
                store->exportPaths(readStorePaths<StorePathSet>(*store, in), out);
                break;
            }

            case cmdBuildPaths: {

                if (!writeAllowed) throw Error("building paths is not allowed");

                std::vector<StorePathWithOutputs> paths;
                for (auto & s : readStrings<Strings>(in))
                    paths.push_back(store->parsePathWithOutputs(s));

                getBuildSettings();

                try {
                    MonitorFdHup monitor(in.fd);
                    store->buildPaths(paths);
                    out << 0;
                } catch (Error & e) {
                    assert(e.status);
                    out << e.status << e.msg();
                }
                break;
            }

            case cmdBuildDerivation: { /* Used by hydra-queue-runner. */

                if (!writeAllowed) throw Error("building paths is not allowed");

                auto drvPath = store->parseStorePath(readString(in)); // informational only
                BasicDerivation drv;
                readDerivation(in, *store, drv);

                getBuildSettings();

                MonitorFdHup monitor(in.fd);
                auto status = store->buildDerivation(drvPath, drv);

                out << status.status << status.errorMsg;

                if (GET_PROTOCOL_MINOR(clientVersion) >= 3)
                    out << status.timesBuilt << status.isNonDeterministic << status.startTime << status.stopTime;

                break;
            }

            case cmdQueryClosure: {
                bool includeOutputs = readInt(in);
                StorePathSet closure;
                store->computeFSClosure(readStorePaths<StorePathSet>(*store, in),
                    closure, false, includeOutputs);
                writeStorePaths(*store, out, closure);
                break;
            }

            case cmdAddToStoreNar: {
                if (!writeAllowed) throw Error("importing paths is not allowed");

                auto path = readString(in);
                ValidPathInfo info(store->parseStorePath(path));
                auto deriver = readString(in);
                if (deriver != "")
                    info.deriver = store->parseStorePath(deriver);
                info.narHash = Hash::parseAny(readString(in), htSHA256);
                info.setReferencesPossiblyToSelf(readStorePaths<StorePathSet>(*store, in));
                in >> info.registrationTime >> info.narSize >> info.ultimate;
                info.sigs = readStrings<StringSet>(in);
                info.ca = parseContentAddressOpt(readString(in));

                if (info.narSize == 0)
                    throw Error("narInfo is too old and missing the narSize field");

                SizedSource sizedSource(in, info.narSize);

                store->addToStore(info, sizedSource, NoRepair, NoCheckSigs);

                // consume all the data that has been sent before continuing.
                sizedSource.drainAll();

                out << 1; // indicate success

                break;
            }

            default:
                throw Error("unknown serve command %1%", cmd);
        }

        out.flush();
    }
}


static void opGenerateBinaryCacheKey(Strings opFlags, Strings opArgs)
{
    for (auto & i : opFlags)
        throw UsageError("unknown flag '%1%'", i);

    if (opArgs.size() != 3) throw UsageError("three arguments expected");
    auto i = opArgs.begin();
    string keyName = *i++;
    string secretKeyFile = *i++;
    string publicKeyFile = *i++;

#if HAVE_SODIUM
    if (sodium_init() == -1)
        throw Error("could not initialise libsodium");

    unsigned char pk[crypto_sign_PUBLICKEYBYTES];
    unsigned char sk[crypto_sign_SECRETKEYBYTES];
    if (crypto_sign_keypair(pk, sk) != 0)
        throw Error("key generation failed");

    writeFile(publicKeyFile, keyName + ":" + base64Encode(string((char *) pk, crypto_sign_PUBLICKEYBYTES)));
    umask(0077);
    writeFile(secretKeyFile, keyName + ":" + base64Encode(string((char *) sk, crypto_sign_SECRETKEYBYTES)));
#else
    throw Error("Nix was not compiled with libsodium, required for signed binary cache support");
#endif
}


static void opVersion(Strings opFlags, Strings opArgs)
{
    printVersion("nix-store");
}


/* Scan the arguments; find the operation, set global flags, put all
   other flags in a list, and put all other arguments in another
   list. */
static int _main(int argc, char * * argv)
{
    {
        Strings opFlags, opArgs;
        Operation op = 0;

        parseCmdLine(argc, argv, [&](Strings::iterator & arg, const Strings::iterator & end) {
            Operation oldOp = op;

            if (*arg == "--help")
                showManPage("nix-store");
            else if (*arg == "--version")
                op = opVersion;
            else if (*arg == "--realise" || *arg == "--realize" || *arg == "-r")
                op = opRealise;
            else if (*arg == "--add" || *arg == "-A")
                op = opAdd;
            else if (*arg == "--add-fixed")
                op = opAddFixed;
            else if (*arg == "--print-fixed-path")
                op = opPrintFixedPath;
            else if (*arg == "--delete")
                op = opDelete;
            else if (*arg == "--query" || *arg == "-q")
                op = opQuery;
            else if (*arg == "--print-env")
                op = opPrintEnv;
            else if (*arg == "--read-log" || *arg == "-l")
                op = opReadLog;
            else if (*arg == "--dump-db")
                op = opDumpDB;
            else if (*arg == "--load-db")
                op = opLoadDB;
            else if (*arg == "--register-validity")
                op = opRegisterValidity;
            else if (*arg == "--check-validity")
                op = opCheckValidity;
            else if (*arg == "--gc")
                op = opGC;
            else if (*arg == "--dump")
                op = opDump;
            else if (*arg == "--restore")
                op = opRestore;
            else if (*arg == "--export")
                op = opExport;
            else if (*arg == "--import")
                op = opImport;
            else if (*arg == "--init")
                op = opInit;
            else if (*arg == "--verify")
                op = opVerify;
            else if (*arg == "--verify-path")
                op = opVerifyPath;
            else if (*arg == "--repair-path")
                op = opRepairPath;
            else if (*arg == "--optimise" || *arg == "--optimize")
                op = opOptimise;
            else if (*arg == "--serve")
                op = opServe;
            else if (*arg == "--generate-binary-cache-key")
                op = opGenerateBinaryCacheKey;
            else if (*arg == "--add-root")
                gcRoot = absPath(getArg(*arg, arg, end));
            else if (*arg == "--indirect")
                indirectRoot = true;
            else if (*arg == "--no-output")
                noOutput = true;
            else if (*arg != "" && arg->at(0) == '-') {
                opFlags.push_back(*arg);
                if (*arg == "--max-freed" || *arg == "--max-links" || *arg == "--max-atime") /* !!! hack */
                    opFlags.push_back(getArg(*arg, arg, end));
            }
            else
                opArgs.push_back(*arg);

            if (oldOp && oldOp != op)
                throw UsageError("only one operation may be specified");

            return true;
        });

        initPlugins();

        if (!op) throw UsageError("no operation specified");

        if (op != opDump && op != opRestore) /* !!! hack */
            store = openStore();

        op(opFlags, opArgs);

        logger->stop();

        return 0;
    }
}

static RegisterLegacyCommand s1("nix-store", _main);<|MERGE_RESOLUTION|>--- conflicted
+++ resolved
@@ -208,9 +208,6 @@
     string hash = *i++;
     string name = *i++;
 
-<<<<<<< HEAD
-    cout << fmt("%s\n", store->printStorePath(store->makeFixedOutputPath(method, Hash(hash, hashAlgo), name)));
-=======
     cout << fmt("%s\n", store->printStorePath(store->makeFixedOutputPath(name, FixedOutputInfo {
         {
             .method = method,
@@ -218,7 +215,6 @@
         },
         {},
     })));
->>>>>>> aa9c7629
 }
 
 
