#pragma once

#include <map>
#include <list>
<<<<<<< HEAD
#ifdef _MSC_VER
#include <optional>
using std::optional;
#else
#include <experimental/optional>
using std::experimental::optional;
#endif
=======
#include <optional>
>>>>>>> a1a8ccb1

namespace nix {

/* A simple least-recently used cache. Not thread-safe. */
template<typename Key, typename Value>
class LRUCache
{
private:

    size_t capacity;

    // Stupid wrapper to get around circular dependency between Data
    // and LRU.
    struct LRUIterator;

    using Data = std::map<Key, std::pair<LRUIterator, Value>>;
    using LRU = std::list<typename Data::iterator>;

    struct LRUIterator { typename LRU::iterator it; };

    Data data;
    LRU lru;

public:

    LRUCache(size_t capacity) : capacity(capacity) { }

    /* Insert or upsert an item in the cache. */
    void upsert(const Key & key, const Value & value)
    {
        if (capacity == 0) return;

        erase(key);

        if (data.size() >= capacity) {
            /* Retire the oldest item. */
            auto oldest = lru.begin();
            data.erase(*oldest);
            lru.erase(oldest);
        }

        auto res = data.emplace(key, std::make_pair(LRUIterator(), value));
        assert(res.second);
        auto & i(res.first);

        auto j = lru.insert(lru.end(), i);

        i->second.first.it = j;
    }

    bool erase(const Key & key)
    {
        auto i = data.find(key);
        if (i == data.end()) return false;
        lru.erase(i->second.first.it);
        data.erase(i);
        return true;
    }

    /* Look up an item in the cache. If it exists, it becomes the most
       recently used item. */
<<<<<<< HEAD
    optional<Value> get(const Key & key)
=======
    std::optional<Value> get(const Key & key)
>>>>>>> a1a8ccb1
    {
        auto i = data.find(key);
        if (i == data.end()) return {};

        /* Move this item to the back of the LRU list. */
        lru.erase(i->second.first.it);
        auto j = lru.insert(lru.end(), i);
        i->second.first.it = j;

        return i->second.second;
    }

    size_t size()
    {
        return data.size();
    }

    void clear()
    {
        data.clear();
        lru.clear();
    }
};

}<|MERGE_RESOLUTION|>--- conflicted
+++ resolved
@@ -2,17 +2,7 @@
 
 #include <map>
 #include <list>
-<<<<<<< HEAD
-#ifdef _MSC_VER
 #include <optional>
-using std::optional;
-#else
-#include <experimental/optional>
-using std::experimental::optional;
-#endif
-=======
-#include <optional>
->>>>>>> a1a8ccb1
 
 namespace nix {
 
@@ -74,11 +64,7 @@
 
     /* Look up an item in the cache. If it exists, it becomes the most
        recently used item. */
-<<<<<<< HEAD
-    optional<Value> get(const Key & key)
-=======
     std::optional<Value> get(const Key & key)
->>>>>>> a1a8ccb1
     {
         auto i = data.find(key);
         if (i == data.end()) return {};
