--- conflicted
+++ resolved
@@ -298,12 +298,15 @@
 MultiCommand::MultiCommand(const Commands & commands)
     : commands(commands)
 {
-<<<<<<< HEAD
     expectArgs({
         .label = "command",
         .optional = true,
         .handler = {[=](std::string s) {
             assert(!command);
+            if (auto alias = get(deprecatedAliases, s)) {
+                warn("'%s' is a deprecated alias for '%s'", s, *alias);
+                s = *alias;
+            }
             if (auto prefix = needsCompletion(s)) {
                 for (auto & [name, command] : commands)
                     if (hasPrefix(name, *prefix))
@@ -315,20 +318,6 @@
             command = {s, i->second()};
         }}
     });
-=======
-    expectedArgs.push_back(ExpectedArg{"command", 1, true, [=](std::vector<std::string> ss) {
-        assert(!command);
-        auto cmd = ss[0];
-        if (auto alias = get(deprecatedAliases, cmd)) {
-            warn("'%s' is a deprecated alias for '%s'", cmd, *alias);
-            cmd = *alias;
-        }
-        auto i = commands.find(cmd);
-        if (i == commands.end())
-            throw UsageError("'%s' is not a recognised command", cmd);
-        command = {cmd, i->second()};
-    }});
->>>>>>> 0f44b60e
 
     categories[Command::catDefault] = "Available commands";
 }
