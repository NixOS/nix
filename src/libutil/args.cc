--- conflicted
+++ resolved
@@ -207,9 +207,6 @@
     return res;
 }
 
-<<<<<<< HEAD
-static void hashTypeCompleter(size_t index, std::string_view prefix)
-=======
 nlohmann::json Args::toJSON()
 {
     auto flags = nlohmann::json::object();
@@ -248,7 +245,6 @@
 }
 
 static void hashTypeCompleter(size_t index, std::string_view prefix) 
->>>>>>> 8d9402f4
 {
     for (auto & type : hashTypes)
         if (hasPrefix(type, prefix))
