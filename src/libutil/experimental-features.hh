#pragma once
///@file

#include "comparator.hh"
#include "error.hh"
#include "json-utils.hh"
#include "types.hh"

namespace nix {

/**
 * The list of available experimental features.
 *
 * If you update this, don’t forget to also change the map defining
 * their string representation and documentation in the corresponding
 * `.cc` file as well.
 */
enum struct ExperimentalFeature
{
    CaDerivations,
    ImpureDerivations,
    Flakes,
    FetchTree,
    NixCommand,
    GitHashing,
    RecursiveNix,
    NoUrlLiterals,
    FetchClosure,
    ReplFlake,
    AutoAllocateUids,
    Cgroups,
    DaemonTrustOverride,
    DynamicDerivations,
    ParseTomlTimestamps,
    ReadOnlyLocalStore,
<<<<<<< HEAD
    ACLs,
=======
    ConfigurableImpureEnv,
    MountedSSHStore,
    VerifiedFetches,
>>>>>>> 188c803d
};

/**
 * Just because writing `ExperimentalFeature::CaDerivations` is way too long
 */
using Xp = ExperimentalFeature;

/**
 * Parse an experimental feature (enum value) from its name. Experimental
 * feature flag names are hyphenated and do not contain spaces.
 */
const std::optional<ExperimentalFeature> parseExperimentalFeature(
        const std::string_view & name);

/**
 * Show the name of an experimental feature. This is the opposite of
 * parseExperimentalFeature().
 */
std::string_view showExperimentalFeature(const ExperimentalFeature);

/**
 * Compute the documentation of all experimental features.
 *
 * See `doc/manual` for how this information is used.
 */
nlohmann::json documentExperimentalFeatures();

/**
 * Shorthand for `str << showExperimentalFeature(feature)`.
 */
std::ostream & operator<<(
        std::ostream & str,
        const ExperimentalFeature & feature);

/**
 * Parse a set of strings to the corresponding set of experimental
 * features, ignoring (but warning for) any unknown feature.
 */
std::set<ExperimentalFeature> parseFeatures(const std::set<std::string> &);

/**
 * An experimental feature was required for some (experimental)
 * operation, but was not enabled.
 */
class MissingExperimentalFeature : public Error
{
public:
    /**
     * The experimental feature that was required but not enabled.
     */
    ExperimentalFeature missingFeature;

    MissingExperimentalFeature(ExperimentalFeature missingFeature);
};

/**
 * Semi-magic conversion to and from json.
 * See the nlohmann/json readme for more details.
 */
void to_json(nlohmann::json &, const ExperimentalFeature &);
void from_json(const nlohmann::json &, ExperimentalFeature &);

/**
 * It is always rendered as a string
 */
template<>
struct json_avoids_null<ExperimentalFeature> : std::true_type {};

}<|MERGE_RESOLUTION|>--- conflicted
+++ resolved
@@ -17,6 +17,7 @@
  */
 enum struct ExperimentalFeature
 {
+    ACLs,
     CaDerivations,
     ImpureDerivations,
     Flakes,
@@ -33,13 +34,9 @@
     DynamicDerivations,
     ParseTomlTimestamps,
     ReadOnlyLocalStore,
-<<<<<<< HEAD
-    ACLs,
-=======
     ConfigurableImpureEnv,
     MountedSSHStore,
     VerifiedFetches,
->>>>>>> 188c803d
 };
 
 /**
