#pragma once
///@file

#include "comparator.hh"
#include "error.hh"
#include "nlohmann/json_fwd.hpp"
#include "types.hh"

namespace nix {

/**
 * The list of available experimental features.
 *
<<<<<<< HEAD
 * If you update this, don’t forget to also change the map defining their string
 * representation and documentation in the corresponding `.cc` file as well.
 **/
=======
 * If you update this, don’t forget to also change the map defining their
 * string representation in the corresponding `.cc` file.
 */
>>>>>>> 2ef99cd1
enum struct ExperimentalFeature
{
    CaDerivations,
    ImpureDerivations,
    Flakes,
    NixCommand,
    RecursiveNix,
    NoUrlLiterals,
    FetchClosure,
    ReplFlake,
    AutoAllocateUids,
    Cgroups,
    DiscardReferences,
};

/**
 * Just because writing `ExperimentalFeature::CaDerivations` is way too long
 */
using Xp = ExperimentalFeature;

const std::optional<ExperimentalFeature> parseExperimentalFeature(
        const std::string_view & name);
std::string_view showExperimentalFeature(const ExperimentalFeature);
std::string getExperimentalFeaturesList();

std::ostream & operator<<(
        std::ostream & str,
        const ExperimentalFeature & feature);

/**
 * Parse a set of strings to the corresponding set of experimental features,
 * ignoring (but warning for) any unkwown feature.
 */
std::set<ExperimentalFeature> parseFeatures(const std::set<std::string> &);

class MissingExperimentalFeature : public Error
{
public:
    ExperimentalFeature missingFeature;

    MissingExperimentalFeature(ExperimentalFeature);
};

/**
 * Semi-magic conversion to and from json.
 * See the nlohmann/json readme for more details.
 */
void to_json(nlohmann::json &, const ExperimentalFeature &);
void from_json(const nlohmann::json &, ExperimentalFeature &);

}<|MERGE_RESOLUTION|>--- conflicted
+++ resolved
@@ -11,15 +11,9 @@
 /**
  * The list of available experimental features.
  *
-<<<<<<< HEAD
  * If you update this, don’t forget to also change the map defining their string
  * representation and documentation in the corresponding `.cc` file as well.
- **/
-=======
- * If you update this, don’t forget to also change the map defining their
- * string representation in the corresponding `.cc` file.
  */
->>>>>>> 2ef99cd1
 enum struct ExperimentalFeature
 {
     CaDerivations,
