--- conflicted
+++ resolved
@@ -49,13 +49,9 @@
      */
     using LinesCache = LRUCache<uint32_t, Lines>;
 
-<<<<<<< HEAD
     mutable Sync<std::map<uint32_t, Lines>> lines;
-=======
-    std::map<uint32_t, Origin> origins;
 
     mutable Sync<LinesCache> linesCache;
->>>>>>> facfff45
 
     // FIXME: this could be made lock-free (at least for access) if we
     // have a data structure where pointers to existing positions are
@@ -66,9 +62,6 @@
     };
 
     SharedSync<State> state_;
-
-public:
-    PosTable() {}
 
     const Origin * resolve(PosIdx p) const
     {
