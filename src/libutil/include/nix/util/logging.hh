--- conflicted
+++ resolved
@@ -57,17 +57,11 @@
     Setting<Path> jsonLogPath{
         this, "", "json-log-path",
         R"(
-<<<<<<< HEAD
-          A path to which JSON records of Nix's log output are
-          written, in the same format as `--log-format internal-json`
-          (without the `@nix ` prefixes on each line).
-=======
-          A file or unix socket to which JSON records of Nix's log output are
+          A file or Unix domain socket to which JSON records of Nix's log output are
           written, in the same format as `--log-format internal-json`
           (without the `@nix ` prefixes on each line).
           Concurrent writes to the same file by multiple Nix processes are not supported and
           may result in interleaved or corrupted log records.
->>>>>>> 812e0693
         )"};
 };
 
