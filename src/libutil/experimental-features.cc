#include "experimental-features.hh"
#include "util.hh"

#include "nlohmann/json.hpp"

namespace nix {

struct ExperimentalFeatureDetails
{
    ExperimentalFeature tag;
    std::string_view name;
    std::string_view description;
};

<<<<<<< HEAD
constexpr std::array<ExperimentalFeatureDetails, 16> xpFeatureDetails = {{
=======
/**
 * If two different PRs both add an experimental feature, and we just
 * used a number for this, we *woudln't* get merge conflict and the
 * counter will be incremented once instead of twice, causing a build
 * failure.
 *
 * By instead defining this instead as 1 + the bottom experimental
 * feature, we either have no issue at all if few features are not added
 * at the end of the list, or a proper merge conflict if they are.
 */
constexpr size_t numXpFeatures = 1 + static_cast<size_t>(Xp::VerifiedFetches);

constexpr std::array<ExperimentalFeatureDetails, numXpFeatures> xpFeatureDetails = {{
>>>>>>> 188c803d
    {
        .tag = Xp::CaDerivations,
        .name = "ca-derivations",
        .description = R"(
            Allow derivations to be content-addressed in order to prevent
            rebuilds when changes to the derivation do not result in changes to
            the derivation's output. See
            [__contentAddressed](@docroot@/language/advanced-attributes.md#adv-attr-__contentAddressed)
            for details.
        )",
    },
    {
        .tag = Xp::ImpureDerivations,
        .name = "impure-derivations",
        .description = R"(
            Allow derivations to produce non-fixed outputs by setting the
            `__impure` derivation attribute to `true`. An impure derivation can
            have differing outputs each time it is built.

            Example:

            ```
            derivation {
              name = "impure";
              builder = /bin/sh;
              __impure = true; # mark this derivation as impure
              args = [ "-c" "read -n 10 random < /dev/random; echo $random > $out" ];
              system = builtins.currentSystem;
            }
            ```

            Each time this derivation is built, it can produce a different
            output (as the builder outputs random bytes to `$out`).  Impure
            derivations also have access to the network, and only fixed-output
            or other impure derivations can rely on impure derivations. Finally,
            an impure derivation cannot also be
            [content-addressed](#xp-feature-ca-derivations).

            This is a more explicit alternative to using [`builtins.currentTime`](@docroot@/language/builtin-constants.md#builtins-currentTime).
        )",
    },
    {
        .tag = Xp::Flakes,
        .name = "flakes",
        .description = R"(
            Enable flakes. See the manual entry for [`nix
            flake`](@docroot@/command-ref/new-cli/nix3-flake.md) for details.
        )",
    },
    {
        .tag = Xp::FetchTree,
        .name = "fetch-tree",
        .description = R"(
            Enable the use of the [`fetchTree`](@docroot@/language/builtins.md#builtins-fetchTree) built-in function in the Nix language.

            `fetchTree` exposes a large suite of fetching functionality in a more systematic way.
            The [`flakes`](#xp-feature-flakes) feature flag always enables `fetch-tree`.

            This built-in was previously guarded by the `flakes` experimental feature because of that overlap,
            but since the plan is to work on stabilizing this first (due 2024 Q1), we are putting it underneath a separate feature.
            Once we've made the changes we want to make, enabling just this feature will serve as a "release candidate" --- allowing users to try out the functionality we want to stabilize and not any other functionality we don't yet want to, in isolation.
        )",
    },
    {
        .tag = Xp::NixCommand,
        .name = "nix-command",
        .description = R"(
            Enable the new `nix` subcommands. See the manual on
            [`nix`](@docroot@/command-ref/new-cli/nix.md) for details.
        )",
    },
    {
        .tag = Xp::GitHashing,
        .name = "git-hashing",
        .description = R"(
            Allow creating (content-addressed) store objects which are hashed via Git's hashing algorithm.
            These store objects will not be understandable by older versions of Nix.
        )",
    },
    {
        .tag = Xp::RecursiveNix,
        .name = "recursive-nix",
        .description = R"(
            Allow derivation builders to call Nix, and thus build derivations
            recursively.

            Example:

            ```
            with import <nixpkgs> {};

            runCommand "foo"
              {
                 buildInputs = [ nix jq ];
                 NIX_PATH = "nixpkgs=${<nixpkgs>}";
              }
              ''
                hello=$(nix-build -E '(import <nixpkgs> {}).hello.overrideDerivation (args: { name = "recursive-hello"; })')

                mkdir -p $out/bin
                ln -s $hello/bin/hello $out/bin/hello
              ''
            ```

            An important restriction on recursive builders is disallowing
            arbitrary substitutions. For example, running

            ```
            nix-store -r /nix/store/kmwd1hq55akdb9sc7l3finr175dajlby-hello-2.10
            ```

            in the above `runCommand` script would be disallowed, as this could
            lead to derivations with hidden dependencies or breaking
            reproducibility by relying on the current state of the Nix store. An
            exception would be if
            `/nix/store/kmwd1hq55akdb9sc7l3finr175dajlby-hello-2.10` were
            already in the build inputs or built by a previous recursive Nix
            call.
        )",
    },
    {
        .tag = Xp::NoUrlLiterals,
        .name = "no-url-literals",
        .description = R"(
            Disallow unquoted URLs as part of the Nix language syntax. The Nix
            language allows for URL literals, like so:

            ```
            $ nix repl
            Welcome to Nix 2.15.0. Type :? for help.

            nix-repl> http://foo
            "http://foo"
            ```

            But enabling this experimental feature will cause the Nix parser to
            throw an error when encountering a URL literal:

            ```
            $ nix repl --extra-experimental-features 'no-url-literals'
            Welcome to Nix 2.15.0. Type :? for help.

            nix-repl> http://foo
            error: URL literals are disabled

            at «string»:1:1:

            1| http://foo
             | ^

            ```

            While this is currently an experimental feature, unquoted URLs are
            being deprecated and their usage is discouraged.

            The reason is that, as opposed to path literals, URLs have no
            special properties that distinguish them from regular strings, URLs
            containing parameters have to be quoted anyway, and unquoted URLs
            may confuse external tooling.
        )",
    },
    {
        .tag = Xp::FetchClosure,
        .name = "fetch-closure",
        .description = R"(
            Enable the use of the [`fetchClosure`](@docroot@/language/builtins.md#builtins-fetchClosure) built-in function in the Nix language.
        )",
    },
    {
        .tag = Xp::ReplFlake,
        .name = "repl-flake",
        .description = R"(
            *Enabled with [`flakes`](#xp-feature-flakes) since 2.19*

            Allow passing [installables](@docroot@/command-ref/new-cli/nix.md#installables) to `nix repl`, making its interface consistent with the other experimental commands.
        )",
    },
    {
        .tag = Xp::AutoAllocateUids,
        .name = "auto-allocate-uids",
        .description = R"(
            Allows Nix to automatically pick UIDs for builds, rather than creating
            `nixbld*` user accounts. See the [`auto-allocate-uids`](@docroot@/command-ref/conf-file.md#conf-auto-allocate-uids) setting for details.
        )",
    },
    {
        .tag = Xp::Cgroups,
        .name = "cgroups",
        .description = R"(
            Allows Nix to execute builds inside cgroups. See
            the [`use-cgroups`](@docroot@/command-ref/conf-file.md#conf-use-cgroups) setting for details.
        )",
    },
    {
        .tag = Xp::DaemonTrustOverride,
        .name = "daemon-trust-override",
        .description = R"(
            Allow forcing trusting or not trusting clients with
            `nix-daemon`. This is useful for testing, but possibly also
            useful for various experiments with `nix-daemon --stdio`
            networking.
        )",
    },
    {
        .tag = Xp::DynamicDerivations,
        .name = "dynamic-derivations",
        .description = R"(
            Allow the use of a few things related to dynamic derivations:

              - "text hashing" derivation outputs, so we can build .drv
                files.

              - dependencies in derivations on the outputs of
                derivations that are themselves derivations outputs.
        )",
    },
    {
        .tag = Xp::ParseTomlTimestamps,
        .name = "parse-toml-timestamps",
        .description = R"(
            Allow parsing of timestamps in builtins.fromTOML.
        )",
    },
    {
        .tag = Xp::ReadOnlyLocalStore,
        .name = "read-only-local-store",
        .description = R"(
            Allow the use of the `read-only` parameter in [local store](@docroot@/store/types/local-store.md) URIs.
        )",
    },
    {
        .tag = Xp::ConfigurableImpureEnv,
        .name = "configurable-impure-env",
        .description = R"(
            Allow the use of the [impure-env](@docroot@/command-ref/conf-file.md#conf-impure-env) setting.
        )",
    },
    {
        .tag = Xp::MountedSSHStore,
        .name = "mounted-ssh-store",
        .description = R"(
            Allow the use of the [`mounted SSH store`](@docroot@/command-ref/new-cli/nix3-help-stores.html#experimental-ssh-store-with-filesytem-mounted).
        )",
    },
    {
        .tag = Xp::VerifiedFetches,
        .name = "verified-fetches",
        .description = R"(
            Enables verification of git commit signatures through the [`fetchGit`](@docroot@/language/builtins.md#builtins-fetchGit) built-in.
        )",
    },
    {
        .tag = Xp::ACLs,
        .name = "acls",
        .description = R"(
            Allow protection of store paths with the use of [POSIX ACLs](https://man7.org/linux/man-pages/man5/acl.5.html).
        )",
    },
}};

static_assert(
    []() constexpr {
        for (auto [index, feature] : enumerate(xpFeatureDetails))
            if (index != (size_t)feature.tag)
                return false;
        return true;
    }(),
    "array order does not match enum tag order");

const std::optional<ExperimentalFeature> parseExperimentalFeature(const std::string_view & name)
{
    using ReverseXpMap = std::map<std::string_view, ExperimentalFeature>;

    static std::unique_ptr<ReverseXpMap> reverseXpMap = []() {
        auto reverseXpMap = std::make_unique<ReverseXpMap>();
        for (auto & xpFeature : xpFeatureDetails)
            (*reverseXpMap)[xpFeature.name] = xpFeature.tag;
        return reverseXpMap;
    }();

    if (auto feature = get(*reverseXpMap, name))
        return *feature;
    else
        return std::nullopt;
}

std::string_view showExperimentalFeature(const ExperimentalFeature tag)
{
    assert((size_t)tag < xpFeatureDetails.size());
    return xpFeatureDetails[(size_t)tag].name;
}

nlohmann::json documentExperimentalFeatures()
{
    StringMap res;
    for (auto & xpFeature : xpFeatureDetails)
        res[std::string { xpFeature.name }] =
            trim(stripIndentation(xpFeature.description));
    return (nlohmann::json) res;
}

std::set<ExperimentalFeature> parseFeatures(const std::set<std::string> & rawFeatures)
{
    std::set<ExperimentalFeature> res;
    for (auto & rawFeature : rawFeatures)
        if (auto feature = parseExperimentalFeature(rawFeature))
            res.insert(*feature);
    return res;
}

MissingExperimentalFeature::MissingExperimentalFeature(ExperimentalFeature feature)
    : Error("experimental Nix feature '%1%' is disabled; add '--extra-experimental-features %1%' to enable it", showExperimentalFeature(feature))
    , missingFeature(feature)
{}

std::ostream & operator <<(std::ostream & str, const ExperimentalFeature & feature)
{
    return str << showExperimentalFeature(feature);
}

void to_json(nlohmann::json & j, const ExperimentalFeature & feature)
{
    j = showExperimentalFeature(feature);
}

void from_json(const nlohmann::json & j, ExperimentalFeature & feature)
{
    const std::string input = j;
    const auto parsed = parseExperimentalFeature(input);

    if (parsed.has_value())
        feature = *parsed;
    else
        throw Error("Unknown experimental feature '%s' in JSON input", input);
}

}<|MERGE_RESOLUTION|>--- conflicted
+++ resolved
@@ -12,9 +12,6 @@
     std::string_view description;
 };
 
-<<<<<<< HEAD
-constexpr std::array<ExperimentalFeatureDetails, 16> xpFeatureDetails = {{
-=======
 /**
  * If two different PRs both add an experimental feature, and we just
  * used a number for this, we *woudln't* get merge conflict and the
@@ -28,7 +25,13 @@
 constexpr size_t numXpFeatures = 1 + static_cast<size_t>(Xp::VerifiedFetches);
 
 constexpr std::array<ExperimentalFeatureDetails, numXpFeatures> xpFeatureDetails = {{
->>>>>>> 188c803d
+    {
+        .tag = Xp::ACLs,
+        .name = "acls",
+        .description = R"(
+            Allow protection of store paths with the use of [POSIX ACLs](https://man7.org/linux/man-pages/man5/acl.5.html).
+        )",
+    },
     {
         .tag = Xp::CaDerivations,
         .name = "ca-derivations",
@@ -278,13 +281,6 @@
         .name = "verified-fetches",
         .description = R"(
             Enables verification of git commit signatures through the [`fetchGit`](@docroot@/language/builtins.md#builtins-fetchGit) built-in.
-        )",
-    },
-    {
-        .tag = Xp::ACLs,
-        .name = "acls",
-        .description = R"(
-            Allow protection of store paths with the use of [POSIX ACLs](https://man7.org/linux/man-pages/man5/acl.5.html).
         )",
     },
 }};
