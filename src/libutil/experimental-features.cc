--- conflicted
+++ resolved
@@ -9,13 +9,10 @@
     { Xp::CaDerivations, "ca-derivations" },
     { Xp::Flakes, "flakes" },
     { Xp::NixCommand, "nix-command" },
+    { Xp::GitHashing, "git-hashing" },
     { Xp::RecursiveNix, "recursive-nix" },
     { Xp::NoUrlLiterals, "no-url-literals" },
-<<<<<<< HEAD
-    { Xp::GitHashing, "git-hashing" },
-=======
     { Xp::FetchClosure, "fetch-closure" },
->>>>>>> 230c7717
 };
 
 const std::optional<ExperimentalFeature> parseExperimentalFeature(const std::string_view & name)
