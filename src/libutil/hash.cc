#include <iostream>
#include <cstring>

#include <openssl/md5.h>
#include <openssl/sha.h>

#include "args.hh"
#include "hash.hh"
#include "archive.hh"
#include "util.hh"
#include "istringstream_nocopy.hh"

#include <sys/types.h>
#include <sys/stat.h>
#include <fcntl.h>

namespace nix {


void Hash::init()
{
    assert(type);
    switch (*type) {
    case htMD5: hashSize = md5HashSize; break;
    case htSHA1: hashSize = sha1HashSize; break;
    case htSHA256: hashSize = sha256HashSize; break;
    case htSHA512: hashSize = sha512HashSize; break;
    }
    assert(hashSize <= maxHashSize);
    memset(hash, 0, maxHashSize);
}


bool Hash::operator == (const Hash & h2) const
{
    if (hashSize != h2.hashSize) return false;
    for (unsigned int i = 0; i < hashSize; i++)
        if (hash[i] != h2.hash[i]) return false;
    return true;
}


bool Hash::operator != (const Hash & h2) const
{
    return !(*this == h2);
}


bool Hash::operator < (const Hash & h) const
{
    if (hashSize < h.hashSize) return true;
    if (hashSize > h.hashSize) return false;
    for (unsigned int i = 0; i < hashSize; i++) {
        if (hash[i] < h.hash[i]) return true;
        if (hash[i] > h.hash[i]) return false;
    }
    return false;
}


const string base16Chars = "0123456789abcdef";


static string printHash16(const Hash & hash)
{
    char buf[hash.hashSize * 2];
    for (unsigned int i = 0; i < hash.hashSize; i++) {
        buf[i * 2] = base16Chars[hash.hash[i] >> 4];
        buf[i * 2 + 1] = base16Chars[hash.hash[i] & 0x0f];
    }
    return string(buf, hash.hashSize * 2);
}


// omitted: E O U T
const string base32Chars = "0123456789abcdfghijklmnpqrsvwxyz";


static string printHash32(const Hash & hash)
{
    assert(hash.hashSize);
    size_t len = hash.base32Len();
    assert(len);

    string s;
    s.reserve(len);

    for (int n = (int) len - 1; n >= 0; n--) {
        unsigned int b = n * 5;
        unsigned int i = b / 8;
        unsigned int j = b % 8;
        unsigned char c =
            (hash.hash[i] >> j)
            | (i >= hash.hashSize - 1 ? 0 : hash.hash[i + 1] << (8 - j));
        s.push_back(base32Chars[c & 0x1f]);
    }

    return s;
}


string printHash16or32(const Hash & hash)
{
    assert(hash.type);
    return hash.to_string(hash.type == htMD5 ? Base16 : Base32, false);
}


HashType assertInitHashType(const Hash & h)
{
    assert(h.type);
    return *h.type;
}

std::string Hash::to_string(Base base, bool includeType) const
{
    std::string s;
    if (base == SRI || includeType) {
        s += printHashType(assertInitHashType(*this));
        s += base == SRI ? '-' : ':';
    }
    switch (base) {
    case Base16:
        s += printHash16(*this);
        break;
    case Base32:
        s += printHash32(*this);
        break;
    case Base64:
    case SRI:
        s += base64Encode(std::string((const char *) hash, hashSize));
        break;
    }
    return s;
}

Hash::Hash(std::string_view s, HashType type) : Hash(s, std::optional { type }) { }
Hash::Hash(std::string_view s) : Hash(s, std::optional<HashType>{}) { }

Hash::Hash(std::string_view s, std::optional<HashType> type)
    : type(type)
{
    size_t pos = 0;
    bool isSRI = false;

    auto sep = s.find(':');
    if (sep == string::npos) {
        sep = s.find('-');
        if (sep != string::npos) {
            isSRI = true;
        } else if (! type)
            throw BadHash("hash '%s' does not include a type", s);
    }

    if (sep != string::npos) {
        string hts = string(s, 0, sep);
        this->type = parseHashType(hts);
        if (!this->type)
            throw BadHash("unknown hash type '%s'", hts);
        if (type && type != this->type)
            throw BadHash("hash '%s' should have type '%s'", s, printHashType(*type));
        pos = sep + 1;
    }

    init();

    size_t size = s.size() - pos;

    if (!isSRI && size == base16Len()) {

        auto parseHexDigit = [&](char c) {
            if (c >= '0' && c <= '9') return c - '0';
            if (c >= 'A' && c <= 'F') return c - 'A' + 10;
            if (c >= 'a' && c <= 'f') return c - 'a' + 10;
            throw BadHash("invalid base-16 hash '%s'", s);
        };

        for (unsigned int i = 0; i < hashSize; i++) {
            hash[i] =
                parseHexDigit(s[pos + i * 2]) << 4
                | parseHexDigit(s[pos + i * 2 + 1]);
        }
    }

    else if (!isSRI && size == base32Len()) {

        for (unsigned int n = 0; n < size; ++n) {
            char c = s[pos + size - n - 1];
            unsigned char digit;
            for (digit = 0; digit < base32Chars.size(); ++digit) /* !!! slow */
                if (base32Chars[digit] == c) break;
            if (digit >= 32)
                throw BadHash("invalid base-32 hash '%s'", s);
            unsigned int b = n * 5;
            unsigned int i = b / 8;
            unsigned int j = b % 8;
            hash[i] |= digit << j;

            if (i < hashSize - 1) {
                hash[i + 1] |= digit >> (8 - j);
            } else {
                if (digit >> (8 - j))
                    throw BadHash("invalid base-32 hash '%s'", s);
            }
        }
    }

    else if (isSRI || size == base64Len()) {
        auto d = base64Decode(s.substr(pos));
        if (d.size() != hashSize)
            throw BadHash("invalid %s hash '%s'", isSRI ? "SRI" : "base-64", s);
        assert(hashSize);
        memcpy(hash, d.data(), hashSize);
    }

    else
        throw BadHash("hash '%s' has wrong length for hash type '%s'", s, printHashType(*type));
}

Hash newHashAllowEmpty(std::string hashStr, std::optional<HashType> ht)
{
    if (hashStr.empty()) {
        if (!ht)
            throw BadHash("empty hash requires explicit hash type");
        Hash h(*ht);
        warn("found empty hash, assuming '%s'", h.to_string(SRI, true));
        return h;
    } else
        return Hash(hashStr, ht);
}


union Ctx
{
    MD5_CTX md5;
    SHA_CTX sha1;
    SHA256_CTX sha256;
    SHA512_CTX sha512;
};


static void start(HashType ht, Ctx & ctx)
{
    if (ht == htMD5) MD5_Init(&ctx.md5);
    else if (ht == htSHA1) SHA1_Init(&ctx.sha1);
    else if (ht == htSHA256) SHA256_Init(&ctx.sha256);
    else if (ht == htSHA512) SHA512_Init(&ctx.sha512);
}


static void update(HashType ht, Ctx & ctx,
    const unsigned char * bytes, size_t len)
{
    if (ht == htMD5) MD5_Update(&ctx.md5, bytes, len);
    else if (ht == htSHA1) SHA1_Update(&ctx.sha1, bytes, len);
    else if (ht == htSHA256) SHA256_Update(&ctx.sha256, bytes, len);
    else if (ht == htSHA512) SHA512_Update(&ctx.sha512, bytes, len);
}


static void finish(HashType ht, Ctx & ctx, unsigned char * hash)
{
    if (ht == htMD5) MD5_Final(hash, &ctx.md5);
    else if (ht == htSHA1) SHA1_Final(hash, &ctx.sha1);
    else if (ht == htSHA256) SHA256_Final(hash, &ctx.sha256);
    else if (ht == htSHA512) SHA512_Final(hash, &ctx.sha512);
}


Hash hashString(HashType ht, std::string_view s)
{
    Ctx ctx;
    Hash hash(ht);
    start(ht, ctx);
    update(ht, ctx, (const unsigned char *) s.data(), s.length());
    finish(ht, ctx, hash.hash);
    return hash;
}


Hash hashFile(HashType ht, PathView path)
{
    HashSink sink(ht);
    readFile(path, sink);
    return sink.finish().first;
}


HashSink::HashSink(HashType ht) : ht(ht)
{
    ctx = new Ctx;
    bytes = 0;
    start(ht, *ctx);
}

HashSink::~HashSink()
{
    bufPos = 0;
    delete ctx;
}

void HashSink::write(const unsigned char * data, size_t len)
{
    bytes += len;
    update(ht, *ctx, data, len);
}

HashResult HashSink::finish()
{
    flush();
    Hash hash(ht);
    nix::finish(ht, *ctx, hash.hash);
    return HashResult(hash, bytes);
}

HashResult HashSink::currentHash()
{
    flush();
    Ctx ctx2 = *ctx;
    Hash hash(ht);
    nix::finish(ht, ctx2, hash.hash);
    return HashResult(hash, bytes);
}


HashResult hashPath(
    HashType ht, PathView path, PathFilter & filter)
{
    HashSink sink(ht);
    dumpPath(path, sink, filter);
    return sink.finish();
}


Hash compressHash(const Hash & hash, unsigned int newSize)
{
    Hash h;
    h.hashSize = newSize;
    for (unsigned int i = 0; i < hash.hashSize; ++i)
        h.hash[i % newSize] ^= hash.hash[i];
    return h;
}


<<<<<<< HEAD
HashType parseHashType(std::string_view s)
=======
std::optional<HashType> parseHashTypeOpt(const string & s)
>>>>>>> c3c7aedb
{
    if (s == "md5") return htMD5;
    else if (s == "sha1") return htSHA1;
    else if (s == "sha256") return htSHA256;
    else if (s == "sha512") return htSHA512;
    else return std::optional<HashType> {};
}

HashType parseHashType(const string & s)
{
    auto opt_h = parseHashTypeOpt(s);
    if (opt_h)
        return *opt_h;
    else
        throw UsageError("unknown hash algorithm '%1%'", s);
}

string printHashType(HashType ht)
{
    switch (ht) {
    case htMD5: return "md5";
    case htSHA1: return "sha1";
    case htSHA256: return "sha256";
    case htSHA512: return "sha512";
    default:
        // illegal hash type enum value internally, as opposed to external input
        // which should be validated with nice error message.
        assert(false);
    }
}

}<|MERGE_RESOLUTION|>--- conflicted
+++ resolved
@@ -342,11 +342,7 @@
 }
 
 
-<<<<<<< HEAD
-HashType parseHashType(std::string_view s)
-=======
-std::optional<HashType> parseHashTypeOpt(const string & s)
->>>>>>> c3c7aedb
+std::optional<HashType> parseHashTypeOpt(std::string_view s)
 {
     if (s == "md5") return htMD5;
     else if (s == "sha1") return htSHA1;
@@ -355,7 +351,7 @@
     else return std::optional<HashType> {};
 }
 
-HashType parseHashType(const string & s)
+HashType parseHashType(std::string_view s)
 {
     auto opt_h = parseHashTypeOpt(s);
     if (opt_h)
