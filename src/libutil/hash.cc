#include <iostream>
#include <cstring>

#include <openssl/md5.h>
#include <openssl/sha.h>

#include "args.hh"
#include "hash.hh"
#include "archive.hh"
<<<<<<< HEAD
#include "git.hh"
=======
#include "parser.hh"
>>>>>>> aa9c7629
#include "util.hh"

#include <sys/types.h>
#include <sys/stat.h>
#include <fcntl.h>

namespace nix {

static size_t regularHashSize(HashType type) {
    switch (type) {
    case htMD5: return md5HashSize;
    case htSHA1: return sha1HashSize;
    case htSHA256: return sha256HashSize;
    case htSHA512: return sha512HashSize;
    }
    abort();
}

Hash::Hash(HashType type) : type(type)
{
    hashSize = regularHashSize(type);
    assert(hashSize <= maxHashSize);
    memset(hash, 0, maxHashSize);
}


bool Hash::operator == (const Hash & h2) const
{
    if (hashSize != h2.hashSize) return false;
    for (unsigned int i = 0; i < hashSize; i++)
        if (hash[i] != h2.hash[i]) return false;
    return true;
}


bool Hash::operator != (const Hash & h2) const
{
    return !(*this == h2);
}


bool Hash::operator < (const Hash & h) const
{
    if (hashSize < h.hashSize) return true;
    if (hashSize > h.hashSize) return false;
    for (unsigned int i = 0; i < hashSize; i++) {
        if (hash[i] < h.hash[i]) return true;
        if (hash[i] > h.hash[i]) return false;
    }
    return false;
}


const string base16Chars = "0123456789abcdef";


static string printHash16(const Hash & hash)
{
    char buf[hash.hashSize * 2];
    for (unsigned int i = 0; i < hash.hashSize; i++) {
        buf[i * 2] = base16Chars[hash.hash[i] >> 4];
        buf[i * 2 + 1] = base16Chars[hash.hash[i] & 0x0f];
    }
    return string(buf, hash.hashSize * 2);
}


// omitted: E O U T
const string base32Chars = "0123456789abcdfghijklmnpqrsvwxyz";


static string printHash32(const Hash & hash)
{
    assert(hash.hashSize);
    size_t len = hash.base32Len();
    assert(len);

    string s;
    s.reserve(len);

    for (int n = (int) len - 1; n >= 0; n--) {
        unsigned int b = n * 5;
        unsigned int i = b / 8;
        unsigned int j = b % 8;
        unsigned char c =
            (hash.hash[i] >> j)
            | (i >= hash.hashSize - 1 ? 0 : hash.hash[i + 1] << (8 - j));
        s.push_back(base32Chars[c & 0x1f]);
    }

    return s;
}


string printHash16or32(const Hash & hash)
{
    assert(hash.type);
    return hash.to_string(hash.type == htMD5 ? Base16 : Base32, false);
}


std::string Hash::to_string(Base base, bool includeType) const
{
    std::string s;
    if (base == SRI || includeType) {
        s += printHashType(type);
        s += base == SRI ? '-' : ':';
    }
    switch (base) {
    case Base16:
        s += printHash16(*this);
        break;
    case Base32:
        s += printHash32(*this);
        break;
    case Base64:
    case SRI:
        s += base64Encode(std::string((const char *) hash, hashSize));
        break;
    }
    return s;
}

Hash Hash::parseSRI(std::string_view original) {
    auto rest = original;

    // Parse the has type before the separater, if there was one.
    auto hashRaw = splitPrefixTo(rest, '-');
    if (!hashRaw)
        throw BadHash("hash '%s' is not SRI", original);
    HashType parsedType = parseHashType(*hashRaw);

    return Hash(rest, parsedType, true);
}

// Mutates the string to eliminate the prefixes when found
static std::pair<std::optional<HashType>, bool> getParsedTypeAndSRI(std::string_view & rest) {
    bool isSRI = false;

    // Parse the has type before the separater, if there was one.
    std::optional<HashType> optParsedType;
    {
        auto hashRaw = splitPrefixTo(rest, ':');

        if (!hashRaw) {
            hashRaw = splitPrefixTo(rest, '-');
            if (hashRaw)
                isSRI = true;
        }
        if (hashRaw)
            optParsedType = parseHashType(*hashRaw);
    }

    return {optParsedType, isSRI};
}

Hash Hash::parseAnyPrefixed(std::string_view original)
{
    auto rest = original;
    auto [optParsedType, isSRI] = getParsedTypeAndSRI(rest);

    // Either the string or user must provide the type, if they both do they
    // must agree.
    if (!optParsedType)
        throw BadHash("hash '%s' does not include a type.", rest);

    return Hash(rest, *optParsedType, isSRI);
}

Hash Hash::parseAny(std::string_view original, std::optional<HashType> optType)
{
    auto rest = original;
    auto [optParsedType, isSRI] = getParsedTypeAndSRI(rest);

    // Either the string or user must provide the type, if they both do they
    // must agree.
    if (!optParsedType && !optType)
        throw BadHash("hash '%s' does not include a type, nor is the type otherwise known from context.", rest);
    else if (optParsedType && optType && *optParsedType != *optType)
        throw BadHash("hash '%s' should have type '%s'", original, printHashType(*optType));

    HashType hashType = optParsedType ? *optParsedType : *optType;
    return Hash(rest, hashType, isSRI);
}

Hash Hash::parseNonSRIUnprefixed(std::string_view s, HashType type)
{
    return Hash(s, type, false);
}

Hash::Hash(std::string_view rest, HashType type, bool isSRI)
    : Hash(type)
{
    if (!isSRI && rest.size() == base16Len()) {

        auto parseHexDigit = [&](char c) {
            if (c >= '0' && c <= '9') return c - '0';
            if (c >= 'A' && c <= 'F') return c - 'A' + 10;
            if (c >= 'a' && c <= 'f') return c - 'a' + 10;
            throw BadHash("invalid base-16 hash '%s'", rest);
        };

        for (unsigned int i = 0; i < hashSize; i++) {
            hash[i] =
                parseHexDigit(rest[i * 2]) << 4
                | parseHexDigit(rest[i * 2 + 1]);
        }
    }

    else if (!isSRI && rest.size() == base32Len()) {

        for (unsigned int n = 0; n < rest.size(); ++n) {
            char c = rest[rest.size() - n - 1];
            unsigned char digit;
            for (digit = 0; digit < base32Chars.size(); ++digit) /* !!! slow */
                if (base32Chars[digit] == c) break;
            if (digit >= 32)
                throw BadHash("invalid base-32 hash '%s'", rest);
            unsigned int b = n * 5;
            unsigned int i = b / 8;
            unsigned int j = b % 8;
            hash[i] |= digit << j;

            if (i < hashSize - 1) {
                hash[i + 1] |= digit >> (8 - j);
            } else {
                if (digit >> (8 - j))
                    throw BadHash("invalid base-32 hash '%s'", rest);
            }
        }
    }

    else if (isSRI || rest.size() == base64Len()) {
        auto d = base64Decode(rest);
        if (d.size() != hashSize)
            throw BadHash("invalid %s hash '%s'", isSRI ? "SRI" : "base-64", rest);
        assert(hashSize);
        memcpy(hash, d.data(), hashSize);
    }

    else
        throw BadHash("hash '%s' has wrong length for hash type '%s'", rest, printHashType(this->type));
}

Hash newHashAllowEmpty(std::string hashStr, std::optional<HashType> ht)
{
    if (hashStr.empty()) {
        if (!ht)
            throw BadHash("empty hash requires explicit hash type");
        Hash h(*ht);
        warn("found empty hash, assuming '%s'", h.to_string(SRI, true));
        return h;
    } else
        return Hash::parseAny(hashStr, ht);
}


union Ctx
{
    MD5_CTX md5;
    SHA_CTX sha1;
    SHA256_CTX sha256;
    SHA512_CTX sha512;
};


static void start(HashType ht, Ctx & ctx)
{
    if (ht == htMD5) MD5_Init(&ctx.md5);
    else if (ht == htSHA1) SHA1_Init(&ctx.sha1);
    else if (ht == htSHA256) SHA256_Init(&ctx.sha256);
    else if (ht == htSHA512) SHA512_Init(&ctx.sha512);
}


static void update(HashType ht, Ctx & ctx,
    const unsigned char * bytes, size_t len)
{
    if (ht == htMD5) MD5_Update(&ctx.md5, bytes, len);
    else if (ht == htSHA1) SHA1_Update(&ctx.sha1, bytes, len);
    else if (ht == htSHA256) SHA256_Update(&ctx.sha256, bytes, len);
    else if (ht == htSHA512) SHA512_Update(&ctx.sha512, bytes, len);
}


static void finish(HashType ht, Ctx & ctx, unsigned char * hash)
{
    if (ht == htMD5) MD5_Final(hash, &ctx.md5);
    else if (ht == htSHA1) SHA1_Final(hash, &ctx.sha1);
    else if (ht == htSHA256) SHA256_Final(hash, &ctx.sha256);
    else if (ht == htSHA512) SHA512_Final(hash, &ctx.sha512);
}


Hash hashString(HashType ht, std::string_view s)
{
    Ctx ctx;
    Hash hash(ht);
    start(ht, ctx);
    update(ht, ctx, (const unsigned char *) s.data(), s.length());
    finish(ht, ctx, hash.hash);
    return hash;
}


Hash hashFile(HashType ht, const Path & path)
{
    HashSink sink(ht);
    readFile(path, sink);
    return sink.finish().first;
}


HashSink::HashSink(HashType ht) : ht(ht)
{
    ctx = new Ctx;
    bytes = 0;
    start(ht, *ctx);
}

HashSink::~HashSink()
{
    bufPos = 0;
    delete ctx;
}

void HashSink::write(const unsigned char * data, size_t len)
{
    bytes += len;
    update(ht, *ctx, data, len);
}

HashResult HashSink::finish()
{
    flush();
    Hash hash(ht);
    nix::finish(ht, *ctx, hash.hash);
    return HashResult(hash, bytes);
}

HashResult HashSink::currentHash()
{
    flush();
    Ctx ctx2 = *ctx;
    Hash hash(ht);
    nix::finish(ht, ctx2, hash.hash);
    return HashResult(hash, bytes);
}


HashResult hashPath(
    HashType ht, const Path & path, PathFilter & filter)
{
    HashSink sink(ht);
    dumpPath(path, sink, filter);
    return sink.finish();
}

HashResult hashGit(
    HashType ht, const Path & path, PathFilter & filter)
{
    HashSink sink(ht);
    dumpGit(ht, path, sink, filter);
    return sink.finish();
}

Hash compressHash(const Hash & hash, unsigned int newSize)
{
    Hash h(hash.type);
    h.hashSize = newSize;
    for (unsigned int i = 0; i < hash.hashSize; ++i)
        h.hash[i % newSize] ^= hash.hash[i];
    return h;
}


std::optional<HashType> parseHashTypeOpt(std::string_view s)
{
    if (s == "md5") return htMD5;
    else if (s == "sha1") return htSHA1;
    else if (s == "sha256") return htSHA256;
    else if (s == "sha512") return htSHA512;
    else return std::optional<HashType> {};
}

HashType parseHashType(std::string_view s)
{
    auto opt_h = parseHashTypeOpt(s);
    if (opt_h)
        return *opt_h;
    else
        throw UsageError("unknown hash algorithm '%1%'", s);
}

string printHashType(HashType ht)
{
    switch (ht) {
    case htMD5: return "md5";
    case htSHA1: return "sha1";
    case htSHA256: return "sha256";
    case htSHA512: return "sha512";
    default:
        // illegal hash type enum value internally, as opposed to external input
        // which should be validated with nice error message.
        assert(false);
    }
}

}<|MERGE_RESOLUTION|>--- conflicted
+++ resolved
@@ -7,11 +7,8 @@
 #include "args.hh"
 #include "hash.hh"
 #include "archive.hh"
-<<<<<<< HEAD
 #include "git.hh"
-=======
 #include "parser.hh"
->>>>>>> aa9c7629
 #include "util.hh"
 
 #include <sys/types.h>
