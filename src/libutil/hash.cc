#include <iostream>
#include <cstring>

#include <openssl/md5.h>
#include <openssl/sha.h>

#include "args.hh"
#include "hash.hh"
#include "archive.hh"
<<<<<<< HEAD
#include "git.hh"
#include "parser.hh"
=======
#include "split.hh"
>>>>>>> 3d17a6b4
#include "util.hh"

#include <sys/types.h>
#include <sys/stat.h>
#include <fcntl.h>

namespace nix {


static size_t regularHashSize(HashType type) {
    switch (type) {
    case htMD5: return md5HashSize;
    case htSHA1: return sha1HashSize;
    case htSHA256: return sha256HashSize;
    case htSHA512: return sha512HashSize;
    }
    abort();
}


std::set<std::string> hashTypes = { "md5", "sha1", "sha256", "sha512" };


Hash::Hash(HashType type) : type(type)
{
    hashSize = regularHashSize(type);
    assert(hashSize <= maxHashSize);
    memset(hash, 0, maxHashSize);
}


bool Hash::operator == (const Hash & h2) const
{
    if (hashSize != h2.hashSize) return false;
    for (unsigned int i = 0; i < hashSize; i++)
        if (hash[i] != h2.hash[i]) return false;
    return true;
}


bool Hash::operator != (const Hash & h2) const
{
    return !(*this == h2);
}


bool Hash::operator < (const Hash & h) const
{
    if (hashSize < h.hashSize) return true;
    if (hashSize > h.hashSize) return false;
    for (unsigned int i = 0; i < hashSize; i++) {
        if (hash[i] < h.hash[i]) return true;
        if (hash[i] > h.hash[i]) return false;
    }
    return false;
}


const string base16Chars = "0123456789abcdef";


static string printHash16(const Hash & hash)
{
    char buf[hash.hashSize * 2];
    for (unsigned int i = 0; i < hash.hashSize; i++) {
        buf[i * 2] = base16Chars[hash.hash[i] >> 4];
        buf[i * 2 + 1] = base16Chars[hash.hash[i] & 0x0f];
    }
    return string(buf, hash.hashSize * 2);
}


// omitted: E O U T
const string base32Chars = "0123456789abcdfghijklmnpqrsvwxyz";


static string printHash32(const Hash & hash)
{
    assert(hash.hashSize);
    size_t len = hash.base32Len();
    assert(len);

    string s;
    s.reserve(len);

    for (int n = (int) len - 1; n >= 0; n--) {
        unsigned int b = n * 5;
        unsigned int i = b / 8;
        unsigned int j = b % 8;
        unsigned char c =
            (hash.hash[i] >> j)
            | (i >= hash.hashSize - 1 ? 0 : hash.hash[i + 1] << (8 - j));
        s.push_back(base32Chars[c & 0x1f]);
    }

    return s;
}


string printHash16or32(const Hash & hash)
{
    assert(hash.type);
    return hash.to_string(hash.type == htMD5 ? Base16 : Base32, false);
}


std::string Hash::to_string(Base base, bool includeType) const
{
    std::string s;
    if (base == SRI || includeType) {
        s += printHashType(type);
        s += base == SRI ? '-' : ':';
    }
    switch (base) {
    case Base16:
        s += printHash16(*this);
        break;
    case Base32:
        s += printHash32(*this);
        break;
    case Base64:
    case SRI:
        s += base64Encode(std::string((const char *) hash, hashSize));
        break;
    }
    return s;
}

Hash Hash::parseSRI(std::string_view original) {
    auto rest = original;

    // Parse the has type before the separater, if there was one.
    auto hashRaw = splitPrefixTo(rest, '-');
    if (!hashRaw)
        throw BadHash("hash '%s' is not SRI", original);
    HashType parsedType = parseHashType(*hashRaw);

    return Hash(rest, parsedType, true);
}

// Mutates the string to eliminate the prefixes when found
static std::pair<std::optional<HashType>, bool> getParsedTypeAndSRI(std::string_view & rest) {
    bool isSRI = false;

    // Parse the has type before the separater, if there was one.
    std::optional<HashType> optParsedType;
    {
        auto hashRaw = splitPrefixTo(rest, ':');

        if (!hashRaw) {
            hashRaw = splitPrefixTo(rest, '-');
            if (hashRaw)
                isSRI = true;
        }
        if (hashRaw)
            optParsedType = parseHashType(*hashRaw);
    }

    return {optParsedType, isSRI};
}

Hash Hash::parseAnyPrefixed(std::string_view original)
{
    auto rest = original;
    auto [optParsedType, isSRI] = getParsedTypeAndSRI(rest);

    // Either the string or user must provide the type, if they both do they
    // must agree.
    if (!optParsedType)
        throw BadHash("hash '%s' does not include a type", rest);

    return Hash(rest, *optParsedType, isSRI);
}

Hash Hash::parseAny(std::string_view original, std::optional<HashType> optType)
{
    auto rest = original;
    auto [optParsedType, isSRI] = getParsedTypeAndSRI(rest);

    // Either the string or user must provide the type, if they both do they
    // must agree.
    if (!optParsedType && !optType)
        throw BadHash("hash '%s' does not include a type, nor is the type otherwise known from context.", rest);
    else if (optParsedType && optType && *optParsedType != *optType)
        throw BadHash("hash '%s' should have type '%s'", original, printHashType(*optType));

    HashType hashType = optParsedType ? *optParsedType : *optType;
    return Hash(rest, hashType, isSRI);
}

Hash Hash::parseNonSRIUnprefixed(std::string_view s, HashType type)
{
    return Hash(s, type, false);
}

Hash::Hash(std::string_view rest, HashType type, bool isSRI)
    : Hash(type)
{
    if (!isSRI && rest.size() == base16Len()) {

        auto parseHexDigit = [&](char c) {
            if (c >= '0' && c <= '9') return c - '0';
            if (c >= 'A' && c <= 'F') return c - 'A' + 10;
            if (c >= 'a' && c <= 'f') return c - 'a' + 10;
            throw BadHash("invalid base-16 hash '%s'", rest);
        };

        for (unsigned int i = 0; i < hashSize; i++) {
            hash[i] =
                parseHexDigit(rest[i * 2]) << 4
                | parseHexDigit(rest[i * 2 + 1]);
        }
    }

    else if (!isSRI && rest.size() == base32Len()) {

        for (unsigned int n = 0; n < rest.size(); ++n) {
            char c = rest[rest.size() - n - 1];
            unsigned char digit;
            for (digit = 0; digit < base32Chars.size(); ++digit) /* !!! slow */
                if (base32Chars[digit] == c) break;
            if (digit >= 32)
                throw BadHash("invalid base-32 hash '%s'", rest);
            unsigned int b = n * 5;
            unsigned int i = b / 8;
            unsigned int j = b % 8;
            hash[i] |= digit << j;

            if (i < hashSize - 1) {
                hash[i + 1] |= digit >> (8 - j);
            } else {
                if (digit >> (8 - j))
                    throw BadHash("invalid base-32 hash '%s'", rest);
            }
        }
    }

    else if (isSRI || rest.size() == base64Len()) {
        auto d = base64Decode(rest);
        if (d.size() != hashSize)
            throw BadHash("invalid %s hash '%s'", isSRI ? "SRI" : "base-64", rest);
        assert(hashSize);
        memcpy(hash, d.data(), hashSize);
    }

    else
        throw BadHash("hash '%s' has wrong length for hash type '%s'", rest, printHashType(this->type));
}

Hash newHashAllowEmpty(std::string hashStr, std::optional<HashType> ht)
{
    if (hashStr.empty()) {
        if (!ht)
            throw BadHash("empty hash requires explicit hash type");
        Hash h(*ht);
        warn("found empty hash, assuming '%s'", h.to_string(SRI, true));
        return h;
    } else
        return Hash::parseAny(hashStr, ht);
}


union Ctx
{
    MD5_CTX md5;
    SHA_CTX sha1;
    SHA256_CTX sha256;
    SHA512_CTX sha512;
};


static void start(HashType ht, Ctx & ctx)
{
    if (ht == htMD5) MD5_Init(&ctx.md5);
    else if (ht == htSHA1) SHA1_Init(&ctx.sha1);
    else if (ht == htSHA256) SHA256_Init(&ctx.sha256);
    else if (ht == htSHA512) SHA512_Init(&ctx.sha512);
}


static void update(HashType ht, Ctx & ctx,
    const unsigned char * bytes, size_t len)
{
    if (ht == htMD5) MD5_Update(&ctx.md5, bytes, len);
    else if (ht == htSHA1) SHA1_Update(&ctx.sha1, bytes, len);
    else if (ht == htSHA256) SHA256_Update(&ctx.sha256, bytes, len);
    else if (ht == htSHA512) SHA512_Update(&ctx.sha512, bytes, len);
}


static void finish(HashType ht, Ctx & ctx, unsigned char * hash)
{
    if (ht == htMD5) MD5_Final(hash, &ctx.md5);
    else if (ht == htSHA1) SHA1_Final(hash, &ctx.sha1);
    else if (ht == htSHA256) SHA256_Final(hash, &ctx.sha256);
    else if (ht == htSHA512) SHA512_Final(hash, &ctx.sha512);
}


Hash hashString(HashType ht, std::string_view s)
{
    Ctx ctx;
    Hash hash(ht);
    start(ht, ctx);
    update(ht, ctx, (const unsigned char *) s.data(), s.length());
    finish(ht, ctx, hash.hash);
    return hash;
}


Hash hashFile(HashType ht, const Path & path)
{
    HashSink sink(ht);
    readFile(path, sink);
    return sink.finish().first;
}


HashSink::HashSink(HashType ht) : ht(ht)
{
    ctx = new Ctx;
    bytes = 0;
    start(ht, *ctx);
}

HashSink::~HashSink()
{
    bufPos = 0;
    delete ctx;
}

void HashSink::write(const unsigned char * data, size_t len)
{
    bytes += len;
    update(ht, *ctx, data, len);
}

HashResult HashSink::finish()
{
    flush();
    Hash hash(ht);
    nix::finish(ht, *ctx, hash.hash);
    return HashResult(hash, bytes);
}

HashResult HashSink::currentHash()
{
    flush();
    Ctx ctx2 = *ctx;
    Hash hash(ht);
    nix::finish(ht, ctx2, hash.hash);
    return HashResult(hash, bytes);
}


HashResult hashPath(
    HashType ht, const Path & path, PathFilter & filter)
{
    HashSink sink(ht);
    dumpPath(path, sink, filter);
    return sink.finish();
}

HashResult hashGit(
    HashType ht, const Path & path, PathFilter & filter)
{
    HashSink sink(ht);
    dumpGit(ht, path, sink, filter);
    return sink.finish();
}

Hash compressHash(const Hash & hash, unsigned int newSize)
{
    Hash h(hash.type);
    h.hashSize = newSize;
    for (unsigned int i = 0; i < hash.hashSize; ++i)
        h.hash[i % newSize] ^= hash.hash[i];
    return h;
}


std::optional<HashType> parseHashTypeOpt(std::string_view s)
{
    if (s == "md5") return htMD5;
    else if (s == "sha1") return htSHA1;
    else if (s == "sha256") return htSHA256;
    else if (s == "sha512") return htSHA512;
    else return std::optional<HashType> {};
}

HashType parseHashType(std::string_view s)
{
    auto opt_h = parseHashTypeOpt(s);
    if (opt_h)
        return *opt_h;
    else
        throw UsageError("unknown hash algorithm '%1%'", s);
}

string printHashType(HashType ht)
{
    switch (ht) {
    case htMD5: return "md5";
    case htSHA1: return "sha1";
    case htSHA256: return "sha256";
    case htSHA512: return "sha512";
    default:
        // illegal hash type enum value internally, as opposed to external input
        // which should be validated with nice error message.
        assert(false);
    }
}

}<|MERGE_RESOLUTION|>--- conflicted
+++ resolved
@@ -7,12 +7,8 @@
 #include "args.hh"
 #include "hash.hh"
 #include "archive.hh"
-<<<<<<< HEAD
 #include "git.hh"
-#include "parser.hh"
-=======
 #include "split.hh"
->>>>>>> 3d17a6b4
 #include "util.hh"
 
 #include <sys/types.h>
