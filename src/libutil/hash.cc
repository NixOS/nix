#include <iostream>
#include <cstring>

#include <openssl/md5.h>
#include <openssl/sha.h>

#include "args.hh"
#include "hash.hh"
#include "archive.hh"
<<<<<<< HEAD
#include "parser.hh"
=======
#include "split.hh"
>>>>>>> e3a2154f
#include "util.hh"

#include <sys/types.h>
#include <sys/stat.h>
#include <fcntl.h>

namespace nix {


static size_t regularHashSize(HashType type) {
    switch (type) {
    case htMD5: return md5HashSize;
    case htSHA1: return sha1HashSize;
    case htSHA256: return sha256HashSize;
    case htSHA512: return sha512HashSize;
    }
    abort();
}


std::set<std::string> hashTypes = { "md5", "sha1", "sha256", "sha512" };


Hash::Hash(HashType type) : type(type)
{
    hashSize = regularHashSize(type);
    assert(hashSize <= maxHashSize);
    memset(hash, 0, maxHashSize);
}


bool Hash::operator == (const Hash & h2) const
{
    if (hashSize != h2.hashSize) return false;
    for (unsigned int i = 0; i < hashSize; i++)
        if (hash[i] != h2.hash[i]) return false;
    return true;
}


bool Hash::operator != (const Hash & h2) const
{
    return !(*this == h2);
}


bool Hash::operator < (const Hash & h) const
{
    if (hashSize < h.hashSize) return true;
    if (hashSize > h.hashSize) return false;
    for (unsigned int i = 0; i < hashSize; i++) {
        if (hash[i] < h.hash[i]) return true;
        if (hash[i] > h.hash[i]) return false;
    }
    return false;
}


const string base16Chars = "0123456789abcdef";


static string printHash16(const Hash & hash)
{
    char buf[hash.hashSize * 2];
    for (unsigned int i = 0; i < hash.hashSize; i++) {
        buf[i * 2] = base16Chars[hash.hash[i] >> 4];
        buf[i * 2 + 1] = base16Chars[hash.hash[i] & 0x0f];
    }
    return string(buf, hash.hashSize * 2);
}


// omitted: E O U T
const string base32Chars = "0123456789abcdfghijklmnpqrsvwxyz";


static string printHash32(const Hash & hash)
{
    assert(hash.hashSize);
    size_t len = hash.base32Len();
    assert(len);

    string s;
    s.reserve(len);

    for (int n = (int) len - 1; n >= 0; n--) {
        unsigned int b = n * 5;
        unsigned int i = b / 8;
        unsigned int j = b % 8;
        unsigned char c =
            (hash.hash[i] >> j)
            | (i >= hash.hashSize - 1 ? 0 : hash.hash[i + 1] << (8 - j));
        s.push_back(base32Chars[c & 0x1f]);
    }

    return s;
}


string printHash16or32(const Hash & hash)
{
    assert(hash.type);
    return hash.to_string(hash.type == htMD5 ? Base16 : Base32, false);
}


std::string Hash::to_string(Base base, bool includeType) const
{
    std::string s;
    if (base == SRI || includeType) {
        s += printHashType(type);
        s += base == SRI ? '-' : ':';
    }
    switch (base) {
    case Base16:
        s += printHash16(*this);
        break;
    case Base32:
        s += printHash32(*this);
        break;
    case Base64:
    case SRI:
        s += base64Encode(std::string((const char *) hash, hashSize));
        break;
    }
    return s;
}

Hash Hash::parseSRI(std::string_view original) {
    auto rest = original;

    // Parse the has type before the separater, if there was one.
    auto hashRaw = splitPrefixTo(rest, '-');
    if (!hashRaw)
        throw BadHash("hash '%s' is not SRI", original);
    HashType parsedType = parseHashType(*hashRaw);

    return Hash(rest, parsedType, true);
}

// Mutates the string to eliminate the prefixes when found
static std::pair<std::optional<HashType>, bool> getParsedTypeAndSRI(std::string_view & rest) {
    bool isSRI = false;

    // Parse the has type before the separater, if there was one.
    std::optional<HashType> optParsedType;
    {
        auto hashRaw = splitPrefixTo(rest, ':');

        if (!hashRaw) {
            hashRaw = splitPrefixTo(rest, '-');
            if (hashRaw)
                isSRI = true;
        }
        if (hashRaw)
            optParsedType = parseHashType(*hashRaw);
    }

    return {optParsedType, isSRI};
}

Hash Hash::parseAnyPrefixed(std::string_view original)
{
    auto rest = original;
    auto [optParsedType, isSRI] = getParsedTypeAndSRI(rest);

    // Either the string or user must provide the type, if they both do they
    // must agree.
    if (!optParsedType)
<<<<<<< HEAD
        throw BadHash("hash '%s' does not include a type.", rest);
=======
        throw BadHash("hash '%s' does not include a type", rest);
>>>>>>> e3a2154f

    return Hash(rest, *optParsedType, isSRI);
}

Hash Hash::parseAny(std::string_view original, std::optional<HashType> optType)
{
    auto rest = original;
    auto [optParsedType, isSRI] = getParsedTypeAndSRI(rest);

    // Either the string or user must provide the type, if they both do they
    // must agree.
    if (!optParsedType && !optType)
        throw BadHash("hash '%s' does not include a type, nor is the type otherwise known from context.", rest);
    else if (optParsedType && optType && *optParsedType != *optType)
        throw BadHash("hash '%s' should have type '%s'", original, printHashType(*optType));

    HashType hashType = optParsedType ? *optParsedType : *optType;
    return Hash(rest, hashType, isSRI);
}

Hash Hash::parseNonSRIUnprefixed(std::string_view s, HashType type)
{
    return Hash(s, type, false);
}

Hash::Hash(std::string_view rest, HashType type, bool isSRI)
    : Hash(type)
{
    if (!isSRI && rest.size() == base16Len()) {

        auto parseHexDigit = [&](char c) {
            if (c >= '0' && c <= '9') return c - '0';
            if (c >= 'A' && c <= 'F') return c - 'A' + 10;
            if (c >= 'a' && c <= 'f') return c - 'a' + 10;
            throw BadHash("invalid base-16 hash '%s'", rest);
        };

        for (unsigned int i = 0; i < hashSize; i++) {
            hash[i] =
                parseHexDigit(rest[i * 2]) << 4
                | parseHexDigit(rest[i * 2 + 1]);
        }
    }

    else if (!isSRI && rest.size() == base32Len()) {

        for (unsigned int n = 0; n < rest.size(); ++n) {
            char c = rest[rest.size() - n - 1];
            unsigned char digit;
            for (digit = 0; digit < base32Chars.size(); ++digit) /* !!! slow */
                if (base32Chars[digit] == c) break;
            if (digit >= 32)
                throw BadHash("invalid base-32 hash '%s'", rest);
            unsigned int b = n * 5;
            unsigned int i = b / 8;
            unsigned int j = b % 8;
            hash[i] |= digit << j;

            if (i < hashSize - 1) {
                hash[i + 1] |= digit >> (8 - j);
            } else {
                if (digit >> (8 - j))
                    throw BadHash("invalid base-32 hash '%s'", rest);
            }
        }
    }

    else if (isSRI || rest.size() == base64Len()) {
        auto d = base64Decode(rest);
        if (d.size() != hashSize)
            throw BadHash("invalid %s hash '%s'", isSRI ? "SRI" : "base-64", rest);
        assert(hashSize);
        memcpy(hash, d.data(), hashSize);
    }

    else
        throw BadHash("hash '%s' has wrong length for hash type '%s'", rest, printHashType(this->type));
}

Hash newHashAllowEmpty(std::string hashStr, std::optional<HashType> ht)
{
    if (hashStr.empty()) {
        if (!ht)
            throw BadHash("empty hash requires explicit hash type");
        Hash h(*ht);
        warn("found empty hash, assuming '%s'", h.to_string(SRI, true));
        return h;
    } else
        return Hash::parseAny(hashStr, ht);
}


union Ctx
{
    MD5_CTX md5;
    SHA_CTX sha1;
    SHA256_CTX sha256;
    SHA512_CTX sha512;
};


static void start(HashType ht, Ctx & ctx)
{
    if (ht == htMD5) MD5_Init(&ctx.md5);
    else if (ht == htSHA1) SHA1_Init(&ctx.sha1);
    else if (ht == htSHA256) SHA256_Init(&ctx.sha256);
    else if (ht == htSHA512) SHA512_Init(&ctx.sha512);
}


static void update(HashType ht, Ctx & ctx,
    const unsigned char * bytes, size_t len)
{
    if (ht == htMD5) MD5_Update(&ctx.md5, bytes, len);
    else if (ht == htSHA1) SHA1_Update(&ctx.sha1, bytes, len);
    else if (ht == htSHA256) SHA256_Update(&ctx.sha256, bytes, len);
    else if (ht == htSHA512) SHA512_Update(&ctx.sha512, bytes, len);
}


static void finish(HashType ht, Ctx & ctx, unsigned char * hash)
{
    if (ht == htMD5) MD5_Final(hash, &ctx.md5);
    else if (ht == htSHA1) SHA1_Final(hash, &ctx.sha1);
    else if (ht == htSHA256) SHA256_Final(hash, &ctx.sha256);
    else if (ht == htSHA512) SHA512_Final(hash, &ctx.sha512);
}


Hash hashString(HashType ht, std::string_view s)
{
    Ctx ctx;
    Hash hash(ht);
    start(ht, ctx);
    update(ht, ctx, (const unsigned char *) s.data(), s.length());
    finish(ht, ctx, hash.hash);
    return hash;
}


Hash hashFile(HashType ht, const Path & path)
{
    HashSink sink(ht);
    readFile(path, sink);
    return sink.finish().first;
}


HashSink::HashSink(HashType ht) : ht(ht)
{
    ctx = new Ctx;
    bytes = 0;
    start(ht, *ctx);
}

HashSink::~HashSink()
{
    bufPos = 0;
    delete ctx;
}

void HashSink::write(const unsigned char * data, size_t len)
{
    bytes += len;
    update(ht, *ctx, data, len);
}

HashResult HashSink::finish()
{
    flush();
    Hash hash(ht);
    nix::finish(ht, *ctx, hash.hash);
    return HashResult(hash, bytes);
}

HashResult HashSink::currentHash()
{
    flush();
    Ctx ctx2 = *ctx;
    Hash hash(ht);
    nix::finish(ht, ctx2, hash.hash);
    return HashResult(hash, bytes);
}


HashResult hashPath(
    HashType ht, const Path & path, PathFilter & filter)
{
    HashSink sink(ht);
    dumpPath(path, sink, filter);
    return sink.finish();
}


Hash compressHash(const Hash & hash, unsigned int newSize)
{
    Hash h(hash.type);
    h.hashSize = newSize;
    for (unsigned int i = 0; i < hash.hashSize; ++i)
        h.hash[i % newSize] ^= hash.hash[i];
    return h;
}


std::optional<HashType> parseHashTypeOpt(std::string_view s)
{
    if (s == "md5") return htMD5;
    else if (s == "sha1") return htSHA1;
    else if (s == "sha256") return htSHA256;
    else if (s == "sha512") return htSHA512;
    else return std::optional<HashType> {};
}

HashType parseHashType(std::string_view s)
{
    auto opt_h = parseHashTypeOpt(s);
    if (opt_h)
        return *opt_h;
    else
        throw UsageError("unknown hash algorithm '%1%'", s);
}

string printHashType(HashType ht)
{
    switch (ht) {
    case htMD5: return "md5";
    case htSHA1: return "sha1";
    case htSHA256: return "sha256";
    case htSHA512: return "sha512";
    default:
        // illegal hash type enum value internally, as opposed to external input
        // which should be validated with nice error message.
        assert(false);
    }
}

}<|MERGE_RESOLUTION|>--- conflicted
+++ resolved
@@ -7,11 +7,7 @@
 #include "args.hh"
 #include "hash.hh"
 #include "archive.hh"
-<<<<<<< HEAD
-#include "parser.hh"
-=======
 #include "split.hh"
->>>>>>> e3a2154f
 #include "util.hh"
 
 #include <sys/types.h>
@@ -181,11 +177,7 @@
     // Either the string or user must provide the type, if they both do they
     // must agree.
     if (!optParsedType)
-<<<<<<< HEAD
-        throw BadHash("hash '%s' does not include a type.", rest);
-=======
         throw BadHash("hash '%s' does not include a type", rest);
->>>>>>> e3a2154f
 
     return Hash(rest, *optParsedType, isSRI);
 }
