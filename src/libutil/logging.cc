--- conflicted
+++ resolved
@@ -334,11 +334,7 @@
     AutoCloseFD fd =
         std::filesystem::is_socket(path)
         ? connect(path)
-<<<<<<< HEAD
-        : toDescriptor(open(path.c_str(), O_CREAT | O_APPEND | O_WRONLY, 0644));
-=======
         : toDescriptor(open(path.string().c_str(), O_CREAT | O_APPEND | O_WRONLY, 0644));
->>>>>>> 812e0693
     if (!fd)
         throw SysError("opening log file %1%", path);
 
