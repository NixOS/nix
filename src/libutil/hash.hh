#pragma once

#include "types.hh"
#include "serialise.hh"


namespace nix {


MakeError(BadHash, Error);


enum HashType : char { htMD5 = 42, htSHA1, htSHA256, htSHA512 };


const int md5HashSize = 16;
const int sha1HashSize = 20;
const int sha256HashSize = 32;
const int sha512HashSize = 64;

extern std::set<std::string> hashTypes;

extern const string base32Chars;

enum Base : int { Base64, Base32, Base16, SRI };


struct Hash
{
    constexpr static size_t maxHashSize = 64;
    size_t hashSize = 0;
    uint8_t hash[maxHashSize] = {};

    HashType type;

    /* Create a zero-filled hash object. */
    Hash(HashType type);

    /* Initialize the hash from a string representation, in the format
       "[<type>:]<base16|base32|base64>" or "<type>-<base64>" (a
       Subresource Integrity hash expression). If the 'type' argument
       is not present, then the hash type must be specified in the
       string. */
    static Hash parseAny(std::string_view s, std::optional<HashType> type);
    // hash type must be part of string
    static Hash parseAnyPrefixed(std::string_view s);
    // prefix parsed separately; non SRI hash
    static Hash parseNonSRIUnprefixed(std::string_view s, HashType type);

    static Hash parseSRI(std::string_view original);

private:
    // type must be provided, s must not include <type> prefix
    Hash(std::string_view s, HashType type, bool isSRI);

public:
    /* Check whether a hash is set. */
    operator bool () const { return (bool) type; }

    /* Check whether two hash are equal. */
    bool operator == (const Hash & h2) const;

    /* Check whether two hash are not equal. */
    bool operator != (const Hash & h2) const;

    /* For sorting. */
    bool operator < (const Hash & h) const;

    /* Returns the length of a base-16 representation of this hash. */
    size_t base16Len() const
    {
        return hashSize * 2;
    }

    /* Returns the length of a base-32 representation of this hash. */
    size_t base32Len() const
    {
        return (hashSize * 8 - 1) / 5 + 1;
    }

    /* Returns the length of a base-64 representation of this hash. */
    size_t base64Len() const
    {
        return ((4 * hashSize / 3) + 3) & ~3;
    }

    /* Return a string representation of the hash, in base-16, base-32
       or base-64. By default, this is prefixed by the hash type
       (e.g. "sha256:"). */
    std::string to_string(Base base, bool includeType) const;

    std::string gitRev() const
    {
        assert(type == htSHA1);
        return to_string(Base16, false);
    }

    std::string gitShortRev() const
    {
        assert(type == htSHA1);
        return std::string(to_string(Base16, false), 0, 7);
    }
};

/* Helper that defaults empty hashes to the 0 hash. */
Hash newHashAllowEmpty(std::string hashStr, std::optional<HashType> ht);

/* Print a hash in base-16 if it's MD5, or base-32 otherwise. */
string printHash16or32(const Hash & hash);

/* Compute the hash of the given string. */
Hash hashString(HashType ht, std::string_view s);

/* Compute the hash of the given file. */
Hash hashFile(HashType ht, const Path & path);

/* Compute the hash of the given path.  The hash is defined as
   (essentially) hashString(ht, dumpPath(path)). */
typedef std::pair<Hash, unsigned long long> HashResult;
HashResult hashPath(HashType ht, const Path & path,
    PathFilter & filter = defaultPathFilter);

/* Compress a hash to the specified number of bytes by cyclically
   XORing bytes together. */
Hash compressHash(const Hash & hash, unsigned int newSize);

/* Parse a string representing a hash type. */
<<<<<<< HEAD
HashType parseHashType(std::string_view s);
=======
HashType parseHashType(const string & s);

>>>>>>> 713d574a
/* Will return nothing on parse error */
std::optional<HashType> parseHashTypeOpt(std::string_view s);

/* And the reverse. */
string printHashType(HashType ht);


union Ctx;

struct AbstractHashSink : virtual Sink
{
    virtual HashResult finish() = 0;
};

class HashSink : public BufferedSink, public AbstractHashSink
{
private:
    HashType ht;
    Ctx * ctx;
    unsigned long long bytes;

public:
    HashSink(HashType ht);
    HashSink(const HashSink & h);
    ~HashSink();
    void write(const unsigned char * data, size_t len) override;
    HashResult finish() override;
    HashResult currentHash();
};


}<|MERGE_RESOLUTION|>--- conflicted
+++ resolved
@@ -125,12 +125,8 @@
 Hash compressHash(const Hash & hash, unsigned int newSize);
 
 /* Parse a string representing a hash type. */
-<<<<<<< HEAD
 HashType parseHashType(std::string_view s);
-=======
-HashType parseHashType(const string & s);
 
->>>>>>> 713d574a
 /* Will return nothing on parse error */
 std::optional<HashType> parseHashTypeOpt(std::string_view s);
 
