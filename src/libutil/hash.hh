#pragma once

#include "types.hh"
#include "serialise.hh"


namespace nix {


MakeError(BadHash, Error);


enum HashType : char { htMD5 = 42, htSHA1, htSHA256, htSHA512 };


const int md5HashSize = 16;
const int sha1HashSize = 20;
const int sha256HashSize = 32;
const int sha512HashSize = 64;

extern std::set<std::string> hashTypes;

extern const string base32Chars;

enum Base : int { Base64, Base32, Base16, SRI };


struct Hash
{
    constexpr static size_t maxHashSize = 64;
    size_t hashSize = 0;
    uint8_t hash[maxHashSize] = {};

    HashType type;

    /* Create a zero-filled hash object. */
    Hash(HashType type);

    /* Parse the hash from a string representation in the format
       "[<type>:]<base16|base32|base64>" or "<type>-<base64>" (a
       Subresource Integrity hash expression). If the 'type' argument
       is not present, then the hash type must be specified in the
       string. */
    static Hash parseAny(std::string_view s, std::optional<HashType> type);
<<<<<<< HEAD
    // hash type must be part of string
    static Hash parseAnyPrefixed(std::string_view s);
    // prefix parsed separately; non SRI hash
    static Hash parseNonSRIUnprefixed(std::string_view s, HashType type);

    static Hash parseSRI(std::string_view original);

private:
    // type must be provided, s must not include <type> prefix
=======

    /* Parse a hash from a string representation like the above, except the
       type prefix is mandatory is there is no separate arguement. */
    static Hash parseAnyPrefixed(std::string_view s);

    /* Parse a plain hash that musst not have any prefix indicating the type.
       The type is passed in to disambiguate. */
    static Hash parseNonSRIUnprefixed(std::string_view s, HashType type);

    static Hash parseSRI(std::string_view original);

private:
    /* The type must be provided, the string view must not include <type>
       prefix. `isSRI` helps disambigate the various base-* encodings. */
>>>>>>> 7302761f
    Hash(std::string_view s, HashType type, bool isSRI);

public:
    /* Check whether a hash is set. */
    operator bool () const { return (bool) type; }

    /* Check whether two hash are equal. */
    bool operator == (const Hash & h2) const;

    /* Check whether two hash are not equal. */
    bool operator != (const Hash & h2) const;

    /* For sorting. */
    bool operator < (const Hash & h) const;

    /* Returns the length of a base-16 representation of this hash. */
    size_t base16Len() const
    {
        return hashSize * 2;
    }

    /* Returns the length of a base-32 representation of this hash. */
    size_t base32Len() const
    {
        return (hashSize * 8 - 1) / 5 + 1;
    }

    /* Returns the length of a base-64 representation of this hash. */
    size_t base64Len() const
    {
        return ((4 * hashSize / 3) + 3) & ~3;
    }

    /* Return a string representation of the hash, in base-16, base-32
       or base-64. By default, this is prefixed by the hash type
       (e.g. "sha256:"). */
    std::string to_string(Base base, bool includeType) const;

    std::string gitRev() const
    {
        assert(type == htSHA1);
        return to_string(Base16, false);
    }

    std::string gitShortRev() const
    {
        assert(type == htSHA1);
        return std::string(to_string(Base16, false), 0, 7);
    }
};

/* Helper that defaults empty hashes to the 0 hash. */
Hash newHashAllowEmpty(std::string hashStr, std::optional<HashType> ht);

/* Print a hash in base-16 if it's MD5, or base-32 otherwise. */
string printHash16or32(const Hash & hash);

/* Compute the hash of the given string. */
Hash hashString(HashType ht, std::string_view s);

/* Compute the hash of the given file. */
Hash hashFile(HashType ht, const Path & path);

/* Compute the hash of the given path.  The hash is defined as
   (essentially) hashString(ht, dumpPath(path)). */
typedef std::pair<Hash, uint64_t> HashResult;
HashResult hashPath(HashType ht, const Path & path,
    PathFilter & filter = defaultPathFilter);

/* Compress a hash to the specified number of bytes by cyclically
   XORing bytes together. */
Hash compressHash(const Hash & hash, unsigned int newSize);

/* Parse a string representing a hash type. */
HashType parseHashType(std::string_view s);

/* Will return nothing on parse error */
std::optional<HashType> parseHashTypeOpt(std::string_view s);

/* And the reverse. */
string printHashType(HashType ht);


union Ctx;

struct AbstractHashSink : virtual Sink
{
    virtual HashResult finish() = 0;
};

class HashSink : public BufferedSink, public AbstractHashSink
{
private:
    HashType ht;
    Ctx * ctx;
    uint64_t bytes;

public:
    HashSink(HashType ht);
    HashSink(const HashSink & h);
    ~HashSink();
    void write(const unsigned char * data, size_t len) override;
    HashResult finish() override;
    HashResult currentHash();
};


}<|MERGE_RESOLUTION|>--- conflicted
+++ resolved
@@ -42,17 +42,6 @@
        is not present, then the hash type must be specified in the
        string. */
     static Hash parseAny(std::string_view s, std::optional<HashType> type);
-<<<<<<< HEAD
-    // hash type must be part of string
-    static Hash parseAnyPrefixed(std::string_view s);
-    // prefix parsed separately; non SRI hash
-    static Hash parseNonSRIUnprefixed(std::string_view s, HashType type);
-
-    static Hash parseSRI(std::string_view original);
-
-private:
-    // type must be provided, s must not include <type> prefix
-=======
 
     /* Parse a hash from a string representation like the above, except the
        type prefix is mandatory is there is no separate arguement. */
@@ -67,7 +56,6 @@
 private:
     /* The type must be provided, the string view must not include <type>
        prefix. `isSRI` helps disambigate the various base-* encodings. */
->>>>>>> 7302761f
     Hash(std::string_view s, HashType type, bool isSRI);
 
 public:
