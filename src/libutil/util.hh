#pragma once

#include "types.hh"
#include "logging.hh"

#include <sys/types.h>
#include <sys/stat.h>
#ifndef _MSC_VER
#include <dirent.h>
#include <unistd.h>
#endif
#include <signal.h>

#include <functional>
#include <limits>
#include <cstdio>
#include <map>
#include <sstream>
#include <optional>
#include <future>

#ifdef _WIN32
#include <iostream>
#endif

#ifndef HAVE_STRUCT_DIRENT_D_TYPE
#define DT_UNKNOWN 0
#define DT_REG 1
#define DT_LNK 2
#define DT_DIR 3
#endif

namespace nix {

struct Sink;
struct Source;


/* The system for which Nix is compiled. */
extern const std::string nativeSystem;


/* Return an environment variable. */
string getEnv(const string & key, const string & def = "");

#ifndef _WIN32
/* Get the entire environment. */
std::map<std::string, std::string> getEnv();

/* Clear the environment. */
void clearEnv();
#endif

/* Return an absolutized path, resolving paths relative to the
   specified directory, or the current directory otherwise.  The path
   is also canonicalised. */
Path absPath(Path path, Path dir = "");

/* Canonicalise a path by removing all `.' or `..' components and
   double or trailing slashes.  Optionally resolves all symlink
   components such that each component of the resulting path is *not*
   a symbolic link. */
Path canonPath(const Path & path, bool resolveSymlinks = false);

/* for paths inside .nar, platform-independent */
Path canonNarPath(const Path & path);

/* Return the directory part of the given canonical path, i.e.,
   everything before the final `/'.  If the path is the root or an
   immediate child thereof (e.g., `/foo'), this means an empty string
   is returned. */
Path dirOf(const Path & path);

/* Return the base name of the given canonical path, i.e., everything
   following the final `/'. */
string baseNameOf(const Path & path);

/* Check whether 'path' is a descendant of 'dir'. */
bool isInDir(const Path & path, const Path & dir);

/* Check whether 'path' is equal to 'dir' or a descendant of 'dir'. */
bool isDirOrInDir(const Path & path, const Path & dir);

/* Get status of `path'. */
// TODO: deprecate on Windows
struct stat lstatPath(const Path & path);

/* Return true iff the given path exists. */
bool pathExists(const Path & path);

/* Read the contents (target) of a symbolic link.  The result is not
   in any way canonicalised. */
Path readLink(const Path & path);

bool isLink(const Path & path);

bool isDirectory(const Path & path);

/* Read the contents of a directory.  The entries `.' and `..' are
   removed. */
#ifndef _WIN32
struct DirEntry
{
    const string name_;
    const ino_t ino;
    const unsigned char type_; // one of DT_*

    const string & name() const { return name_; }
    unsigned char  type() const { return type_; }
    DirEntry(const string & name, ino_t ino, unsigned char type)
        : name(name), ino(ino), type(type) { }
};
#else
struct DirEntry
{
          string   name() const { return to_bytes(wfd.cFileName); }
    unsigned char  type() const {
        if (wfd.dwFileAttributes & FILE_ATTRIBUTE_REPARSE_POINT) { return DT_LNK; }
        if (wfd.dwFileAttributes & FILE_ATTRIBUTE_DIRECTORY    ) { return DT_DIR; }
        if (wfd.dwFileAttributes & FILE_ATTRIBUTE_NORMAL       ) { return DT_REG; }
        if (wfd.dwFileAttributes & FILE_ATTRIBUTE_ARCHIVE      ) { return DT_REG; }
        std::cerr <<" .type() = DT_UNKNOWN (wfd.dwFileAttributes = "  << wfd.dwFileAttributes << ")" << std::endl;
        return DT_UNKNOWN;
    }

    WIN32_FIND_DATAW wfd;
};
#endif

typedef vector<DirEntry> DirEntries;

DirEntries readDirectory(const Path & path);

unsigned char getFileType(const Path & path);

/* Read the contents of a file into a string. */
#ifndef _WIN32
string readFile(int fd);
#else
string readFile(HANDLE handle);
#endif
string readFile(const Path & path, bool drain = false);
void readFile(const Path & path, Sink & sink);

/* Write a string to a file. */
#ifndef _WIN32
void writeFile(const Path & path, const string & s, mode_t mode = 0666);
void writeFile(const Path & path, Source & source, mode_t mode = 0666);
#else
void writeFile(const Path & path, const string & s, bool setReadOnlyAttribute = false);
void writeFile(const Path & path, Source & source, bool setReadOnlyAttribute = false);
#endif

/* Read a line from a file descriptor. */
#ifndef _WIN32
string readLine(int fd);
#else
string readLine(HANDLE handle);
#endif

/* Write a line to a file descriptor. */
#ifndef _WIN32
void writeLine(int fd, string s);
#else
void writeLine(HANDLE handle, string s);
#endif

/* Delete a path; i.e., in the case of a directory, it is deleted
   recursively. It's not an error if the path does not exist. The
   second variant returns the number of bytes and blocks freed. */
void deletePath(const Path & path);

void deletePath(const Path & path, unsigned long long & bytesFreed);

/* Create a temporary directory. */
Path createTempDir(const Path & tmpRoot = "", const Path & prefix = "nix",
    bool includePid = true, bool useGlobalCounter = true
#ifndef _WIN32
    , mode_t mode = 0755
#endif
    );

std::string getUserName();

/* Return $HOME or the user's home directory from /etc/passwd. */
Path getHome();

/* Return $XDG_CACHE_HOME or $HOME/.cache. */
Path getCacheDir();

/* Return $XDG_CONFIG_HOME or $HOME/.config. */
Path getConfigDir();

/* Return the directories to search for user configuration files */
std::vector<Path> getConfigDirs();

/* Return $XDG_DATA_HOME or $HOME/.local/share. */
Path getDataDir();

/* Create a directory and all its parents, if necessary.  Returns the
   list of created directories, in order of creation. */
Paths createDirs(const Path & path);

/* Create a symlink. */
#ifndef _WIN32
void createSymlink(const Path & target, const Path & link);
#else
enum SymlinkType { SymlinkTypeDangling, SymlinkTypeDirectory, SymlinkTypeFile };
SymlinkType createSymlink(const Path & target, const Path & link);
#endif

/* Atomically create or replace a symlink. */
void replaceSymlink(const Path & target, const Path & link);


/* Wrappers arount read()/write() that read/write exactly the
   requested number of bytes. */
#ifndef _WIN32
void readFull(int fd, unsigned char * buf, size_t count);
void writeFull(int fd, const unsigned char * buf, size_t count, bool allowInterrupts = true);
void writeFull(int fd, const string & s, bool allowInterrupts = true);
#else
void readFull(HANDLE handle, unsigned char * buf, size_t count);
void writeFull(HANDLE handle, const unsigned char * buf, size_t count, bool allowInterrupts = true);
void writeFull(HANDLE handle, const string & s, bool allowInterrupts = true);
#endif

MakeError(EndOfFile, Error)


/* Read a file descriptor until EOF occurs. */
#ifndef _WIN32
string drainFD(int fd, bool block = true);

void drainFD(int fd, Sink & sink, bool block = true);
#else
string drainFD(HANDLE handle/*, bool block = true*/);

void drainFD(HANDLE handle, Sink & sink/*, bool block = true*/);
#endif

/* Automatic cleanup of resources. */


class AutoDelete
{
    Path path;
    bool del;
    bool recursive;
public:
    AutoDelete();
    AutoDelete(const Path & p, bool recursive = true);
    ~AutoDelete();
    void cancel();
    void reset(const Path & p, bool recursive = true);
    operator Path() const { return path; }
};



#ifndef _WIN32
class AutoCloseFD
{
    int fd;
    void close();
public:
    AutoCloseFD();
    AutoCloseFD(int fd);
    AutoCloseFD(const AutoCloseFD & fd) = delete;
    AutoCloseFD(AutoCloseFD&& fd);
    ~AutoCloseFD();
    AutoCloseFD& operator =(const AutoCloseFD & fd) = delete;
    AutoCloseFD& operator =(AutoCloseFD&& fd);
    int get() const;
    explicit operator bool() const;
    int release();
};
#else
class AutoCloseWindowsHandle
{
    HANDLE handle;
    void close();
public:
    AutoCloseWindowsHandle();
    AutoCloseWindowsHandle(HANDLE handle);
    AutoCloseWindowsHandle(const AutoCloseWindowsHandle & fd) = delete;
    AutoCloseWindowsHandle(AutoCloseWindowsHandle&& fd);
    ~AutoCloseWindowsHandle();
    AutoCloseWindowsHandle& operator =(const AutoCloseWindowsHandle & fd) = delete;
    AutoCloseWindowsHandle& operator =(AutoCloseWindowsHandle&& fd);
    HANDLE get() const;
    explicit operator bool() const;
    HANDLE release();
};
#endif


#ifndef _WIN32
class Pipe
{
public:
    AutoCloseFD readSide, writeSide;
    void createPipe();
};
#else
class Pipe
{
public:
    AutoCloseWindowsHandle hRead, hWrite;
    void createPipe();
};

class AsyncPipe
{
public:
    AutoCloseWindowsHandle      hRead, hWrite;
    OVERLAPPED                  overlapped;
    DWORD                       got;
    std::vector<unsigned char>  buffer;
    void createAsyncPipe(HANDLE iocp);
};
#endif

#ifndef _WIN32
struct DIRDeleter
{
    void operator()(DIR * dir) const {
        closedir(dir);
    }
};

typedef std::unique_ptr<DIR, DIRDeleter> AutoCloseDir;
#else
struct DIRDeleter
{
    void operator()(HANDLE dir) const {
        FindClose(dir);
    }
};

typedef std::unique_ptr<HANDLE, DIRDeleter> AutoCloseDir;
#endif


#ifndef _WIN32
class Pid
{
    pid_t pid = -1;
    bool separatePG = false;
    int killSignal = SIGKILL;
public:
    Pid();
    Pid(pid_t pid);
    ~Pid();
    void operator =(pid_t pid);
    operator pid_t();
    int kill();
    int wait();
    void setSeparatePG(bool separatePG);
    void setKillSignal(int signal);
    pid_t release();
};

/* Kill all processes running under the specified uid by sending them
   a SIGKILL. */
void killUser(uid_t uid);
#else
class Pid
{
public:
    HANDLE hProcess;
    DWORD dwProcessId;

    Pid();
    ~Pid();
    void set(HANDLE, DWORD);
    int kill();
    int wait();
};
#endif



/* Fork a process that runs the given function, and return the child
   pid to the caller. */
struct ProcessOptions
{
    string errorPrefix = "error: ";
    bool dieWithParent = true;
    bool runExitHandlers = false;
#ifndef _WIN32
    bool allowVfork = true;
#endif
};
#ifndef _WIN32
pid_t startProcess(std::function<void()> fun, const ProcessOptions & options = ProcessOptions());
#endif

/* Run a program and return its stdout in a string (i.e., like the
   shell backtick operator). */
string runProgramGetStdout(Path program, bool searchPath = false,
    const Strings & args = Strings(),
    const std::optional<std::string> & input = {});

struct RunOptions
{
    std::optional<uid_t> uid;
    std::optional<uid_t> gid;
    std::optional<Path> chdir;
    std::optional<std::map<std::string, std::string>> environment;
    Path program;
    bool searchPath = true;
    Strings args; // TODO: unicode on Windows?
    std::optional<std::string> input;
    Source * standardIn = nullptr;
    Sink * standardOut = nullptr;
    bool mergeStderrToStdout = false;
    bool _killStderr = false;

    RunOptions(const Path & program, const Strings & args)
        : program(program), args(args) { };

    RunOptions & killStderr(bool v) { _killStderr = true; return *this; }
};

std::pair<int, std::string> runProgramWithOptions(const RunOptions & options);



class ExecError : public Error
{
public:
    int status;

    template<typename... Args>
    ExecError(int status, Args... args)
        : Error(args...), status(status)
    { }
};

/* Convert a list of strings to a null-terminated vector of char
   *'s. The result must not be accessed beyond the lifetime of the
   list of strings. */
std::vector<char *> stringsToCharPtrs(const Strings & ss);

/* Close all file descriptors except those listed in the given set.
   Good practice in child processes. */
void closeMostFDs(const set<int> & exceptions);

/* Set the close-on-exec flag for the given file descriptor. */
void closeOnExec(int fd);


/* User interruption. */

extern bool _isInterrupted;

extern thread_local std::function<bool()> interruptCheck;

void setInterruptThrown();

void _interrupted();

void inline checkInterrupt()
{
    if (_isInterrupted || (interruptCheck && interruptCheck()))
        _interrupted();
}

MakeError(Interrupted, BaseError)


MakeError(FormatError, Error)


/* String tokenizer. */
template<class C> C tokenizeString(const string & s, const string & separators = " \t\n\r");


/* Concatenate the given strings with a separator between the
   elements. */
string concatStringsSep(const string & sep, const Strings & ss);
string concatStringsSep(const string & sep, const StringSet & ss);


/* Remove trailing whitespace from a string. */
string chomp(const string & s);


/* Remove whitespace from the start and end of a string. */
string trim(const string & s, const string & whitespace = " \n\r\t");


/* Replace all occurrences of a string inside another string. */
string replaceStrings(const std::string & s,
    const std::string & from, const std::string & to);


std::string rewriteStrings(const std::string & s, const StringMap & rewrites);


/* If a set contains 'from', remove it and insert 'to'. */
template<typename T>
void replaceInSet(std::set<T> & set, const T & from, const T & to)
{
    auto i = set.find(from);
    if (i == set.end()) return;
    set.erase(i);
    set.insert(to);
}


/* Convert the exit status of a child as returned by wait() into an
   error string. */
string statusToString(int status);

bool statusOk(int status);


/* Parse a string into an integer. */
template<class N> bool string2Int(const string & s, N & n)
{
    if (string(s, 0, 1) == "-" && !std::numeric_limits<N>::is_signed)
        return false;
    std::istringstream str(s);
    str >> n;
    return str && str.get() == EOF;
}

/* Parse a string into a float. */
template<class N> bool string2Float(const string & s, N & n)
{
    std::istringstream str(s);
    str >> n;
    return str && str.get() == EOF;
}


/* Return true iff `s' starts with `prefix'. */
bool hasPrefix(const string & s, const string & prefix);


/* Return true iff `s' ends in `suffix'. */
bool hasSuffix(const string & s, const string & suffix);


/* Convert a string to lower case. */
std::string toLower(const std::string & s);


/* Escape a string as a shell word. */
std::string shellEscape(const std::string & s);

#ifdef _WIN32
std::string windowsEscape(const std::string & s);
std::wstring windowsEscapeW(const std::wstring & s);
#endif


/* Exception handling in destructors: print an error message, then
   ignore the exception. */
void ignoreException();


/* Some ANSI escape sequences. */
<<<<<<< HEAD
#ifndef _WIN32
#define ANSI_NORMAL "\x1B[0m"
#define ANSI_BOLD "\x1B[1m"
#define ANSI_RED "\x1B[31;1m"
#define ANSI_GREEN "\x1B[32;1m"
#define ANSI_BLUE "\x1B[34;1m"
#else
#define ANSI_NORMAL ""
#define ANSI_BOLD ""
#define ANSI_RED ""
#define ANSI_GREEN ""
#define ANSI_BLUE ""
#endif
=======
#define ANSI_NORMAL "\e[0m"
#define ANSI_BOLD "\e[1m"
#define ANSI_FAINT "\e[2m"
#define ANSI_RED "\e[31;1m"
#define ANSI_GREEN "\e[32;1m"
#define ANSI_BLUE "\e[34;1m"

>>>>>>> afb464c1

/* Truncate a string to 'width' printable characters. If 'filterAll'
   is true, all ANSI escape sequences are filtered out. Otherwise,
   some escape sequences (such as colour setting) are copied but not
   included in the character count. Also, tabs are expanded to
   spaces. */
std::string filterANSIEscapes(const std::string & s,
    bool filterAll = false,
    unsigned int width = std::numeric_limits<unsigned int>::max());


/* Base64 encoding/decoding. */
string base64Encode(const string & s);
string base64Decode(const string & s);


/* Get a value for the specified key from an associate container, or a
   default value if the key doesn't exist. */
template <class T>
string get(const T & map, const string & key, const string & def = "")
{
    auto i = map.find(key);
    return i == map.end() ? def : i->second;
}


/* A callback is a wrapper around a lambda that accepts a valid of
   type T or an exception. (We abuse std::future<T> to pass the value or
   exception.) */
template<typename T>
class Callback
{
    std::function<void(std::future<T>)> fun;
    std::atomic_flag done = ATOMIC_FLAG_INIT;

public:

    Callback(std::function<void(std::future<T>)> fun) : fun(fun) { }

    Callback(Callback && callback) : fun(std::move(callback.fun))
    {
        auto prev = callback.done.test_and_set();
        if (prev) done.test_and_set();
    }

    void operator()(T && t) noexcept
    {
        auto prev = done.test_and_set();
        assert(!prev);
        std::promise<T> promise;
        promise.set_value(std::move(t));
        fun(promise.get_future());
    }

    void rethrow(const std::exception_ptr & exc = std::current_exception()) noexcept
    {
        auto prev = done.test_and_set();
        assert(!prev);
        std::promise<T> promise;
        promise.set_exception(exc);
        fun(promise.get_future());
    }
};

#ifndef _WIN32
/* Start a thread that handles various signals. Also block those signals
   on the current thread (and thus any threads created by it). */
void startSignalHandlerThread();

/* Restore default signal handling. */
void restoreSignals();

struct InterruptCallback
{
    virtual ~InterruptCallback() { };
};

/* Register a function that gets called on SIGINT (in a non-signal
   context). */
std::unique_ptr<InterruptCallback> createInterruptCallback(
    std::function<void()> callback);

void triggerInterrupt();

/* A RAII class that causes the current thread to receive SIGUSR1 when
   the signal handler thread receives SIGINT. That is, this allows
   SIGINT to be multiplexed to multiple threads. */
struct ReceiveInterrupts
{
    pthread_t target;
    std::unique_ptr<InterruptCallback> callback;

    ReceiveInterrupts()
        : target(pthread_self())
        , callback(createInterruptCallback([&]() { pthread_kill(target, SIGUSR1); }))
    { }
};
#endif


/* A RAII helper that increments a counter on construction and
   decrements it on destruction. */
template<typename T>
struct MaintainCount
{
    T & counter;
    long delta;
    MaintainCount(T & counter, long delta = 1) : counter(counter), delta(delta) { counter += delta; }
    ~MaintainCount() { counter -= delta; }
};


/* Return the number of rows and columns of the terminal. */
std::pair<unsigned short, unsigned short> getWindowSize();


/* Used in various places. */
typedef std::function<bool(const Path & path)> PathFilter;

extern PathFilter defaultPathFilter;

#ifdef _WIN32
std::wstring getCwdW();
std::wstring getArgv0W();
std::wstring getEnvW(const std::wstring & key, const std::wstring & def);

struct no_case_compare {
    bool operator() (const std::wstring & s1, const std::wstring & s2) const {
        return wcsicmp(s1.c_str(), s2.c_str()) < 0;
    }
};
std::map<std::wstring, std::wstring, no_case_compare> getEntireEnvW();

Path handleToPath(HANDLE handle);
std::wstring handleToFileName(HANDLE handle);
std::wstring pathW(const Path & path);
inline bool isslash(int c) { return c == '/' || c == '\\'; }
#else
inline bool isslash(int c) { return c == '/'; }
#endif


}<|MERGE_RESOLUTION|>--- conflicted
+++ resolved
@@ -563,29 +563,21 @@
 
 
 /* Some ANSI escape sequences. */
-<<<<<<< HEAD
 #ifndef _WIN32
 #define ANSI_NORMAL "\x1B[0m"
 #define ANSI_BOLD "\x1B[1m"
+#define ANSI_FAINT "\x1B[2m"
 #define ANSI_RED "\x1B[31;1m"
 #define ANSI_GREEN "\x1B[32;1m"
 #define ANSI_BLUE "\x1B[34;1m"
 #else
 #define ANSI_NORMAL ""
 #define ANSI_BOLD ""
+#define ANSI_FAINT ""
 #define ANSI_RED ""
 #define ANSI_GREEN ""
 #define ANSI_BLUE ""
 #endif
-=======
-#define ANSI_NORMAL "\e[0m"
-#define ANSI_BOLD "\e[1m"
-#define ANSI_FAINT "\e[2m"
-#define ANSI_RED "\e[31;1m"
-#define ANSI_GREEN "\e[32;1m"
-#define ANSI_BLUE "\e[34;1m"
-
->>>>>>> afb464c1
 
 /* Truncate a string to 'width' printable characters. If 'filterAll'
    is true, all ANSI escape sequences are filtered out. Otherwise,
