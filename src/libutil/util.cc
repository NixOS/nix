--- conflicted
+++ resolved
@@ -1989,14 +1989,8 @@
     return res;
 }
 
-<<<<<<< HEAD
 RunOptions basic_options(Path program, bool searchPath, const Strings & args,
-    const optional<std::string> & input)
-=======
-
-string runProgramGetStdout(Path program, bool searchPath, const Strings & args,
     const std::optional<std::string> & input)
->>>>>>> ed7274ea
 {
     RunOptions opts(program, args);
     opts.searchPath = searchPath;
@@ -2005,7 +1999,7 @@
 }
 
 string runProgramGetStdout(Path program, bool searchPath, const Strings & args,
-    const optional<std::string> & input)
+    const std::optional<std::string> & input)
 {
 	RunOptions opts = basic_options(program, searchPath, args, input);
 	return runProgramGetStdout(opts);
@@ -2040,7 +2034,7 @@
 }
 
 void runProgram(Path program, bool searchPath, const Strings & args,
-    const optional<std::string> & input)
+    const std::optional<std::string> & input)
 {
 	RunOptions opts = basic_options(program, searchPath, args, input);
 	return runProgram(opts);
