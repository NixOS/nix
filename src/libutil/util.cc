--- conflicted
+++ resolved
@@ -255,12 +255,6 @@
     DirEntries entries;
     entries.reserve(64);
 
-<<<<<<< HEAD
-    AutoCloseDir dir(opendir(path.c_str()));
-    if (!dir) throw SysError("opening directory '%1%'", path);
-
-=======
->>>>>>> 5bdb67c8
     struct dirent * dirent;
     while (errno = 0, dirent = readdir(dir)) { /* sic */
         checkInterrupt();
@@ -312,13 +306,8 @@
 {
     AutoCloseFD fd = open(path.c_str(), O_RDONLY | O_CLOEXEC);
     if (!fd)
-<<<<<<< HEAD
-        throw SysError("opening file '%1%'", path);
-    return drain ? drainFD(fd.get()) : readFile(fd.get());
-=======
         throw SysError(format("opening file '%1%'") % path);
     return readFile(fd.get());
->>>>>>> 5bdb67c8
 }
 
 
@@ -404,13 +393,8 @@
         /* Make the directory accessible. */
         const auto PERM_MASK = S_IRUSR | S_IWUSR | S_IXUSR;
         if ((st.st_mode & PERM_MASK) != PERM_MASK) {
-<<<<<<< HEAD
-            if (chmod(path.c_str(), st.st_mode | PERM_MASK) == -1)
-                throw SysError("chmod '%1%'", path);
-=======
             if (fchmodat(parentfd, name.c_str(), st.st_mode | PERM_MASK, 0) == -1)
                 throw SysError(format("chmod '%1%'") % path);
->>>>>>> 5bdb67c8
         }
 
         int fd = openat(parentfd, path.c_str(), O_RDONLY);
