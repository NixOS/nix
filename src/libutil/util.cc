#include "lazy.hh"
#include "util.hh"
#include "affinity.hh"
#include "sync.hh"
#include "finally.hh"
#include "serialise.hh"

#include <cctype>
#include <cerrno>
#include <cstdio>
#include <cstdlib>
#include <cstring>
#include <iostream>
#include <sstream>
#include <thread>
#include <future>

#include <fcntl.h>
#include <limits.h>
#include <sys/types.h>
<<<<<<< HEAD
#ifndef _MSC_VER
=======
#include <sys/socket.h>
#include <sys/wait.h>
#include <sys/un.h>
>>>>>>> 06f9364e
#include <unistd.h>
#endif

#ifndef _WIN32
#include <grp.h>
#endif

#ifdef __APPLE__
#include <sys/syscall.h>
#endif

#ifdef __linux__
#include <sys/prctl.h>
#endif

#ifdef _WIN32
#define BOOST_STACKTRACE_USE_BACKTRACE
#include <boost/stacktrace.hpp>
#include <boost/algorithm/string/predicate.hpp>
#include <codecvt>
#define random() rand()
#else
#include <pwd.h>
#include <sys/ioctl.h>
#include <sys/wait.h>

extern char * * environ __attribute__((weak));
#endif


namespace nix {

#ifdef _WIN32
std::string to_bytes(const std::wstring & path) {
    std::wstring_convert<std::codecvt_utf8_utf16<wchar_t>> converter;
    return converter.to_bytes(path);
}
std::wstring from_bytes(const std::string & s) {
    std::wstring_convert<std::codecvt_utf8_utf16<wchar_t>> converter;
    return converter.from_bytes(s);
}

std::optional<std::wstring> maybePathW(const Path & path) {
    if (path.length() >= 3 && (('A' <= path[0] && path[0] <= 'Z') || ('a' <= path[0] && path[0] <= 'z')) && path[1] == ':' && isslash(path[2])) {
        std::wstring sw = from_bytes("\\\\?\\" + path);
        std::replace(sw.begin(), sw.end(), '/', '\\');
        return sw;
    }
    if (path.length() >= 7 && path[0] == '\\' && path[1] == '\\' && (path[2] == '.' || path[2] == '?') && path[3] == '\\' &&
               ('A' <= path[4] && path[4] <= 'Z') && path[5] == ':' && isslash(path[6])) {
        std::wstring sw = from_bytes(path);
        std::replace(sw.begin(), sw.end(), '/', '\\');
        return sw;
    }
    return std::optional<std::wstring>();
}

std::wstring pathW(const Path & path) {
    std::optional<std::wstring> sw = maybePathW(path);
    if (!sw) {
        std::cerr << "invalid path for WinAPI call ["<<path<<"]"<<std::endl;
        _exit(111);
    }
    return *sw;
}


std::wstring handleToFileName(HANDLE handle) {
    std::vector<wchar_t> buf(0x100);
    DWORD dw = GetFinalPathNameByHandleW(handle, buf.data(), buf.size(), FILE_NAME_OPENED);
    if (dw == 0) {
        if (handle == GetStdHandle(STD_INPUT_HANDLE )) return L"<stdin>";
        if (handle == GetStdHandle(STD_OUTPUT_HANDLE)) return L"<stdout>";
        if (handle == GetStdHandle(STD_ERROR_HANDLE )) return L"<stderr>";
        return (boost::wformat(L"<unnnamed handle %X>") % handle).str();
    }
    if (dw > buf.size()) {
        buf.resize(dw);
        if (GetFinalPathNameByHandleW(handle, buf.data(), buf.size(), FILE_NAME_OPENED) != dw-1)
            throw WinError("GetFinalPathNameByHandleW");
        dw -= 1;
    }
    return std::wstring(buf.data(), dw);
}

Path handleToPath(HANDLE handle) {
    return to_bytes(handleToFileName(handle));
}

#endif

static inline Path::size_type rfindSlash(const Path & path, Path::size_type from = Path::npos) {
#ifdef _WIN32
    Path::size_type p1 = path.rfind('/', from);
    Path::size_type p2 = path.rfind('\\', from);
    return p1 == Path::npos ? p2 :
           p2 == Path::npos ? p1 :
           std::max(p1, p2);
#else
    return path.rfind('/', from);
#endif
}

const std::string nativeSystem = SYSTEM;


BaseError & BaseError::addPrefix(const FormatOrString & fs)
{
    prefix_ = fs.s + prefix_;
    return *this;
}


std::string PosixError::addErrno(const std::string & s)
{
    errNo = errno;
    return s + ": " + strerror(errNo);
}

#ifdef _WIN32
std::string WinError::addLastError(const std::string & s)
{
    lastError = GetLastError();
    LPSTR errorText = NULL;

    FormatMessageA( FORMAT_MESSAGE_FROM_SYSTEM // use system message tables to retrieve error text
                   |FORMAT_MESSAGE_ALLOCATE_BUFFER // allocate buffer on local heap for error text
                   |FORMAT_MESSAGE_IGNORE_INSERTS,   // Important! will fail otherwise, since we're not  (and CANNOT) pass insertion parameters
                    NULL,    // unused with FORMAT_MESSAGE_FROM_SYSTEM
                    lastError,
                    MAKELANGID(LANG_NEUTRAL, SUBLANG_DEFAULT),
                    (LPTSTR)&errorText,  // output
                    0, // minimum size for output buffer
                    NULL);   // arguments - see note

    if (NULL != errorText ) {
        std::string s2 = (format("%1% lastError=%2% %3%") % s % lastError % errorText).str();
        LocalFree(errorText);
        return s2;
    }
    return (format("%1% lastError=%2%") % s % lastError).str();
}
#endif

#ifdef _WIN32
std::wstring getCwdW()
{
    std::vector<wchar_t> buf(0x100);
    DWORD dw = GetCurrentDirectoryW(buf.size(), buf.data());
    if (dw == 0) {
        throw WinError("GetCurrentDirectoryW");
    }
    if (dw > buf.size()) {
        buf.resize(dw);
        if (GetCurrentDirectoryW(buf.size(), buf.data()) != dw-1)
            throw WinError("GetCurrentDirectoryW");
        dw -= 1;
    }
    return std::wstring(buf.data(), dw);
}

std::wstring getArgv0W()
{
    std::vector<wchar_t> buf(0x100);
    DWORD dw = GetModuleFileNameW(NULL, buf.data(), buf.size());
    if (dw == 0) {
        throw WinError("GetModuleFileNameW");
    }
    while (dw >= buf.size()) {
        buf.resize(dw*2);
        DWORD dw2 = GetModuleFileNameW(NULL, buf.data(), buf.size());
        if (dw2 == dw) break;
        assert(dw2 > dw);
        dw = dw2;
    }
    return std::wstring(buf.data(), dw);
}

std::wstring getEnvW(const std::wstring & key, const std::wstring & def)
{
    std::vector<wchar_t> buf(0x100);
    DWORD dw = GetEnvironmentVariableW(key.c_str(), buf.data(), buf.size());
    if (0 == dw) {
        WinError winError("GetEnvironmentVariableW '%1%'", to_bytes(key));
        if (winError.lastError != ERROR_ENVVAR_NOT_FOUND)
            throw winError;
        return def;
    }
    if (dw > buf.size()) {
        buf.resize(dw);
        if (GetEnvironmentVariableW(key.c_str(), buf.data(), buf.size()) != dw-1)
            throw WinError("GetEnvironmentVariableW");
        dw -= 1;
    }
    return std::wstring(buf.data(), dw);
}

string getEnv(const string & key, const string & def)
{
    return to_bytes(getEnvW(from_bytes(key), from_bytes(def)));
}

std::map<std::wstring, std::wstring, no_case_compare> getEntireEnvW()
{
    std::map<std::wstring, std::wstring, no_case_compare> env;
    const wchar_t * pw = GetEnvironmentStringsW();
    while (*pw) {
        size_t len = wcslen(pw);
        const wchar_t * peq = wcschr(pw+1, L'=');
        if (peq < pw + len) {
            env[std::wstring(pw, peq-pw)] = std::wstring(peq+1, pw+len-(peq+1));
        } else {
            env[std::wstring(pw, len)] = L"";
        }
        pw += len + 1;
    }
    return env;
}

#else
string getEnv(const string & key, const string & def)
{
    char * value = getenv(key.c_str());
    return value ? string(value) : def;
}

std::map<std::string, std::string> getEnv()
{
    std::map<std::string, std::string> env;
    for (size_t i = 0; environ[i]; ++i) {
        auto s = environ[i];
        auto eq = strchr(s, '=');
        if (!eq)
            // invalid env, just keep going
            continue;
        env.emplace(std::string(s, eq), std::string(eq + 1));
    }
    return env;
}

void clearEnv()
{
    for (auto & name : getEnv())
        unsetenv(name.first.c_str());
}
#endif

void replaceEnv(std::map<std::string, std::string> newEnv)
{
    clearEnv();
    for (auto newEnvVar : newEnv)
    {
        setenv(newEnvVar.first.c_str(), newEnvVar.second.c_str(), 1);
    }
}



#ifndef _WIN32
Path absPath(Path path, Path dir)
{
//  std::cerr << "absPath("<<path<<", "<<dir<<")"<<std::endl;
    if (path[0] != '/') {
        if (dir == "") {
#ifdef __GNU__
            /* GNU (aka. GNU/Hurd) doesn't have any limitation on path
               lengths and doesn't define `PATH_MAX'.  */
            char *buf = getcwd(NULL, 0);
            if (buf == NULL)
#else
            char buf[PATH_MAX];
            if (!getcwd(buf, sizeof(buf)))
#endif
                throw PosixError("cannot get cwd");
            dir = buf;
#ifdef __GNU__
            free(buf);
#endif
        }
        path = dir + "/" + path;
    }
    return canonPath(path);
}
#else
Path absPath(Path path, Path dir)
{
//  std::cerr << "absPath("<<path<<", "<<dir<<")"<<std::endl;

    if (path.length() >= 3 && (('A' <= path[0] && path[0] <= 'Z') || ('a' <= path[0] && path[0] <= 'z')) && path[1] == ':' && isslash(path[2])) {
        return canonPath(path);
    }
    if (path.length() >= 7 && path[0] == '\\' && path[1] == '\\' && (path[2] == '.' || path[2] == '?') && path[3] == '\\' &&
               ('A' <= path[4] && path[4] <= 'Z') && path[5] == ':' && isslash(path[6])) {
        return canonPath(path);
    }
    if (path.length() >= 1 && isslash(path[0]))
        throw Error("cannot absolutize posix path '%1%'", path); // todo: use cygpath?

    if (dir.empty())
        dir = to_bytes(getCwdW());
    return canonPath(dir + "/" + path);
}
#endif


std::optional<Path> maybeCanonPath(const Path & path, bool resolveSymlinks)
{
//std::cerr << "maybeCanonPath("<<path<<", resolveSymlinks="<<resolveSymlinks<<")"<<std::endl;

// if (path.find(';') != Path::npos){
//     std::cerr << boost::stacktrace::stacktrace() << std::endl;
// }
    assert(!path.empty());

    Path::const_iterator i = path.begin(), end = path.end();
    Path s;
#ifdef _WIN32
    if (path.length() >= 3 && (('A' <= path[0] && path[0] <= 'Z') || ('a' <= path[0] && path[0] <= 'z')) && path[1] == ':' && isslash(path[2])) {
        i += 2;
        s = /*Path("\\\\.\\") +*/ Path() + char(path[0] & ~0x20) + ":";
    } else if (path.length() >= 7 && path[0] == '\\' && path[1] == '\\' && (path[2] == '.' || path[2] == '?') && path[3] == '\\' &&
               ('A' <= path[4] && path[4] <= 'Z') && path[5] == ':' && isslash(path[6])) {
        i += 6;
        s = path.substr(4, 2);
    } else
        return std::optional<Path>();
#else
    if (path[0] != '/')
        return std::optional<Path>();
#endif

    string temp;

    /* Count the number of times we follow a symlink and stop at some
       arbitrary (but high) limit to prevent infinite loops. */
    unsigned int followCount = 0, maxFollow = 1024;

    while (1) {

        /* Skip slashes. */
        while (i != end && isslash(*i)) i++;
        if (i == end) break;

        /* Ignore `.'. */
        if (*i == '.' && (i + 1 == end || isslash(i[1])))
            i++;

        /* If `..', delete the last component. */
        else if (*i == '.' && i + 1 < end && i[1] == '.' &&
            (i + 2 == end || isslash(i[2])))
        {
            if (!s.empty()) s.erase(rfindSlash(s));
            i += 2;
        }

        /* Normal component; copy it. */
        else {
            s += '/';
            while (i != end && !isslash(*i)) s += *i++;

            /* If s points to a symlink, resolve it and restart (since
               the symlink target might contain new symlinks). */
            if (resolveSymlinks && isLink(s)) {
                if (++followCount >= maxFollow)
                    throw Error(format("infinite symlink recursion in path '%1%'") % path);
                temp = absPath(readLink(s), dirOf(s))
                    + string(i, end);
                end = temp.end();
#ifdef _WIN32
                i = temp.begin() + 2;
                s = temp.substr(0, 2);
#else
                i = temp.begin(); /* restart */
                s = "";
#endif
            }
        }
    }
#ifndef _WIN32
    s = s.empty() ? "/" : s;
#else
//    std::cerr << "canonPath("<<path<<", resolveSymlinks="<<resolveSymlinks<<") -> ["<<s<<"]"<<std::endl;
#endif
    return s;
}

Path canonPath(const Path & path, bool resolveSymlinks) {
    std::optional<Path> mb = maybeCanonPath(path, resolveSymlinks);
    if (!mb)
        throw Error(format("not an absolute path: '%1%'") % path);
    return *mb;
}

/* for paths inside .nar */
Path canonNarPath(const Path & path)
{
    assert(!path.empty());

    Path::const_iterator i = path.begin(), end = path.end();
    Path s;
    if (path[0] != '/')
        throw Error("not an absolute nar path '%1%'", path);

    while (1) {
        /* Skip slashes. */
        while (i != end && isslash(*i)) i++;
        if (i == end) break;

        /* Ignore `.'. */
        if (*i == '.' && (i + 1 == end || isslash(i[1])))
            i++;

        /* If `..', delete the last component. */
        else if (*i == '.' && i + 1 < end && i[1] == '.' &&
            (i + 2 == end || isslash(i[2])))
        {
            if (!s.empty()) s.erase(rfindSlash(s));
            i += 2;
        }
        /* Normal component; copy it. */
        else {
            s += '/';
            while (i != end && *i != '/') s += *i++;
        }
    }
    return s.empty() ? "/" : s;
}

Path dirOf(const Path & path)
{
    Path::size_type pos = rfindSlash(path);
//    Path::size_type pos = path.rfind('/');
    if (pos == string::npos)
        return ".";
// fprintf(stderr, "dirOf(%s)\n", path.c_str());
#ifdef _WIN32
    if (path.length() >= 7 && path[0] == '\\' && path[1] == '\\' && (path[2] == '.' || path[2] == '?') && path[3] == '\\' &&
               ('A' <= path[4] && path[4] <= 'Z') && path[5] == ':' && isslash(path[6])) {
//        Path::size_type pos = rfindSlash(path);
        if (pos == string::npos || pos < 6)
            throw Error(format("invalid file name1 '%1%'") % path);
        Path rc = Path(path, 0, pos == 6 ? 7 : pos);
// fprintf(stderr, "dirOf1(%s) -> [%s]%d\n", path.c_str(), rc.c_str(), path == rc);
        return rc;
    }
    if (path.length() >= 3 && (('A' <= path[0] && path[0] <= 'Z') || ('a' <= path[0] && path[0] <= 'z')) && path[1] == ':' && isslash(path[2])) {
//        Path::size_type pos = rfindSlash(path);
        if (pos == string::npos || pos < 2)
            throw Error(format("invalid file name2 '%1%'") % path);
        Path rc = Path(path, 0, pos == 2 ? 3 : pos);
// fprintf(stderr, "dirOf2(%s) -> [%s]%d\n", path.c_str(), rc.c_str(), path == rc);
        return rc;
    }
    if (pos == 0)
        throw Error(format("invalid file name9 '%1%'") % path);
    return Path(path, 0, pos);
#else
    Path rc = pos == 0 ? "/" : Path(path, 0, pos);
// fprintf(stderr, "dirOf3(%s) -> [%s]%d\n", path.c_str(), rc.c_str(), path == rc);
    return rc;
#endif
}


string baseNameOf(const Path & path)
{
// fprintf(stderr, "baseNameOf(%s)\n", path.c_str());
    if (path.empty())
        return "";

    Path::size_type last = path.length() - 1;
    if (isslash(path[last]) && last > 0)
        last -= 1;

    Path::size_type pos = rfindSlash(path, last);
    if (pos == string::npos)
        pos = 0;
    else
        pos += 1;

    Path rc = string(path, pos, last - pos + 1);
// fprintf(stderr, "baseNameOf(%s) -> [%s]\n", path.c_str(), rc.c_str());
    return rc;
}


bool isInDir(const Path & path, const Path & dir)
{
//std::cerr << "isInDir("<<path<<", "<<dir<<")" << std::endl;
#ifndef _WIN32
    return path[0] == '/'
        && path.compare(0, dir.size(), dir) == 0
        && path.size() >= dir.size() + 2
        && path[dir.size()] == '/';
#else
    std::optional<Path> cpath = maybeCanonPath(path, false);
    if (!cpath)
        return false;
    std::optional<Path> cdir  = maybeCanonPath(dir, false);
    if (!cdir)
        return false;
    return (*cpath).compare(0, (*cdir).size(), *cdir) == 0
        && (*cpath).size() >= (*cdir).size() + 2
        && (*cpath)[(*cdir).size()] == '/';
#endif
}


bool isDirOrInDir(const Path & path, const Path & dir)
{
    return path == dir || isInDir(path, dir);
}

// todo: get rid of stat(), is has a lot of unexpected MSYS magic
struct stat lstatPath(const Path & path)
{
    struct stat st;
#ifndef _WIN32
    if (lstat(path.c_str(), &st))
#else
    if (stat(path.c_str(), &st))
#endif
        throw PosixError(format("getting status-1 of '%1%'") % path);
    return st;
}


#ifndef _WIN32
bool pathExists(const Path & path)
{
    int res;
    struct stat st;
    res = lstat(path.c_str(), &st);
    if (!res) {
        return true;
    }
    if (errno != ENOENT && errno != ENOTDIR) {
        throw PosixError(format("getting status-2 of %1%") % path);
    }
    return false;
}
#else
bool pathExists(const Path & path) {
//    std::cerr << "pathExists(" << path << ")" << std::endl;
//    std::cerr << "pathExists(absPath=" << absPath(path) << ")" << std::endl;
    DWORD dw = GetFileAttributesW(pathW(absPath(path)).c_str()); // absPath is to remove "//"
//    std::cerr << "pathExists(" << path << ") dw=" << dw << std::endl;
    if (dw != 0xFFFFFFFF)
        return true;
    WinError winError("GetFileAttributesW when pathExists %1%", path);
    if (winError.lastError == ERROR_FILE_NOT_FOUND || winError.lastError == ERROR_PATH_NOT_FOUND)
        return false;
    throw winError;
}

#endif


#ifdef _WIN32
// from Windows SDK, mingw headers miss it
typedef struct _REPARSE_DATA_BUFFER
{
    ULONG   ReparseTag;
    USHORT  ReparseDataLength;
    USHORT  Reserved;

    union
    {
        struct
        {
            USHORT  SubstituteNameOffset;
            USHORT  SubstituteNameLength;
            USHORT  PrintNameOffset;
            USHORT  PrintNameLength;
            ULONG   Flags;
            WCHAR   PathBuffer[1];
        } SymbolicLinkReparseBuffer;

        struct
        {
            USHORT  SubstituteNameOffset;
            USHORT  SubstituteNameLength;
            USHORT  PrintNameOffset;
            USHORT  PrintNameLength;
            WCHAR   PathBuffer[1];
        } MountPointReparseBuffer;

        struct
        {
            UCHAR   DataBuffer[1];
        } GenericReparseBuffer;
    };
} REPARSE_DATA_BUFFER, *PREPARSE_DATA_BUFFER;
#endif

Path readLink(const Path & path)
{
    checkInterrupt();
#ifndef _WIN32
    std::vector<char> buf;
    for (ssize_t bufSize = PATH_MAX/4; true; bufSize += bufSize/2) {
        buf.resize(bufSize);
        ssize_t rlSize = readlink(path.c_str(), buf.data(), bufSize);
        if (rlSize == -1)
            if (errno == EINVAL)
                throw Error("'%1%' is not a symlink", path);
            else
                throw PosixError("reading symbolic link '%1%'", path);
        else if (rlSize < bufSize)
            return string(buf.data(), rlSize);
    }
#else
    std::wstring wpath = pathW(path);
    DWORD dw = GetFileAttributesW(wpath.c_str());
    if (dw == 0xFFFFFFFF)
        throw WinError("readLink('%1%'): GetFileAttributesW when reading symbolic link", path);
    if ((dw & FILE_ATTRIBUTE_REPARSE_POINT) == 0)
        throw Error("'%1%' is not a symlink", path);

    AutoCloseWindowsHandle hFile = CreateFileW(wpath.c_str(), 0, FILE_SHARE_READ|FILE_SHARE_WRITE, 0, OPEN_EXISTING, FILE_FLAG_OPEN_REPARSE_POINT|FILE_FLAG_POSIX_SEMANTICS|((dw & FILE_ATTRIBUTE_DIRECTORY) != 0 ? FILE_FLAG_BACKUP_SEMANTICS : 0), 0);
    if (hFile.get() == INVALID_HANDLE_VALUE)
        throw WinError("readLink('%1%'): CreateFileW when reading symbolic link", path);

    DWORD rd;
    char buf[MAXIMUM_REPARSE_DATA_BUFFER_SIZE];
    if (!DeviceIoControl(hFile.get(), FSCTL_GET_REPARSE_POINT, 0, 0, buf, MAXIMUM_REPARSE_DATA_BUFFER_SIZE, &rd, NULL))
        throw WinError("readLink('%1%'): DeviceIoControl when reading symbolic link", path);

    const REPARSE_DATA_BUFFER* rdb = reinterpret_cast<const REPARSE_DATA_BUFFER*>(buf);
    assert(offsetof(REPARSE_DATA_BUFFER, MountPointReparseBuffer) + rdb->ReparseDataLength <= rd);
    std::wstring substituteName, printName;
    switch (rdb->ReparseTag) {
        case IO_REPARSE_TAG_MOUNT_POINT:
            substituteName = std::wstring((const wchar_t*)(((const char*)rdb->MountPointReparseBuffer  .PathBuffer)+rdb->MountPointReparseBuffer  .SubstituteNameOffset), rdb->MountPointReparseBuffer  .SubstituteNameLength/2);
            printName      = std::wstring((const wchar_t*)(((const char*)rdb->MountPointReparseBuffer  .PathBuffer)+rdb->MountPointReparseBuffer  .PrintNameOffset),      rdb->MountPointReparseBuffer  .PrintNameLength/2     );
            break;
        case IO_REPARSE_TAG_SYMLINK:
            substituteName = std::wstring((const wchar_t*)(((const char*)rdb->SymbolicLinkReparseBuffer.PathBuffer)+rdb->SymbolicLinkReparseBuffer.SubstituteNameOffset), rdb->SymbolicLinkReparseBuffer.SubstituteNameLength/2);
            printName      = std::wstring((const wchar_t*)(((const char*)rdb->SymbolicLinkReparseBuffer.PathBuffer)+rdb->SymbolicLinkReparseBuffer.PrintNameOffset),      rdb->SymbolicLinkReparseBuffer.PrintNameLength/2     );
            break;
        default:
            throw Error("readLink('%1%'): unknown reparse tag '%2$#x'", path, rdb->ReparseTag);
    }
    if (substituteName.size() > 4 && substituteName[0] == L'\\' && substituteName[1] == L'?' && substituteName[2] == L'?' && substituteName[3] == L'\\')
        return canonPath(to_bytes(substituteName.substr(4, substituteName.size()-4)));
    else
        return to_bytes(substituteName); // probably a ralative path. keeping it as it is important for calculation hashes of fixes-output derivations
#endif
}


bool isLink(const Path & path)
{
    return getFileType(path) == DT_LNK;
}

bool isDirectory(const Path & path)
{
    return getFileType(path) == DT_DIR;
}

#ifndef _WIN32
DirEntries readDirectory(const Path & path)
{
    DirEntries entries;
    entries.reserve(64);

    AutoCloseDir dir(opendir(path.c_str()));
    if (!dir) throw PosixError(format("opening directory '%1%'") % path);

    struct dirent * dirent;
    while (errno = 0, dirent = readdir(dir.get())) { /* sic */
        checkInterrupt();
        string name = dirent->d_name;
        if (name == "." || name == "..") continue;
        entries.emplace_back(name, dirent->d_ino,
#ifdef HAVE_STRUCT_DIRENT_D_TYPE
            dirent->d_type
#else
            DT_UNKNOWN
#endif
        );
    }
    if (errno) throw PosixError(format("reading directory '%1%'") % path);

    return entries;
}
#else
DirEntries readDirectory(const Path & path)
{
std::cerr << "readDirectory("<<path<<")"<<std::endl;
    DirEntries entries;
    entries.reserve(64);

    const std::wstring wpath = pathW(path);

    WIN32_FIND_DATAW wfd;
    HANDLE hFind = FindFirstFileExW((wpath + L"\\*").c_str(), FindExInfoBasic, &wfd, FindExSearchNameMatch, NULL, 0);
    if (hFind == INVALID_HANDLE_VALUE) {
        throw WinError("FindFirstFileExW when readDirectory '%1%'", path);
    } else {
        do {
            if ((wfd.cFileName[0] == '.' && wfd.cFileName[1] == '\0')
             || (wfd.cFileName[0] == '.' && wfd.cFileName[1] == '.' && wfd.cFileName[2] == '\0')) {
            } else {
                entries.emplace_back(DirEntry{wfd});
            }
        } while(FindNextFileW(hFind, &wfd));
        WinError winError("FindNextFileW when readDirectory '%1%'", path);
        if (winError.lastError != ERROR_NO_MORE_FILES)
            throw winError;
        FindClose(hFind);
    }

    return entries;
}
#endif


unsigned char getFileType(const Path & path)
{
#ifdef _WIN32
//std::cerr /*<< file<<":"<<line*/<<" __getFileType(" << path << ")" << std::endl;
    DWORD dw = GetFileAttributesW(pathW(path).c_str());
    if (dw == 0xFFFFFFFF)
        throw WinError("GetFileAttributesW when getFileType '%1%'", path);
    if (dw & FILE_ATTRIBUTE_REPARSE_POINT) { /*fprintf(stderr, "getFileType(%s) = DT_LNK %08X\n", path.c_str(), dw);*/ return DT_LNK; }
    if (dw & FILE_ATTRIBUTE_DIRECTORY    ) { /*fprintf(stderr, "getFileType(%s) = DT_DIR %08X\n", path.c_str(), dw);*/ return DT_DIR; }
    if (dw & FILE_ATTRIBUTE_NORMAL       ) { /*fprintf(stderr, "getFileType(%s) = DT_REG %08X\n", path.c_str(), dw);*/ return DT_REG; }
    if (dw & FILE_ATTRIBUTE_ARCHIVE      ) { /*fprintf(stderr, "getFileType(%s) = DT_REG %08X\n", path.c_str(), dw);*/ return DT_REG; }
    std::cerr /*<< file<<":"<<line*/<<" __getFileType(" << path << ") = DT_UNKNOWN (dw = "  << dw << ")" << std::endl;
    return DT_UNKNOWN;
#else
    struct stat st = lstatPath(path);
    if (S_ISDIR(st.st_mode)) return DT_DIR;
    if (S_ISLNK(st.st_mode)) return DT_LNK;
    if (S_ISREG(st.st_mode)) return DT_REG;
    return DT_UNKNOWN;
#endif
}

#ifndef _WIN32
string readFile(int fd)
{
    struct stat st;
    if (fstat(fd, &st) == -1)
        throw PosixError("statting file");

    std::vector<unsigned char> buf(st.st_size);
    readFull(fd, buf.data(), st.st_size);

    return string((char *) buf.data(), st.st_size);
}
#else
string readFile(HANDLE handle)
{
    LARGE_INTEGER li;
    if (!GetFileSizeEx(handle, &li))
        throw WinError("%s:%d statting file", __FILE__, __LINE__);

    std::vector<unsigned char> buf(li.QuadPart);
    readFull(handle, buf.data(), li.QuadPart);

    return string((char *) buf.data(), li.QuadPart);
}
#endif


string readFile(const Path & path, bool drain)
{
// std::cerr << "readFile("<<path<<", drain="<<drain<<")" << std::endl;
#ifndef _WIN32
    AutoCloseFD fd = open(path.c_str(), O_RDONLY | O_CLOEXEC );
    if (!fd)
        throw PosixError(format("opening file '%1%'") % path);
#else
//std::cerr << "readFile-1(" << path << ")" << std::endl;
    AutoCloseWindowsHandle fd = CreateFileW(pathW(path).c_str(), GENERIC_READ, FILE_SHARE_READ, NULL, OPEN_EXISTING, FILE_ATTRIBUTE_NORMAL, NULL);
    if (fd.get() == INVALID_HANDLE_VALUE)
        throw WinError("CreateFileW when readFile '%1%' drain=%2%", path, drain);
#endif
    return drain ? drainFD(fd.get()) : readFile(fd.get());
}


void readFile(const Path & path, Sink & sink)
{
// std::cerr << "readFile("<<path<<")" << std::endl;
#ifndef _WIN32
    AutoCloseFD fd = open(path.c_str(), O_RDONLY | O_CLOEXEC);
    if (!fd) throw PosixError("opening file '%s'", path);
#else
//std::cerr << "readFile-2(" << path << ")" << std::endl;
    AutoCloseWindowsHandle fd = CreateFileW(pathW(path).c_str(), GENERIC_READ, FILE_SHARE_READ, NULL, OPEN_EXISTING, FILE_ATTRIBUTE_NORMAL, NULL);
    if (fd.get() == INVALID_HANDLE_VALUE)
        throw WinError("CreateFileW when readFile '%1%'", path);
#endif
    drainFD(fd.get(), sink);
}


#ifndef _WIN32
void writeFile(const Path & path, const string & s, mode_t mode)
{
    AutoCloseFD fd = open(path.c_str(), O_WRONLY | O_TRUNC | O_CREAT | O_CLOEXEC, mode);
    if (!fd)
        throw PosixError(format("opening file '%1%'") % path);
#else
void writeFile(const Path & path, const string & s, bool setReadOnlyAttribute)
{
    AutoCloseWindowsHandle fd = CreateFileW(pathW(path).c_str(), GENERIC_WRITE, 0, NULL, CREATE_ALWAYS,
                                            (setReadOnlyAttribute ? FILE_ATTRIBUTE_READONLY : FILE_ATTRIBUTE_NORMAL) | FILE_FLAG_POSIX_SEMANTICS,
                                            NULL);
    if (fd.get() == INVALID_HANDLE_VALUE)
        throw WinError("CreateFileW when writeFile '%1%' s.length=%2%", path, s.length());
#endif
    writeFull(fd.get(), s);
}


#ifndef _WIN32
void writeFile(const Path & path, Source & source, mode_t mode)
{
    AutoCloseFD fd = open(path.c_str(), O_WRONLY | O_TRUNC | O_CREAT | O_CLOEXEC, mode);
    if (!fd)
        throw PosixError(format("opening file '%1%'") % path);
#else
void writeFile(const Path & path, Source & source, bool setReadOnlyAttribute)
{
    AutoCloseWindowsHandle fd = CreateFileW(pathW(path).c_str(), GENERIC_WRITE, 0, NULL, CREATE_ALWAYS,
                                            (setReadOnlyAttribute ? FILE_ATTRIBUTE_READONLY : FILE_ATTRIBUTE_NORMAL) | FILE_FLAG_POSIX_SEMANTICS,
                                            NULL);
    if (fd.get() == INVALID_HANDLE_VALUE)
        throw WinError("CreateFileW when writeFile '%1%'", path);
#endif

    std::vector<unsigned char> buf(64 * 1024);

    while (true) {
        try {
            auto n = source.read(buf.data(), buf.size());
            writeFull(fd.get(), (unsigned char *) buf.data(), n);
        } catch (EndOfFile &) { break; }
    }
}

#ifndef _WIN32
string readLine(int fd)
{
    string s;
    while (1) {
        checkInterrupt();
        char ch;
        // FIXME: inefficient
        ssize_t rd = read(fd, &ch, 1);
        if (rd == -1) {
            if (errno != EINTR)
                throw PosixError("reading a line");
        } else if (rd == 0)
            throw EndOfFile("unexpected EOF reading a line");
        else {
            if (ch == '\n') return s;
            s += ch;
        }
    }
}
#else
string readLine(HANDLE handle)
{
    string s;
    while (1) {
        checkInterrupt();
        char ch;
        // FIXME: inefficient
        DWORD rd;
        if (!ReadFile(handle, &ch, 1, &rd, NULL)) {
            throw WinError("reading a line");
        } else if (rd == 0)
            throw EndOfFile("unexpected EOF reading a line");
        else {
            if (ch == '\n') return s;
            s += ch;
        }
    }
}
#endif

#ifndef _WIN32
void writeLine(int fd, string s)
{
    s += '\n';
    writeFull(fd, s);
}
#else
void writeLine(HANDLE handle, string s)
{
    s += '\n';
    writeFull(handle, s);
}
#endif

#ifndef _WIN32
static void _deletePath(const Path & path, unsigned long long & bytesFreed)
{
    checkInterrupt();

    struct stat st;
    if (stat(path.c_str(), &st) == -1) {
        if (errno == ENOENT) return;
        throw PosixError(format("getting status-3 of '%1%'") % path);
    }

    if (!S_ISDIR(st.st_mode) && st.st_nlink == 1)
        bytesFreed += st.st_size;

    if (S_ISDIR(st.st_mode)) {
        /* Make the directory accessible. */
        const auto PERM_MASK = S_IRUSR | S_IWUSR | S_IXUSR;
        if ((st.st_mode & PERM_MASK) != PERM_MASK) {
            if (chmod(path.c_str(), st.st_mode | PERM_MASK) == -1)
                throw PosixError(format("chmod '%1%'") % path);
        }
        for (auto & i : readDirectory(path))
            _deletePath(path + "/" + i.name(), bytesFreed);
    }

    if (remove(path.c_str()) == -1) {
        if (errno == ENOENT) return;
        throw PosixError(format("cannot unlink '%1%'") % path);
    }
}

void deletePath(const Path & path, unsigned long long & bytesFreed)
{
    //Activity act(*logger, lvlDebug, format("recursively deleting path '%1%'") % path);
    bytesFreed = 0;
    _deletePath(path, bytesFreed);
}

#else

static void _deletePath(const std::wstring & wpath, const DWORD * pdwFileAttributes, const uint64_t * pFilesize, unsigned long long & bytesFreed)
{
//  std::cerr << "_deletePath(" << to_bytes(wpath) << ")" << std::endl;

    checkInterrupt();

    DWORD dwFileAttributes;
    uint64_t filesize;
    if (pdwFileAttributes == NULL || pFilesize == NULL) {
        WIN32_FILE_ATTRIBUTE_DATA wfad;
        if (!GetFileAttributesExW(wpath.c_str(), GetFileExInfoStandard, &wfad)) {
            WinError winError("GetFileAttributesExW when _deletePath '%1%'", to_bytes(wpath));
            if (winError.lastError == ERROR_FILE_NOT_FOUND)
                return;
            throw winError;
        }
        dwFileAttributes = wfad.dwFileAttributes;
        filesize = (uint64_t(wfad.nFileSizeHigh) << 32) + wfad.nFileSizeLow;
    } else {
        dwFileAttributes = *pdwFileAttributes;
        filesize = *pFilesize;
    }

    /* Make the directory or file accessible. */
    if ((dwFileAttributes & FILE_ATTRIBUTE_READONLY) != 0) {
        if (!SetFileAttributesW(wpath.c_str(), dwFileAttributes & ~FILE_ATTRIBUTE_READONLY))
            throw WinError("SetFileAttributesW when _deletePath '%1%'", to_bytes(wpath));
    }

    if ((dwFileAttributes & FILE_ATTRIBUTE_DIRECTORY) != 0) {
        if ((dwFileAttributes & FILE_ATTRIBUTE_REPARSE_POINT) == 0) {
            WIN32_FIND_DATAW wfd;
            HANDLE hFind = FindFirstFileExW((wpath + L"\\*").c_str(), FindExInfoBasic, &wfd, FindExSearchNameMatch, NULL, 0);
            if (hFind == INVALID_HANDLE_VALUE) {
                throw WinError("FindFirstFileExW when deletePath '%1%'", to_bytes(wpath));
            } else {
                do {
                    if ((wfd.cFileName[0] == '.' && wfd.cFileName[1] == '\0')
                     || (wfd.cFileName[0] == '.' && wfd.cFileName[1] == '.' && wfd.cFileName[2] == '\0')) {
                    } else {
                        uint64_t fs = (uint64_t(wfd.nFileSizeHigh) << 32) + wfd.nFileSizeLow;
                        _deletePath(wpath + L"\\" + wfd.cFileName, &wfd.dwFileAttributes, &fs, bytesFreed);
                    }
                } while(FindNextFileW(hFind, &wfd));
                WinError winError("FindNextFileW when deletePath '%1%'", to_bytes(wpath));
                if (winError.lastError != ERROR_NO_MORE_FILES)
                    throw winError;
                FindClose(hFind);
            }
        }
        if (!RemoveDirectoryW(wpath.c_str())) {
            // RemoveDirectory fails on Windows more often than on POSIX.
            // For example when the directory is the currrent in another process.
            // Thus it shouldn't be fatal error.
            WinError winError("RemoveDirectoryW  when _deletePath '%1%' dwFileAttributes=%2%", to_bytes(wpath), dwFileAttributes);
            std::cerr << winError.msg() << std::endl;
        }
    } else {
        if (!DeleteFileW(wpath.c_str())) {
            WinError winError("DeleteFileW  when _deletePath '%1%' dwFileAttributes=%2%", to_bytes(wpath), dwFileAttributes);
            if (winError.lastError != ERROR_FILE_NOT_FOUND) // it happens with .tmp files
                throw winError;
        }
        bytesFreed += filesize;
    }
}

void deletePath(const Path & path, unsigned long long & bytesFreed)
{
    std::cerr << "deletePath("<<path<<")"<<std::endl;
    //Activity act(*logger, lvlDebug, format("recursively deleting path '%1%'") % path);
    bytesFreed = 0;
    _deletePath(pathW(path), nullptr, nullptr, bytesFreed);
}
#endif


void deletePath(const Path & path)
{
    unsigned long long dummy;
    deletePath(path, dummy);
}



static Path tempName(Path tmpRoot, const Path & prefix, bool includePid,
    int & counter)
{
//std::cerr << "tempName("<<tmpRoot<<", "<<prefix<<", includePid="<<includePid<<", counter="<<counter<<")"<<std::endl;
#ifndef _WIN32
    if (tmpRoot.empty()) tmpRoot = getEnv("TMPDIR", "/tmp");
    tmpRoot = canonPath(tmpRoot, true);
    if (includePid)
        return (format("%1%/%2%-%3%-%4%") % tmpRoot % prefix % getpid() % counter++).str();
    else
        return (format("%1%/%2%-%3%") % tmpRoot % prefix % counter++).str();
#else
    if (tmpRoot.empty()) tmpRoot = getEnv("TMPDIR");
    if (tmpRoot.empty()) tmpRoot = getEnv("TMP");
    if (tmpRoot.empty()) tmpRoot = getEnv("TEMP");
    if (tmpRoot.empty()) throw Error("both '%TEMP%' and '%TMP%' are empty");
    tmpRoot = canonPath(tmpRoot, true);
    if (includePid)
        return (format("%1%/%2%-%3%-%4%") % tmpRoot % prefix % GetCurrentProcessId() % counter++).str();
    else
        return (format("%1%/%2%-%3%") % tmpRoot % prefix % counter++).str();
#endif
}


#ifndef _WIN32
Path createTempDir(const Path & tmpRoot, const Path & prefix, bool includePid, bool useGlobalCounter, mode_t mode)
{
//std::cerr << "createTempDir("<<tmpRoot<<", "<<prefix<<", includePid="<<includePid<<", useGlobalCounter="<<useGlobalCounter<<")"<<std::endl;
    static int globalCounter = 0;
    int localCounter = 0;
    int & counter(useGlobalCounter ? globalCounter : localCounter);

    while (1) {
        checkInterrupt();
        Path tmpDir = tempName(tmpRoot, prefix, includePid, counter);
        if (mkdir(tmpDir.c_str(), mode) == 0) {
#if __FreeBSD__
            /* Explicitly set the group of the directory.  This is to
               work around around problems caused by BSD's group
               ownership semantics (directories inherit the group of
               the parent).  For instance, the group of /tmp on
               FreeBSD is "wheel", so all directories created in /tmp
               will be owned by "wheel"; but if the user is not in
               "wheel", then "tar" will fail to unpack archives that
               have the setgid bit set on directories. */
            if (chown(tmpDir.c_str(), (uid_t) -1, getegid()) != 0)
                throw PosixError(format("setting group of directory '%1%'") % tmpDir);
#endif
            return tmpDir;
        }
        if (errno != EEXIST)
            throw PosixError(format("creating directory '%1%'") % tmpDir);
    }
}
#else
Path createTempDir(const Path & tmpRoot, const Path & prefix, bool includePid, bool useGlobalCounter)
{
//std::cerr << "createTempDir("<<tmpRoot<<", "<<prefix<<", includePid="<<includePid<<", useGlobalCounter="<<useGlobalCounter<<")"<<std::endl;
    static int globalCounter = 0;
    int localCounter = 0;
    int & counter(useGlobalCounter ? globalCounter : localCounter);

    while (1) {
        checkInterrupt();
        Path tmpDir = tempName(tmpRoot, prefix, includePid, counter);
        if (CreateDirectoryW(pathW(tmpDir).c_str(), NULL)) {
            return tmpDir;
        }
        WinError winError("CreateDirectoryW when createTempDir '%1%'", tmpDir);
        if (winError.lastError != ERROR_ALREADY_EXISTS && winError.lastError != ERROR_ACCESS_DENIED)
            throw winError;
    }
}
#endif


std::string getUserName()
{
    auto pw = getpwuid(geteuid());
    std::string name = pw ? pw->pw_name : getEnv("USER", "");
    if (name.empty())
        throw Error("cannot figure out user name");
    return name;
}


static Lazy<Path> getHome2([]() {
#ifndef _WIN32
    Path homeDir = getEnv("HOME");
    if (homeDir.empty()) {
        std::vector<char> buf(16384);
        struct passwd pwbuf;
        struct passwd * pw;
        if (getpwuid_r(geteuid(), &pwbuf, buf.data(), buf.size(), &pw) != 0
            || !pw || !pw->pw_dir || !pw->pw_dir[0])
            throw Error("cannot determine user's home directory");
        homeDir = pw->pw_dir;
    }
#else
    Path homeDir = getEnv("USERPROFILE");
    assert(!homeDir.empty());
    homeDir = canonPath(homeDir);
#endif
    return homeDir;
});

Path getHome() { return getHome2(); }


Path getCacheDir()
{
    Path cacheDir = getEnv("XDG_CACHE_HOME");
    if (cacheDir.empty())
        cacheDir = getHome() + "/.cache";
    return cacheDir;
}


Path getConfigDir()
{
    Path configDir = getEnv("XDG_CONFIG_HOME");
    if (configDir.empty())
        configDir = getHome() + "/.config";
    return configDir;
}

std::vector<Path> getConfigDirs()
{
    Path configHome = getConfigDir();
    string configDirs = getEnv("XDG_CONFIG_DIRS");
    std::vector<Path> result = tokenizeString<std::vector<string>>(configDirs, ":");
    result.insert(result.begin(), configHome);
    return result;
}


Path getDataDir()
{
    Path dataDir = getEnv("XDG_DATA_HOME");
    if (dataDir.empty())
        dataDir = getHome() + "/.local/share";
    return dataDir;
}


Paths createDirs(const Path & path)
{
    Paths created;

#ifndef _WIN32
    if (path == "/") return created;
    assert(!path.empty() && path[path.size()-1] != '/');

    struct stat st;
    if (lstat(path.c_str(), &st) == -1) {
        created = createDirs(dirOf(path));
        if (mkdir(path.c_str(), 0777) == -1 && errno != EEXIST)
            throw PosixError(format("creating directory '%1%'") % path);
        st = lstatPath(path);
        created.push_back(path);
    }

    if (S_ISLNK(st.st_mode) && stat(path.c_str(), &st) == -1)
        throw PosixError(format("statting symlink '%1%'") % path);

    if (!S_ISDIR(st.st_mode)) throw Error(format("'%1%' is not a directory") % path);
#else
//std::cerr << "createDirs(" << path << ")" << std::endl;
    const std::wstring wpath = pathW(path);
    DWORD dw = GetFileAttributesW(wpath.c_str());

    if (dw == 0xFFFFFFFF) {
        WinError winError("GetFileAttributesW when createDirs '%1%'", path);
        switch (winError.lastError) {
            case ERROR_PATH_NOT_FOUND:
                created = createDirs(dirOf(path));
                break;
            case ERROR_FILE_NOT_FOUND:
                break;
            default:
                throw winError;
        }
        if (!CreateDirectoryW(wpath.c_str(), NULL)) {
            WinError winError("CreateDirectoryW when createDirs '%1%'", path);
            if (winError.lastError != ERROR_ALREADY_EXISTS)
                throw winError;
        }
        dw = GetFileAttributesW(wpath.c_str());
        if (dw == 0xFFFFFFFF)
            throw WinError("GetFileAttributesW after CreateDirectoryW of '%1%'", path);
        created.push_back(path);
    }

    if (dw & FILE_ATTRIBUTE_REPARSE_POINT) {
        std::cerr << "todo: follow symlink? '"<<path<<"' dw="<<dw<<std::endl;
        //_exit(112);
    }

    if (!(dw & FILE_ATTRIBUTE_DIRECTORY)) {
        throw Error(format("'%1%' is not a directory") % path);
    }
#endif

    return created;
}


#ifndef _WIN32
void createSymlink(const Path & target, const Path & link)
{
    assert(!target.empty() && !link.empty());
    if (symlink(target.c_str(), link.c_str()))
        throw PosixError(format("creating symlink from '%1%' to '%2%'") % link % target);
}
#else
SymlinkType createSymlink(const Path & target, const Path & link)
{
    assert(!target.empty() && !link.empty());
    assert(target[0] != '/' && link[0] != '/');
    BOOLEAN rc;
    std::wstring wlink = pathW(link);
    std::optional<std::wstring> wtarget = maybePathW(target);
    SymlinkType st;
    if (!wtarget) {
        std::cerr << "path not absolute (" << target  << "), so make a dangling symlink" << std::endl;
        std::wstring danglingTarget = from_bytes(target);
        std::replace(danglingTarget.begin(), danglingTarget.end(), '/', '\\');
        rc = CreateSymbolicLinkW(wlink.c_str(), danglingTarget.c_str(), 0);
        st = SymlinkTypeDangling;
    } else {
        while (wtarget->size() >= 2 && (*wtarget)[wtarget->size()-2] == '\\' && (*wtarget)[wtarget->size()-1] == '.') { // links to "c:\blablabla\." do not work well
          wtarget = wtarget->substr(0, wtarget->size()-2);
        }
        DWORD dw = GetFileAttributesW(wtarget->c_str()); // fails on
        if (dw == 0xFFFFFFFF) {
            std::cerr << "GetFileAttributesW(" << to_bytes(*wtarget)  << ") failed with "<<GetLastError()<<", so make a dangling symlink" << std::endl;
            std::wstring danglingTarget = from_bytes(target);
            std::replace(danglingTarget.begin(), danglingTarget.end(), '/', '\\');
            rc = CreateSymbolicLinkW(wlink.c_str(), danglingTarget.c_str(), 0);
            st = SymlinkTypeDangling;
        } else if (dw & FILE_ATTRIBUTE_DIRECTORY) {
            rc = CreateSymbolicLinkW(wlink.c_str(), wtarget->c_str(), SYMBOLIC_LINK_FLAG_DIRECTORY);
            st = SymlinkTypeDirectory;
        } else {
            rc = CreateSymbolicLinkW(wlink.c_str(), wtarget->c_str(), 0);
            st = SymlinkTypeFile;
        }
    }
    if (!rc) {
        WinError winError("creating symlink from '%1%' to '%2%'", link, target);
        if (winError.lastError == ERROR_PRIVILEGE_NOT_HELD) {
            fprintf(stderr, "TODO: wscalate UAC and add privilege\n");fflush(stderr);
            _exit(113);
        }
        fprintf(stderr, "CreateSymbolicLinkW failed code=%ld\n", winError.lastError);
        throw winError;
    }
    return st;
}
#endif

void replaceSymlink(const Path & target, const Path & link)
{
    assert(!target.empty() && !link.empty());
#ifdef _WIN32
    assert(target[0] != '/' && link[0] != '/');
#endif
    for (unsigned int n = 0; true; n++) {
        Path tmp = canonPath(fmt("%s/.%d_%s", dirOf(link), n, baseNameOf(link)));

#ifndef _WIN32
        try {
            createSymlink(target, tmp);
        } catch (PosixError & e) {
            if (e.errNo == EEXIST) continue;
            throw;
        }

        if (rename(tmp.c_str(), link.c_str()) != 0)
            throw PosixError(format("renaming '%1%' to '%2%'") % tmp % link);
#else
        SymlinkType st;
        try {
            st = createSymlink(target, tmp);
        } catch (WinError & e) {
            if (e.lastError == ERROR_ALREADY_EXISTS) continue;
            throw;
        }

        if (!MoveFileExW(pathW(tmp).c_str(), pathW(link).c_str(), MOVEFILE_REPLACE_EXISTING|MOVEFILE_WRITE_THROUGH)) {
            // MOVEFILE_REPLACE_EXISTING might fail with access denied, so try once more harder (atomicity suffers here)
            std::wstring old = pathW(absPath((format("%1%.old~%2%-%3%") % link % GetCurrentProcessId() % random()).str()));
            if (!MoveFileExW(pathW(link).c_str(), old.c_str(), MOVEFILE_WRITE_THROUGH))
                throw WinError("MoveFileExW '%1%' -> '%2%'", link, to_bytes(old));
            // repeat
            if (!MoveFileExW(pathW(tmp).c_str(), pathW(link).c_str(), MOVEFILE_WRITE_THROUGH))
                throw WinError("MoveFileExW '%1%' -> '%2%'", tmp, link);

            DWORD dw = GetFileAttributesW(old.c_str());
            if (dw == 0xFFFFFFFF)
                throw WinError("GetFileAttributesW '%1%'", to_bytes(old));
            if ((dw & FILE_ATTRIBUTE_DIRECTORY) != 0) {
                if (!RemoveDirectoryW(old.c_str()))
                    std::cerr << WinError("RemoveDirectoryW '%1%'", to_bytes(old)).msg() << std::endl;
            } else {
                if (!DeleteFileW(old.c_str()))
                    std::cerr << WinError("DeleteFileW '%1%'", to_bytes(old)).msg() << std::endl;
            }
        }
#endif
        break;
    }
}

#ifndef _WIN32
void readFull(int fd, unsigned char * buf, size_t count)
{
    while (count) {
        checkInterrupt();
        ssize_t res = read(fd, (char *) buf, count);
        if (res == -1) {
            if (errno == EINTR) continue;
            throw PosixError("reading from file");
        }
        if (res == 0) throw EndOfFile("unexpected end-of-file");
        count -= res;
        buf += res;
    }
}
#else
void readFull(HANDLE handle, unsigned char * buf, size_t count)
{
    while (count) {
        checkInterrupt();
        DWORD res;
        if (!ReadFile(handle, (char *) buf, count, &res, NULL))
            throw WinError("%s:%d reading from file", __FILE__, __LINE__);
        if (res == 0) throw EndOfFile("unexpected end-of-file");
        count -= res;
        buf += res;
    }
}
#endif


#ifndef _WIN32
void writeFull(int fd, const unsigned char * buf, size_t count, bool allowInterrupts)
{
    while (count) {
        if (allowInterrupts) checkInterrupt();
        ssize_t res = write(fd, (char *) buf, count);
        if (res == -1 && errno != EINTR)
            throw PosixError("writing to file");
        if (res > 0) {
            count -= res;
            buf += res;
        }
    }
}
#else
void writeFull(HANDLE handle, const unsigned char * buf, size_t count, bool allowInterrupts)
{
    while (count) {
        if (allowInterrupts) checkInterrupt();
        DWORD res;
        auto path = handleToPath(handle); // debug; do it before becuase handleToPath changes lasterror
        if (!WriteFile(handle, (char *) buf, count, &res, NULL)) {
            throw WinError("writing to file %1%:%2%", handle, path);
        }
        if (res > 0) {
            count -= res;
            buf += res;
        }
    }
}
#endif


#ifndef _WIN32
void writeFull(int fd, const string & s, bool allowInterrupts)
{
    writeFull(fd, (const unsigned char *) s.data(), s.size(), allowInterrupts);
}
#else
void writeFull(HANDLE handle, const string & s, bool allowInterrupts)
{
    writeFull(handle, (const unsigned char *) s.data(), s.size(), allowInterrupts);
}
#endif


#ifndef _WIN32
string drainFD(int fd, bool block)
{
    StringSink sink;
    drainFD(fd, sink, block);
    return std::move(*sink.s);
}
#else
string drainFD(HANDLE fd/*, bool block*/)
{
    StringSink sink;
    drainFD(fd, sink/*, block*/);
    return std::move(*sink.s);
}
#endif


#ifndef _WIN32
void drainFD(int fd, Sink & sink, bool block)
{
    int saved;

    Finally finally([&]() {
        if (!block) {
            if (fcntl(fd, F_SETFL, saved) == -1)
                throw PosixError("making file descriptor blocking");
        }
    });

    if (!block) {
        saved = fcntl(fd, F_GETFL);
        if (fcntl(fd, F_SETFL, saved | O_NONBLOCK) == -1)
            throw PosixError("making file descriptor non-blocking");
    }

    std::vector<unsigned char> buf(64 * 1024);
    while (1) {
        checkInterrupt();
        ssize_t rd = read(fd, buf.data(), buf.size());
        if (rd == -1) {
            if (!block && (errno == EAGAIN || errno == EWOULDBLOCK))
                break;
            if (errno != EINTR)
                throw PosixError("reading from file");
        }
        else if (rd == 0) break;
        else sink(buf.data(), rd);
    }
}
#else
void drainFD(HANDLE handle, Sink & sink/*, bool block*/)
{
    std::vector<unsigned char> buf(64 * 1024);
    while (1) {
        checkInterrupt();
        DWORD rd;
        if (!ReadFile(handle, buf.data(), buf.size(), &rd, NULL)) {
            WinError winError("%s:%d reading from handle %p", __FILE__, __LINE__, handle);
            if (winError.lastError == ERROR_BROKEN_PIPE)
                break;
            throw winError;
        }
        else if (rd == 0) break;
        sink(buf.data(), rd);
    }
}
#endif


//////////////////////////////////////////////////////////////////////


AutoDelete::AutoDelete() : del{false} {}

AutoDelete::AutoDelete(const Path & p, bool recursive) : path(p)
{
    del = true;
    this->recursive = recursive;
}

AutoDelete::~AutoDelete()
{
    try {
        if (del) {
            if (recursive)
                deletePath(path);
            else {
#ifndef _WIN32
                if (remove(path.c_str()) == -1)
                    throw PosixError(format("cannot unlink '%1%'") % path);
#else
                if (!DeleteFileW(pathW(path).c_str()))
                    throw WinError("DeleteFileW '%1%'", path);
#endif
            }
        }
    } catch (...) {
        ignoreException();
    }
}

void AutoDelete::cancel()
{
    del = false;
}

void AutoDelete::reset(const Path & p, bool recursive) {
    path = p;
    this->recursive = recursive;
    del = true;
}



//////////////////////////////////////////////////////////////////////

#ifndef _WIN32
AutoCloseFD::AutoCloseFD() : fd{-1} {}


AutoCloseFD::AutoCloseFD(int fd) : fd{fd} {}


AutoCloseFD::AutoCloseFD(AutoCloseFD&& that) : fd{that.fd}
{
    that.fd = -1;
}


AutoCloseFD& AutoCloseFD::operator =(AutoCloseFD&& that)
{
    close();
    fd = that.fd;
    that.fd = -1;
    return *this;
}


AutoCloseFD::~AutoCloseFD()
{
    try {
        close();
    } catch (...) {
        ignoreException();
    }
}


int AutoCloseFD::get() const
{
    return fd;
}


void AutoCloseFD::close()
{
    if (fd != -1) {
        if (::close(fd) == -1)
            /* This should never happen. */
            throw PosixError(format("closing file descriptor %1%") % fd);
    }
}


AutoCloseFD::operator bool() const
{
    return fd != -1;
}


int AutoCloseFD::release()
{
    int oldFD = fd;
    fd = -1;
    return oldFD;
}

#else

AutoCloseWindowsHandle::AutoCloseWindowsHandle() : handle{INVALID_HANDLE_VALUE} {}


AutoCloseWindowsHandle::AutoCloseWindowsHandle(HANDLE handle) : handle{handle} {}


AutoCloseWindowsHandle::AutoCloseWindowsHandle(AutoCloseWindowsHandle&& that) : handle{that.handle}
{
    that.handle = INVALID_HANDLE_VALUE;
}


AutoCloseWindowsHandle& AutoCloseWindowsHandle::operator =(AutoCloseWindowsHandle&& that)
{
    close();
    handle = that.handle;
    that.handle = INVALID_HANDLE_VALUE;
    return *this;
}


AutoCloseWindowsHandle::~AutoCloseWindowsHandle()
{
    try {
        close();
    } catch (...) {
        ignoreException();
    }
}


HANDLE AutoCloseWindowsHandle::get() const
{
    return handle;
}


void AutoCloseWindowsHandle::close()
{
    if (handle != INVALID_HANDLE_VALUE) {
        if (::CloseHandle(handle) == -1)
            /* This should never happen. */
            throw PosixError(format("closing file descriptor %1%") % handle);
    }
}


AutoCloseWindowsHandle::operator bool() const
{
    return handle != INVALID_HANDLE_VALUE;
}


HANDLE AutoCloseWindowsHandle::release()
{
    HANDLE oldFD = handle;
    handle = INVALID_HANDLE_VALUE;
    return oldFD;
}
#endif

#ifdef _WIN32
void AsyncPipe::create(HANDLE iocp) {
//std::cerr << (format("-----AsyncPipe::create(%x)") % iocp) << std::endl;

    buffer.resize(0x1000);
    memset(&overlapped, 0, sizeof(overlapped));

    std::string pipeName = (format("\\\\.\\pipe\\nix-%d-%p") % GetCurrentProcessId() % (void*)this).str();

    hRead = CreateNamedPipeA(pipeName.c_str(), PIPE_ACCESS_INBOUND | FILE_FLAG_OVERLAPPED,
                                        PIPE_TYPE_BYTE,
                                        PIPE_UNLIMITED_INSTANCES, 0, 0, INFINITE, NULL);
    if (!hRead)
        throw WinError("CreateNamedPipeA(%s)", pipeName);

    HANDLE hIocp = CreateIoCompletionPort(hRead.get(), iocp, (ULONG_PTR)(hRead.get()) ^ 0x5555, 0);
    if (hIocp != iocp)
        throw WinError("CreateIoCompletionPort(%x[%s], %x, ...) returned %x", hRead.get(), pipeName, iocp, hIocp);

    if (!ConnectNamedPipe(hRead.get(), &overlapped) && GetLastError() != ERROR_IO_PENDING)
        throw WinError("ConnectNamedPipe(%s)", pipeName);

    SECURITY_ATTRIBUTES psa2 = {0};
    psa2.nLength = sizeof(SECURITY_ATTRIBUTES);
    psa2.bInheritHandle = TRUE;

    hWrite = CreateFileA(pipeName.c_str(), GENERIC_WRITE, 0, &psa2, OPEN_EXISTING, 0, NULL);
    if (!hRead)
        throw WinError("CreateFileA(%s)", pipeName);
}
#endif

#ifndef _WIN32
void Pipe::create()
{
    int fds[2];
#if HAVE_PIPE2
    if (pipe2(fds, O_CLOEXEC) != 0) throw PosixError("creating pipe");
#else
    if (pipe(fds) != 0) throw PosixError("creating pipe");
    closeOnExec(fds[0]);
    closeOnExec(fds[1]);
#endif
    readSide = fds[0];
    writeSide = fds[1];
}
#else

void Pipe::create()
{
    SECURITY_ATTRIBUTES saAttr = {0};
    saAttr.nLength = sizeof(SECURITY_ATTRIBUTES);
    saAttr.lpSecurityDescriptor = NULL;
    saAttr.bInheritHandle = TRUE;

    HANDLE hReadPipe, hWritePipe;
    if (!CreatePipe(&hReadPipe, &hWritePipe, &saAttr, 0))
        throw WinError("CreatePipe");

    hRead = hReadPipe;
    hWrite = hWritePipe;
}
#endif


//////////////////////////////////////////////////////////////////////


#ifndef _WIN32
Pid::Pid()
{
}


Pid::Pid(pid_t pid)
    : pid(pid)
{
}


Pid::~Pid()
{
    if (pid != -1) kill();
}


void Pid::operator =(pid_t pid)
{
    if (this->pid != -1 && this->pid != pid) kill();
    this->pid = pid;
    killSignal = SIGKILL; // reset signal to default
}


Pid::operator pid_t()
{
    return pid;
}


int Pid::kill()
{
    assert(pid != -1);

    debug(format("killing process %1%") % pid);

    /* Send the requested signal to the child.  If it has its own
       process group, send the signal to every process in the child
       process group (which hopefully includes *all* its children). */
    if (::kill(separatePG ? -pid : pid, killSignal) != 0) {
        /* On BSDs, killing a process group will return EPERM if all
           processes in the group are zombies (or something like
           that). So try to detect and ignore that situation. */
#if __FreeBSD__ || __APPLE__
        if (errno != EPERM || ::kill(pid, 0) != 0)
#endif
            printError((PosixError("killing process %d", pid).msg()));
    }

    return wait();
}


int Pid::wait()
{
    assert(pid != -1);
    while (1) {
        int status;
        int res = waitpid(pid, &status, 0);
        if (res == pid) {
            pid = -1;
            return status;
        }
        if (errno != EINTR)
            throw PosixError("cannot get child exit status");
        checkInterrupt();
    }
}

void Pid::setSeparatePG(bool separatePG)
{
    this->separatePG = separatePG;
}

void Pid::setKillSignal(int signal)
{
    this->killSignal = signal;
}

pid_t Pid::release()
{
    pid_t p = pid;
    pid = -1;
    return p;
}
#else
Pid::Pid(): hProcess(INVALID_HANDLE_VALUE), dwProcessId(DWORD(-1))
{
}

Pid::~Pid()
{
//std::cerr << "Pid::~Pid()" << std::endl;
    if (hProcess != INVALID_HANDLE_VALUE) kill();
}

void Pid::set(HANDLE hProcess, DWORD dwProcessId)
{
//std::cerr << "Pid::set("<<hProcess<<","<<dwProcessId<<") old=("<<this->hProcess<<","<<this->dwProcessId<<")" << std::endl;
    assert(this->hProcess == INVALID_HANDLE_VALUE && this->dwProcessId == DWORD(-1) && hProcess != INVALID_HANDLE_VALUE && dwProcessId != DWORD(-1));
    this->hProcess = hProcess;
    this->dwProcessId = dwProcessId;
}


int Pid::kill()
{
    assert(hProcess != INVALID_HANDLE_VALUE);

std::cerr << (format("killing process %1%") % dwProcessId) << std::endl;
    debug(format("killing process %1%") % dwProcessId);

    switch (WaitForSingleObject(hProcess, 1000)) { // wait 1s for good finish to get a valid exit code (how small the timeout could be?; build.cc calls Pid::kill as soon as stdout pipe ended)
    case WAIT_TIMEOUT:
        std::cerr << (format("Pid::kill(): WaitForSingleObject(%1% [%2%]) -> TIMEOUT") % hProcess % dwProcessId) << std::endl;
        if (!TerminateProcess(hProcess, 177)) {
            std::cerr << ((WinError("Pid::kill(): TerminateProcess(%1% [%2%])", hProcess, dwProcessId).msg())) << std::endl;
        }
        return wait();

    case WAIT_OBJECT_0: {
        std::cerr << (format("Pid::kill(): WaitForSingleObject(%1% [%2%]) -> WAIT_OBJECT_0") % hProcess % dwProcessId) << std::endl;
        DWORD dwExitCode = 176;
        if (!GetExitCodeProcess(hProcess, &dwExitCode)) {
            std::cerr << ((WinError("Pid::kill(): GetExitCodeProcess(%1% [%2%])", hProcess, dwProcessId).msg())) << std::endl;
        }
        std::cerr << (format("Pid::kill(): GetExitCodeProcess(%1% [%2%]) -> %3%") % hProcess % dwProcessId % dwExitCode) << std::endl;
        CloseHandle(hProcess);
        hProcess = INVALID_HANDLE_VALUE;
        dwProcessId = DWORD(-1);
        return dwExitCode;
    }

    default:
        throw WinError("WaitForSingleObject(%1% [%2%]) - WTF", hProcess, dwProcessId);
    }
}

int Pid::wait()
{
    switch (WaitForSingleObject(hProcess, INFINITE)) {
    case WAIT_OBJECT_0:
        break;
    default:
        std::cerr << ((WinError("Pid::wait(): WaitForSingleObject(%1% [%2%])", hProcess, dwProcessId).msg())) << std::endl;
    }

    DWORD dwExitCode = 176;
    if (!GetExitCodeProcess(hProcess, &dwExitCode)) {
        std::cerr << ((WinError("Pid::wait(): GetExitCodeProcess(%1% [%2%])", hProcess, dwProcessId).msg())) << std::endl;
    } else {
        std::cerr << (format("Pid::wait(): GetExitCodeProcess(%1% [%2%]) -> %3%") % hProcess % dwProcessId % dwExitCode).str() << std::endl;
    }

    CloseHandle(hProcess);
    hProcess = INVALID_HANDLE_VALUE;
    dwProcessId = DWORD(-1);
    return dwExitCode;
}
#endif


#ifndef _WIN32
void killUser(uid_t uid)
{
    debug(format("killing all processes running under uid '%1%'") % uid);

    assert(uid != 0); /* just to be safe... */

    /* The system call kill(-1, sig) sends the signal `sig' to all
       users to which the current process can send signals.  So we
       fork a process, switch to uid, and send a mass kill. */

    ProcessOptions options;
    options.allowVfork = false;

    Pid pid = startProcess([&]() {

        if (setuid(uid) == -1)
            throw PosixError("setting uid");

        while (true) {
#ifdef __APPLE__
            /* OSX's kill syscall takes a third parameter that, among
               other things, determines if kill(-1, signo) affects the
               calling process. In the OSX libc, it's set to true,
               which means "follow POSIX", which we don't want here
                 */
            if (syscall(SYS_kill, -1, SIGKILL, false) == 0) break;
#else
            if (kill(-1, SIGKILL) == 0) break;
#endif
            if (errno == ESRCH) break; /* no more processes */
            if (errno != EINTR)
                throw PosixError(format("cannot kill processes for uid '%1%'") % uid);
        }

        _exit(0);
    }, options);

    int status = pid.wait();
    if (status != 0)
        throw Error(format("cannot kill processes for uid '%1%': %2%") % uid % statusToString(status));

    /* !!! We should really do some check to make sure that there are
       no processes left running under `uid', but there is no portable
       way to do so (I think).  The most reliable way may be `ps -eo
       uid | grep -q $uid'. */
}
#endif

//////////////////////////////////////////////////////////////////////

#ifndef _WIN32
/* Wrapper around vfork to prevent the child process from clobbering
   the caller's stack frame in the parent. */
static pid_t doFork(bool allowVfork, std::function<void()> fun) __attribute__((noinline));
static pid_t doFork(bool allowVfork, std::function<void()> fun)
{
#ifdef __linux__
    pid_t pid = allowVfork ? vfork() : fork();
#else
    pid_t pid = fork();
#endif
    if (pid != 0) return pid;
    fun();
    abort();
}


pid_t startProcess(std::function<void()> fun, const ProcessOptions & options)
{
    auto wrapper = [&]() {
        if (!options.allowVfork)
            logger = makeDefaultLogger();
        try {
#if __linux__
            if (options.dieWithParent && prctl(PR_SET_PDEATHSIG, SIGKILL) == -1)
                throw PosixError("setting death signal");
#endif
            restoreAffinity();
            fun();
        } catch (std::exception & e) {
            try {
                std::cerr << options.errorPrefix << e.what() << "\n";
            } catch (...) { }
        } catch (...) { }
        if (options.runExitHandlers)
            exit(1);
        else
            _exit(1);
    };

    pid_t pid = doFork(options.allowVfork, wrapper);
    if (pid == -1) throw PosixError("unable to fork");

    return pid;
}
#endif

std::vector<char *> stringsToCharPtrs(const Strings & ss)
{
    std::vector<char *> res;
    for (auto & s : ss) res.push_back((char *) s.c_str());
    res.push_back(0);
    return res;
}

RunOptions basic_options(Path program, bool searchPath, const Strings & args,
    const std::optional<std::string> & input)
{
    RunOptions opts(program, args);
    opts.searchPath = searchPath;
    opts.input = input;
    return opts;
}

string runProgramGetStdout(Path program, bool searchPath, const Strings & args,
    const std::optional<std::string> & input)
{
	RunOptions opts = basic_options(program, searchPath, args, input);
	return runProgramGetStdout(opts);
}

string runProgramGetStdout(const RunOptions & options_)
{
    RunOptions options(options_);
    StringSink sink;
    options.standardOut = &sink;

    runProgram(options);

    return std::move(*sink.s);
}

std::pair<int, std::string> runProgramWithStatus(const RunOptions & options_)
{
    RunOptions options(options_);
    StringSink sink;
    options.standardOut = &sink;

    int status = 0;

    try {
        runProgram(options);
    } catch (ExecError & e) {
        status = e.status;
    }

    return {status, std::move(*sink.s)};
}

void runProgram(Path program, bool searchPath, const Strings & args,
    const std::optional<std::string> & input)
{
	RunOptions opts = basic_options(program, searchPath, args, input);
	return runProgram(opts);
}

void runProgram(const RunOptions & options)
{
    checkInterrupt();

    assert(!(options.standardIn && options.input));

    std::unique_ptr<Source> source_;
    Source * source = options.standardIn;

    if (options.input) {
        source_ = std::make_unique<StringSource>(*options.input);
        source = source_.get();
    }

#ifndef _WIN32
    /* Create a pipe. */
    Pipe out, in;
    if (options.standardOut) out.create();
    if (source) in.create();

    ProcessOptions processOptions;
    // vfork implies that the environment of the main process and the fork will
    // be shared (technically this is undefined, but in practice that's the
    // case), so we can't use it if we alter the environment
    if (options.environment)
        processOptions.allowVfork = false;

    /* Fork. */
    Pid pid = startProcess([&]() {
        if (options.environment)
            replaceEnv(*options.environment);
        if (options.standardOut && dup2(out.writeSide.get(), STDOUT_FILENO) == -1)
            throw PosixError("dupping stdout");
        if (options.mergeStderrToStdout)
            if (dup2(STDOUT_FILENO, STDERR_FILENO) == -1)
                throw PosixError("cannot dup stdout into stderr");
        if (source && dup2(in.readSide.get(), STDIN_FILENO) == -1)
            throw PosixError("dupping stdin");

        if (options.chdir && chdir((*options.chdir).c_str()) == -1)
            throw PosixError("chdir failed");
        if (options.gid && setgid(*options.gid) == -1)
            throw PosixError("setgid failed");
        /* Drop all other groups if we're setgid. */
        if (options.gid && setgroups(0, 0) == -1)
            throw PosixError("setgroups failed");
        if (options.uid && setuid(*options.uid) == -1)
            throw PosixError("setuid failed");

        Strings args_(options.args);
        args_.push_front(options.program);

        restoreSignals();

        if (options.searchPath)
            execvp(options.program.c_str(), stringsToCharPtrs(args_).data());
        else
            execv(options.program.c_str(), stringsToCharPtrs(args_).data());

        throw PosixError("executing '%1%'", options.program);
    }, processOptions);

    out.writeSide = -1;
#else

{
std::string args;
for (auto & s : options.args) {
    if (!args.empty()) args += " ";
    args += windowsEscape(s);
}
std::cerr << __FILE__ << ":" << __LINE__
    << " standardIn='"  << options.standardIn << "'"
    << " standardOut='" << options.standardOut << "'"
    << " program='"     << options.program << "'"
    << " args='"        << args << "'"
    << " searchPath='"  << options.searchPath << "'"
    << std::endl;
if (options.input)
    std::cerr << "input='" << *options.input << "'" << std::endl;
}

    Pid pid;
    Pipe in, out;

    std::map<std::wstring, std::wstring> uenv;
//  uenv[L"HOME"]        = getEnvW(L"HOME",        L"");
    uenv[L"USERPROFILE"] = getEnvW(L"USERPROFILE", L"");
    uenv[L"TEMP"]        = getEnvW(L"TEMP",        L"");
    uenv[L"PATH"]        = getEnvW(L"PATH",        L"");
//  std::cerr << "HOME="        << to_bytes(uenv[L"HOME"])        << std::endl;
    std::cerr << "USERPROFILE=" << to_bytes(uenv[L"USERPROFILE"]) << std::endl;
    std::cerr << "TEMP="        << to_bytes(uenv[L"TEMP"])        << std::endl;
    std::cerr << "PATH="        << to_bytes(uenv[L"PATH"])        << std::endl;

    std::wstring uenvline;
    for (auto & i : uenv)
        uenvline += i.first + L'=' + i.second + L'\0';
    uenvline += L'\0';

    STARTUPINFOW si = {0};
    si.cb = sizeof(STARTUPINFOW);
    si.dwFlags = STARTF_USESTDHANDLES;

    AutoCloseWindowsHandle nul;
    if (!source || !options.standardOut) {
        SECURITY_ATTRIBUTES sa = {0};
        sa.nLength = sizeof(SECURITY_ATTRIBUTES);
        sa.bInheritHandle = TRUE;
        nul = CreateFileA("NUL", GENERIC_READ, FILE_SHARE_READ | FILE_SHARE_WRITE | FILE_SHARE_DELETE, &sa, OPEN_EXISTING, 0, NULL);
        if (!nul.get())
            throw WinError("CreateFileA(NUL)");
    }

    if (source) {
        in.create();
        if (!SetHandleInformation(in.hWrite.get(), HANDLE_FLAG_INHERIT, 0)) // do not inherit the write end
            throw WinError("SetHandleInformation");
        si.hStdInput = in.hRead.get();
    } else {
        si.hStdInput = nul.get();
    }
    if (options.standardOut) {
        out.create();
        if (!SetHandleInformation(out.hRead.get(), HANDLE_FLAG_INHERIT, 0)) // do not inherit the read end
            throw WinError("SetHandleInformation");
        si.hStdOutput = out.hWrite.get();
        si.hStdError = out.hWrite.get();
    } else {
        si.hStdOutput = nul.get();
        si.hStdError = nul.get();
    }



    /*
     * try to read executable and find shebangs (needed for hg)
     */
    Path executable;
    if (!options.searchPath) {
        executable = options.program;
        if (!pathExists(executable))
            throw Error("executable '%1%' not found", executable);
    } else if ( (options.program.length() >= 7 && options.program[0] == '\\')
             || (options.program.length() >= 4 && options.program[1] == ':' && isslash(options.program[1]))) {
        executable = options.program;
        if (!pathExists(executable))
            throw Error("executable '%1%' not found", executable);
    } else {
        assert(options.program.find('/') == string::npos);
        assert(options.program.find('\\') == string::npos);

        bool found = false;
        for (const std::string & subpath : tokenizeString<Strings>(getEnv("PATH", ""), ";")) {
            Path candidate = canonPath(subpath) + '/' + options.program;
            if (pathExists(candidate       )) { executable = candidate       ; found = true; break; }
            if (pathExists(candidate+".exe")) { executable = candidate+".exe"; found = true; break; }
            if (pathExists(candidate+".cmd")) { executable = candidate+".cmd"; found = true; break; }
            if (pathExists(candidate+".bat")) { executable = candidate+".bat"; found = true; break; }
        }
        if (!found)
            throw Error("executable '%1%' not found on PATH", executable);
    }

    string shebang;
    if ( !boost::algorithm::iends_with(executable, ".exe")
      && !boost::algorithm::iends_with(executable, ".cmd")
      && !boost::algorithm::iends_with(executable, ".bat")
       ) {
      std::vector<char> buf(512);
      {
          AutoCloseWindowsHandle fd = CreateFileW(pathW(executable).c_str(), GENERIC_READ, FILE_SHARE_READ, NULL, OPEN_EXISTING, FILE_ATTRIBUTE_NORMAL, NULL);
          if (fd.get() == INVALID_HANDLE_VALUE)
              throw WinError("CreateFileW '%1%'", executable);

          DWORD filled = 0;
          while (filled < buf.size()) {
              DWORD n;
              if (!ReadFile(fd.get(), buf.data() + filled, buf.size() - filled, &n, NULL))
                  throw WinError("ReadFile '%1%'", executable);
              if (n == 0)
                  break;
              filled += n;
          }
          buf.resize(filled);
      }
      if (buf.size() < 3)
          throw Error("executable '%1%' is too small", executable);
      if (buf[0] == '#' && buf[1] == '!') {
          std::vector<char>::const_iterator lf = std::find(buf.begin(), buf.end(), '\n');
          if (lf == buf.end())
              throw Error("executable '%1%' shebang is too long", executable);

          shebang = trim(std::string(buf.data()+2, lf-buf.begin()-2));
//        std::cerr << "_________________shebang1='" << shebang << "'" << std::endl;

          if (shebang.empty())
              throw Error("executable '%1%' shebang is empty", executable);

          // BUGBUG: msys hack, remove later
          if (shebang[0] == '/') {
              shebang = trim(runProgramGetStdout("cygpath", true, {"-m", shebang}));
//            std::cerr << "_________________shebang2='" << shebang << "'" << std::endl;
          }
          assert(!shebang.empty() && shebang[0] != '/');

          if (!pathExists(shebang))
              throw Error("executable '%1%' shebang '%2%' does not exist", executable, shebang);
      }
    }

    std::wstring ucmdline;
    if (!shebang.empty())
        ucmdline = windowsEscapeW(from_bytes(shebang)) + L' ';
    ucmdline += windowsEscapeW(from_bytes(executable));
    for (const auto & v : options.args) {
        ucmdline += L' ';
        ucmdline += windowsEscapeW(from_bytes(v));
    }

    std::cerr << "_________________executable='" << to_bytes(pathW(executable)) << "'" << std::endl;
    std::cerr << "_________________shebang='"    <<         (shebang)           << "'" << std::endl;
    std::cerr << "_________________ucmdline='"   << to_bytes(ucmdline)          << "'" << std::endl;

    PROCESS_INFORMATION pi = {0};
    if (!CreateProcessW(
        pathW(shebang.empty() ? executable : shebang).c_str(),         // LPCWSTR               lpApplicationName,
        const_cast<wchar_t*>((ucmdline).c_str()),                      // LPWSTR                lpCommandLine,
        NULL,                                                          // LPSECURITY_ATTRIBUTES lpProcessAttributes,
        NULL,                                                          // LPSECURITY_ATTRIBUTES lpThreadAttributes,
        TRUE,                                                          // BOOL                  bInheritHandles,
        CREATE_UNICODE_ENVIRONMENT | CREATE_SUSPENDED,                 // DWORD                 dwCreationFlags,
        const_cast<wchar_t*>(uenvline.c_str()),
        /*from_bytes(rewriteStrings(env["PWD"], inputRewrites)).c_str()*/NULL, // LPCWSTR               lpCurrentDirectory,
        &si,                                                           // LPSTARTUPINFOW        lpStartupInfo,
        &pi                                                            // LPPROCESS_INFORMATION lpProcessInformation
    )) {
        throw WinError("CreateProcessW(%1%)", to_bytes(ucmdline));
    }
//  std::cerr << to_bytes(ucmdline) << "   pi.hProcess=" << pi.hProcess << "\n";

    // to kill the child process on parent death (hJob can be reused?)
    HANDLE hJob = CreateJobObjectA(NULL, NULL);
    if (hJob == NULL) {
        TerminateProcess(pi.hProcess, 0);
        CloseHandle(pi.hProcess);
        CloseHandle(pi.hThread);
        throw WinError("CreateJobObjectA()");
    }
    if (!AssignProcessToJobObject(hJob, pi.hProcess)) {
        TerminateProcess(pi.hProcess, 0);
        CloseHandle(pi.hProcess);
        CloseHandle(pi.hThread);
        throw WinError("AssignProcessToJobObject()");
    }
    if (!ResumeThread(pi.hThread)) {
        TerminateProcess(pi.hProcess, 0);
        CloseHandle(pi.hProcess);
        CloseHandle(pi.hThread);
        throw WinError("ResumeThread()");
    }

    out.hWrite = INVALID_HANDLE_VALUE;
    CloseHandle(pi.hThread);
    pid.set(pi.hProcess, pi.dwProcessId);
#endif

    std::thread writerThread;

    std::promise<void> promise;

    Finally doJoin([&]() {
        if (writerThread.joinable())
            writerThread.join();
    });


    if (source) {
#ifndef _WIN32
        in.readSide = -1;
#else
        in.hRead = INVALID_HANDLE_VALUE;
#endif
        writerThread = std::thread([&]() {
            try {
                std::vector<unsigned char> buf(8 * 1024);
                while (true) {
                    size_t n;
                    try {
                        n = source->read(buf.data(), buf.size());
                    } catch (EndOfFile &) {
                        break;
                    }
#ifndef _WIN32
                    writeFull(in.writeSide.get(), buf.data(), n);
#else
                    writeFull(in.hWrite.get(), buf.data(), n);
#endif
                }
                promise.set_value();
            } catch (...) {
                promise.set_exception(std::current_exception());
            }
#ifndef _WIN32
            in.writeSide = -1;
#else
            in.hWrite = INVALID_HANDLE_VALUE;
#endif
        });
    }
#ifndef _WIN32
    if (options.standardOut)
        drainFD(out.readSide.get(), *options.standardOut);
#else
    if (options.standardOut)
        drainFD(out.hRead.get(), *options.standardOut);
#endif

    /* Wait for the child to finish. */
    int status = pid.wait();

//    std::cerr << "_________________executable='" << to_bytes(pathW(executable)) << "' status=" << status << std::endl;

    /* Wait for the writer thread to finish. */
    if (source) promise.get_future().get();

//    std::cerr << "_________________executable='" << to_bytes(pathW(executable)) << "' got future" << std::endl;

    if (status)
        throw ExecError(status, fmt("program '%1%' %2%", options.program, statusToString(status)));
}

#ifndef _WIN32
void closeMostFDs(const set<int> & exceptions)
{
#if __linux__
    try {
        for (auto & s : readDirectory("/proc/self/fd")) {
            auto fd = std::stoi(s.name());
            if (!exceptions.count(fd)) {
                debug("closing leaked FD %d", fd);
                close(fd);
            }
        }
        return;
    } catch (SysError &) {
    }
#endif

    int maxFD = 0;
    maxFD = sysconf(_SC_OPEN_MAX);
    for (int fd = 0; fd < maxFD; ++fd)
        if (!exceptions.count(fd))
            close(fd); /* ignore result */
}


void closeOnExec(int fd)
{
    int prev;
    if ((prev = fcntl(fd, F_GETFD, 0)) == -1 ||
        fcntl(fd, F_SETFD, prev | FD_CLOEXEC) == -1)
        throw PosixError("setting close-on-exec flag");
}
#endif

//////////////////////////////////////////////////////////////////////


bool _isInterrupted = false;

static thread_local bool interruptThrown = false;
thread_local std::function<bool()> interruptCheck;

void setInterruptThrown()
{
    interruptThrown = true;
}

void _interrupted()
{
    /* Block user interrupts while an exception is being handled.
       Throwing an exception while another exception is being handled
       kills the program! */
    if (!interruptThrown && !std::uncaught_exceptions()) {
        interruptThrown = true;
        throw Interrupted("interrupted by the user");
    }
}


//////////////////////////////////////////////////////////////////////


template<class C> C tokenizeString(const string & s, const string & separators)
{
    C result;
    string::size_type pos = s.find_first_not_of(separators, 0);
    while (pos != string::npos) {
        string::size_type end = s.find_first_of(separators, pos + 1);
        if (end == string::npos) end = s.size();
        string token(s, pos, end - pos);
        result.insert(result.end(), token);
        pos = s.find_first_not_of(separators, end);
    }
    return result;
}

template Strings tokenizeString(const string & s, const string & separators);
template StringSet tokenizeString(const string & s, const string & separators);
template vector<string> tokenizeString(const string & s, const string & separators);


string concatStringsSep(const string & sep, const Strings & ss)
{
    string s;
    for (auto & i : ss) {
        if (s.size() != 0) s += sep;
        s += i;
    }
    return s;
}


string concatStringsSep(const string & sep, const StringSet & ss)
{
    string s;
    for (auto & i : ss) {
        if (s.size() != 0) s += sep;
        s += i;
    }
    return s;
}


string chomp(const string & s)
{
    size_t i = s.find_last_not_of(" \n\r\t");
    return i == string::npos ? "" : string(s, 0, i + 1);
}


string trim(const string & s, const string & whitespace)
{
    auto i = s.find_first_not_of(whitespace);
    if (i == string::npos) return "";
    auto j = s.find_last_not_of(whitespace);
    return string(s, i, j == string::npos ? j : j - i + 1);
}


string replaceStrings(const std::string & s,
    const std::string & from, const std::string & to)
{
    if (from.empty()) return s;
    string res = s;
    size_t pos = 0;
    while ((pos = res.find(from, pos)) != std::string::npos) {
        res.replace(pos, from.size(), to);
        pos += to.size();
    }
    return res;
}


std::string rewriteStrings(const std::string & _s, const StringMap & rewrites)
{
    auto s = _s;
    for (auto & i : rewrites) {
        if (i.first == i.second) continue;
        size_t j = 0;
        while ((j = s.find(i.first, j)) != string::npos)
            s.replace(j, i.first.size(), i.second);
    }
    return s;
}


string statusToString(int status)
{
#ifndef _WIN32
    if (!WIFEXITED(status) || WEXITSTATUS(status) != 0) {
        if (WIFEXITED(status))
            return (format("failed with exit code %1%") % WEXITSTATUS(status)).str();
        else if (WIFSIGNALED(status)) {
            int sig = WTERMSIG(status);
#if HAVE_STRSIGNAL
            const char * description = strsignal(sig);
            return (format("failed due to signal %1% (%2%)") % sig % description).str();
#else
            return (format("failed due to signal %1%") % sig).str();
#endif
        }
        else
            return "died abnormally";
    } else return "succeeded";
#else
    if (status != 0)
        return (format("with exit code %1%") % status).str();
    else
        return "succeeded";
#endif
}


bool statusOk(int status)
{
#ifndef _WIN32
    return WIFEXITED(status) && WEXITSTATUS(status) == 0;
#else
    return status == 0;
#endif
}


bool hasPrefix(const string & s, const string & prefix)
{
    return s.compare(0, prefix.size(), prefix) == 0;
}


bool hasSuffix(const string & s, const string & suffix)
{
    return s.size() >= suffix.size() && string(s, s.size() - suffix.size()) == suffix;
}


std::string toLower(const std::string & s)
{
    std::string r(s);
    for (auto & c : r)
        c = std::tolower(c);
    return r;
}


std::string shellEscape(const std::string & s)
{
    std::string r = "'";
    for (auto & i : s)
        if (i == '\'') r += "'\\''"; else r += i;
    r += '\'';
    return r;
}

#ifdef _WIN32
//   https://docs.microsoft.com/en-us/windows/desktop/api/shellapi/nf-shellapi-commandlinetoargvw
//   https://docs.microsoft.com/en-us/previous-versions//17w5ykft(v=vs.85)
std::string windowsEscape(const std::string & s)
{
    if (s.empty() || s.find_first_of("&()<>[]{}^=;!'+,`!\"\t ") != std::string::npos) {
        std::string r = "\"";
        for (auto i=0; i < s.length(); ) {
            if (s[i] == '"') {
                r += '\\';
                r += s[i++];
            } else if (s[i] == '\\') {
                for (int j = 1; ; j++) {
                    if (i+j == s.length()) {
                        while (j--) { r += '\\'; r += '\\'; i++; };
                        break;
                    } else if (s[i+j] == '"') {
                        while (j--) { r += '\\'; r += '\\'; i++; }
                        r += L'\\';
                        r += s[i++];
                        break;
                    } else if (s[i+j] != '\\') {
                        while (j--) { r += '\\'; i++; };
                        r += s[i++];
                        break;
                    }
                }
            } else {
                r += s[i++];
            }
        }
        r += '"';
        return r;
    } else
        return s;
}

std::wstring windowsEscapeW(const std::wstring & s)
{
    if (s.empty() || s.find_first_of(L"&()<>[]{}^=;!'+,`!\"\t ") != std::wstring::npos) {
        std::wstring r = L"\"";
        for (auto i=0; i < s.length(); ) {
            if (s[i] == L'"') {
                r += L'\\';
                r += s[i++];
            } else if (s[i] == L'\\') {
                for (int j = 1; ; j++) {
                    if (i+j == s.length()) {
                        while (j--) { r += L'\\'; r += L'\\'; i++; };
                        break;
                    } else if (s[i+j] == L'"') {
                        while (j--) { r += L'\\'; r += L'\\'; i++; }
                        r += L'\\';
                        r += s[i++];
                        break;
                    } else if (s[i+j] != L'\\') {
                        while (j--) { r += L'\\'; i++; };
                        r += s[i++];
                        break;
                    }
                }
            } else {
                r += s[i++];
            }
        }
        r += L'"';
        return r;
    } else
        return s;
}
#endif

void ignoreException()
{
    try {
        throw;
    } catch (std::exception & e) {
        printError(format("error (ignored): %1%") % e.what());
    }
}


std::string filterANSIEscapes(const std::string & s, bool filterAll, unsigned int width)
{
    std::string t, e;
    size_t w = 0;
    auto i = s.begin();

    while (w < (size_t) width && i != s.end()) {

        if (*i == '\x1B') {
            std::string e;
            e += *i++;
            char last = 0;

            if (i != s.end() && *i == '[') {
                e += *i++;
                // eat parameter bytes
                while (i != s.end() && *i >= 0x30 && *i <= 0x3f) e += *i++;
                // eat intermediate bytes
                while (i != s.end() && *i >= 0x20 && *i <= 0x2f) e += *i++;
                // eat final byte
                if (i != s.end() && *i >= 0x40 && *i <= 0x7e) e += last = *i++;
            } else {
                if (i != s.end() && *i >= 0x40 && *i <= 0x5f) e += *i++;
            }

            if (!filterAll && last == 'm')
                t += e;
        }

        else if (*i == '\t') {
            i++; t += ' '; w++;
            while (w < (size_t) width && w % 8) {
                t += ' '; w++;
            }
        }

        else if (*i == '\r')
            // do nothing for now
            i++;

        else {
            t += *i++; w++;
        }
    }

    return t;
}


static char base64Chars[] = "ABCDEFGHIJKLMNOPQRSTUVWXYZabcdefghijklmnopqrstuvwxyz0123456789+/";


string base64Encode(const string & s)
{
    string res;
    int data = 0, nbits = 0;

    for (char c : s) {
        data = data << 8 | (unsigned char) c;
        nbits += 8;
        while (nbits >= 6) {
            nbits -= 6;
            res.push_back(base64Chars[data >> nbits & 0x3f]);
        }
    }

    if (nbits) res.push_back(base64Chars[data << (6 - nbits) & 0x3f]);
    while (res.size() % 4) res.push_back('=');

    return res;
}


string base64Decode(const string & s)
{
    bool init = false;
    char decode[256];
    if (!init) {
        // FIXME: not thread-safe.
        memset(decode, -1, sizeof(decode));
        for (int i = 0; i < 64; i++)
            decode[(int) base64Chars[i]] = i;
        init = true;
    }

    string res;
    unsigned int d = 0, bits = 0;

    for (char c : s) {
        if (c == '=') break;
        if (c == '\n') continue;

        char digit = decode[(unsigned char) c];
        if (digit == -1)
            throw Error("invalid character in Base64 string");

        bits += 6;
        d = d << 6 | digit;
        if (bits >= 8) {
            res.push_back(d >> (bits - 8) & 0xff);
            bits -= 8;
        }
    }

    return res;
}


void callFailure(const std::function<void(std::exception_ptr exc)> & failure, std::exception_ptr exc)
{
    try {
        failure(exc);
    } catch (std::exception & e) {
        printError(format("uncaught exception: %s") % e.what());
        abort();
    }
}


static Sync<std::pair<unsigned short, unsigned short>> windowSize{{0, 0}};

#ifndef _WIN32
static void updateWindowSize()
{
    struct winsize ws;
    if (ioctl(1, TIOCGWINSZ, &ws) == 0) {
        auto windowSize_(windowSize.lock());
        windowSize_->first = ws.ws_row;
        windowSize_->second = ws.ws_col;
    }
}


std::pair<unsigned short, unsigned short> getWindowSize()
{
    return *windowSize.lock();
}


static Sync<std::list<std::function<void()>>> _interruptCallbacks;

static void signalHandlerThread(sigset_t set)
{
    while (true) {
        int signal = 0;
        sigwait(&set, &signal);

        if (signal == SIGINT || signal == SIGTERM || signal == SIGHUP)
            triggerInterrupt();

        else if (signal == SIGWINCH) {
            updateWindowSize();
        }
    }
}

void triggerInterrupt()
{
    _isInterrupted = true;

    {
        auto interruptCallbacks(_interruptCallbacks.lock());
        for (auto & callback : *interruptCallbacks) {
            try {
                callback();
            } catch (...) {
                ignoreException();
            }
        }
    }
}

static sigset_t savedSignalMask;

void startSignalHandlerThread()
{
    updateWindowSize();

    if (sigprocmask(SIG_BLOCK, nullptr, &savedSignalMask))
        throw PosixError("quering signal mask");

    sigset_t set;
    sigemptyset(&set);
    sigaddset(&set, SIGINT);
    sigaddset(&set, SIGTERM);
    sigaddset(&set, SIGHUP);
    sigaddset(&set, SIGPIPE);
    sigaddset(&set, SIGWINCH);
    if (pthread_sigmask(SIG_BLOCK, &set, nullptr))
        throw PosixError("blocking signals");

    std::thread(signalHandlerThread, set).detach();
}

void restoreSignals()
{
    if (sigprocmask(SIG_SETMASK, &savedSignalMask, nullptr))
        throw PosixError("restoring signals");
}

/* RAII helper to automatically deregister a callback. */
struct InterruptCallbackImpl : InterruptCallback
{
    std::list<std::function<void()>>::iterator it;
    ~InterruptCallbackImpl() override
    {
        _interruptCallbacks.lock()->erase(it);
    }
};

std::unique_ptr<InterruptCallback> createInterruptCallback(std::function<void()> callback)
{
    auto interruptCallbacks(_interruptCallbacks.lock());
    interruptCallbacks->push_back(callback);

    auto res = std::make_unique<InterruptCallbackImpl>();
    res->it = interruptCallbacks->end();
    res->it--;

    return std::unique_ptr<InterruptCallback>(res.release());
}
<<<<<<< HEAD
#endif
=======


AutoCloseFD createUnixDomainSocket(const Path & path, mode_t mode)
{
    AutoCloseFD fdSocket = socket(PF_UNIX, SOCK_STREAM | SOCK_CLOEXEC, 0);
    if (!fdSocket)
        throw SysError("cannot create Unix domain socket");

    closeOnExec(fdSocket.get());

    struct sockaddr_un addr;
    addr.sun_family = AF_UNIX;
    if (path.size() >= sizeof(addr.sun_path))
        throw Error("socket path '%1%' is too long", path);
    strcpy(addr.sun_path, path.c_str());

    unlink(path.c_str());

    if (bind(fdSocket.get(), (struct sockaddr *) &addr, sizeof(addr)) == -1)
        throw SysError("cannot bind to socket '%1%'", path);

    if (chmod(path.c_str(), mode) == -1)
        throw SysError("changing permissions on '%1%'", path);

    if (listen(fdSocket.get(), 5) == -1)
        throw SysError("cannot listen on socket '%1%'", path);

    return fdSocket;
}

>>>>>>> 06f9364e
}<|MERGE_RESOLUTION|>--- conflicted
+++ resolved
@@ -18,13 +18,7 @@
 #include <fcntl.h>
 #include <limits.h>
 #include <sys/types.h>
-<<<<<<< HEAD
 #ifndef _MSC_VER
-=======
-#include <sys/socket.h>
-#include <sys/wait.h>
-#include <sys/un.h>
->>>>>>> 06f9364e
 #include <unistd.h>
 #endif
 
@@ -49,7 +43,9 @@
 #else
 #include <pwd.h>
 #include <sys/ioctl.h>
+#include <sys/socket.h>
 #include <sys/wait.h>
+#include <sys/un.h>
 
 extern char * * environ __attribute__((weak));
 #endif
@@ -2920,16 +2916,12 @@
 
     return std::unique_ptr<InterruptCallback>(res.release());
 }
-<<<<<<< HEAD
-#endif
-=======
-
 
 AutoCloseFD createUnixDomainSocket(const Path & path, mode_t mode)
 {
     AutoCloseFD fdSocket = socket(PF_UNIX, SOCK_STREAM | SOCK_CLOEXEC, 0);
     if (!fdSocket)
-        throw SysError("cannot create Unix domain socket");
+        throw PosixError("cannot create Unix domain socket");
 
     closeOnExec(fdSocket.get());
 
@@ -2942,16 +2934,16 @@
     unlink(path.c_str());
 
     if (bind(fdSocket.get(), (struct sockaddr *) &addr, sizeof(addr)) == -1)
-        throw SysError("cannot bind to socket '%1%'", path);
+        throw PosixError("cannot bind to socket '%1%'", path);
 
     if (chmod(path.c_str(), mode) == -1)
-        throw SysError("changing permissions on '%1%'", path);
+        throw PosixError("changing permissions on '%1%'", path);
 
     if (listen(fdSocket.get(), 5) == -1)
-        throw SysError("cannot listen on socket '%1%'", path);
+        throw PosixError("cannot listen on socket '%1%'", path);
 
     return fdSocket;
 }
-
->>>>>>> 06f9364e
+#endif
+
 }