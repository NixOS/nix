--- conflicted
+++ resolved
@@ -57,7 +57,7 @@
     return converter.from_bytes(s);
 }
 
-optional<std::wstring> maybePathW(const Path & path) {
+std::optional<std::wstring> maybePathW(const Path & path) {
     if (path.length() >= 3 && (('A' <= path[0] && path[0] <= 'Z') || ('a' <= path[0] && path[0] <= 'z')) && path[1] == ':' && isslash(path[2])) {
         std::wstring sw = from_bytes("\\\\?\\" + path);
         std::replace(sw.begin(), sw.end(), '/', '\\');
@@ -69,11 +69,11 @@
         std::replace(sw.begin(), sw.end(), '/', '\\');
         return sw;
     }
-    return optional<std::wstring>();
+    return std::optional<std::wstring>();
 }
 
 std::wstring pathW(const Path & path) {
-    optional<std::wstring> sw = maybePathW(path);
+    std::optional<std::wstring> sw = maybePathW(path);
     if (!sw) {
         std::cerr << "invalid path for WinAPI call ["<<path<<"]"<<std::endl;
         _exit(111);
@@ -308,7 +308,7 @@
 #endif
 
 
-optional<Path> maybeCanonPath(const Path & path, bool resolveSymlinks)
+std::optional<Path> maybeCanonPath(const Path & path, bool resolveSymlinks)
 {
 //std::cerr << "maybeCanonPath("<<path<<", resolveSymlinks="<<resolveSymlinks<<")"<<std::endl;
 
@@ -328,10 +328,10 @@
         i += 6;
         s = path.substr(4, 2);
     } else
-        return optional<Path>();
+        return std::optional<Path>();
 #else
     if (path[0] != '/')
-        return optional<Path>();
+        return std::optional<Path>();
 #endif
 
     string temp;
@@ -390,7 +390,7 @@
 }
 
 Path canonPath(const Path & path, bool resolveSymlinks) {
-    optional<Path> mb = maybeCanonPath(path, resolveSymlinks);
+    std::optional<Path> mb = maybeCanonPath(path, resolveSymlinks);
     if (!mb)
         throw Error(format("not an absolute path: '%1%'") % path);
     return *mb;
@@ -436,8 +436,7 @@
     Path::size_type pos = rfindSlash(path);
 //    Path::size_type pos = path.rfind('/');
     if (pos == string::npos)
-<<<<<<< HEAD
-        throw Error(format("invalid file name4 '%1%'") % path);
+        return ".";
 // fprintf(stderr, "dirOf(%s)\n", path.c_str());
 #ifdef _WIN32
     if (path.length() >= 7 && path[0] == '\\' && path[1] == '\\' && (path[2] == '.' || path[2] == '?') && path[3] == '\\' &&
@@ -465,10 +464,6 @@
 // fprintf(stderr, "dirOf3(%s) -> [%s]%d\n", path.c_str(), rc.c_str(), path == rc);
     return rc;
 #endif
-=======
-        return ".";
-    return pos == 0 ? "/" : Path(path, 0, pos);
->>>>>>> a1a8ccb1
 }
 
 
@@ -503,10 +498,10 @@
         && path.size() >= dir.size() + 2
         && path[dir.size()] == '/';
 #else
-    optional<Path> cpath = maybeCanonPath(path, false);
+    std::optional<Path> cpath = maybeCanonPath(path, false);
     if (!cpath)
         return false;
-    optional<Path> cdir  = maybeCanonPath(dir, false);
+    std::optional<Path> cdir  = maybeCanonPath(dir, false);
     if (!cdir)
         return false;
     return (*cpath).compare(0, (*cdir).size(), *cdir) == 0
@@ -1246,7 +1241,7 @@
     assert(target[0] != '/' && link[0] != '/');
     BOOLEAN rc;
     std::wstring wlink = pathW(link);
-    optional<std::wstring> wtarget = maybePathW(target);
+    std::optional<std::wstring> wtarget = maybePathW(target);
     SymlinkType st;
     if (!wtarget) {
         std::cerr << "path not absolute (" << target  << "), so make a dangling symlink" << std::endl;
@@ -1995,13 +1990,8 @@
 }
 
 
-<<<<<<< HEAD
 string runProgramGetStdout(Path program, bool searchPath, const Strings & args,
-    const optional<std::string> & input)
-=======
-string runProgram(Path program, bool searchPath, const Strings & args,
     const std::optional<std::string> & input)
->>>>>>> a1a8ccb1
 {
     RunOptions opts(program, args);
     opts.searchPath = searchPath;
