#include "config.h"

#include <iostream>
#include <cerrno>
#include <cstdio>
#include <cstdlib>
#include <sstream>
#include <cstring>

#include <sys/wait.h>
#include <unistd.h>
#include <fcntl.h>
#include <limits.h>

#ifdef __APPLE__
#include <sys/syscall.h>
#endif

#include "util.hh"


extern char * * environ;


namespace nix {


BaseError::BaseError(const format & f, unsigned int status)
    : status(status)
{
    err = f.str();
}


BaseError & BaseError::addPrefix(const format & f)
{
    prefix_ = f.str() + prefix_;
    return *this;
}


SysError::SysError(const format & f)
    : Error(format("%1%: %2%") % f.str() % strerror(errno))
    , errNo(errno)
{
}


string getEnv(const string & key, const string & def)
{
    char * value = getenv(key.c_str());
    return value ? string(value) : def;
}


Path absPath(Path path, Path dir)
{
    if (path[0] != '/') {
        if (dir == "") {
#ifdef __GNU__
            /* GNU (aka. GNU/Hurd) doesn't have any limitation on path
               lengths and doesn't define `PATH_MAX'.  */
            char *buf = getcwd(NULL, 0);
            if (buf == NULL)
#else
            char buf[PATH_MAX];
            if (!getcwd(buf, sizeof(buf)))
#endif
                throw SysError("cannot get cwd");
            dir = buf;
#ifdef __GNU__
            free(buf);
#endif
        }
        path = dir + "/" + path;
    }
    return canonPath(path);
}


Path canonPath(const Path & path, bool resolveSymlinks)
{
    string s;

    if (path[0] != '/')
        throw Error(format("not an absolute path: `%1%'") % path);

    string::const_iterator i = path.begin(), end = path.end();
    string temp;

    /* Count the number of times we follow a symlink and stop at some
       arbitrary (but high) limit to prevent infinite loops. */
    unsigned int followCount = 0, maxFollow = 1024;

    while (1) {

        /* Skip slashes. */
        while (i != end && *i == '/') i++;
        if (i == end) break;

        /* Ignore `.'. */
        if (*i == '.' && (i + 1 == end || i[1] == '/'))
            i++;

        /* If `..', delete the last component. */
        else if (*i == '.' && i + 1 < end && i[1] == '.' &&
            (i + 2 == end || i[2] == '/'))
        {
            if (!s.empty()) s.erase(s.rfind('/'));
            i += 2;
        }

        /* Normal component; copy it. */
        else {
            s += '/';
            while (i != end && *i != '/') s += *i++;

            /* If s points to a symlink, resolve it and restart (since
               the symlink target might contain new symlinks). */
            if (resolveSymlinks && isLink(s)) {
                if (++followCount >= maxFollow)
                    throw Error(format("infinite symlink recursion in path `%1%'") % path);
                temp = absPath(readLink(s), dirOf(s))
                    + string(i, end);
                i = temp.begin(); /* restart */
                end = temp.end();
                s = "";
                /* !!! potential for infinite loop */
            }
        }
    }

    return s.empty() ? "/" : s;
}


Path dirOf(const Path & path)
{
    Path::size_type pos = path.rfind('/');
    if (pos == string::npos)
        throw Error(format("invalid file name `%1%'") % path);
    return pos == 0 ? "/" : Path(path, 0, pos);
}


string baseNameOf(const Path & path)
{
    Path::size_type pos = path.rfind('/');
    if (pos == string::npos)
        throw Error(format("invalid file name `%1%'") % path);
    return string(path, pos + 1);
}


bool isInDir(const Path & path, const Path & dir)
{
    return path[0] == '/'
        && string(path, 0, dir.size()) == dir
        && path.size() >= dir.size() + 2
        && path[dir.size()] == '/';
}


struct stat lstat(const Path & path)
{
    struct stat st;
    if (lstat(path.c_str(), &st))
        throw SysError(format("getting status of `%1%'") % path);
    return st;
}


bool pathExists(const Path & path)
{
    int res;
    struct stat st;
    res = lstat(path.c_str(), &st);
    if (!res) return true;
    if (errno != ENOENT && errno != ENOTDIR)
        throw SysError(format("getting status of %1%") % path);
    return false;
}


Path readLink(const Path & path)
{
    checkInterrupt();
    struct stat st = lstat(path);
    if (!S_ISLNK(st.st_mode))
        throw Error(format("`%1%' is not a symlink") % path);
    char buf[st.st_size];
    if (readlink(path.c_str(), buf, st.st_size) != st.st_size)
        throw SysError(format("reading symbolic link `%1%'") % path);
    return string(buf, st.st_size);
}


bool isLink(const Path & path)
{
    struct stat st = lstat(path);
    return S_ISLNK(st.st_mode);
}


Strings readDirectory(const Path & path)
{
    Strings names;

    AutoCloseDir dir = opendir(path.c_str());
    if (!dir) throw SysError(format("opening directory `%1%'") % path);

    struct dirent * dirent;
    while (errno = 0, dirent = readdir(dir)) { /* sic */
        checkInterrupt();
        string name = dirent->d_name;
        if (name == "." || name == "..") continue;
        names.push_back(name);
    }
    if (errno) throw SysError(format("reading directory `%1%'") % path);

    return names;
}


string readFile(int fd)
{
    struct stat st;
    if (fstat(fd, &st) == -1)
        throw SysError("statting file");

    unsigned char * buf = new unsigned char[st.st_size];
    AutoDeleteArray<unsigned char> d(buf);
    readFull(fd, buf, st.st_size);

    return string((char *) buf, st.st_size);
}


string readFile(const Path & path, bool drain)
{
    AutoCloseFD fd = open(path.c_str(), O_RDONLY);
    if (fd == -1)
        throw SysError(format("opening file `%1%'") % path);
    return drain ? drainFD(fd) : readFile(fd);
}


void writeFile(const Path & path, const string & s)
{
    AutoCloseFD fd = open(path.c_str(), O_WRONLY | O_TRUNC | O_CREAT, 0666);
    if (fd == -1)
        throw SysError(format("opening file `%1%'") % path);
    writeFull(fd, (unsigned char *) s.data(), s.size());
}


string readLine(int fd)
{
    string s;
    while (1) {
        checkInterrupt();
        char ch;
        ssize_t rd = read(fd, &ch, 1);
        if (rd == -1) {
            if (errno != EINTR)
                throw SysError("reading a line");
        } else if (rd == 0)
            throw EndOfFile("unexpected EOF reading a line");
        else {
            if (ch == '\n') return s;
            s += ch;
        }
    }
}


void writeLine(int fd, string s)
{
    s += '\n';
    writeFull(fd, (const unsigned char *) s.data(), s.size());
}


static void _computePathSize(const Path & path,
    unsigned long long & bytes, unsigned long long & blocks)
{
    checkInterrupt();

    struct stat st = lstat(path);

    bytes += st.st_size;
    blocks += st.st_blocks;

    if (S_ISDIR(st.st_mode)) {
        Strings names = readDirectory(path);

        for (Strings::iterator i = names.begin(); i != names.end(); ++i)
            _computePathSize(path + "/" + *i, bytes, blocks);
    }
}


void computePathSize(const Path & path,
    unsigned long long & bytes, unsigned long long & blocks)
{
    bytes = 0;
    blocks = 0;
    _computePathSize(path, bytes, blocks);
}


static void _deletePath(const Path & path, unsigned long long & bytesFreed)
{
    checkInterrupt();

    printMsg(lvlVomit, format("%1%") % path);

    struct stat st = lstat(path);

    if (!S_ISDIR(st.st_mode) && st.st_nlink == 1)
        bytesFreed += st.st_blocks * 512;

    if (S_ISDIR(st.st_mode)) {
        Strings names = readDirectory(path);

        /* Make the directory writable. */
        if (!(st.st_mode & S_IWUSR)) {
            if (chmod(path.c_str(), st.st_mode | S_IWUSR) == -1)
                throw SysError(format("making `%1%' writable") % path);
        }

        for (Strings::iterator i = names.begin(); i != names.end(); ++i)
            _deletePath(path + "/" + *i, bytesFreed);
    }

    if (remove(path.c_str()) == -1)
        throw SysError(format("cannot unlink `%1%'") % path);
}


void deletePath(const Path & path)
{
    unsigned long long dummy;
    deletePath(path, dummy);
}


void deletePath(const Path & path, unsigned long long & bytesFreed)
{
    startNest(nest, lvlDebug,
        format("recursively deleting path `%1%'") % path);
    bytesFreed = 0;
    _deletePath(path, bytesFreed);
}


void makePathReadOnly(const Path & path)
{
    checkInterrupt();

    struct stat st = lstat(path);

    if (!S_ISLNK(st.st_mode) && (st.st_mode & S_IWUSR)) {
        if (chmod(path.c_str(), st.st_mode & ~S_IWUSR) == -1)
            throw SysError(format("making `%1%' read-only") % path);
    }

    if (S_ISDIR(st.st_mode)) {
        Strings names = readDirectory(path);
        for (Strings::iterator i = names.begin(); i != names.end(); ++i)
            makePathReadOnly(path + "/" + *i);
    }
}


static Path tempName(Path tmpRoot, const Path & prefix, bool includePid,
    int & counter)
{
    tmpRoot = canonPath(tmpRoot.empty() ? getEnv("TMPDIR", "/tmp") : tmpRoot, true);
    if (includePid)
        return (format("%1%/%2%-%3%-%4%") % tmpRoot % prefix % getpid() % counter++).str();
    else
        return (format("%1%/%2%-%3%") % tmpRoot % prefix % counter++).str();
}


Path createTempDir(const Path & tmpRoot, const Path & prefix,
    bool includePid, bool useGlobalCounter, mode_t mode)
{
    static int globalCounter = 0;
    int localCounter = 0;
    int & counter(useGlobalCounter ? globalCounter : localCounter);

    while (1) {
        checkInterrupt();
        Path tmpDir = tempName(tmpRoot, prefix, includePid, counter);
        if (mkdir(tmpDir.c_str(), mode) == 0) {
            /* Explicitly set the group of the directory.  This is to
               work around around problems caused by BSD's group
               ownership semantics (directories inherit the group of
               the parent).  For instance, the group of /tmp on
               FreeBSD is "wheel", so all directories created in /tmp
               will be owned by "wheel"; but if the user is not in
               "wheel", then "tar" will fail to unpack archives that
               have the setgid bit set on directories. */
            if (chown(tmpDir.c_str(), (uid_t) -1, getegid()) != 0)
                throw SysError(format("setting group of directory `%1%'") % tmpDir);
            return tmpDir;
        }
        if (errno != EEXIST)
            throw SysError(format("creating directory `%1%'") % tmpDir);
    }
}


Paths createDirs(const Path & path)
{
    Paths created;
    if (path == "/") return created;

    struct stat st;
    if (lstat(path.c_str(), &st) == -1) {
        created = createDirs(dirOf(path));
        if (mkdir(path.c_str(), 0777) == -1 && errno != EEXIST)
            throw SysError(format("creating directory `%1%'") % path);
        st = lstat(path);
        created.push_back(path);
    }

    if (!S_ISDIR(st.st_mode)) throw Error(format("`%1%' is not a directory") % path);

    return created;
}


LogType logType = ltPretty;
Verbosity verbosity = lvlInfo;

static int nestingLevel = 0;


Nest::Nest()
{
    nest = false;
}


Nest::~Nest()
{
    close();
}


static string escVerbosity(Verbosity level)
{
    return int2String((int) level);
}


void Nest::open(Verbosity level, const format & f)
{
    if (level <= verbosity) {
        if (logType == ltEscapes)
            std::cerr << "\033[" << escVerbosity(level) << "p"
                      << f.str() << "\n";
        else
            printMsg_(level, f);
        nest = true;
        nestingLevel++;
    }
}


void Nest::close()
{
    if (nest) {
        nestingLevel--;
        if (logType == ltEscapes)
            std::cerr << "\033[q";
        nest = false;
    }
}


void printMsg_(Verbosity level, const format & f)
{
    checkInterrupt();
    if (level > verbosity) return;
    string prefix;
    if (logType == ltPretty)
        for (int i = 0; i < nestingLevel; i++)
            prefix += "|   ";
    else if (logType == ltEscapes && level != lvlInfo)
        prefix = "\033[" + escVerbosity(level) + "s";
    string s = (format("%1%%2%\n") % prefix % f.str()).str();
    writeToStderr(s);
}


void warnOnce(bool & haveWarned, const format & f)
{
    if (!haveWarned) {
        printMsg(lvlError, format("warning: %1%") % f.str());
        haveWarned = true;
    }
}


void writeToStderr(const string & s)
{
    try {
        _writeToStderr((const unsigned char *) s.data(), s.size());
    } catch (SysError & e) {
        /* Ignore failing writes to stderr if we're in an exception
           handler, otherwise throw an exception.  We need to ignore
           write errors in exception handlers to ensure that cleanup
           code runs to completion if the other side of stderr has
           been closed unexpectedly. */
        if (!std::uncaught_exception()) throw;
    }
}


static void defaultWriteToStderr(const unsigned char * buf, size_t count)
{
    writeFull(STDERR_FILENO, buf, count);
}


void (*_writeToStderr) (const unsigned char * buf, size_t count) = defaultWriteToStderr;


void readFull(int fd, unsigned char * buf, size_t count)
{
    while (count) {
        checkInterrupt();
        ssize_t res = read(fd, (char *) buf, count);
        if (res == -1) {
            if (errno == EINTR) continue;
            throw SysError("reading from file");
        }
        if (res == 0) throw EndOfFile("unexpected end-of-file");
        count -= res;
        buf += res;
    }
}


void writeFull(int fd, const unsigned char * buf, size_t count)
{
    while (count) {
        checkInterrupt();
        ssize_t res = write(fd, (char *) buf, count);
        if (res == -1) {
            if (errno == EINTR) continue;
            throw SysError("writing to file");
        }
        count -= res;
        buf += res;
    }
}


string drainFD(int fd)
{
    string result;
    unsigned char buffer[4096];
    while (1) {
        checkInterrupt();
        ssize_t rd = read(fd, buffer, sizeof buffer);
        if (rd == -1) {
            if (errno != EINTR)
                throw SysError("reading from file");
        }
        else if (rd == 0) break;
        else result.append((char *) buffer, rd);
    }
    return result;
}



//////////////////////////////////////////////////////////////////////


AutoDelete::AutoDelete(const string & p, bool recursive) : path(p)
{
    del = true;
    this->recursive = recursive;
}

AutoDelete::~AutoDelete()
{
    try {
        if (del) {
            if (recursive)
                deletePath(path);
            else {
                if (remove(path.c_str()) == -1)
                    throw SysError(format("cannot unlink `%1%'") % path);
            }
        }
    } catch (...) {
        ignoreException();
    }
}

void AutoDelete::cancel()
{
    del = false;
}



//////////////////////////////////////////////////////////////////////


AutoCloseFD::AutoCloseFD()
{
    fd = -1;
}


AutoCloseFD::AutoCloseFD(int fd)
{
    this->fd = fd;
}


AutoCloseFD::AutoCloseFD(const AutoCloseFD & fd)
{
    /* Copying an AutoCloseFD isn't allowed (who should get to close
       it?).  But as an edge case, allow copying of closed
       AutoCloseFDs.  This is necessary due to tiresome reasons
       involving copy constructor use on default object values in STL
       containers (like when you do `map[value]' where value isn't in
       the map yet). */
    this->fd = fd.fd;
    if (this->fd != -1) abort();
}


AutoCloseFD::~AutoCloseFD()
{
    try {
        close();
    } catch (...) {
        ignoreException();
    }
}


void AutoCloseFD::operator =(int fd)
{
    if (this->fd != fd) close();
    this->fd = fd;
}


AutoCloseFD::operator int() const
{
    return fd;
}


void AutoCloseFD::close()
{
    if (fd != -1) {
        if (::close(fd) == -1)
            /* This should never happen. */
            throw SysError(format("closing file descriptor %1%") % fd);
        fd = -1;
    }
}


bool AutoCloseFD::isOpen()
{
    return fd != -1;
}


/* Pass responsibility for closing this fd to the caller. */
int AutoCloseFD::borrow()
{
    int oldFD = fd;
    fd = -1;
    return oldFD;
}


void Pipe::create()
{
    int fds[2];
    if (pipe(fds) != 0) throw SysError("creating pipe");
    readSide = fds[0];
    writeSide = fds[1];
    closeOnExec(readSide);
    closeOnExec(writeSide);
}



//////////////////////////////////////////////////////////////////////


AutoCloseDir::AutoCloseDir()
{
    dir = 0;
}


AutoCloseDir::AutoCloseDir(DIR * dir)
{
    this->dir = dir;
}


AutoCloseDir::~AutoCloseDir()
{
    close();
}


void AutoCloseDir::operator =(DIR * dir)
{
    this->dir = dir;
}


AutoCloseDir::operator DIR *()
{
    return dir;
}


void AutoCloseDir::close()
{
    if (dir) {
        closedir(dir);
        dir = 0;
    }
}


//////////////////////////////////////////////////////////////////////


Pid::Pid()
{
    pid = -1;
    separatePG = false;
    killSignal = SIGKILL;
}


Pid::~Pid()
{
    kill();
}


void Pid::operator =(pid_t pid)
{
    if (this->pid != pid) kill();
    this->pid = pid;
    killSignal = SIGKILL; // reset signal to default
}


Pid::operator pid_t()
{
    return pid;
}


void Pid::kill()
{
    if (pid == -1 || pid == 0) return;

    printMsg(lvlError, format("killing process %1%") % pid);

    /* Send the requested signal to the child.  If it has its own
       process group, send the signal to every process in the child
       process group (which hopefully includes *all* its children). */
    if (::kill(separatePG ? -pid : pid, killSignal) != 0)
        printMsg(lvlError, (SysError(format("killing process %1%") % pid).msg()));

    /* Wait until the child dies, disregarding the exit status. */
    int status;
    while (waitpid(pid, &status, 0) == -1) {
        checkInterrupt();
        if (errno != EINTR) {
            printMsg(lvlError,
                (SysError(format("waiting for process %1%") % pid).msg()));
            break;
        }
    }

    pid = -1;
}


int Pid::wait(bool block)
{
    assert(pid != -1);
    while (1) {
        int status;
        int res = waitpid(pid, &status, block ? 0 : WNOHANG);
        if (res == pid) {
            pid = -1;
            return status;
        }
        if (res == 0 && !block) return -1;
        if (errno != EINTR)
            throw SysError("cannot get child exit status");
        checkInterrupt();
    }
}


void Pid::setSeparatePG(bool separatePG)
{
    this->separatePG = separatePG;
}


void Pid::setKillSignal(int signal)
{
    this->killSignal = signal;
}


void killUser(uid_t uid)
{
    debug(format("killing all processes running under uid `%1%'") % uid);

    assert(uid != 0); /* just to be safe... */

    /* The system call kill(-1, sig) sends the signal `sig' to all
       users to which the current process can send signals.  So we
       fork a process, switch to uid, and send a mass kill. */

    Pid pid;
    pid = fork();
    switch (pid) {

    case -1:
        throw SysError("unable to fork");

    case 0:
        try { /* child */

            if (setuid(uid) == -1)
                throw SysError("setting uid");

#if defined(__FreeBSD__)
<<<<<<< HEAD
	    if ( fork() == 0 ) {
                while(1) {
		    sleep(1);
                }
	    }
#endif

=======
            /* In FreeBSD, if the current process is the only
	       process with current uid, kill(-1, signo) will
               failed with EPERM
             */
	    if ( fork() == 0 ) {
                while(1) {
                   sleep(100);
                }
  	        exit(0);
            }
#endif
>>>>>>> c2112b8c
            while (true) {
#ifdef __APPLE__
                /* OSX's kill syscall takes a third parameter that, among other
                   things, determines if kill(-1, signo) affects the calling
                   process. In the OSX libc, it's set to true, which means
                   "follow POSIX", which we don't want here
                 */
                if (syscall(SYS_kill, -1, SIGKILL, false) == 0) break;
#else
                if (kill(-1, SIGKILL) == 0) break;
#endif
                if (errno == ESRCH) break; /* no more processes */
                if (errno != EINTR)
                    throw SysError(format("cannot kill processes for uid `%1%'") % uid);
            }

        } catch (std::exception & e) {
            writeToStderr((format("killing processes belonging to uid `%1%': %2%\n") % uid % e.what()).str());
            _exit(1);
        }
        _exit(0);
    }

    /* parent */
    int status = pid.wait(true);
    if (status != 0)
        throw Error(format("cannot kill processes for uid `%1%': %2%") % uid % statusToString(status));

    /* !!! We should really do some check to make sure that there are
       no processes left running under `uid', but there is no portable
       way to do so (I think).  The most reliable way may be `ps -eo
       uid | grep -q $uid'. */
}


//////////////////////////////////////////////////////////////////////


string runProgram(Path program, bool searchPath, const Strings & args)
{
    checkInterrupt();

    std::vector<const char *> cargs; /* careful with c_str()! */
    cargs.push_back(program.c_str());
    for (Strings::const_iterator i = args.begin(); i != args.end(); ++i)
        cargs.push_back(i->c_str());
    cargs.push_back(0);

    /* Create a pipe. */
    Pipe pipe;
    pipe.create();

    /* Fork. */
    Pid pid;
    pid = maybeVfork();

    switch (pid) {

    case -1:
        throw SysError("unable to fork");

    case 0: /* child */
        try {
            if (dup2(pipe.writeSide, STDOUT_FILENO) == -1)
                throw SysError("dupping stdout");

            if (searchPath)
                execvp(program.c_str(), (char * *) &cargs[0]);
            else
                execv(program.c_str(), (char * *) &cargs[0]);
            throw SysError(format("executing `%1%'") % program);

        } catch (std::exception & e) {
            writeToStderr("error: " + string(e.what()) + "\n");
        }
        _exit(1);
    }

    /* Parent. */

    pipe.writeSide.close();

    string result = drainFD(pipe.readSide);

    /* Wait for the child to finish. */
    int status = pid.wait(true);
    if (!statusOk(status))
        throw Error(format("program `%1%' %2%")
            % program % statusToString(status));

    return result;
}


void closeMostFDs(const set<int> & exceptions)
{
    int maxFD = 0;
    maxFD = sysconf(_SC_OPEN_MAX);
    for (int fd = 0; fd < maxFD; ++fd)
        if (fd != STDIN_FILENO && fd != STDOUT_FILENO && fd != STDERR_FILENO
            && exceptions.find(fd) == exceptions.end())
            close(fd); /* ignore result */
}


void closeOnExec(int fd)
{
    int prev;
    if ((prev = fcntl(fd, F_GETFD, 0)) == -1 ||
        fcntl(fd, F_SETFD, prev | FD_CLOEXEC) == -1)
        throw SysError("setting close-on-exec flag");
}


#if HAVE_VFORK
pid_t (*maybeVfork)() = vfork;
#else
pid_t (*maybeVfork)() = fork;
#endif


//////////////////////////////////////////////////////////////////////


volatile sig_atomic_t _isInterrupted = 0;

void _interrupted()
{
    /* Block user interrupts while an exception is being handled.
       Throwing an exception while another exception is being handled
       kills the program! */
    if (!std::uncaught_exception()) {
        _isInterrupted = 0;
        throw Interrupted("interrupted by the user");
    }
}



//////////////////////////////////////////////////////////////////////


template<class C> C tokenizeString(const string & s, const string & separators)
{
    C result;
    string::size_type pos = s.find_first_not_of(separators, 0);
    while (pos != string::npos) {
        string::size_type end = s.find_first_of(separators, pos + 1);
        if (end == string::npos) end = s.size();
        string token(s, pos, end - pos);
        result.insert(result.end(), token);
        pos = s.find_first_not_of(separators, end);
    }
    return result;
}

template Strings tokenizeString(const string & s, const string & separators);
template StringSet tokenizeString(const string & s, const string & separators);
template vector<string> tokenizeString(const string & s, const string & separators);


string concatStringsSep(const string & sep, const Strings & ss)
{
    string s;
    foreach (Strings::const_iterator, i, ss) {
        if (s.size() != 0) s += sep;
        s += *i;
    }
    return s;
}


string concatStringsSep(const string & sep, const StringSet & ss)
{
    string s;
    foreach (StringSet::const_iterator, i, ss) {
        if (s.size() != 0) s += sep;
        s += *i;
    }
    return s;
}


string chomp(const string & s)
{
    size_t i = s.find_last_not_of(" \n\r\t");
    return i == string::npos ? "" : string(s, 0, i + 1);
}


string statusToString(int status)
{
    if (!WIFEXITED(status) || WEXITSTATUS(status) != 0) {
        if (WIFEXITED(status))
            return (format("failed with exit code %1%") % WEXITSTATUS(status)).str();
        else if (WIFSIGNALED(status)) {
            int sig = WTERMSIG(status);
#if HAVE_STRSIGNAL
            const char * description = strsignal(sig);
            return (format("failed due to signal %1% (%2%)") % sig % description).str();
#else
            return (format("failed due to signal %1%") % sig).str();
#endif
        }
        else
            return "died abnormally";
    } else return "succeeded";
}


bool statusOk(int status)
{
    return WIFEXITED(status) && WEXITSTATUS(status) == 0;
}


bool hasSuffix(const string & s, const string & suffix)
{
    return s.size() >= suffix.size() && string(s, s.size() - suffix.size()) == suffix;
}


void expect(std::istream & str, const string & s)
{
    char s2[s.size()];
    str.read(s2, s.size());
    if (string(s2, s.size()) != s)
        throw Error(format("expected string `%1%'") % s);
}


string parseString(std::istream & str)
{
    string res;
    expect(str, "\"");
    int c;
    while ((c = str.get()) != '"')
        if (c == '\\') {
            c = str.get();
            if (c == 'n') res += '\n';
            else if (c == 'r') res += '\r';
            else if (c == 't') res += '\t';
            else res += c;
        }
        else res += c;
    return res;
}


bool endOfList(std::istream & str)
{
    if (str.peek() == ',') {
        str.get();
        return false;
    }
    if (str.peek() == ']') {
        str.get();
        return true;
    }
    return false;
}


string decodeOctalEscaped(const string & s)
{
    string r;
    for (string::const_iterator i = s.begin(); i != s.end(); ) {
        if (*i != '\\') { r += *i++; continue; }
        unsigned char c = 0;
        ++i;
        while (i != s.end() && *i >= '0' && *i < '8')
            c = c * 8 + (*i++ - '0');
        r += c;
    }
    return r;
}


void ignoreException()
{
    try {
        throw;
    } catch (std::exception & e) {
        printMsg(lvlError, format("error (ignored): %1%") % e.what());
    }
}


}<|MERGE_RESOLUTION|>--- conflicted
+++ resolved
@@ -855,15 +855,6 @@
                 throw SysError("setting uid");
 
 #if defined(__FreeBSD__)
-<<<<<<< HEAD
-	    if ( fork() == 0 ) {
-                while(1) {
-		    sleep(1);
-                }
-	    }
-#endif
-
-=======
             /* In FreeBSD, if the current process is the only
 	       process with current uid, kill(-1, signo) will
                failed with EPERM
@@ -875,7 +866,6 @@
   	        exit(0);
             }
 #endif
->>>>>>> c2112b8c
             while (true) {
 #ifdef __APPLE__
                 /* OSX's kill syscall takes a third parameter that, among other
