libraries += libutil

libutil_NAME = libnixutil

libutil_DIR := $(d)

libutil_SOURCES := $(wildcard $(d)/*.cc)

<<<<<<< HEAD
libutil_CXXFLAGS := -g

libutil_LDFLAGS += -pthread $(OPENSSL_LIBS) $(LIBBROTLI_LIBS) $(LIBARCHIVE_LIBS) $(BOOST_LDFLAGS) -lboost_context

ifdef HOST_LINUX
	libutil_LDFLAGS += -lacl
endif
=======
libutil_CXXFLAGS += -I src/libutil

libutil_LDFLAGS += -pthread $(OPENSSL_LIBS) $(LIBBROTLI_LIBS) $(LIBARCHIVE_LIBS) $(BOOST_LDFLAGS) -lboost_context

$(foreach i, $(wildcard $(d)/args/*.hh), \
  $(eval $(call install-file-in, $(i), $(includedir)/nix/args, 0644)))
>>>>>>> 188c803d

ifeq ($(HAVE_LIBCPUID), 1)
	libutil_LDFLAGS += -lcpuid
endif<|MERGE_RESOLUTION|>--- conflicted
+++ resolved
@@ -6,22 +6,16 @@
 
 libutil_SOURCES := $(wildcard $(d)/*.cc)
 
-<<<<<<< HEAD
-libutil_CXXFLAGS := -g
+libutil_CXXFLAGS += -I src/libutil
 
 libutil_LDFLAGS += -pthread $(OPENSSL_LIBS) $(LIBBROTLI_LIBS) $(LIBARCHIVE_LIBS) $(BOOST_LDFLAGS) -lboost_context
 
 ifdef HOST_LINUX
 	libutil_LDFLAGS += -lacl
 endif
-=======
-libutil_CXXFLAGS += -I src/libutil
-
-libutil_LDFLAGS += -pthread $(OPENSSL_LIBS) $(LIBBROTLI_LIBS) $(LIBARCHIVE_LIBS) $(BOOST_LDFLAGS) -lboost_context
 
 $(foreach i, $(wildcard $(d)/args/*.hh), \
   $(eval $(call install-file-in, $(i), $(includedir)/nix/args, 0644)))
->>>>>>> 188c803d
 
 ifeq ($(HAVE_LIBCPUID), 1)
 	libutil_LDFLAGS += -lcpuid
