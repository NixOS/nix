{
  lib,
  stdenv,
  mkMesonLibrary,

  boost,
  brotli,
  libarchive,
<<<<<<< HEAD
=======
  libblake3,
>>>>>>> 9cb662df
  libcpuid,
  libsodium,
  nlohmann_json,
  openssl,

  # Configuration Options

  version,
}:

let
  inherit (lib) fileset;
in

mkMesonLibrary (finalAttrs: {
  pname = "determinate-nix-util";
  inherit version;

  workDir = ./.;
  fileset = fileset.unions [
    ../../nix-meson-build-support
    ./nix-meson-build-support
    ../../.version
    ./.version
    ./widecharwidth
    ./meson.build
    ./meson.options
    ./linux/meson.build
    ./unix/meson.build
    ./windows/meson.build
    (fileset.fileFilter (file: file.hasExt "cc") ./.)
    (fileset.fileFilter (file: file.hasExt "hh") ./.)
  ];

  buildInputs = [
    brotli
    libblake3
    libsodium
    openssl
  ] ++ lib.optional stdenv.hostPlatform.isx86_64 libcpuid;

  propagatedBuildInputs = [
    boost
    libarchive
    nlohmann_json
  ];

  mesonFlags = [
    (lib.mesonEnable "cpuid" stdenv.hostPlatform.isx86_64)
  ];

  env = {
    # Needed for Meson to find Boost.
    # https://github.com/NixOS/nixpkgs/issues/86131.
    BOOST_INCLUDEDIR = "${lib.getDev boost}/include";
    BOOST_LIBRARYDIR = "${lib.getLib boost}/lib";
  };

  meta = {
    platforms = lib.platforms.unix ++ lib.platforms.windows;
  };

})<|MERGE_RESOLUTION|>--- conflicted
+++ resolved
@@ -6,10 +6,7 @@
   boost,
   brotli,
   libarchive,
-<<<<<<< HEAD
-=======
   libblake3,
->>>>>>> 9cb662df
   libcpuid,
   libsodium,
   nlohmann_json,
