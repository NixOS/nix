#include "posix-source-accessor.hh"
#include "source-path.hh"
#include "signals.hh"
#include "sync.hh"

#include <unordered_map>

namespace nix {

PosixSourceAccessor::PosixSourceAccessor(std::filesystem::path && root)
    : root(std::move(root))
{
    assert(root.empty() || root.is_absolute());
    displayPrefix = root.string();
}

PosixSourceAccessor::PosixSourceAccessor()
    : PosixSourceAccessor(std::filesystem::path {})
{ }

SourcePath PosixSourceAccessor::createAtRoot(const std::filesystem::path & path)
{
    std::filesystem::path path2 = absPath(path.string());
    return {
        make_ref<PosixSourceAccessor>(path2.root_path()),
        CanonPath { path2.relative_path().string() },
    };
}

std::filesystem::path PosixSourceAccessor::makeAbsPath(const CanonPath & path)
{
    return root.empty()
        ? (std::filesystem::path { path.abs() })
        : path.isRoot()
        ? /* Don't append a slash for the root of the accessor, since
             it can be a non-directory (e.g. in the case of `fetchTree
             { type = "file" }`). */
          root
        : root / path.rel();
}

void PosixSourceAccessor::readFile(
    const CanonPath & path,
    Sink & sink,
    std::function<void(uint64_t)> sizeCallback)
{
    assertNoSymlinks(path);

    auto ap = makeAbsPath(path);

    AutoCloseFD fd = toDescriptor(open(ap.string().c_str(), O_RDONLY
    #ifndef _WIN32
        | O_NOFOLLOW | O_CLOEXEC
    #endif
        ));
    if (!fd)
        throw SysError("opening file '%1%'", ap.string());

    struct stat st;
    if (fstat(fromDescriptorReadOnly(fd.get()), &st) == -1)
        throw SysError("statting file");

    sizeCallback(st.st_size);

    off_t left = st.st_size;

    std::array<unsigned char, 64 * 1024> buf;
    while (left) {
        checkInterrupt();
        ssize_t rd = read(fromDescriptorReadOnly(fd.get()), buf.data(), (size_t) std::min(left, (off_t) buf.size()));
        if (rd == -1) {
            if (errno != EINTR)
                throw SysError("reading from file '%s'", showPath(path));
        }
        else if (rd == 0)
            throw SysError("unexpected end-of-file reading '%s'", showPath(path));
        else {
            assert(rd <= left);
            sink({(char *) buf.data(), (size_t) rd});
            left -= rd;
        }
    }
}

bool PosixSourceAccessor::pathExists(const CanonPath & path)
{
    if (auto parent = path.parent()) assertNoSymlinks(*parent);
    return nix::pathExists(makeAbsPath(path).string());
}

std::optional<struct stat> PosixSourceAccessor::cachedLstat(const CanonPath & path)
{
    static std::array<SharedSync<std::unordered_map<Path, std::optional<struct stat>>>, 32> _cache;

    auto domain = std::hash<CanonPath>{}(path) % _cache.size();

    // Note: we convert std::filesystem::path to Path because the
    // former is not hashable on libc++.
    Path absPath = makeAbsPath(path).string();

    {
<<<<<<< HEAD
        auto cache(_cache[domain].read());
=======
        auto cache(_cache.readLock());
>>>>>>> 838b666a
        auto i = cache->find(absPath);
        if (i != cache->end()) return i->second;
    }

    auto st = nix::maybeLstat(absPath.c_str());

    auto cache(_cache[domain].lock());
    if (cache->size() >= 16384) cache->clear();
    cache->emplace(absPath, st);

    return st;
}

std::optional<SourceAccessor::Stat> PosixSourceAccessor::maybeLstat(const CanonPath & path)
{
    if (auto parent = path.parent()) assertNoSymlinks(*parent);
    auto st = cachedLstat(path);
    if (!st) return std::nullopt;
    mtime = std::max(mtime, st->st_mtime);
    return Stat {
        .type =
            S_ISREG(st->st_mode) ? tRegular :
            S_ISDIR(st->st_mode) ? tDirectory :
            S_ISLNK(st->st_mode) ? tSymlink :
            tMisc,
        .fileSize = S_ISREG(st->st_mode) ? std::optional<uint64_t>(st->st_size) : std::nullopt,
        .isExecutable = S_ISREG(st->st_mode) && st->st_mode & S_IXUSR,
    };
}

SourceAccessor::DirEntries PosixSourceAccessor::readDirectory(const CanonPath & path)
{
    assertNoSymlinks(path);
    DirEntries res;
    for (auto & entry : std::filesystem::directory_iterator{makeAbsPath(path)}) {
        checkInterrupt();
        auto type = [&]() -> std::optional<Type> {
            std::filesystem::file_type nativeType;
            try {
                nativeType = entry.symlink_status().type();
            } catch (std::filesystem::filesystem_error & e) {
                // We cannot always stat the child. (Ideally there is no
                // stat because the native directory entry has the type
                // already, but this isn't always the case.)
                if (e.code() == std::errc::permission_denied || e.code() == std::errc::operation_not_permitted)
                    return std::nullopt;
                else throw;
            }

            // cannot exhaustively enumerate because implementation-specific
            // additional file types are allowed.
#pragma GCC diagnostic push
#pragma GCC diagnostic ignored "-Wswitch-enum"
            switch (nativeType) {
            case std::filesystem::file_type::regular: return Type::tRegular; break;
            case std::filesystem::file_type::symlink: return Type::tSymlink; break;
            case std::filesystem::file_type::directory: return Type::tDirectory; break;
            default: return tMisc;
            }
#pragma GCC diagnostic pop
        }();
        res.emplace(entry.path().filename().string(), type);
    }
    return res;
}

std::string PosixSourceAccessor::readLink(const CanonPath & path)
{
    if (auto parent = path.parent()) assertNoSymlinks(*parent);
    return nix::readLink(makeAbsPath(path).string());
}

std::optional<std::filesystem::path> PosixSourceAccessor::getPhysicalPath(const CanonPath & path)
{
    return makeAbsPath(path);
}

void PosixSourceAccessor::assertNoSymlinks(CanonPath path)
{
    while (!path.isRoot()) {
        auto st = cachedLstat(path);
        if (st && S_ISLNK(st->st_mode))
            throw Error("path '%s' is a symlink", showPath(path));
        path.pop();
    }
}

ref<SourceAccessor> getFSSourceAccessor()
{
    static auto rootFS = make_ref<PosixSourceAccessor>();
    return rootFS;
}

ref<SourceAccessor> makeFSSourceAccessor(std::filesystem::path root)
{
    return make_ref<PosixSourceAccessor>(std::move(root));
}
}<|MERGE_RESOLUTION|>--- conflicted
+++ resolved
@@ -99,11 +99,7 @@
     Path absPath = makeAbsPath(path).string();
 
     {
-<<<<<<< HEAD
-        auto cache(_cache[domain].read());
-=======
-        auto cache(_cache.readLock());
->>>>>>> 838b666a
+        auto cache(_cache[domain].readLock());
         auto i = cache->find(absPath);
         if (i != cache->end()) return i->second;
     }
