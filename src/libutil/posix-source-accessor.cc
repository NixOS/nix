--- conflicted
+++ resolved
@@ -95,30 +95,16 @@
     // former is not hashable on libc++.
     Path absPath = makeAbsPath(path).string();
 
-<<<<<<< HEAD
     std::optional<Cache::mapped_type> res;
     cache.cvisit(absPath, [&](auto & x) { res.emplace(x.second); });
-    if (res) return *res;
+    if (res)
+        return *res;
 
     auto st = nix::maybeLstat(absPath.c_str());
 
-    if (cache.size() >= 16384) cache.clear();
+    if (cache.size() >= 16384)
+        cache.clear();
     cache.emplace(absPath, st);
-=======
-    {
-        auto cache(_cache.readLock());
-        auto i = cache->find(absPath);
-        if (i != cache->end())
-            return i->second;
-    }
-
-    auto st = nix::maybeLstat(absPath.c_str());
-
-    auto cache(_cache.lock());
-    if (cache->size() >= 16384)
-        cache->clear();
-    cache->emplace(absPath, st);
->>>>>>> 09fbe156
 
     return st;
 }
