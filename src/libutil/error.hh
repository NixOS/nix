#pragma once

#include "ref.hh"
#include "types.hh"
#include "fmt.hh"

#include <cstring>
#include <list>
#include <memory>
#include <map>
#include <optional>

#include <sys/types.h>
#include <sys/stat.h>
#include <fcntl.h>

/* Before 4.7, gcc's std::exception uses empty throw() specifiers for
 * its (virtual) destructor and what() in c++11 mode, in violation of spec
 */
#ifdef __GNUC__
#if __GNUC__ < 4 || (__GNUC__ == 4 && __GNUC_MINOR__ < 7)
#define EXCEPTION_NEEDS_THROW_SPEC
#endif
#endif

namespace nix {

/*

   This file defines two main structs/classes used in nix error handling.

   ErrorInfo provides a standard payload of error information, with conversion to string
   happening in the logger rather than at the call site.

   BaseError is the ancestor of nix specific exceptions (and Interrupted), and contains
   an ErrorInfo.

   ErrorInfo structs are sent to the logger as part of an exception, or directly with the
   logError or logWarning macros.

   See the error-demo.cc program for usage examples.

 */

typedef enum {
    lvlError = 0,
    lvlWarn,
    lvlInfo,
    lvlTalkative,
    lvlChatty,
    lvlDebug,
    lvlVomit
} Verbosity;

typedef enum {
    foFile,
    foStdin,
    foString
} FileOrigin;

// the lines of code surrounding an error.
struct LinesOfCode {
    std::optional<string> prevLineOfCode;
    std::optional<string> errLineOfCode;
    std::optional<string> nextLineOfCode;
};

// ErrPos indicates the location of an error in a nix file.
struct ErrPos {
    int line = 0;
    int column = 0;
    string file;
    FileOrigin origin;

    operator bool() const
    {
        return line != 0;
    }

    // convert from the Pos struct, found in libexpr.
    template <class P>
    ErrPos& operator=(const P &pos)
    {
        origin = pos.origin;
        line = pos.line;
        column = pos.column;
        // is file symbol null?
        if (pos.file.set())
            file = pos.file;
        else
            file = "";
        return *this;
    }

    template <class P>
    ErrPos(const P &p)
    {
        *this = p;
    }
};

struct Trace {
    std::optional<ErrPos> pos;
    hintformat hint;
};

struct ErrorInfo {
    Verbosity level;
    string name;
    string description;
    std::optional<hintformat> hint;
    std::optional<ErrPos> errPos;
    std::list<Trace> traces;

    static std::optional<string> programName;
};

std::ostream& showErrorInfo(std::ostream &out, const ErrorInfo &einfo, bool showTrace);

/* BaseError should generally not be caught, as it has Interrupted as
   a subclass. Catch Error instead. */
class BaseError : public std::exception
{
protected:
    mutable ErrorInfo err;

    mutable std::optional<string> what_;
    const string& calcWhat() const;

public:
    unsigned int status = 1; // exit status

    template<typename... Args>
    BaseError(unsigned int status, const Args & ... args)
        : err {.level = lvlError,
            .hint = hintfmt(args...)
            }
        , status(status)
    { }

    template<typename... Args>
    BaseError(const std::string & fs, const Args & ... args)
        : err {.level = lvlError,
            .hint = hintfmt(fs, args...)
            }
    { }

    BaseError(hintformat hint)
        : err {.level = lvlError,
            .hint = hint
            }
    { }

    BaseError(ErrorInfo && e)
        : err(std::move(e))
    { }

    BaseError(const ErrorInfo & e)
        : err(e)
    { }

    virtual const char* sname() const { return "BaseError"; }

#ifdef EXCEPTION_NEEDS_THROW_SPEC
    ~BaseError() throw () { };
    const char * what() const throw () { return calcWhat().c_str(); }
#else
    const char * what() const noexcept override { return calcWhat().c_str(); }
#endif

    const string & msg() const { return calcWhat(); }
    const ErrorInfo & info() { calcWhat(); return err; }

    template<typename... Args>
    BaseError & addTrace(std::optional<ErrPos> e, const string &fs, const Args & ... args)
    {
        return addTrace(e, hintfmt(fs, args...));
    }

    BaseError & addTrace(std::optional<ErrPos> e, hintformat hint);

    bool hasTrace() const { return !err.traces.empty(); }
};

#define MakeError(newClass, superClass) \
    class newClass : public superClass                  \
    {                                                   \
    public:                                             \
        using superClass::superClass;                   \
        virtual const char* sname() const override { return #newClass; } \
    }

MakeError(Error, BaseError);

class SysError : public Error
{
public:
    int errNo;

    template<typename... Args>
    SysError(const Args & ... args)
<<<<<<< HEAD
        : Error(""), errNo(errno)
=======
        : Error("")
>>>>>>> 2d2a10e7
    {
        auto hf = hintfmt(args...);
        err.hint = hintfmt("%1%: %2%", normaltxt(hf.str()), strerror(errNo));
    }

    virtual const char* sname() const override { return "SysError"; }
};

}<|MERGE_RESOLUTION|>--- conflicted
+++ resolved
@@ -199,12 +199,9 @@
 
     template<typename... Args>
     SysError(const Args & ... args)
-<<<<<<< HEAD
-        : Error(""), errNo(errno)
-=======
         : Error("")
->>>>>>> 2d2a10e7
-    {
+    {
+        errNo = errno;
         auto hf = hintfmt(args...);
         err.hint = hintfmt("%1%: %2%", normaltxt(hf.str()), strerror(errNo));
     }
