#include <cerrno>
#include <algorithm>
#include <vector>
#include <map>

#include <strings.h> // for strcasecmp

#include <sys/types.h>
#include <sys/stat.h>
#include <unistd.h>
#include <dirent.h>
#include <fcntl.h>

#include "archive.hh"
#include "util.hh"
#include "config.hh"

namespace nix {

struct ArchiveSettings : Config
{
    Setting<bool> useCaseHack{this,
        #if __APPLE__
            true,
        #else
            false,
        #endif
        "use-case-hack",
        "Whether to enable a Darwin-specific hack for dealing with file name collisions."};
    Setting<bool> preallocateContents{this, false, "preallocate-contents",
        "Whether to preallocate files when writing objects with known size."};
};

static ArchiveSettings archiveSettings;

static GlobalConfig::Register rArchiveSettings(&archiveSettings);

const std::string narVersionMagic1 = "nix-archive-1";

static std::string caseHackSuffix = "~nix~case~hack~";

PathFilter defaultPathFilter = [](const Path &) { return true; };


static void dumpContents(const Path & path, off_t size,
    Sink & sink)
{
    sink << "contents" << size;

    AutoCloseFD fd = open(path.c_str(), O_RDONLY | O_CLOEXEC);
    if (!fd) throw SysError("opening file '%1%'", path);

    std::vector<char> buf(65536);
    size_t left = size;

    while (left > 0) {
        auto n = std::min(left, buf.size());
        readFull(fd.get(), buf.data(), n);
        left -= n;
        sink({buf.data(), n});
    }

    writePadding(size, sink);
}


static void dump(const Path & path, Sink & sink, PathFilter & filter)
{
    checkInterrupt();

    auto st = lstat(path);

    sink << "(";

    if (S_ISREG(st.st_mode)) {
        sink << "type" << "regular";
        if (st.st_mode & S_IXUSR)
            sink << "executable" << "";
        dumpContents(path, st.st_size, sink);
    }

    else if (S_ISDIR(st.st_mode)) {
        sink << "type" << "directory";

        /* If we're on a case-insensitive system like macOS, undo
           the case hack applied by restorePath(). */
        std::map<std::string, std::string> unhacked;
        for (auto & i : readDirectory(path))
            if (archiveSettings.useCaseHack) {
                std::string name(i.name);
                size_t pos = i.name.find(caseHackSuffix);
                if (pos != std::string::npos) {
                    debug(format("removing case hack suffix from '%1%'") % (path + "/" + i.name));
                    name.erase(pos);
                }
                if (!unhacked.emplace(name, i.name).second)
                    throw Error("file name collision in between '%1%' and '%2%'",
                       (path + "/" + unhacked[name]),
                       (path + "/" + i.name));
            } else
                unhacked.emplace(i.name, i.name);

        for (auto & i : unhacked)
            if (filter(path + "/" + i.first)) {
                sink << "entry" << "(" << "name" << i.first << "node";
                dump(path + "/" + i.second, sink, filter);
                sink << ")";
            }
    }

    else if (S_ISLNK(st.st_mode))
        sink << "type" << "symlink" << "target" << readLink(path);

    else throw Error("file '%1%' has an unsupported type", path);

    sink << ")";
}


void dumpPath(const Path & path, Sink & sink, PathFilter & filter)
{
    sink << narVersionMagic1;
    dump(path, sink, filter);
}


void dumpString(std::string_view s, Sink & sink)
{
    sink << narVersionMagic1 << "(" << "type" << "regular" << "contents" << s << ")";
}


static SerialisationError badArchive(const std::string & s)
{
    return SerialisationError("bad archive: " + s);
}


#if 0
static void skipGeneric(Source & source)
{
    if (readString(source) == "(") {
        while (readString(source) != ")")
            skipGeneric(source);
    }
}
#endif


static void parseContents(ParseSink & sink, Source & source, const Path & path)
{
    uint64_t size = readLongLong(source);

    sink.preallocateContents(size);

    uint64_t left = size;
    std::vector<char> buf(65536);

    while (left) {
        checkInterrupt();
        auto n = buf.size();
        if ((uint64_t)n > left) n = left;
        source(buf.data(), n);
        sink.receiveContents({buf.data(), n});
        left -= n;
    }

    readPadding(size, source);
}


struct CaseInsensitiveCompare
{
    bool operator() (const std::string & a, const std::string & b) const
    {
        return strcasecmp(a.c_str(), b.c_str()) < 0;
    }
};


static void parse(ParseSink & sink, Source & source, const Path & path)
{
    std::string s;

    s = readString(source);
    if (s != "(") throw badArchive("expected open tag");

    enum { tpUnknown, tpRegular, tpDirectory, tpSymlink } type = tpUnknown;

    std::map<Path, int, CaseInsensitiveCompare> names;

    while (1) {
        checkInterrupt();

        s = readString(source);

        if (s == ")") {
            break;
        }

        else if (s == "type") {
            if (type != tpUnknown)
                throw badArchive("multiple type fields");
            std::string t = readString(source);

            if (t == "regular") {
                type = tpRegular;
                sink.createRegularFile(path);
            }

            else if (t == "directory") {
                sink.createDirectory(path);
                type = tpDirectory;
            }

            else if (t == "symlink") {
                type = tpSymlink;
            }

            else throw badArchive("unknown file type " + t);

        }

        else if (s == "contents" && type == tpRegular) {
            parseContents(sink, source, path);
        }

        else if (s == "executable" && type == tpRegular) {
            auto s = readString(source);
            if (s != "") throw badArchive("executable marker has non-empty value");
            sink.isExecutable();
        }

        else if (s == "entry" && type == tpDirectory) {
            std::string name, prevName;

            s = readString(source);
            if (s != "(") throw badArchive("expected open tag");

            while (1) {
                checkInterrupt();

                s = readString(source);

                if (s == ")") {
                    break;
                } else if (s == "name") {
                    name = readString(source);
                    if (name.empty() || name == "." || name == ".." || name.find('/') != std::string::npos || name.find((char) 0) != std::string::npos)
                        throw Error("NAR contains invalid file name '%1%'", name);
                    if (name <= prevName)
                        throw Error("NAR directory is not sorted");
                    prevName = name;
                    if (archiveSettings.useCaseHack) {
                        auto i = names.find(name);
                        if (i != names.end()) {
                            debug(format("case collision between '%1%' and '%2%'") % i->first % name);
                            name += caseHackSuffix;
                            name += std::to_string(++i->second);
                        } else
                            names[name] = 0;
                    }
                } else if (s == "node") {
                    if (name.empty()) throw badArchive("entry name missing");
                    parse(sink, source, path + "/" + name);
                } else
                    throw badArchive("unknown field " + s);
            }
        }

        else if (s == "target" && type == tpSymlink) {
            std::string target = readString(source);
            sink.createSymlink(path, target);
        }

        else
            throw badArchive("unknown field " + s);
    }
}


void parseDump(ParseSink & sink, Source & source)
{
    std::string version;
    try {
        version = readString(source, narVersionMagic1.size());
    } catch (SerialisationError & e) {
        /* This generally means the integer at the start couldn't be
           decoded.  Ignore and throw the exception below. */
    }
    if (version != narVersionMagic1)
        throw badArchive("input doesn't look like a Nix archive");
    parse(sink, source, "");
}


<<<<<<< HEAD
=======
struct RestoreSink : ParseSink
{
    Path dstPath;
    AutoCloseFD fd;

    void createDirectory(const Path & path) override
    {
        Path p = dstPath + path;
        if (mkdir(p.c_str(), 0777) == -1)
            throw SysError("creating directory '%1%'", p);
    };

    void createRegularFile(const Path & path) override
    {
        Path p = dstPath + path;
        fd = open(p.c_str(), O_CREAT | O_EXCL | O_WRONLY | O_CLOEXEC, 0666);
        if (!fd) throw SysError("creating file '%1%'", p);
    }

    void isExecutable() override
    {
        struct stat st;
        if (fstat(fd.get(), &st) == -1)
            throw SysError("fstat");
        if (fchmod(fd.get(), st.st_mode | (S_IXUSR | S_IXGRP | S_IXOTH)) == -1)
            throw SysError("fchmod");
    }

    void preallocateContents(uint64_t len) override
    {
        if (!archiveSettings.preallocateContents)
            return;

#if HAVE_POSIX_FALLOCATE
        if (len) {
            errno = posix_fallocate(fd.get(), 0, len);
            /* Note that EINVAL may indicate that the underlying
               filesystem doesn't support preallocation (e.g. on
               OpenSolaris).  Since preallocation is just an
               optimisation, ignore it. */
            if (errno && errno != EINVAL && errno != EOPNOTSUPP && errno != ENOSYS)
                throw SysError("preallocating file of %1% bytes", len);
        }
#endif
    }

    void receiveContents(std::string_view data) override
    {
        writeFull(fd.get(), data);
    }

    void createSymlink(const Path & path, const std::string & target) override
    {
        Path p = dstPath + path;
        nix::createSymlink(target, p);
    }
};


>>>>>>> 5e87f088
void restorePath(const Path & path, Source & source)
{
    RestoreSink sink;
    sink.dstPath = path;
    parseDump(sink, source);
}


void copyNAR(Source & source, Sink & sink)
{
    // FIXME: if 'source' is the output of dumpPath() followed by EOF,
    // we should just forward all data directly without parsing.

    ParseSink parseSink; /* null sink; just parse the NAR */

    TeeSource wrapper { source, sink };

    parseDump(parseSink, wrapper);
}


void copyPath(const Path & from, const Path & to)
{
    auto source = sinkToSource([&](Sink & sink) {
        dumpPath(from, sink);
    });
    restorePath(to, *source);
}


}<|MERGE_RESOLUTION|>--- conflicted
+++ resolved
@@ -294,68 +294,6 @@
 }
 
 
-<<<<<<< HEAD
-=======
-struct RestoreSink : ParseSink
-{
-    Path dstPath;
-    AutoCloseFD fd;
-
-    void createDirectory(const Path & path) override
-    {
-        Path p = dstPath + path;
-        if (mkdir(p.c_str(), 0777) == -1)
-            throw SysError("creating directory '%1%'", p);
-    };
-
-    void createRegularFile(const Path & path) override
-    {
-        Path p = dstPath + path;
-        fd = open(p.c_str(), O_CREAT | O_EXCL | O_WRONLY | O_CLOEXEC, 0666);
-        if (!fd) throw SysError("creating file '%1%'", p);
-    }
-
-    void isExecutable() override
-    {
-        struct stat st;
-        if (fstat(fd.get(), &st) == -1)
-            throw SysError("fstat");
-        if (fchmod(fd.get(), st.st_mode | (S_IXUSR | S_IXGRP | S_IXOTH)) == -1)
-            throw SysError("fchmod");
-    }
-
-    void preallocateContents(uint64_t len) override
-    {
-        if (!archiveSettings.preallocateContents)
-            return;
-
-#if HAVE_POSIX_FALLOCATE
-        if (len) {
-            errno = posix_fallocate(fd.get(), 0, len);
-            /* Note that EINVAL may indicate that the underlying
-               filesystem doesn't support preallocation (e.g. on
-               OpenSolaris).  Since preallocation is just an
-               optimisation, ignore it. */
-            if (errno && errno != EINVAL && errno != EOPNOTSUPP && errno != ENOSYS)
-                throw SysError("preallocating file of %1% bytes", len);
-        }
-#endif
-    }
-
-    void receiveContents(std::string_view data) override
-    {
-        writeFull(fd.get(), data);
-    }
-
-    void createSymlink(const Path & path, const std::string & target) override
-    {
-        Path p = dstPath + path;
-        nix::createSymlink(target, p);
-    }
-};
-
-
->>>>>>> 5e87f088
 void restorePath(const Path & path, Source & source)
 {
     RestoreSink sink;
