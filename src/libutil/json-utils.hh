--- conflicted
+++ resolved
@@ -88,11 +88,7 @@
             "null is already in use for underlying type's JSON");
         t = json.is_null()
             ? std::nullopt
-<<<<<<< HEAD
             : std::make_optional(json.template get<T>());
-=======
-            : std::make_optional(std::template get<T>(json));
->>>>>>> 1ebce284
     }
 
     /**
@@ -103,13 +99,8 @@
         static_assert(
             nix::json_avoids_null<T>::value,
             "null is already in use for underlying type's JSON");
-<<<<<<< HEAD
-        if (t.has_value())
+        if (t)
             json = *t;
-=======
-        if (t)
-            json = * t;
->>>>>>> 1ebce284
         else
             json = nullptr;
     }
