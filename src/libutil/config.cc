#include "config.hh"
#include "args.hh"
#include "abstract-setting-to-json.hh"
#include "experimental-features.hh"
#include "util.hh"
#include "file-system.hh"

#include "config-impl.hh"

#include <nlohmann/json.hpp>

namespace nix {

Config::Config(StringMap initials)
    : AbstractConfig(std::move(initials))
{ }

bool Config::set(const std::string & name, const std::string & value)
{
    bool append = false;
    auto i = _settings.find(name);
    if (i == _settings.end()) {
        if (hasPrefix(name, "extra-")) {
            i = _settings.find(std::string(name, 6));
            if (i == _settings.end() || !i->second.setting->isAppendable())
                return false;
            append = true;
        } else
            return false;
    }
    i->second.setting->set(value, append);
    i->second.setting->overridden = true;
    return true;
}

void Config::addSetting(AbstractSetting * setting)
{
    _settings.emplace(setting->name, Config::SettingData{false, setting});
    for (const auto & alias : setting->aliases)
        _settings.emplace(alias, Config::SettingData{true, setting});

    bool set = false;

    if (auto i = unknownSettings.find(setting->name); i != unknownSettings.end()) {
        setting->set(std::move(i->second));
        setting->overridden = true;
        unknownSettings.erase(i);
        set = true;
    }

    for (auto & alias : setting->aliases) {
        if (auto i = unknownSettings.find(alias); i != unknownSettings.end()) {
            if (set)
                warn("setting '%s' is set, but it's an alias of '%s' which is also set",
                    alias, setting->name);
            else {
                setting->set(std::move(i->second));
                setting->overridden = true;
                unknownSettings.erase(i);
                set = true;
            }
        }
    }
}

AbstractConfig::AbstractConfig(StringMap initials)
    : unknownSettings(std::move(initials))
{ }

void AbstractConfig::warnUnknownSettings()
{
    for (const auto & s : unknownSettings)
        warn("unknown setting '%s'", s.first);
}

void AbstractConfig::reapplyUnknownSettings()
{
    auto unknownSettings2 = std::move(unknownSettings);
    unknownSettings = {};
    for (auto & s : unknownSettings2)
        set(s.first, s.second);
}

void Config::getSettings(std::map<std::string, SettingInfo> & res, bool overriddenOnly)
{
    for (const auto & opt : _settings)
        if (!opt.second.isAlias && (!overriddenOnly || opt.second.setting->overridden))
            res.emplace(opt.first, SettingInfo{opt.second.setting->to_string(), opt.second.setting->description});
}


static void applyConfigInner(const std::string & contents, const std::string & path, std::vector<std::pair<std::string, std::string>> & parsedContents) {
    unsigned int pos = 0;

    while (pos < contents.size()) {
        std::string line;
        while (pos < contents.size() && contents[pos] != '\n')
            line += contents[pos++];
        pos++;

        if (auto hash = line.find('#'); hash != line.npos)
            line = std::string(line, 0, hash);

        auto tokens = tokenizeString<std::vector<std::string>>(line);
        if (tokens.empty()) continue;

        if (tokens.size() < 2)
            throw UsageError("illegal configuration line '%1%' in '%2%'", line, path);

        auto include = false;
        auto ignoreMissing = false;
        if (tokens[0] == "include")
            include = true;
        else if (tokens[0] == "!include") {
            include = true;
            ignoreMissing = true;
        }

        if (include) {
            if (tokens.size() != 2)
                throw UsageError("illegal configuration line '%1%' in '%2%'", line, path);
            auto p = absPath(tokens[1], dirOf(path));
            if (pathExists(p)) {
                try {
                    std::string includedContents = readFile(path);
                    applyConfigInner(includedContents, p, parsedContents);
                } catch (SysError &) {
                    // TODO: Do we actually want to ignore this? Or is it better to fail?
                }
            } else if (!ignoreMissing) {
                throw Error("file '%1%' included from '%2%' not found", p, path);
            }
            continue;
        }

        if (tokens[1] != "=")
            throw UsageError("illegal configuration line '%1%' in '%2%'", line, path);

        std::string name = std::move(tokens[0]);

        auto i = tokens.begin();
        advance(i, 2);

        parsedContents.push_back({
            std::move(name),
            concatStringsSep(" ", Strings(i, tokens.end())),
        });
    };
}

void AbstractConfig::applyConfig(const std::string & contents, const std::string & path) {
    std::vector<std::pair<std::string, std::string>> parsedContents;

    applyConfigInner(contents, path, parsedContents);

    // First apply experimental-feature related settings
    for (const auto & [name, value] : parsedContents)
        if (name == "experimental-features" || name == "extra-experimental-features")
            set(name, value);

    // Then apply other settings
    for (const auto & [name, value] : parsedContents)
        if (name != "experimental-features" && name != "extra-experimental-features")
            set(name, value);
}

void Config::resetOverridden()
{
    for (auto & s : _settings)
        s.second.setting->overridden = false;
}

nlohmann::json Config::toJSON()
{
    auto res = nlohmann::json::object();
    for (const auto & s : _settings)
        if (!s.second.isAlias)
            res.emplace(s.first, s.second.setting->toJSON());
    return res;
}

std::string Config::toKeyValue()
{
    std::string res;
    for (const auto & s : _settings)
        if (s.second.isAlias)
            res += fmt("%s = %s\n", s.first, s.second.setting->to_string());
    return res;
}

void Config::convertToArgs(Args & args, const std::string & category)
{
    for (auto & s : _settings) {
        if (!s.second.isAlias)
            s.second.setting->convertToArg(args, category);
    }
}

AbstractSetting::AbstractSetting(
    const std::string & name,
    const std::string & description,
    const std::set<std::string> & aliases,
    std::optional<ExperimentalFeature> experimentalFeature)
    : name(name)
    , description(stripIndentation(description))
    , aliases(aliases)
    , experimentalFeature(std::move(experimentalFeature))
{
}

AbstractSetting::~AbstractSetting()
{
    // Check against a gcc miscompilation causing our constructor
    // not to run (https://gcc.gnu.org/bugzilla/show_bug.cgi?id=80431).
    assert(created == 123);
}

nlohmann::json AbstractSetting::toJSON()
{
    return nlohmann::json(toJSONObject());
}

std::map<std::string, nlohmann::json> AbstractSetting::toJSONObject() const
{
    std::map<std::string, nlohmann::json> obj;
    obj.emplace("description", description);
    obj.emplace("aliases", aliases);
    if (experimentalFeature)
        obj.emplace("experimentalFeature", *experimentalFeature);
    else
        obj.emplace("experimentalFeature", nullptr);
    return obj;
}

void AbstractSetting::convertToArg(Args & args, const std::string & category)
{
}


bool AbstractSetting::isOverridden() const { return overridden; }

template<> std::string BaseSetting<std::string>::parse(const std::string & str) const
{
    return str;
}

template<> std::string BaseSetting<std::string>::to_string() const
{
    return value;
}

template<> std::optional<std::string> BaseSetting<std::optional<std::string>>::parse(const std::string & str) const
{
<<<<<<< HEAD
    static_assert(std::is_integral<T>::value, "Integer required.");
    value = string2IntWithUnitPrefix<T>(str);
=======
    if (str == "")
        return std::nullopt;
    else
        return { str };
>>>>>>> 8e865f3a
}

template<> std::string BaseSetting<std::optional<std::string>>::to_string() const
{
    return value ? *value : "";
}

template<> bool BaseSetting<bool>::parse(const std::string & str) const
{
    if (str == "true" || str == "yes" || str == "1")
        return true;
    else if (str == "false" || str == "no" || str == "0")
        return false;
    else
        throw UsageError("Boolean setting '%s' has invalid value '%s'", name, str);
}

template<> std::string BaseSetting<bool>::to_string() const
{
    return value ? "true" : "false";
}

template<> void BaseSetting<bool>::convertToArg(Args & args, const std::string & category)
{
    args.addFlag({
        .longName = name,
        .description = fmt("Enable the `%s` setting.", name),
        .category = category,
        .handler = {[this] { override(true); }},
        .experimentalFeature = experimentalFeature,
    });
    args.addFlag({
        .longName = "no-" + name,
        .description = fmt("Disable the `%s` setting.", name),
        .category = category,
        .handler = {[this] { override(false); }},
        .experimentalFeature = experimentalFeature,
    });
}

template<> Strings BaseSetting<Strings>::parse(const std::string & str) const
{
    return tokenizeString<Strings>(str);
}

template<> void BaseSetting<Strings>::appendOrSet(Strings newValue, bool append)
{
    if (!append) value.clear();
    value.insert(value.end(), std::make_move_iterator(newValue.begin()),
                              std::make_move_iterator(newValue.end()));
}

template<> std::string BaseSetting<Strings>::to_string() const
{
    return concatStringsSep(" ", value);
}

template<> StringSet BaseSetting<StringSet>::parse(const std::string & str) const
{
    return tokenizeString<StringSet>(str);
}

template<> void BaseSetting<StringSet>::appendOrSet(StringSet newValue, bool append)
{
    if (!append) value.clear();
    value.insert(std::make_move_iterator(newValue.begin()), std::make_move_iterator(newValue.end()));
}

template<> std::string BaseSetting<StringSet>::to_string() const
{
    return concatStringsSep(" ", value);
}

template<> std::set<ExperimentalFeature> BaseSetting<std::set<ExperimentalFeature>>::parse(const std::string & str) const
{
    std::set<ExperimentalFeature> res;
    for (auto & s : tokenizeString<StringSet>(str)) {
        if (auto thisXpFeature = parseExperimentalFeature(s); thisXpFeature) {
            res.insert(thisXpFeature.value());
            if (thisXpFeature.value() == Xp::Flakes)
                res.insert(Xp::FetchTree);
        } else
            warn("unknown experimental feature '%s'", s);
    }
    return res;
}

template<> void BaseSetting<std::set<ExperimentalFeature>>::appendOrSet(std::set<ExperimentalFeature> newValue, bool append)
{
    if (!append) value.clear();
    value.insert(std::make_move_iterator(newValue.begin()), std::make_move_iterator(newValue.end()));
}

template<> std::string BaseSetting<std::set<ExperimentalFeature>>::to_string() const
{
    StringSet stringifiedXpFeatures;
    for (const auto & feature : value)
        stringifiedXpFeatures.insert(std::string(showExperimentalFeature(feature)));
    return concatStringsSep(" ", stringifiedXpFeatures);
}

template<> StringMap BaseSetting<StringMap>::parse(const std::string & str) const
{
    StringMap res;
    for (const auto & s : tokenizeString<Strings>(str)) {
        if (auto eq = s.find_first_of('='); s.npos != eq)
            res.emplace(std::string(s, 0, eq), std::string(s, eq + 1));
        // else ignored
    }
    return res;
}

template<> void BaseSetting<StringMap>::appendOrSet(StringMap newValue, bool append)
{
    if (!append) value.clear();
    value.insert(std::make_move_iterator(newValue.begin()), std::make_move_iterator(newValue.end()));
}

template<> std::string BaseSetting<StringMap>::to_string() const
{
    return std::transform_reduce(value.cbegin(), value.cend(), std::string{},
        [](const auto & l, const auto  &r) { return l + " " + r; },
        [](const auto & kvpair){ return kvpair.first + "=" + kvpair.second; });
}

template class BaseSetting<int>;
template class BaseSetting<unsigned int>;
template class BaseSetting<long>;
template class BaseSetting<unsigned long>;
template class BaseSetting<long long>;
template class BaseSetting<unsigned long long>;
template class BaseSetting<bool>;
template class BaseSetting<std::string>;
template class BaseSetting<Strings>;
template class BaseSetting<StringSet>;
template class BaseSetting<StringMap>;
template class BaseSetting<std::set<ExperimentalFeature>>;

static Path parsePath(const AbstractSetting & s, const std::string & str)
{
    if (str == "")
        throw UsageError("setting '%s' is a path and paths cannot be empty", s.name);
    else
        return canonPath(str);
}

PathSetting::PathSetting(Config * options,
    const Path & def,
    const std::string & name,
    const std::string & description,
    const std::set<std::string> & aliases)
    : BaseSetting<Path>(def, true, name, description, aliases)
{
    options->addSetting(this);
}

Path PathSetting::parse(const std::string & str) const
{
    return parsePath(*this, str);
}


OptionalPathSetting::OptionalPathSetting(Config * options,
    const std::optional<Path> & def,
    const std::string & name,
    const std::string & description,
    const std::set<std::string> & aliases)
    : BaseSetting<std::optional<Path>>(def, true, name, description, aliases)
{
    options->addSetting(this);
}


std::optional<Path> OptionalPathSetting::parse(const std::string & str) const
{
    if (str == "")
        return std::nullopt;
    else
        return parsePath(*this, str);
}

void OptionalPathSetting::operator =(const std::optional<Path> & v)
{
    this->assign(v);
}

bool GlobalConfig::set(const std::string & name, const std::string & value)
{
    for (auto & config : *configRegistrations)
        if (config->set(name, value)) return true;

    unknownSettings.emplace(name, value);

    return false;
}

void GlobalConfig::getSettings(std::map<std::string, SettingInfo> & res, bool overriddenOnly)
{
    for (auto & config : *configRegistrations)
        config->getSettings(res, overriddenOnly);
}

void GlobalConfig::resetOverridden()
{
    for (auto & config : *configRegistrations)
        config->resetOverridden();
}

nlohmann::json GlobalConfig::toJSON()
{
    auto res = nlohmann::json::object();
    for (const auto & config : *configRegistrations)
        res.update(config->toJSON());
    return res;
}

std::string GlobalConfig::toKeyValue()
{
    std::string res;
    std::map<std::string, Config::SettingInfo> settings;
    globalConfig.getSettings(settings);
    for (const auto & s : settings)
        res += fmt("%s = %s\n", s.first, s.second.value);
    return res;
}

void GlobalConfig::convertToArgs(Args & args, const std::string & category)
{
    for (auto & config : *configRegistrations)
        config->convertToArgs(args, category);
}

GlobalConfig globalConfig;

GlobalConfig::ConfigRegistrations * GlobalConfig::configRegistrations;

GlobalConfig::Register::Register(Config * config)
{
    if (!configRegistrations)
        configRegistrations = new ConfigRegistrations;
    configRegistrations->emplace_back(config);
}

ExperimentalFeatureSettings experimentalFeatureSettings;

static GlobalConfig::Register rSettings(&experimentalFeatureSettings);

bool ExperimentalFeatureSettings::isEnabled(const ExperimentalFeature & feature) const
{
    auto & f = experimentalFeatures.get();
    return std::find(f.begin(), f.end(), feature) != f.end();
}

void ExperimentalFeatureSettings::require(const ExperimentalFeature & feature) const
{
    if (!isEnabled(feature))
        throw MissingExperimentalFeature(feature);
}

bool ExperimentalFeatureSettings::isEnabled(const std::optional<ExperimentalFeature> & feature) const
{
    return !feature || isEnabled(*feature);
}

void ExperimentalFeatureSettings::require(const std::optional<ExperimentalFeature> & feature) const
{
    if (feature) require(*feature);
}

}<|MERGE_RESOLUTION|>--- conflicted
+++ resolved
@@ -251,15 +251,10 @@
 
 template<> std::optional<std::string> BaseSetting<std::optional<std::string>>::parse(const std::string & str) const
 {
-<<<<<<< HEAD
-    static_assert(std::is_integral<T>::value, "Integer required.");
-    value = string2IntWithUnitPrefix<T>(str);
-=======
     if (str == "")
         return std::nullopt;
     else
         return { str };
->>>>>>> 8e865f3a
 }
 
 template<> std::string BaseSetting<std::optional<std::string>>::to_string() const
