--- conflicted
+++ resolved
@@ -11,44 +11,28 @@
         // values taken from: https://tools.ietf.org/html/rfc1321
         auto s1 = "";
         auto hash = hashString(HashType::MD5, s1);
-<<<<<<< HEAD
-        ASSERT_EQ(hash.to_string(Base::Base16), "md5:d41d8cd98f00b204e9800998ecf8427e");
-=======
         ASSERT_EQ(hash.to_string(Base::Base16, true), "md5:d41d8cd98f00b204e9800998ecf8427e");
->>>>>>> 40526fbe
     }
 
     TEST(hashString, testKnownMD5Hashes2) {
         // values taken from: https://tools.ietf.org/html/rfc1321
         auto s2 = "abc";
         auto hash = hashString(HashType::MD5, s2);
-<<<<<<< HEAD
-        ASSERT_EQ(hash.to_string(Base::Base16), "md5:900150983cd24fb0d6963f7d28e17f72");
-=======
         ASSERT_EQ(hash.to_string(Base::Base16, true), "md5:900150983cd24fb0d6963f7d28e17f72");
->>>>>>> 40526fbe
     }
 
     TEST(hashString, testKnownSHA1Hashes1) {
         // values taken from: https://tools.ietf.org/html/rfc3174
         auto s = "abc";
         auto hash = hashString(HashType::SHA1, s);
-<<<<<<< HEAD
-        ASSERT_EQ(hash.to_string(Base::Base16),"sha1:a9993e364706816aba3e25717850c26c9cd0d89d");
-=======
         ASSERT_EQ(hash.to_string(Base::Base16, true),"sha1:a9993e364706816aba3e25717850c26c9cd0d89d");
->>>>>>> 40526fbe
     }
 
     TEST(hashString, testKnownSHA1Hashes2) {
         // values taken from: https://tools.ietf.org/html/rfc3174
         auto s = "abcdbcdecdefdefgefghfghighijhijkijkljklmklmnlmnomnopnopq";
         auto hash = hashString(HashType::SHA1, s);
-<<<<<<< HEAD
-        ASSERT_EQ(hash.to_string(Base::Base16),"sha1:84983e441c3bd26ebaae4aa1f95129e5e54670f1");
-=======
         ASSERT_EQ(hash.to_string(Base::Base16, true),"sha1:84983e441c3bd26ebaae4aa1f95129e5e54670f1");
->>>>>>> 40526fbe
     }
 
     TEST(hashString, testKnownSHA256Hashes1) {
@@ -56,11 +40,7 @@
         auto s = "abc";
 
         auto hash = hashString(HashType::SHA256, s);
-<<<<<<< HEAD
-        ASSERT_EQ(hash.to_string(Base::Base16),
-=======
         ASSERT_EQ(hash.to_string(Base::Base16, true),
->>>>>>> 40526fbe
                 "sha256:ba7816bf8f01cfea414140de5dae2223b00361a396177a9cb410ff61f20015ad");
     }
 
@@ -68,11 +48,7 @@
         // values taken from: https://tools.ietf.org/html/rfc4634
         auto s = "abcdbcdecdefdefgefghfghighijhijkijkljklmklmnlmnomnopnopq";
         auto hash = hashString(HashType::SHA256, s);
-<<<<<<< HEAD
-        ASSERT_EQ(hash.to_string(Base::Base16),
-=======
         ASSERT_EQ(hash.to_string(Base::Base16, true),
->>>>>>> 40526fbe
                 "sha256:248d6a61d20638b8e5c026930c3e6039a33ce45964ff2167f6ecedd419db06c1");
     }
 
@@ -80,11 +56,7 @@
         // values taken from: https://tools.ietf.org/html/rfc4634
         auto s = "abc";
         auto hash = hashString(HashType::SHA512, s);
-<<<<<<< HEAD
-        ASSERT_EQ(hash.to_string(Base::Base16),
-=======
         ASSERT_EQ(hash.to_string(Base::Base16, true),
->>>>>>> 40526fbe
                 "sha512:ddaf35a193617abacc417349ae20413112e6fa4e89a9"
                 "7ea20a9eeee64b55d39a2192992a274fc1a836ba3c23a3feebbd"
                 "454d4423643ce80e2a9ac94fa54ca49f");
@@ -95,21 +67,9 @@
         auto s = "abcdefghbcdefghicdefghijdefghijkefghijklfghijklmghijklmnhijklmnoijklmnopjklmnopqklmnopqrlmnopqrsmnopqrstnopqrstu";
 
         auto hash = hashString(HashType::SHA512, s);
-<<<<<<< HEAD
-        ASSERT_EQ(hash.to_string(Base::Base16),
-=======
         ASSERT_EQ(hash.to_string(Base::Base16, true),
->>>>>>> 40526fbe
                 "sha512:8e959b75dae313da8cf4f72814fc143f8f7779c6eb9f7fa1"
                 "7299aeadb6889018501d289e4900f7e4331b99dec4b5433a"
                 "c7d329eeb6dd26545e96e55b874be909");
     }
-<<<<<<< HEAD
-=======
-
-    TEST(hashString, hashingWithUnknownAlgoExits) {
-        auto s = "unknown";
-        ASSERT_DEATH(hashString(HashType::Unknown, s), "");
-    }
->>>>>>> 40526fbe
 }