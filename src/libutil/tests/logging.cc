#include "logging.hh"
#include "nixexpr.hh"
#include "util.hh"
#include <fstream>

#include <gtest/gtest.h>

namespace nix {

    /* ----------------------------------------------------------------------------
     * logEI
     * --------------------------------------------------------------------------*/

    TEST(logEI, catpuresBasicProperties) {

        MakeError(TestError, Error);
        ErrorInfo::programName = std::optional("error-unit-test");

        try {
            throw TestError("an error for testing purposes");
        } catch (Error &e) {
            testing::internal::CaptureStderr();
            logger->logEI(e.info());
            auto str = testing::internal::GetCapturedStderr();

            ASSERT_STREQ(str.c_str(),"\x1B[31;1merror:\x1B[0m\x1B[34;1m --- TestError --- error-unit-test\x1B[0m\nan error for testing purposes\n");
        }
    }

    TEST(logEI, appendingHintsToPreviousError) {

        MakeError(TestError, Error);
        ErrorInfo::programName = std::optional("error-unit-test");

        try {
            auto e = Error("initial error");
            throw TestError(e.info());
        } catch (Error &e) {
            ErrorInfo ei = e.info();
            ei.hint = hintfmt("%s; subsequent error message.", normaltxt(e.info().hint ? e.info().hint->str() : ""));

            testing::internal::CaptureStderr();
            logger->logEI(ei);
            auto str = testing::internal::GetCapturedStderr();

            ASSERT_STREQ(str.c_str(), "\x1B[31;1merror:\x1B[0m\x1B[34;1m --- TestError --- error-unit-test\x1B[0m\ninitial error; subsequent error message.\n");
        }

    }

    TEST(logEI, picksUpSysErrorExitCode) {

        MakeError(TestError, Error);
        ErrorInfo::programName = std::optional("error-unit-test");

        try {
            auto x = readFile(-1);
        }
        catch (SysError &e) {
            testing::internal::CaptureStderr();
            logError(e.info());
            auto str = testing::internal::GetCapturedStderr();

            ASSERT_STREQ(str.c_str(), "\x1B[31;1merror:\x1B[0m\x1B[34;1m --- SysError --- error-unit-test\x1B[0m\nstatting file: \x1B[33;1mBad file descriptor\x1B[0m\n");
        }
    }

    TEST(logEI, loggingErrorOnInfoLevel) {
        testing::internal::CaptureStderr();

        logger->logEI({ .level = lvlInfo,
                        .name = "Info name",
                        .description = "Info description",
            });

        auto str = testing::internal::GetCapturedStderr();
        ASSERT_STREQ(str.c_str(), "\x1B[32;1minfo:\x1B[0m\x1B[34;1m --- Info name --- error-unit-test\x1B[0m\nInfo description\n");
    }

    TEST(logEI, loggingErrorOnTalkativeLevel) {
        verbosity = lvlTalkative;

        testing::internal::CaptureStderr();

        logger->logEI({ .level = lvlTalkative,
                        .name = "Talkative name",
                        .description = "Talkative description",
            });

        auto str = testing::internal::GetCapturedStderr();
        ASSERT_STREQ(str.c_str(), "\x1B[32;1mtalk:\x1B[0m\x1B[34;1m --- Talkative name --- error-unit-test\x1B[0m\nTalkative description\n");
    }

    TEST(logEI, loggingErrorOnChattyLevel) {
        verbosity = lvlChatty;

        testing::internal::CaptureStderr();

        logger->logEI({ .level = lvlChatty,
                        .name = "Chatty name",
                        .description = "Talkative description",
            });

        auto str = testing::internal::GetCapturedStderr();
        ASSERT_STREQ(str.c_str(), "\x1B[32;1mchat:\x1B[0m\x1B[34;1m --- Chatty name --- error-unit-test\x1B[0m\nTalkative description\n");
    }

    TEST(logEI, loggingErrorOnDebugLevel) {
        verbosity = lvlDebug;

        testing::internal::CaptureStderr();

        logger->logEI({ .level = lvlDebug,
                        .name = "Debug name",
                        .description = "Debug description",
            });

        auto str = testing::internal::GetCapturedStderr();
        ASSERT_STREQ(str.c_str(), "\x1B[33;1mdebug:\x1B[0m\x1B[34;1m --- Debug name --- error-unit-test\x1B[0m\nDebug description\n");
    }

    TEST(logEI, loggingErrorOnVomitLevel) {
        verbosity = lvlVomit;

        testing::internal::CaptureStderr();

        logger->logEI({ .level = lvlVomit,
                        .name = "Vomit name",
                        .description = "Vomit description",
            });

        auto str = testing::internal::GetCapturedStderr();
        ASSERT_STREQ(str.c_str(), "\x1B[32;1mvomit:\x1B[0m\x1B[34;1m --- Vomit name --- error-unit-test\x1B[0m\nVomit description\n");
    }

    /* ----------------------------------------------------------------------------
     * logError
     * --------------------------------------------------------------------------*/


    TEST(logError, logErrorWithoutHintOrCode) {
        testing::internal::CaptureStderr();

        logError({
                .name = "name",
                .description = "error description",
            });

        auto str = testing::internal::GetCapturedStderr();
        ASSERT_STREQ(str.c_str(), "\x1B[31;1merror:\x1B[0m\x1B[34;1m --- name --- error-unit-test\x1B[0m\nerror description\n");
    }

    TEST(logError, logErrorWithPreviousAndNextLinesOfCode) {
        SymbolTable testTable;
        auto problem_file = testTable.create("myfile.nix");

        testing::internal::CaptureStderr();

        logError({
                .name = "error name",
                .description = "error with code lines",
                .hint = hintfmt("this hint has %1% templated %2%!!",
                    "yellow",
                    "values"),
                .nixCode = NixCode {
<<<<<<< HEAD
                .errPos = Pos(foFile, problem_file, 40, 13),
                .prevLineOfCode = "previous line of code",
                .errLineOfCode = "this is the problem line of code",
                .nextLineOfCode = "next line of code",
=======
                    .errPos = Pos(problem_file, 40, 13),
                    .prevLineOfCode = "previous line of code",
                    .errLineOfCode = "this is the problem line of code",
                    .nextLineOfCode = "next line of code",
>>>>>>> 015e1c21
                }});


        auto str = testing::internal::GetCapturedStderr();
        ASSERT_STREQ(str.c_str(), "\x1B[31;1merror:\x1B[0m\x1B[34;1m --- error name --- error-unit-test\x1B[0m\nin file: \x1B[34;1mmyfile.nix (40:13)\x1B[0m\n\nerror with code lines\n\n    39| previous line of code\n    40| this is the problem line of code\n      |             \x1B[31;1m^\x1B[0m\n    41| next line of code\n\nthis hint has \x1B[33;1myellow\x1B[0m templated \x1B[33;1mvalues\x1B[0m!!\n");
    }

    TEST(logError, logErrorWithoutLinesOfCode) {
        SymbolTable testTable;
        auto problem_file = testTable.create("myfile.nix");
        testing::internal::CaptureStderr();

        logError({
                .name = "error name",
                .description = "error without any code lines.",
                .hint = hintfmt("this hint has %1% templated %2%!!",
                    "yellow",
                    "values"),
                .nixCode = NixCode {
<<<<<<< HEAD
                .errPos = Pos(foFile, problem_file, 40, 13)
=======
                    .errPos = Pos(problem_file, 40, 13)
>>>>>>> 015e1c21
                }});

        auto str = testing::internal::GetCapturedStderr();
        ASSERT_STREQ(str.c_str(), "\x1B[31;1merror:\x1B[0m\x1B[34;1m --- error name --- error-unit-test\x1B[0m\nin file: \x1B[34;1mmyfile.nix (40:13)\x1B[0m\n\nerror without any code lines.\n\nthis hint has \x1B[33;1myellow\x1B[0m templated \x1B[33;1mvalues\x1B[0m!!\n");
    }

    TEST(logError, logErrorWithOnlyHintAndName) {
        SymbolTable testTable;
        auto problem_file = testTable.create("myfile.nix");
        testing::internal::CaptureStderr();

        logError({
                .name = "error name",
                .hint = hintfmt("hint %1%", "only"),
                .nixCode = NixCode {
<<<<<<< HEAD
                .errPos = Pos(foFile, problem_file, 40, 13)
=======
                    .errPos = Pos(problem_file, 40, 13)
>>>>>>> 015e1c21
                }});

        auto str = testing::internal::GetCapturedStderr();
        ASSERT_STREQ(str.c_str(), "\x1B[31;1merror:\x1B[0m\x1B[34;1m --- error name --- error-unit-test\x1B[0m\nin file: \x1B[34;1mmyfile.nix (40:13)\x1B[0m\n\nhint \x1B[33;1monly\x1B[0m\n");

    }

    /* ----------------------------------------------------------------------------
     * logWarning
     * --------------------------------------------------------------------------*/

    TEST(logWarning, logWarningWithNameDescriptionAndHint) {
        testing::internal::CaptureStderr();

        logWarning({
                .name = "name",
                .description = "error description",
                .hint = hintfmt("there was a %1%", "warning"),
            });

        auto str = testing::internal::GetCapturedStderr();
        ASSERT_STREQ(str.c_str(), "\x1B[33;1mwarning:\x1B[0m\x1B[34;1m --- name --- error-unit-test\x1B[0m\nerror description\n\nthere was a \x1B[33;1mwarning\x1B[0m\n");
    }

    TEST(logWarning, logWarningWithFileLineNumAndCode) {

        SymbolTable testTable;
        auto problem_file = testTable.create("myfile.nix");

        testing::internal::CaptureStderr();

        logWarning({
                .name = "warning name",
                .description = "warning description",
                .hint = hintfmt("this hint has %1% templated %2%!!",
                    "yellow",
                    "values"),
                .nixCode = NixCode {
<<<<<<< HEAD
                .errPos = Pos(foFile, problem_file, 40, 13),
                .prevLineOfCode = std::nullopt,
                .errLineOfCode = "this is the problem line of code",
                .nextLineOfCode = std::nullopt
=======
                    .errPos = Pos(problem_file, 40, 13),
                    .prevLineOfCode = std::nullopt,
                    .errLineOfCode = "this is the problem line of code",
                    .nextLineOfCode = std::nullopt
>>>>>>> 015e1c21
                }});


        auto str = testing::internal::GetCapturedStderr();
        ASSERT_STREQ(str.c_str(), "\x1B[33;1mwarning:\x1B[0m\x1B[34;1m --- warning name --- error-unit-test\x1B[0m\nin file: \x1B[34;1mmyfile.nix (40:13)\x1B[0m\n\nwarning description\n\n    40| this is the problem line of code\n      |             \x1B[31;1m^\x1B[0m\n\nthis hint has \x1B[33;1myellow\x1B[0m templated \x1B[33;1mvalues\x1B[0m!!\n");
    }

    /* ----------------------------------------------------------------------------
     * hintfmt
     * --------------------------------------------------------------------------*/

    TEST(hintfmt, percentStringWithoutArgs) {

        const char *teststr = "this is 100%s correct!";

        ASSERT_STREQ(
            hintfmt(teststr).str().c_str(),
            teststr);

    }

    TEST(hintfmt, fmtToHintfmt) {

        ASSERT_STREQ(
            hintfmt(fmt("the color of this this text is %1%", "not yellow")).str().c_str(),
            "the color of this this text is not yellow");

    }

    TEST(hintfmt, tooFewArguments) {

        ASSERT_STREQ(
            hintfmt("only one arg %1% %2%", "fulfilled").str().c_str(),
            "only one arg " ANSI_YELLOW "fulfilled" ANSI_NORMAL " ");

    }

    TEST(hintfmt, tooManyArguments) {

        ASSERT_STREQ(
            hintfmt("what about this %1% %2%", "%3%", "one", "two").str().c_str(),
            "what about this " ANSI_YELLOW "%3%" ANSI_NORMAL " " ANSI_YELLOW "one" ANSI_NORMAL);

    }
}<|MERGE_RESOLUTION|>--- conflicted
+++ resolved
@@ -163,17 +163,10 @@
                     "yellow",
                     "values"),
                 .nixCode = NixCode {
-<<<<<<< HEAD
-                .errPos = Pos(foFile, problem_file, 40, 13),
-                .prevLineOfCode = "previous line of code",
-                .errLineOfCode = "this is the problem line of code",
-                .nextLineOfCode = "next line of code",
-=======
                     .errPos = Pos(problem_file, 40, 13),
                     .prevLineOfCode = "previous line of code",
                     .errLineOfCode = "this is the problem line of code",
                     .nextLineOfCode = "next line of code",
->>>>>>> 015e1c21
                 }});
 
 
@@ -193,11 +186,7 @@
                     "yellow",
                     "values"),
                 .nixCode = NixCode {
-<<<<<<< HEAD
-                .errPos = Pos(foFile, problem_file, 40, 13)
-=======
                     .errPos = Pos(problem_file, 40, 13)
->>>>>>> 015e1c21
                 }});
 
         auto str = testing::internal::GetCapturedStderr();
@@ -213,11 +202,7 @@
                 .name = "error name",
                 .hint = hintfmt("hint %1%", "only"),
                 .nixCode = NixCode {
-<<<<<<< HEAD
-                .errPos = Pos(foFile, problem_file, 40, 13)
-=======
                     .errPos = Pos(problem_file, 40, 13)
->>>>>>> 015e1c21
                 }});
 
         auto str = testing::internal::GetCapturedStderr();
@@ -256,17 +241,10 @@
                     "yellow",
                     "values"),
                 .nixCode = NixCode {
-<<<<<<< HEAD
-                .errPos = Pos(foFile, problem_file, 40, 13),
-                .prevLineOfCode = std::nullopt,
-                .errLineOfCode = "this is the problem line of code",
-                .nextLineOfCode = std::nullopt
-=======
                     .errPos = Pos(problem_file, 40, 13),
                     .prevLineOfCode = std::nullopt,
                     .errLineOfCode = "this is the problem line of code",
                     .nextLineOfCode = std::nullopt
->>>>>>> 015e1c21
                 }});
 
 
