#pragma once

#include <memory>

#include "types.hh"
#include "util.hh"

namespace boost::context { struct stack_context; }

namespace nix {


/* Abstract destination of binary data. */
struct Sink
{
    virtual ~Sink() { }
    virtual void operator () (std::string_view data) = 0;
    virtual bool good() { return true; }
};

/* Just throws away data. */
struct NullSink : Sink
{
    void operator () (std::string_view data) override
    { }
};

/* A buffered abstract sink. Warning: a BufferedSink should not be
   used from multiple threads concurrently. */
struct BufferedSink : virtual Sink
{
    size_t bufSize, bufPos;
    std::unique_ptr<char[]> buffer;

    BufferedSink(size_t bufSize = 32 * 1024)
        : bufSize(bufSize), bufPos(0), buffer(nullptr) { }

    void operator () (std::string_view data) override;

    void flush();

    virtual void write(std::string_view data) = 0;
};


/* Abstract source of binary data. */
struct Source
{
    virtual ~Source() { }

    /* Store exactly ‘len’ bytes in the buffer pointed to by ‘data’.
       It blocks until all the requested data is available, or throws
       an error if it is not going to be available.   */
<<<<<<< HEAD
    void operator () (unsigned char * data, size_t len);
    void operator () (std::basic_string_view<unsigned char> & data);
=======
    void operator () (char * data, size_t len);
>>>>>>> 26a0c665

    /* Store up to ‘len’ in the buffer pointed to by ‘data’, and
       return the number of bytes stored.  It blocks until at least
       one byte is available. */
    virtual size_t read(char * data, size_t len) = 0;

    virtual bool good() { return true; }

    void drainInto(Sink & sink);

    std::string drain();
};


/* A buffered abstract source. Warning: a BufferedSource should not be
   used from multiple threads concurrently. */
struct BufferedSource : Source
{
    size_t bufSize, bufPosIn, bufPosOut;
    std::unique_ptr<char[]> buffer;

    BufferedSource(size_t bufSize = 32 * 1024)
        : bufSize(bufSize), bufPosIn(0), bufPosOut(0), buffer(nullptr) { }

    size_t read(char * data, size_t len) override;

    bool hasData();

protected:
    /* Underlying read call, to be overridden. */
    virtual size_t readUnbuffered(char * data, size_t len) = 0;
};


/* A sink that writes data to a file descriptor. */
struct FdSink : BufferedSink
{
    int fd;
    bool warn = false;
    size_t written = 0;

    FdSink() : fd(-1) { }
    FdSink(int fd) : fd(fd) { }
    FdSink(FdSink&&) = default;

    FdSink& operator=(FdSink && s)
    {
        flush();
        fd = s.fd;
        s.fd = -1;
        warn = s.warn;
        written = s.written;
        return *this;
    }

    ~FdSink();

    void write(std::string_view data) override;

    bool good() override;

private:
    bool _good = true;
};


/* A source that reads data from a file descriptor. */
struct FdSource : BufferedSource
{
    int fd;
    size_t read = 0;

    FdSource() : fd(-1) { }
    FdSource(int fd) : fd(fd) { }
    FdSource(FdSource&&) = default;

    FdSource& operator=(FdSource && s)
    {
        fd = s.fd;
        s.fd = -1;
        read = s.read;
        return *this;
    }

    bool good() override;
protected:
    size_t readUnbuffered(char * data, size_t len) override;
private:
    bool _good = true;
};


/* A sink that writes data to a string. */
struct StringSink : Sink
{
    ref<std::string> s;
    StringSink() : s(make_ref<std::string>()) { };
    explicit StringSink(const size_t reservedSize) : s(make_ref<std::string>()) {
      s->reserve(reservedSize);
    };
    StringSink(ref<std::string> s) : s(s) { };
    void operator () (std::string_view data) override;
};


/* A source that reads data from a string. */
struct StringSource : Source
{
    const string & s;
    size_t pos;
    StringSource(const string & _s) : s(_s), pos(0) { }
    size_t read(char * data, size_t len) override;
};


/* A sink that writes all incoming data to two other sinks. */
struct TeeSink : Sink
{
    Sink & sink1, & sink2;
    TeeSink(Sink & sink1, Sink & sink2) : sink1(sink1), sink2(sink2) { }
    virtual void operator () (std::string_view data)
    {
        sink1(data);
        sink2(data);
    }
};


/* Adapter class of a Source that saves all data read to a sink. */
struct TeeSource : Source
{
    Source & orig;
    Sink & sink;
    TeeSource(Source & orig, Sink & sink)
        : orig(orig), sink(sink) { }
    size_t read(char * data, size_t len)
    {
        size_t n = orig.read(data, len);
        sink({data, n});
        return n;
    }
};


/* A reader that consumes the original Source until 'size'. */
struct SizedSource : Source
{
    Source & orig;
    size_t remain;
    SizedSource(Source & orig, size_t size)
        : orig(orig), remain(size) { }
    size_t read(char * data, size_t len)
    {
        if (this->remain <= 0) {
            throw EndOfFile("sized: unexpected end-of-file");
        }
        len = std::min(len, this->remain);
        size_t n = this->orig.read(data, len);
        this->remain -= n;
        return n;
    }

    /* Consume the original source until no remain data is left to consume. */
    size_t drainAll()
    {
        std::vector<char> buf(8192);
        size_t sum = 0;
        while (this->remain > 0) {
            size_t n = read(buf.data(), buf.size());
            sum += n;
        }
        return sum;
    }
};

/* A sink that that just counts the number of bytes given to it */
struct LengthSink : Sink
{
    uint64_t length = 0;

    void operator () (std::string_view data) override
    {
        length += data.size();
    }
};

/* Convert a function into a sink. */
struct LambdaSink : Sink
{
    typedef std::function<void(std::string_view data)> lambda_t;

    lambda_t lambda;

    LambdaSink(const lambda_t & lambda) : lambda(lambda) { }

    void operator () (std::string_view data) override
    {
        lambda(data);
    }
};


/* Convert a function into a source. */
struct LambdaSource : Source
{
    typedef std::function<size_t(char *, size_t)> lambda_t;

    lambda_t lambda;

    LambdaSource(const lambda_t & lambda) : lambda(lambda) { }

    size_t read(char * data, size_t len) override
    {
        return lambda(data, len);
    }
};

/* Chain two sources together so after the first is exhausted, the second is
   used */
struct ChainSource : Source
{
    Source & source1, & source2;
    bool useSecond = false;
    ChainSource(Source & s1, Source & s2)
        : source1(s1), source2(s2)
    { }

    size_t read(char * data, size_t len) override;
};


/* Convert a function that feeds data into a Sink into a Source. The
   Source executes the function as a coroutine. */
std::unique_ptr<Source> sinkToSource(
    std::function<void(Sink &)> fun,
    std::function<void()> eof = []() {
        throw EndOfFile("coroutine has finished");
    });


void writePadding(size_t len, Sink & sink);
void writeString(std::string_view s, Sink & sink);

inline Sink & operator << (Sink & sink, uint64_t n)
{
    unsigned char buf[8];
    buf[0] = n & 0xff;
    buf[1] = (n >> 8) & 0xff;
    buf[2] = (n >> 16) & 0xff;
    buf[3] = (n >> 24) & 0xff;
    buf[4] = (n >> 32) & 0xff;
    buf[5] = (n >> 40) & 0xff;
    buf[6] = (n >> 48) & 0xff;
    buf[7] = (unsigned char) (n >> 56) & 0xff;
    sink({(char *) buf, sizeof(buf)});
    return sink;
}

Sink & operator << (Sink & sink, const string & s);
Sink & operator << (Sink & sink, const Strings & s);
Sink & operator << (Sink & sink, const StringSet & s);
Sink & operator << (Sink & in, const Error & ex);


MakeError(SerialisationError, Error);


template<typename T>
T readNum(Source & source)
{
    unsigned char buf[8];
    source((char *) buf, sizeof(buf));

    uint64_t n =
        ((uint64_t) buf[0]) |
        ((uint64_t) buf[1] << 8) |
        ((uint64_t) buf[2] << 16) |
        ((uint64_t) buf[3] << 24) |
        ((uint64_t) buf[4] << 32) |
        ((uint64_t) buf[5] << 40) |
        ((uint64_t) buf[6] << 48) |
        ((uint64_t) buf[7] << 56);

    if (n > (uint64_t)std::numeric_limits<T>::max())
        throw SerialisationError("serialised integer %d is too large for type '%s'", n, typeid(T).name());

    return (T) n;
}


inline unsigned int readInt(Source & source)
{
    return readNum<unsigned int>(source);
}


inline uint64_t readLongLong(Source & source)
{
    return readNum<uint64_t>(source);
}


void readPadding(size_t len, Source & source);
size_t readString(char * buf, size_t max, Source & source);
string readString(Source & source, size_t max = std::numeric_limits<size_t>::max());
template<class T> T readStrings(Source & source);

Source & operator >> (Source & in, string & s);

template<typename T>
Source & operator >> (Source & in, T & n)
{
    n = readNum<T>(in);
    return in;
}

template<typename T>
Source & operator >> (Source & in, bool & b)
{
    b = readNum<uint64_t>(in);
    return in;
}

Error readError(Source & source);


/* An adapter that converts a std::basic_istream into a source. */
struct StreamToSourceAdapter : Source
{
    std::shared_ptr<std::basic_istream<char>> istream;

    StreamToSourceAdapter(std::shared_ptr<std::basic_istream<char>> istream)
        : istream(istream)
    { }

    size_t read(char * data, size_t len) override
    {
        if (!istream->read(data, len)) {
            if (istream->eof()) {
                if (istream->gcount() == 0)
                    throw EndOfFile("end of file");
            } else
                throw Error("I/O error in StreamToSourceAdapter");
        }
        return istream->gcount();
    }
};


/* A source that reads a distinct format of concatenated chunks back into its
   logical form, in order to guarantee a known state to the original stream,
   even in the event of errors.

   Use with FramedSink, which also allows the logical stream to be terminated
   in the event of an exception.
*/
struct FramedSource : Source
{
    Source & from;
    bool eof = false;
    std::vector<char> pending;
    size_t pos = 0;

    FramedSource(Source & from) : from(from)
    { }

    ~FramedSource()
    {
        if (!eof) {
            while (true) {
                auto n = readInt(from);
                if (!n) break;
                std::vector<char> data(n);
                from(data.data(), n);
            }
        }
    }

    size_t read(char * data, size_t len) override
    {
        if (eof) throw EndOfFile("reached end of FramedSource");

        if (pos >= pending.size()) {
            size_t len = readInt(from);
            if (!len) {
                eof = true;
                return 0;
            }
            pending = std::vector<char>(len);
            pos = 0;
            from(pending.data(), len);
        }

        auto n = std::min(len, pending.size() - pos);
        memcpy(data, pending.data() + pos, n);
        pos += n;
        return n;
    }
};

/* Write as chunks in the format expected by FramedSource.

   The exception_ptr reference can be used to terminate the stream when you
   detect that an error has occurred on the remote end.
*/
struct FramedSink : nix::BufferedSink
{
    BufferedSink & to;
    std::exception_ptr & ex;

    FramedSink(BufferedSink & to, std::exception_ptr & ex) : to(to), ex(ex)
    { }

    ~FramedSink()
    {
        try {
            to << 0;
            to.flush();
        } catch (...) {
            ignoreException();
        }
    }

    void write(std::string_view data) override
    {
        /* Don't send more data if the remote has
            encountered an error. */
        if (ex) {
            auto ex2 = ex;
            ex = nullptr;
            std::rethrow_exception(ex2);
        }
        to << data.size();
        to(data);
    };
};

/* Stack allocation strategy for sinkToSource.
   Mutable to avoid a boehm gc dependency in libutil.

   boost::context doesn't provide a virtual class, so we define our own.
 */
struct StackAllocator {
    virtual boost::context::stack_context allocate() = 0;
    virtual void deallocate(boost::context::stack_context sctx) = 0;

    /* The stack allocator to use in sinkToSource and potentially elsewhere.
       It is reassigned by the initGC() method in libexpr. */
    static StackAllocator *defaultAllocator;
};

}<|MERGE_RESOLUTION|>--- conflicted
+++ resolved
@@ -51,12 +51,8 @@
     /* Store exactly ‘len’ bytes in the buffer pointed to by ‘data’.
        It blocks until all the requested data is available, or throws
        an error if it is not going to be available.   */
-<<<<<<< HEAD
-    void operator () (unsigned char * data, size_t len);
-    void operator () (std::basic_string_view<unsigned char> & data);
-=======
     void operator () (char * data, size_t len);
->>>>>>> 26a0c665
+    void operator () (std::string_view data);
 
     /* Store up to ‘len’ in the buffer pointed to by ‘data’, and
        return the number of bytes stored.  It blocks until at least
