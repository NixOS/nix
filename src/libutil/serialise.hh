--- conflicted
+++ resolved
@@ -233,14 +233,10 @@
     }
 };
 
-<<<<<<< HEAD
-
-/* A reader that consumes the original Source until 'size'. */
-=======
+
 /**
  * A reader that consumes the original Source until 'size'.
  */
->>>>>>> 91baf7f1
 struct SizedSource : Source
 {
     Source & orig;
