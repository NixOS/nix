#include "user-env.hh"
#include "util.hh"
#include "derivations.hh"
#include "store-api.hh"
#include "path-with-outputs.hh"
#include "local-fs-store.hh"
#include "globals.hh"
#include "shared.hh"
#include "eval.hh"
#include "eval-inline.hh"
#include "profiles.hh"


namespace nix {


DrvInfos queryInstalled(EvalState & state, const Path & userEnv)
{
    DrvInfos elems;
    if (pathExists(userEnv + "/manifest.json"))
        throw Error("profile '%s' is incompatible with 'nix-env'; please use 'nix profile' instead", userEnv);
    Path manifestFile = userEnv + "/manifest.nix";
    if (pathExists(manifestFile)) {
        Value v;
        state.evalFile(manifestFile, v);
        Bindings & bindings(*state.allocBindings(0));
        getDerivations(state, v, "", bindings, elems, false);
    }
    return elems;
}


bool createUserEnv(EvalState & state, DrvInfos & elems,
    const Path & profile, bool keepDerivations,
    const std::string & lockToken)
{
    /* Build the components in the user environment, if they don't
       exist already. */
    std::vector<StorePathWithOutputs> drvsToBuild;
    for (auto & i : elems)
        if (auto drvPath = i.queryDrvPath())
            drvsToBuild.push_back({*drvPath});

    debug(format("building user environment dependencies"));
    state.store->buildPaths(
        toDerivedPaths(drvsToBuild),
        state.repair ? bmRepair : bmNormal);

    /* Construct the whole top level derivation. */
    StorePathSet references;
    Value manifest;
    state.mkList(manifest, elems.size());
    size_t n = 0;
    for (auto & i : elems) {
        /* Create a pseudo-derivation containing the name, system,
           output paths, and optionally the derivation path, as well
           as the meta attributes. */
        std::optional<StorePath> drvPath = keepDerivations ? i.queryDrvPath() : std::nullopt;
        DrvInfo::Outputs outputs = i.queryOutputs(true);
        StringSet metaNames = i.queryMetaNames();

        auto attrs = state.buildBindings(7 + outputs.size());

        attrs.alloc(state.sType).mkString("derivation");
        attrs.alloc(state.sName).mkString(i.queryName());
        auto system = i.querySystem();
        if (!system.empty())
            attrs.alloc(state.sSystem).mkString(system);
        attrs.alloc(state.sOutPath).mkString(state.store->printStorePath(i.queryOutPath()));
        if (drvPath)
            attrs.alloc(state.sDrvPath).mkString(state.store->printStorePath(*drvPath));

        // Copy each output meant for installation.
        auto & vOutputs = attrs.alloc(state.sOutputs);
        state.mkList(vOutputs, outputs.size());
        for (const auto & [m, j] : enumerate(outputs)) {
            (vOutputs.listElems()[m] = state.allocValue())->mkString(j.first);
            auto outputAttrs = state.buildBindings(2);
            outputAttrs.alloc(state.sOutPath).mkString(state.store->printStorePath(j.second));
            attrs.alloc(j.first).mkAttrs(outputAttrs);

            /* This is only necessary when installing store paths, e.g.,
               `nix-env -i /nix/store/abcd...-foo'. */
<<<<<<< HEAD
            state.store->addTempRoot(state.store->parseStorePath(j.second));
            auto path = state.store->parseStorePath(j.second);
            state.store->ensurePath(path);
=======
            state.store->addTempRoot(j.second);
            state.store->ensurePath(j.second);
>>>>>>> 8ba08959

            references.insert(j.second);
        }

        // Copy the meta attributes.
        auto meta = state.buildBindings(metaNames.size());
        for (auto & j : metaNames) {
            Value * v = i.queryMeta(j);
            if (!v) continue;
            meta.insert(state.symbols.create(j), v);
        }

        attrs.alloc(state.sMeta).mkAttrs(meta);

        (manifest.listElems()[n++] = state.allocValue())->mkAttrs(attrs);

        if (drvPath) references.insert(*drvPath);
    }

    /* Also write a copy of the list of user environment elements to
       the store; we need it for future modifications of the
       environment. */
    auto manifestFile = state.store->addTextToStore("env-manifest.nix",
        fmt("%s", manifest), references);

    /* Get the environment builder expression. */
    Value envBuilder;
    state.eval(state.parseExprFromString(
        #include "buildenv.nix.gen.hh"
            , "/"), envBuilder);

    /* Construct a Nix expression that calls the user environment
       builder with the manifest as argument. */
    auto attrs = state.buildBindings(3);
    attrs.alloc("manifest").mkString(
        state.store->printStorePath(manifestFile),
        {state.store->printStorePath(manifestFile)});
    attrs.insert(state.symbols.create("derivations"), &manifest);
    Value args;
    args.mkAttrs(attrs);

    Value topLevel;
    topLevel.mkApp(&envBuilder, &args);

    /* Evaluate it. */
    debug("evaluating user environment builder");
    state.forceValue(topLevel, [&]() { return topLevel.determinePos(noPos); });
    PathSet context;
    Attr & aDrvPath(*topLevel.attrs->find(state.sDrvPath));
    auto topLevelDrv = state.coerceToStorePath(*aDrvPath.pos, *aDrvPath.value, context);
    Attr & aOutPath(*topLevel.attrs->find(state.sOutPath));
    auto topLevelOut = state.coerceToStorePath(*aOutPath.pos, *aOutPath.value, context);

    /* Realise the resulting store expression. */
    debug("building user environment");
    std::vector<StorePathWithOutputs> topLevelDrvs;
    topLevelDrvs.push_back({topLevelDrv});
    state.store->buildPaths(
        toDerivedPaths(topLevelDrvs),
        state.repair ? bmRepair : bmNormal);

    /* Switch the current user environment to the output path. */
    auto store2 = state.store.dynamic_pointer_cast<LocalFSStore>();

    if (store2) {
        PathLocks lock;
        lockProfile(lock, profile);

        Path lockTokenCur = optimisticLockProfile(profile);
        if (lockToken != lockTokenCur) {
            printInfo("profile '%1%' changed while we were busy; restarting", profile);
            return false;
        }

        debug(format("switching to new user environment"));
        Path generation = createGeneration(ref<LocalFSStore>(store2), profile, topLevelOut);
        switchLink(profile, generation);
    }

    return true;
}


}<|MERGE_RESOLUTION|>--- conflicted
+++ resolved
@@ -81,14 +81,8 @@
 
             /* This is only necessary when installing store paths, e.g.,
                `nix-env -i /nix/store/abcd...-foo'. */
-<<<<<<< HEAD
-            state.store->addTempRoot(state.store->parseStorePath(j.second));
-            auto path = state.store->parseStorePath(j.second);
-            state.store->ensurePath(path);
-=======
             state.store->addTempRoot(j.second);
             state.store->ensurePath(j.second);
->>>>>>> 8ba08959
 
             references.insert(j.second);
         }
