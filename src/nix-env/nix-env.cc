#include "attr-path.hh"
#include "common-eval-args.hh"
#include "derivations.hh"
#include "eval.hh"
#include "get-drvs.hh"
#include "globals.hh"
#include "names.hh"
#include "profiles.hh"
#include "path-with-outputs.hh"
#include "shared.hh"
#include "store-api.hh"
#include "local-fs-store.hh"
#include "user-env.hh"
#include "util.hh"
#include "json.hh"
#include "value-to-json.hh"
#include "xml-writer.hh"
#include "legacy.hh"

#include <cerrno>
#include <ctime>
#include <algorithm>
#include <iostream>
#include <sstream>

#include <sys/types.h>
#include <sys/stat.h>
#include <unistd.h>

using namespace nix;
using std::cout;


typedef enum {
    srcNixExprDrvs,
    srcNixExprs,
    srcStorePaths,
    srcProfile,
    srcAttrPath,
    srcUnknown
} InstallSourceType;


struct InstallSourceInfo
{
    InstallSourceType type;
    Path nixExprPath; /* for srcNixExprDrvs, srcNixExprs */
    Path profile; /* for srcProfile */
    string systemFilter; /* for srcNixExprDrvs */
    Bindings * autoArgs;
};


struct Globals
{
    InstallSourceInfo instSource;
    Path profile;
    std::shared_ptr<EvalState> state;
    bool dryRun;
    bool preserveInstalled;
    bool removeAll;
    string forceName;
    bool prebuiltOnly;
};


typedef void (* Operation) (Globals & globals,
    Strings opFlags, Strings opArgs);


static string needArg(Strings::iterator & i,
    Strings & args, const string & arg)
{
    if (i == args.end()) throw UsageError("'%1%' requires an argument", arg);
    return *i++;
}


static bool parseInstallSourceOptions(Globals & globals,
    Strings::iterator & i, Strings & args, const string & arg)
{
    if (arg == "--from-expression" || arg == "-E")
        globals.instSource.type = srcNixExprs;
    else if (arg == "--from-profile") {
        globals.instSource.type = srcProfile;
        globals.instSource.profile = needArg(i, args, arg);
    }
    else if (arg == "--attr" || arg == "-A")
        globals.instSource.type = srcAttrPath;
    else return false;
    return true;
}


static bool isNixExpr(const Path & path, struct stat & st)
{
    return S_ISREG(st.st_mode) || (S_ISDIR(st.st_mode) && pathExists(path + "/default.nix"));
}


static void getAllExprs(EvalState & state,
    const Path & path, StringSet & attrs, Value & v)
{
    StringSet namesSorted;
    for (auto & i : readDirectory(path)) namesSorted.insert(i.name);

    for (auto & i : namesSorted) {
        /* Ignore the manifest.nix used by profiles.  This is
           necessary to prevent it from showing up in channels (which
           are implemented using profiles). */
        if (i == "manifest.nix") continue;

        Path path2 = path + "/" + i;

        struct stat st;
        if (stat(path2.c_str(), &st) == -1)
            continue; // ignore dangling symlinks in ~/.nix-defexpr

        if (isNixExpr(path2, st) && (!S_ISREG(st.st_mode) || hasSuffix(path2, ".nix"))) {
            /* Strip off the `.nix' filename suffix (if applicable),
               otherwise the attribute cannot be selected with the
               `-A' option.  Useful if you want to stick a Nix
               expression directly in ~/.nix-defexpr. */
            string attrName = i;
            if (hasSuffix(attrName, ".nix"))
                attrName = string(attrName, 0, attrName.size() - 4);
            if (!attrs.insert(attrName).second) {
                printError("warning: name collision in input Nix expressions, skipping '%1%'", path2);
                continue;
            }
            /* Load the expression on demand. */
            Value & vFun = state.getBuiltin("import");
            Value & vArg(*state.allocValue());
            mkString(vArg, path2);
            if (v.attrs->size() == v.attrs->capacity())
                throw Error("too many Nix expressions in directory '%1%'", path);
            mkApp(*state.allocAttr(v, state.symbols.create(attrName)), vFun, vArg);
        }
        else if (S_ISDIR(st.st_mode))
            /* `path2' is a directory (with no default.nix in it);
               recurse into it. */
            getAllExprs(state, path2, attrs, v);
    }
}



static void loadSourceExpr(EvalState & state, const Path & path, Value & v)
{
    struct stat st;
    if (stat(path.c_str(), &st) == -1)
        throw SysError("getting information about '%1%'", path);

    if (isNixExpr(path, st))
        state.evalFile(path, v);

    /* The path is a directory.  Put the Nix expressions in the
       directory in a set, with the file name of each expression as
       the attribute name.  Recurse into subdirectories (but keep the
       set flat, not nested, to make it easier for a user to have a
       ~/.nix-defexpr directory that includes some system-wide
       directory). */
    else if (S_ISDIR(st.st_mode)) {
        state.mkAttrs(v, 1024);
        state.mkList(*state.allocAttr(v, state.symbols.create("_combineChannels")), 0);
        StringSet attrs;
        getAllExprs(state, path, attrs, v);
        v.attrs->sort();
    }

    else throw Error("path '%s' is not a directory or a Nix expression", path);
}


static void loadDerivations(EvalState & state, Path nixExprPath,
    string systemFilter, Bindings & autoArgs,
    const string & pathPrefix, DrvInfos & elems)
{
    Value vRoot;
    loadSourceExpr(state, nixExprPath, vRoot);

    Value & v(*findAlongAttrPath(state, pathPrefix, autoArgs, vRoot).first);

    getDerivations(state, v, pathPrefix, autoArgs, elems, true);

    /* Filter out all derivations not applicable to the current
       system. */
    for (DrvInfos::iterator i = elems.begin(), j; i != elems.end(); i = j) {
        j = i; j++;
        if (systemFilter != "*" && i->querySystem() != systemFilter)
            elems.erase(i);
    }
}


static long getPriority(EvalState & state, DrvInfo & drv)
{
    return drv.queryMetaInt("priority", 0);
}


static long comparePriorities(EvalState & state, DrvInfo & drv1, DrvInfo & drv2)
{
    return getPriority(state, drv2) - getPriority(state, drv1);
}


// FIXME: this function is rather slow since it checks a single path
// at a time.
static bool isPrebuilt(EvalState & state, DrvInfo & elem)
{
    auto path = state.store->parseStorePath(elem.queryOutPath());
    if (state.store->isValidPath(path)) return true;
    return state.store->querySubstitutablePaths({path}).count(path);
}


static void checkSelectorUse(DrvNames & selectors)
{
    /* Check that all selectors have been used. */
    for (auto & i : selectors)
        if (i.hits == 0 && i.fullName != "*")
            throw Error("selector '%1%' matches no derivations", i.fullName);
}


static DrvInfos filterBySelector(EvalState & state, const DrvInfos & allElems,
    const Strings & args, bool newestOnly)
{
    DrvNames selectors = drvNamesFromArgs(args);
    if (selectors.empty())
        selectors.emplace_back("*");

    DrvInfos elems;
    set<unsigned int> done;

    for (auto & i : selectors) {
        typedef list<std::pair<DrvInfo, unsigned int> > Matches;
        Matches matches;
        unsigned int n = 0;
        for (DrvInfos::const_iterator j = allElems.begin();
             j != allElems.end(); ++j, ++n)
        {
            DrvName drvName(j->queryName());
            if (i.matches(drvName)) {
                i.hits++;
                matches.push_back(std::pair<DrvInfo, unsigned int>(*j, n));
            }
        }

        /* If `newestOnly', if a selector matches multiple derivations
           with the same name, pick the one matching the current
           system.  If there are still multiple derivations, pick the
           one with the highest priority.  If there are still multiple
           derivations, pick the one with the highest version.
           Finally, if there are still multiple derivations,
           arbitrarily pick the first one. */
        if (newestOnly) {

            /* Map from package names to derivations. */
            typedef map<string, std::pair<DrvInfo, unsigned int> > Newest;
            Newest newest;
            StringSet multiple;

            for (auto & j : matches) {
                DrvName drvName(j.first.queryName());
                long d = 1;

                Newest::iterator k = newest.find(drvName.name);

                if (k != newest.end()) {
                    d = j.first.querySystem() == k->second.first.querySystem() ? 0 :
                        j.first.querySystem() == settings.thisSystem ? 1 :
                        k->second.first.querySystem() == settings.thisSystem ? -1 : 0;
                    if (d == 0)
                        d = comparePriorities(state, j.first, k->second.first);
                    if (d == 0)
                        d = compareVersions(drvName.version, DrvName(k->second.first.queryName()).version);
                }

                if (d > 0) {
                    newest.erase(drvName.name);
                    newest.insert(Newest::value_type(drvName.name, j));
                    multiple.erase(j.first.queryName());
                } else if (d == 0) {
                    multiple.insert(j.first.queryName());
                }
            }

            matches.clear();
            for (auto & j : newest) {
                if (multiple.find(j.second.first.queryName()) != multiple.end())
                    printInfo(
                        "warning: there are multiple derivations named '%1%'; using the first one",
                        j.second.first.queryName());
                matches.push_back(j.second);
            }
        }

        /* Insert only those elements in the final list that we
           haven't inserted before. */
        for (auto & j : matches)
            if (done.insert(j.second).second)
                elems.push_back(j.first);
    }

    checkSelectorUse(selectors);

    return elems;
}


static bool isPath(const string & s)
{
    return s.find('/') != string::npos;
}


static void queryInstSources(EvalState & state,
    InstallSourceInfo & instSource, const Strings & args,
    DrvInfos & elems, bool newestOnly)
{
    InstallSourceType type = instSource.type;
    if (type == srcUnknown && args.size() > 0 && isPath(args.front()))
        type = srcStorePaths;

    switch (type) {

        /* Get the available user environment elements from the
           derivations specified in a Nix expression, including only
           those with names matching any of the names in `args'. */
        case srcUnknown:
        case srcNixExprDrvs: {

            /* Load the derivations from the (default or specified)
               Nix expression. */
            DrvInfos allElems;
            loadDerivations(state, instSource.nixExprPath,
                instSource.systemFilter, *instSource.autoArgs, "", allElems);

            elems = filterBySelector(state, allElems, args, newestOnly);

            break;
        }

        /* Get the available user environment elements from the Nix
           expressions specified on the command line; these should be
           functions that take the default Nix expression file as
           argument, e.g., if the file is `./foo.nix', then the
           argument `x: x.bar' is equivalent to `(x: x.bar)
           (import ./foo.nix)' = `(import ./foo.nix).bar'. */
        case srcNixExprs: {

            Value vArg;
            loadSourceExpr(state, instSource.nixExprPath, vArg);

            for (auto & i : args) {
                Expr * eFun = state.parseExprFromString(i, absPath("."));
                Value vFun, vTmp;
                state.eval(eFun, vFun);
                mkApp(vTmp, vFun, vArg);
                getDerivations(state, vTmp, "", *instSource.autoArgs, elems, true);
            }

            break;
        }

        /* The available user environment elements are specified as a
           list of store paths (which may or may not be
           derivations). */
        case srcStorePaths: {

            for (auto & i : args) {
                auto path = state.store->followLinksToStorePath(i);

                std::string name(path.name());

                DrvInfo elem(state, "", nullptr);
                elem.setName(name);

                if (path.isDerivation()) {
                    elem.setDrvPath(state.store->printStorePath(path));
                    auto outputs = state.store->queryDerivationOutputMap(path);
                    elem.setOutPath(state.store->printStorePath(outputs.at("out")));
                    if (name.size() >= drvExtension.size() &&
                        string(name, name.size() - drvExtension.size()) == drvExtension)
                        name = string(name, 0, name.size() - drvExtension.size());
                }
                else elem.setOutPath(state.store->printStorePath(path));

                elems.push_back(elem);
            }

            break;
        }

        /* Get the available user environment elements from another
           user environment.  These are then filtered as in the
           `srcNixExprDrvs' case. */
        case srcProfile: {
            elems = filterBySelector(state,
                queryInstalled(state, instSource.profile),
                args, newestOnly);
            break;
        }

        case srcAttrPath: {
            Value vRoot;
            loadSourceExpr(state, instSource.nixExprPath, vRoot);
            for (auto & i : args) {
                Value & v(*findAlongAttrPath(state, i, *instSource.autoArgs, vRoot).first);
                getDerivations(state, v, "", *instSource.autoArgs, elems, true);
            }
            break;
        }
    }
}


static void printMissing(EvalState & state, DrvInfos & elems)
{
    std::vector<BuildableReq> targets;
    for (auto & i : elems) {
        Path drvPath = i.queryDrvPath();
        if (drvPath != "")
            targets.push_back(BuildableReqFromDrv{state.store->parseStorePath(drvPath)});
        else
            targets.push_back(BuildableOpaque{state.store->parseStorePath(i.queryOutPath())});
    }

    printMissing(state.store, targets);
}


static bool keep(DrvInfo & drv)
{
    return drv.queryMetaBool("keep", false);
}


static void installDerivations(Globals & globals,
    const Strings & args, const Path & profile)
{
    debug(format("installing derivations"));

    /* Get the set of user environment elements to be installed. */
    DrvInfos newElems, newElemsTmp;
    queryInstSources(*globals.state, globals.instSource, args, newElemsTmp, true);

    /* If --prebuilt-only is given, filter out source-only packages. */
    for (auto & i : newElemsTmp)
        if (!globals.prebuiltOnly || isPrebuilt(*globals.state, i))
            newElems.push_back(i);

    StringSet newNames;
    for (auto & i : newElems) {
        /* `forceName' is a hack to get package names right in some
           one-click installs, namely those where the name used in the
           path is not the one we want (e.g., `java-front' versus
           `java-front-0.9pre15899'). */
        if (globals.forceName != "")
            i.setName(globals.forceName);
        newNames.insert(DrvName(i.queryName()).name);
    }


    while (true) {
        string lockToken = optimisticLockProfile(profile);

        DrvInfos allElems(newElems);

        /* Add in the already installed derivations, unless they have
           the same name as a to-be-installed element. */
        if (!globals.removeAll) {
            DrvInfos installedElems = queryInstalled(*globals.state, profile);

            for (auto & i : installedElems) {
                DrvName drvName(i.queryName());
                if (!globals.preserveInstalled &&
                    newNames.find(drvName.name) != newNames.end() &&
                    !keep(i))
                    printInfo("replacing old '%s'", i.queryName());
                else
                    allElems.push_back(i);
            }

            for (auto & i : newElems)
                printInfo("installing '%s'", i.queryName());
        }

        printMissing(*globals.state, newElems);

        if (globals.dryRun) return;

        if (createUserEnv(*globals.state, allElems,
                profile, settings.envKeepDerivations, lockToken)) break;
    }
}


static void opInstall(Globals & globals, Strings opFlags, Strings opArgs)
{
    for (Strings::iterator i = opFlags.begin(); i != opFlags.end(); ) {
        string arg = *i++;
        if (parseInstallSourceOptions(globals, i, opFlags, arg)) ;
        else if (arg == "--preserve-installed" || arg == "-P")
            globals.preserveInstalled = true;
        else if (arg == "--remove-all" || arg == "-r")
            globals.removeAll = true;
        else throw UsageError("unknown flag '%1%'", arg);
    }

    installDerivations(globals, opArgs, globals.profile);
}


typedef enum { utLt, utLeq, utEq, utAlways } UpgradeType;


static void upgradeDerivations(Globals & globals,
    const Strings & args, UpgradeType upgradeType)
{
    debug(format("upgrading derivations"));

    /* Upgrade works as follows: we take all currently installed
       derivations, and for any derivation matching any selector, look
       for a derivation in the input Nix expression that has the same
       name and a higher version number. */

    while (true) {
        string lockToken = optimisticLockProfile(globals.profile);

        DrvInfos installedElems = queryInstalled(*globals.state, globals.profile);

        /* Fetch all derivations from the input file. */
        DrvInfos availElems;
        queryInstSources(*globals.state, globals.instSource, args, availElems, false);

        /* Go through all installed derivations. */
        DrvInfos newElems;
        for (auto & i : installedElems) {
            DrvName drvName(i.queryName());

            try {

                if (keep(i)) {
                    newElems.push_back(i);
                    continue;
                }

                /* Find the derivation in the input Nix expression
                   with the same name that satisfies the version
                   constraints specified by upgradeType.  If there are
                   multiple matches, take the one with the highest
                   priority.  If there are still multiple matches,
                   take the one with the highest version.
                   Do not upgrade if it would decrease the priority. */
                DrvInfos::iterator bestElem = availElems.end();
                string bestVersion;
                for (auto j = availElems.begin(); j != availElems.end(); ++j) {
                    if (comparePriorities(*globals.state, i, *j) > 0)
                        continue;
                    DrvName newName(j->queryName());
                    if (newName.name == drvName.name) {
                        int d = compareVersions(drvName.version, newName.version);
                        if ((upgradeType == utLt && d < 0) ||
                            (upgradeType == utLeq && d <= 0) ||
                            (upgradeType == utEq && d == 0) ||
                            upgradeType == utAlways)
                        {
                            long d2 = -1;
                            if (bestElem != availElems.end()) {
                                d2 = comparePriorities(*globals.state, *bestElem, *j);
                                if (d2 == 0) d2 = compareVersions(bestVersion, newName.version);
                            }
                            if (d2 < 0 && (!globals.prebuiltOnly || isPrebuilt(*globals.state, *j))) {
                                bestElem = j;
                                bestVersion = newName.version;
                            }
                        }
                    }
                }

                if (bestElem != availElems.end() &&
                    i.queryOutPath() !=
                    bestElem->queryOutPath())
                {
                    const char * action = compareVersions(drvName.version, bestVersion) <= 0
                        ? "upgrading" : "downgrading";
                    printInfo("%1% '%2%' to '%3%'",
                        action, i.queryName(), bestElem->queryName());
                    newElems.push_back(*bestElem);
                } else newElems.push_back(i);

            } catch (Error & e) {
                e.addTrace(std::nullopt, "while trying to find an upgrade for '%s'", i.queryName());
                throw;
            }
        }

        printMissing(*globals.state, newElems);

        if (globals.dryRun) return;

        if (createUserEnv(*globals.state, newElems,
                globals.profile, settings.envKeepDerivations, lockToken)) break;
    }
}


static void opUpgrade(Globals & globals, Strings opFlags, Strings opArgs)
{
    UpgradeType upgradeType = utLt;
    for (Strings::iterator i = opFlags.begin(); i != opFlags.end(); ) {
        string arg = *i++;
        if (parseInstallSourceOptions(globals, i, opFlags, arg)) ;
        else if (arg == "--lt") upgradeType = utLt;
        else if (arg == "--leq") upgradeType = utLeq;
        else if (arg == "--eq") upgradeType = utEq;
        else if (arg == "--always") upgradeType = utAlways;
        else throw UsageError("unknown flag '%1%'", arg);
    }

    upgradeDerivations(globals, opArgs, upgradeType);
}


static void setMetaFlag(EvalState & state, DrvInfo & drv,
    const string & name, const string & value)
{
    Value * v = state.allocValue();
    mkString(*v, value.c_str());
    drv.setMeta(name, v);
}


static void opSetFlag(Globals & globals, Strings opFlags, Strings opArgs)
{
    if (opFlags.size() > 0)
        throw UsageError("unknown flag '%1%'", opFlags.front());
    if (opArgs.size() < 2)
        throw UsageError("not enough arguments to '--set-flag'");

    Strings::iterator arg = opArgs.begin();
    string flagName = *arg++;
    string flagValue = *arg++;
    DrvNames selectors = drvNamesFromArgs(Strings(arg, opArgs.end()));

    while (true) {
        string lockToken = optimisticLockProfile(globals.profile);

        DrvInfos installedElems = queryInstalled(*globals.state, globals.profile);

        /* Update all matching derivations. */
        for (auto & i : installedElems) {
            DrvName drvName(i.queryName());
            for (auto & j : selectors)
                if (j.matches(drvName)) {
                    printInfo("setting flag on '%1%'", i.queryName());
                    j.hits++;
                    setMetaFlag(*globals.state, i, flagName, flagValue);
                    break;
                }
        }

        checkSelectorUse(selectors);

        /* Write the new user environment. */
        if (createUserEnv(*globals.state, installedElems,
                globals.profile, settings.envKeepDerivations, lockToken)) break;
    }
}


static void opSet(Globals & globals, Strings opFlags, Strings opArgs)
{
    auto store2 = globals.state->store.dynamic_pointer_cast<LocalFSStore>();
    if (!store2) throw Error("--set is not supported for this Nix store");

    for (Strings::iterator i = opFlags.begin(); i != opFlags.end(); ) {
        string arg = *i++;
        if (parseInstallSourceOptions(globals, i, opFlags, arg)) ;
        else throw UsageError("unknown flag '%1%'", arg);
    }

    DrvInfos elems;
    queryInstSources(*globals.state, globals.instSource, opArgs, elems, true);

    if (elems.size() != 1)
        throw Error("--set requires exactly one derivation");

    DrvInfo & drv(elems.front());

    if (globals.forceName != "")
        drv.setName(globals.forceName);

<<<<<<< HEAD
    if (drv.queryDrvPath() != "") {
        std::vector<StorePathWithOutputs> paths{{globals.state->store->parseStorePath(drv.queryDrvPath())}};
        printMissing(globals.state->store, paths);
        if (globals.dryRun) return;
        globals.state->store->buildPaths(paths, globals.state->repair ? bmRepair : bmNormal);
    } else {
        printMissing(globals.state->store,
            {{globals.state->store->parseStorePath(drv.queryOutPath())}});
        if (globals.dryRun) return;
        auto path = globals.state->store->parseStorePath(drv.queryOutPath());
        globals.state->store->ensurePath(path);
    }
=======
    std::vector<BuildableReq> paths {
        (drv.queryDrvPath() != "")
        ? (BuildableReq) (BuildableReqFromDrv {
                globals.state->store->parseStorePath(drv.queryDrvPath())
            })
        : (BuildableReq) (BuildableOpaque {
                globals.state->store->parseStorePath(drv.queryOutPath())
            }),
    };
    printMissing(globals.state->store, paths);
    if (globals.dryRun) return;
    globals.state->store->buildPaths(paths, globals.state->repair ? bmRepair : bmNormal);
>>>>>>> d5cef6c3

    debug(format("switching to new user environment"));
    Path generation = createGeneration(
        ref<LocalFSStore>(store2), globals.profile,
        store2->parseStorePath(drv.queryOutPath()));
    switchLink(globals.profile, generation);
}


static void uninstallDerivations(Globals & globals, Strings & selectors,
    Path & profile)
{
    while (true) {
        string lockToken = optimisticLockProfile(profile);

        DrvInfos workingElems = queryInstalled(*globals.state, profile);

        for (auto & selector : selectors) {
            DrvInfos::iterator split = workingElems.begin();
            if (isPath(selector)) {
                StorePath selectorStorePath = globals.state->store->followLinksToStorePath(selector);
                split = std::partition(
                    workingElems.begin(), workingElems.end(),
                    [&selectorStorePath, globals](auto &elem) {
                        return selectorStorePath != globals.state->store->parseStorePath(elem.queryOutPath());
                    }
                );
            } else {
                DrvName selectorName(selector);
                split = std::partition(
                    workingElems.begin(), workingElems.end(),
                    [&selectorName](auto &elem){
                        DrvName elemName(elem.queryName());
                        return !selectorName.matches(elemName);
                    }
                );
            }
            if (split == workingElems.end())
                warn("selector '%s' matched no installed derivations", selector);
            for (auto removedElem = split; removedElem != workingElems.end(); removedElem++) {
                printInfo("uninstalling '%s'", removedElem->queryName());
            }
            workingElems.erase(split, workingElems.end());
        }

        if (globals.dryRun) return;

        if (createUserEnv(*globals.state, workingElems,
                profile, settings.envKeepDerivations, lockToken)) break;
    }
}


static void opUninstall(Globals & globals, Strings opFlags, Strings opArgs)
{
    if (opFlags.size() > 0)
        throw UsageError("unknown flag '%1%'", opFlags.front());
    uninstallDerivations(globals, opArgs, globals.profile);
}


static bool cmpChars(char a, char b)
{
    return toupper(a) < toupper(b);
}


static bool cmpElemByName(const DrvInfo & a, const DrvInfo & b)
{
    auto a_name = a.queryName();
    auto b_name = b.queryName();
    return lexicographical_compare(
        a_name.begin(), a_name.end(),
        b_name.begin(), b_name.end(), cmpChars);
}


typedef list<Strings> Table;


void printTable(Table & table)
{
    auto nrColumns = table.size() > 0 ? table.front().size() : 0;

    vector<size_t> widths;
    widths.resize(nrColumns);

    for (auto & i : table) {
        assert(i.size() == nrColumns);
        Strings::iterator j;
        size_t column;
        for (j = i.begin(), column = 0; j != i.end(); ++j, ++column)
            if (j->size() > widths[column]) widths[column] = j->size();
    }

    for (auto & i : table) {
        Strings::iterator j;
        size_t column;
        for (j = i.begin(), column = 0; j != i.end(); ++j, ++column) {
            string s = *j;
            replace(s.begin(), s.end(), '\n', ' ');
            cout << s;
            if (column < nrColumns - 1)
                cout << string(widths[column] - s.size() + 2, ' ');
        }
        cout << std::endl;
    }
}


/* This function compares the version of an element against the
   versions in the given set of elements.  `cvLess' means that only
   lower versions are in the set, `cvEqual' means that at most an
   equal version is in the set, and `cvGreater' means that there is at
   least one element with a higher version in the set.  `cvUnavail'
   means that there are no elements with the same name in the set. */

typedef enum { cvLess, cvEqual, cvGreater, cvUnavail } VersionDiff;

static VersionDiff compareVersionAgainstSet(
    const DrvInfo & elem, const DrvInfos & elems, string & version)
{
    DrvName name(elem.queryName());

    VersionDiff diff = cvUnavail;
    version = "?";

    for (auto & i : elems) {
        DrvName name2(i.queryName());
        if (name.name == name2.name) {
            int d = compareVersions(name.version, name2.version);
            if (d < 0) {
                diff = cvGreater;
                version = name2.version;
            }
            else if (diff != cvGreater && d == 0) {
                diff = cvEqual;
                version = name2.version;
            }
            else if (diff != cvGreater && diff != cvEqual && d > 0) {
                diff = cvLess;
                if (version == "" || compareVersions(version, name2.version) < 0)
                    version = name2.version;
            }
        }
    }

    return diff;
}


static void queryJSON(Globals & globals, vector<DrvInfo> & elems)
{
    JSONObject topObj(cout, true);
    for (auto & i : elems) {
        JSONObject pkgObj = topObj.object(i.attrPath);

        auto drvName = DrvName(i.queryName());
        pkgObj.attr("name", drvName.fullName);
        pkgObj.attr("pname", drvName.name);
        pkgObj.attr("version", drvName.version);
        pkgObj.attr("system", i.querySystem());

        JSONObject metaObj = pkgObj.object("meta");
        StringSet metaNames = i.queryMetaNames();
        for (auto & j : metaNames) {
            auto placeholder = metaObj.placeholder(j);
            Value * v = i.queryMeta(j);
            if (!v) {
                printError("derivation '%s' has invalid meta attribute '%s'", i.queryName(), j);
                placeholder.write(nullptr);
            } else {
                PathSet context;
                printValueAsJSON(*globals.state, true, *v, placeholder, context);
            }
        }
    }
}


static void opQuery(Globals & globals, Strings opFlags, Strings opArgs)
{
    Strings remaining;
    string attrPath;

    bool printStatus = false;
    bool printName = true;
    bool printAttrPath = false;
    bool printSystem = false;
    bool printDrvPath = false;
    bool printOutPath = false;
    bool printDescription = false;
    bool printMeta = false;
    bool compareVersions = false;
    bool xmlOutput = false;
    bool jsonOutput = false;

    enum { sInstalled, sAvailable } source = sInstalled;

    settings.readOnlyMode = true; /* makes evaluation a bit faster */

    for (Strings::iterator i = opFlags.begin(); i != opFlags.end(); ) {
        string arg = *i++;
        if (arg == "--status" || arg == "-s") printStatus = true;
        else if (arg == "--no-name") printName = false;
        else if (arg == "--system") printSystem = true;
        else if (arg == "--description") printDescription = true;
        else if (arg == "--compare-versions" || arg == "-c") compareVersions = true;
        else if (arg == "--drv-path") printDrvPath = true;
        else if (arg == "--out-path") printOutPath = true;
        else if (arg == "--meta") printMeta = true;
        else if (arg == "--installed") source = sInstalled;
        else if (arg == "--available" || arg == "-a") source = sAvailable;
        else if (arg == "--xml") xmlOutput = true;
        else if (arg == "--json") jsonOutput = true;
        else if (arg == "--attr-path" || arg == "-P") printAttrPath = true;
        else if (arg == "--attr" || arg == "-A")
            attrPath = needArg(i, opFlags, arg);
        else
            throw UsageError("unknown flag '%1%'", arg);
    }

    if (printAttrPath && source != sAvailable)
        throw UsageError("--attr-path(-P) only works with --available");

    /* Obtain derivation information from the specified source. */
    DrvInfos availElems, installedElems;

    if (source == sInstalled || compareVersions || printStatus)
        installedElems = queryInstalled(*globals.state, globals.profile);

    if (source == sAvailable || compareVersions)
        loadDerivations(*globals.state, globals.instSource.nixExprPath,
            globals.instSource.systemFilter, *globals.instSource.autoArgs,
            attrPath, availElems);

    DrvInfos elems_ = filterBySelector(*globals.state,
        source == sInstalled ? installedElems : availElems,
        opArgs, false);

    DrvInfos & otherElems(source == sInstalled ? availElems : installedElems);


    /* Sort them by name. */
    /* !!! */
    vector<DrvInfo> elems;
    for (auto & i : elems_) elems.push_back(i);
    sort(elems.begin(), elems.end(), cmpElemByName);


    /* We only need to know the installed paths when we are querying
       the status of the derivation. */
    PathSet installed; /* installed paths */

    if (printStatus) {
        for (auto & i : installedElems)
            installed.insert(i.queryOutPath());
    }


    /* Query which paths have substitutes. */
    StorePathSet validPaths;
    StorePathSet substitutablePaths;
    if (printStatus || globals.prebuiltOnly) {
        StorePathSet paths;
        for (auto & i : elems)
            try {
                paths.insert(globals.state->store->parseStorePath(i.queryOutPath()));
            } catch (AssertionError & e) {
                printMsg(lvlTalkative, "skipping derivation named '%s' which gives an assertion failure", i.queryName());
                i.setFailed();
            }
        validPaths = globals.state->store->queryValidPaths(paths);
        substitutablePaths = globals.state->store->querySubstitutablePaths(paths);
    }


    /* Print the desired columns, or XML output. */
    if (jsonOutput) {
        queryJSON(globals, elems);
        return;
    }

    bool tty = isatty(STDOUT_FILENO);
    RunPager pager;

    Table table;
    std::ostringstream dummy;
    XMLWriter xml(true, *(xmlOutput ? &cout : &dummy));
    XMLOpenElement xmlRoot(xml, "items");

    for (auto & i : elems) {
        try {
            if (i.hasFailed()) continue;

            //Activity act(*logger, lvlDebug, format("outputting query result '%1%'") % i.attrPath);

            if (globals.prebuiltOnly &&
                !validPaths.count(globals.state->store->parseStorePath(i.queryOutPath())) &&
                !substitutablePaths.count(globals.state->store->parseStorePath(i.queryOutPath())))
                continue;

            /* For table output. */
            Strings columns;

            /* For XML output. */
            XMLAttrs attrs;

            if (printStatus) {
                Path outPath = i.queryOutPath();
                bool hasSubs = substitutablePaths.count(globals.state->store->parseStorePath(outPath));
                bool isInstalled = installed.find(outPath) != installed.end();
                bool isValid = validPaths.count(globals.state->store->parseStorePath(outPath));
                if (xmlOutput) {
                    attrs["installed"] = isInstalled ? "1" : "0";
                    attrs["valid"] = isValid ? "1" : "0";
                    attrs["substitutable"] = hasSubs ? "1" : "0";
                } else
                    columns.push_back(
                        (string) (isInstalled ? "I" : "-")
                        + (isValid ? "P" : "-")
                        + (hasSubs ? "S" : "-"));
            }

            if (xmlOutput)
                attrs["attrPath"] = i.attrPath;
            else if (printAttrPath)
                columns.push_back(i.attrPath);

            if (xmlOutput) {
                auto drvName = DrvName(i.queryName());
                attrs["name"] = drvName.fullName;
                attrs["pname"] = drvName.name;
                attrs["version"] = drvName.version;
            } else if (printName) {
                columns.push_back(i.queryName());
            }

            if (compareVersions) {
                /* Compare this element against the versions of the
                   same named packages in either the set of available
                   elements, or the set of installed elements.  !!!
                   This is O(N * M), should be O(N * lg M). */
                string version;
                VersionDiff diff = compareVersionAgainstSet(i, otherElems, version);

                char ch;
                switch (diff) {
                    case cvLess: ch = '>'; break;
                    case cvEqual: ch = '='; break;
                    case cvGreater: ch = '<'; break;
                    case cvUnavail: ch = '-'; break;
                    default: abort();
                }

                if (xmlOutput) {
                    if (diff != cvUnavail) {
                        attrs["versionDiff"] = ch;
                        attrs["maxComparedVersion"] = version;
                    }
                } else {
                    string column = (string) "" + ch + " " + version;
                    if (diff == cvGreater && tty)
                        column = ANSI_RED + column + ANSI_NORMAL;
                    columns.push_back(column);
                }
            }

            if (xmlOutput) {
                if (i.querySystem() != "") attrs["system"] = i.querySystem();
            }
            else if (printSystem)
                columns.push_back(i.querySystem());

            if (printDrvPath) {
                string drvPath = i.queryDrvPath();
                if (xmlOutput) {
                    if (drvPath != "") attrs["drvPath"] = drvPath;
                } else
                    columns.push_back(drvPath == "" ? "-" : drvPath);
            }

            if (printOutPath && !xmlOutput) {
                DrvInfo::Outputs outputs = i.queryOutputs();
                string s;
                for (auto & j : outputs) {
                    if (!s.empty()) s += ';';
                    if (j.first != "out") { s += j.first; s += "="; }
                    s += j.second;
                }
                columns.push_back(s);
            }

            if (printDescription) {
                string descr = i.queryMetaString("description");
                if (xmlOutput) {
                    if (descr != "") attrs["description"] = descr;
                } else
                    columns.push_back(descr);
            }

            if (xmlOutput) {
                if (printOutPath || printMeta) {
                    XMLOpenElement item(xml, "item", attrs);
                    if (printOutPath) {
                        DrvInfo::Outputs outputs = i.queryOutputs();
                        for (auto & j : outputs) {
                            XMLAttrs attrs2;
                            attrs2["name"] = j.first;
                            attrs2["path"] = j.second;
                            xml.writeEmptyElement("output", attrs2);
                        }
                    }
                    if (printMeta) {
                        StringSet metaNames = i.queryMetaNames();
                        for (auto & j : metaNames) {
                            XMLAttrs attrs2;
                            attrs2["name"] = j;
                            Value * v = i.queryMeta(j);
                            if (!v)
                                printError(
                                    "derivation '%s' has invalid meta attribute '%s'",
                                    i.queryName(), j);
                            else {
                                if (v->type() == nString) {
                                    attrs2["type"] = "string";
                                    attrs2["value"] = v->string.s;
                                    xml.writeEmptyElement("meta", attrs2);
                                } else if (v->type() == nInt) {
                                    attrs2["type"] = "int";
                                    attrs2["value"] = (format("%1%") % v->integer).str();
                                    xml.writeEmptyElement("meta", attrs2);
                                } else if (v->type() == nFloat) {
                                    attrs2["type"] = "float";
                                    attrs2["value"] = (format("%1%") % v->fpoint).str();
                                    xml.writeEmptyElement("meta", attrs2);
                                } else if (v->type() == nBool) {
                                    attrs2["type"] = "bool";
                                    attrs2["value"] = v->boolean ? "true" : "false";
                                    xml.writeEmptyElement("meta", attrs2);
                                } else if (v->type() == nList) {
                                    attrs2["type"] = "strings";
                                    XMLOpenElement m(xml, "meta", attrs2);
                                    for (unsigned int j = 0; j < v->listSize(); ++j) {
                                        if (v->listElems()[j]->type() != nString) continue;
                                        XMLAttrs attrs3;
                                        attrs3["value"] = v->listElems()[j]->string.s;
                                        xml.writeEmptyElement("string", attrs3);
                                    }
                              } else if (v->type() == nAttrs) {
                                  attrs2["type"] = "strings";
                                  XMLOpenElement m(xml, "meta", attrs2);
                                  Bindings & attrs = *v->attrs;
                                  for (auto &i : attrs) {
                                      Attr & a(*attrs.find(i.name));
                                      if(a.value->type() != nString) continue;
                                      XMLAttrs attrs3;
                                      attrs3["type"] = i.name;
                                      attrs3["value"] = a.value->string.s;
                                      xml.writeEmptyElement("string", attrs3);
                                }
                              }
                            }
                        }
                    }
                } else
                    xml.writeEmptyElement("item", attrs);
            } else
                table.push_back(columns);

            cout.flush();

        } catch (AssertionError & e) {
            printMsg(lvlTalkative, "skipping derivation named '%1%' which gives an assertion failure", i.queryName());
        } catch (Error & e) {
            e.addTrace(std::nullopt, "while querying the derivation named '%1%'", i.queryName());
            throw;
        }
    }

    if (!xmlOutput) printTable(table);
}


static void opSwitchProfile(Globals & globals, Strings opFlags, Strings opArgs)
{
    if (opFlags.size() > 0)
        throw UsageError("unknown flag '%1%'", opFlags.front());
    if (opArgs.size() != 1)
        throw UsageError("exactly one argument expected");

    Path profile = absPath(opArgs.front());
    Path profileLink = getHome() + "/.nix-profile";

    switchLink(profileLink, profile);
}


static constexpr GenerationNumber prevGen = std::numeric_limits<GenerationNumber>::max();


static void switchGeneration(Globals & globals, GenerationNumber dstGen)
{
    PathLocks lock;
    lockProfile(lock, globals.profile);

    auto [gens, curGen] = findGenerations(globals.profile);

    std::optional<Generation> dst;
    for (auto & i : gens)
        if ((dstGen == prevGen && i.number < curGen) ||
            (dstGen >= 0 && i.number == dstGen))
            dst = i;

    if (!dst) {
        if (dstGen == prevGen)
            throw Error("no generation older than the current (%1%) exists", curGen.value_or(0));
        else
            throw Error("generation %1% does not exist", dstGen);
    }

    printInfo("switching from generation %1% to %2%", curGen.value_or(0), dst->number);

    if (globals.dryRun) return;

    switchLink(globals.profile, dst->path);
}


static void opSwitchGeneration(Globals & globals, Strings opFlags, Strings opArgs)
{
    if (opFlags.size() > 0)
        throw UsageError("unknown flag '%1%'", opFlags.front());
    if (opArgs.size() != 1)
        throw UsageError("exactly one argument expected");

    if (auto dstGen = string2Int<GenerationNumber>(opArgs.front()))
        switchGeneration(globals, *dstGen);
    else
        throw UsageError("expected a generation number");
}


static void opRollback(Globals & globals, Strings opFlags, Strings opArgs)
{
    if (opFlags.size() > 0)
        throw UsageError("unknown flag '%1%'", opFlags.front());
    if (opArgs.size() != 0)
        throw UsageError("no arguments expected");

    switchGeneration(globals, prevGen);
}


static void opListGenerations(Globals & globals, Strings opFlags, Strings opArgs)
{
    if (opFlags.size() > 0)
        throw UsageError("unknown flag '%1%'", opFlags.front());
    if (opArgs.size() != 0)
        throw UsageError("no arguments expected");

    PathLocks lock;
    lockProfile(lock, globals.profile);

    auto [gens, curGen] = findGenerations(globals.profile);

    RunPager pager;

    for (auto & i : gens) {
        tm t;
        if (!localtime_r(&i.creationTime, &t)) throw Error("cannot convert time");
        cout << format("%|4|   %|4|-%|02|-%|02| %|02|:%|02|:%|02|   %||\n")
            % i.number
            % (t.tm_year + 1900) % (t.tm_mon + 1) % t.tm_mday
            % t.tm_hour % t.tm_min % t.tm_sec
            % (i.number == curGen ? "(current)" : "");
    }
}


static void opDeleteGenerations(Globals & globals, Strings opFlags, Strings opArgs)
{
    if (opFlags.size() > 0)
        throw UsageError("unknown flag '%1%'", opFlags.front());

    if (opArgs.size() == 1 && opArgs.front() == "old") {
        deleteOldGenerations(globals.profile, globals.dryRun);
    } else if (opArgs.size() == 1 && opArgs.front().find('d') != string::npos) {
        deleteGenerationsOlderThan(globals.profile, opArgs.front(), globals.dryRun);
    } else if (opArgs.size() == 1 && opArgs.front().find('+') != string::npos) {
        if(opArgs.front().size() < 2)
            throw Error("invalid number of generations ‘%1%’", opArgs.front());
        string str_max = string(opArgs.front(), 1, opArgs.front().size());
        auto max = string2Int<GenerationNumber>(str_max);
        if (!max || *max == 0)
            throw Error("invalid number of generations to keep ‘%1%’", opArgs.front());
        deleteGenerationsGreaterThan(globals.profile, *max, globals.dryRun);
    } else {
        std::set<GenerationNumber> gens;
        for (auto & i : opArgs) {
            if (auto n = string2Int<GenerationNumber>(i))
                gens.insert(*n);
            else
                throw UsageError("invalid generation number '%1%'", i);
        }
        deleteGenerations(globals.profile, gens, globals.dryRun);
    }
}


static void opVersion(Globals & globals, Strings opFlags, Strings opArgs)
{
    printVersion("nix-env");
}


static int main_nix_env(int argc, char * * argv)
{
    {
        Strings opFlags, opArgs;
        Operation op = 0;
        RepairFlag repair = NoRepair;
        string file;

        Globals globals;

        globals.instSource.type = srcUnknown;
        globals.instSource.nixExprPath = getHome() + "/.nix-defexpr";
        globals.instSource.systemFilter = "*";

        if (!pathExists(globals.instSource.nixExprPath)) {
            try {
                createDirs(globals.instSource.nixExprPath);
                replaceSymlink(
                    fmt("%s/profiles/per-user/%s/channels", settings.nixStateDir, getUserName()),
                    globals.instSource.nixExprPath + "/channels");
                if (getuid() != 0)
                    replaceSymlink(
                        fmt("%s/profiles/per-user/root/channels", settings.nixStateDir),
                        globals.instSource.nixExprPath + "/channels_root");
            } catch (Error &) { }
        }

        globals.dryRun = false;
        globals.preserveInstalled = false;
        globals.removeAll = false;
        globals.prebuiltOnly = false;

        struct MyArgs : LegacyArgs, MixEvalArgs
        {
            using LegacyArgs::LegacyArgs;
        };

        MyArgs myArgs(std::string(baseNameOf(argv[0])), [&](Strings::iterator & arg, const Strings::iterator & end) {
            Operation oldOp = op;

            if (*arg == "--help")
                showManPage("nix-env");
            else if (*arg == "--version")
                op = opVersion;
            else if (*arg == "--install" || *arg == "-i")
                op = opInstall;
            else if (*arg == "--force-name") // undocumented flag for nix-install-package
                globals.forceName = getArg(*arg, arg, end);
            else if (*arg == "--uninstall" || *arg == "-e")
                op = opUninstall;
            else if (*arg == "--upgrade" || *arg == "-u")
                op = opUpgrade;
            else if (*arg == "--set-flag")
                op = opSetFlag;
            else if (*arg == "--set")
                op = opSet;
            else if (*arg == "--query" || *arg == "-q")
                op = opQuery;
            else if (*arg == "--profile" || *arg == "-p")
                globals.profile = absPath(getArg(*arg, arg, end));
            else if (*arg == "--file" || *arg == "-f")
                file = getArg(*arg, arg, end);
            else if (*arg == "--switch-profile" || *arg == "-S")
                op = opSwitchProfile;
            else if (*arg == "--switch-generation" || *arg == "-G")
                op = opSwitchGeneration;
            else if (*arg == "--rollback")
                op = opRollback;
            else if (*arg == "--list-generations")
                op = opListGenerations;
            else if (*arg == "--delete-generations")
                op = opDeleteGenerations;
            else if (*arg == "--dry-run") {
                printInfo("(dry run; not doing anything)");
                globals.dryRun = true;
            }
            else if (*arg == "--system-filter")
                globals.instSource.systemFilter = getArg(*arg, arg, end);
            else if (*arg == "--prebuilt-only" || *arg == "-b")
                globals.prebuiltOnly = true;
            else if (*arg == "--repair")
                repair = Repair;
            else if (*arg != "" && arg->at(0) == '-') {
                opFlags.push_back(*arg);
                /* FIXME: hacky */
                if (*arg == "--from-profile" ||
                    (op == opQuery && (*arg == "--attr" || *arg == "-A")))
                    opFlags.push_back(getArg(*arg, arg, end));
            }
            else
                opArgs.push_back(*arg);

            if (oldOp && oldOp != op)
                throw UsageError("only one operation may be specified");

            return true;
        });

        myArgs.parseCmdline(argvToStrings(argc, argv));

        if (!op) throw UsageError("no operation specified");

        auto store = openStore();

        globals.state = std::shared_ptr<EvalState>(new EvalState(myArgs.searchPath, store));
        globals.state->repair = repair;

        if (file != "")
            globals.instSource.nixExprPath = lookupFileArg(*globals.state, file);

        globals.instSource.autoArgs = myArgs.getAutoArgs(*globals.state);

        if (globals.profile == "")
            globals.profile = getEnv("NIX_PROFILE").value_or("");

        if (globals.profile == "")
            globals.profile = getDefaultProfile();

        op(globals, opFlags, opArgs);

        globals.state->printStats();

        logger->stop();

        return 0;
    }
}

static RegisterLegacyCommand r_nix_env("nix-env", main_nix_env);<|MERGE_RESOLUTION|>--- conflicted
+++ resolved
@@ -694,20 +694,6 @@
     if (globals.forceName != "")
         drv.setName(globals.forceName);
 
-<<<<<<< HEAD
-    if (drv.queryDrvPath() != "") {
-        std::vector<StorePathWithOutputs> paths{{globals.state->store->parseStorePath(drv.queryDrvPath())}};
-        printMissing(globals.state->store, paths);
-        if (globals.dryRun) return;
-        globals.state->store->buildPaths(paths, globals.state->repair ? bmRepair : bmNormal);
-    } else {
-        printMissing(globals.state->store,
-            {{globals.state->store->parseStorePath(drv.queryOutPath())}});
-        if (globals.dryRun) return;
-        auto path = globals.state->store->parseStorePath(drv.queryOutPath());
-        globals.state->store->ensurePath(path);
-    }
-=======
     std::vector<BuildableReq> paths {
         (drv.queryDrvPath() != "")
         ? (BuildableReq) (BuildableReqFromDrv {
@@ -720,7 +706,6 @@
     printMissing(globals.state->store, paths);
     if (globals.dryRun) return;
     globals.state->store->buildPaths(paths, globals.state->repair ? bmRepair : bmNormal);
->>>>>>> d5cef6c3
 
     debug(format("switching to new user environment"));
     Path generation = createGeneration(
