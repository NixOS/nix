#include <cstdlib>
#include <cstring>
#include <algorithm>
#include <set>
#include <memory>
#include <tuple>
#include <iomanip>
#if __APPLE__
#include <sys/time.h>
#endif

#include "machines.hh"
#include "shared.hh"
#include "plugin.hh"
#include "pathlocks.hh"
#include "globals.hh"
#include "serialise.hh"
#include "build-result.hh"
#include "store-api.hh"
#include "strings.hh"
#include "derivations.hh"
#include "local-store.hh"
#include "legacy.hh"
#include "experimental-features.hh"

using namespace nix;
using std::cin;

static void handleAlarm(int sig) {
}

std::string escapeUri(std::string uri)
{
    std::replace(uri.begin(), uri.end(), '/', '_');
    return uri;
}

static std::string currentLoad;

static AutoCloseFD openSlotLock(const Machine & m, uint64_t slot)
{
    return openLockFile(fmt("%s/%s-%d", currentLoad, escapeUri(m.storeUri.render()), slot), true);
}

static bool allSupportedLocally(Store & store, const std::set<std::string>& requiredFeatures) {
    for (auto & feature : requiredFeatures)
        if (!store.systemFeatures.get().count(feature)) return false;
    return true;
}

static int main_build_remote(int argc, char * * argv)
{
    {
<<<<<<< HEAD
        logger = makeJSONLogger(STDERR_FILENO);
=======
        logger = makeJSONLogger(getStandardError());
>>>>>>> aa9d573d

        /* Ensure we don't get any SSH passphrase or host key popups. */
        unsetenv("DISPLAY");
        unsetenv("SSH_ASKPASS");

        /* If we ever use the common args framework, make sure to
           remove initPlugins below and initialize settings first.
        */
        if (argc != 2)
            throw UsageError("called without required arguments");

        verbosity = (Verbosity) std::stoll(argv[1]);

        FdSource source(STDIN_FILENO);

        /* Read the parent's settings. */
        while (readInt(source)) {
            auto name = readString(source);
            auto value = readString(source);
            settings.set(name, value);
        }

        auto maxBuildJobs = settings.maxBuildJobs;
        settings.maxBuildJobs.set("1"); // hack to make tests with local?root= work

        initPlugins();

        auto store = openStore();

        /* It would be more appropriate to use $XDG_RUNTIME_DIR, since
           that gets cleared on reboot, but it wouldn't work on macOS. */
        auto currentLoadName = "/current-load";
        if (auto localStore = store.dynamic_pointer_cast<LocalFSStore>())
            currentLoad = std::string { localStore->stateDir } + currentLoadName;
        else
            currentLoad = settings.nixStateDir + currentLoadName;

        std::shared_ptr<Store> sshStore;
        AutoCloseFD bestSlotLock;

        auto machines = getMachines();
        debug("got %d remote builders", machines.size());

        if (machines.empty()) {
            std::cerr << "# decline-permanently\n";
            return 0;
        }

        std::optional<StorePath> drvPath;
        std::string storeUri;

        while (true) {

            try {
                auto s = readString(source);
                if (s != "try") return 0;
            } catch (EndOfFile &) { return 0; }

            auto amWilling = readInt(source);
            auto neededSystem = readString(source);
            drvPath = store->parseStorePath(readString(source));
            auto requiredFeatures = readStrings<std::set<std::string>>(source);

            /* It would be possible to build locally after some builds clear out,
               so don't show the warning now: */
            bool couldBuildLocally = maxBuildJobs > 0
                 &&  (  neededSystem == settings.thisSystem
                     || settings.extraPlatforms.get().count(neededSystem) > 0)
                 &&  allSupportedLocally(*store, requiredFeatures);
            /* It's possible to build this locally right now: */
            bool canBuildLocally = amWilling && couldBuildLocally;

            /* Error ignored here, will be caught later */
            mkdir(currentLoad.c_str(), 0777);

            while (true) {
                bestSlotLock = -1;
                AutoCloseFD lock = openLockFile(currentLoad + "/main-lock", true);
                lockFile(lock.get(), ltWrite, true);

                bool rightType = false;

                Machine * bestMachine = nullptr;
                uint64_t bestLoad = 0;
                for (auto & m : machines) {
                    debug("considering building on remote machine '%s'", m.storeUri.render());

                    if (m.enabled &&
                        m.systemSupported(neededSystem) &&
                        m.allSupported(requiredFeatures) &&
                        m.mandatoryMet(requiredFeatures))
                    {
                        rightType = true;
                        AutoCloseFD free;
                        uint64_t load = 0;
                        for (uint64_t slot = 0; slot < m.maxJobs; ++slot) {
                            auto slotLock = openSlotLock(m, slot);
                            if (lockFile(slotLock.get(), ltWrite, false)) {
                                if (!free) {
                                    free = std::move(slotLock);
                                }
                            } else {
                                ++load;
                            }
                        }
                        if (!free) {
                            continue;
                        }
                        bool best = false;
                        if (!bestSlotLock) {
                            best = true;
                        } else if (load / m.speedFactor < bestLoad / bestMachine->speedFactor) {
                            best = true;
                        } else if (load / m.speedFactor == bestLoad / bestMachine->speedFactor) {
                            if (m.speedFactor > bestMachine->speedFactor) {
                                best = true;
                            } else if (m.speedFactor == bestMachine->speedFactor) {
                                if (load < bestLoad) {
                                    best = true;
                                }
                            }
                        }
                        if (best) {
                            bestLoad = load;
                            bestSlotLock = std::move(free);
                            bestMachine = &m;
                        }
                    }
                }

                if (!bestSlotLock) {
                    if (rightType && !canBuildLocally)
                        std::cerr << "# postpone\n";
                    else
                    {
                        // build the hint template.
                        std::string errorText =
                            "Failed to find a machine for remote build!\n"
                            "derivation: %s\nrequired (system, features): (%s, [%s])";
                        errorText += "\n%s available machines:";
                        errorText += "\n(systems, maxjobs, supportedFeatures, mandatoryFeatures)";

                        for (unsigned int i = 0; i < machines.size(); ++i)
                            errorText += "\n([%s], %s, [%s], [%s])";

                        // add the template values.
                        std::string drvstr;
                        if (drvPath.has_value())
                            drvstr = drvPath->to_string();
                        else
                            drvstr = "<unknown>";

                        auto error = HintFmt::fromFormatString(errorText);
                        error
                            % drvstr
                            % neededSystem
                            % concatStringsSep<StringSet>(", ", requiredFeatures)
                            % machines.size();

                        for (auto & m : machines)
                            error
                                % concatStringsSep<StringSet>(", ", m.systemTypes)
                                % m.maxJobs
                                % concatStringsSep<StringSet>(", ", m.supportedFeatures)
                                % concatStringsSep<StringSet>(", ", m.mandatoryFeatures);

                        printMsg(couldBuildLocally ? lvlChatty : lvlWarn, error.str());

                        std::cerr << "# decline\n";
                    }
                    break;
                }

#if __APPLE__
                futimes(bestSlotLock.get(), NULL);
#else
                futimens(bestSlotLock.get(), NULL);
#endif

                lock = -1;

                try {
                    storeUri = bestMachine->storeUri.render();

                    Activity act(*logger, lvlTalkative, actUnknown, fmt("connecting to '%s'", storeUri));

                    sshStore = bestMachine->openStore();
                    sshStore->connect();
                } catch (std::exception & e) {
                    auto msg = chomp(drainFD(5, false));
                    printError("cannot build on '%s': %s%s",
                        storeUri, e.what(),
                        msg.empty() ? "" : ": " + msg);
                    bestMachine->enabled = false;
                    continue;
                }

                goto connected;
            }
        }

connected:
        close(5);

        assert(sshStore);

        std::cerr << "# accept\n" << storeUri << "\n";

        auto inputs = readStrings<PathSet>(source);
        auto wantedOutputs = readStrings<StringSet>(source);

        AutoCloseFD uploadLock;
        {
            auto setUpdateLock = [&](auto && fileName){
                uploadLock = openLockFile(currentLoad + "/" + escapeUri(fileName) + ".upload-lock", true);
            };
            try {
                setUpdateLock(storeUri);
            } catch (SysError & e) {
                if (e.errNo != ENAMETOOLONG) throw;
                // Try again hashing the store URL so we have a shorter path
                auto h = hashString(HashAlgorithm::MD5, storeUri);
                setUpdateLock(h.to_string(HashFormat::Base64, false));
            }
        }

        {
            Activity act(*logger, lvlTalkative, actUnknown, fmt("waiting for the upload lock to '%s'", storeUri));

            auto old = signal(SIGALRM, handleAlarm);
            alarm(15 * 60);
            if (!lockFile(uploadLock.get(), ltWrite, true))
                printError("somebody is hogging the upload lock for '%s', continuing...");
            alarm(0);
            signal(SIGALRM, old);
        }

        auto substitute = settings.buildersUseSubstitutes ? Substitute : NoSubstitute;

        {
            Activity act(*logger, lvlTalkative, actUnknown, fmt("copying dependencies to '%s'", storeUri));
            copyPaths(*store, *sshStore, store->parseStorePathSet(inputs), NoRepair, NoCheckSigs, substitute);
        }

        uploadLock = -1;

        auto drv = store->readDerivation(*drvPath);

        std::optional<BuildResult> optResult;

        // If we don't know whether we are trusted (e.g. `ssh://`
        // stores), we assume we are. This is necessary for backwards
        // compat.
        bool trustedOrLegacy = ({
            std::optional trusted = sshStore->isTrustedClient();
            !trusted || *trusted;
        });

        // See the very large comment in `case WorkerProto::Op::BuildDerivation:` in
        // `src/libstore/daemon.cc` that explains the trust model here.
        //
        // This condition mirrors that: that code enforces the "rules" outlined there;
        // we do the best we can given those "rules".
        if (trustedOrLegacy || drv.type().isCA())  {
            // Hijack the inputs paths of the derivation to include all
            // the paths that come from the `inputDrvs` set. We don’t do
            // that for the derivations whose `inputDrvs` is empty
            // because:
            //
            // 1. It’s not needed
            //
            // 2. Changing the `inputSrcs` set changes the associated
            //    output ids, which break CA derivations
            if (!drv.inputDrvs.map.empty())
                drv.inputSrcs = store->parseStorePathSet(inputs);
            optResult = sshStore->buildDerivation(*drvPath, (const BasicDerivation &) drv);
            auto & result = *optResult;
            if (!result.success())
                throw Error("build of '%s' on '%s' failed: %s", store->printStorePath(*drvPath), storeUri, result.errorMsg);
        } else {
            copyClosure(*store, *sshStore, StorePathSet {*drvPath}, NoRepair, NoCheckSigs, substitute);
            auto res = sshStore->buildPathsWithResults({
                DerivedPath::Built {
                    .drvPath = makeConstantStorePathRef(*drvPath),
                    .outputs = OutputsSpec::All {},
                }
            });
            // One path to build should produce exactly one build result
            assert(res.size() == 1);
            optResult = std::move(res[0]);
        }


        auto outputHashes = staticOutputHashes(*store, drv);
        std::set<Realisation> missingRealisations;
        StorePathSet missingPaths;
        if (experimentalFeatureSettings.isEnabled(Xp::CaDerivations) && !drv.type().hasKnownOutputPaths()) {
            for (auto & outputName : wantedOutputs) {
                auto thisOutputHash = outputHashes.at(outputName);
                auto thisOutputId = DrvOutput{ thisOutputHash, outputName };
                if (!store->queryRealisation(thisOutputId)) {
                    debug("missing output %s", outputName);
                    assert(optResult);
                    auto & result = *optResult;
                    auto i = result.builtOutputs.find(outputName);
                    assert(i != result.builtOutputs.end());
                    auto & newRealisation = i->second;
                    missingRealisations.insert(newRealisation);
                    missingPaths.insert(newRealisation.outPath);
                }
            }
        } else {
            auto outputPaths = drv.outputsAndOptPaths(*store);
            for (auto & [outputName, hopefullyOutputPath] : outputPaths) {
                assert(hopefullyOutputPath.second);
                if (!store->isValidPath(*hopefullyOutputPath.second))
                    missingPaths.insert(*hopefullyOutputPath.second);
            }
        }

        if (!missingPaths.empty()) {
            Activity act(*logger, lvlTalkative, actUnknown, fmt("copying outputs from '%s'", storeUri));
            if (auto localStore = store.dynamic_pointer_cast<LocalStore>())
                for (auto & path : missingPaths)
                    localStore->locksHeld.insert(store->printStorePath(path)); /* FIXME: ugly */
            copyPaths(*sshStore, *store, missingPaths, NoRepair, NoCheckSigs, NoSubstitute);
        }
        // XXX: Should be done as part of `copyPaths`
        for (auto & realisation : missingRealisations) {
            // Should hold, because if the feature isn't enabled the set
            // of missing realisations should be empty
            experimentalFeatureSettings.require(Xp::CaDerivations);
            store->registerDrvOutput(realisation);
        }

        return 0;
    }
}

static RegisterLegacyCommand r_build_remote("build-remote", main_build_remote);<|MERGE_RESOLUTION|>--- conflicted
+++ resolved
@@ -51,11 +51,7 @@
 static int main_build_remote(int argc, char * * argv)
 {
     {
-<<<<<<< HEAD
-        logger = makeJSONLogger(STDERR_FILENO);
-=======
         logger = makeJSONLogger(getStandardError());
->>>>>>> aa9d573d
 
         /* Ensure we don't get any SSH passphrase or host key popups. */
         unsetenv("DISPLAY");
