#include <cstdlib>
#include <cstring>
#include <algorithm>
#include <set>
#include <memory>
#include <tuple>
#include <iomanip>
#if __APPLE__
#include <sys/time.h>
#endif

#include "machines.hh"
#include "shared.hh"
#include "pathlocks.hh"
#include "globals.hh"
#include "serialise.hh"
#include "store-api.hh"
#include "derivations.hh"
#include "local-store.hh"
#include "legacy.hh"

using namespace nix;
using std::cin;

static void handleAlarm(int sig) {
}

std::string escapeUri(std::string uri)
{
    std::replace(uri.begin(), uri.end(), '/', '_');
    return uri;
}

static string currentLoad;

static AutoCloseFD openSlotLock(const Machine & m, uint64_t slot)
{
    return openLockFile(fmt("%s/%s-%d", currentLoad, escapeUri(m.storeUri), slot), true);
}

static bool allSupportedLocally(Store & store, const std::set<std::string>& requiredFeatures) {
    for (auto & feature : requiredFeatures)
        if (!store.systemFeatures.get().count(feature)) return false;
    return true;
}

static int main_build_remote(int argc, char * * argv)
{
    {
        logger = makeJSONLogger(*logger);

        /* Ensure we don't get any SSH passphrase or host key popups. */
        unsetenv("DISPLAY");
        unsetenv("SSH_ASKPASS");

        /* If we ever use the common args framework, make sure to
           remove initPlugins below and initialize settings first.
        */
        if (argc != 2)
            throw UsageError("called without required arguments");

        verbosity = (Verbosity) std::stoll(argv[1]);

        FdSource source(STDIN_FILENO);

        /* Read the parent's settings. */
        while (readInt(source)) {
            auto name = readString(source);
            auto value = readString(source);
            settings.set(name, value);
        }

        settings.maxBuildJobs.set("1"); // hack to make tests with local?root= work

        initPlugins();

        auto store = openStore();

        /* It would be more appropriate to use $XDG_RUNTIME_DIR, since
           that gets cleared on reboot, but it wouldn't work on macOS. */
        auto currentLoadName = "/current-load";
        if (auto localStore = store.dynamic_pointer_cast<LocalFSStore>())
            currentLoad = std::string { localStore->stateDir } + currentLoadName;
        else
            currentLoad = settings.nixStateDir + currentLoadName;

        std::shared_ptr<Store> sshStore;
        AutoCloseFD bestSlotLock;

        auto machines = getMachines();
        debug("got %d remote builders", machines.size());

        if (machines.empty()) {
            std::cerr << "# decline-permanently\n";
            return 0;
        }

        std::optional<StorePath> drvPath;
        string storeUri;

        while (true) {

            try {
                auto s = readString(source);
                if (s != "try") return 0;
            } catch (EndOfFile &) { return 0; }

            auto amWilling = readInt(source);
            auto neededSystem = readString(source);
            drvPath = store->parseStorePath(readString(source));
            auto requiredFeatures = readStrings<std::set<std::string>>(source);

            auto canBuildLocally = amWilling
                 &&  (  neededSystem == settings.thisSystem
                     || settings.extraPlatforms.get().count(neededSystem) > 0)
                 &&  allSupportedLocally(*store, requiredFeatures);

            /* Error ignored here, will be caught later */
            mkdir(currentLoad.c_str(), 0777);

            while (true) {
                bestSlotLock = -1;
                AutoCloseFD lock = openLockFile(currentLoad + "/main-lock", true);
                lockFile(lock.get(), ltWrite, true);

                bool rightType = false;

                Machine * bestMachine = nullptr;
                uint64_t bestLoad = 0;
                for (auto & m : machines) {
                    debug("considering building on remote machine '%s'", m.storeUri);

                    if (m.enabled && std::find(m.systemTypes.begin(),
                            m.systemTypes.end(),
                            neededSystem) != m.systemTypes.end() &&
                        m.allSupported(requiredFeatures) &&
                        m.mandatoryMet(requiredFeatures)) {
                        rightType = true;
                        AutoCloseFD free;
                        uint64_t load = 0;
                        for (uint64_t slot = 0; slot < m.maxJobs; ++slot) {
                            auto slotLock = openSlotLock(m, slot);
                            if (lockFile(slotLock.get(), ltWrite, false)) {
                                if (!free) {
                                    free = std::move(slotLock);
                                }
                            } else {
                                ++load;
                            }
                        }
                        if (!free) {
                            continue;
                        }
                        bool best = false;
                        if (!bestSlotLock) {
                            best = true;
                        } else if (load / m.speedFactor < bestLoad / bestMachine->speedFactor) {
                            best = true;
                        } else if (load / m.speedFactor == bestLoad / bestMachine->speedFactor) {
                            if (m.speedFactor > bestMachine->speedFactor) {
                                best = true;
                            } else if (m.speedFactor == bestMachine->speedFactor) {
                                if (load < bestLoad) {
                                    best = true;
                                }
                            }
                        }
                        if (best) {
                            bestLoad = load;
                            bestSlotLock = std::move(free);
                            bestMachine = &m;
                        }
                    }
                }

                if (!bestSlotLock) {
                    if (rightType && !canBuildLocally)
                        std::cerr << "# postpone\n";
                    else
                    {
                        // build the hint template.
                        string errorText =
                            "Failed to find a machine for remote build!\n"
                            "derivation: %s\nrequired (system, features): (%s, %s)";
                        errorText += "\n%s available machines:";
                        errorText += "\n(systems, maxjobs, supportedFeatures, mandatoryFeatures)";

                        for (unsigned int i = 0; i < machines.size(); ++i)
                            errorText += "\n(%s, %s, %s, %s)";

                        // add the template values.
                        string drvstr;
                        if (drvPath.has_value())
                            drvstr = drvPath->to_string();
                        else
                            drvstr = "<unknown>";

                        auto error = hintformat(errorText);
                        error
                            % drvstr
                            % neededSystem
                            % concatStringsSep<StringSet>(", ", requiredFeatures)
                            % machines.size();

                        for (auto & m : machines)
                            error
                                % concatStringsSep<vector<string>>(", ", m.systemTypes)
                                % m.maxJobs
                                % concatStringsSep<StringSet>(", ", m.supportedFeatures)
                                % concatStringsSep<StringSet>(", ", m.mandatoryFeatures);

                        printMsg(canBuildLocally ? lvlChatty : lvlWarn, error);

                        std::cerr << "# decline\n";
                    }
                    break;
                }

#if __APPLE__
                futimes(bestSlotLock.get(), NULL);
#else
                futimens(bestSlotLock.get(), NULL);
#endif

                lock = -1;

                try {

                    Activity act(*logger, lvlTalkative, actUnknown, fmt("connecting to '%s'", bestMachine->storeUri));

                    sshStore = bestMachine->openStore();
                    sshStore->connect();
                    storeUri = bestMachine->storeUri;

                } catch (std::exception & e) {
                    auto msg = chomp(drainFD(5, false));
                    printError("cannot build on '%s': %s%s",
                        bestMachine->storeUri, e.what(),
                        msg.empty() ? "" : ": " + msg);
                    bestMachine->enabled = false;
                    continue;
                }

                goto connected;
            }
        }

connected:
        close(5);

        std::cerr << "# accept\n" << storeUri << "\n";

        auto inputs = readStrings<PathSet>(source);
        auto wantedOutputs = readStrings<StringSet>(source);

        AutoCloseFD uploadLock = openLockFile(currentLoad + "/" + escapeUri(storeUri) + ".upload-lock", true);

        {
            Activity act(*logger, lvlTalkative, actUnknown, fmt("waiting for the upload lock to '%s'", storeUri));

            auto old = signal(SIGALRM, handleAlarm);
            alarm(15 * 60);
            if (!lockFile(uploadLock.get(), ltWrite, true))
                printError("somebody is hogging the upload lock for '%s', continuing...");
            alarm(0);
            signal(SIGALRM, old);
        }

        auto substitute = settings.buildersUseSubstitutes ? Substitute : NoSubstitute;

        {
            Activity act(*logger, lvlTalkative, actUnknown, fmt("copying dependencies to '%s'", storeUri));
            copyPaths(store, ref<Store>(sshStore), store->parseStorePathSet(inputs), NoRepair, NoCheckSigs, substitute);
        }

        uploadLock = -1;

        auto drv = store->readDerivation(*drvPath);
        auto outputHashes = staticOutputHashes(*store, drv);
        drv.inputSrcs = store->parseStorePathSet(inputs);

        auto result = sshStore->buildDerivation(*drvPath, drv);

        if (!result.success())
            throw Error("build of '%s' on '%s' failed: %s", store->printStorePath(*drvPath), storeUri, result.errorMsg);

<<<<<<< HEAD
        StorePathSet missing;
        for (auto & path : outputs) {
            auto storePath = store->parseStorePath(path);
            if (!store->isValidPath(storePath))
                missing.insert(store->parseStorePath(path));
=======
        std::set<Realisation> missingRealisations;
        StorePathSet missingPaths;
        if (settings.isExperimentalFeatureEnabled("ca-derivations") && !derivationHasKnownOutputPaths(drv.type())) {
            for (auto & outputName : wantedOutputs) {
                auto thisOutputHash = outputHashes.at(outputName);
                auto thisOutputId = DrvOutput{ thisOutputHash, outputName };
                if (!store->queryRealisation(thisOutputId)) {
                    debug("missing output %s", outputName);
                    assert(result.builtOutputs.count(thisOutputId));
                    auto newRealisation = result.builtOutputs.at(thisOutputId);
                    missingRealisations.insert(newRealisation);
                    missingPaths.insert(newRealisation.outPath);
                }
            }
        } else {
            auto outputPaths = drv.outputsAndOptPaths(*store);
            for (auto & [outputName, hopefullyOutputPath] : outputPaths) {
                assert(hopefullyOutputPath.second);
                if (!store->isValidPath(*hopefullyOutputPath.second))
                    missingPaths.insert(*hopefullyOutputPath.second);
            }
>>>>>>> f0ad29ac
        }

        if (!missingPaths.empty()) {
            Activity act(*logger, lvlTalkative, actUnknown, fmt("copying outputs from '%s'", storeUri));
            if (auto localStore = store.dynamic_pointer_cast<LocalStore>())
                for (auto & path : missingPaths)
                    localStore->locksHeld.insert(store->printStorePath(path)); /* FIXME: ugly */
            copyPaths(ref<Store>(sshStore), store, missingPaths, NoRepair, NoCheckSigs, NoSubstitute);
        }
        // XXX: Should be done as part of `copyPaths`
        for (auto & realisation : missingRealisations) {
            // Should hold, because if the feature isn't enabled the set
            // of missing realisations should be empty
            settings.requireExperimentalFeature("ca-derivations");
            store->registerDrvOutput(realisation);
        }

        return 0;
    }
}

static RegisterLegacyCommand r_build_remote("build-remote", main_build_remote);<|MERGE_RESOLUTION|>--- conflicted
+++ resolved
@@ -284,13 +284,6 @@
         if (!result.success())
             throw Error("build of '%s' on '%s' failed: %s", store->printStorePath(*drvPath), storeUri, result.errorMsg);
 
-<<<<<<< HEAD
-        StorePathSet missing;
-        for (auto & path : outputs) {
-            auto storePath = store->parseStorePath(path);
-            if (!store->isValidPath(storePath))
-                missing.insert(store->parseStorePath(path));
-=======
         std::set<Realisation> missingRealisations;
         StorePathSet missingPaths;
         if (settings.isExperimentalFeatureEnabled("ca-derivations") && !derivationHasKnownOutputPaths(drv.type())) {
@@ -312,7 +305,6 @@
                 if (!store->isValidPath(*hopefullyOutputPath.second))
                     missingPaths.insert(*hopefullyOutputPath.second);
             }
->>>>>>> f0ad29ac
         }
 
         if (!missingPaths.empty()) {
